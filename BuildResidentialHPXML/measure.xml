<?xml version="1.0"?>
<measure>
  <schema_version>3.0</schema_version>
  <name>build_residential_hpxml</name>
  <uid>a13a8983-2b01-4930-8af2-42030b6e4233</uid>
<<<<<<< HEAD
  <version_id>3a63c07f-dcee-4891-af23-3ba0d7293a17</version_id>
  <version_modified>20210204T155107Z</version_modified>
=======
  <version_id>cd232b8a-7918-4fbe-91e5-a342d0adc6e5</version_id>
  <version_modified>20210208T151816Z</version_modified>
>>>>>>> 360d8cde
  <xml_checksum>2C38F48B</xml_checksum>
  <class_name>BuildResidentialHPXML</class_name>
  <display_name>HPXML Builder</display_name>
  <description>Builds a residential HPXML file.</description>
  <modeler_description>TODO</modeler_description>
  <arguments>
    <argument>
      <name>hpxml_path</name>
      <display_name>HPXML File Path</display_name>
      <description>Absolute/relative path of the HPXML file.</description>
      <type>String</type>
      <required>true</required>
      <model_dependent>false</model_dependent>
    </argument>
    <argument>
      <name>software_program_used</name>
      <display_name>Software Program Used</display_name>
      <description>The name of the software program used.</description>
      <type>String</type>
      <required>false</required>
      <model_dependent>false</model_dependent>
    </argument>
    <argument>
      <name>software_program_version</name>
      <display_name>Software Program Version</display_name>
      <description>The version of the software program used.</description>
      <type>String</type>
      <required>false</required>
      <model_dependent>false</model_dependent>
    </argument>
    <argument>
      <name>simulation_control_timestep</name>
      <display_name>Simulation Control: Timestep</display_name>
      <description>Value must be a divisor of 60.</description>
      <type>Integer</type>
      <units>min</units>
      <required>false</required>
      <model_dependent>false</model_dependent>
    </argument>
    <argument>
      <name>simulation_control_run_period_begin_month</name>
      <display_name>Simulation Control: Run Period Begin Month</display_name>
      <description>This numeric field should contain the starting month number (1 = January, 2 = February, etc.) for the annual run period desired.</description>
      <type>Integer</type>
      <units>#</units>
      <required>false</required>
      <model_dependent>false</model_dependent>
    </argument>
    <argument>
      <name>simulation_control_run_period_begin_day_of_month</name>
      <display_name>Simulation Control: Run Period Begin Day of Month</display_name>
      <description>This numeric field should contain the starting day of the starting month (must be valid for month) for the annual run period desired.</description>
      <type>Integer</type>
      <units>#</units>
      <required>false</required>
      <model_dependent>false</model_dependent>
    </argument>
    <argument>
      <name>simulation_control_run_period_end_month</name>
      <display_name>Simulation Control: Run Period End Month</display_name>
      <description>This numeric field should contain the end month number (1 = January, 2 = February, etc.) for the annual run period desired.</description>
      <type>Integer</type>
      <units>#</units>
      <required>false</required>
      <model_dependent>false</model_dependent>
    </argument>
    <argument>
      <name>simulation_control_run_period_end_day_of_month</name>
      <display_name>Simulation Control: Run Period End Day of Month</display_name>
      <description>This numeric field should contain the ending day of the ending month (must be valid for month) for the annual run period desired.</description>
      <type>Integer</type>
      <units>#</units>
      <required>false</required>
      <model_dependent>false</model_dependent>
    </argument>
    <argument>
      <name>simulation_control_run_period_calendar_year</name>
      <display_name>Simulation Control: Run Period Calendar Year</display_name>
      <description>This numeric field should contain the calendar year that determines the start day of week. If you are running simulations using AMY weather files, the value entered for calendar year will not be used; it will be overridden by the actual year found in the AMY weather file.</description>
      <type>Integer</type>
      <units>year</units>
      <required>false</required>
      <model_dependent>false</model_dependent>
    </argument>
    <argument>
      <name>simulation_control_daylight_saving_enabled</name>
      <display_name>Simulation Control: Daylight Saving Enabled</display_name>
      <description>Whether to use daylight saving.</description>
      <type>Boolean</type>
      <required>false</required>
      <model_dependent>false</model_dependent>
      <choices>
        <choice>
          <value>true</value>
          <display_name>true</display_name>
        </choice>
        <choice>
          <value>false</value>
          <display_name>false</display_name>
        </choice>
      </choices>
    </argument>
    <argument>
      <name>simulation_control_daylight_saving_begin_month</name>
      <display_name>Simulation Control: Daylight Saving Begin Month</display_name>
      <description>This numeric field should contain the starting month number (1 = January, 2 = February, etc.) for the annual daylight saving period desired.</description>
      <type>Integer</type>
      <units>#</units>
      <required>false</required>
      <model_dependent>false</model_dependent>
    </argument>
    <argument>
      <name>simulation_control_daylight_saving_begin_day_of_month</name>
      <display_name>Simulation Control: Daylight Saving Begin Day of Month</display_name>
      <description>This numeric field should contain the starting day of the starting month (must be valid for month) for the daylight saving period desired.</description>
      <type>Integer</type>
      <units>#</units>
      <required>false</required>
      <model_dependent>false</model_dependent>
    </argument>
    <argument>
      <name>simulation_control_daylight_saving_end_month</name>
      <display_name>Simulation Control: Daylight Saving End Month</display_name>
      <description>This numeric field should contain the end month number (1 = January, 2 = February, etc.) for the daylight saving period desired.</description>
      <type>Integer</type>
      <units>#</units>
      <required>false</required>
      <model_dependent>false</model_dependent>
    </argument>
    <argument>
      <name>simulation_control_daylight_saving_end_day_of_month</name>
      <display_name>Simulation Control: Daylight Saving End Day of Month</display_name>
      <description>This numeric field should contain the ending day of the ending month (must be valid for month) for the daylight saving period desired.</description>
      <type>Integer</type>
      <units>#</units>
      <required>false</required>
      <model_dependent>false</model_dependent>
    </argument>
    <argument>
      <name>schedules_type</name>
      <display_name>Schedules: Type</display_name>
      <description>The type of occupant-related schedules to use. Schedules corresponding to 'default' are average (e.g., Building America). Schedules corresponding to 'stochastic' are generated using time-inhomogeneous Markov chains derived from American Time Use Survey data, and supplemented with sampling duration and power level from NEEA RBSA data as well as DHW draw duration and flow rate from Aquacraft/AWWA data.</description>
      <type>Choice</type>
      <required>true</required>
      <model_dependent>false</model_dependent>
      <default_value>default</default_value>
      <choices>
        <choice>
          <value>default</value>
          <display_name>default</display_name>
        </choice>
        <choice>
          <value>stochastic</value>
          <display_name>stochastic</display_name>
        </choice>
        <choice>
          <value>user-specified</value>
          <display_name>user-specified</display_name>
        </choice>
      </choices>
    </argument>
    <argument>
      <name>schedules_path</name>
      <display_name>Schedules: Path</display_name>
      <description>Absolute (or relative) path of the csv file containing user-specified occupancy schedules.</description>
      <type>String</type>
      <required>false</required>
      <model_dependent>false</model_dependent>
    </argument>
    <argument>
      <name>schedules_vacancy_begin_month</name>
      <display_name>Schedules: Vacancy Start Begin Month</display_name>
      <description>This numeric field should contain the starting month number (1 = January, 2 = February, etc.) for the vacancy period desired. Only applies if the schedules type is 'stochastic'.</description>
      <type>Integer</type>
      <units>#</units>
      <required>false</required>
      <model_dependent>false</model_dependent>
    </argument>
    <argument>
      <name>schedules_vacancy_begin_day_of_month</name>
      <display_name>Schedules: Vacancy Begin Day of Month</display_name>
      <description>This numeric field should contain the starting day of the starting month (must be valid for month) for the vacancy period desired. Only applies if the schedules type is 'stochastic'.</description>
      <type>Integer</type>
      <units>#</units>
      <required>false</required>
      <model_dependent>false</model_dependent>
    </argument>
    <argument>
      <name>schedules_vacancy_end_month</name>
      <display_name>Schedules: Vacancy Start End Month</display_name>
      <description>This numeric field should contain the end month number (1 = January, 2 = February, etc.) for the vacancy period desired. Only applies if the schedules type is 'stochastic'.</description>
      <type>Integer</type>
      <units>#</units>
      <required>false</required>
      <model_dependent>false</model_dependent>
    </argument>
    <argument>
      <name>schedules_vacancy_end_day_of_month</name>
      <display_name>Schedules: Vacancy End Day of Month</display_name>
      <description>This numeric field should contain the ending day of the ending month (must be valid for month) for the vacancy period desired. Only applies if the schedules type is 'stochastic'.</description>
      <type>Integer</type>
      <units>#</units>
      <required>false</required>
      <model_dependent>false</model_dependent>
    </argument>
    <argument>
      <name>schedules_random_seed</name>
      <display_name>Schedules: Random Seed</display_name>
      <description>This numeric field is the seed for the random number generator. Only applies if the schedules type is 'stochastic'.</description>
      <type>Integer</type>
      <units>#</units>
      <required>false</required>
      <model_dependent>false</model_dependent>
    </argument>
    <argument>
      <name>weather_station_epw_filepath</name>
      <display_name>EnergyPlus Weather (EPW) Filepath</display_name>
      <description>Path of the EPW file.</description>
      <type>String</type>
      <required>true</required>
      <model_dependent>false</model_dependent>
      <default_value>USA_CO_Denver.Intl.AP.725650_TMY3.epw</default_value>
    </argument>
    <argument>
      <name>site_type</name>
      <display_name>Site: Type</display_name>
      <description>The type of site.</description>
      <type>Choice</type>
      <required>false</required>
      <model_dependent>false</model_dependent>
      <choices>
        <choice>
          <value>suburban</value>
          <display_name>suburban</display_name>
        </choice>
        <choice>
          <value>urban</value>
          <display_name>urban</display_name>
        </choice>
        <choice>
          <value>rural</value>
          <display_name>rural</display_name>
        </choice>
      </choices>
    </argument>
    <argument>
      <name>geometry_unit_type</name>
      <display_name>Geometry: Unit Type</display_name>
      <description>The type of unit.</description>
      <type>Choice</type>
      <required>true</required>
      <model_dependent>false</model_dependent>
      <default_value>single-family detached</default_value>
      <choices>
        <choice>
          <value>single-family detached</value>
          <display_name>single-family detached</display_name>
        </choice>
        <choice>
          <value>single-family attached</value>
          <display_name>single-family attached</display_name>
        </choice>
        <choice>
          <value>apartment unit</value>
          <display_name>apartment unit</display_name>
        </choice>
      </choices>
    </argument>
    <argument>
      <name>geometry_cfa</name>
      <display_name>Geometry: Conditioned Floor Area</display_name>
      <description>The total floor area of the conditioned space (including any conditioned basement floor area).</description>
      <type>Double</type>
      <units>ft^2</units>
      <required>true</required>
      <model_dependent>false</model_dependent>
      <default_value>2000</default_value>
    </argument>
    <argument>
      <name>geometry_num_floors_above_grade</name>
      <display_name>Geometry: Number of Floors</display_name>
      <description>The number of floors above grade (in the unit if single-family detached or single-family attached, and in the building if apartment unit).</description>
      <type>Integer</type>
      <units>#</units>
      <required>true</required>
      <model_dependent>false</model_dependent>
      <default_value>2</default_value>
    </argument>
    <argument>
      <name>geometry_wall_height</name>
      <display_name>Geometry: Average Wall Height</display_name>
      <description>The average height of the walls.</description>
      <type>Double</type>
      <units>ft</units>
      <required>true</required>
      <model_dependent>false</model_dependent>
      <default_value>8</default_value>
    </argument>
    <argument>
      <name>geometry_orientation</name>
      <display_name>Geometry: Orientation</display_name>
      <description>The house's orientation is measured clockwise from due south when viewed from above (e.g., North=0, East=90, South=180, West=270).</description>
      <type>Double</type>
      <units>degrees</units>
      <required>true</required>
      <model_dependent>false</model_dependent>
      <default_value>180</default_value>
    </argument>
    <argument>
      <name>geometry_aspect_ratio</name>
      <display_name>Geometry: Aspect Ratio</display_name>
      <description>The ratio of the front/back wall length to the left/right wall length, excluding any protruding garage wall area.</description>
      <type>Double</type>
      <units>FB/LR</units>
      <required>true</required>
      <model_dependent>false</model_dependent>
      <default_value>2</default_value>
    </argument>
    <argument>
      <name>geometry_corridor_position</name>
      <display_name>Geometry: Corridor Position</display_name>
      <description>The position of the corridor. Only applies to single-family attached and apartment unit units.</description>
      <type>Choice</type>
      <required>true</required>
      <model_dependent>false</model_dependent>
      <default_value>Double-Loaded Interior</default_value>
      <choices>
        <choice>
          <value>Double-Loaded Interior</value>
          <display_name>Double-Loaded Interior</display_name>
        </choice>
        <choice>
          <value>Single Exterior (Front)</value>
          <display_name>Single Exterior (Front)</display_name>
        </choice>
        <choice>
          <value>Double Exterior</value>
          <display_name>Double Exterior</display_name>
        </choice>
        <choice>
          <value>None</value>
          <display_name>None</display_name>
        </choice>
      </choices>
    </argument>
    <argument>
      <name>geometry_corridor_width</name>
      <display_name>Geometry: Corridor Width</display_name>
      <description>The width of the corridor. Only applies to apartment unit units.</description>
      <type>Double</type>
      <units>ft</units>
      <required>true</required>
      <model_dependent>false</model_dependent>
      <default_value>10</default_value>
    </argument>
    <argument>
      <name>geometry_inset_width</name>
      <display_name>Geometry: Inset Width</display_name>
      <description>The width of the inset. Only applies to apartment unit units.</description>
      <type>Double</type>
      <units>ft</units>
      <required>true</required>
      <model_dependent>false</model_dependent>
      <default_value>0</default_value>
    </argument>
    <argument>
      <name>geometry_inset_depth</name>
      <display_name>Geometry: Inset Depth</display_name>
      <description>The depth of the inset. Only applies to apartment unit units.</description>
      <type>Double</type>
      <units>ft</units>
      <required>true</required>
      <model_dependent>false</model_dependent>
      <default_value>0</default_value>
    </argument>
    <argument>
      <name>geometry_inset_position</name>
      <display_name>Geometry: Inset Position</display_name>
      <description>The position of the inset. Only applies to apartment unit units.</description>
      <type>Choice</type>
      <required>true</required>
      <model_dependent>false</model_dependent>
      <default_value>Right</default_value>
      <choices>
        <choice>
          <value>Right</value>
          <display_name>Right</display_name>
        </choice>
        <choice>
          <value>Left</value>
          <display_name>Left</display_name>
        </choice>
      </choices>
    </argument>
    <argument>
      <name>geometry_balcony_depth</name>
      <display_name>Geometry: Balcony Depth</display_name>
      <description>The depth of the balcony. Only applies to apartment unit units.</description>
      <type>Double</type>
      <units>ft</units>
      <required>true</required>
      <model_dependent>false</model_dependent>
      <default_value>0</default_value>
    </argument>
    <argument>
      <name>geometry_garage_width</name>
      <display_name>Geometry: Garage Width</display_name>
      <description>The width of the garage. Enter zero for no garage. Only applies to single-family detached units.</description>
      <type>Double</type>
      <units>ft</units>
      <required>true</required>
      <model_dependent>false</model_dependent>
      <default_value>0</default_value>
    </argument>
    <argument>
      <name>geometry_garage_depth</name>
      <display_name>Geometry: Garage Depth</display_name>
      <description>The depth of the garage. Only applies to single-family detached units.</description>
      <type>Double</type>
      <units>ft</units>
      <required>true</required>
      <model_dependent>false</model_dependent>
      <default_value>20</default_value>
    </argument>
    <argument>
      <name>geometry_garage_protrusion</name>
      <display_name>Geometry: Garage Protrusion</display_name>
      <description>The fraction of the garage that is protruding from the living space. Only applies to single-family detached units.</description>
      <type>Double</type>
      <units>frac</units>
      <required>true</required>
      <model_dependent>false</model_dependent>
      <default_value>0</default_value>
    </argument>
    <argument>
      <name>geometry_garage_position</name>
      <display_name>Geometry: Garage Position</display_name>
      <description>The position of the garage. Only applies to single-family detached units.</description>
      <type>Choice</type>
      <required>true</required>
      <model_dependent>false</model_dependent>
      <default_value>Right</default_value>
      <choices>
        <choice>
          <value>Right</value>
          <display_name>Right</display_name>
        </choice>
        <choice>
          <value>Left</value>
          <display_name>Left</display_name>
        </choice>
      </choices>
    </argument>
    <argument>
      <name>geometry_foundation_type</name>
      <display_name>Geometry: Foundation Type</display_name>
      <description>The foundation type of the building.</description>
      <type>Choice</type>
      <required>true</required>
      <model_dependent>false</model_dependent>
      <default_value>SlabOnGrade</default_value>
      <choices>
        <choice>
          <value>SlabOnGrade</value>
          <display_name>SlabOnGrade</display_name>
        </choice>
        <choice>
          <value>VentedCrawlspace</value>
          <display_name>VentedCrawlspace</display_name>
        </choice>
        <choice>
          <value>UnventedCrawlspace</value>
          <display_name>UnventedCrawlspace</display_name>
        </choice>
        <choice>
          <value>UnconditionedBasement</value>
          <display_name>UnconditionedBasement</display_name>
        </choice>
        <choice>
          <value>ConditionedBasement</value>
          <display_name>ConditionedBasement</display_name>
        </choice>
        <choice>
          <value>Ambient</value>
          <display_name>Ambient</display_name>
        </choice>
      </choices>
    </argument>
    <argument>
      <name>geometry_foundation_height</name>
      <display_name>Geometry: Foundation Height</display_name>
      <description>The height of the foundation (e.g., 3ft for crawlspace, 8ft for basement). Only applies to basements/crawlspaces.</description>
      <type>Double</type>
      <units>ft</units>
      <required>true</required>
      <model_dependent>false</model_dependent>
      <default_value>0</default_value>
    </argument>
    <argument>
      <name>geometry_foundation_height_above_grade</name>
      <display_name>Geometry: Foundation Height Above Grade</display_name>
      <description>The depth above grade of the foundation wall. Only applies to basements/crawlspaces.</description>
      <type>Double</type>
      <units>ft</units>
      <required>true</required>
      <model_dependent>false</model_dependent>
      <default_value>0</default_value>
    </argument>
    <argument>
      <name>geometry_roof_type</name>
      <display_name>Geometry: Roof Type</display_name>
      <description>The roof type of the building. Assumed flat for apartment unit units.</description>
      <type>Choice</type>
      <required>true</required>
      <model_dependent>false</model_dependent>
      <default_value>gable</default_value>
      <choices>
        <choice>
          <value>gable</value>
          <display_name>gable</display_name>
        </choice>
        <choice>
          <value>hip</value>
          <display_name>hip</display_name>
        </choice>
        <choice>
          <value>flat</value>
          <display_name>flat</display_name>
        </choice>
      </choices>
    </argument>
    <argument>
      <name>geometry_roof_pitch</name>
      <display_name>Geometry: Roof Pitch</display_name>
      <description>The roof pitch of the attic. Ignored if the building has a flat roof.</description>
      <type>Choice</type>
      <required>true</required>
      <model_dependent>false</model_dependent>
      <default_value>6:12</default_value>
      <choices>
        <choice>
          <value>1:12</value>
          <display_name>1:12</display_name>
        </choice>
        <choice>
          <value>2:12</value>
          <display_name>2:12</display_name>
        </choice>
        <choice>
          <value>3:12</value>
          <display_name>3:12</display_name>
        </choice>
        <choice>
          <value>4:12</value>
          <display_name>4:12</display_name>
        </choice>
        <choice>
          <value>5:12</value>
          <display_name>5:12</display_name>
        </choice>
        <choice>
          <value>6:12</value>
          <display_name>6:12</display_name>
        </choice>
        <choice>
          <value>7:12</value>
          <display_name>7:12</display_name>
        </choice>
        <choice>
          <value>8:12</value>
          <display_name>8:12</display_name>
        </choice>
        <choice>
          <value>9:12</value>
          <display_name>9:12</display_name>
        </choice>
        <choice>
          <value>10:12</value>
          <display_name>10:12</display_name>
        </choice>
        <choice>
          <value>11:12</value>
          <display_name>11:12</display_name>
        </choice>
        <choice>
          <value>12:12</value>
          <display_name>12:12</display_name>
        </choice>
      </choices>
    </argument>
    <argument>
      <name>geometry_attic_type</name>
      <display_name>Geometry: Attic Type</display_name>
      <description>The attic type of the building. Ignored if the building has a flat roof.</description>
      <type>Choice</type>
      <required>true</required>
      <model_dependent>false</model_dependent>
      <default_value>VentedAttic</default_value>
      <choices>
        <choice>
          <value>VentedAttic</value>
          <display_name>VentedAttic</display_name>
        </choice>
        <choice>
          <value>UnventedAttic</value>
          <display_name>UnventedAttic</display_name>
        </choice>
        <choice>
          <value>ConditionedAttic</value>
          <display_name>ConditionedAttic</display_name>
        </choice>
      </choices>
    </argument>
    <argument>
      <name>geometry_eaves_depth</name>
      <display_name>Geometry: Eaves Depth</display_name>
      <description>The eaves depth of the roof.</description>
      <type>Double</type>
      <units>ft</units>
      <required>true</required>
      <model_dependent>false</model_dependent>
      <default_value>2</default_value>
    </argument>
    <argument>
      <name>geometry_num_bedrooms</name>
      <display_name>Geometry: Number of Bedrooms</display_name>
      <description>Specify the number of bedrooms. Used to determine the energy usage of appliances and plug loads, hot water usage, etc.</description>
      <type>Integer</type>
      <units>#</units>
      <required>true</required>
      <model_dependent>false</model_dependent>
      <default_value>3</default_value>
    </argument>
    <argument>
      <name>geometry_num_bathrooms</name>
      <display_name>Geometry: Number of Bathrooms</display_name>
      <description>Specify the number of bathrooms.</description>
      <type>String</type>
      <units>#</units>
      <required>true</required>
      <model_dependent>false</model_dependent>
      <default_value>auto</default_value>
    </argument>
    <argument>
      <name>geometry_num_occupants</name>
      <display_name>Geometry: Number of Occupants</display_name>
      <description>Specify the number of occupants. A value of 'auto' will calculate the average number of occupants from the number of bedrooms. Used to specify the internal gains from people only.</description>
      <type>String</type>
      <units>#</units>
      <required>true</required>
      <model_dependent>false</model_dependent>
      <default_value>auto</default_value>
    </argument>
    <argument>
      <name>geometry_has_flue_or_chimney</name>
      <display_name>Geometry: Has Flue or Chimney</display_name>
      <description>Whether there is a flue or chimney.</description>
      <type>String</type>
      <required>true</required>
      <model_dependent>false</model_dependent>
      <default_value>auto</default_value>
    </argument>
    <argument>
      <name>geometry_level</name>
      <display_name>Geometry: Level</display_name>
      <description>The level of the apartment unit unit.</description>
      <type>Choice</type>
      <required>false</required>
      <model_dependent>false</model_dependent>
      <choices>
        <choice>
          <value>Bottom</value>
          <display_name>Bottom</display_name>
        </choice>
        <choice>
          <value>Middle</value>
          <display_name>Middle</display_name>
        </choice>
        <choice>
          <value>Top</value>
          <display_name>Top</display_name>
        </choice>
      </choices>
    </argument>
    <argument>
      <name>geometry_horizontal_location</name>
      <display_name>Geometry: Horizontal Location</display_name>
      <description>The horizontal location of the single-family attached or apartment unit unit when viewing the front of the building.</description>
      <type>Choice</type>
      <required>false</required>
      <model_dependent>false</model_dependent>
      <choices>
        <choice>
          <value>Left</value>
          <display_name>Left</display_name>
        </choice>
        <choice>
          <value>Middle</value>
          <display_name>Middle</display_name>
        </choice>
        <choice>
          <value>Right</value>
          <display_name>Right</display_name>
        </choice>
      </choices>
    </argument>
    <argument>
      <name>geometry_building_num_units</name>
      <display_name>Geometry: Building Number of Units</display_name>
      <description>The number of units in the building. This is required for single-family attached and apartment unit units.</description>
      <type>Integer</type>
      <units>#</units>
      <required>false</required>
      <model_dependent>false</model_dependent>
    </argument>
    <argument>
      <name>geometry_building_num_bedrooms</name>
      <display_name>Geometry: Building Number of Bedrooms</display_name>
      <description>The number of bedrooms in the building. This is required for single-family attached and apartment unit units with shared PV systems.</description>
      <type>Integer</type>
      <units>#</units>
      <required>false</required>
      <model_dependent>false</model_dependent>
    </argument>
    <argument>
      <name>floor_assembly_r</name>
      <display_name>Floor: Assembly R-value</display_name>
      <description>Assembly R-value for the floor (foundation ceiling). Ignored if the building has a slab foundation.</description>
      <type>Double</type>
      <units>h-ft^2-R/Btu</units>
      <required>true</required>
      <model_dependent>false</model_dependent>
      <default_value>30</default_value>
    </argument>
    <argument>
      <name>foundation_wall_insulation_r</name>
      <display_name>Foundation: Wall Insulation Nominal R-value</display_name>
      <description>Nominal R-value for the foundation wall insulation. Only applies to basements/crawlspaces.</description>
      <type>Double</type>
      <units>h-ft^2-R/Btu</units>
      <required>true</required>
      <model_dependent>false</model_dependent>
      <default_value>0</default_value>
    </argument>
    <argument>
      <name>foundation_wall_insulation_distance_to_top</name>
      <display_name>Foundation: Wall Insulation Distance To Top</display_name>
      <description>The distance from the top of the foundation wall to the top of the foundation wall insulation. Only applies to basements/crawlspaces.</description>
      <type>Double</type>
      <units>ft</units>
      <required>true</required>
      <model_dependent>false</model_dependent>
      <default_value>0</default_value>
    </argument>
    <argument>
      <name>foundation_wall_insulation_distance_to_bottom</name>
      <display_name>Foundation: Wall Insulation Distance To Bottom</display_name>
      <description>The distance from the top of the foundation wall to the bottom of the foundation wall insulation. Only applies to basements/crawlspaces.</description>
      <type>Double</type>
      <units>ft</units>
      <required>true</required>
      <model_dependent>false</model_dependent>
      <default_value>0</default_value>
    </argument>
    <argument>
      <name>foundation_wall_assembly_r</name>
      <display_name>Foundation: Wall Assembly R-value</display_name>
      <description>Assembly R-value for the foundation walls. Only applies to basements/crawlspaces. If provided, overrides the previous foundation wall insulation inputs.</description>
      <type>Double</type>
      <units>h-ft^2-R/Btu</units>
      <required>false</required>
      <model_dependent>false</model_dependent>
    </argument>
    <argument>
      <name>foundation_wall_thickness</name>
      <display_name>Foundation: Wall Thickness</display_name>
      <description>The thickness of the foundation wall.</description>
      <type>String</type>
      <required>true</required>
      <model_dependent>false</model_dependent>
      <default_value>auto</default_value>
    </argument>
    <argument>
      <name>slab_perimeter_insulation_r</name>
      <display_name>Slab: Perimeter Insulation Nominal R-value</display_name>
      <description>Nominal R-value of the vertical slab perimeter insulation. Applies to slab-on-grade foundations and basement/crawlspace floors.</description>
      <type>Double</type>
      <units>h-ft^2-R/Btu</units>
      <required>true</required>
      <model_dependent>false</model_dependent>
      <default_value>0</default_value>
    </argument>
    <argument>
      <name>slab_perimeter_depth</name>
      <display_name>Slab: Perimeter Insulation Depth</display_name>
      <description>Depth from grade to bottom of vertical slab perimeter insulation. Applies to slab-on-grade foundations and basement/crawlspace floors.</description>
      <type>Double</type>
      <units>ft</units>
      <required>true</required>
      <model_dependent>false</model_dependent>
      <default_value>0</default_value>
    </argument>
    <argument>
      <name>slab_under_insulation_r</name>
      <display_name>Slab: Under Slab Insulation Nominal R-value</display_name>
      <description>Nominal R-value of the horizontal under slab insulation. Applies to slab-on-grade foundations and basement/crawlspace floors.</description>
      <type>Double</type>
      <units>h-ft^2-R/Btu</units>
      <required>true</required>
      <model_dependent>false</model_dependent>
      <default_value>0</default_value>
    </argument>
    <argument>
      <name>slab_under_width</name>
      <display_name>Slab: Under Slab Insulation Width</display_name>
      <description>Width from slab edge inward of horizontal under-slab insulation. Enter 999 to specify that the under slab insulation spans the entire slab. Applies to slab-on-grade foundations and basement/crawlspace floors.</description>
      <type>Double</type>
      <units>ft</units>
      <required>true</required>
      <model_dependent>false</model_dependent>
      <default_value>0</default_value>
    </argument>
    <argument>
      <name>slab_thickness</name>
      <display_name>Slab: Thickness</display_name>
      <description>The thickness of the slab.</description>
      <type>String</type>
      <required>true</required>
      <model_dependent>false</model_dependent>
      <default_value>auto</default_value>
    </argument>
    <argument>
      <name>slab_carpet_fraction</name>
      <display_name>Slab: Carpet Fraction</display_name>
      <description>Fraction of the slab floor area that is carpeted.</description>
      <type>String</type>
      <units>Frac</units>
      <required>true</required>
      <model_dependent>false</model_dependent>
      <default_value>auto</default_value>
    </argument>
    <argument>
      <name>slab_carpet_r</name>
      <display_name>Slab: Carpet R-value</display_name>
      <description>R-value of the slab carpet.</description>
      <type>String</type>
      <units>h-ft^2-R/Btu</units>
      <required>true</required>
      <model_dependent>false</model_dependent>
      <default_value>auto</default_value>
    </argument>
    <argument>
      <name>ceiling_assembly_r</name>
      <display_name>Ceiling: Assembly R-value</display_name>
      <description>Assembly R-value for the ceiling (attic floor).</description>
      <type>Double</type>
      <units>h-ft^2-R/Btu</units>
      <required>true</required>
      <model_dependent>false</model_dependent>
      <default_value>30</default_value>
    </argument>
    <argument>
      <name>roof_material_type</name>
      <display_name>Roof: Material Type</display_name>
      <description>The material type of the roof.</description>
      <type>Choice</type>
      <required>false</required>
      <model_dependent>false</model_dependent>
      <choices>
        <choice>
          <value>asphalt or fiberglass shingles</value>
          <display_name>asphalt or fiberglass shingles</display_name>
        </choice>
        <choice>
          <value>concrete</value>
          <display_name>concrete</display_name>
        </choice>
        <choice>
          <value>slate or tile shingles</value>
          <display_name>slate or tile shingles</display_name>
        </choice>
        <choice>
          <value>metal surfacing</value>
          <display_name>metal surfacing</display_name>
        </choice>
        <choice>
          <value>plastic/rubber/synthetic sheeting</value>
          <display_name>plastic/rubber/synthetic sheeting</display_name>
        </choice>
        <choice>
          <value>wood shingles or shakes</value>
          <display_name>wood shingles or shakes</display_name>
        </choice>
      </choices>
    </argument>
    <argument>
      <name>roof_color</name>
      <display_name>Roof: Color</display_name>
      <description>The color of the roof.</description>
      <type>Choice</type>
      <required>true</required>
      <model_dependent>false</model_dependent>
      <default_value>auto</default_value>
      <choices>
        <choice>
          <value>auto</value>
          <display_name>auto</display_name>
        </choice>
        <choice>
          <value>dark</value>
          <display_name>dark</display_name>
        </choice>
        <choice>
          <value>light</value>
          <display_name>light</display_name>
        </choice>
        <choice>
          <value>medium</value>
          <display_name>medium</display_name>
        </choice>
        <choice>
          <value>medium dark</value>
          <display_name>medium dark</display_name>
        </choice>
        <choice>
          <value>reflective</value>
          <display_name>reflective</display_name>
        </choice>
      </choices>
    </argument>
    <argument>
      <name>roof_assembly_r</name>
      <display_name>Roof: Assembly R-value</display_name>
      <description>Assembly R-value of the roof.</description>
      <type>Double</type>
      <units>h-ft^2-R/Btu</units>
      <required>true</required>
      <model_dependent>false</model_dependent>
      <default_value>2.3</default_value>
    </argument>
    <argument>
      <name>roof_solar_absorptance</name>
      <display_name>Roof: Solar Absorptance</display_name>
      <description>The solar absorptance of the roof.</description>
      <type>String</type>
      <required>true</required>
      <model_dependent>false</model_dependent>
      <default_value>auto</default_value>
    </argument>
    <argument>
      <name>roof_emittance</name>
      <display_name>Roof: Emittance</display_name>
      <description>The emittance of the roof.</description>
      <type>String</type>
      <required>true</required>
      <model_dependent>false</model_dependent>
      <default_value>auto</default_value>
    </argument>
    <argument>
      <name>roof_radiant_barrier</name>
      <display_name>Roof: Has Radiant Barrier</display_name>
      <description>Specifies whether the attic has a radiant barrier.</description>
      <type>String</type>
      <required>true</required>
      <model_dependent>false</model_dependent>
      <default_value>auto</default_value>
    </argument>
    <argument>
      <name>roof_radiant_barrier_grade</name>
      <display_name>Roof: Radiant Barrier Grade</display_name>
      <description>The grade of the radiant barrier, if it exists.</description>
      <type>Choice</type>
      <required>true</required>
      <model_dependent>false</model_dependent>
      <default_value>1</default_value>
      <choices>
        <choice>
          <value>1</value>
          <display_name>1</display_name>
        </choice>
        <choice>
          <value>2</value>
          <display_name>2</display_name>
        </choice>
        <choice>
          <value>3</value>
          <display_name>3</display_name>
        </choice>
      </choices>
    </argument>
    <argument>
      <name>neighbor_front_distance</name>
      <display_name>Neighbor: Front Distance</display_name>
      <description>The minimum distance between the simulated house and the neighboring house to the front (not including eaves). A value of zero indicates no neighbors.</description>
      <type>Double</type>
      <units>ft</units>
      <required>true</required>
      <model_dependent>false</model_dependent>
      <default_value>0</default_value>
    </argument>
    <argument>
      <name>neighbor_back_distance</name>
      <display_name>Neighbor: Back Distance</display_name>
      <description>The minimum distance between the simulated house and the neighboring house to the back (not including eaves). A value of zero indicates no neighbors.</description>
      <type>Double</type>
      <units>ft</units>
      <required>true</required>
      <model_dependent>false</model_dependent>
      <default_value>0</default_value>
    </argument>
    <argument>
      <name>neighbor_left_distance</name>
      <display_name>Neighbor: Left Distance</display_name>
      <description>The minimum distance between the simulated house and the neighboring house to the left (not including eaves). A value of zero indicates no neighbors.</description>
      <type>Double</type>
      <units>ft</units>
      <required>true</required>
      <model_dependent>false</model_dependent>
      <default_value>10</default_value>
    </argument>
    <argument>
      <name>neighbor_right_distance</name>
      <display_name>Neighbor: Right Distance</display_name>
      <description>The minimum distance between the simulated house and the neighboring house to the right (not including eaves). A value of zero indicates no neighbors.</description>
      <type>Double</type>
      <units>ft</units>
      <required>true</required>
      <model_dependent>false</model_dependent>
      <default_value>10</default_value>
    </argument>
    <argument>
      <name>neighbor_front_height</name>
      <display_name>Neighbor: Front Height</display_name>
      <description>The height of the neighboring building to the front. A value of 'auto' will use the same height as this building.</description>
      <type>String</type>
      <units>ft</units>
      <required>true</required>
      <model_dependent>false</model_dependent>
      <default_value>auto</default_value>
    </argument>
    <argument>
      <name>neighbor_back_height</name>
      <display_name>Neighbor: Back Height</display_name>
      <description>The height of the neighboring building to the back. A value of 'auto' will use the same height as this building.</description>
      <type>String</type>
      <units>ft</units>
      <required>true</required>
      <model_dependent>false</model_dependent>
      <default_value>auto</default_value>
    </argument>
    <argument>
      <name>neighbor_left_height</name>
      <display_name>Neighbor: Left Height</display_name>
      <description>The height of the neighboring building to the left. A value of 'auto' will use the same height as this building.</description>
      <type>String</type>
      <units>ft</units>
      <required>true</required>
      <model_dependent>false</model_dependent>
      <default_value>auto</default_value>
    </argument>
    <argument>
      <name>neighbor_right_height</name>
      <display_name>Neighbor: Right Height</display_name>
      <description>The height of the neighboring building to the right. A value of 'auto' will use the same height as this building.</description>
      <type>String</type>
      <units>ft</units>
      <required>true</required>
      <model_dependent>false</model_dependent>
      <default_value>auto</default_value>
    </argument>
    <argument>
      <name>wall_type</name>
      <display_name>Walls: Type</display_name>
      <description>The type of exterior walls.</description>
      <type>Choice</type>
      <required>true</required>
      <model_dependent>false</model_dependent>
      <default_value>WoodStud</default_value>
      <choices>
        <choice>
          <value>WoodStud</value>
          <display_name>WoodStud</display_name>
        </choice>
        <choice>
          <value>ConcreteMasonryUnit</value>
          <display_name>ConcreteMasonryUnit</display_name>
        </choice>
        <choice>
          <value>DoubleWoodStud</value>
          <display_name>DoubleWoodStud</display_name>
        </choice>
        <choice>
          <value>InsulatedConcreteForms</value>
          <display_name>InsulatedConcreteForms</display_name>
        </choice>
        <choice>
          <value>LogWall</value>
          <display_name>LogWall</display_name>
        </choice>
        <choice>
          <value>StructurallyInsulatedPanel</value>
          <display_name>StructurallyInsulatedPanel</display_name>
        </choice>
        <choice>
          <value>SolidConcrete</value>
          <display_name>SolidConcrete</display_name>
        </choice>
        <choice>
          <value>SteelFrame</value>
          <display_name>SteelFrame</display_name>
        </choice>
        <choice>
          <value>Stone</value>
          <display_name>Stone</display_name>
        </choice>
        <choice>
          <value>StrawBale</value>
          <display_name>StrawBale</display_name>
        </choice>
        <choice>
          <value>StructuralBrick</value>
          <display_name>StructuralBrick</display_name>
        </choice>
      </choices>
    </argument>
    <argument>
      <name>wall_siding_type</name>
      <display_name>Wall: Siding Type</display_name>
      <description>The siding type of the exterior walls.</description>
      <type>Choice</type>
      <required>false</required>
      <model_dependent>false</model_dependent>
      <choices>
        <choice>
          <value>aluminum siding</value>
          <display_name>aluminum siding</display_name>
        </choice>
        <choice>
          <value>brick veneer</value>
          <display_name>brick veneer</display_name>
        </choice>
        <choice>
          <value>fiber cement siding</value>
          <display_name>fiber cement siding</display_name>
        </choice>
        <choice>
          <value>stucco</value>
          <display_name>stucco</display_name>
        </choice>
        <choice>
          <value>vinyl siding</value>
          <display_name>vinyl siding</display_name>
        </choice>
        <choice>
          <value>wood siding</value>
          <display_name>wood siding</display_name>
        </choice>
      </choices>
    </argument>
    <argument>
      <name>wall_color</name>
      <display_name>Wall: Color</display_name>
      <description>The color of the exterior walls.</description>
      <type>Choice</type>
      <required>true</required>
      <model_dependent>false</model_dependent>
      <default_value>auto</default_value>
      <choices>
        <choice>
          <value>auto</value>
          <display_name>auto</display_name>
        </choice>
        <choice>
          <value>dark</value>
          <display_name>dark</display_name>
        </choice>
        <choice>
          <value>light</value>
          <display_name>light</display_name>
        </choice>
        <choice>
          <value>medium</value>
          <display_name>medium</display_name>
        </choice>
        <choice>
          <value>medium dark</value>
          <display_name>medium dark</display_name>
        </choice>
        <choice>
          <value>reflective</value>
          <display_name>reflective</display_name>
        </choice>
      </choices>
    </argument>
    <argument>
      <name>wall_assembly_r</name>
      <display_name>Walls: Assembly R-value</display_name>
      <description>Assembly R-value of the exterior walls.</description>
      <type>Double</type>
      <units>h-ft^2-R/Btu</units>
      <required>true</required>
      <model_dependent>false</model_dependent>
      <default_value>13</default_value>
    </argument>
    <argument>
      <name>wall_solar_absorptance</name>
      <display_name>Wall: Solar Absorptance</display_name>
      <description>The solar absorptance of the exterior walls.</description>
      <type>String</type>
      <required>true</required>
      <model_dependent>false</model_dependent>
      <default_value>auto</default_value>
    </argument>
    <argument>
      <name>wall_emittance</name>
      <display_name>Wall: Emittance</display_name>
      <description>The emittance of the exterior walls.</description>
      <type>String</type>
      <required>true</required>
      <model_dependent>false</model_dependent>
      <default_value>auto</default_value>
    </argument>
    <argument>
      <name>window_front_wwr</name>
      <display_name>Windows: Front Window-to-Wall Ratio</display_name>
      <description>The ratio of window area to wall area for the building's front facade. Enter 0 if specifying Front Window Area instead.</description>
      <type>Double</type>
      <required>true</required>
      <model_dependent>false</model_dependent>
      <default_value>0.18</default_value>
    </argument>
    <argument>
      <name>window_back_wwr</name>
      <display_name>Windows: Back Window-to-Wall Ratio</display_name>
      <description>The ratio of window area to wall area for the building's back facade. Enter 0 if specifying Back Window Area instead.</description>
      <type>Double</type>
      <required>true</required>
      <model_dependent>false</model_dependent>
      <default_value>0.18</default_value>
    </argument>
    <argument>
      <name>window_left_wwr</name>
      <display_name>Windows: Left Window-to-Wall Ratio</display_name>
      <description>The ratio of window area to wall area for the building's left facade. Enter 0 if specifying Left Window Area instead.</description>
      <type>Double</type>
      <required>true</required>
      <model_dependent>false</model_dependent>
      <default_value>0.18</default_value>
    </argument>
    <argument>
      <name>window_right_wwr</name>
      <display_name>Windows: Right Window-to-Wall Ratio</display_name>
      <description>The ratio of window area to wall area for the building's right facade. Enter 0 if specifying Right Window Area instead.</description>
      <type>Double</type>
      <required>true</required>
      <model_dependent>false</model_dependent>
      <default_value>0.18</default_value>
    </argument>
    <argument>
      <name>window_area_front</name>
      <display_name>Windows: Front Window Area</display_name>
      <description>The amount of window area on the building's front facade. Enter 0 if specifying Front Window-to-Wall Ratio instead.</description>
      <type>Double</type>
      <required>true</required>
      <model_dependent>false</model_dependent>
      <default_value>0</default_value>
    </argument>
    <argument>
      <name>window_area_back</name>
      <display_name>Windows: Back Window Area</display_name>
      <description>The amount of window area on the building's back facade. Enter 0 if specifying Back Window-to-Wall Ratio instead.</description>
      <type>Double</type>
      <required>true</required>
      <model_dependent>false</model_dependent>
      <default_value>0</default_value>
    </argument>
    <argument>
      <name>window_area_left</name>
      <display_name>Windows: Left Window Area</display_name>
      <description>The amount of window area on the building's left facade. Enter 0 if specifying Left Window-to-Wall Ratio instead.</description>
      <type>Double</type>
      <required>true</required>
      <model_dependent>false</model_dependent>
      <default_value>0</default_value>
    </argument>
    <argument>
      <name>window_area_right</name>
      <display_name>Windows: Right Window Area</display_name>
      <description>The amount of window area on the building's right facade. Enter 0 if specifying Right Window-to-Wall Ratio instead.</description>
      <type>Double</type>
      <required>true</required>
      <model_dependent>false</model_dependent>
      <default_value>0</default_value>
    </argument>
    <argument>
      <name>window_aspect_ratio</name>
      <display_name>Windows: Aspect Ratio</display_name>
      <description>Ratio of window height to width.</description>
      <type>Double</type>
      <required>true</required>
      <model_dependent>false</model_dependent>
      <default_value>1.333</default_value>
    </argument>
    <argument>
      <name>window_fraction_operable</name>
      <display_name>Windows: Fraction Operable</display_name>
      <description>Fraction of windows that are operable.</description>
      <type>Double</type>
      <required>false</required>
      <model_dependent>false</model_dependent>
    </argument>
    <argument>
      <name>window_ufactor</name>
      <display_name>Windows: U-Factor</display_name>
      <description>The heat transfer coefficient of the windows.</description>
      <type>Double</type>
      <units>Btu/hr-ft^2-R</units>
      <required>true</required>
      <model_dependent>false</model_dependent>
      <default_value>0.37</default_value>
    </argument>
    <argument>
      <name>window_shgc</name>
      <display_name>Windows: SHGC</display_name>
      <description>The ratio of solar heat gain through a glazing system compared to that of an unobstructed opening, for windows.</description>
      <type>Double</type>
      <required>true</required>
      <model_dependent>false</model_dependent>
      <default_value>0.3</default_value>
    </argument>
    <argument>
      <name>window_interior_shading_winter</name>
      <display_name>Windows: Winter Interior Shading</display_name>
      <description>Interior shading multiplier for the heating season. 1.0 indicates no reduction in solar gain, 0.85 indicates 15% reduction, etc.</description>
      <type>Double</type>
      <required>false</required>
      <model_dependent>false</model_dependent>
    </argument>
    <argument>
      <name>window_interior_shading_summer</name>
      <display_name>Windows: Summer Interior Shading</display_name>
      <description>Interior shading multiplier for the cooling season. 1.0 indicates no reduction in solar gain, 0.85 indicates 15% reduction, etc.</description>
      <type>Double</type>
      <required>false</required>
      <model_dependent>false</model_dependent>
    </argument>
    <argument>
      <name>window_exterior_shading_winter</name>
      <display_name>Windows: Winter Exterior Shading</display_name>
      <description>Exterior shading multiplier for the heating season. 1.0 indicates no reduction in solar gain, 0.85 indicates 15% reduction, etc.</description>
      <type>Double</type>
      <required>false</required>
      <model_dependent>false</model_dependent>
    </argument>
    <argument>
      <name>window_exterior_shading_summer</name>
      <display_name>Windows: Summer Exterior Shading</display_name>
      <description>Exterior shading multiplier for the cooling season. 1.0 indicates no reduction in solar gain, 0.85 indicates 15% reduction, etc.</description>
      <type>Double</type>
      <required>false</required>
      <model_dependent>false</model_dependent>
    </argument>
    <argument>
      <name>overhangs_front_depth</name>
      <display_name>Overhangs: Front Facade Depth</display_name>
      <description>Specifies the depth of overhangs for windows on the front facade.</description>
      <type>Double</type>
      <required>true</required>
      <model_dependent>false</model_dependent>
      <default_value>0</default_value>
    </argument>
    <argument>
      <name>overhangs_front_distance_to_top_of_window</name>
      <display_name>Overhangs: Front Facade Distance to Top of Window</display_name>
      <description>Specifies the distance to the top of window of overhangs for windows on the front facade.</description>
      <type>Double</type>
      <required>true</required>
      <model_dependent>false</model_dependent>
      <default_value>0</default_value>
    </argument>
    <argument>
      <name>overhangs_back_depth</name>
      <display_name>Overhangs: Back Facade Depth</display_name>
      <description>Specifies the depth of overhangs for windows on the back facade.</description>
      <type>Double</type>
      <required>true</required>
      <model_dependent>false</model_dependent>
      <default_value>0</default_value>
    </argument>
    <argument>
      <name>overhangs_back_distance_to_top_of_window</name>
      <display_name>Overhangs: Back Facade Distance to Top of Window</display_name>
      <description>Specifies the distance to the top of window of overhangs for windows on the back facade.</description>
      <type>Double</type>
      <required>true</required>
      <model_dependent>false</model_dependent>
      <default_value>0</default_value>
    </argument>
    <argument>
      <name>overhangs_left_depth</name>
      <display_name>Overhangs: Left Facade Depth</display_name>
      <description>Specifies the depth of overhangs for windows on the left facade.</description>
      <type>Double</type>
      <required>true</required>
      <model_dependent>false</model_dependent>
      <default_value>0</default_value>
    </argument>
    <argument>
      <name>overhangs_left_distance_to_top_of_window</name>
      <display_name>Overhangs: Left Facade Distance to Top of Window</display_name>
      <description>Specifies the distance to the top of window of overhangs for windows on the left facade.</description>
      <type>Double</type>
      <required>true</required>
      <model_dependent>false</model_dependent>
      <default_value>0</default_value>
    </argument>
    <argument>
      <name>overhangs_right_depth</name>
      <display_name>Overhangs: Right Facade Depth</display_name>
      <description>Specifies the depth of overhangs for windows on the right facade.</description>
      <type>Double</type>
      <required>true</required>
      <model_dependent>false</model_dependent>
      <default_value>0</default_value>
    </argument>
    <argument>
      <name>overhangs_right_distance_to_top_of_window</name>
      <display_name>Overhangs: Right Facade Distance to Top of Window</display_name>
      <description>Specifies the distance to the top of window of overhangs for windows on the right facade.</description>
      <type>Double</type>
      <required>true</required>
      <model_dependent>false</model_dependent>
      <default_value>0</default_value>
    </argument>
    <argument>
      <name>skylight_area_front</name>
      <display_name>Skylights: Front Roof Area</display_name>
      <description>The amount of skylight area on the building's front conditioned roof facade.</description>
      <type>Double</type>
      <required>true</required>
      <model_dependent>false</model_dependent>
      <default_value>0</default_value>
    </argument>
    <argument>
      <name>skylight_area_back</name>
      <display_name>Skylights: Back Roof Area</display_name>
      <description>The amount of skylight area on the building's back conditioned roof facade.</description>
      <type>Double</type>
      <required>true</required>
      <model_dependent>false</model_dependent>
      <default_value>0</default_value>
    </argument>
    <argument>
      <name>skylight_area_left</name>
      <display_name>Skylights: Left Roof Area</display_name>
      <description>The amount of skylight area on the building's left conditioned roof facade.</description>
      <type>Double</type>
      <required>true</required>
      <model_dependent>false</model_dependent>
      <default_value>0</default_value>
    </argument>
    <argument>
      <name>skylight_area_right</name>
      <display_name>Skylights: Right Roof Area</display_name>
      <description>The amount of skylight area on the building's right conditioned roof facade.</description>
      <type>Double</type>
      <required>true</required>
      <model_dependent>false</model_dependent>
      <default_value>0</default_value>
    </argument>
    <argument>
      <name>skylight_ufactor</name>
      <display_name>Skylights: U-Factor</display_name>
      <description>The heat transfer coefficient of the skylights.</description>
      <type>Double</type>
      <units>Btu/hr-ft^2-R</units>
      <required>true</required>
      <model_dependent>false</model_dependent>
      <default_value>0.33</default_value>
    </argument>
    <argument>
      <name>skylight_shgc</name>
      <display_name>Skylights: SHGC</display_name>
      <description>The ratio of solar heat gain through a glazing system compared to that of an unobstructed opening, for skylights.</description>
      <type>Double</type>
      <required>true</required>
      <model_dependent>false</model_dependent>
      <default_value>0.45</default_value>
    </argument>
    <argument>
      <name>door_area</name>
      <display_name>Doors: Area</display_name>
      <description>The area of the opaque door(s).</description>
      <type>Double</type>
      <units>ft^2</units>
      <required>true</required>
      <model_dependent>false</model_dependent>
      <default_value>20</default_value>
    </argument>
    <argument>
      <name>door_rvalue</name>
      <display_name>Doors: R-value</display_name>
      <description>R-value of the doors.</description>
      <type>Double</type>
      <units>h-ft^2-R/Btu</units>
      <required>true</required>
      <model_dependent>false</model_dependent>
      <default_value>5</default_value>
    </argument>
    <argument>
      <name>air_leakage_units</name>
      <display_name>Air Leakage: Units</display_name>
      <description>The unit of measure for the above-grade living air leakage.</description>
      <type>Choice</type>
      <required>true</required>
      <model_dependent>false</model_dependent>
      <default_value>ACH</default_value>
      <choices>
        <choice>
          <value>ACH</value>
          <display_name>ACH</display_name>
        </choice>
        <choice>
          <value>CFM</value>
          <display_name>CFM</display_name>
        </choice>
        <choice>
          <value>ACHnatural</value>
          <display_name>ACHnatural</display_name>
        </choice>
      </choices>
    </argument>
    <argument>
      <name>air_leakage_house_pressure</name>
      <display_name>Air Leakage: House Pressure</display_name>
      <description>The pressure of the house for the above-grade living air leakage when the air leakage units are ACH or CFM.</description>
      <type>Double</type>
      <units>Pa</units>
      <required>true</required>
      <model_dependent>false</model_dependent>
      <default_value>50</default_value>
    </argument>
    <argument>
      <name>air_leakage_value</name>
      <display_name>Air Leakage: Value</display_name>
      <description>Air exchange rate, in ACH or CFM at the specified house pressure.</description>
      <type>Double</type>
      <required>true</required>
      <model_dependent>false</model_dependent>
      <default_value>3</default_value>
    </argument>
    <argument>
      <name>air_leakage_shelter_coefficient</name>
      <display_name>Air Leakage: Shelter Coefficient</display_name>
      <description>The local shelter coefficient (AIM-2 infiltration model) accounts for nearby buildings, trees, and obstructions.</description>
      <type>String</type>
      <units>Frac</units>
      <required>true</required>
      <model_dependent>false</model_dependent>
      <default_value>auto</default_value>
    </argument>
    <argument>
      <name>heating_system_type</name>
      <display_name>Heating System: Type</display_name>
      <description>The type of heating system. Use 'none' if there is no heating system.</description>
      <type>Choice</type>
      <required>true</required>
      <model_dependent>false</model_dependent>
      <default_value>Furnace</default_value>
      <choices>
        <choice>
          <value>none</value>
          <display_name>none</display_name>
        </choice>
        <choice>
          <value>Furnace</value>
          <display_name>Furnace</display_name>
        </choice>
        <choice>
          <value>WallFurnace</value>
          <display_name>WallFurnace</display_name>
        </choice>
        <choice>
          <value>FloorFurnace</value>
          <display_name>FloorFurnace</display_name>
        </choice>
        <choice>
          <value>Boiler</value>
          <display_name>Boiler</display_name>
        </choice>
        <choice>
          <value>ElectricResistance</value>
          <display_name>ElectricResistance</display_name>
        </choice>
        <choice>
          <value>Stove</value>
          <display_name>Stove</display_name>
        </choice>
        <choice>
          <value>PortableHeater</value>
          <display_name>PortableHeater</display_name>
        </choice>
        <choice>
          <value>Fireplace</value>
          <display_name>Fireplace</display_name>
        </choice>
        <choice>
          <value>FixedHeater</value>
          <display_name>FixedHeater</display_name>
        </choice>
      </choices>
    </argument>
    <argument>
      <name>heating_system_fuel</name>
      <display_name>Heating System: Fuel Type</display_name>
      <description>The fuel type of the heating system. Ignored for ElectricResistance.</description>
      <type>Choice</type>
      <required>true</required>
      <model_dependent>false</model_dependent>
      <default_value>natural gas</default_value>
      <choices>
        <choice>
          <value>electricity</value>
          <display_name>electricity</display_name>
        </choice>
        <choice>
          <value>natural gas</value>
          <display_name>natural gas</display_name>
        </choice>
        <choice>
          <value>fuel oil</value>
          <display_name>fuel oil</display_name>
        </choice>
        <choice>
          <value>propane</value>
          <display_name>propane</display_name>
        </choice>
        <choice>
          <value>wood</value>
          <display_name>wood</display_name>
        </choice>
        <choice>
          <value>wood pellets</value>
          <display_name>wood pellets</display_name>
        </choice>
        <choice>
          <value>coal</value>
          <display_name>coal</display_name>
        </choice>
      </choices>
    </argument>
    <argument>
      <name>heating_system_heating_efficiency</name>
      <display_name>Heating System: Rated AFUE or Percent</display_name>
      <description>The rated heating efficiency value of the heating system.</description>
      <type>Double</type>
      <units>Frac</units>
      <required>true</required>
      <model_dependent>false</model_dependent>
      <default_value>0.78</default_value>
    </argument>
    <argument>
      <name>heating_system_heating_capacity</name>
      <display_name>Heating System: Heating Capacity</display_name>
      <description>The output heating capacity of the heating system. If using 'auto', the autosizing algorithm will use ACCA Manual J/S to set the capacity to meet its load served.</description>
      <type>String</type>
      <units>Btu/hr</units>
      <required>true</required>
      <model_dependent>false</model_dependent>
      <default_value>auto</default_value>
    </argument>
    <argument>
      <name>heating_system_fraction_heat_load_served</name>
      <display_name>Heating System: Fraction Heat Load Served</display_name>
      <description>The heating load served by the heating system.</description>
      <type>Double</type>
      <units>Frac</units>
      <required>true</required>
      <model_dependent>false</model_dependent>
      <default_value>1</default_value>
    </argument>
    <argument>
      <name>heating_system_airflow_defect_ratio</name>
      <display_name>Heating System: Airflow Defect Ratio</display_name>
      <description>The airflow defect ratio, defined as (InstalledAirflow - DesignAirflow) / DesignAirflow, of the heating system per ANSI/RESNET/ACCA Standard 310. A value of zero means no airflow defect. Applies only to Furnace.</description>
      <type>Double</type>
      <units>Frac</units>
      <required>false</required>
      <model_dependent>false</model_dependent>
    </argument>
    <argument>
      <name>cooling_system_type</name>
      <display_name>Cooling System: Type</display_name>
      <description>The type of cooling system. Use 'none' if there is no cooling system.</description>
      <type>Choice</type>
      <required>true</required>
      <model_dependent>false</model_dependent>
      <default_value>central air conditioner</default_value>
      <choices>
        <choice>
          <value>none</value>
          <display_name>none</display_name>
        </choice>
        <choice>
          <value>central air conditioner</value>
          <display_name>central air conditioner</display_name>
        </choice>
        <choice>
          <value>room air conditioner</value>
          <display_name>room air conditioner</display_name>
        </choice>
        <choice>
          <value>evaporative cooler</value>
          <display_name>evaporative cooler</display_name>
        </choice>
        <choice>
          <value>mini-split</value>
          <display_name>mini-split</display_name>
        </choice>
      </choices>
    </argument>
    <argument>
      <name>cooling_system_cooling_efficiency_type</name>
      <display_name>Cooling System: Efficiency Type</display_name>
      <description>The efficiency type of the cooling system. System types central air conditioner and mini-split use SEER. System type room air conditioner uses EER. Ignored for system type evaporative cooler.</description>
      <type>Choice</type>
      <required>true</required>
      <model_dependent>false</model_dependent>
      <default_value>SEER</default_value>
      <choices>
        <choice>
          <value>SEER</value>
          <display_name>SEER</display_name>
        </choice>
        <choice>
          <value>EER</value>
          <display_name>EER</display_name>
        </choice>
      </choices>
    </argument>
    <argument>
      <name>cooling_system_cooling_efficiency</name>
      <display_name>Cooling System: Efficiency</display_name>
      <description>The rated efficiency value of the cooling system. Ignored for evaporative cooler.</description>
      <type>Double</type>
      <units>SEER or EER</units>
      <required>true</required>
      <model_dependent>false</model_dependent>
      <default_value>13</default_value>
    </argument>
    <argument>
      <name>cooling_system_cooling_compressor_type</name>
      <display_name>Cooling System: Cooling Compressor Type</display_name>
      <description>The compressor type of the cooling system. Only applies to central air conditioner.</description>
      <type>Choice</type>
      <required>false</required>
      <model_dependent>false</model_dependent>
      <choices>
        <choice>
          <value>single stage</value>
          <display_name>single stage</display_name>
        </choice>
        <choice>
          <value>two stage</value>
          <display_name>two stage</display_name>
        </choice>
        <choice>
          <value>variable speed</value>
          <display_name>variable speed</display_name>
        </choice>
      </choices>
    </argument>
    <argument>
      <name>cooling_system_cooling_sensible_heat_fraction</name>
      <display_name>Cooling System: Cooling Sensible Heat Fraction</display_name>
      <description>The sensible heat fraction of the cooling system. Ignored for evaporative cooler.</description>
      <type>Double</type>
      <units>Frac</units>
      <required>false</required>
      <model_dependent>false</model_dependent>
    </argument>
    <argument>
      <name>cooling_system_cooling_capacity</name>
      <display_name>Cooling System: Cooling Capacity</display_name>
      <description>The output cooling capacity of the cooling system. If using 'auto', the autosizing algorithm will use ACCA Manual J/S to set the capacity to meet its load served. Ignored for evaporative cooler.</description>
      <type>String</type>
      <units>tons</units>
      <required>true</required>
      <model_dependent>false</model_dependent>
      <default_value>auto</default_value>
    </argument>
    <argument>
      <name>cooling_system_fraction_cool_load_served</name>
      <display_name>Cooling System: Fraction Cool Load Served</display_name>
      <description>The cooling load served by the cooling system.</description>
      <type>Double</type>
      <units>Frac</units>
      <required>true</required>
      <model_dependent>false</model_dependent>
      <default_value>1</default_value>
    </argument>
    <argument>
      <name>cooling_system_is_ducted</name>
      <display_name>Cooling System: Is Ducted</display_name>
      <description>Whether the cooling system is ducted or not. Only used for mini-split and evaporative cooler.</description>
      <type>Boolean</type>
      <required>true</required>
      <model_dependent>false</model_dependent>
      <default_value>false</default_value>
      <choices>
        <choice>
          <value>true</value>
          <display_name>true</display_name>
        </choice>
        <choice>
          <value>false</value>
          <display_name>false</display_name>
        </choice>
      </choices>
    </argument>
    <argument>
      <name>cooling_system_airflow_defect_ratio</name>
      <display_name>Cooling System: Airflow Defect Ratio</display_name>
      <description>The airflow defect ratio, defined as (InstalledAirflow - DesignAirflow) / DesignAirflow, of the cooling system per ANSI/RESNET/ACCA Standard 310. A value of zero means no airflow defect. Applies only to central air conditioner and ducted mini-split.</description>
      <type>Double</type>
      <units>Frac</units>
      <required>false</required>
      <model_dependent>false</model_dependent>
    </argument>
    <argument>
      <name>cooling_system_charge_defect_ratio</name>
      <display_name>Cooling System: Charge Defect Ratio</display_name>
      <description>The refrigerant charge defect ratio, defined as (InstalledCharge - DesignCharge) / DesignCharge, of the cooling system per ANSI/RESNET/ACCA Standard 310. A value of zero means no refrigerant charge defect. Applies only to central air conditioner and mini-split.</description>
      <type>Double</type>
      <units>Frac</units>
      <required>false</required>
      <model_dependent>false</model_dependent>
    </argument>
    <argument>
      <name>heat_pump_type</name>
      <display_name>Heat Pump: Type</display_name>
      <description>The type of heat pump. Use 'none' if there is no heat pump.</description>
      <type>Choice</type>
      <required>true</required>
      <model_dependent>false</model_dependent>
      <default_value>none</default_value>
      <choices>
        <choice>
          <value>none</value>
          <display_name>none</display_name>
        </choice>
        <choice>
          <value>air-to-air</value>
          <display_name>air-to-air</display_name>
        </choice>
        <choice>
          <value>mini-split</value>
          <display_name>mini-split</display_name>
        </choice>
        <choice>
          <value>ground-to-air</value>
          <display_name>ground-to-air</display_name>
        </choice>
      </choices>
    </argument>
    <argument>
      <name>heat_pump_heating_efficiency_type</name>
      <display_name>Heat Pump: Heating Efficiency Type</display_name>
      <description>The heating efficiency type of heat pump. System types air-to-air and mini-split use HSPF. System type ground-to-air uses COP.</description>
      <type>Choice</type>
      <required>true</required>
      <model_dependent>false</model_dependent>
      <default_value>HSPF</default_value>
      <choices>
        <choice>
          <value>HSPF</value>
          <display_name>HSPF</display_name>
        </choice>
        <choice>
          <value>COP</value>
          <display_name>COP</display_name>
        </choice>
      </choices>
    </argument>
    <argument>
      <name>heat_pump_heating_efficiency</name>
      <display_name>Heat Pump: Heating Efficiency</display_name>
      <description>The rated heating efficiency value of the heat pump.</description>
      <type>Double</type>
      <units>HSPF or COP</units>
      <required>true</required>
      <model_dependent>false</model_dependent>
      <default_value>7.7</default_value>
    </argument>
    <argument>
      <name>heat_pump_cooling_efficiency_type</name>
      <display_name>Heat Pump: Cooling Efficiency Type</display_name>
      <description>The cooling efficiency type of heat pump. System types air-to-air and mini-split use SEER. System type ground-to-air uses EER.</description>
      <type>Choice</type>
      <required>true</required>
      <model_dependent>false</model_dependent>
      <default_value>SEER</default_value>
      <choices>
        <choice>
          <value>SEER</value>
          <display_name>SEER</display_name>
        </choice>
        <choice>
          <value>EER</value>
          <display_name>EER</display_name>
        </choice>
      </choices>
    </argument>
    <argument>
      <name>heat_pump_cooling_efficiency</name>
      <display_name>Heat Pump: Cooling Efficiency</display_name>
      <description>The rated cooling efficiency value of the heat pump.</description>
      <type>Double</type>
      <units>SEER or EER</units>
      <required>true</required>
      <model_dependent>false</model_dependent>
      <default_value>13</default_value>
    </argument>
    <argument>
      <name>heat_pump_cooling_compressor_type</name>
      <display_name>Heat Pump: Cooling Compressor Type</display_name>
      <description>The compressor type of the heat pump. Only applies to air-to-air and mini-split.</description>
      <type>Choice</type>
      <required>false</required>
      <model_dependent>false</model_dependent>
      <choices>
        <choice>
          <value>single stage</value>
          <display_name>single stage</display_name>
        </choice>
        <choice>
          <value>two stage</value>
          <display_name>two stage</display_name>
        </choice>
        <choice>
          <value>variable speed</value>
          <display_name>variable speed</display_name>
        </choice>
      </choices>
    </argument>
    <argument>
      <name>heat_pump_cooling_sensible_heat_fraction</name>
      <display_name>Heat Pump: Cooling Sensible Heat Fraction</display_name>
      <description>The sensible heat fraction of the heat pump.</description>
      <type>Double</type>
      <units>Frac</units>
      <required>false</required>
      <model_dependent>false</model_dependent>
    </argument>
    <argument>
      <name>heat_pump_heating_capacity</name>
      <display_name>Heat Pump: Heating Capacity</display_name>
      <description>The output heating capacity of the heat pump. If using 'auto', the autosizing algorithm will use ACCA Manual J/S to set the capacity to meet its load served.</description>
      <type>String</type>
      <units>Btu/hr</units>
      <required>true</required>
      <model_dependent>false</model_dependent>
      <default_value>auto</default_value>
    </argument>
    <argument>
      <name>heat_pump_heating_capacity_17_f</name>
      <display_name>Heat Pump: Heating Capacity 17F</display_name>
      <description>The output heating capacity of the heat pump at 17F. Only applies to air-to-air and mini-split.</description>
      <type>String</type>
      <units>Btu/hr</units>
      <required>true</required>
      <model_dependent>false</model_dependent>
      <default_value>auto</default_value>
    </argument>
    <argument>
      <name>heat_pump_cooling_capacity</name>
      <display_name>Heat Pump: Cooling Capacity</display_name>
      <description>The output cooling capacity of the heat pump. If using 'auto', the autosizing algorithm will use ACCA Manual J/S to set the capacity to meet its load served.</description>
      <type>String</type>
      <units>Btu/hr</units>
      <required>true</required>
      <model_dependent>false</model_dependent>
      <default_value>auto</default_value>
    </argument>
    <argument>
      <name>heat_pump_fraction_heat_load_served</name>
      <display_name>Heat Pump: Fraction Heat Load Served</display_name>
      <description>The heating load served by the heat pump.</description>
      <type>Double</type>
      <units>Frac</units>
      <required>true</required>
      <model_dependent>false</model_dependent>
      <default_value>1</default_value>
    </argument>
    <argument>
      <name>heat_pump_fraction_cool_load_served</name>
      <display_name>Heat Pump: Fraction Cool Load Served</display_name>
      <description>The cooling load served by the heat pump.</description>
      <type>Double</type>
      <units>Frac</units>
      <required>true</required>
      <model_dependent>false</model_dependent>
      <default_value>1</default_value>
    </argument>
    <argument>
      <name>heat_pump_backup_fuel</name>
      <display_name>Heat Pump: Backup Fuel Type</display_name>
      <description>The backup fuel type of the heat pump. Use 'none' if there is no backup heating.</description>
      <type>Choice</type>
      <required>true</required>
      <model_dependent>false</model_dependent>
      <default_value>none</default_value>
      <choices>
        <choice>
          <value>none</value>
          <display_name>none</display_name>
        </choice>
        <choice>
          <value>electricity</value>
          <display_name>electricity</display_name>
        </choice>
        <choice>
          <value>natural gas</value>
          <display_name>natural gas</display_name>
        </choice>
        <choice>
          <value>fuel oil</value>
          <display_name>fuel oil</display_name>
        </choice>
        <choice>
          <value>propane</value>
          <display_name>propane</display_name>
        </choice>
      </choices>
    </argument>
    <argument>
      <name>heat_pump_backup_heating_efficiency</name>
      <display_name>Heat Pump: Backup Rated Efficiency</display_name>
      <description>The backup rated efficiency value of the heat pump. Percent for electricity fuel type. AFUE otherwise.</description>
      <type>Double</type>
      <required>true</required>
      <model_dependent>false</model_dependent>
      <default_value>1</default_value>
    </argument>
    <argument>
      <name>heat_pump_backup_heating_capacity</name>
      <display_name>Heat Pump: Backup Heating Capacity</display_name>
      <description>The backup output heating capacity of the heat pump. If using 'auto', the autosizing algorithm will use ACCA Manual J/S to set the capacity to meet its load served.</description>
      <type>String</type>
      <units>Btu/hr</units>
      <required>true</required>
      <model_dependent>false</model_dependent>
      <default_value>auto</default_value>
    </argument>
    <argument>
      <name>heat_pump_backup_heating_switchover_temp</name>
      <display_name>Heat Pump: Backup Heating Switchover Temperature</display_name>
      <description>The temperature at which the heat pump stops operating and the backup heating system starts running. Only applies to air-to-air and mini-split. If not provided, backup heating will operate as needed when heat pump capacity is insufficient.</description>
      <type>Double</type>
      <units>deg-F</units>
      <required>false</required>
      <model_dependent>false</model_dependent>
    </argument>
    <argument>
      <name>heat_pump_is_ducted</name>
      <display_name>Heat Pump: Is Ducted</display_name>
      <description>Whether the heat pump is ducted or not. Only used for mini-split.</description>
      <type>Boolean</type>
      <required>false</required>
      <model_dependent>false</model_dependent>
      <choices>
        <choice>
          <value>true</value>
          <display_name>true</display_name>
        </choice>
        <choice>
          <value>false</value>
          <display_name>false</display_name>
        </choice>
      </choices>
    </argument>
    <argument>
      <name>heat_pump_airflow_defect_ratio</name>
      <display_name>Heat Pump: Airflow Defect Ratio</display_name>
      <description>The airflow defect ratio, defined as (InstalledAirflow - DesignAirflow) / DesignAirflow, of the heat pump per ANSI/RESNET/ACCA Standard 310. A value of zero means no airflow defect. Applies only to air-to-air, ducted mini-split, and ground-to-air.</description>
      <type>Double</type>
      <units>Frac</units>
      <required>false</required>
      <model_dependent>false</model_dependent>
    </argument>
    <argument>
      <name>heat_pump_charge_defect_ratio</name>
      <display_name>Heat Pump: Charge Defect Ratio</display_name>
      <description>The refrigerant charge defect ratio, defined as (InstalledCharge - DesignCharge) / DesignCharge, of the heat pump per ANSI/RESNET/ACCA Standard 310. A value of zero means no refrigerant charge defect. Applies to all heat pump types.</description>
      <type>Double</type>
      <units>Frac</units>
      <required>false</required>
      <model_dependent>false</model_dependent>
    </argument>
    <argument>
      <name>heating_system_type_2</name>
      <display_name>Heating System 2: Type</display_name>
      <description>The type of the second heating system.</description>
      <type>Choice</type>
      <required>true</required>
      <model_dependent>false</model_dependent>
      <default_value>none</default_value>
      <choices>
        <choice>
          <value>none</value>
          <display_name>none</display_name>
        </choice>
        <choice>
          <value>WallFurnace</value>
          <display_name>WallFurnace</display_name>
        </choice>
        <choice>
          <value>FloorFurnace</value>
          <display_name>FloorFurnace</display_name>
        </choice>
        <choice>
          <value>Boiler</value>
          <display_name>Boiler</display_name>
        </choice>
        <choice>
          <value>ElectricResistance</value>
          <display_name>ElectricResistance</display_name>
        </choice>
        <choice>
          <value>Stove</value>
          <display_name>Stove</display_name>
        </choice>
        <choice>
          <value>PortableHeater</value>
          <display_name>PortableHeater</display_name>
        </choice>
        <choice>
          <value>Fireplace</value>
          <display_name>Fireplace</display_name>
        </choice>
      </choices>
    </argument>
    <argument>
      <name>heating_system_fuel_2</name>
      <display_name>Heating System 2: Fuel Type</display_name>
      <description>The fuel type of the second heating system. Ignored for ElectricResistance.</description>
      <type>Choice</type>
      <required>true</required>
      <model_dependent>false</model_dependent>
      <default_value>electricity</default_value>
      <choices>
        <choice>
          <value>electricity</value>
          <display_name>electricity</display_name>
        </choice>
        <choice>
          <value>natural gas</value>
          <display_name>natural gas</display_name>
        </choice>
        <choice>
          <value>fuel oil</value>
          <display_name>fuel oil</display_name>
        </choice>
        <choice>
          <value>propane</value>
          <display_name>propane</display_name>
        </choice>
        <choice>
          <value>wood</value>
          <display_name>wood</display_name>
        </choice>
        <choice>
          <value>wood pellets</value>
          <display_name>wood pellets</display_name>
        </choice>
        <choice>
          <value>coal</value>
          <display_name>coal</display_name>
        </choice>
      </choices>
    </argument>
    <argument>
      <name>heating_system_heating_efficiency_2</name>
      <display_name>Heating System 2: Rated AFUE or Percent</display_name>
      <description>For Furnace/WallFurnace/FloorFurnace/Boiler second heating system, the rated AFUE value. For ElectricResistance/Stove/PortableHeater/Fireplace, the rated Percent value.</description>
      <type>Double</type>
      <units>Frac</units>
      <required>true</required>
      <model_dependent>false</model_dependent>
      <default_value>1</default_value>
    </argument>
    <argument>
      <name>heating_system_heating_capacity_2</name>
      <display_name>Heating System 2: Heating Capacity</display_name>
      <description>The output heating capacity of the second heating system. If using 'auto', the autosizing algorithm will use ACCA Manual J/S to set the capacity to meet its load served.</description>
      <type>String</type>
      <units>Btu/hr</units>
      <required>true</required>
      <model_dependent>false</model_dependent>
      <default_value>auto</default_value>
    </argument>
    <argument>
      <name>heating_system_fraction_heat_load_served_2</name>
      <display_name>Heating System 2: Fraction Heat Load Served</display_name>
      <description>The heat load served fraction of the second heating system.</description>
      <type>Double</type>
      <units>Frac</units>
      <required>true</required>
      <model_dependent>false</model_dependent>
      <default_value>0.25</default_value>
    </argument>
    <argument>
      <name>setpoint_heating_weekday</name>
      <display_name>Heating Setpoint: Weekday Schedule</display_name>
      <description>Specify the constant or 24-hour comma-separated weekday heating schedule.</description>
      <type>String</type>
      <units>deg-F</units>
      <required>true</required>
      <model_dependent>false</model_dependent>
      <default_value>71</default_value>
    </argument>
    <argument>
      <name>setpoint_heating_weekend</name>
      <display_name>Heating Setpoint: Weekend Schedule</display_name>
      <description>Specify the constant or 24-hour comma-separated weekend heating schedule.</description>
      <type>String</type>
      <units>deg-F</units>
      <required>true</required>
      <model_dependent>false</model_dependent>
      <default_value>71</default_value>
    </argument>
    <argument>
      <name>setpoint_cooling_weekday</name>
      <display_name>Cooling Setpoint: Weekday Schedule</display_name>
      <description>Specify the constant or 24-hour comma-separated weekday cooling schedule.</description>
      <type>String</type>
      <units>deg-F</units>
      <required>true</required>
      <model_dependent>false</model_dependent>
      <default_value>76</default_value>
    </argument>
    <argument>
      <name>setpoint_cooling_weekend</name>
      <display_name>Cooling Setpoint: Weekend Schedule</display_name>
      <description>Specify the constant or 24-hour comma-separated weekend cooling schedule.</description>
      <type>String</type>
      <units>deg-F</units>
      <required>true</required>
      <model_dependent>false</model_dependent>
      <default_value>76</default_value>
    </argument>
    <argument>
      <name>ducts_supply_leakage_units</name>
      <display_name>Ducts: Supply Leakage Units</display_name>
      <description>The leakage units of the supply ducts.</description>
      <type>Choice</type>
      <required>true</required>
      <model_dependent>false</model_dependent>
      <default_value>CFM25</default_value>
      <choices>
        <choice>
          <value>CFM25</value>
          <display_name>CFM25</display_name>
        </choice>
        <choice>
          <value>Percent</value>
          <display_name>Percent</display_name>
        </choice>
      </choices>
    </argument>
    <argument>
      <name>ducts_return_leakage_units</name>
      <display_name>Ducts: Return Leakage Units</display_name>
      <description>The leakage units of the return ducts.</description>
      <type>Choice</type>
      <required>true</required>
      <model_dependent>false</model_dependent>
      <default_value>CFM25</default_value>
      <choices>
        <choice>
          <value>CFM25</value>
          <display_name>CFM25</display_name>
        </choice>
        <choice>
          <value>Percent</value>
          <display_name>Percent</display_name>
        </choice>
      </choices>
    </argument>
    <argument>
      <name>ducts_supply_leakage_value</name>
      <display_name>Ducts: Supply Leakage Value</display_name>
      <description>The leakage value to outside of the supply ducts.</description>
      <type>Double</type>
      <required>true</required>
      <model_dependent>false</model_dependent>
      <default_value>75</default_value>
    </argument>
    <argument>
      <name>ducts_return_leakage_value</name>
      <display_name>Ducts: Return Leakage Value</display_name>
      <description>The leakage value to outside of the return ducts.</description>
      <type>Double</type>
      <required>true</required>
      <model_dependent>false</model_dependent>
      <default_value>25</default_value>
    </argument>
    <argument>
      <name>ducts_supply_insulation_r</name>
      <display_name>Ducts: Supply Insulation R-Value</display_name>
      <description>The insulation r-value of the supply ducts.</description>
      <type>Double</type>
      <units>h-ft^2-R/Btu</units>
      <required>true</required>
      <model_dependent>false</model_dependent>
      <default_value>0</default_value>
    </argument>
    <argument>
      <name>ducts_return_insulation_r</name>
      <display_name>Ducts: Return Insulation R-Value</display_name>
      <description>The insulation r-value of the return ducts.</description>
      <type>Double</type>
      <units>h-ft^2-R/Btu</units>
      <required>true</required>
      <model_dependent>false</model_dependent>
      <default_value>0</default_value>
    </argument>
    <argument>
      <name>ducts_supply_location</name>
      <display_name>Ducts: Supply Location</display_name>
      <description>The location of the supply ducts.</description>
      <type>Choice</type>
      <required>true</required>
      <model_dependent>false</model_dependent>
      <default_value>auto</default_value>
      <choices>
        <choice>
          <value>auto</value>
          <display_name>auto</display_name>
        </choice>
        <choice>
          <value>living space</value>
          <display_name>living space</display_name>
        </choice>
        <choice>
          <value>basement - conditioned</value>
          <display_name>basement - conditioned</display_name>
        </choice>
        <choice>
          <value>basement - unconditioned</value>
          <display_name>basement - unconditioned</display_name>
        </choice>
        <choice>
          <value>crawlspace - vented</value>
          <display_name>crawlspace - vented</display_name>
        </choice>
        <choice>
          <value>crawlspace - unvented</value>
          <display_name>crawlspace - unvented</display_name>
        </choice>
        <choice>
          <value>attic - vented</value>
          <display_name>attic - vented</display_name>
        </choice>
        <choice>
          <value>attic - unvented</value>
          <display_name>attic - unvented</display_name>
        </choice>
        <choice>
          <value>garage</value>
          <display_name>garage</display_name>
        </choice>
        <choice>
          <value>exterior wall</value>
          <display_name>exterior wall</display_name>
        </choice>
        <choice>
          <value>under slab</value>
          <display_name>under slab</display_name>
        </choice>
        <choice>
          <value>roof deck</value>
          <display_name>roof deck</display_name>
        </choice>
        <choice>
          <value>outside</value>
          <display_name>outside</display_name>
        </choice>
        <choice>
          <value>other housing unit</value>
          <display_name>other housing unit</display_name>
        </choice>
        <choice>
          <value>other heated space</value>
          <display_name>other heated space</display_name>
        </choice>
        <choice>
          <value>other multifamily buffer space</value>
          <display_name>other multifamily buffer space</display_name>
        </choice>
        <choice>
          <value>other non-freezing space</value>
          <display_name>other non-freezing space</display_name>
        </choice>
      </choices>
    </argument>
    <argument>
      <name>ducts_return_location</name>
      <display_name>Ducts: Return Location</display_name>
      <description>The location of the return ducts.</description>
      <type>Choice</type>
      <required>true</required>
      <model_dependent>false</model_dependent>
      <default_value>auto</default_value>
      <choices>
        <choice>
          <value>auto</value>
          <display_name>auto</display_name>
        </choice>
        <choice>
          <value>living space</value>
          <display_name>living space</display_name>
        </choice>
        <choice>
          <value>basement - conditioned</value>
          <display_name>basement - conditioned</display_name>
        </choice>
        <choice>
          <value>basement - unconditioned</value>
          <display_name>basement - unconditioned</display_name>
        </choice>
        <choice>
          <value>crawlspace - vented</value>
          <display_name>crawlspace - vented</display_name>
        </choice>
        <choice>
          <value>crawlspace - unvented</value>
          <display_name>crawlspace - unvented</display_name>
        </choice>
        <choice>
          <value>attic - vented</value>
          <display_name>attic - vented</display_name>
        </choice>
        <choice>
          <value>attic - unvented</value>
          <display_name>attic - unvented</display_name>
        </choice>
        <choice>
          <value>garage</value>
          <display_name>garage</display_name>
        </choice>
        <choice>
          <value>exterior wall</value>
          <display_name>exterior wall</display_name>
        </choice>
        <choice>
          <value>under slab</value>
          <display_name>under slab</display_name>
        </choice>
        <choice>
          <value>roof deck</value>
          <display_name>roof deck</display_name>
        </choice>
        <choice>
          <value>outside</value>
          <display_name>outside</display_name>
        </choice>
        <choice>
          <value>other housing unit</value>
          <display_name>other housing unit</display_name>
        </choice>
        <choice>
          <value>other heated space</value>
          <display_name>other heated space</display_name>
        </choice>
        <choice>
          <value>other multifamily buffer space</value>
          <display_name>other multifamily buffer space</display_name>
        </choice>
        <choice>
          <value>other non-freezing space</value>
          <display_name>other non-freezing space</display_name>
        </choice>
      </choices>
    </argument>
    <argument>
      <name>ducts_supply_surface_area</name>
      <display_name>Ducts: Supply Surface Area</display_name>
      <description>The surface area of the supply ducts.</description>
      <type>String</type>
      <units>ft^2</units>
      <required>true</required>
      <model_dependent>false</model_dependent>
      <default_value>auto</default_value>
    </argument>
    <argument>
      <name>ducts_return_surface_area</name>
      <display_name>Ducts: Return Surface Area</display_name>
      <description>The surface area of the return ducts.</description>
      <type>String</type>
      <units>ft^2</units>
      <required>true</required>
      <model_dependent>false</model_dependent>
      <default_value>auto</default_value>
    </argument>
    <argument>
      <name>ducts_number_of_return_registers</name>
      <display_name>Ducts: Number of Return Registers</display_name>
      <description>The number of return registers of the ducts.</description>
      <type>String</type>
      <units>#</units>
      <required>true</required>
      <model_dependent>false</model_dependent>
      <default_value>auto</default_value>
    </argument>
    <argument>
      <name>mech_vent_fan_type</name>
      <display_name>Mechanical Ventilation: Fan Type</display_name>
      <description>The type of the mechanical ventilation. Use 'none' if there is no mechanical ventilation system.</description>
      <type>Choice</type>
      <required>true</required>
      <model_dependent>false</model_dependent>
      <default_value>none</default_value>
      <choices>
        <choice>
          <value>none</value>
          <display_name>none</display_name>
        </choice>
        <choice>
          <value>exhaust only</value>
          <display_name>exhaust only</display_name>
        </choice>
        <choice>
          <value>supply only</value>
          <display_name>supply only</display_name>
        </choice>
        <choice>
          <value>energy recovery ventilator</value>
          <display_name>energy recovery ventilator</display_name>
        </choice>
        <choice>
          <value>heat recovery ventilator</value>
          <display_name>heat recovery ventilator</display_name>
        </choice>
        <choice>
          <value>balanced</value>
          <display_name>balanced</display_name>
        </choice>
        <choice>
          <value>central fan integrated supply</value>
          <display_name>central fan integrated supply</display_name>
        </choice>
      </choices>
    </argument>
    <argument>
      <name>mech_vent_flow_rate</name>
      <display_name>Mechanical Ventilation: Flow Rate</display_name>
      <description>The flow rate of the mechanical ventilation.</description>
      <type>Double</type>
      <units>CFM</units>
      <required>true</required>
      <model_dependent>false</model_dependent>
      <default_value>110</default_value>
    </argument>
    <argument>
      <name>mech_vent_hours_in_operation</name>
      <display_name>Mechanical Ventilation: Hours In Operation</display_name>
      <description>The hours in operation of the mechanical ventilation.</description>
      <type>Double</type>
      <units>hrs/day</units>
      <required>true</required>
      <model_dependent>false</model_dependent>
      <default_value>24</default_value>
    </argument>
    <argument>
      <name>mech_vent_recovery_efficiency_type</name>
      <display_name>Mechanical Ventilation: Total Recovery Efficiency Type</display_name>
      <description>The total recovery efficiency type of the mechanical ventilation.</description>
      <type>Choice</type>
      <required>true</required>
      <model_dependent>false</model_dependent>
      <default_value>Unadjusted</default_value>
      <choices>
        <choice>
          <value>Unadjusted</value>
          <display_name>Unadjusted</display_name>
        </choice>
        <choice>
          <value>Adjusted</value>
          <display_name>Adjusted</display_name>
        </choice>
      </choices>
    </argument>
    <argument>
      <name>mech_vent_total_recovery_efficiency</name>
      <display_name>Mechanical Ventilation: Total Recovery Efficiency</display_name>
      <description>The Unadjusted or Adjusted total recovery efficiency of the mechanical ventilation. Applies to energy recovery ventilator.</description>
      <type>Double</type>
      <units>Frac</units>
      <required>true</required>
      <model_dependent>false</model_dependent>
      <default_value>0.48</default_value>
    </argument>
    <argument>
      <name>mech_vent_sensible_recovery_efficiency</name>
      <display_name>Mechanical Ventilation: Sensible Recovery Efficiency</display_name>
      <description>The Unadjusted or Adjusted sensible recovery efficiency of the mechanical ventilation. Applies to energy recovery ventilator and heat recovery ventilator.</description>
      <type>Double</type>
      <units>Frac</units>
      <required>true</required>
      <model_dependent>false</model_dependent>
      <default_value>0.72</default_value>
    </argument>
    <argument>
      <name>mech_vent_fan_power</name>
      <display_name>Mechanical Ventilation: Fan Power</display_name>
      <description>The fan power of the mechanical ventilation.</description>
      <type>Double</type>
      <units>W</units>
      <required>true</required>
      <model_dependent>false</model_dependent>
      <default_value>30</default_value>
    </argument>
    <argument>
      <name>mech_vent_num_units_served</name>
      <display_name>Mechanical Ventilation: Number of Units Served</display_name>
      <description>Number of dwelling units served by the mechanical ventilation system. Must be 1 if single-family detached. Used to apportion flow rate and fan power to the unit.</description>
      <type>Integer</type>
      <units>#</units>
      <required>true</required>
      <model_dependent>false</model_dependent>
      <default_value>1</default_value>
    </argument>
    <argument>
      <name>shared_mech_vent_frac_recirculation</name>
      <display_name>Shared Mechanical Ventilation: Fraction Recirculation</display_name>
      <description>Fraction of the total supply air that is recirculated, with the remainder assumed to be outdoor air. The value must be 0 for exhaust only systems. This is required for a shared mechanical ventilation system.</description>
      <type>Double</type>
      <units>Frac</units>
      <required>false</required>
      <model_dependent>false</model_dependent>
    </argument>
    <argument>
      <name>shared_mech_vent_preheating_fuel</name>
      <display_name>Shared Mechanical Ventilation: Preheating Fuel</display_name>
      <description>Fuel type of the preconditioning heating equipment. Only used for a shared mechanical ventilation system.</description>
      <type>Choice</type>
      <required>false</required>
      <model_dependent>false</model_dependent>
      <choices>
        <choice>
          <value>electricity</value>
          <display_name>electricity</display_name>
        </choice>
        <choice>
          <value>natural gas</value>
          <display_name>natural gas</display_name>
        </choice>
        <choice>
          <value>fuel oil</value>
          <display_name>fuel oil</display_name>
        </choice>
        <choice>
          <value>propane</value>
          <display_name>propane</display_name>
        </choice>
        <choice>
          <value>wood</value>
          <display_name>wood</display_name>
        </choice>
        <choice>
          <value>wood pellets</value>
          <display_name>wood pellets</display_name>
        </choice>
        <choice>
          <value>coal</value>
          <display_name>coal</display_name>
        </choice>
      </choices>
    </argument>
    <argument>
      <name>shared_mech_vent_preheating_efficiency</name>
      <display_name>Shared Mechanical Ventilation: Preheating Efficiency</display_name>
      <description>Efficiency of the preconditioning heating equipment. Only used for a shared mechanical ventilation system.</description>
      <type>Double</type>
      <units>COP</units>
      <required>false</required>
      <model_dependent>false</model_dependent>
    </argument>
    <argument>
      <name>shared_mech_vent_preheating_fraction_heat_load_served</name>
      <display_name>Shared Mechanical Ventilation: Preheating Fraction Ventilation Heat Load Served</display_name>
      <description>Fraction of heating load introduced by the shared ventilation system that is met by the preconditioning heating equipment.</description>
      <type>Double</type>
      <units>Frac</units>
      <required>false</required>
      <model_dependent>false</model_dependent>
    </argument>
    <argument>
      <name>shared_mech_vent_precooling_fuel</name>
      <display_name>Shared Mechanical Ventilation: Precooling Fuel</display_name>
      <description>Fuel type of the preconditioning cooling equipment. Only used for a shared mechanical ventilation system.</description>
      <type>Choice</type>
      <required>false</required>
      <model_dependent>false</model_dependent>
      <choices>
        <choice>
          <value>electricity</value>
          <display_name>electricity</display_name>
        </choice>
      </choices>
    </argument>
    <argument>
      <name>shared_mech_vent_precooling_efficiency</name>
      <display_name>Shared Mechanical Ventilation: Precooling Efficiency</display_name>
      <description>Efficiency of the preconditioning cooling equipment. Only used for a shared mechanical ventilation system.</description>
      <type>Double</type>
      <units>COP</units>
      <required>false</required>
      <model_dependent>false</model_dependent>
    </argument>
    <argument>
      <name>shared_mech_vent_precooling_fraction_cool_load_served</name>
      <display_name>Shared Mechanical Ventilation: Precooling Fraction Ventilation Cool Load Served</display_name>
      <description>Fraction of cooling load introduced by the shared ventilation system that is met by the preconditioning cooling equipment.</description>
      <type>Double</type>
      <units>Frac</units>
      <required>false</required>
      <model_dependent>false</model_dependent>
    </argument>
    <argument>
      <name>mech_vent_fan_type_2</name>
      <display_name>Mechanical Ventilation 2: Fan Type</display_name>
      <description>The type of the second mechanical ventilation. Use 'none' if there is no second mechanical ventilation system.</description>
      <type>Choice</type>
      <required>true</required>
      <model_dependent>false</model_dependent>
      <default_value>none</default_value>
      <choices>
        <choice>
          <value>none</value>
          <display_name>none</display_name>
        </choice>
        <choice>
          <value>exhaust only</value>
          <display_name>exhaust only</display_name>
        </choice>
        <choice>
          <value>supply only</value>
          <display_name>supply only</display_name>
        </choice>
        <choice>
          <value>energy recovery ventilator</value>
          <display_name>energy recovery ventilator</display_name>
        </choice>
        <choice>
          <value>heat recovery ventilator</value>
          <display_name>heat recovery ventilator</display_name>
        </choice>
        <choice>
          <value>balanced</value>
          <display_name>balanced</display_name>
        </choice>
        <choice>
          <value>central fan integrated supply</value>
          <display_name>central fan integrated supply</display_name>
        </choice>
      </choices>
    </argument>
    <argument>
      <name>mech_vent_flow_rate_2</name>
      <display_name>Mechanical Ventilation 2: Flow Rate</display_name>
      <description>The flow rate of the second mechanical ventilation.</description>
      <type>Double</type>
      <units>CFM</units>
      <required>true</required>
      <model_dependent>false</model_dependent>
      <default_value>110</default_value>
    </argument>
    <argument>
      <name>mech_vent_hours_in_operation_2</name>
      <display_name>Mechanical Ventilation 2: Hours In Operation</display_name>
      <description>The hours in operation of the second mechanical ventilation.</description>
      <type>Double</type>
      <units>hrs/day</units>
      <required>true</required>
      <model_dependent>false</model_dependent>
      <default_value>24</default_value>
    </argument>
    <argument>
      <name>mech_vent_recovery_efficiency_type_2</name>
      <display_name>Mechanical Ventilation 2: Total Recovery Efficiency Type</display_name>
      <description>The total recovery efficiency type of the second mechanical ventilation.</description>
      <type>Choice</type>
      <required>true</required>
      <model_dependent>false</model_dependent>
      <default_value>Unadjusted</default_value>
      <choices>
        <choice>
          <value>Unadjusted</value>
          <display_name>Unadjusted</display_name>
        </choice>
        <choice>
          <value>Adjusted</value>
          <display_name>Adjusted</display_name>
        </choice>
      </choices>
    </argument>
    <argument>
      <name>mech_vent_total_recovery_efficiency_2</name>
      <display_name>Mechanical Ventilation 2: Total Recovery Efficiency</display_name>
      <description>The Unadjusted or Adjusted total recovery efficiency of the second mechanical ventilation. Applies to energy recovery ventilator.</description>
      <type>Double</type>
      <units>Frac</units>
      <required>true</required>
      <model_dependent>false</model_dependent>
      <default_value>0.48</default_value>
    </argument>
    <argument>
      <name>mech_vent_sensible_recovery_efficiency_2</name>
      <display_name>Mechanical Ventilation 2: Sensible Recovery Efficiency</display_name>
      <description>The Unadjusted or Adjusted sensible recovery efficiency of the second mechanical ventilation. Applies to energy recovery ventilator and heat recovery ventilator.</description>
      <type>Double</type>
      <units>Frac</units>
      <required>true</required>
      <model_dependent>false</model_dependent>
      <default_value>0.72</default_value>
    </argument>
    <argument>
      <name>mech_vent_fan_power_2</name>
      <display_name>Mechanical Ventilation 2: Fan Power</display_name>
      <description>The fan power of the second mechanical ventilation.</description>
      <type>Double</type>
      <units>W</units>
      <required>true</required>
      <model_dependent>false</model_dependent>
      <default_value>30</default_value>
    </argument>
    <argument>
      <name>kitchen_fans_quantity</name>
      <display_name>Kitchen Fans: Quantity</display_name>
      <description>The quantity of the kitchen fans.</description>
      <type>String</type>
      <units>#</units>
      <required>true</required>
      <model_dependent>false</model_dependent>
      <default_value>auto</default_value>
    </argument>
    <argument>
      <name>kitchen_fans_flow_rate</name>
      <display_name>Kitchen Fans: Flow Rate</display_name>
      <description>The flow rate of the kitchen fan.</description>
      <type>String</type>
      <units>CFM</units>
      <required>false</required>
      <model_dependent>false</model_dependent>
      <default_value>auto</default_value>
    </argument>
    <argument>
      <name>kitchen_fans_hours_in_operation</name>
      <display_name>Kitchen Fans: Hours In Operation</display_name>
      <description>The hours in operation of the kitchen fan.</description>
      <type>String</type>
      <units>hrs/day</units>
      <required>false</required>
      <model_dependent>false</model_dependent>
      <default_value>auto</default_value>
    </argument>
    <argument>
      <name>kitchen_fans_power</name>
      <display_name>Kitchen Fans: Fan Power</display_name>
      <description>The fan power of the kitchen fan.</description>
      <type>String</type>
      <units>W</units>
      <required>false</required>
      <model_dependent>false</model_dependent>
      <default_value>auto</default_value>
    </argument>
    <argument>
      <name>kitchen_fans_start_hour</name>
      <display_name>Kitchen Fans: Start Hour</display_name>
      <description>The start hour of the kitchen fan.</description>
      <type>String</type>
      <units>hr</units>
      <required>false</required>
      <model_dependent>false</model_dependent>
      <default_value>auto</default_value>
    </argument>
    <argument>
      <name>bathroom_fans_quantity</name>
      <display_name>Bathroom Fans: Quantity</display_name>
      <description>The quantity of the bathroom fans.</description>
      <type>String</type>
      <units>#</units>
      <required>true</required>
      <model_dependent>false</model_dependent>
      <default_value>auto</default_value>
    </argument>
    <argument>
      <name>bathroom_fans_flow_rate</name>
      <display_name>Bathroom Fans: Flow Rate</display_name>
      <description>The flow rate of the bathroom fans.</description>
      <type>String</type>
      <units>CFM</units>
      <required>false</required>
      <model_dependent>false</model_dependent>
      <default_value>auto</default_value>
    </argument>
    <argument>
      <name>bathroom_fans_hours_in_operation</name>
      <display_name>Bathroom Fans: Hours In Operation</display_name>
      <description>The hours in operation of the bathroom fans.</description>
      <type>String</type>
      <units>hrs/day</units>
      <required>false</required>
      <model_dependent>false</model_dependent>
      <default_value>auto</default_value>
    </argument>
    <argument>
      <name>bathroom_fans_power</name>
      <display_name>Bathroom Fans: Fan Power</display_name>
      <description>The fan power of the bathroom fans.</description>
      <type>String</type>
      <units>W</units>
      <required>false</required>
      <model_dependent>false</model_dependent>
      <default_value>auto</default_value>
    </argument>
    <argument>
      <name>bathroom_fans_start_hour</name>
      <display_name>Bathroom Fans: Start Hour</display_name>
      <description>The start hour of the bathroom fans.</description>
      <type>String</type>
      <units>hr</units>
      <required>false</required>
      <model_dependent>false</model_dependent>
      <default_value>auto</default_value>
    </argument>
    <argument>
      <name>whole_house_fan_present</name>
      <display_name>Whole House Fan: Present</display_name>
      <description>Whether there is a whole house fan.</description>
      <type>Boolean</type>
      <required>true</required>
      <model_dependent>false</model_dependent>
      <default_value>false</default_value>
      <choices>
        <choice>
          <value>true</value>
          <display_name>true</display_name>
        </choice>
        <choice>
          <value>false</value>
          <display_name>false</display_name>
        </choice>
      </choices>
    </argument>
    <argument>
      <name>whole_house_fan_flow_rate</name>
      <display_name>Whole House Fan: Flow Rate</display_name>
      <description>The flow rate of the whole house fan.</description>
      <type>Double</type>
      <units>CFM</units>
      <required>true</required>
      <model_dependent>false</model_dependent>
      <default_value>4500</default_value>
    </argument>
    <argument>
      <name>whole_house_fan_power</name>
      <display_name>Whole House Fan: Fan Power</display_name>
      <description>The fan power of the whole house fan.</description>
      <type>Double</type>
      <units>W</units>
      <required>true</required>
      <model_dependent>false</model_dependent>
      <default_value>300</default_value>
    </argument>
    <argument>
      <name>water_heater_type</name>
      <display_name>Water Heater: Type</display_name>
      <description>The type of water heater. Use 'none' if there is no water heater.</description>
      <type>Choice</type>
      <required>true</required>
      <model_dependent>false</model_dependent>
      <default_value>storage water heater</default_value>
      <choices>
        <choice>
          <value>none</value>
          <display_name>none</display_name>
        </choice>
        <choice>
          <value>storage water heater</value>
          <display_name>storage water heater</display_name>
        </choice>
        <choice>
          <value>instantaneous water heater</value>
          <display_name>instantaneous water heater</display_name>
        </choice>
        <choice>
          <value>heat pump water heater</value>
          <display_name>heat pump water heater</display_name>
        </choice>
        <choice>
          <value>space-heating boiler with storage tank</value>
          <display_name>space-heating boiler with storage tank</display_name>
        </choice>
        <choice>
          <value>space-heating boiler with tankless coil</value>
          <display_name>space-heating boiler with tankless coil</display_name>
        </choice>
      </choices>
    </argument>
    <argument>
      <name>water_heater_fuel_type</name>
      <display_name>Water Heater: Fuel Type</display_name>
      <description>The fuel type of water heater. Ignored for heat pump water heater.</description>
      <type>Choice</type>
      <required>true</required>
      <model_dependent>false</model_dependent>
      <default_value>natural gas</default_value>
      <choices>
        <choice>
          <value>electricity</value>
          <display_name>electricity</display_name>
        </choice>
        <choice>
          <value>natural gas</value>
          <display_name>natural gas</display_name>
        </choice>
        <choice>
          <value>fuel oil</value>
          <display_name>fuel oil</display_name>
        </choice>
        <choice>
          <value>propane</value>
          <display_name>propane</display_name>
        </choice>
        <choice>
          <value>wood</value>
          <display_name>wood</display_name>
        </choice>
        <choice>
          <value>coal</value>
          <display_name>coal</display_name>
        </choice>
      </choices>
    </argument>
    <argument>
      <name>water_heater_location</name>
      <display_name>Water Heater: Location</display_name>
      <description>The location of water heater.</description>
      <type>Choice</type>
      <required>true</required>
      <model_dependent>false</model_dependent>
      <default_value>auto</default_value>
      <choices>
        <choice>
          <value>auto</value>
          <display_name>auto</display_name>
        </choice>
        <choice>
          <value>living space</value>
          <display_name>living space</display_name>
        </choice>
        <choice>
          <value>basement - conditioned</value>
          <display_name>basement - conditioned</display_name>
        </choice>
        <choice>
          <value>basement - unconditioned</value>
          <display_name>basement - unconditioned</display_name>
        </choice>
        <choice>
          <value>garage</value>
          <display_name>garage</display_name>
        </choice>
        <choice>
          <value>attic - vented</value>
          <display_name>attic - vented</display_name>
        </choice>
        <choice>
          <value>attic - unvented</value>
          <display_name>attic - unvented</display_name>
        </choice>
        <choice>
          <value>crawlspace - vented</value>
          <display_name>crawlspace - vented</display_name>
        </choice>
        <choice>
          <value>crawlspace - unvented</value>
          <display_name>crawlspace - unvented</display_name>
        </choice>
        <choice>
          <value>other exterior</value>
          <display_name>other exterior</display_name>
        </choice>
        <choice>
          <value>other housing unit</value>
          <display_name>other housing unit</display_name>
        </choice>
        <choice>
          <value>other heated space</value>
          <display_name>other heated space</display_name>
        </choice>
        <choice>
          <value>other multifamily buffer space</value>
          <display_name>other multifamily buffer space</display_name>
        </choice>
        <choice>
          <value>other non-freezing space</value>
          <display_name>other non-freezing space</display_name>
        </choice>
      </choices>
    </argument>
    <argument>
      <name>water_heater_tank_volume</name>
      <display_name>Water Heater: Tank Volume</display_name>
      <description>Nominal volume of water heater tank. Set to 'auto' to have volume autosized. Only applies to storage water heater, heat pump water heater, and space-heating boiler with storage tank.</description>
      <type>String</type>
      <units>gal</units>
      <required>true</required>
      <model_dependent>false</model_dependent>
      <default_value>auto</default_value>
    </argument>
    <argument>
      <name>water_heater_efficiency_type</name>
      <display_name>Water Heater: Efficiency Type</display_name>
      <description>The efficiency type of water heater. Does not apply to space-heating boilers.</description>
      <type>Choice</type>
      <required>true</required>
      <model_dependent>false</model_dependent>
      <default_value>EnergyFactor</default_value>
      <choices>
        <choice>
          <value>EnergyFactor</value>
          <display_name>EnergyFactor</display_name>
        </choice>
        <choice>
          <value>UniformEnergyFactor</value>
          <display_name>UniformEnergyFactor</display_name>
        </choice>
      </choices>
    </argument>
    <argument>
      <name>water_heater_efficiency</name>
      <display_name>Water Heater: Efficiency</display_name>
      <description>Rated Energy Factor or Uniform Energy Factor. Does not apply to space-heating boilers.</description>
      <type>Double</type>
      <required>true</required>
      <model_dependent>false</model_dependent>
      <default_value>0.67</default_value>
    </argument>
    <argument>
      <name>water_heater_first_hour_rating</name>
      <display_name>Water Heater: First Hour Rating</display_name>
      <description>Rated gallons of hot water supplied in an hour. Required if Efficiency Type is UniformEnergyFactor and Type is not instantaneous water heater. Does not apply to space-heating boilers.</description>
      <type>Double</type>
      <units>gal/hr</units>
      <required>false</required>
      <model_dependent>false</model_dependent>
      <default_value>56</default_value>
    </argument>
    <argument>
      <name>water_heater_recovery_efficiency</name>
      <display_name>Water Heater: Recovery Efficiency</display_name>
      <description>Ratio of energy delivered to water heater to the energy content of the fuel consumed by the water heater. Only used for non-electric storage water heaters.</description>
      <type>String</type>
      <units>Frac</units>
      <required>true</required>
      <model_dependent>false</model_dependent>
      <default_value>auto</default_value>
    </argument>
    <argument>
      <name>water_heater_standby_loss</name>
      <display_name>Water Heater: Standby Loss</display_name>
      <description>The standby loss of water heater. Only applies to space-heating boilers.</description>
      <type>Double</type>
      <units>deg-F/hr</units>
      <required>false</required>
      <model_dependent>false</model_dependent>
    </argument>
    <argument>
      <name>water_heater_jacket_rvalue</name>
      <display_name>Water Heater: Jacket R-value</display_name>
      <description>The jacket R-value of water heater. Doesn't apply to instantaneous water heater or space-heating boiler with tankless coil.</description>
      <type>Double</type>
      <units>h-ft^2-R/Btu</units>
      <required>false</required>
      <model_dependent>false</model_dependent>
    </argument>
    <argument>
      <name>water_heater_setpoint_temperature</name>
      <display_name>Water Heater: Setpoint Temperature</display_name>
      <description>The setpoint temperature of water heater.</description>
      <type>String</type>
      <units>deg-F</units>
      <required>true</required>
      <model_dependent>false</model_dependent>
      <default_value>auto</default_value>
    </argument>
    <argument>
      <name>water_heater_num_units_served</name>
      <display_name>Water Heater: Number of Units Served</display_name>
      <description>Number of dwelling units served (directly or indirectly) by the water heater. Must be 1 if single-family detached. Used to apportion water heater tank losses to the unit.</description>
      <type>Integer</type>
      <units>#</units>
      <required>true</required>
      <model_dependent>false</model_dependent>
      <default_value>1</default_value>
    </argument>
    <argument>
      <name>dhw_distribution_system_type</name>
      <display_name>Hot Water Distribution: System Type</display_name>
      <description>The type of the hot water distribution system.</description>
      <type>Choice</type>
      <required>true</required>
      <model_dependent>false</model_dependent>
      <default_value>Standard</default_value>
      <choices>
        <choice>
          <value>Standard</value>
          <display_name>Standard</display_name>
        </choice>
        <choice>
          <value>Recirculation</value>
          <display_name>Recirculation</display_name>
        </choice>
      </choices>
    </argument>
    <argument>
      <name>dhw_distribution_standard_piping_length</name>
      <display_name>Hot Water Distribution: Standard Piping Length</display_name>
      <description>If the distribution system is Standard, the length of the piping. A value of 'auto' will use a default.</description>
      <type>String</type>
      <units>ft</units>
      <required>true</required>
      <model_dependent>false</model_dependent>
      <default_value>auto</default_value>
    </argument>
    <argument>
      <name>dhw_distribution_recirc_control_type</name>
      <display_name>Hot Water Distribution: Recirculation Control Type</display_name>
      <description>If the distribution system is Recirculation, the type of hot water recirculation control, if any.</description>
      <type>Choice</type>
      <required>true</required>
      <model_dependent>false</model_dependent>
      <default_value>no control</default_value>
      <choices>
        <choice>
          <value>no control</value>
          <display_name>no control</display_name>
        </choice>
        <choice>
          <value>timer</value>
          <display_name>timer</display_name>
        </choice>
        <choice>
          <value>temperature</value>
          <display_name>temperature</display_name>
        </choice>
        <choice>
          <value>presence sensor demand control</value>
          <display_name>presence sensor demand control</display_name>
        </choice>
        <choice>
          <value>manual demand control</value>
          <display_name>manual demand control</display_name>
        </choice>
      </choices>
    </argument>
    <argument>
      <name>dhw_distribution_recirc_piping_length</name>
      <display_name>Hot Water Distribution: Recirculation Piping Length</display_name>
      <description>If the distribution system is Recirculation, the length of the recirculation piping.</description>
      <type>String</type>
      <units>ft</units>
      <required>true</required>
      <model_dependent>false</model_dependent>
      <default_value>auto</default_value>
    </argument>
    <argument>
      <name>dhw_distribution_recirc_branch_piping_length</name>
      <display_name>Hot Water Distribution: Recirculation Branch Piping Length</display_name>
      <description>If the distribution system is Recirculation, the length of the recirculation branch piping.</description>
      <type>String</type>
      <units>ft</units>
      <required>true</required>
      <model_dependent>false</model_dependent>
      <default_value>auto</default_value>
    </argument>
    <argument>
      <name>dhw_distribution_recirc_pump_power</name>
      <display_name>Hot Water Distribution: Recirculation Pump Power</display_name>
      <description>If the distribution system is Recirculation, the recirculation pump power.</description>
      <type>String</type>
      <units>W</units>
      <required>true</required>
      <model_dependent>false</model_dependent>
      <default_value>auto</default_value>
    </argument>
    <argument>
      <name>dhw_distribution_pipe_r</name>
      <display_name>Hot Water Distribution: Pipe Insulation Nominal R-Value</display_name>
      <description>Nominal R-value of the pipe insulation.</description>
      <type>String</type>
      <units>h-ft^2-R/Btu</units>
      <required>true</required>
      <model_dependent>false</model_dependent>
      <default_value>auto</default_value>
    </argument>
    <argument>
      <name>dwhr_facilities_connected</name>
      <display_name>Drain Water Heat Recovery: Facilities Connected</display_name>
      <description>Which facilities are connected for the drain water heat recovery. Use 'none' if there is no drain water heat recovery system.</description>
      <type>Choice</type>
      <required>true</required>
      <model_dependent>false</model_dependent>
      <default_value>none</default_value>
      <choices>
        <choice>
          <value>none</value>
          <display_name>none</display_name>
        </choice>
        <choice>
          <value>one</value>
          <display_name>one</display_name>
        </choice>
        <choice>
          <value>all</value>
          <display_name>all</display_name>
        </choice>
      </choices>
    </argument>
    <argument>
      <name>dwhr_equal_flow</name>
      <display_name>Drain Water Heat Recovery: Equal Flow</display_name>
      <description>Whether the drain water heat recovery has equal flow.</description>
      <type>Boolean</type>
      <required>true</required>
      <model_dependent>false</model_dependent>
      <default_value>true</default_value>
      <choices>
        <choice>
          <value>true</value>
          <display_name>true</display_name>
        </choice>
        <choice>
          <value>false</value>
          <display_name>false</display_name>
        </choice>
      </choices>
    </argument>
    <argument>
      <name>dwhr_efficiency</name>
      <display_name>Drain Water Heat Recovery: Efficiency</display_name>
      <description>The efficiency of the drain water heat recovery.</description>
      <type>Double</type>
      <units>Frac</units>
      <required>true</required>
      <model_dependent>false</model_dependent>
      <default_value>0.55</default_value>
    </argument>
    <argument>
      <name>water_fixtures_shower_low_flow</name>
      <display_name>Hot Water Fixtures: Is Shower Low Flow</display_name>
      <description>Whether the shower fixture is low flow.</description>
      <type>Boolean</type>
      <required>true</required>
      <model_dependent>false</model_dependent>
      <default_value>false</default_value>
      <choices>
        <choice>
          <value>true</value>
          <display_name>true</display_name>
        </choice>
        <choice>
          <value>false</value>
          <display_name>false</display_name>
        </choice>
      </choices>
    </argument>
    <argument>
      <name>water_fixtures_sink_low_flow</name>
      <display_name>Hot Water Fixtures: Is Sink Low Flow</display_name>
      <description>Whether the sink fixture is low flow.</description>
      <type>Boolean</type>
      <required>true</required>
      <model_dependent>false</model_dependent>
      <default_value>false</default_value>
      <choices>
        <choice>
          <value>true</value>
          <display_name>true</display_name>
        </choice>
        <choice>
          <value>false</value>
          <display_name>false</display_name>
        </choice>
      </choices>
    </argument>
    <argument>
      <name>water_fixtures_usage_multiplier</name>
      <display_name>Hot Water Fixtures: Usage Multiplier</display_name>
      <description>Multiplier on the hot water usage that can reflect, e.g., high/low usage occupants.</description>
      <type>Double</type>
      <required>true</required>
      <model_dependent>false</model_dependent>
      <default_value>1</default_value>
    </argument>
    <argument>
      <name>solar_thermal_system_type</name>
      <display_name>Solar Thermal: System Type</display_name>
      <description>The type of solar thermal system. Use 'none' if there is no solar thermal system.</description>
      <type>Choice</type>
      <required>true</required>
      <model_dependent>false</model_dependent>
      <default_value>none</default_value>
      <choices>
        <choice>
          <value>none</value>
          <display_name>none</display_name>
        </choice>
        <choice>
          <value>hot water</value>
          <display_name>hot water</display_name>
        </choice>
      </choices>
    </argument>
    <argument>
      <name>solar_thermal_collector_area</name>
      <display_name>Solar Thermal: Collector Area</display_name>
      <description>The collector area of the solar thermal system.</description>
      <type>Double</type>
      <units>ft^2</units>
      <required>true</required>
      <model_dependent>false</model_dependent>
      <default_value>40</default_value>
    </argument>
    <argument>
      <name>solar_thermal_collector_loop_type</name>
      <display_name>Solar Thermal: Collector Loop Type</display_name>
      <description>The collector loop type of the solar thermal system.</description>
      <type>Choice</type>
      <required>true</required>
      <model_dependent>false</model_dependent>
      <default_value>liquid direct</default_value>
      <choices>
        <choice>
          <value>liquid direct</value>
          <display_name>liquid direct</display_name>
        </choice>
        <choice>
          <value>liquid indirect</value>
          <display_name>liquid indirect</display_name>
        </choice>
        <choice>
          <value>passive thermosyphon</value>
          <display_name>passive thermosyphon</display_name>
        </choice>
      </choices>
    </argument>
    <argument>
      <name>solar_thermal_collector_type</name>
      <display_name>Solar Thermal: Collector Type</display_name>
      <description>The collector type of the solar thermal system.</description>
      <type>Choice</type>
      <required>true</required>
      <model_dependent>false</model_dependent>
      <default_value>evacuated tube</default_value>
      <choices>
        <choice>
          <value>evacuated tube</value>
          <display_name>evacuated tube</display_name>
        </choice>
        <choice>
          <value>single glazing black</value>
          <display_name>single glazing black</display_name>
        </choice>
        <choice>
          <value>double glazing black</value>
          <display_name>double glazing black</display_name>
        </choice>
        <choice>
          <value>integrated collector storage</value>
          <display_name>integrated collector storage</display_name>
        </choice>
      </choices>
    </argument>
    <argument>
      <name>solar_thermal_collector_azimuth</name>
      <display_name>Solar Thermal: Collector Azimuth</display_name>
      <description>The collector azimuth of the solar thermal system.</description>
      <type>Double</type>
      <units>degrees</units>
      <required>true</required>
      <model_dependent>false</model_dependent>
      <default_value>180</default_value>
    </argument>
    <argument>
      <name>solar_thermal_collector_tilt</name>
      <display_name>Solar Thermal: Collector Tilt</display_name>
      <description>The collector tilt of the solar thermal system. Can also enter, e.g., RoofPitch, RoofPitch+20, Latitude, Latitude-15, etc.</description>
      <type>String</type>
      <units>degrees</units>
      <required>true</required>
      <model_dependent>false</model_dependent>
      <default_value>RoofPitch</default_value>
    </argument>
    <argument>
      <name>solar_thermal_collector_rated_optical_efficiency</name>
      <display_name>Solar Thermal: Collector Rated Optical Efficiency</display_name>
      <description>The collector rated optical efficiency of the solar thermal system.</description>
      <type>Double</type>
      <units>Frac</units>
      <required>true</required>
      <model_dependent>false</model_dependent>
      <default_value>0.5</default_value>
    </argument>
    <argument>
      <name>solar_thermal_collector_rated_thermal_losses</name>
      <display_name>Solar Thermal: Collector Rated Thermal Losses</display_name>
      <description>The collector rated thermal losses of the solar thermal system.</description>
      <type>Double</type>
      <units>Frac</units>
      <required>true</required>
      <model_dependent>false</model_dependent>
      <default_value>0.2799</default_value>
    </argument>
    <argument>
      <name>solar_thermal_storage_volume</name>
      <display_name>Solar Thermal: Storage Volume</display_name>
      <description>The storage volume of the solar thermal system.</description>
      <type>String</type>
      <units>Frac</units>
      <required>true</required>
      <model_dependent>false</model_dependent>
      <default_value>auto</default_value>
    </argument>
    <argument>
      <name>solar_thermal_solar_fraction</name>
      <display_name>Solar Thermal: Solar Fraction</display_name>
      <description>The solar fraction of the solar thermal system. If provided, overrides all other solar thermal inputs.</description>
      <type>Double</type>
      <units>Frac</units>
      <required>true</required>
      <model_dependent>false</model_dependent>
      <default_value>0</default_value>
    </argument>
    <argument>
      <name>pv_system_module_type_1</name>
      <display_name>Photovoltaics 1: Module Type</display_name>
      <description>Module type of the PV system 1. Use 'none' if there is no PV system 1.</description>
      <type>Choice</type>
      <required>true</required>
      <model_dependent>false</model_dependent>
      <default_value>none</default_value>
      <choices>
        <choice>
          <value>none</value>
          <display_name>none</display_name>
        </choice>
        <choice>
          <value>auto</value>
          <display_name>auto</display_name>
        </choice>
        <choice>
          <value>standard</value>
          <display_name>standard</display_name>
        </choice>
        <choice>
          <value>premium</value>
          <display_name>premium</display_name>
        </choice>
        <choice>
          <value>thin film</value>
          <display_name>thin film</display_name>
        </choice>
      </choices>
    </argument>
    <argument>
      <name>pv_system_location_1</name>
      <display_name>Photovoltaics 1: Location</display_name>
      <description>Location of the PV system 1.</description>
      <type>Choice</type>
      <required>true</required>
      <model_dependent>false</model_dependent>
      <default_value>auto</default_value>
      <choices>
        <choice>
          <value>auto</value>
          <display_name>auto</display_name>
        </choice>
        <choice>
          <value>roof</value>
          <display_name>roof</display_name>
        </choice>
        <choice>
          <value>ground</value>
          <display_name>ground</display_name>
        </choice>
      </choices>
    </argument>
    <argument>
      <name>pv_system_tracking_1</name>
      <display_name>Photovoltaics 1: Tracking</display_name>
      <description>Tracking of the PV system 1.</description>
      <type>Choice</type>
      <required>true</required>
      <model_dependent>false</model_dependent>
      <default_value>auto</default_value>
      <choices>
        <choice>
          <value>auto</value>
          <display_name>auto</display_name>
        </choice>
        <choice>
          <value>fixed</value>
          <display_name>fixed</display_name>
        </choice>
        <choice>
          <value>1-axis</value>
          <display_name>1-axis</display_name>
        </choice>
        <choice>
          <value>1-axis backtracked</value>
          <display_name>1-axis backtracked</display_name>
        </choice>
        <choice>
          <value>2-axis</value>
          <display_name>2-axis</display_name>
        </choice>
      </choices>
    </argument>
    <argument>
      <name>pv_system_array_azimuth_1</name>
      <display_name>Photovoltaics 1: Array Azimuth</display_name>
      <description>Array azimuth of the PV system 1.</description>
      <type>Double</type>
      <units>degrees</units>
      <required>true</required>
      <model_dependent>false</model_dependent>
      <default_value>180</default_value>
    </argument>
    <argument>
      <name>pv_system_array_tilt_1</name>
      <display_name>Photovoltaics 1: Array Tilt</display_name>
      <description>Array tilt of the PV system 1. Can also enter, e.g., RoofPitch, RoofPitch+20, Latitude, Latitude-15, etc.</description>
      <type>String</type>
      <units>degrees</units>
      <required>true</required>
      <model_dependent>false</model_dependent>
      <default_value>RoofPitch</default_value>
    </argument>
    <argument>
      <name>pv_system_max_power_output_1</name>
      <display_name>Photovoltaics 1: Maximum Power Output</display_name>
      <description>Maximum power output of the PV system 1. For a shared system, this is the total building maximum power output.</description>
      <type>Double</type>
      <units>W</units>
      <required>true</required>
      <model_dependent>false</model_dependent>
      <default_value>4000</default_value>
    </argument>
    <argument>
      <name>pv_system_inverter_efficiency_1</name>
      <display_name>Photovoltaics 1: Inverter Efficiency</display_name>
      <description>Inverter efficiency of the PV system 1.</description>
      <type>Double</type>
      <units>Frac</units>
      <required>false</required>
      <model_dependent>false</model_dependent>
    </argument>
    <argument>
      <name>pv_system_system_losses_fraction_1</name>
      <display_name>Photovoltaics 1: System Losses Fraction</display_name>
      <description>System losses fraction of the PV system 1.</description>
      <type>Double</type>
      <units>Frac</units>
      <required>false</required>
      <model_dependent>false</model_dependent>
    </argument>
    <argument>
      <name>pv_system_num_units_served_1</name>
      <display_name>Photovoltaics 1: Number of Units Served</display_name>
      <description>Number of dwelling units served by PV system 1. Must be 1 if single-family detached. Used to apportion PV generation to the unit.</description>
      <type>Integer</type>
      <units>#</units>
      <required>true</required>
      <model_dependent>false</model_dependent>
      <default_value>1</default_value>
    </argument>
    <argument>
      <name>pv_system_module_type_2</name>
      <display_name>Photovoltaics 2: Module Type</display_name>
      <description>Module type of the PV system 2. Use 'none' if there is no PV system 2.</description>
      <type>Choice</type>
      <required>true</required>
      <model_dependent>false</model_dependent>
      <default_value>none</default_value>
      <choices>
        <choice>
          <value>none</value>
          <display_name>none</display_name>
        </choice>
        <choice>
          <value>auto</value>
          <display_name>auto</display_name>
        </choice>
        <choice>
          <value>standard</value>
          <display_name>standard</display_name>
        </choice>
        <choice>
          <value>premium</value>
          <display_name>premium</display_name>
        </choice>
        <choice>
          <value>thin film</value>
          <display_name>thin film</display_name>
        </choice>
      </choices>
    </argument>
    <argument>
      <name>pv_system_location_2</name>
      <display_name>Photovoltaics 2: Location</display_name>
      <description>Location of the PV system 2.</description>
      <type>Choice</type>
      <required>true</required>
      <model_dependent>false</model_dependent>
      <default_value>auto</default_value>
      <choices>
        <choice>
          <value>auto</value>
          <display_name>auto</display_name>
        </choice>
        <choice>
          <value>roof</value>
          <display_name>roof</display_name>
        </choice>
        <choice>
          <value>ground</value>
          <display_name>ground</display_name>
        </choice>
      </choices>
    </argument>
    <argument>
      <name>pv_system_tracking_2</name>
      <display_name>Photovoltaics 2: Tracking</display_name>
      <description>Tracking of the PV system 2.</description>
      <type>Choice</type>
      <required>true</required>
      <model_dependent>false</model_dependent>
      <default_value>auto</default_value>
      <choices>
        <choice>
          <value>auto</value>
          <display_name>auto</display_name>
        </choice>
        <choice>
          <value>fixed</value>
          <display_name>fixed</display_name>
        </choice>
        <choice>
          <value>1-axis</value>
          <display_name>1-axis</display_name>
        </choice>
        <choice>
          <value>1-axis backtracked</value>
          <display_name>1-axis backtracked</display_name>
        </choice>
        <choice>
          <value>2-axis</value>
          <display_name>2-axis</display_name>
        </choice>
      </choices>
    </argument>
    <argument>
      <name>pv_system_array_azimuth_2</name>
      <display_name>Photovoltaics 2: Array Azimuth</display_name>
      <description>Array azimuth of the PV system 2.</description>
      <type>Double</type>
      <units>degrees</units>
      <required>true</required>
      <model_dependent>false</model_dependent>
      <default_value>180</default_value>
    </argument>
    <argument>
      <name>pv_system_array_tilt_2</name>
      <display_name>Photovoltaics 2: Array Tilt</display_name>
      <description>Array tilt of the PV system 2. Can also enter, e.g., RoofPitch, RoofPitch+20, Latitude, Latitude-15, etc.</description>
      <type>String</type>
      <units>degrees</units>
      <required>true</required>
      <model_dependent>false</model_dependent>
      <default_value>RoofPitch</default_value>
    </argument>
    <argument>
      <name>pv_system_max_power_output_2</name>
      <display_name>Photovoltaics 2: Maximum Power Output</display_name>
      <description>Maximum power output of the PV system 2. For a shared system, this is the total building maximum power output.</description>
      <type>Double</type>
      <units>W</units>
      <required>true</required>
      <model_dependent>false</model_dependent>
      <default_value>4000</default_value>
    </argument>
    <argument>
      <name>pv_system_inverter_efficiency_2</name>
      <display_name>Photovoltaics 2: Inverter Efficiency</display_name>
      <description>Inverter efficiency of the PV system 2.</description>
      <type>Double</type>
      <units>Frac</units>
      <required>false</required>
      <model_dependent>false</model_dependent>
    </argument>
    <argument>
      <name>pv_system_system_losses_fraction_2</name>
      <display_name>Photovoltaics 2: System Losses Fraction</display_name>
      <description>System losses fraction of the PV system 2.</description>
      <type>Double</type>
      <units>Frac</units>
      <required>false</required>
      <model_dependent>false</model_dependent>
    </argument>
    <argument>
      <name>pv_system_num_units_served_2</name>
      <display_name>Photovoltaics 2: Number of Units Served</display_name>
      <description>Number of dwelling units served by PV system 2. Must be 1 if single-family detached. Used to apportion PV generation to the unit.</description>
      <type>Integer</type>
      <units>#</units>
      <required>true</required>
      <model_dependent>false</model_dependent>
      <default_value>1</default_value>
    </argument>
    <argument>
      <name>lighting_fraction_cfl_interior</name>
      <display_name>Lighting: Fraction CFL Interior</display_name>
      <description>Fraction of all lamps (interior) that are compact fluorescent. Lighting not specified as CFL, LFL, or LED is assumed to be incandescent.</description>
      <type>Double</type>
      <required>true</required>
      <model_dependent>false</model_dependent>
      <default_value>0.4</default_value>
    </argument>
    <argument>
      <name>lighting_fraction_lfl_interior</name>
      <display_name>Lighting: Fraction LFL Interior</display_name>
      <description>Fraction of all lamps (interior) that are linear fluorescent. Lighting not specified as CFL, LFL, or LED is assumed to be incandescent.</description>
      <type>Double</type>
      <required>true</required>
      <model_dependent>false</model_dependent>
      <default_value>0.1</default_value>
    </argument>
    <argument>
      <name>lighting_fraction_led_interior</name>
      <display_name>Lighting: Fraction LED Interior</display_name>
      <description>Fraction of all lamps (interior) that are light emitting diodes. Lighting not specified as CFL, LFL, or LED is assumed to be incandescent.</description>
      <type>Double</type>
      <required>true</required>
      <model_dependent>false</model_dependent>
      <default_value>0.25</default_value>
    </argument>
    <argument>
      <name>lighting_usage_multiplier_interior</name>
      <display_name>Lighting: Usage Multiplier Interior</display_name>
      <description>Multiplier on the lighting energy usage (interior) that can reflect, e.g., high/low usage occupants.</description>
      <type>Double</type>
      <required>true</required>
      <model_dependent>false</model_dependent>
      <default_value>1</default_value>
    </argument>
    <argument>
      <name>lighting_fraction_cfl_exterior</name>
      <display_name>Lighting: Fraction CFL Exterior</display_name>
      <description>Fraction of all lamps (exterior) that are compact fluorescent. Lighting not specified as CFL, LFL, or LED is assumed to be incandescent.</description>
      <type>Double</type>
      <required>true</required>
      <model_dependent>false</model_dependent>
      <default_value>0.4</default_value>
    </argument>
    <argument>
      <name>lighting_fraction_lfl_exterior</name>
      <display_name>Lighting: Fraction LFL Exterior</display_name>
      <description>Fraction of all lamps (exterior) that are linear fluorescent. Lighting not specified as CFL, LFL, or LED is assumed to be incandescent.</description>
      <type>Double</type>
      <required>true</required>
      <model_dependent>false</model_dependent>
      <default_value>0.1</default_value>
    </argument>
    <argument>
      <name>lighting_fraction_led_exterior</name>
      <display_name>Lighting: Fraction LED Exterior</display_name>
      <description>Fraction of all lamps (exterior) that are light emitting diodes. Lighting not specified as CFL, LFL, or LED is assumed to be incandescent.</description>
      <type>Double</type>
      <required>true</required>
      <model_dependent>false</model_dependent>
      <default_value>0.25</default_value>
    </argument>
    <argument>
      <name>lighting_usage_multiplier_exterior</name>
      <display_name>Lighting: Usage Multiplier Exterior</display_name>
      <description>Multiplier on the lighting energy usage (exterior) that can reflect, e.g., high/low usage occupants.</description>
      <type>Double</type>
      <required>true</required>
      <model_dependent>false</model_dependent>
      <default_value>1</default_value>
    </argument>
    <argument>
      <name>lighting_fraction_cfl_garage</name>
      <display_name>Lighting: Fraction CFL Garage</display_name>
      <description>Fraction of all lamps (garage) that are compact fluorescent. Lighting not specified as CFL, LFL, or LED is assumed to be incandescent.</description>
      <type>Double</type>
      <required>true</required>
      <model_dependent>false</model_dependent>
      <default_value>0.4</default_value>
    </argument>
    <argument>
      <name>lighting_fraction_lfl_garage</name>
      <display_name>Lighting: Fraction LFL Garage</display_name>
      <description>Fraction of all lamps (garage) that are linear fluorescent. Lighting not specified as CFL, LFL, or LED is assumed to be incandescent.</description>
      <type>Double</type>
      <required>true</required>
      <model_dependent>false</model_dependent>
      <default_value>0.1</default_value>
    </argument>
    <argument>
      <name>lighting_fraction_led_garage</name>
      <display_name>Lighting: Fraction LED Garage</display_name>
      <description>Fraction of all lamps (garage) that are light emitting diodes. Lighting not specified as CFL, LFL, or LED is assumed to be incandescent.</description>
      <type>Double</type>
      <required>true</required>
      <model_dependent>false</model_dependent>
      <default_value>0.25</default_value>
    </argument>
    <argument>
      <name>lighting_usage_multiplier_garage</name>
      <display_name>Lighting: Usage Multiplier Garage</display_name>
      <description>Multiplier on the lighting energy usage (garage) that can reflect, e.g., high/low usage occupants.</description>
      <type>Double</type>
      <required>true</required>
      <model_dependent>false</model_dependent>
      <default_value>1</default_value>
    </argument>
    <argument>
      <name>holiday_lighting_present</name>
      <display_name>Holiday Lighting: Present</display_name>
      <description>Whether there is holiday lighting.</description>
      <type>Boolean</type>
      <required>true</required>
      <model_dependent>false</model_dependent>
      <default_value>false</default_value>
      <choices>
        <choice>
          <value>true</value>
          <display_name>true</display_name>
        </choice>
        <choice>
          <value>false</value>
          <display_name>false</display_name>
        </choice>
      </choices>
    </argument>
    <argument>
      <name>holiday_lighting_daily_kwh</name>
      <display_name>Holiday Lighting: Daily Consumption</display_name>
      <description>The daily energy consumption for holiday lighting (exterior).</description>
      <type>String</type>
      <units>kWh/day</units>
      <required>true</required>
      <model_dependent>false</model_dependent>
      <default_value>auto</default_value>
    </argument>
    <argument>
      <name>holiday_lighting_period_begin_month</name>
      <display_name>Holiday Lighting: Period Begin Month</display_name>
      <description>This numeric field should contain the starting month number (1 = January, 2 = February, etc.) for the holiday lighting period desired.</description>
      <type>String</type>
      <units>month</units>
      <required>true</required>
      <model_dependent>false</model_dependent>
      <default_value>auto</default_value>
    </argument>
    <argument>
      <name>holiday_lighting_period_begin_day_of_month</name>
      <display_name>Holiday Lighting: Period Begin Day of Month</display_name>
      <description>This numeric field should contain the starting day of the starting month (must be valid for month) for the holiday lighting period desired.</description>
      <type>String</type>
      <units>day</units>
      <required>true</required>
      <model_dependent>false</model_dependent>
      <default_value>auto</default_value>
    </argument>
    <argument>
      <name>holiday_lighting_period_end_month</name>
      <display_name>Holiday Lighting: Period End Month</display_name>
      <description>This numeric field should contain the end month number (1 = January, 2 = February, etc.) for the holiday lighting period desired.</description>
      <type>String</type>
      <units>month</units>
      <required>true</required>
      <model_dependent>false</model_dependent>
      <default_value>auto</default_value>
    </argument>
    <argument>
      <name>holiday_lighting_period_end_day_of_month</name>
      <display_name>Holiday Lighting: Period End Day of Month</display_name>
      <description>This numeric field should contain the ending day of the ending month (must be valid for month) for the holiday lighting period desired.</description>
      <type>String</type>
      <units>day</units>
      <required>true</required>
      <model_dependent>false</model_dependent>
      <default_value>auto</default_value>
    </argument>
    <argument>
      <name>dehumidifier_type</name>
      <display_name>Dehumidifier: Type</display_name>
      <description>The type of dehumidifier.</description>
      <type>Choice</type>
      <required>true</required>
      <model_dependent>false</model_dependent>
      <default_value>none</default_value>
      <choices>
        <choice>
          <value>none</value>
          <display_name>none</display_name>
        </choice>
        <choice>
          <value>portable</value>
          <display_name>portable</display_name>
        </choice>
        <choice>
          <value>whole-home</value>
          <display_name>whole-home</display_name>
        </choice>
      </choices>
    </argument>
    <argument>
      <name>dehumidifier_efficiency_type</name>
      <display_name>Dehumidifier: Efficiency Type</display_name>
      <description>The efficiency type of dehumidifier.</description>
      <type>Choice</type>
      <required>true</required>
      <model_dependent>false</model_dependent>
      <default_value>IntegratedEnergyFactor</default_value>
      <choices>
        <choice>
          <value>EnergyFactor</value>
          <display_name>EnergyFactor</display_name>
        </choice>
        <choice>
          <value>IntegratedEnergyFactor</value>
          <display_name>IntegratedEnergyFactor</display_name>
        </choice>
      </choices>
    </argument>
    <argument>
      <name>dehumidifier_efficiency</name>
      <display_name>Dehumidifier: Efficiency</display_name>
      <description>The efficiency of the dehumidifier.</description>
      <type>Double</type>
      <units>liters/kWh</units>
      <required>true</required>
      <model_dependent>false</model_dependent>
      <default_value>1.5</default_value>
    </argument>
    <argument>
      <name>dehumidifier_capacity</name>
      <display_name>Dehumidifier: Capacity</display_name>
      <description>The capacity (water removal rate) of the dehumidifier.</description>
      <type>Double</type>
      <units>pint/day</units>
      <required>true</required>
      <model_dependent>false</model_dependent>
      <default_value>40</default_value>
    </argument>
    <argument>
      <name>dehumidifier_rh_setpoint</name>
      <display_name>Dehumidifier: Relative Humidity Setpoint</display_name>
      <description>The relative humidity setpoint of the dehumidifier.</description>
      <type>Double</type>
      <units>Frac</units>
      <required>true</required>
      <model_dependent>false</model_dependent>
      <default_value>0.5</default_value>
    </argument>
    <argument>
      <name>dehumidifier_fraction_dehumidification_load_served</name>
      <display_name>Dehumidifier: Fraction Dehumidification Load Served</display_name>
      <description>The dehumidification load served fraction of the dehumidifier.</description>
      <type>Double</type>
      <units>Frac</units>
      <required>true</required>
      <model_dependent>false</model_dependent>
      <default_value>1</default_value>
    </argument>
    <argument>
      <name>clothes_washer_location</name>
      <display_name>Clothes Washer: Location</display_name>
      <description>The space type for the clothes washer location.</description>
      <type>Choice</type>
      <required>true</required>
      <model_dependent>false</model_dependent>
      <default_value>auto</default_value>
      <choices>
        <choice>
          <value>auto</value>
          <display_name>auto</display_name>
        </choice>
        <choice>
          <value>none</value>
          <display_name>none</display_name>
        </choice>
        <choice>
          <value>living space</value>
          <display_name>living space</display_name>
        </choice>
        <choice>
          <value>basement - conditioned</value>
          <display_name>basement - conditioned</display_name>
        </choice>
        <choice>
          <value>basement - unconditioned</value>
          <display_name>basement - unconditioned</display_name>
        </choice>
        <choice>
          <value>garage</value>
          <display_name>garage</display_name>
        </choice>
        <choice>
          <value>other housing unit</value>
          <display_name>other housing unit</display_name>
        </choice>
        <choice>
          <value>other heated space</value>
          <display_name>other heated space</display_name>
        </choice>
        <choice>
          <value>other multifamily buffer space</value>
          <display_name>other multifamily buffer space</display_name>
        </choice>
        <choice>
          <value>other non-freezing space</value>
          <display_name>other non-freezing space</display_name>
        </choice>
      </choices>
    </argument>
    <argument>
      <name>clothes_washer_efficiency_type</name>
      <display_name>Clothes Washer: Efficiency Type</display_name>
      <description>The efficiency type of the clothes washer.</description>
      <type>Choice</type>
      <required>true</required>
      <model_dependent>false</model_dependent>
      <default_value>IntegratedModifiedEnergyFactor</default_value>
      <choices>
        <choice>
          <value>ModifiedEnergyFactor</value>
          <display_name>ModifiedEnergyFactor</display_name>
        </choice>
        <choice>
          <value>IntegratedModifiedEnergyFactor</value>
          <display_name>IntegratedModifiedEnergyFactor</display_name>
        </choice>
      </choices>
    </argument>
    <argument>
      <name>clothes_washer_efficiency</name>
      <display_name>Clothes Washer: Efficiency</display_name>
      <description>The efficiency of the clothes washer.</description>
      <type>String</type>
      <units>ft^3/kWh-cyc</units>
      <required>true</required>
      <model_dependent>false</model_dependent>
      <default_value>auto</default_value>
    </argument>
    <argument>
      <name>clothes_washer_rated_annual_kwh</name>
      <display_name>Clothes Washer: Rated Annual Consumption</display_name>
      <description>The annual energy consumed by the clothes washer, as rated, obtained from the EnergyGuide label. This includes both the appliance electricity consumption and the energy required for water heating.</description>
      <type>String</type>
      <units>kWh/yr</units>
      <required>true</required>
      <model_dependent>false</model_dependent>
      <default_value>auto</default_value>
    </argument>
    <argument>
      <name>clothes_washer_label_electric_rate</name>
      <display_name>Clothes Washer: Label Electric Rate</display_name>
      <description>The annual energy consumed by the clothes washer, as rated, obtained from the EnergyGuide label. This includes both the appliance electricity consumption and the energy required for water heating.</description>
      <type>String</type>
      <units>$/kWh</units>
      <required>true</required>
      <model_dependent>false</model_dependent>
      <default_value>auto</default_value>
    </argument>
    <argument>
      <name>clothes_washer_label_gas_rate</name>
      <display_name>Clothes Washer: Label Gas Rate</display_name>
      <description>The annual energy consumed by the clothes washer, as rated, obtained from the EnergyGuide label. This includes both the appliance electricity consumption and the energy required for water heating.</description>
      <type>String</type>
      <units>$/therm</units>
      <required>true</required>
      <model_dependent>false</model_dependent>
      <default_value>auto</default_value>
    </argument>
    <argument>
      <name>clothes_washer_label_annual_gas_cost</name>
      <display_name>Clothes Washer: Label Annual Cost with Gas DHW</display_name>
      <description>The annual cost of using the system under test conditions. Input is obtained from the EnergyGuide label.</description>
      <type>String</type>
      <units>$</units>
      <required>true</required>
      <model_dependent>false</model_dependent>
      <default_value>auto</default_value>
    </argument>
    <argument>
      <name>clothes_washer_label_usage</name>
      <display_name>Clothes Washer: Label Usage</display_name>
      <description>The clothes washer loads per week.</description>
      <type>String</type>
      <units>cyc/wk</units>
      <required>true</required>
      <model_dependent>false</model_dependent>
      <default_value>auto</default_value>
    </argument>
    <argument>
      <name>clothes_washer_capacity</name>
      <display_name>Clothes Washer: Drum Volume</display_name>
      <description>Volume of the washer drum. Obtained from the EnergyStar website or the manufacturer's literature.</description>
      <type>String</type>
      <units>ft^3</units>
      <required>true</required>
      <model_dependent>false</model_dependent>
      <default_value>auto</default_value>
    </argument>
    <argument>
      <name>clothes_washer_usage_multiplier</name>
      <display_name>Clothes Washer: Usage Multiplier</display_name>
      <description>Multiplier on the clothes washer energy and hot water usage that can reflect, e.g., high/low usage occupants.</description>
      <type>Double</type>
      <required>true</required>
      <model_dependent>false</model_dependent>
      <default_value>1</default_value>
    </argument>
    <argument>
      <name>clothes_dryer_location</name>
      <display_name>Clothes Dryer: Location</display_name>
      <description>The space type for the clothes dryer location.</description>
      <type>Choice</type>
      <required>true</required>
      <model_dependent>false</model_dependent>
      <default_value>auto</default_value>
      <choices>
        <choice>
          <value>auto</value>
          <display_name>auto</display_name>
        </choice>
        <choice>
          <value>none</value>
          <display_name>none</display_name>
        </choice>
        <choice>
          <value>living space</value>
          <display_name>living space</display_name>
        </choice>
        <choice>
          <value>basement - conditioned</value>
          <display_name>basement - conditioned</display_name>
        </choice>
        <choice>
          <value>basement - unconditioned</value>
          <display_name>basement - unconditioned</display_name>
        </choice>
        <choice>
          <value>garage</value>
          <display_name>garage</display_name>
        </choice>
        <choice>
          <value>other housing unit</value>
          <display_name>other housing unit</display_name>
        </choice>
        <choice>
          <value>other heated space</value>
          <display_name>other heated space</display_name>
        </choice>
        <choice>
          <value>other multifamily buffer space</value>
          <display_name>other multifamily buffer space</display_name>
        </choice>
        <choice>
          <value>other non-freezing space</value>
          <display_name>other non-freezing space</display_name>
        </choice>
      </choices>
    </argument>
    <argument>
      <name>clothes_dryer_fuel_type</name>
      <display_name>Clothes Dryer: Fuel Type</display_name>
      <description>Type of fuel used by the clothes dryer.</description>
      <type>Choice</type>
      <required>true</required>
      <model_dependent>false</model_dependent>
      <default_value>natural gas</default_value>
      <choices>
        <choice>
          <value>electricity</value>
          <display_name>electricity</display_name>
        </choice>
        <choice>
          <value>natural gas</value>
          <display_name>natural gas</display_name>
        </choice>
        <choice>
          <value>fuel oil</value>
          <display_name>fuel oil</display_name>
        </choice>
        <choice>
          <value>propane</value>
          <display_name>propane</display_name>
        </choice>
        <choice>
          <value>wood</value>
          <display_name>wood</display_name>
        </choice>
        <choice>
          <value>coal</value>
          <display_name>coal</display_name>
        </choice>
      </choices>
    </argument>
    <argument>
      <name>clothes_dryer_efficiency_type</name>
      <display_name>Clothes Dryer: Efficiency Type</display_name>
      <description>The efficiency type of the clothes dryer.</description>
      <type>Choice</type>
      <required>true</required>
      <model_dependent>false</model_dependent>
      <default_value>CombinedEnergyFactor</default_value>
      <choices>
        <choice>
          <value>EnergyFactor</value>
          <display_name>EnergyFactor</display_name>
        </choice>
        <choice>
          <value>CombinedEnergyFactor</value>
          <display_name>CombinedEnergyFactor</display_name>
        </choice>
      </choices>
    </argument>
    <argument>
      <name>clothes_dryer_efficiency</name>
      <display_name>Clothes Dryer: Efficiency</display_name>
      <description>The efficiency of the clothes dryer.</description>
      <type>String</type>
      <units>lb/kWh</units>
      <required>true</required>
      <model_dependent>false</model_dependent>
      <default_value>auto</default_value>
    </argument>
    <argument>
      <name>clothes_dryer_control_type</name>
      <display_name>Clothes Dryer: Control Type</display_name>
      <description>Type of control used by the clothes dryer.</description>
      <type>Choice</type>
      <required>true</required>
      <model_dependent>false</model_dependent>
      <default_value>auto</default_value>
      <choices>
        <choice>
          <value>auto</value>
          <display_name>auto</display_name>
        </choice>
        <choice>
          <value>timer</value>
          <display_name>timer</display_name>
        </choice>
        <choice>
          <value>moisture</value>
          <display_name>moisture</display_name>
        </choice>
      </choices>
    </argument>
    <argument>
      <name>clothes_dryer_vented_flow_rate</name>
      <display_name>Clothes Dryer: Vented Flow Rate</display_name>
      <description>The exhaust flow rate of the vented clothes dryer.</description>
      <type>String</type>
      <units>CFM</units>
      <required>true</required>
      <model_dependent>false</model_dependent>
      <default_value>auto</default_value>
    </argument>
    <argument>
      <name>clothes_dryer_usage_multiplier</name>
      <display_name>Clothes Dryer: Usage Multiplier</display_name>
      <description>Multiplier on the clothes dryer energy usage that can reflect, e.g., high/low usage occupants.</description>
      <type>Double</type>
      <required>true</required>
      <model_dependent>false</model_dependent>
      <default_value>1</default_value>
    </argument>
    <argument>
      <name>dishwasher_location</name>
      <display_name>Dishwasher: Location</display_name>
      <description>The space type for the dishwasher location.</description>
      <type>Choice</type>
      <required>true</required>
      <model_dependent>false</model_dependent>
      <default_value>auto</default_value>
      <choices>
        <choice>
          <value>auto</value>
          <display_name>auto</display_name>
        </choice>
        <choice>
          <value>none</value>
          <display_name>none</display_name>
        </choice>
        <choice>
          <value>living space</value>
          <display_name>living space</display_name>
        </choice>
        <choice>
          <value>basement - conditioned</value>
          <display_name>basement - conditioned</display_name>
        </choice>
        <choice>
          <value>basement - unconditioned</value>
          <display_name>basement - unconditioned</display_name>
        </choice>
        <choice>
          <value>garage</value>
          <display_name>garage</display_name>
        </choice>
        <choice>
          <value>other housing unit</value>
          <display_name>other housing unit</display_name>
        </choice>
        <choice>
          <value>other heated space</value>
          <display_name>other heated space</display_name>
        </choice>
        <choice>
          <value>other multifamily buffer space</value>
          <display_name>other multifamily buffer space</display_name>
        </choice>
        <choice>
          <value>other non-freezing space</value>
          <display_name>other non-freezing space</display_name>
        </choice>
      </choices>
    </argument>
    <argument>
      <name>dishwasher_efficiency_type</name>
      <display_name>Dishwasher: Efficiency Type</display_name>
      <description>The efficiency type of dishwasher.</description>
      <type>Choice</type>
      <required>true</required>
      <model_dependent>false</model_dependent>
      <default_value>RatedAnnualkWh</default_value>
      <choices>
        <choice>
          <value>RatedAnnualkWh</value>
          <display_name>RatedAnnualkWh</display_name>
        </choice>
        <choice>
          <value>EnergyFactor</value>
          <display_name>EnergyFactor</display_name>
        </choice>
      </choices>
    </argument>
    <argument>
      <name>dishwasher_efficiency</name>
      <display_name>Dishwasher: Efficiency</display_name>
      <description>The efficiency of the dishwasher.</description>
      <type>String</type>
      <units>RatedAnnualkWh or EnergyFactor</units>
      <required>true</required>
      <model_dependent>false</model_dependent>
      <default_value>auto</default_value>
    </argument>
    <argument>
      <name>dishwasher_label_electric_rate</name>
      <display_name>Dishwasher: Label Electric Rate</display_name>
      <description>The label electric rate of the dishwasher.</description>
      <type>String</type>
      <units>$/kWh</units>
      <required>true</required>
      <model_dependent>false</model_dependent>
      <default_value>auto</default_value>
    </argument>
    <argument>
      <name>dishwasher_label_gas_rate</name>
      <display_name>Dishwasher: Label Gas Rate</display_name>
      <description>The label gas rate of the dishwasher.</description>
      <type>String</type>
      <units>$/therm</units>
      <required>true</required>
      <model_dependent>false</model_dependent>
      <default_value>auto</default_value>
    </argument>
    <argument>
      <name>dishwasher_label_annual_gas_cost</name>
      <display_name>Dishwasher: Label Annual Gas Cost</display_name>
      <description>The label annual gas cost of the dishwasher.</description>
      <type>String</type>
      <units>$</units>
      <required>true</required>
      <model_dependent>false</model_dependent>
      <default_value>auto</default_value>
    </argument>
    <argument>
      <name>dishwasher_label_usage</name>
      <display_name>Dishwasher: Label Usage</display_name>
      <description>The dishwasher loads per week.</description>
      <type>String</type>
      <units>cyc/wk</units>
      <required>true</required>
      <model_dependent>false</model_dependent>
      <default_value>auto</default_value>
    </argument>
    <argument>
      <name>dishwasher_place_setting_capacity</name>
      <display_name>Dishwasher: Number of Place Settings</display_name>
      <description>The number of place settings for the unit. Data obtained from manufacturer's literature.</description>
      <type>String</type>
      <units>#</units>
      <required>true</required>
      <model_dependent>false</model_dependent>
      <default_value>auto</default_value>
    </argument>
    <argument>
      <name>dishwasher_usage_multiplier</name>
      <display_name>Dishwasher: Usage Multiplier</display_name>
      <description>Multiplier on the dishwasher energy usage that can reflect, e.g., high/low usage occupants.</description>
      <type>Double</type>
      <required>true</required>
      <model_dependent>false</model_dependent>
      <default_value>1</default_value>
    </argument>
    <argument>
      <name>refrigerator_location</name>
      <display_name>Refrigerator: Location</display_name>
      <description>The space type for the refrigerator location.</description>
      <type>Choice</type>
      <required>true</required>
      <model_dependent>false</model_dependent>
      <default_value>auto</default_value>
      <choices>
        <choice>
          <value>auto</value>
          <display_name>auto</display_name>
        </choice>
        <choice>
          <value>none</value>
          <display_name>none</display_name>
        </choice>
        <choice>
          <value>living space</value>
          <display_name>living space</display_name>
        </choice>
        <choice>
          <value>basement - conditioned</value>
          <display_name>basement - conditioned</display_name>
        </choice>
        <choice>
          <value>basement - unconditioned</value>
          <display_name>basement - unconditioned</display_name>
        </choice>
        <choice>
          <value>garage</value>
          <display_name>garage</display_name>
        </choice>
        <choice>
          <value>other housing unit</value>
          <display_name>other housing unit</display_name>
        </choice>
        <choice>
          <value>other heated space</value>
          <display_name>other heated space</display_name>
        </choice>
        <choice>
          <value>other multifamily buffer space</value>
          <display_name>other multifamily buffer space</display_name>
        </choice>
        <choice>
          <value>other non-freezing space</value>
          <display_name>other non-freezing space</display_name>
        </choice>
      </choices>
    </argument>
    <argument>
      <name>refrigerator_rated_annual_kwh</name>
      <display_name>Refrigerator: Rated Annual Consumption</display_name>
      <description>The EnergyGuide rated annual energy consumption for a refrigerator.</description>
      <type>String</type>
      <units>kWh/yr</units>
      <required>true</required>
      <model_dependent>false</model_dependent>
      <default_value>auto</default_value>
    </argument>
    <argument>
      <name>refrigerator_usage_multiplier</name>
      <display_name>Refrigerator: Usage Multiplier</display_name>
      <description>Multiplier on the refrigerator energy usage that can reflect, e.g., high/low usage occupants.</description>
      <type>Double</type>
      <required>true</required>
      <model_dependent>false</model_dependent>
      <default_value>1</default_value>
    </argument>
    <argument>
      <name>extra_refrigerator_location</name>
      <display_name>Extra Refrigerator: Location</display_name>
      <description>The space type for the extra refrigerator location.</description>
      <type>Choice</type>
      <required>true</required>
      <model_dependent>false</model_dependent>
      <default_value>auto</default_value>
      <choices>
        <choice>
          <value>auto</value>
          <display_name>auto</display_name>
        </choice>
        <choice>
          <value>none</value>
          <display_name>none</display_name>
        </choice>
        <choice>
          <value>living space</value>
          <display_name>living space</display_name>
        </choice>
        <choice>
          <value>basement - conditioned</value>
          <display_name>basement - conditioned</display_name>
        </choice>
        <choice>
          <value>basement - unconditioned</value>
          <display_name>basement - unconditioned</display_name>
        </choice>
        <choice>
          <value>garage</value>
          <display_name>garage</display_name>
        </choice>
        <choice>
          <value>other housing unit</value>
          <display_name>other housing unit</display_name>
        </choice>
        <choice>
          <value>other heated space</value>
          <display_name>other heated space</display_name>
        </choice>
        <choice>
          <value>other multifamily buffer space</value>
          <display_name>other multifamily buffer space</display_name>
        </choice>
        <choice>
          <value>other non-freezing space</value>
          <display_name>other non-freezing space</display_name>
        </choice>
      </choices>
    </argument>
    <argument>
      <name>extra_refrigerator_rated_annual_kwh</name>
      <display_name>Extra Refrigerator: Rated Annual Consumption</display_name>
      <description>The EnergyGuide rated annual energy consumption for an extra rrefrigerator.</description>
      <type>String</type>
      <units>kWh/yr</units>
      <required>true</required>
      <model_dependent>false</model_dependent>
      <default_value>auto</default_value>
    </argument>
    <argument>
      <name>extra_refrigerator_usage_multiplier</name>
      <display_name>Extra Refrigerator: Usage Multiplier</display_name>
      <description>Multiplier on the extra refrigerator energy usage that can reflect, e.g., high/low usage occupants.</description>
      <type>Double</type>
      <required>true</required>
      <model_dependent>false</model_dependent>
      <default_value>1</default_value>
    </argument>
    <argument>
      <name>freezer_location</name>
      <display_name>Freezer: Location</display_name>
      <description>The space type for the freezer location.</description>
      <type>Choice</type>
      <required>true</required>
      <model_dependent>false</model_dependent>
      <default_value>auto</default_value>
      <choices>
        <choice>
          <value>auto</value>
          <display_name>auto</display_name>
        </choice>
        <choice>
          <value>none</value>
          <display_name>none</display_name>
        </choice>
        <choice>
          <value>living space</value>
          <display_name>living space</display_name>
        </choice>
        <choice>
          <value>basement - conditioned</value>
          <display_name>basement - conditioned</display_name>
        </choice>
        <choice>
          <value>basement - unconditioned</value>
          <display_name>basement - unconditioned</display_name>
        </choice>
        <choice>
          <value>garage</value>
          <display_name>garage</display_name>
        </choice>
        <choice>
          <value>other housing unit</value>
          <display_name>other housing unit</display_name>
        </choice>
        <choice>
          <value>other heated space</value>
          <display_name>other heated space</display_name>
        </choice>
        <choice>
          <value>other multifamily buffer space</value>
          <display_name>other multifamily buffer space</display_name>
        </choice>
        <choice>
          <value>other non-freezing space</value>
          <display_name>other non-freezing space</display_name>
        </choice>
      </choices>
    </argument>
    <argument>
      <name>freezer_rated_annual_kwh</name>
      <display_name>Freezer: Rated Annual Consumption</display_name>
      <description>The EnergyGuide rated annual energy consumption for a freezer.</description>
      <type>String</type>
      <units>kWh/yr</units>
      <required>true</required>
      <model_dependent>false</model_dependent>
      <default_value>auto</default_value>
    </argument>
    <argument>
      <name>freezer_usage_multiplier</name>
      <display_name>Freezer: Usage Multiplier</display_name>
      <description>Multiplier on the freezer energy usage that can reflect, e.g., high/low usage occupants.</description>
      <type>Double</type>
      <required>true</required>
      <model_dependent>false</model_dependent>
      <default_value>1</default_value>
    </argument>
    <argument>
      <name>cooking_range_oven_location</name>
      <display_name>Cooking Range/Oven: Location</display_name>
      <description>The space type for the cooking range/oven location.</description>
      <type>Choice</type>
      <required>true</required>
      <model_dependent>false</model_dependent>
      <default_value>auto</default_value>
      <choices>
        <choice>
          <value>auto</value>
          <display_name>auto</display_name>
        </choice>
        <choice>
          <value>none</value>
          <display_name>none</display_name>
        </choice>
        <choice>
          <value>living space</value>
          <display_name>living space</display_name>
        </choice>
        <choice>
          <value>basement - conditioned</value>
          <display_name>basement - conditioned</display_name>
        </choice>
        <choice>
          <value>basement - unconditioned</value>
          <display_name>basement - unconditioned</display_name>
        </choice>
        <choice>
          <value>garage</value>
          <display_name>garage</display_name>
        </choice>
        <choice>
          <value>other housing unit</value>
          <display_name>other housing unit</display_name>
        </choice>
        <choice>
          <value>other heated space</value>
          <display_name>other heated space</display_name>
        </choice>
        <choice>
          <value>other multifamily buffer space</value>
          <display_name>other multifamily buffer space</display_name>
        </choice>
        <choice>
          <value>other non-freezing space</value>
          <display_name>other non-freezing space</display_name>
        </choice>
      </choices>
    </argument>
    <argument>
      <name>cooking_range_oven_fuel_type</name>
      <display_name>Cooking Range/Oven: Fuel Type</display_name>
      <description>Type of fuel used by the cooking range/oven.</description>
      <type>Choice</type>
      <required>true</required>
      <model_dependent>false</model_dependent>
      <default_value>natural gas</default_value>
      <choices>
        <choice>
          <value>electricity</value>
          <display_name>electricity</display_name>
        </choice>
        <choice>
          <value>natural gas</value>
          <display_name>natural gas</display_name>
        </choice>
        <choice>
          <value>fuel oil</value>
          <display_name>fuel oil</display_name>
        </choice>
        <choice>
          <value>propane</value>
          <display_name>propane</display_name>
        </choice>
        <choice>
          <value>wood</value>
          <display_name>wood</display_name>
        </choice>
        <choice>
          <value>coal</value>
          <display_name>coal</display_name>
        </choice>
      </choices>
    </argument>
    <argument>
      <name>cooking_range_oven_is_induction</name>
      <display_name>Cooking Range/Oven: Is Induction</display_name>
      <description>Whether the cooking range is induction.</description>
      <type>Boolean</type>
      <required>false</required>
      <model_dependent>false</model_dependent>
      <choices>
        <choice>
          <value>true</value>
          <display_name>true</display_name>
        </choice>
        <choice>
          <value>false</value>
          <display_name>false</display_name>
        </choice>
      </choices>
    </argument>
    <argument>
      <name>cooking_range_oven_is_convection</name>
      <display_name>Cooking Range/Oven: Is Convection</display_name>
      <description>Whether the oven is convection.</description>
      <type>Boolean</type>
      <required>false</required>
      <model_dependent>false</model_dependent>
      <choices>
        <choice>
          <value>true</value>
          <display_name>true</display_name>
        </choice>
        <choice>
          <value>false</value>
          <display_name>false</display_name>
        </choice>
      </choices>
    </argument>
    <argument>
      <name>cooking_range_oven_usage_multiplier</name>
      <display_name>Cooking Range/Oven: Usage Multiplier</display_name>
      <description>Multiplier on the cooking range/oven energy usage that can reflect, e.g., high/low usage occupants.</description>
      <type>Double</type>
      <required>true</required>
      <model_dependent>false</model_dependent>
      <default_value>1</default_value>
    </argument>
    <argument>
      <name>ceiling_fan_present</name>
      <display_name>Ceiling Fan: Present</display_name>
      <description>Whether there is are any ceiling fans.</description>
      <type>Boolean</type>
      <required>true</required>
      <model_dependent>false</model_dependent>
      <default_value>true</default_value>
      <choices>
        <choice>
          <value>true</value>
          <display_name>true</display_name>
        </choice>
        <choice>
          <value>false</value>
          <display_name>false</display_name>
        </choice>
      </choices>
    </argument>
    <argument>
      <name>ceiling_fan_efficiency</name>
      <display_name>Ceiling Fan: Efficiency</display_name>
      <description>The efficiency rating of the ceiling fan(s) at medium speed.</description>
      <type>String</type>
      <units>CFM/W</units>
      <required>true</required>
      <model_dependent>false</model_dependent>
      <default_value>auto</default_value>
    </argument>
    <argument>
      <name>ceiling_fan_quantity</name>
      <display_name>Ceiling Fan: Quantity</display_name>
      <description>Total number of ceiling fans.</description>
      <type>String</type>
      <units>#</units>
      <required>true</required>
      <model_dependent>false</model_dependent>
      <default_value>auto</default_value>
    </argument>
    <argument>
      <name>ceiling_fan_cooling_setpoint_temp_offset</name>
      <display_name>Ceiling Fan: Cooling Setpoint Temperature Offset</display_name>
      <description>The setpoint temperature offset during cooling season for the ceiling fan(s). Only applies if ceiling fan quantity is greater than zero.</description>
      <type>Double</type>
      <units>deg-F</units>
      <required>true</required>
      <model_dependent>false</model_dependent>
      <default_value>0.5</default_value>
    </argument>
    <argument>
      <name>plug_loads_television_annual_kwh</name>
      <display_name>Plug Loads: Television Annual kWh</display_name>
      <description>The annual energy consumption of the television plug loads.</description>
      <type>String</type>
      <units>kWh/yr</units>
      <required>true</required>
      <model_dependent>false</model_dependent>
      <default_value>auto</default_value>
    </argument>
    <argument>
      <name>plug_loads_television_usage_multiplier</name>
      <display_name>Plug Loads: Television Usage Multiplier</display_name>
      <description>Multiplier on the television energy usage that can reflect, e.g., high/low usage occupants.</description>
      <type>Double</type>
      <required>true</required>
      <model_dependent>false</model_dependent>
      <default_value>1</default_value>
    </argument>
    <argument>
      <name>plug_loads_other_annual_kwh</name>
      <display_name>Plug Loads: Other Annual kWh</display_name>
      <description>The annual energy consumption of the other residual plug loads.</description>
      <type>String</type>
      <units>kWh/yr</units>
      <required>true</required>
      <model_dependent>false</model_dependent>
      <default_value>auto</default_value>
    </argument>
    <argument>
      <name>plug_loads_other_frac_sensible</name>
      <display_name>Plug Loads: Other Sensible Fraction</display_name>
      <description>Fraction of other residual plug loads' internal gains that are sensible.</description>
      <type>String</type>
      <units>Frac</units>
      <required>true</required>
      <model_dependent>false</model_dependent>
      <default_value>auto</default_value>
    </argument>
    <argument>
      <name>plug_loads_other_frac_latent</name>
      <display_name>Plug Loads: Other Latent Fraction</display_name>
      <description>Fraction of other residual plug loads' internal gains that are latent.</description>
      <type>String</type>
      <units>Frac</units>
      <required>true</required>
      <model_dependent>false</model_dependent>
      <default_value>auto</default_value>
    </argument>
    <argument>
      <name>plug_loads_other_usage_multiplier</name>
      <display_name>Plug Loads: Other Usage Multiplier</display_name>
      <description>Multiplier on the other energy usage that can reflect, e.g., high/low usage occupants.</description>
      <type>Double</type>
      <required>true</required>
      <model_dependent>false</model_dependent>
      <default_value>1</default_value>
    </argument>
    <argument>
      <name>plug_loads_well_pump_present</name>
      <display_name>Plug Loads: Well Pump Present</display_name>
      <description>Whether there is a well pump.</description>
      <type>Boolean</type>
      <required>true</required>
      <model_dependent>false</model_dependent>
      <default_value>false</default_value>
      <choices>
        <choice>
          <value>true</value>
          <display_name>true</display_name>
        </choice>
        <choice>
          <value>false</value>
          <display_name>false</display_name>
        </choice>
      </choices>
    </argument>
    <argument>
      <name>plug_loads_well_pump_annual_kwh</name>
      <display_name>Plug Loads: Well Pump Annual kWh</display_name>
      <description>The annual energy consumption of the well pump plug loads.</description>
      <type>String</type>
      <units>kWh/yr</units>
      <required>true</required>
      <model_dependent>false</model_dependent>
      <default_value>auto</default_value>
    </argument>
    <argument>
      <name>plug_loads_well_pump_usage_multiplier</name>
      <display_name>Plug Loads: Well Pump Usage Multiplier</display_name>
      <description>Multiplier on the well pump energy usage that can reflect, e.g., high/low usage occupants.</description>
      <type>Double</type>
      <required>true</required>
      <model_dependent>false</model_dependent>
      <default_value>1</default_value>
    </argument>
    <argument>
      <name>plug_loads_vehicle_present</name>
      <display_name>Plug Loads: Vehicle Present</display_name>
      <description>Whether there is an electric vehicle.</description>
      <type>Boolean</type>
      <required>true</required>
      <model_dependent>false</model_dependent>
      <default_value>false</default_value>
      <choices>
        <choice>
          <value>true</value>
          <display_name>true</display_name>
        </choice>
        <choice>
          <value>false</value>
          <display_name>false</display_name>
        </choice>
      </choices>
    </argument>
    <argument>
      <name>plug_loads_vehicle_annual_kwh</name>
      <display_name>Plug Loads: Vehicle Annual kWh</display_name>
      <description>The annual energy consumption of the electric vehicle plug loads.</description>
      <type>String</type>
      <units>kWh/yr</units>
      <required>true</required>
      <model_dependent>false</model_dependent>
      <default_value>auto</default_value>
    </argument>
    <argument>
      <name>plug_loads_vehicle_usage_multiplier</name>
      <display_name>Plug Loads: Vehicle Usage Multiplier</display_name>
      <description>Multiplier on the electric vehicle energy usage that can reflect, e.g., high/low usage occupants.</description>
      <type>Double</type>
      <required>true</required>
      <model_dependent>false</model_dependent>
      <default_value>1</default_value>
    </argument>
    <argument>
      <name>fuel_loads_grill_present</name>
      <display_name>Fuel Loads: Grill Present</display_name>
      <description>Whether there is a fuel loads grill.</description>
      <type>Boolean</type>
      <required>true</required>
      <model_dependent>false</model_dependent>
      <default_value>false</default_value>
      <choices>
        <choice>
          <value>true</value>
          <display_name>true</display_name>
        </choice>
        <choice>
          <value>false</value>
          <display_name>false</display_name>
        </choice>
      </choices>
    </argument>
    <argument>
      <name>fuel_loads_grill_fuel_type</name>
      <display_name>Fuel Loads: Grill Fuel Type</display_name>
      <description>The fuel type of the fuel loads grill.</description>
      <type>Choice</type>
      <required>true</required>
      <model_dependent>false</model_dependent>
      <default_value>natural gas</default_value>
      <choices>
        <choice>
          <value>natural gas</value>
          <display_name>natural gas</display_name>
        </choice>
        <choice>
          <value>fuel oil</value>
          <display_name>fuel oil</display_name>
        </choice>
        <choice>
          <value>propane</value>
          <display_name>propane</display_name>
        </choice>
        <choice>
          <value>wood</value>
          <display_name>wood</display_name>
        </choice>
        <choice>
          <value>wood pellets</value>
          <display_name>wood pellets</display_name>
        </choice>
      </choices>
    </argument>
    <argument>
      <name>fuel_loads_grill_annual_therm</name>
      <display_name>Fuel Loads: Grill Annual therm</display_name>
      <description>The annual energy consumption of the fuel loads grill.</description>
      <type>String</type>
      <units>therm/yr</units>
      <required>true</required>
      <model_dependent>false</model_dependent>
      <default_value>auto</default_value>
    </argument>
    <argument>
      <name>fuel_loads_grill_usage_multiplier</name>
      <display_name>Fuel Loads: Grill Usage Multiplier</display_name>
      <description>Multiplier on the fuel loads grill energy usage that can reflect, e.g., high/low usage occupants.</description>
      <type>Double</type>
      <required>true</required>
      <model_dependent>false</model_dependent>
      <default_value>0</default_value>
    </argument>
    <argument>
      <name>fuel_loads_lighting_present</name>
      <display_name>Fuel Loads: Lighting Present</display_name>
      <description>Whether there is fuel loads lighting.</description>
      <type>Boolean</type>
      <required>true</required>
      <model_dependent>false</model_dependent>
      <default_value>false</default_value>
      <choices>
        <choice>
          <value>true</value>
          <display_name>true</display_name>
        </choice>
        <choice>
          <value>false</value>
          <display_name>false</display_name>
        </choice>
      </choices>
    </argument>
    <argument>
      <name>fuel_loads_lighting_fuel_type</name>
      <display_name>Fuel Loads: Lighting Fuel Type</display_name>
      <description>The fuel type of the fuel loads lighting.</description>
      <type>Choice</type>
      <required>true</required>
      <model_dependent>false</model_dependent>
      <default_value>natural gas</default_value>
      <choices>
        <choice>
          <value>natural gas</value>
          <display_name>natural gas</display_name>
        </choice>
        <choice>
          <value>fuel oil</value>
          <display_name>fuel oil</display_name>
        </choice>
        <choice>
          <value>propane</value>
          <display_name>propane</display_name>
        </choice>
        <choice>
          <value>wood</value>
          <display_name>wood</display_name>
        </choice>
        <choice>
          <value>wood pellets</value>
          <display_name>wood pellets</display_name>
        </choice>
      </choices>
    </argument>
    <argument>
      <name>fuel_loads_lighting_annual_therm</name>
      <display_name>Fuel Loads: Lighting Annual therm</display_name>
      <description>The annual energy consumption of the fuel loads lighting.</description>
      <type>String</type>
      <units>therm/yr</units>
      <required>true</required>
      <model_dependent>false</model_dependent>
      <default_value>auto</default_value>
    </argument>
    <argument>
      <name>fuel_loads_lighting_usage_multiplier</name>
      <display_name>Fuel Loads: Lighting Usage Multiplier</display_name>
      <description>Multiplier on the fuel loads lighting energy usage that can reflect, e.g., high/low usage occupants.</description>
      <type>Double</type>
      <required>true</required>
      <model_dependent>false</model_dependent>
      <default_value>0</default_value>
    </argument>
    <argument>
      <name>fuel_loads_fireplace_present</name>
      <display_name>Fuel Loads: Fireplace Present</display_name>
      <description>Whether there is fuel loads fireplace.</description>
      <type>Boolean</type>
      <required>true</required>
      <model_dependent>false</model_dependent>
      <default_value>false</default_value>
      <choices>
        <choice>
          <value>true</value>
          <display_name>true</display_name>
        </choice>
        <choice>
          <value>false</value>
          <display_name>false</display_name>
        </choice>
      </choices>
    </argument>
    <argument>
      <name>fuel_loads_fireplace_fuel_type</name>
      <display_name>Fuel Loads: Fireplace Fuel Type</display_name>
      <description>The fuel type of the fuel loads fireplace.</description>
      <type>Choice</type>
      <required>true</required>
      <model_dependent>false</model_dependent>
      <default_value>natural gas</default_value>
      <choices>
        <choice>
          <value>natural gas</value>
          <display_name>natural gas</display_name>
        </choice>
        <choice>
          <value>fuel oil</value>
          <display_name>fuel oil</display_name>
        </choice>
        <choice>
          <value>propane</value>
          <display_name>propane</display_name>
        </choice>
        <choice>
          <value>wood</value>
          <display_name>wood</display_name>
        </choice>
        <choice>
          <value>wood pellets</value>
          <display_name>wood pellets</display_name>
        </choice>
      </choices>
    </argument>
    <argument>
      <name>fuel_loads_fireplace_annual_therm</name>
      <display_name>Fuel Loads: Fireplace Annual therm</display_name>
      <description>The annual energy consumption of the fuel loads fireplace.</description>
      <type>String</type>
      <units>therm/yr</units>
      <required>true</required>
      <model_dependent>false</model_dependent>
      <default_value>auto</default_value>
    </argument>
    <argument>
      <name>fuel_loads_fireplace_frac_sensible</name>
      <display_name>Fuel Loads: Fireplace Sensible Fraction</display_name>
      <description>Fraction of fireplace residual fuel loads' internal gains that are sensible.</description>
      <type>String</type>
      <units>Frac</units>
      <required>true</required>
      <model_dependent>false</model_dependent>
      <default_value>auto</default_value>
    </argument>
    <argument>
      <name>fuel_loads_fireplace_frac_latent</name>
      <display_name>Fuel Loads: Fireplace Latent Fraction</display_name>
      <description>Fraction of fireplace residual fuel loads' internal gains that are latent.</description>
      <type>String</type>
      <units>Frac</units>
      <required>true</required>
      <model_dependent>false</model_dependent>
      <default_value>auto</default_value>
    </argument>
    <argument>
      <name>fuel_loads_fireplace_usage_multiplier</name>
      <display_name>Fuel Loads: Fireplace Usage Multiplier</display_name>
      <description>Multiplier on the fuel loads fireplace energy usage that can reflect, e.g., high/low usage occupants.</description>
      <type>Double</type>
      <required>true</required>
      <model_dependent>false</model_dependent>
      <default_value>0</default_value>
    </argument>
    <argument>
      <name>pool_present</name>
      <display_name>Pool: Present</display_name>
      <description>Whether there is a pool.</description>
      <type>Boolean</type>
      <required>true</required>
      <model_dependent>false</model_dependent>
      <default_value>false</default_value>
      <choices>
        <choice>
          <value>true</value>
          <display_name>true</display_name>
        </choice>
        <choice>
          <value>false</value>
          <display_name>false</display_name>
        </choice>
      </choices>
    </argument>
    <argument>
      <name>pool_pump_annual_kwh</name>
      <display_name>Pool: Pump Annual kWh</display_name>
      <description>The annual energy consumption of the pool pump.</description>
      <type>String</type>
      <units>kWh/yr</units>
      <required>true</required>
      <model_dependent>false</model_dependent>
      <default_value>auto</default_value>
    </argument>
    <argument>
      <name>pool_pump_usage_multiplier</name>
      <display_name>Pool: Pump Usage Multiplier</display_name>
      <description>Multiplier on the pool pump energy usage that can reflect, e.g., high/low usage occupants.</description>
      <type>Double</type>
      <required>true</required>
      <model_dependent>false</model_dependent>
      <default_value>1</default_value>
    </argument>
    <argument>
      <name>pool_heater_type</name>
      <display_name>Pool: Heater Type</display_name>
      <description>The type of pool heater. Use 'none' if there is no pool heater.</description>
      <type>Choice</type>
      <required>true</required>
      <model_dependent>false</model_dependent>
      <default_value>none</default_value>
      <choices>
        <choice>
          <value>none</value>
          <display_name>none</display_name>
        </choice>
        <choice>
          <value>electric resistance</value>
          <display_name>electric resistance</display_name>
        </choice>
        <choice>
          <value>gas fired</value>
          <display_name>gas fired</display_name>
        </choice>
        <choice>
          <value>heat pump</value>
          <display_name>heat pump</display_name>
        </choice>
      </choices>
    </argument>
    <argument>
      <name>pool_heater_annual_kwh</name>
      <display_name>Pool: Heater Annual kWh</display_name>
      <description>The annual energy consumption of the electric resistance pool heater.</description>
      <type>String</type>
      <units>kWh/yr</units>
      <required>true</required>
      <model_dependent>false</model_dependent>
      <default_value>auto</default_value>
    </argument>
    <argument>
      <name>pool_heater_annual_therm</name>
      <display_name>Pool: Heater Annual therm</display_name>
      <description>The annual energy consumption of the gas fired pool heater.</description>
      <type>String</type>
      <units>therm/yr</units>
      <required>true</required>
      <model_dependent>false</model_dependent>
      <default_value>auto</default_value>
    </argument>
    <argument>
      <name>pool_heater_usage_multiplier</name>
      <display_name>Pool: Heater Usage Multiplier</display_name>
      <description>Multiplier on the pool heater energy usage that can reflect, e.g., high/low usage occupants.</description>
      <type>Double</type>
      <required>true</required>
      <model_dependent>false</model_dependent>
      <default_value>1</default_value>
    </argument>
    <argument>
      <name>hot_tub_present</name>
      <display_name>Hot Tub: Present</display_name>
      <description>Whether there is a hot tub.</description>
      <type>Boolean</type>
      <required>true</required>
      <model_dependent>false</model_dependent>
      <default_value>false</default_value>
      <choices>
        <choice>
          <value>true</value>
          <display_name>true</display_name>
        </choice>
        <choice>
          <value>false</value>
          <display_name>false</display_name>
        </choice>
      </choices>
    </argument>
    <argument>
      <name>hot_tub_pump_annual_kwh</name>
      <display_name>Hot Tub: Pump Annual kWh</display_name>
      <description>The annual energy consumption of the hot tub pump.</description>
      <type>String</type>
      <units>kWh/yr</units>
      <required>true</required>
      <model_dependent>false</model_dependent>
      <default_value>auto</default_value>
    </argument>
    <argument>
      <name>hot_tub_pump_usage_multiplier</name>
      <display_name>Hot Tub: Pump Usage Multiplier</display_name>
      <description>Multiplier on the hot tub pump energy usage that can reflect, e.g., high/low usage occupants.</description>
      <type>Double</type>
      <required>true</required>
      <model_dependent>false</model_dependent>
      <default_value>1</default_value>
    </argument>
    <argument>
      <name>hot_tub_heater_type</name>
      <display_name>Hot Tub: Heater Type</display_name>
      <description>The type of hot tub heater. Use 'none' if there is no hot tub heater.</description>
      <type>Choice</type>
      <required>true</required>
      <model_dependent>false</model_dependent>
      <default_value>none</default_value>
      <choices>
        <choice>
          <value>none</value>
          <display_name>none</display_name>
        </choice>
        <choice>
          <value>electric resistance</value>
          <display_name>electric resistance</display_name>
        </choice>
        <choice>
          <value>gas fired</value>
          <display_name>gas fired</display_name>
        </choice>
        <choice>
          <value>heat pump</value>
          <display_name>heat pump</display_name>
        </choice>
      </choices>
    </argument>
    <argument>
      <name>hot_tub_heater_annual_kwh</name>
      <display_name>Hot Tub: Heater Annual kWh</display_name>
      <description>The annual energy consumption of the electric resistance hot tub heater.</description>
      <type>String</type>
      <units>kWh/yr</units>
      <required>true</required>
      <model_dependent>false</model_dependent>
      <default_value>auto</default_value>
    </argument>
    <argument>
      <name>hot_tub_heater_annual_therm</name>
      <display_name>Hot Tub: Heater Annual therm</display_name>
      <description>The annual energy consumption of the gas fired hot tub heater.</description>
      <type>String</type>
      <units>therm/yr</units>
      <required>true</required>
      <model_dependent>false</model_dependent>
      <default_value>auto</default_value>
    </argument>
    <argument>
      <name>hot_tub_heater_usage_multiplier</name>
      <display_name>Hot Tub: Heater Usage Multiplier</display_name>
      <description>Multiplier on the hot tub heater energy usage that can reflect, e.g., high/low usage occupants.</description>
      <type>Double</type>
      <required>true</required>
      <model_dependent>false</model_dependent>
      <default_value>1</default_value>
    </argument>
  </arguments>
  <outputs />
  <provenances />
  <tags>
    <tag>Whole Building.Space Types</tag>
  </tags>
  <attributes>
    <attribute>
      <name>Measure Type</name>
      <value>ModelMeasure</value>
      <datatype>string</datatype>
    </attribute>
  </attributes>
  <files>
    <file>
      <filename>location.rb</filename>
      <filetype>rb</filetype>
      <usage_type>resource</usage_type>
      <checksum>2951BCAF</checksum>
    </file>
    <file>
      <filename>schedules_clothes_dryer_power_consumption_dist.csv</filename>
      <filetype>csv</filetype>
      <usage_type>resource</usage_type>
      <checksum>C11EB889</checksum>
    </file>
    <file>
      <filename>schedules_clothes_dryer_power_duration_dist.csv</filename>
      <filetype>csv</filetype>
      <usage_type>resource</usage_type>
      <checksum>E26C2515</checksum>
    </file>
    <file>
      <filename>schedules_clothes_washer_cluster_size_probability.csv</filename>
      <filetype>csv</filetype>
      <usage_type>resource</usage_type>
      <checksum>2401A66F</checksum>
    </file>
    <file>
      <filename>schedules_clothes_washer_event_duration_probability.csv</filename>
      <filetype>csv</filetype>
      <usage_type>resource</usage_type>
      <checksum>9D369386</checksum>
    </file>
    <file>
      <filename>schedules_clothes_washer_power_consumption_dist.csv</filename>
      <filetype>csv</filetype>
      <usage_type>resource</usage_type>
      <checksum>B82EBBFB</checksum>
    </file>
    <file>
      <filename>schedules_clothes_washer_power_duration_dist.csv</filename>
      <filetype>csv</filetype>
      <usage_type>resource</usage_type>
      <checksum>7F0BFEDA</checksum>
    </file>
    <file>
      <filename>schedules_cooking_power_consumption_dist.csv</filename>
      <filetype>csv</filetype>
      <usage_type>resource</usage_type>
      <checksum>1C8AAA92</checksum>
    </file>
    <file>
      <filename>schedules_cooking_power_duration_dist.csv</filename>
      <filetype>csv</filetype>
      <usage_type>resource</usage_type>
      <checksum>66C47C80</checksum>
    </file>
    <file>
      <filename>schedules_dishwasher_cluster_size_probability.csv</filename>
      <filetype>csv</filetype>
      <usage_type>resource</usage_type>
      <checksum>93DCD6FD</checksum>
    </file>
    <file>
      <filename>schedules_dishwasher_event_duration_probability.csv</filename>
      <filetype>csv</filetype>
      <usage_type>resource</usage_type>
      <checksum>419E598E</checksum>
    </file>
    <file>
      <filename>schedules_dishwasher_power_consumption_dist.csv</filename>
      <filetype>csv</filetype>
      <usage_type>resource</usage_type>
      <checksum>50A1CFBC</checksum>
    </file>
    <file>
      <filename>schedules_dishwasher_power_duration_dist.csv</filename>
      <filetype>csv</filetype>
      <usage_type>resource</usage_type>
      <checksum>A7E76021</checksum>
    </file>
    <file>
      <filename>schedules_README.md</filename>
      <filetype>md</filetype>
      <usage_type>resource</usage_type>
      <checksum>FA773BE2</checksum>
    </file>
    <file>
      <filename>schedules_shower_cluster_size_probability.csv</filename>
      <filetype>csv</filetype>
      <usage_type>resource</usage_type>
      <checksum>DBE185CA</checksum>
    </file>
    <file>
      <filename>schedules_shower_event_duration_probability.csv</filename>
      <filetype>csv</filetype>
      <usage_type>resource</usage_type>
      <checksum>F8A366F2</checksum>
    </file>
    <file>
      <filename>schedules_weekday_duration_probability_cluster_0_cooking_evening_duration_probability.csv</filename>
      <filetype>csv</filetype>
      <usage_type>resource</usage_type>
      <checksum>4986DD68</checksum>
    </file>
    <file>
      <filename>schedules_weekday_duration_probability_cluster_0_cooking_midday_duration_probability.csv</filename>
      <filetype>csv</filetype>
      <usage_type>resource</usage_type>
      <checksum>FBF76CFC</checksum>
    </file>
    <file>
      <filename>schedules_weekday_duration_probability_cluster_0_cooking_morning_duration_probability.csv</filename>
      <filetype>csv</filetype>
      <usage_type>resource</usage_type>
      <checksum>C54497C3</checksum>
    </file>
    <file>
      <filename>schedules_weekday_duration_probability_cluster_0_dishwashing_evening_duration_probability.csv</filename>
      <filetype>csv</filetype>
      <usage_type>resource</usage_type>
      <checksum>7C95D22E</checksum>
    </file>
    <file>
      <filename>schedules_weekday_duration_probability_cluster_0_dishwashing_midday_duration_probability.csv</filename>
      <filetype>csv</filetype>
      <usage_type>resource</usage_type>
      <checksum>05C8905F</checksum>
    </file>
    <file>
      <filename>schedules_weekday_duration_probability_cluster_0_dishwashing_morning_duration_probability.csv</filename>
      <filetype>csv</filetype>
      <usage_type>resource</usage_type>
      <checksum>DDD537E9</checksum>
    </file>
    <file>
      <filename>schedules_weekday_duration_probability_cluster_0_laundry_evening_duration_probability.csv</filename>
      <filetype>csv</filetype>
      <usage_type>resource</usage_type>
      <checksum>C3A5357C</checksum>
    </file>
    <file>
      <filename>schedules_weekday_duration_probability_cluster_0_laundry_midday_duration_probability.csv</filename>
      <filetype>csv</filetype>
      <usage_type>resource</usage_type>
      <checksum>CA0C9069</checksum>
    </file>
    <file>
      <filename>schedules_weekday_duration_probability_cluster_0_laundry_morning_duration_probability.csv</filename>
      <filetype>csv</filetype>
      <usage_type>resource</usage_type>
      <checksum>8CDCA30E</checksum>
    </file>
    <file>
      <filename>schedules_weekday_duration_probability_cluster_0_shower_evening_duration_probability.csv</filename>
      <filetype>csv</filetype>
      <usage_type>resource</usage_type>
      <checksum>54EB60DE</checksum>
    </file>
    <file>
      <filename>schedules_weekday_duration_probability_cluster_0_shower_midday_duration_probability.csv</filename>
      <filetype>csv</filetype>
      <usage_type>resource</usage_type>
      <checksum>1AD7139F</checksum>
    </file>
    <file>
      <filename>schedules_weekday_duration_probability_cluster_0_shower_morning_duration_probability.csv</filename>
      <filetype>csv</filetype>
      <usage_type>resource</usage_type>
      <checksum>8300EB00</checksum>
    </file>
    <file>
      <filename>schedules_weekday_duration_probability_cluster_1_cooking_evening_duration_probability.csv</filename>
      <filetype>csv</filetype>
      <usage_type>resource</usage_type>
      <checksum>B817132C</checksum>
    </file>
    <file>
      <filename>schedules_weekday_duration_probability_cluster_1_cooking_midday_duration_probability.csv</filename>
      <filetype>csv</filetype>
      <usage_type>resource</usage_type>
      <checksum>D45A9584</checksum>
    </file>
    <file>
      <filename>schedules_weekday_duration_probability_cluster_1_cooking_morning_duration_probability.csv</filename>
      <filetype>csv</filetype>
      <usage_type>resource</usage_type>
      <checksum>407A312C</checksum>
    </file>
    <file>
      <filename>schedules_weekday_duration_probability_cluster_1_dishwashing_evening_duration_probability.csv</filename>
      <filetype>csv</filetype>
      <usage_type>resource</usage_type>
      <checksum>652AD618</checksum>
    </file>
    <file>
      <filename>schedules_weekday_duration_probability_cluster_1_dishwashing_midday_duration_probability.csv</filename>
      <filetype>csv</filetype>
      <usage_type>resource</usage_type>
      <checksum>018B32BA</checksum>
    </file>
    <file>
      <filename>schedules_weekday_duration_probability_cluster_1_dishwashing_morning_duration_probability.csv</filename>
      <filetype>csv</filetype>
      <usage_type>resource</usage_type>
      <checksum>F3A0A48E</checksum>
    </file>
    <file>
      <filename>schedules_weekday_duration_probability_cluster_1_laundry_evening_duration_probability.csv</filename>
      <filetype>csv</filetype>
      <usage_type>resource</usage_type>
      <checksum>56010915</checksum>
    </file>
    <file>
      <filename>schedules_weekday_duration_probability_cluster_1_laundry_midday_duration_probability.csv</filename>
      <filetype>csv</filetype>
      <usage_type>resource</usage_type>
      <checksum>9843CD4C</checksum>
    </file>
    <file>
      <filename>schedules_weekday_duration_probability_cluster_1_laundry_morning_duration_probability.csv</filename>
      <filetype>csv</filetype>
      <usage_type>resource</usage_type>
      <checksum>746D40E8</checksum>
    </file>
    <file>
      <filename>schedules_weekday_duration_probability_cluster_1_shower_evening_duration_probability.csv</filename>
      <filetype>csv</filetype>
      <usage_type>resource</usage_type>
      <checksum>AE9ED85B</checksum>
    </file>
    <file>
      <filename>schedules_weekday_duration_probability_cluster_1_shower_midday_duration_probability.csv</filename>
      <filetype>csv</filetype>
      <usage_type>resource</usage_type>
      <checksum>D4FBDE56</checksum>
    </file>
    <file>
      <filename>schedules_weekday_duration_probability_cluster_1_shower_morning_duration_probability.csv</filename>
      <filetype>csv</filetype>
      <usage_type>resource</usage_type>
      <checksum>D897D4A1</checksum>
    </file>
    <file>
      <filename>schedules_weekday_duration_probability_cluster_2_cooking_evening_duration_probability.csv</filename>
      <filetype>csv</filetype>
      <usage_type>resource</usage_type>
      <checksum>8E88C92D</checksum>
    </file>
    <file>
      <filename>schedules_weekday_duration_probability_cluster_2_cooking_midday_duration_probability.csv</filename>
      <filetype>csv</filetype>
      <usage_type>resource</usage_type>
      <checksum>2244D290</checksum>
    </file>
    <file>
      <filename>schedules_weekday_duration_probability_cluster_2_cooking_morning_duration_probability.csv</filename>
      <filetype>csv</filetype>
      <usage_type>resource</usage_type>
      <checksum>0E99EBF7</checksum>
    </file>
    <file>
      <filename>schedules_weekday_duration_probability_cluster_2_dishwashing_evening_duration_probability.csv</filename>
      <filetype>csv</filetype>
      <usage_type>resource</usage_type>
      <checksum>379A086A</checksum>
    </file>
    <file>
      <filename>schedules_weekday_duration_probability_cluster_2_dishwashing_midday_duration_probability.csv</filename>
      <filetype>csv</filetype>
      <usage_type>resource</usage_type>
      <checksum>F9891815</checksum>
    </file>
    <file>
      <filename>schedules_weekday_duration_probability_cluster_2_dishwashing_morning_duration_probability.csv</filename>
      <filetype>csv</filetype>
      <usage_type>resource</usage_type>
      <checksum>23E18003</checksum>
    </file>
    <file>
      <filename>schedules_weekday_duration_probability_cluster_2_laundry_evening_duration_probability.csv</filename>
      <filetype>csv</filetype>
      <usage_type>resource</usage_type>
      <checksum>B250D83A</checksum>
    </file>
    <file>
      <filename>schedules_weekday_duration_probability_cluster_2_laundry_midday_duration_probability.csv</filename>
      <filetype>csv</filetype>
      <usage_type>resource</usage_type>
      <checksum>ACB5BCD2</checksum>
    </file>
    <file>
      <filename>schedules_weekday_duration_probability_cluster_2_laundry_morning_duration_probability.csv</filename>
      <filetype>csv</filetype>
      <usage_type>resource</usage_type>
      <checksum>26CFB684</checksum>
    </file>
    <file>
      <filename>schedules_weekday_duration_probability_cluster_2_shower_evening_duration_probability.csv</filename>
      <filetype>csv</filetype>
      <usage_type>resource</usage_type>
      <checksum>1CCBCB69</checksum>
    </file>
    <file>
      <filename>schedules_weekday_duration_probability_cluster_2_shower_midday_duration_probability.csv</filename>
      <filetype>csv</filetype>
      <usage_type>resource</usage_type>
      <checksum>41C774DB</checksum>
    </file>
    <file>
      <filename>schedules_weekday_duration_probability_cluster_2_shower_morning_duration_probability.csv</filename>
      <filetype>csv</filetype>
      <usage_type>resource</usage_type>
      <checksum>84737EBC</checksum>
    </file>
    <file>
      <filename>schedules_weekday_duration_probability_cluster_3_cooking_evening_duration_probability.csv</filename>
      <filetype>csv</filetype>
      <usage_type>resource</usage_type>
      <checksum>6F2B7686</checksum>
    </file>
    <file>
      <filename>schedules_weekday_duration_probability_cluster_3_cooking_midday_duration_probability.csv</filename>
      <filetype>csv</filetype>
      <usage_type>resource</usage_type>
      <checksum>34A7D406</checksum>
    </file>
    <file>
      <filename>schedules_weekday_duration_probability_cluster_3_cooking_morning_duration_probability.csv</filename>
      <filetype>csv</filetype>
      <usage_type>resource</usage_type>
      <checksum>615CD1D7</checksum>
    </file>
    <file>
      <filename>schedules_weekday_duration_probability_cluster_3_dishwashing_evening_duration_probability.csv</filename>
      <filetype>csv</filetype>
      <usage_type>resource</usage_type>
      <checksum>DACA45E5</checksum>
    </file>
    <file>
      <filename>schedules_weekday_duration_probability_cluster_3_dishwashing_midday_duration_probability.csv</filename>
      <filetype>csv</filetype>
      <usage_type>resource</usage_type>
      <checksum>D119B4D0</checksum>
    </file>
    <file>
      <filename>schedules_weekday_duration_probability_cluster_3_dishwashing_morning_duration_probability.csv</filename>
      <filetype>csv</filetype>
      <usage_type>resource</usage_type>
      <checksum>120B9428</checksum>
    </file>
    <file>
      <filename>schedules_weekday_duration_probability_cluster_3_laundry_evening_duration_probability.csv</filename>
      <filetype>csv</filetype>
      <usage_type>resource</usage_type>
      <checksum>267E8883</checksum>
    </file>
    <file>
      <filename>schedules_weekday_duration_probability_cluster_3_laundry_midday_duration_probability.csv</filename>
      <filetype>csv</filetype>
      <usage_type>resource</usage_type>
      <checksum>C3A5DA8B</checksum>
    </file>
    <file>
      <filename>schedules_weekday_duration_probability_cluster_3_laundry_morning_duration_probability.csv</filename>
      <filetype>csv</filetype>
      <usage_type>resource</usage_type>
      <checksum>D614AB97</checksum>
    </file>
    <file>
      <filename>schedules_weekday_duration_probability_cluster_3_shower_evening_duration_probability.csv</filename>
      <filetype>csv</filetype>
      <usage_type>resource</usage_type>
      <checksum>7FFBFD68</checksum>
    </file>
    <file>
      <filename>schedules_weekday_duration_probability_cluster_3_shower_midday_duration_probability.csv</filename>
      <filetype>csv</filetype>
      <usage_type>resource</usage_type>
      <checksum>8C62CEDB</checksum>
    </file>
    <file>
      <filename>schedules_weekday_duration_probability_cluster_3_shower_morning_duration_probability.csv</filename>
      <filetype>csv</filetype>
      <usage_type>resource</usage_type>
      <checksum>E3A10BE2</checksum>
    </file>
    <file>
      <filename>schedules_weekday_mkv_chain_initial_prob_cluster_0.csv</filename>
      <filetype>csv</filetype>
      <usage_type>resource</usage_type>
      <checksum>0AC88E84</checksum>
    </file>
    <file>
      <filename>schedules_weekday_mkv_chain_initial_prob_cluster_1.csv</filename>
      <filetype>csv</filetype>
      <usage_type>resource</usage_type>
      <checksum>AE298C53</checksum>
    </file>
    <file>
      <filename>schedules_weekday_mkv_chain_initial_prob_cluster_2.csv</filename>
      <filetype>csv</filetype>
      <usage_type>resource</usage_type>
      <checksum>42FB1588</checksum>
    </file>
    <file>
      <filename>schedules_weekday_mkv_chain_initial_prob_cluster_3.csv</filename>
      <filetype>csv</filetype>
      <usage_type>resource</usage_type>
      <checksum>5AAC2E9E</checksum>
    </file>
    <file>
      <filename>schedules_weekday_mkv_chain_transition_prob_cluster_0.csv</filename>
      <filetype>csv</filetype>
      <usage_type>resource</usage_type>
      <checksum>1BCCAC5C</checksum>
    </file>
    <file>
      <filename>schedules_weekday_mkv_chain_transition_prob_cluster_1.csv</filename>
      <filetype>csv</filetype>
      <usage_type>resource</usage_type>
      <checksum>BBB50EE1</checksum>
    </file>
    <file>
      <filename>schedules_weekday_mkv_chain_transition_prob_cluster_2.csv</filename>
      <filetype>csv</filetype>
      <usage_type>resource</usage_type>
      <checksum>7DBA15B4</checksum>
    </file>
    <file>
      <filename>schedules_weekday_mkv_chain_transition_prob_cluster_3.csv</filename>
      <filetype>csv</filetype>
      <usage_type>resource</usage_type>
      <checksum>CAC5CB5F</checksum>
    </file>
    <file>
      <filename>schedules_weekend_duration_probability_cluster_0_cooking_evening_duration_probability.csv</filename>
      <filetype>csv</filetype>
      <usage_type>resource</usage_type>
      <checksum>F6CB80B1</checksum>
    </file>
    <file>
      <filename>schedules_weekend_duration_probability_cluster_0_cooking_midday_duration_probability.csv</filename>
      <filetype>csv</filetype>
      <usage_type>resource</usage_type>
      <checksum>3CFFA67D</checksum>
    </file>
    <file>
      <filename>schedules_weekend_duration_probability_cluster_0_cooking_morning_duration_probability.csv</filename>
      <filetype>csv</filetype>
      <usage_type>resource</usage_type>
      <checksum>44F4FB7B</checksum>
    </file>
    <file>
      <filename>schedules_weekend_duration_probability_cluster_0_dishwashing_evening_duration_probability.csv</filename>
      <filetype>csv</filetype>
      <usage_type>resource</usage_type>
      <checksum>AB0BE66C</checksum>
    </file>
    <file>
      <filename>schedules_weekend_duration_probability_cluster_0_dishwashing_midday_duration_probability.csv</filename>
      <filetype>csv</filetype>
      <usage_type>resource</usage_type>
      <checksum>9120E2FD</checksum>
    </file>
    <file>
      <filename>schedules_weekend_duration_probability_cluster_0_dishwashing_morning_duration_probability.csv</filename>
      <filetype>csv</filetype>
      <usage_type>resource</usage_type>
      <checksum>A4EB422A</checksum>
    </file>
    <file>
      <filename>schedules_weekend_duration_probability_cluster_0_laundry_evening_duration_probability.csv</filename>
      <filetype>csv</filetype>
      <usage_type>resource</usage_type>
      <checksum>8ABEC58D</checksum>
    </file>
    <file>
      <filename>schedules_weekend_duration_probability_cluster_0_laundry_midday_duration_probability.csv</filename>
      <filetype>csv</filetype>
      <usage_type>resource</usage_type>
      <checksum>80C3640C</checksum>
    </file>
    <file>
      <filename>schedules_weekend_duration_probability_cluster_0_laundry_morning_duration_probability.csv</filename>
      <filetype>csv</filetype>
      <usage_type>resource</usage_type>
      <checksum>6DA7C30F</checksum>
    </file>
    <file>
      <filename>schedules_weekend_duration_probability_cluster_0_shower_evening_duration_probability.csv</filename>
      <filetype>csv</filetype>
      <usage_type>resource</usage_type>
      <checksum>ED525953</checksum>
    </file>
    <file>
      <filename>schedules_weekend_duration_probability_cluster_0_shower_midday_duration_probability.csv</filename>
      <filetype>csv</filetype>
      <usage_type>resource</usage_type>
      <checksum>332088E2</checksum>
    </file>
    <file>
      <filename>schedules_weekend_duration_probability_cluster_0_shower_morning_duration_probability.csv</filename>
      <filetype>csv</filetype>
      <usage_type>resource</usage_type>
      <checksum>86F7DFDE</checksum>
    </file>
    <file>
      <filename>schedules_weekend_duration_probability_cluster_1_cooking_evening_duration_probability.csv</filename>
      <filetype>csv</filetype>
      <usage_type>resource</usage_type>
      <checksum>2209A5BF</checksum>
    </file>
    <file>
      <filename>schedules_weekend_duration_probability_cluster_1_cooking_midday_duration_probability.csv</filename>
      <filetype>csv</filetype>
      <usage_type>resource</usage_type>
      <checksum>768859FF</checksum>
    </file>
    <file>
      <filename>schedules_weekend_duration_probability_cluster_1_cooking_morning_duration_probability.csv</filename>
      <filetype>csv</filetype>
      <usage_type>resource</usage_type>
      <checksum>2927CF95</checksum>
    </file>
    <file>
      <filename>schedules_weekend_duration_probability_cluster_1_dishwashing_evening_duration_probability.csv</filename>
      <filetype>csv</filetype>
      <usage_type>resource</usage_type>
      <checksum>B304EB88</checksum>
    </file>
    <file>
      <filename>schedules_weekend_duration_probability_cluster_1_dishwashing_midday_duration_probability.csv</filename>
      <filetype>csv</filetype>
      <usage_type>resource</usage_type>
      <checksum>5E7982A4</checksum>
    </file>
    <file>
      <filename>schedules_weekend_duration_probability_cluster_1_dishwashing_morning_duration_probability.csv</filename>
      <filetype>csv</filetype>
      <usage_type>resource</usage_type>
      <checksum>58BCE2B4</checksum>
    </file>
    <file>
      <filename>schedules_weekend_duration_probability_cluster_1_laundry_evening_duration_probability.csv</filename>
      <filetype>csv</filetype>
      <usage_type>resource</usage_type>
      <checksum>9FEF76FF</checksum>
    </file>
    <file>
      <filename>schedules_weekend_duration_probability_cluster_1_laundry_midday_duration_probability.csv</filename>
      <filetype>csv</filetype>
      <usage_type>resource</usage_type>
      <checksum>63F777DC</checksum>
    </file>
    <file>
      <filename>schedules_weekend_duration_probability_cluster_1_laundry_morning_duration_probability.csv</filename>
      <filetype>csv</filetype>
      <usage_type>resource</usage_type>
      <checksum>E731D060</checksum>
    </file>
    <file>
      <filename>schedules_weekend_duration_probability_cluster_1_shower_evening_duration_probability.csv</filename>
      <filetype>csv</filetype>
      <usage_type>resource</usage_type>
      <checksum>3E947E31</checksum>
    </file>
    <file>
      <filename>schedules_weekend_duration_probability_cluster_1_shower_midday_duration_probability.csv</filename>
      <filetype>csv</filetype>
      <usage_type>resource</usage_type>
      <checksum>FE78DD0B</checksum>
    </file>
    <file>
      <filename>schedules_weekend_duration_probability_cluster_1_shower_morning_duration_probability.csv</filename>
      <filetype>csv</filetype>
      <usage_type>resource</usage_type>
      <checksum>C6D1F192</checksum>
    </file>
    <file>
      <filename>schedules_weekend_duration_probability_cluster_2_cooking_evening_duration_probability.csv</filename>
      <filetype>csv</filetype>
      <usage_type>resource</usage_type>
      <checksum>26C904EC</checksum>
    </file>
    <file>
      <filename>schedules_weekend_duration_probability_cluster_2_cooking_midday_duration_probability.csv</filename>
      <filetype>csv</filetype>
      <usage_type>resource</usage_type>
      <checksum>51CF51D3</checksum>
    </file>
    <file>
      <filename>schedules_weekend_duration_probability_cluster_2_cooking_morning_duration_probability.csv</filename>
      <filetype>csv</filetype>
      <usage_type>resource</usage_type>
      <checksum>34855051</checksum>
    </file>
    <file>
      <filename>schedules_weekend_duration_probability_cluster_2_dishwashing_evening_duration_probability.csv</filename>
      <filetype>csv</filetype>
      <usage_type>resource</usage_type>
      <checksum>479CD610</checksum>
    </file>
    <file>
      <filename>schedules_weekend_duration_probability_cluster_2_dishwashing_midday_duration_probability.csv</filename>
      <filetype>csv</filetype>
      <usage_type>resource</usage_type>
      <checksum>29AAEE1E</checksum>
    </file>
    <file>
      <filename>schedules_weekend_duration_probability_cluster_2_dishwashing_morning_duration_probability.csv</filename>
      <filetype>csv</filetype>
      <usage_type>resource</usage_type>
      <checksum>F3A11DE1</checksum>
    </file>
    <file>
      <filename>schedules_weekend_duration_probability_cluster_2_laundry_evening_duration_probability.csv</filename>
      <filetype>csv</filetype>
      <usage_type>resource</usage_type>
      <checksum>EA68360B</checksum>
    </file>
    <file>
      <filename>schedules_weekend_duration_probability_cluster_2_laundry_midday_duration_probability.csv</filename>
      <filetype>csv</filetype>
      <usage_type>resource</usage_type>
      <checksum>78DC5051</checksum>
    </file>
    <file>
      <filename>schedules_weekend_duration_probability_cluster_2_laundry_morning_duration_probability.csv</filename>
      <filetype>csv</filetype>
      <usage_type>resource</usage_type>
      <checksum>1D1FB07E</checksum>
    </file>
    <file>
      <filename>schedules_weekend_duration_probability_cluster_2_shower_evening_duration_probability.csv</filename>
      <filetype>csv</filetype>
      <usage_type>resource</usage_type>
      <checksum>829DBC41</checksum>
    </file>
    <file>
      <filename>schedules_weekend_duration_probability_cluster_2_shower_midday_duration_probability.csv</filename>
      <filetype>csv</filetype>
      <usage_type>resource</usage_type>
      <checksum>E97FEBA7</checksum>
    </file>
    <file>
      <filename>schedules_weekend_duration_probability_cluster_2_shower_morning_duration_probability.csv</filename>
      <filetype>csv</filetype>
      <usage_type>resource</usage_type>
      <checksum>2DDD3D0B</checksum>
    </file>
    <file>
      <filename>schedules_weekend_duration_probability_cluster_3_cooking_evening_duration_probability.csv</filename>
      <filetype>csv</filetype>
      <usage_type>resource</usage_type>
      <checksum>EC70F74E</checksum>
    </file>
    <file>
      <filename>schedules_weekend_duration_probability_cluster_3_cooking_midday_duration_probability.csv</filename>
      <filetype>csv</filetype>
      <usage_type>resource</usage_type>
      <checksum>7C8976F3</checksum>
    </file>
    <file>
      <filename>schedules_weekend_duration_probability_cluster_3_cooking_morning_duration_probability.csv</filename>
      <filetype>csv</filetype>
      <usage_type>resource</usage_type>
      <checksum>5825338A</checksum>
    </file>
    <file>
      <filename>schedules_weekend_duration_probability_cluster_3_dishwashing_evening_duration_probability.csv</filename>
      <filetype>csv</filetype>
      <usage_type>resource</usage_type>
      <checksum>37B5AF9C</checksum>
    </file>
    <file>
      <filename>schedules_weekend_duration_probability_cluster_3_dishwashing_midday_duration_probability.csv</filename>
      <filetype>csv</filetype>
      <usage_type>resource</usage_type>
      <checksum>EDD63C21</checksum>
    </file>
    <file>
      <filename>schedules_weekend_duration_probability_cluster_3_dishwashing_morning_duration_probability.csv</filename>
      <filetype>csv</filetype>
      <usage_type>resource</usage_type>
      <checksum>99F23B28</checksum>
    </file>
    <file>
      <filename>schedules_weekend_duration_probability_cluster_3_laundry_evening_duration_probability.csv</filename>
      <filetype>csv</filetype>
      <usage_type>resource</usage_type>
      <checksum>C3963FF9</checksum>
    </file>
    <file>
      <filename>schedules_weekend_duration_probability_cluster_3_laundry_midday_duration_probability.csv</filename>
      <filetype>csv</filetype>
      <usage_type>resource</usage_type>
      <checksum>0B329C66</checksum>
    </file>
    <file>
      <filename>schedules_weekend_duration_probability_cluster_3_laundry_morning_duration_probability.csv</filename>
      <filetype>csv</filetype>
      <usage_type>resource</usage_type>
      <checksum>1761FEF6</checksum>
    </file>
    <file>
      <filename>schedules_weekend_duration_probability_cluster_3_shower_evening_duration_probability.csv</filename>
      <filetype>csv</filetype>
      <usage_type>resource</usage_type>
      <checksum>35AD8E7F</checksum>
    </file>
    <file>
      <filename>schedules_weekend_duration_probability_cluster_3_shower_midday_duration_probability.csv</filename>
      <filetype>csv</filetype>
      <usage_type>resource</usage_type>
      <checksum>DAF2049F</checksum>
    </file>
    <file>
      <filename>schedules_weekend_duration_probability_cluster_3_shower_morning_duration_probability.csv</filename>
      <filetype>csv</filetype>
      <usage_type>resource</usage_type>
      <checksum>C2CA1416</checksum>
    </file>
    <file>
      <filename>schedules_weekend_mkv_chain_initial_prob_cluster_0.csv</filename>
      <filetype>csv</filetype>
      <usage_type>resource</usage_type>
      <checksum>3F16AE89</checksum>
    </file>
    <file>
      <filename>schedules_weekend_mkv_chain_initial_prob_cluster_1.csv</filename>
      <filetype>csv</filetype>
      <usage_type>resource</usage_type>
      <checksum>49FEAE44</checksum>
    </file>
    <file>
      <filename>schedules_weekend_mkv_chain_initial_prob_cluster_2.csv</filename>
      <filetype>csv</filetype>
      <usage_type>resource</usage_type>
      <checksum>B48A47D6</checksum>
    </file>
    <file>
      <filename>schedules_weekend_mkv_chain_initial_prob_cluster_3.csv</filename>
      <filetype>csv</filetype>
      <usage_type>resource</usage_type>
      <checksum>B47E790B</checksum>
    </file>
    <file>
      <filename>schedules_weekend_mkv_chain_transition_prob_cluster_0.csv</filename>
      <filetype>csv</filetype>
      <usage_type>resource</usage_type>
      <checksum>E4089705</checksum>
    </file>
    <file>
      <filename>schedules_weekend_mkv_chain_transition_prob_cluster_1.csv</filename>
      <filetype>csv</filetype>
      <usage_type>resource</usage_type>
      <checksum>25700CD2</checksum>
    </file>
    <file>
      <filename>schedules_weekend_mkv_chain_transition_prob_cluster_2.csv</filename>
      <filetype>csv</filetype>
      <usage_type>resource</usage_type>
      <checksum>032B846A</checksum>
    </file>
    <file>
      <filename>schedules_weekend_mkv_chain_transition_prob_cluster_3.csv</filename>
      <filetype>csv</filetype>
      <usage_type>resource</usage_type>
      <checksum>F0F0F886</checksum>
    </file>
    <file>
      <filename>schedules_config.yml</filename>
      <filetype>yml</filetype>
      <usage_type>resource</usage_type>
      <checksum>64DD9D54</checksum>
    </file>
    <file>
      <filename>schedules.rb</filename>
      <filetype>rb</filetype>
      <usage_type>resource</usage_type>
      <checksum>9ED612C8</checksum>
    </file>
    <file>
      <filename>constants.rb</filename>
      <filetype>rb</filetype>
      <usage_type>resource</usage_type>
      <checksum>24396BA2</checksum>
    </file>
    <file>
      <filename>base.osw</filename>
      <filetype>osw</filetype>
      <usage_type>test</usage_type>
      <checksum>E1BE7E3D</checksum>
    </file>
    <file>
      <filename>base-appliances-none.osw</filename>
      <filetype>osw</filetype>
      <usage_type>test</usage_type>
      <checksum>67010831</checksum>
    </file>
    <file>
      <filename>base-mechvent-cfis.osw</filename>
      <filetype>osw</filetype>
      <usage_type>test</usage_type>
      <checksum>2E2A4B76</checksum>
    </file>
    <file>
      <filename>base-dhw-jacket-electric.osw</filename>
      <filetype>osw</filetype>
      <usage_type>test</usage_type>
      <checksum>D6D31640</checksum>
    </file>
    <file>
      <filename>base-dhw-low-flow-fixtures.osw</filename>
      <filetype>osw</filetype>
      <usage_type>test</usage_type>
      <checksum>DC06ADCE</checksum>
    </file>
    <file>
      <filename>base-dhw-recirc-demand.osw</filename>
      <filetype>osw</filetype>
      <usage_type>test</usage_type>
      <checksum>CB692C3D</checksum>
    </file>
    <file>
      <filename>base-dhw-recirc-manual.osw</filename>
      <filetype>osw</filetype>
      <usage_type>test</usage_type>
      <checksum>8B716D12</checksum>
    </file>
    <file>
      <filename>base-dhw-recirc-nocontrol.osw</filename>
      <filetype>osw</filetype>
      <usage_type>test</usage_type>
      <checksum>8D0ADCC5</checksum>
    </file>
    <file>
      <filename>base-dhw-recirc-temperature.osw</filename>
      <filetype>osw</filetype>
      <usage_type>test</usage_type>
      <checksum>5FB15DEC</checksum>
    </file>
    <file>
      <filename>base-dhw-recirc-timer.osw</filename>
      <filetype>osw</filetype>
      <usage_type>test</usage_type>
      <checksum>88D588AE</checksum>
    </file>
    <file>
      <filename>base-dhw-solar-fraction.osw</filename>
      <filetype>osw</filetype>
      <usage_type>test</usage_type>
      <checksum>A7C89577</checksum>
    </file>
    <file>
      <filename>base-enclosure-infil-cfm50.osw</filename>
      <filetype>osw</filetype>
      <usage_type>test</usage_type>
      <checksum>5F44CDBC</checksum>
    </file>
    <file>
      <filename>base-foundation-conditioned-basement-slab-insulation.osw</filename>
      <filetype>osw</filetype>
      <usage_type>test</usage_type>
      <checksum>1AC239ED</checksum>
    </file>
    <file>
      <filename>base-hvac-boiler-oil-only.osw</filename>
      <filetype>osw</filetype>
      <usage_type>test</usage_type>
      <checksum>1F669035</checksum>
    </file>
    <file>
      <filename>base-hvac-boiler-propane-only.osw</filename>
      <filetype>osw</filetype>
      <usage_type>test</usage_type>
      <checksum>E66BF3F0</checksum>
    </file>
    <file>
      <filename>base-hvac-boiler-wood-only.osw</filename>
      <filetype>osw</filetype>
      <usage_type>test</usage_type>
      <checksum>48FAB0AD</checksum>
    </file>
    <file>
      <filename>base-hvac-ducts-leakage-percent.osw</filename>
      <filetype>osw</filetype>
      <usage_type>test</usage_type>
      <checksum>5A9555D7</checksum>
    </file>
    <file>
      <filename>base-hvac-furnace-elec-only.osw</filename>
      <filetype>osw</filetype>
      <usage_type>test</usage_type>
      <checksum>112C6C56</checksum>
    </file>
    <file>
      <filename>base-hvac-furnace-oil-only.osw</filename>
      <filetype>osw</filetype>
      <usage_type>test</usage_type>
      <checksum>0C88F206</checksum>
    </file>
    <file>
      <filename>base-hvac-furnace-propane-only.osw</filename>
      <filetype>osw</filetype>
      <usage_type>test</usage_type>
      <checksum>3FDD3892</checksum>
    </file>
    <file>
      <filename>base-hvac-furnace-wood-only.osw</filename>
      <filetype>osw</filetype>
      <usage_type>test</usage_type>
      <checksum>FDE3A5DB</checksum>
    </file>
    <file>
      <filename>base-hvac-none.osw</filename>
      <filetype>osw</filetype>
      <usage_type>test</usage_type>
      <checksum>FB8C3238</checksum>
    </file>
    <file>
      <filename>base-hvac-setpoints.osw</filename>
      <filetype>osw</filetype>
      <usage_type>test</usage_type>
      <checksum>29859EE4</checksum>
    </file>
    <file>
      <filename>base-location-baltimore-md.osw</filename>
      <filetype>osw</filetype>
      <usage_type>test</usage_type>
      <checksum>2CE3DFCA</checksum>
    </file>
    <file>
      <filename>base-location-duluth-mn.osw</filename>
      <filetype>osw</filetype>
      <usage_type>test</usage_type>
      <checksum>7401173C</checksum>
    </file>
    <file>
      <filename>base-mechvent-balanced.osw</filename>
      <filetype>osw</filetype>
      <usage_type>test</usage_type>
      <checksum>2F7ABD02</checksum>
    </file>
    <file>
      <filename>base-mechvent-erv.osw</filename>
      <filetype>osw</filetype>
      <usage_type>test</usage_type>
      <checksum>F914D04B</checksum>
    </file>
    <file>
      <filename>base-mechvent-exhaust.osw</filename>
      <filetype>osw</filetype>
      <usage_type>test</usage_type>
      <checksum>45148409</checksum>
    </file>
    <file>
      <filename>base-mechvent-hrv.osw</filename>
      <filetype>osw</filetype>
      <usage_type>test</usage_type>
      <checksum>0DA3A692</checksum>
    </file>
    <file>
      <filename>base-mechvent-supply.osw</filename>
      <filetype>osw</filetype>
      <usage_type>test</usage_type>
      <checksum>9355CE6D</checksum>
    </file>
    <file>
      <filename>base-mechvent-erv-atre-asre.osw</filename>
      <filetype>osw</filetype>
      <usage_type>test</usage_type>
      <checksum>E8EF0AE2</checksum>
    </file>
    <file>
      <filename>base-enclosure-windows-none.osw</filename>
      <filetype>osw</filetype>
      <usage_type>test</usage_type>
      <checksum>C3809399</checksum>
    </file>
    <file>
      <filename>base-hvac-undersized.osw</filename>
      <filetype>osw</filetype>
      <usage_type>test</usage_type>
      <checksum>9BCA3DA1</checksum>
    </file>
    <file>
      <filename>base-atticroof-unvented-insulated-roof.osw</filename>
      <filetype>osw</filetype>
      <usage_type>test</usage_type>
      <checksum>02D36ADE</checksum>
    </file>
    <file>
      <filename>base-mechvent-hrv-asre.osw</filename>
      <filetype>osw</filetype>
      <usage_type>test</usage_type>
      <checksum>F59588D5</checksum>
    </file>
    <file>
      <filename>base-atticroof-vented.osw</filename>
      <filetype>osw</filetype>
      <usage_type>test</usage_type>
      <checksum>F9680B25</checksum>
    </file>
    <file>
      <filename>base-dhw-dwhr.osw</filename>
      <filetype>osw</filetype>
      <usage_type>test</usage_type>
      <checksum>A73A1C8B</checksum>
    </file>
    <file>
      <filename>base-enclosure-beds-4.osw</filename>
      <filetype>osw</filetype>
      <usage_type>test</usage_type>
      <checksum>D1314B09</checksum>
    </file>
    <file>
      <filename>base-foundation-ambient.osw</filename>
      <filetype>osw</filetype>
      <usage_type>test</usage_type>
      <checksum>3FA59A80</checksum>
    </file>
    <file>
      <filename>base-foundation-vented-crawlspace.osw</filename>
      <filetype>osw</filetype>
      <usage_type>test</usage_type>
      <checksum>DD0510DA</checksum>
    </file>
    <file>
      <filename>base-foundation-unvented-crawlspace.osw</filename>
      <filetype>osw</filetype>
      <usage_type>test</usage_type>
      <checksum>21574A9C</checksum>
    </file>
    <file>
      <filename>base-hvac-air-to-air-heat-pump-2-speed.osw</filename>
      <filetype>osw</filetype>
      <usage_type>test</usage_type>
      <checksum>28837A62</checksum>
    </file>
    <file>
      <filename>base-hvac-central-ac-only-2-speed.osw</filename>
      <filetype>osw</filetype>
      <usage_type>test</usage_type>
      <checksum>E3246A1D</checksum>
    </file>
    <file>
      <filename>base-hvac-air-to-air-heat-pump-var-speed.osw</filename>
      <filetype>osw</filetype>
      <usage_type>test</usage_type>
      <checksum>78FB5FFB</checksum>
    </file>
    <file>
      <filename>base-hvac-furnace-gas-central-ac-2-speed.osw</filename>
      <filetype>osw</filetype>
      <usage_type>test</usage_type>
      <checksum>5A182582</checksum>
    </file>
    <file>
      <filename>base-hvac-central-ac-only-var-speed.osw</filename>
      <filetype>osw</filetype>
      <usage_type>test</usage_type>
      <checksum>87CE7CED</checksum>
    </file>
    <file>
      <filename>base-hvac-evap-cooler-furnace-gas.osw</filename>
      <filetype>osw</filetype>
      <usage_type>test</usage_type>
      <checksum>DBAFC2BC</checksum>
    </file>
    <file>
      <filename>base-hvac-furnace-gas-central-ac-var-speed.osw</filename>
      <filetype>osw</filetype>
      <usage_type>test</usage_type>
      <checksum>0FB74385</checksum>
    </file>
    <file>
      <filename>base-hvac-furnace-gas-room-ac.osw</filename>
      <filetype>osw</filetype>
      <usage_type>test</usage_type>
      <checksum>FDFF0FB5</checksum>
    </file>
    <file>
      <filename>base-hvac-room-ac-only.osw</filename>
      <filetype>osw</filetype>
      <usage_type>test</usage_type>
      <checksum>8614A1F1</checksum>
    </file>
    <file>
      <filename>base-atticroof-flat.osw</filename>
      <filetype>osw</filetype>
      <usage_type>test</usage_type>
      <checksum>8D4D0E79</checksum>
    </file>
    <file>
      <filename>extra-dhw-solar-latitude.osw</filename>
      <filetype>osw</filetype>
      <usage_type>test</usage_type>
      <checksum>1F4E8E42</checksum>
    </file>
    <file>
      <filename>extra-pv-roofpitch.osw</filename>
      <filetype>osw</filetype>
      <usage_type>test</usage_type>
      <checksum>37FB0CAA</checksum>
    </file>
    <file>
      <filename>extra-auto.osw</filename>
      <filetype>osw</filetype>
      <usage_type>test</usage_type>
      <checksum>8946C3F4</checksum>
    </file>
    <file>
      <filename>base-hvac-boiler-elec-only.osw</filename>
      <filetype>osw</filetype>
      <usage_type>test</usage_type>
      <checksum>F0E34A1B</checksum>
    </file>
    <file>
      <filename>base-mechvent-bath-kitchen-fans.osw</filename>
      <filetype>osw</filetype>
      <usage_type>test</usage_type>
      <checksum>2DDD6CFD</checksum>
    </file>
    <file>
      <filename>base-misc-neighbor-shading.osw</filename>
      <filetype>osw</filetype>
      <usage_type>test</usage_type>
      <checksum>18D4BCB0</checksum>
    </file>
    <file>
      <filename>base-dhw-tank-heat-pump-outside.osw</filename>
      <filetype>osw</filetype>
      <usage_type>test</usage_type>
      <checksum>812F47E1</checksum>
    </file>
    <file>
      <filename>base-dhw-tank-heat-pump-with-solar-fraction.osw</filename>
      <filetype>osw</filetype>
      <usage_type>test</usage_type>
      <checksum>BE8FB3CD</checksum>
    </file>
    <file>
      <filename>base-dhw-tank-heat-pump.osw</filename>
      <filetype>osw</filetype>
      <usage_type>test</usage_type>
      <checksum>44145BD7</checksum>
    </file>
    <file>
      <filename>base-dhw-jacket-hpwh.osw</filename>
      <filetype>osw</filetype>
      <usage_type>test</usage_type>
      <checksum>137208BB</checksum>
    </file>
    <file>
      <filename>base-dhw-jacket-gas.osw</filename>
      <filetype>osw</filetype>
      <usage_type>test</usage_type>
      <checksum>B0E952FC</checksum>
    </file>
    <file>
      <filename>base-dhw-solar-direct-evacuated-tube.osw</filename>
      <filetype>osw</filetype>
      <usage_type>test</usage_type>
      <checksum>15B6078B</checksum>
    </file>
    <file>
      <filename>base-dhw-solar-direct-flat-plate.osw</filename>
      <filetype>osw</filetype>
      <usage_type>test</usage_type>
      <checksum>A44340E9</checksum>
    </file>
    <file>
      <filename>base-dhw-solar-direct-ics.osw</filename>
      <filetype>osw</filetype>
      <usage_type>test</usage_type>
      <checksum>6E111832</checksum>
    </file>
    <file>
      <filename>base-dhw-solar-indirect-flat-plate.osw</filename>
      <filetype>osw</filetype>
      <usage_type>test</usage_type>
      <checksum>2477BB2A</checksum>
    </file>
    <file>
      <filename>base-dhw-solar-thermosyphon-flat-plate.osw</filename>
      <filetype>osw</filetype>
      <usage_type>test</usage_type>
      <checksum>B0CD10FF</checksum>
    </file>
    <file>
      <filename>base-dhw-tank-heat-pump-with-solar.osw</filename>
      <filetype>osw</filetype>
      <usage_type>test</usage_type>
      <checksum>30AA1FB1</checksum>
    </file>
    <file>
      <filename>base-dhw-tank-gas-outside.osw</filename>
      <filetype>osw</filetype>
      <usage_type>test</usage_type>
      <checksum>EDB94203</checksum>
    </file>
    <file>
      <filename>base-dhw-tank-gas.osw</filename>
      <filetype>osw</filetype>
      <usage_type>test</usage_type>
      <checksum>0E0140CC</checksum>
    </file>
    <file>
      <filename>base-dhw-tank-oil.osw</filename>
      <filetype>osw</filetype>
      <usage_type>test</usage_type>
      <checksum>D5A4723D</checksum>
    </file>
    <file>
      <filename>base-dhw-tank-wood.osw</filename>
      <filetype>osw</filetype>
      <usage_type>test</usage_type>
      <checksum>6B85292E</checksum>
    </file>
    <file>
      <filename>base-dhw-tankless-gas-with-solar.osw</filename>
      <filetype>osw</filetype>
      <usage_type>test</usage_type>
      <checksum>771D4CED</checksum>
    </file>
    <file>
      <filename>base-dhw-tankless-electric.osw</filename>
      <filetype>osw</filetype>
      <usage_type>test</usage_type>
      <checksum>B56EE98E</checksum>
    </file>
    <file>
      <filename>base-dhw-tankless-gas-with-solar-fraction.osw</filename>
      <filetype>osw</filetype>
      <usage_type>test</usage_type>
      <checksum>EDB1A6A0</checksum>
    </file>
    <file>
      <filename>base-dhw-tankless-propane.osw</filename>
      <filetype>osw</filetype>
      <usage_type>test</usage_type>
      <checksum>4F4FF163</checksum>
    </file>
    <file>
      <filename>base-dhw-tankless-gas.osw</filename>
      <filetype>osw</filetype>
      <usage_type>test</usage_type>
      <checksum>E3B9B572</checksum>
    </file>
    <file>
      <filename>base-hvac-room-ac-only-33percent.osw</filename>
      <filetype>osw</filetype>
      <usage_type>test</usage_type>
      <checksum>D1980717</checksum>
    </file>
    <file>
      <filename>base-hvac-furnace-elec-central-ac-1-speed.osw</filename>
      <filetype>osw</filetype>
      <usage_type>test</usage_type>
      <checksum>B7504A82</checksum>
    </file>
    <file>
      <filename>base-enclosure-infil-natural-ach.osw</filename>
      <filetype>osw</filetype>
      <usage_type>test</usage_type>
      <checksum>F2CE1C70</checksum>
    </file>
    <file>
      <filename>base-foundation-unconditioned-basement.osw</filename>
      <filetype>osw</filetype>
      <usage_type>test</usage_type>
      <checksum>EA837F6B</checksum>
    </file>
    <file>
      <filename>base-enclosure-2stories-garage.osw</filename>
      <filetype>osw</filetype>
      <usage_type>test</usage_type>
      <checksum>1CADA543</checksum>
    </file>
    <file>
      <filename>base-enclosure-2stories.osw</filename>
      <filetype>osw</filetype>
      <usage_type>test</usage_type>
      <checksum>909076B0</checksum>
    </file>
    <file>
      <filename>base-foundation-slab.osw</filename>
      <filetype>osw</filetype>
      <usage_type>test</usage_type>
      <checksum>6E0F56F6</checksum>
    </file>
    <file>
      <filename>extra-second-refrigerator.osw</filename>
      <filetype>osw</filetype>
      <usage_type>test</usage_type>
      <checksum>C56C7FF0</checksum>
    </file>
    <file>
      <filename>base-enclosure-garage.osw</filename>
      <filetype>osw</filetype>
      <usage_type>test</usage_type>
      <checksum>3DBB9AA0</checksum>
    </file>
    <file>
      <filename>base-dhw-tank-coal.osw</filename>
      <filetype>osw</filetype>
      <usage_type>test</usage_type>
      <checksum>F88666B3</checksum>
    </file>
    <file>
      <filename>base-hvac-boiler-coal-only.osw</filename>
      <filetype>osw</filetype>
      <usage_type>test</usage_type>
      <checksum>5EEC0BBE</checksum>
    </file>
    <file>
      <filename>base-hvac-elec-resistance-only.osw</filename>
      <filetype>osw</filetype>
      <usage_type>test</usage_type>
      <checksum>3AF519EC</checksum>
    </file>
    <file>
      <filename>base-simcontrol-timestep-10-mins.osw</filename>
      <filetype>osw</filetype>
      <usage_type>test</usage_type>
      <checksum>FE48C6A8</checksum>
    </file>
    <file>
      <filename>base-simcontrol-daylight-saving-custom.osw</filename>
      <filetype>osw</filetype>
      <usage_type>test</usage_type>
      <checksum>A86562C2</checksum>
    </file>
    <file>
      <filename>base-simcontrol-daylight-saving-disabled.osw</filename>
      <filetype>osw</filetype>
      <usage_type>test</usage_type>
      <checksum>4F932A29</checksum>
    </file>
    <file>
      <filename>base-lighting-detailed.osw</filename>
      <filetype>osw</filetype>
      <usage_type>test</usage_type>
      <checksum>440C3086</checksum>
    </file>
    <file>
      <filename>base-mechvent-whole-house-fan.osw</filename>
      <filetype>osw</filetype>
      <usage_type>test</usage_type>
      <checksum>640BE80F</checksum>
    </file>
    <file>
      <filename>base-dhw-none.osw</filename>
      <filetype>osw</filetype>
      <usage_type>test</usage_type>
      <checksum>83B8F51D</checksum>
    </file>
    <file>
      <filename>base-enclosure-infil-ach-house-pressure.osw</filename>
      <filetype>osw</filetype>
      <usage_type>test</usage_type>
      <checksum>C1309216</checksum>
    </file>
    <file>
      <filename>base-enclosure-infil-cfm-house-pressure.osw</filename>
      <filetype>osw</filetype>
      <usage_type>test</usage_type>
      <checksum>A7E94CBD</checksum>
    </file>
    <file>
      <filename>base-dhw-tankless-electric-outside.osw</filename>
      <filetype>osw</filetype>
      <usage_type>test</usage_type>
      <checksum>DF8BBB38</checksum>
    </file>
    <file>
      <filename>base-enclosure-beds-5.osw</filename>
      <filetype>osw</filetype>
      <usage_type>test</usage_type>
      <checksum>658EECED</checksum>
    </file>
    <file>
      <filename>base-enclosure-beds-1.osw</filename>
      <filetype>osw</filetype>
      <usage_type>test</usage_type>
      <checksum>9BF864BD</checksum>
    </file>
    <file>
      <filename>base-enclosure-beds-2.osw</filename>
      <filetype>osw</filetype>
      <usage_type>test</usage_type>
      <checksum>95A06DC1</checksum>
    </file>
    <file>
      <filename>base-simcontrol-runperiod-1-month.osw</filename>
      <filetype>osw</filetype>
      <usage_type>test</usage_type>
      <checksum>53196FFB</checksum>
    </file>
    <file>
      <filename>extra-enclosure-garage-partially-protruded.osw</filename>
      <filetype>osw</filetype>
      <usage_type>test</usage_type>
      <checksum>27B5400B</checksum>
    </file>
    <file>
      <filename>base-atticroof-radiant-barrier.osw</filename>
      <filetype>osw</filetype>
      <usage_type>test</usage_type>
      <checksum>58EDDE41</checksum>
    </file>
    <file>
      <filename>base-location-miami-fl.osw</filename>
      <filetype>osw</filetype>
      <usage_type>test</usage_type>
      <checksum>AA822D35</checksum>
    </file>
    <file>
      <filename>base-appliances-dehumidifier.osw</filename>
      <filetype>osw</filetype>
      <usage_type>test</usage_type>
      <checksum>4F0844CF</checksum>
    </file>
    <file>
      <filename>base-location-dallas-tx.osw</filename>
      <filetype>osw</filetype>
      <usage_type>test</usage_type>
      <checksum>AA9CDFD1</checksum>
    </file>
    <file>
      <filename>base-appliances-dehumidifier-50percent.osw</filename>
      <filetype>osw</filetype>
      <usage_type>test</usage_type>
      <checksum>63437D6C</checksum>
    </file>
    <file>
      <filename>base-foundation-unconditioned-basement-assembly-r.osw</filename>
      <filetype>osw</filetype>
      <usage_type>test</usage_type>
      <checksum>7AAC3063</checksum>
    </file>
    <file>
      <filename>base-foundation-unconditioned-basement-wall-insulation.osw</filename>
      <filetype>osw</filetype>
      <usage_type>test</usage_type>
      <checksum>E949A50C</checksum>
    </file>
    <file>
      <filename>base-hvac-dual-fuel-air-to-air-heat-pump-2-speed.osw</filename>
      <filetype>osw</filetype>
      <usage_type>test</usage_type>
      <checksum>E8E8278E</checksum>
    </file>
    <file>
      <filename>base-hvac-dual-fuel-air-to-air-heat-pump-var-speed.osw</filename>
      <filetype>osw</filetype>
      <usage_type>test</usage_type>
      <checksum>1CC36AB1</checksum>
    </file>
    <file>
      <filename>base-appliances-coal.osw</filename>
      <filetype>osw</filetype>
      <usage_type>test</usage_type>
      <checksum>6A32AAC6</checksum>
    </file>
    <file>
      <filename>base-appliances-gas.osw</filename>
      <filetype>osw</filetype>
      <usage_type>test</usage_type>
      <checksum>71805AE3</checksum>
    </file>
    <file>
      <filename>base-appliances-modified.osw</filename>
      <filetype>osw</filetype>
      <usage_type>test</usage_type>
      <checksum>B686A8A3</checksum>
    </file>
    <file>
      <filename>base-appliances-oil.osw</filename>
      <filetype>osw</filetype>
      <usage_type>test</usage_type>
      <checksum>68BCFBEA</checksum>
    </file>
    <file>
      <filename>base-appliances-propane.osw</filename>
      <filetype>osw</filetype>
      <usage_type>test</usage_type>
      <checksum>9582E28C</checksum>
    </file>
    <file>
      <filename>base-appliances-wood.osw</filename>
      <filetype>osw</filetype>
      <usage_type>test</usage_type>
      <checksum>94206381</checksum>
    </file>
    <file>
      <filename>base-simcontrol-calendar-year-custom.osw</filename>
      <filetype>osw</filetype>
      <usage_type>test</usage_type>
      <checksum>AA0F03DD</checksum>
    </file>
    <file>
      <filename>base-location-AMY-2012.osw</filename>
      <filetype>osw</filetype>
      <usage_type>test</usage_type>
      <checksum>B09FD10F</checksum>
    </file>
    <file>
      <filename>base-schedules-stochastic.osw</filename>
      <filetype>osw</filetype>
      <usage_type>test</usage_type>
      <checksum>F17343B6</checksum>
    </file>
    <file>
      <filename>base-schedules-user-specified.osw</filename>
      <filetype>osw</filetype>
      <usage_type>test</usage_type>
      <checksum>C1ADF3D4</checksum>
    </file>
    <file>
      <filename>extra-vacancy-6-months.osw</filename>
      <filetype>osw</filetype>
      <usage_type>test</usage_type>
      <checksum>28B1483D</checksum>
    </file>
    <file>
      <filename>base-lighting-ceiling-fans.osw</filename>
      <filetype>osw</filetype>
      <usage_type>test</usage_type>
      <checksum>3107772F</checksum>
    </file>
    <file>
      <filename>extra-schedules-random-seed.osw</filename>
      <filetype>osw</filetype>
      <usage_type>test</usage_type>
      <checksum>ED02DE6B</checksum>
    </file>
    <file>
      <filename>base-appliances-dehumidifier-ief-portable.osw</filename>
      <filetype>osw</filetype>
      <usage_type>test</usage_type>
      <checksum>C17B3A55</checksum>
    </file>
    <file>
      <filename>base-appliances-dehumidifier-ief-whole-home.osw</filename>
      <filetype>osw</filetype>
      <usage_type>test</usage_type>
      <checksum>87F4E5D9</checksum>
    </file>
    <file>
      <filename>base-misc-defaults.osw</filename>
      <filetype>osw</filetype>
      <usage_type>test</usage_type>
      <checksum>1A331E89</checksum>
    </file>
    <file>
      <filename>base-misc-usage-multiplier.osw</filename>
      <filetype>osw</filetype>
      <usage_type>test</usage_type>
      <checksum>D764C4F0</checksum>
    </file>
    <file>
      <filename>base-pv.osw</filename>
      <filetype>osw</filetype>
      <usage_type>test</usage_type>
      <checksum>A02EC0D1</checksum>
    </file>
    <file>
      <filename>base-bldgtype-multifamily-shared-mechvent-preconditioning.osw</filename>
      <filetype>osw</filetype>
      <usage_type>test</usage_type>
      <checksum>9A6A608F</checksum>
    </file>
    <file>
      <filename>base-bldgtype-multifamily-shared-mechvent.osw</filename>
      <filetype>osw</filetype>
      <usage_type>test</usage_type>
      <checksum>6F9DEB03</checksum>
    </file>
    <file>
      <filename>base-bldgtype-multifamily-shared-pv.osw</filename>
      <filetype>osw</filetype>
      <usage_type>test</usage_type>
      <checksum>BF4D786C</checksum>
    </file>
    <file>
      <filename>base-bldgtype-multifamily-shared-water-heater.osw</filename>
      <filetype>osw</filetype>
      <usage_type>test</usage_type>
      <checksum>3F2FCBE9</checksum>
    </file>
    <file>
      <filename>base-bldgtype-multifamily.osw</filename>
      <filetype>osw</filetype>
      <usage_type>test</usage_type>
      <checksum>3B1B2A54</checksum>
    </file>
    <file>
      <filename>base-bldgtype-single-family-attached.osw</filename>
      <filetype>osw</filetype>
      <usage_type>test</usage_type>
      <checksum>9775DE11</checksum>
    </file>
    <file>
      <filename>base-dhw-tank-elec-uef.osw</filename>
      <filetype>osw</filetype>
      <usage_type>test</usage_type>
      <checksum>A110B430</checksum>
    </file>
    <file>
      <filename>base-dhw-tank-gas-uef.osw</filename>
      <filetype>osw</filetype>
      <usage_type>test</usage_type>
      <checksum>82B415AA</checksum>
    </file>
    <file>
      <filename>base-dhw-tank-heat-pump-uef.osw</filename>
      <filetype>osw</filetype>
      <usage_type>test</usage_type>
      <checksum>19BEF80B</checksum>
    </file>
    <file>
      <filename>base-dhw-tankless-electric-uef.osw</filename>
      <filetype>osw</filetype>
      <usage_type>test</usage_type>
      <checksum>5E890E1B</checksum>
    </file>
    <file>
      <filename>base-dhw-tankless-gas-uef.osw</filename>
      <filetype>osw</filetype>
      <usage_type>test</usage_type>
      <checksum>4DB1415F</checksum>
    </file>
    <file>
      <filename>base-misc-loads-large-uncommon.osw</filename>
      <filetype>osw</filetype>
      <usage_type>test</usage_type>
      <checksum>1E2D743E</checksum>
    </file>
    <file>
      <filename>base-misc-loads-large-uncommon2.osw</filename>
      <filetype>osw</filetype>
      <usage_type>test</usage_type>
      <checksum>C13FA030</checksum>
    </file>
    <file>
      <filename>base-hvac-programmable-thermostat-detailed.osw</filename>
      <filetype>osw</filetype>
      <usage_type>test</usage_type>
      <checksum>63DB2AE2</checksum>
    </file>
    <file>
      <filename>base-dhw-indirect-outside.osw</filename>
      <filetype>osw</filetype>
      <usage_type>test</usage_type>
      <checksum>91D935FD</checksum>
    </file>
    <file>
      <filename>base-hvac-boiler-gas-only.osw</filename>
      <filetype>osw</filetype>
      <usage_type>test</usage_type>
      <checksum>535719B3</checksum>
    </file>
    <file>
      <filename>base-dhw-indirect-standbyloss.osw</filename>
      <filetype>osw</filetype>
      <usage_type>test</usage_type>
      <checksum>66D4ADDA</checksum>
    </file>
    <file>
      <filename>base-dhw-indirect.osw</filename>
      <filetype>osw</filetype>
      <usage_type>test</usage_type>
      <checksum>19B4F2B9</checksum>
    </file>
    <file>
      <filename>base-dhw-jacket-indirect.osw</filename>
      <filetype>osw</filetype>
      <usage_type>test</usage_type>
      <checksum>83F13256</checksum>
    </file>
    <file>
      <filename>base-hvac-wall-furnace-elec-only.osw</filename>
      <filetype>osw</filetype>
      <usage_type>test</usage_type>
      <checksum>B58B2829</checksum>
    </file>
    <file>
      <filename>base-dhw-indirect-with-solar-fraction.osw</filename>
      <filetype>osw</filetype>
      <usage_type>test</usage_type>
      <checksum>CEB2F602</checksum>
    </file>
    <file>
      <filename>base-dhw-combi-tankless-outside.osw</filename>
      <filetype>osw</filetype>
      <usage_type>test</usage_type>
      <checksum>B9A85CE7</checksum>
    </file>
    <file>
      <filename>base-dhw-combi-tankless.osw</filename>
      <filetype>osw</filetype>
      <usage_type>test</usage_type>
      <checksum>8A6F9612</checksum>
    </file>
    <file>
      <filename>base-hvac-boiler-gas-central-ac-1-speed.osw</filename>
      <filetype>osw</filetype>
      <usage_type>test</usage_type>
      <checksum>E91FD27E</checksum>
    </file>
    <file>
      <filename>base-hvac-fireplace-wood-only.osw</filename>
      <filetype>osw</filetype>
      <usage_type>test</usage_type>
      <checksum>F895F36C</checksum>
    </file>
    <file>
      <filename>base-hvac-fixed-heater-gas-only.osw</filename>
      <filetype>osw</filetype>
      <usage_type>test</usage_type>
      <checksum>5FD44E0C</checksum>
    </file>
    <file>
      <filename>base-hvac-portable-heater-gas-only.osw</filename>
      <filetype>osw</filetype>
      <usage_type>test</usage_type>
      <checksum>9B0C87B0</checksum>
    </file>
    <file>
      <filename>base-hvac-furnace-gas-only.osw</filename>
      <filetype>osw</filetype>
      <usage_type>test</usage_type>
      <checksum>30539E27</checksum>
    </file>
    <file>
      <filename>base-hvac-evap-cooler-only.osw</filename>
      <filetype>osw</filetype>
      <usage_type>test</usage_type>
      <checksum>BD2BA197</checksum>
    </file>
    <file>
      <filename>base-hvac-mini-split-air-conditioner-only-ducted.osw</filename>
      <filetype>osw</filetype>
      <usage_type>test</usage_type>
      <checksum>504C3015</checksum>
    </file>
    <file>
      <filename>base-hvac-mini-split-air-conditioner-only-ductless.osw</filename>
      <filetype>osw</filetype>
      <usage_type>test</usage_type>
      <checksum>FB62B488</checksum>
    </file>
    <file>
      <filename>base-hvac-dual-fuel-air-to-air-heat-pump-1-speed.osw</filename>
      <filetype>osw</filetype>
      <usage_type>test</usage_type>
      <checksum>571ADCA0</checksum>
    </file>
    <file>
      <filename>base-hvac-air-to-air-heat-pump-1-speed.osw</filename>
      <filetype>osw</filetype>
      <usage_type>test</usage_type>
      <checksum>5E08D568</checksum>
    </file>
    <file>
      <filename>base-hvac-dual-fuel-air-to-air-heat-pump-1-speed-electric.osw</filename>
      <filetype>osw</filetype>
      <usage_type>test</usage_type>
      <checksum>5FA76245</checksum>
    </file>
    <file>
      <filename>base-hvac-central-ac-only-1-speed.osw</filename>
      <filetype>osw</filetype>
      <usage_type>test</usage_type>
      <checksum>2CF956C8</checksum>
    </file>
    <file>
      <filename>base-hvac-central-ac-plus-air-to-air-heat-pump-heating.osw</filename>
      <filetype>osw</filetype>
      <usage_type>test</usage_type>
      <checksum>B37A9940</checksum>
    </file>
    <file>
      <filename>base-hvac-ground-to-air-heat-pump.osw</filename>
      <filetype>osw</filetype>
      <usage_type>test</usage_type>
      <checksum>8C2DE5DD</checksum>
    </file>
    <file>
      <filename>base-hvac-stove-oil-only.osw</filename>
      <filetype>osw</filetype>
      <usage_type>test</usage_type>
      <checksum>F4B1034F</checksum>
    </file>
    <file>
      <filename>base-hvac-stove-wood-pellets-only.osw</filename>
      <filetype>osw</filetype>
      <usage_type>test</usage_type>
      <checksum>401B64AA</checksum>
    </file>
    <file>
      <filename>base-hvac-floor-furnace-propane-only.osw</filename>
      <filetype>osw</filetype>
      <usage_type>test</usage_type>
      <checksum>9F7E23AF</checksum>
    </file>
    <file>
      <filename>base-hvac-dual-fuel-mini-split-heat-pump-ducted.osw</filename>
      <filetype>osw</filetype>
      <usage_type>test</usage_type>
      <checksum>2A235BFD</checksum>
    </file>
    <file>
      <filename>base-hvac-mini-split-heat-pump-ducted-cooling-only.osw</filename>
      <filetype>osw</filetype>
      <usage_type>test</usage_type>
      <checksum>20A66972</checksum>
    </file>
    <file>
      <filename>base-hvac-mini-split-heat-pump-ducted-heating-only.osw</filename>
      <filetype>osw</filetype>
      <usage_type>test</usage_type>
      <checksum>B6FC359A</checksum>
    </file>
    <file>
      <filename>base-hvac-mini-split-heat-pump-ducted.osw</filename>
      <filetype>osw</filetype>
      <usage_type>test</usage_type>
      <checksum>50340433</checksum>
    </file>
    <file>
      <filename>base-hvac-mini-split-heat-pump-ductless.osw</filename>
      <filetype>osw</filetype>
      <usage_type>test</usage_type>
      <checksum>D12D7C80</checksum>
    </file>
    <file>
      <filename>base-enclosure-infil-flue.osw</filename>
      <filetype>osw</filetype>
      <usage_type>test</usage_type>
      <checksum>261D8BA8</checksum>
    </file>
    <file>
      <filename>extra-enclosure-windows-shading.osw</filename>
      <filetype>osw</filetype>
      <usage_type>test</usage_type>
      <checksum>5608718A</checksum>
    </file>
    <file>
      <filename>base-enclosure-overhangs.osw</filename>
      <filetype>osw</filetype>
      <usage_type>test</usage_type>
      <checksum>C8B61BF7</checksum>
    </file>
    <file>
      <filename>base-hvac-install-quality-none-furnace-gas-central-ac-1-speed.osw</filename>
      <filetype>osw</filetype>
      <usage_type>test</usage_type>
      <checksum>A2D15C83</checksum>
    </file>
    <file>
      <filename>base-hvac-install-quality-airflow-defect-furnace-gas-central-ac-1-speed.osw</filename>
      <filetype>osw</filetype>
      <usage_type>test</usage_type>
      <checksum>D537FE16</checksum>
    </file>
    <file>
      <filename>base-hvac-install-quality-charge-defect-furnace-gas-central-ac-1-speed.osw</filename>
      <filetype>osw</filetype>
      <usage_type>test</usage_type>
      <checksum>D9BF636A</checksum>
    </file>
    <file>
      <filename>base-hvac-install-quality-all-air-to-air-heat-pump-1-speed.osw</filename>
      <filetype>osw</filetype>
      <usage_type>test</usage_type>
      <checksum>0EE57DD2</checksum>
    </file>
    <file>
      <filename>base-hvac-install-quality-all-air-to-air-heat-pump-2-speed.osw</filename>
      <filetype>osw</filetype>
      <usage_type>test</usage_type>
      <checksum>022AE67B</checksum>
    </file>
    <file>
      <filename>base-hvac-install-quality-all-air-to-air-heat-pump-var-speed.osw</filename>
      <filetype>osw</filetype>
      <usage_type>test</usage_type>
      <checksum>D12065C4</checksum>
    </file>
    <file>
      <filename>base-hvac-install-quality-all-furnace-gas-central-ac-1-speed.osw</filename>
      <filetype>osw</filetype>
      <usage_type>test</usage_type>
      <checksum>DA9B0AE9</checksum>
    </file>
    <file>
      <filename>base-hvac-install-quality-all-furnace-gas-central-ac-2-speed.osw</filename>
      <filetype>osw</filetype>
      <usage_type>test</usage_type>
      <checksum>CBDCEB15</checksum>
    </file>
    <file>
      <filename>base-hvac-install-quality-all-furnace-gas-central-ac-var-speed.osw</filename>
      <filetype>osw</filetype>
      <usage_type>test</usage_type>
      <checksum>558A2322</checksum>
    </file>
    <file>
      <filename>base-hvac-install-quality-all-furnace-gas-only.osw</filename>
      <filetype>osw</filetype>
      <usage_type>test</usage_type>
      <checksum>C248ACC0</checksum>
    </file>
    <file>
      <filename>base-hvac-install-quality-all-mini-split-heat-pump-ducted.osw</filename>
      <filetype>osw</filetype>
      <usage_type>test</usage_type>
      <checksum>B4C7A821</checksum>
    </file>
    <file>
      <filename>base-hvac-install-quality-all-ground-to-air-heat-pump.osw</filename>
      <filetype>osw</filetype>
      <usage_type>test</usage_type>
      <checksum>5E1684BC</checksum>
    </file>
    <file>
      <filename>base-hvac-install-quality-all-mini-split-air-conditioner-only-ducted.osw</filename>
      <filetype>osw</filetype>
      <usage_type>test</usage_type>
      <checksum>51E68A52</checksum>
    </file>
    <file>
      <filename>base-hvac-evap-cooler-only-ducted.osw</filename>
      <filetype>osw</filetype>
      <usage_type>test</usage_type>
      <checksum>19A29DE4</checksum>
    </file>
    <file>
      <filename>base-mechvent-cfis-evap-cooler-only-ducted.osw</filename>
      <filetype>osw</filetype>
      <usage_type>test</usage_type>
      <checksum>58E22917</checksum>
    </file>
    <file>
      <filename>extra-second-heating-system-portable-heater-to-heating-system.osw</filename>
      <filetype>osw</filetype>
      <usage_type>test</usage_type>
      <checksum>8EDF7F81</checksum>
    </file>
    <file>
      <filename>extra-second-heating-system-boiler-to-heating-system.osw</filename>
      <filetype>osw</filetype>
      <usage_type>test</usage_type>
      <checksum>B5A72A55</checksum>
    </file>
    <file>
      <filename>extra-second-heating-system-fireplace-to-heating-system.osw</filename>
      <filetype>osw</filetype>
      <usage_type>test</usage_type>
      <checksum>F9010280</checksum>
    </file>
    <file>
      <filename>extra-second-heating-system-boiler-to-heat-pump.osw</filename>
      <filetype>osw</filetype>
      <usage_type>test</usage_type>
      <checksum>58CDFDAC</checksum>
    </file>
    <file>
      <filename>extra-second-heating-system-fireplace-to-heat-pump.osw</filename>
      <filetype>osw</filetype>
      <usage_type>test</usage_type>
      <checksum>C56998D5</checksum>
    </file>
    <file>
      <filename>extra-second-heating-system-portable-heater-to-heat-pump.osw</filename>
      <filetype>osw</filetype>
      <usage_type>test</usage_type>
      <checksum>75E35345</checksum>
    </file>
    <file>
<<<<<<< HEAD
      <filename>test_measure.xml</filename>
      <filetype>xml</filetype>
=======
      <version>
        <software_program>OpenStudio</software_program>
        <identifier>2.9.0</identifier>
        <min_compatible>2.9.0</min_compatible>
      </version>
      <filename>measure.rb</filename>
      <filetype>rb</filetype>
      <usage_type>script</usage_type>
      <checksum>D5C73421</checksum>
    </file>
    <file>
      <filename>base-hvac-air-to-air-heat-pump-1-speed-cooling-only.osw</filename>
      <filetype>osw</filetype>
      <usage_type>test</usage_type>
      <checksum>66EEC64D</checksum>
    </file>
    <file>
      <filename>base-hvac-air-to-air-heat-pump-1-speed-heating-only.osw</filename>
      <filetype>osw</filetype>
      <usage_type>test</usage_type>
      <checksum>2D537E38</checksum>
    </file>
    <file>
      <filename>base-hvac-furnace-coal-only.osw</filename>
      <filetype>osw</filetype>
      <usage_type>test</usage_type>
      <checksum>90F93BC7</checksum>
    </file>
    <file>
      <filename>base-hvac-ground-to-air-heat-pump-heating-only.osw</filename>
      <filetype>osw</filetype>
>>>>>>> 360d8cde
      <usage_type>test</usage_type>
      <checksum>B7458EAD</checksum>
    </file>
    <file>
      <filename>base-mechvent-exhaust-rated-flow-rate.osw</filename>
      <filetype>osw</filetype>
      <usage_type>test</usage_type>
      <checksum>AF35DDD2</checksum>
    </file>
    <file>
      <filename>test_rakefile.xml</filename>
      <filetype>xml</filetype>
      <usage_type>test</usage_type>
      <checksum>AB67F3DC</checksum>
    </file>
    <file>
      <filename>test_measure.xml</filename>
      <filetype>xml</filetype>
      <usage_type>test</usage_type>
      <checksum>5F266DE4</checksum>
    </file>
    <file>
<<<<<<< HEAD
      <filename>geometry.rb</filename>
      <filetype>rb</filetype>
      <usage_type>resource</usage_type>
      <checksum>AF635A66</checksum>
    </file>
    <file>
      <filename>extra-bldgtype-multifamily-double-exterior.osw</filename>
      <filetype>osw</filetype>
      <usage_type>test</usage_type>
      <checksum>09829FE5</checksum>
    </file>
    <file>
      <filename>extra-bldgtype-multifamily-double-loaded-interior.osw</filename>
      <filetype>osw</filetype>
      <usage_type>test</usage_type>
      <checksum>5F24AEFF</checksum>
    </file>
    <file>
      <filename>extra-bldgtype-multifamily-single-exterior-front.osw</filename>
      <filetype>osw</filetype>
      <usage_type>test</usage_type>
      <checksum>3337AFD7</checksum>
    </file>
    <file>
      <filename>extra-bldgtype-multifamily-slab-double-loaded-interior.osw</filename>
      <filetype>osw</filetype>
      <usage_type>test</usage_type>
      <checksum>DCEC9D97</checksum>
    </file>
    <file>
      <filename>extra-bldgtype-multifamily-slab-left-bottom-double-loaded-interior.osw</filename>
      <filetype>osw</filetype>
      <usage_type>test</usage_type>
      <checksum>308BAA90</checksum>
    </file>
    <file>
      <filename>extra-bldgtype-multifamily-slab-left-bottom.osw</filename>
      <filetype>osw</filetype>
      <usage_type>test</usage_type>
      <checksum>BD9E3C2B</checksum>
    </file>
    <file>
      <filename>extra-bldgtype-multifamily-slab-left-middle-double-loaded-interior.osw</filename>
      <filetype>osw</filetype>
      <usage_type>test</usage_type>
      <checksum>C223D3A8</checksum>
    </file>
    <file>
      <filename>extra-bldgtype-multifamily-slab-left-middle.osw</filename>
      <filetype>osw</filetype>
      <usage_type>test</usage_type>
      <checksum>F99BA614</checksum>
    </file>
    <file>
      <filename>extra-bldgtype-multifamily-slab-left-top-double-loaded-interior.osw</filename>
      <filetype>osw</filetype>
      <usage_type>test</usage_type>
      <checksum>6D3C06BC</checksum>
    </file>
    <file>
      <filename>extra-bldgtype-multifamily-slab-left-top.osw</filename>
      <filetype>osw</filetype>
      <usage_type>test</usage_type>
      <checksum>0F129C05</checksum>
    </file>
    <file>
      <filename>extra-bldgtype-multifamily-slab-middle-bottom-double-loaded-interior.osw</filename>
      <filetype>osw</filetype>
      <usage_type>test</usage_type>
      <checksum>C4910D3B</checksum>
    </file>
    <file>
      <filename>extra-bldgtype-multifamily-slab-middle-bottom.osw</filename>
      <filetype>osw</filetype>
      <usage_type>test</usage_type>
      <checksum>23A130AA</checksum>
    </file>
    <file>
      <filename>extra-bldgtype-multifamily-slab-middle-middle-double-loaded-interior.osw</filename>
      <filetype>osw</filetype>
      <usage_type>test</usage_type>
      <checksum>A5AF5CAF</checksum>
    </file>
    <file>
      <filename>extra-bldgtype-multifamily-slab-middle-middle.osw</filename>
      <filetype>osw</filetype>
      <usage_type>test</usage_type>
      <checksum>70CBD85A</checksum>
    </file>
    <file>
      <filename>extra-bldgtype-multifamily-slab-middle-top-double-loaded-interior.osw</filename>
      <filetype>osw</filetype>
      <usage_type>test</usage_type>
      <checksum>6C2416DF</checksum>
    </file>
    <file>
      <filename>extra-bldgtype-multifamily-slab-middle-top.osw</filename>
      <filetype>osw</filetype>
      <usage_type>test</usage_type>
      <checksum>5B69AACB</checksum>
    </file>
    <file>
      <filename>extra-bldgtype-multifamily-slab-right-bottom-double-loaded-interior.osw</filename>
      <filetype>osw</filetype>
      <usage_type>test</usage_type>
      <checksum>0A8A11D2</checksum>
    </file>
    <file>
      <filename>extra-bldgtype-multifamily-slab-right-bottom.osw</filename>
      <filetype>osw</filetype>
      <usage_type>test</usage_type>
      <checksum>F2FAA0FE</checksum>
    </file>
    <file>
      <filename>extra-bldgtype-multifamily-slab-right-middle-double-loaded-interior.osw</filename>
      <filetype>osw</filetype>
      <usage_type>test</usage_type>
      <checksum>B9F81FCC</checksum>
    </file>
    <file>
      <filename>extra-bldgtype-multifamily-slab-right-middle.osw</filename>
      <filetype>osw</filetype>
      <usage_type>test</usage_type>
      <checksum>4BB84845</checksum>
    </file>
    <file>
      <filename>extra-bldgtype-multifamily-slab-right-top-double-loaded-interior.osw</filename>
      <filetype>osw</filetype>
      <usage_type>test</usage_type>
      <checksum>66363DD3</checksum>
    </file>
    <file>
      <filename>extra-bldgtype-multifamily-slab-right-top.osw</filename>
      <filetype>osw</filetype>
      <usage_type>test</usage_type>
      <checksum>AB228B46</checksum>
    </file>
    <file>
      <filename>extra-bldgtype-multifamily-slab.osw</filename>
      <filetype>osw</filetype>
      <usage_type>test</usage_type>
      <checksum>77D8923C</checksum>
    </file>
    <file>
      <filename>extra-bldgtype-multifamily-unvented-crawlspace-double-loaded-interior.osw</filename>
      <filetype>osw</filetype>
      <usage_type>test</usage_type>
      <checksum>8F076C85</checksum>
    </file>
    <file>
      <filename>extra-bldgtype-multifamily-unvented-crawlspace-left-bottom-double-loaded-interior.osw</filename>
      <filetype>osw</filetype>
      <usage_type>test</usage_type>
      <checksum>F38F2C92</checksum>
    </file>
    <file>
      <filename>extra-bldgtype-multifamily-unvented-crawlspace-left-bottom.osw</filename>
      <filetype>osw</filetype>
      <usage_type>test</usage_type>
      <checksum>A05D4FFD</checksum>
    </file>
    <file>
      <filename>extra-bldgtype-multifamily-unvented-crawlspace-left-middle-double-loaded-interior.osw</filename>
      <filetype>osw</filetype>
      <usage_type>test</usage_type>
      <checksum>EE909352</checksum>
    </file>
    <file>
      <filename>extra-bldgtype-multifamily-unvented-crawlspace-left-middle.osw</filename>
      <filetype>osw</filetype>
      <usage_type>test</usage_type>
      <checksum>259B5BC4</checksum>
    </file>
    <file>
      <filename>extra-bldgtype-multifamily-unvented-crawlspace-left-top-double-loaded-interior.osw</filename>
      <filetype>osw</filetype>
      <usage_type>test</usage_type>
      <checksum>5E623F41</checksum>
    </file>
    <file>
      <filename>extra-bldgtype-multifamily-unvented-crawlspace-left-top.osw</filename>
      <filetype>osw</filetype>
      <usage_type>test</usage_type>
      <checksum>782BF09A</checksum>
    </file>
    <file>
      <filename>extra-bldgtype-multifamily-unvented-crawlspace-middle-bottom-double-loaded-interior.osw</filename>
      <filetype>osw</filetype>
      <usage_type>test</usage_type>
      <checksum>CAC43CC7</checksum>
    </file>
    <file>
      <filename>extra-bldgtype-multifamily-unvented-crawlspace-middle-bottom.osw</filename>
      <filetype>osw</filetype>
      <usage_type>test</usage_type>
      <checksum>CEAE718C</checksum>
    </file>
    <file>
      <filename>extra-bldgtype-multifamily-unvented-crawlspace-middle-middle-double-loaded-interior.osw</filename>
      <filetype>osw</filetype>
      <usage_type>test</usage_type>
      <checksum>05988ED4</checksum>
    </file>
    <file>
      <filename>extra-bldgtype-multifamily-unvented-crawlspace-middle-middle.osw</filename>
      <filetype>osw</filetype>
      <usage_type>test</usage_type>
      <checksum>C19E511E</checksum>
    </file>
    <file>
      <filename>extra-bldgtype-multifamily-unvented-crawlspace-middle-top-double-loaded-interior.osw</filename>
      <filetype>osw</filetype>
      <usage_type>test</usage_type>
      <checksum>1DD1FA75</checksum>
    </file>
    <file>
      <filename>extra-bldgtype-multifamily-unvented-crawlspace-middle-top.osw</filename>
      <filetype>osw</filetype>
      <usage_type>test</usage_type>
      <checksum>AFB1DA1F</checksum>
    </file>
    <file>
      <filename>extra-bldgtype-multifamily-unvented-crawlspace-right-bottom-double-loaded-interior.osw</filename>
      <filetype>osw</filetype>
      <usage_type>test</usage_type>
      <checksum>317353B6</checksum>
    </file>
    <file>
      <filename>extra-bldgtype-multifamily-unvented-crawlspace-right-bottom.osw</filename>
      <filetype>osw</filetype>
      <usage_type>test</usage_type>
      <checksum>3ED083B7</checksum>
    </file>
    <file>
      <filename>extra-bldgtype-multifamily-unvented-crawlspace-right-middle-double-loaded-interior.osw</filename>
      <filetype>osw</filetype>
      <usage_type>test</usage_type>
      <checksum>31889040</checksum>
    </file>
    <file>
      <filename>extra-bldgtype-multifamily-unvented-crawlspace-right-middle.osw</filename>
      <filetype>osw</filetype>
      <usage_type>test</usage_type>
      <checksum>6E300DB7</checksum>
    </file>
    <file>
      <filename>extra-bldgtype-multifamily-unvented-crawlspace-right-top-double-loaded-interior.osw</filename>
      <filetype>osw</filetype>
      <usage_type>test</usage_type>
      <checksum>070275C2</checksum>
    </file>
    <file>
      <filename>extra-bldgtype-multifamily-unvented-crawlspace-right-top.osw</filename>
      <filetype>osw</filetype>
      <usage_type>test</usage_type>
      <checksum>3685A016</checksum>
    </file>
    <file>
      <filename>extra-bldgtype-multifamily-unvented-crawlspace.osw</filename>
      <filetype>osw</filetype>
      <usage_type>test</usage_type>
      <checksum>C0DB3E99</checksum>
    </file>
    <file>
      <filename>extra-bldgtype-multifamily-vented-crawlspace-double-loaded-interior.osw</filename>
      <filetype>osw</filetype>
      <usage_type>test</usage_type>
      <checksum>E57B4F1D</checksum>
    </file>
    <file>
      <filename>extra-bldgtype-multifamily-vented-crawlspace-left-bottom-double-loaded-interior.osw</filename>
      <filetype>osw</filetype>
      <usage_type>test</usage_type>
      <checksum>2FB72D68</checksum>
    </file>
    <file>
      <filename>extra-bldgtype-multifamily-vented-crawlspace-left-bottom.osw</filename>
      <filetype>osw</filetype>
      <usage_type>test</usage_type>
      <checksum>64FCF40F</checksum>
    </file>
    <file>
      <filename>extra-bldgtype-multifamily-vented-crawlspace-left-middle-double-loaded-interior.osw</filename>
      <filetype>osw</filetype>
      <usage_type>test</usage_type>
      <checksum>BE05E04A</checksum>
    </file>
    <file>
      <filename>extra-bldgtype-multifamily-vented-crawlspace-left-middle.osw</filename>
      <filetype>osw</filetype>
      <usage_type>test</usage_type>
      <checksum>158266BB</checksum>
    </file>
    <file>
      <filename>extra-bldgtype-multifamily-vented-crawlspace-left-top-double-loaded-interior.osw</filename>
      <filetype>osw</filetype>
      <usage_type>test</usage_type>
      <checksum>D97E7CC5</checksum>
    </file>
    <file>
      <filename>extra-bldgtype-multifamily-vented-crawlspace-left-top.osw</filename>
      <filetype>osw</filetype>
      <usage_type>test</usage_type>
      <checksum>57C0C771</checksum>
    </file>
    <file>
      <filename>extra-bldgtype-multifamily-vented-crawlspace-middle-bottom-double-loaded-interior.osw</filename>
      <filetype>osw</filetype>
      <usage_type>test</usage_type>
      <checksum>6A9F7567</checksum>
    </file>
    <file>
      <filename>extra-bldgtype-multifamily-vented-crawlspace-middle-bottom.osw</filename>
      <filetype>osw</filetype>
      <usage_type>test</usage_type>
      <checksum>CD563BAF</checksum>
    </file>
    <file>
      <filename>extra-bldgtype-multifamily-vented-crawlspace-middle-middle-double-loaded-interior.osw</filename>
      <filetype>osw</filetype>
      <usage_type>test</usage_type>
      <checksum>7780CAA7</checksum>
    </file>
    <file>
      <filename>extra-bldgtype-multifamily-vented-crawlspace-middle-middle.osw</filename>
      <filetype>osw</filetype>
      <usage_type>test</usage_type>
      <checksum>48902F96</checksum>
    </file>
    <file>
      <filename>extra-bldgtype-multifamily-vented-crawlspace-middle-top-double-loaded-interior.osw</filename>
      <filetype>osw</filetype>
      <usage_type>test</usage_type>
      <checksum>48F97C94</checksum>
    </file>
    <file>
      <filename>extra-bldgtype-multifamily-vented-crawlspace-middle-top.osw</filename>
      <filetype>osw</filetype>
      <usage_type>test</usage_type>
      <checksum>90B75F8B</checksum>
    </file>
    <file>
      <filename>extra-bldgtype-multifamily-vented-crawlspace-right-bottom-double-loaded-interior.osw</filename>
      <filetype>osw</filetype>
      <usage_type>test</usage_type>
      <checksum>27CAB64D</checksum>
    </file>
    <file>
      <filename>extra-bldgtype-multifamily-vented-crawlspace-right-bottom.osw</filename>
      <filetype>osw</filetype>
      <usage_type>test</usage_type>
      <checksum>9F098DE3</checksum>
    </file>
    <file>
      <filename>extra-bldgtype-multifamily-vented-crawlspace-right-middle-double-loaded-interior.osw</filename>
      <filetype>osw</filetype>
      <usage_type>test</usage_type>
      <checksum>69B95B9D</checksum>
    </file>
    <file>
      <filename>extra-bldgtype-multifamily-vented-crawlspace-right-middle.osw</filename>
      <filetype>osw</filetype>
      <usage_type>test</usage_type>
      <checksum>5C1444F8</checksum>
    </file>
    <file>
      <filename>extra-bldgtype-multifamily-vented-crawlspace-right-top-double-loaded-interior.osw</filename>
      <filetype>osw</filetype>
      <usage_type>test</usage_type>
      <checksum>69846458</checksum>
    </file>
    <file>
      <filename>extra-bldgtype-multifamily-vented-crawlspace-right-top.osw</filename>
      <filetype>osw</filetype>
      <usage_type>test</usage_type>
      <checksum>C65132FE</checksum>
    </file>
    <file>
      <filename>extra-bldgtype-multifamily-vented-crawlspace.osw</filename>
      <filetype>osw</filetype>
      <usage_type>test</usage_type>
      <checksum>2EA942FB</checksum>
    </file>
    <file>
      <filename>extra-bldgtype-single-family-attached-double-exterior.osw</filename>
      <filetype>osw</filetype>
      <usage_type>test</usage_type>
      <checksum>DC2EE48D</checksum>
    </file>
    <file>
      <filename>extra-bldgtype-single-family-attached-double-loaded-interior.osw</filename>
      <filetype>osw</filetype>
      <usage_type>test</usage_type>
      <checksum>B7E3134A</checksum>
    </file>
    <file>
      <filename>extra-bldgtype-single-family-attached-single-exterior-front.osw</filename>
      <filetype>osw</filetype>
      <usage_type>test</usage_type>
      <checksum>DBEA132F</checksum>
    </file>
    <file>
      <filename>extra-bldgtype-single-family-attached-slab-middle.osw</filename>
      <filetype>osw</filetype>
      <usage_type>test</usage_type>
      <checksum>0A916879</checksum>
    </file>
    <file>
      <filename>extra-bldgtype-single-family-attached-slab-right.osw</filename>
      <filetype>osw</filetype>
      <usage_type>test</usage_type>
      <checksum>22FD864C</checksum>
    </file>
    <file>
      <filename>extra-bldgtype-single-family-attached-slab.osw</filename>
      <filetype>osw</filetype>
      <usage_type>test</usage_type>
      <checksum>96B4470A</checksum>
    </file>
    <file>
      <filename>extra-bldgtype-single-family-attached-unconditioned-basement-middle.osw</filename>
      <filetype>osw</filetype>
      <usage_type>test</usage_type>
      <checksum>DC843CF2</checksum>
    </file>
    <file>
      <filename>extra-bldgtype-single-family-attached-unconditioned-basement-right.osw</filename>
      <filetype>osw</filetype>
      <usage_type>test</usage_type>
      <checksum>0D7C9B83</checksum>
    </file>
    <file>
      <filename>extra-bldgtype-single-family-attached-unconditioned-basement.osw</filename>
      <filetype>osw</filetype>
      <usage_type>test</usage_type>
      <checksum>D72A219C</checksum>
    </file>
    <file>
      <filename>extra-bldgtype-single-family-attached-unvented-crawlspace-middle.osw</filename>
      <filetype>osw</filetype>
      <usage_type>test</usage_type>
      <checksum>3A445A08</checksum>
    </file>
    <file>
      <filename>extra-bldgtype-single-family-attached-unvented-crawlspace-right.osw</filename>
      <filetype>osw</filetype>
      <usage_type>test</usage_type>
      <checksum>832A1830</checksum>
    </file>
    <file>
      <filename>extra-bldgtype-single-family-attached-unvented-crawlspace.osw</filename>
      <filetype>osw</filetype>
      <usage_type>test</usage_type>
      <checksum>AB83CA2F</checksum>
    </file>
    <file>
      <filename>extra-bldgtype-single-family-attached-vented-crawlspace-middle.osw</filename>
      <filetype>osw</filetype>
      <usage_type>test</usage_type>
      <checksum>490B72B9</checksum>
    </file>
    <file>
      <filename>extra-bldgtype-single-family-attached-vented-crawlspace-right.osw</filename>
      <filetype>osw</filetype>
      <usage_type>test</usage_type>
      <checksum>C27FE4F9</checksum>
    </file>
    <file>
      <filename>extra-bldgtype-single-family-attached-vented-crawlspace.osw</filename>
      <filetype>osw</filetype>
      <usage_type>test</usage_type>
      <checksum>5C1FCE2B</checksum>
    </file>
    <file>
      <filename>extra-enclosure-garage-atticroof-conditioned.osw</filename>
      <filetype>osw</filetype>
      <usage_type>test</usage_type>
      <checksum>7A118113</checksum>
    </file>
    <file>
      <filename>build_residential_hpxml_test.rb</filename>
      <filetype>rb</filetype>
      <usage_type>test</usage_type>
      <checksum>9CABC8F3</checksum>
    </file>
    <file>
      <version>
        <software_program>OpenStudio</software_program>
        <identifier>2.9.0</identifier>
        <min_compatible>2.9.0</min_compatible>
      </version>
      <filename>measure.rb</filename>
      <filetype>rb</filetype>
      <usage_type>script</usage_type>
      <checksum>7E805EEA</checksum>
=======
      <filename>base-hvac-ground-to-air-heat-pump-cooling-only.osw</filename>
      <filetype>osw</filetype>
      <usage_type>test</usage_type>
      <checksum>00B31B38</checksum>
>>>>>>> 360d8cde
    </file>
  </files>
</measure><|MERGE_RESOLUTION|>--- conflicted
+++ resolved
@@ -3,13 +3,8 @@
   <schema_version>3.0</schema_version>
   <name>build_residential_hpxml</name>
   <uid>a13a8983-2b01-4930-8af2-42030b6e4233</uid>
-<<<<<<< HEAD
-  <version_id>3a63c07f-dcee-4891-af23-3ba0d7293a17</version_id>
-  <version_modified>20210204T155107Z</version_modified>
-=======
-  <version_id>cd232b8a-7918-4fbe-91e5-a342d0adc6e5</version_id>
-  <version_modified>20210208T151816Z</version_modified>
->>>>>>> 360d8cde
+  <version_id>2120b4cd-8b23-4b54-b713-e391714a5601</version_id>
+  <version_modified>20210208T152540Z</version_modified>
   <xml_checksum>2C38F48B</xml_checksum>
   <class_name>BuildResidentialHPXML</class_name>
   <display_name>HPXML Builder</display_name>
@@ -7482,10 +7477,66 @@
       <checksum>75E35345</checksum>
     </file>
     <file>
-<<<<<<< HEAD
+      <filename>base-hvac-air-to-air-heat-pump-1-speed-cooling-only.osw</filename>
+      <filetype>osw</filetype>
+      <usage_type>test</usage_type>
+      <checksum>66EEC64D</checksum>
+    </file>
+    <file>
+      <filename>base-hvac-air-to-air-heat-pump-1-speed-heating-only.osw</filename>
+      <filetype>osw</filetype>
+      <usage_type>test</usage_type>
+      <checksum>2D537E38</checksum>
+    </file>
+    <file>
+      <filename>base-hvac-furnace-coal-only.osw</filename>
+      <filetype>osw</filetype>
+      <usage_type>test</usage_type>
+      <checksum>90F93BC7</checksum>
+    </file>
+    <file>
+      <filename>base-hvac-ground-to-air-heat-pump-heating-only.osw</filename>
+      <filetype>osw</filetype>
+      <usage_type>test</usage_type>
+      <checksum>B7458EAD</checksum>
+    </file>
+    <file>
+      <filename>base-mechvent-exhaust-rated-flow-rate.osw</filename>
+      <filetype>osw</filetype>
+      <usage_type>test</usage_type>
+      <checksum>AF35DDD2</checksum>
+    </file>
+    <file>
+      <filename>test_rakefile.xml</filename>
+      <filetype>xml</filetype>
+      <usage_type>test</usage_type>
+      <checksum>AB67F3DC</checksum>
+    </file>
+    <file>
       <filename>test_measure.xml</filename>
       <filetype>xml</filetype>
-=======
+      <usage_type>test</usage_type>
+      <checksum>5F266DE4</checksum>
+    </file>
+    <file>
+      <filename>base-hvac-ground-to-air-heat-pump-cooling-only.osw</filename>
+      <filetype>osw</filetype>
+      <usage_type>test</usage_type>
+      <checksum>00B31B38</checksum>
+    </file>
+    <file>
+      <filename>geometry.rb</filename>
+      <filetype>rb</filetype>
+      <usage_type>resource</usage_type>
+      <checksum>AF635A66</checksum>
+    </file>
+    <file>
+      <filename>build_residential_hpxml_test.rb</filename>
+      <filetype>rb</filetype>
+      <usage_type>test</usage_type>
+      <checksum>E5796040</checksum>
+    </file>
+    <file>
       <version>
         <software_program>OpenStudio</software_program>
         <identifier>2.9.0</identifier>
@@ -7494,57 +7545,7 @@
       <filename>measure.rb</filename>
       <filetype>rb</filetype>
       <usage_type>script</usage_type>
-      <checksum>D5C73421</checksum>
-    </file>
-    <file>
-      <filename>base-hvac-air-to-air-heat-pump-1-speed-cooling-only.osw</filename>
-      <filetype>osw</filetype>
-      <usage_type>test</usage_type>
-      <checksum>66EEC64D</checksum>
-    </file>
-    <file>
-      <filename>base-hvac-air-to-air-heat-pump-1-speed-heating-only.osw</filename>
-      <filetype>osw</filetype>
-      <usage_type>test</usage_type>
-      <checksum>2D537E38</checksum>
-    </file>
-    <file>
-      <filename>base-hvac-furnace-coal-only.osw</filename>
-      <filetype>osw</filetype>
-      <usage_type>test</usage_type>
-      <checksum>90F93BC7</checksum>
-    </file>
-    <file>
-      <filename>base-hvac-ground-to-air-heat-pump-heating-only.osw</filename>
-      <filetype>osw</filetype>
->>>>>>> 360d8cde
-      <usage_type>test</usage_type>
-      <checksum>B7458EAD</checksum>
-    </file>
-    <file>
-      <filename>base-mechvent-exhaust-rated-flow-rate.osw</filename>
-      <filetype>osw</filetype>
-      <usage_type>test</usage_type>
-      <checksum>AF35DDD2</checksum>
-    </file>
-    <file>
-      <filename>test_rakefile.xml</filename>
-      <filetype>xml</filetype>
-      <usage_type>test</usage_type>
-      <checksum>AB67F3DC</checksum>
-    </file>
-    <file>
-      <filename>test_measure.xml</filename>
-      <filetype>xml</filetype>
-      <usage_type>test</usage_type>
-      <checksum>5F266DE4</checksum>
-    </file>
-    <file>
-<<<<<<< HEAD
-      <filename>geometry.rb</filename>
-      <filetype>rb</filetype>
-      <usage_type>resource</usage_type>
-      <checksum>AF635A66</checksum>
+      <checksum>ACA16341</checksum>
     </file>
     <file>
       <filename>extra-bldgtype-multifamily-double-exterior.osw</filename>
@@ -8019,29 +8020,6 @@
       <filetype>osw</filetype>
       <usage_type>test</usage_type>
       <checksum>7A118113</checksum>
-    </file>
-    <file>
-      <filename>build_residential_hpxml_test.rb</filename>
-      <filetype>rb</filetype>
-      <usage_type>test</usage_type>
-      <checksum>9CABC8F3</checksum>
-    </file>
-    <file>
-      <version>
-        <software_program>OpenStudio</software_program>
-        <identifier>2.9.0</identifier>
-        <min_compatible>2.9.0</min_compatible>
-      </version>
-      <filename>measure.rb</filename>
-      <filetype>rb</filetype>
-      <usage_type>script</usage_type>
-      <checksum>7E805EEA</checksum>
-=======
-      <filename>base-hvac-ground-to-air-heat-pump-cooling-only.osw</filename>
-      <filetype>osw</filetype>
-      <usage_type>test</usage_type>
-      <checksum>00B31B38</checksum>
->>>>>>> 360d8cde
     </file>
   </files>
 </measure>