--- conflicted
+++ resolved
@@ -3,13 +3,8 @@
   <schema_version>3.1</schema_version>
   <name>build_residential_hpxml</name>
   <uid>a13a8983-2b01-4930-8af2-42030b6e4233</uid>
-<<<<<<< HEAD
-  <version_id>540fcf7a-07db-478b-8387-48e2b54880ab</version_id>
-  <version_modified>2023-06-29T17:06:10Z</version_modified>
-=======
-  <version_id>123e38a2-c901-4f5d-984e-3b4c301b959b</version_id>
-  <version_modified>2023-07-25T16:42:41Z</version_modified>
->>>>>>> 241b05c0
+  <version_id>852907d3-529a-4ce9-8510-f25b3915d167</version_id>
+  <version_modified>2023-07-25T20:39:26Z</version_modified>
   <xml_checksum>2C38F48B</xml_checksum>
   <class_name>BuildResidentialHPXML</class_name>
   <display_name>HPXML Builder</display_name>
@@ -6838,11 +6833,7 @@
       <filename>measure.rb</filename>
       <filetype>rb</filetype>
       <usage_type>script</usage_type>
-<<<<<<< HEAD
-      <checksum>F0A3D862</checksum>
-=======
-      <checksum>DA29841B</checksum>
->>>>>>> 241b05c0
+      <checksum>B9C7AFAC</checksum>
     </file>
     <file>
       <filename>geometry.rb</filename>
