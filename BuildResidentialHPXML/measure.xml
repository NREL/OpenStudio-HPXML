--- conflicted
+++ resolved
@@ -3,13 +3,8 @@
   <schema_version>3.1</schema_version>
   <name>build_residential_hpxml</name>
   <uid>a13a8983-2b01-4930-8af2-42030b6e4233</uid>
-<<<<<<< HEAD
-  <version_id>696b1199-6709-4256-af7f-e4b3db22ba41</version_id>
-  <version_modified>2024-03-11T15:39:53Z</version_modified>
-=======
-  <version_id>2994d7d6-77b2-4962-b5d1-1667a126a05f</version_id>
-  <version_modified>2024-03-26T16:29:07Z</version_modified>
->>>>>>> bf4787bc
+  <version_id>6f1c9cd0-8643-48da-b5ec-bcbedd09c46b</version_id>
+  <version_modified>2024-03-26T22:17:51Z</version_modified>
   <xml_checksum>2C38F48B</xml_checksum>
   <class_name>BuildResidentialHPXML</class_name>
   <display_name>HPXML Builder</display_name>
@@ -7294,11 +7289,7 @@
       <filename>README.md</filename>
       <filetype>md</filetype>
       <usage_type>readme</usage_type>
-<<<<<<< HEAD
-      <checksum>850ED2E2</checksum>
-=======
-      <checksum>6D56CD24</checksum>
->>>>>>> bf4787bc
+      <checksum>D253254A</checksum>
     </file>
     <file>
       <filename>README.md.erb</filename>
@@ -7315,2165 +7306,13 @@
       <filename>measure.rb</filename>
       <filetype>rb</filetype>
       <usage_type>script</usage_type>
-<<<<<<< HEAD
-      <checksum>B881929C</checksum>
-=======
-      <checksum>6E4C83C9</checksum>
->>>>>>> bf4787bc
+      <checksum>3D6410B2</checksum>
     </file>
     <file>
       <filename>geometry.rb</filename>
       <filetype>rb</filetype>
       <usage_type>resource</usage_type>
       <checksum>D07918C5</checksum>
-    </file>
-    <file>
-      <filename>extra_files/base-mf.osm</filename>
-      <filetype>osm</filetype>
-      <usage_type>test</usage_type>
-      <checksum>817B1238</checksum>
-    </file>
-    <file>
-      <filename>extra_files/base-mf.xml</filename>
-      <filetype>xml</filetype>
-      <usage_type>test</usage_type>
-      <checksum>FA71D905</checksum>
-    </file>
-    <file>
-      <filename>extra_files/base-mf2.osm</filename>
-      <filetype>osm</filetype>
-      <usage_type>test</usage_type>
-      <checksum>75A29F3F</checksum>
-    </file>
-    <file>
-      <filename>extra_files/base-mf2.xml</filename>
-      <filetype>xml</filetype>
-      <usage_type>test</usage_type>
-      <checksum>F1108FFD</checksum>
-    </file>
-    <file>
-      <filename>extra_files/base-mf3.osm</filename>
-      <filetype>osm</filetype>
-      <usage_type>test</usage_type>
-      <checksum>1832376A</checksum>
-    </file>
-    <file>
-      <filename>extra_files/base-mf3.xml</filename>
-      <filetype>xml</filetype>
-      <usage_type>test</usage_type>
-      <checksum>94BE51BA</checksum>
-    </file>
-    <file>
-      <filename>extra_files/base-mf4.osm</filename>
-      <filetype>osm</filetype>
-      <usage_type>test</usage_type>
-      <checksum>10F4AC1D</checksum>
-    </file>
-    <file>
-      <filename>extra_files/base-mf4.xml</filename>
-      <filetype>xml</filetype>
-      <usage_type>test</usage_type>
-      <checksum>2C14B0A6</checksum>
-    </file>
-    <file>
-      <filename>extra_files/base-sfa.osm</filename>
-      <filetype>osm</filetype>
-      <usage_type>test</usage_type>
-      <checksum>7D22EB87</checksum>
-    </file>
-    <file>
-      <filename>extra_files/base-sfa.xml</filename>
-      <filetype>xml</filetype>
-      <usage_type>test</usage_type>
-      <checksum>D3CD842C</checksum>
-    </file>
-    <file>
-      <filename>extra_files/base-sfa2.osm</filename>
-      <filetype>osm</filetype>
-      <usage_type>test</usage_type>
-      <checksum>0F476266</checksum>
-    </file>
-    <file>
-      <filename>extra_files/base-sfa2.xml</filename>
-      <filetype>xml</filetype>
-      <usage_type>test</usage_type>
-      <checksum>C2A67A31</checksum>
-    </file>
-    <file>
-      <filename>extra_files/base-sfa3.osm</filename>
-      <filetype>osm</filetype>
-      <usage_type>test</usage_type>
-      <checksum>4A828112</checksum>
-    </file>
-    <file>
-      <filename>extra_files/base-sfa3.xml</filename>
-      <filetype>xml</filetype>
-      <usage_type>test</usage_type>
-      <checksum>942FF505</checksum>
-    </file>
-    <file>
-      <filename>extra_files/base-sfd-header-no-duplicates.osm</filename>
-      <filetype>osm</filetype>
-      <usage_type>test</usage_type>
-      <checksum>1AB58AF2</checksum>
-    </file>
-    <file>
-      <filename>extra_files/base-sfd-header-no-duplicates.xml</filename>
-      <filetype>xml</filetype>
-      <usage_type>test</usage_type>
-      <checksum>D622D194</checksum>
-    </file>
-    <file>
-      <filename>extra_files/base-sfd-header.osm</filename>
-      <filetype>osm</filetype>
-      <usage_type>test</usage_type>
-      <checksum>6BDB9D3B</checksum>
-    </file>
-    <file>
-      <filename>extra_files/base-sfd-header.xml</filename>
-      <filetype>xml</filetype>
-      <usage_type>test</usage_type>
-      <checksum>539212FA</checksum>
-    </file>
-    <file>
-      <filename>extra_files/base-sfd.osm</filename>
-      <filetype>osm</filetype>
-      <usage_type>test</usage_type>
-      <checksum>90BFBFE3</checksum>
-    </file>
-    <file>
-      <filename>extra_files/base-sfd.xml</filename>
-      <filetype>xml</filetype>
-      <usage_type>test</usage_type>
-      <checksum>DBE3D917</checksum>
-    </file>
-    <file>
-      <filename>extra_files/base-sfd2.osm</filename>
-      <filetype>osm</filetype>
-      <usage_type>test</usage_type>
-      <checksum>973AF002</checksum>
-    </file>
-    <file>
-      <filename>extra_files/base-sfd2.xml</filename>
-      <filetype>xml</filetype>
-      <usage_type>test</usage_type>
-      <checksum>40563191</checksum>
-    </file>
-    <file>
-      <filename>extra_files/error-ambient-with-garage.osm</filename>
-      <filetype>osm</filetype>
-      <usage_type>test</usage_type>
-      <checksum>21615315</checksum>
-    </file>
-    <file>
-      <filename>extra_files/error-bills-args-not-all-same-size.osm</filename>
-      <filetype>osm</filetype>
-      <usage_type>test</usage_type>
-      <checksum>A801F30A</checksum>
-    </file>
-    <file>
-      <filename>extra_files/error-conditioned-attic-with-one-floor-above-grade.osm</filename>
-      <filetype>osm</filetype>
-      <usage_type>test</usage_type>
-      <checksum>65FB484B</checksum>
-    </file>
-    <file>
-      <filename>extra_files/error-cooling-perf-data-not-all-same-size.osm</filename>
-      <filetype>osm</filetype>
-      <usage_type>test</usage_type>
-      <checksum>AB8EBB7A</checksum>
-    </file>
-    <file>
-      <filename>extra_files/error-cooling-perf-data-not-all-specified.osm</filename>
-      <filetype>osm</filetype>
-      <usage_type>test</usage_type>
-      <checksum>289C9741</checksum>
-    </file>
-    <file>
-      <filename>extra_files/error-cooling-system-and-heat-pump.osm</filename>
-      <filetype>osm</filetype>
-      <usage_type>test</usage_type>
-      <checksum>E45623D7</checksum>
-    </file>
-    <file>
-      <filename>extra_files/error-dhw-indirect-without-boiler.osm</filename>
-      <filetype>osm</filetype>
-      <usage_type>test</usage_type>
-      <checksum>6E6932B0</checksum>
-    </file>
-    <file>
-      <filename>extra_files/error-different-simulation-control.osm</filename>
-      <filetype>osm</filetype>
-      <usage_type>test</usage_type>
-      <checksum>8AB710EA</checksum>
-    </file>
-    <file>
-      <filename>extra_files/error-different-software-program.osm</filename>
-      <filetype>osm</filetype>
-      <usage_type>test</usage_type>
-      <checksum>3123E569</checksum>
-    </file>
-    <file>
-      <filename>extra_files/error-emissions-args-not-all-same-size.osm</filename>
-      <filetype>osm</filetype>
-      <usage_type>test</usage_type>
-      <checksum>34F64C50</checksum>
-    </file>
-    <file>
-      <filename>extra_files/error-emissions-args-not-all-specified.osm</filename>
-      <filetype>osm</filetype>
-      <usage_type>test</usage_type>
-      <checksum>440D490D</checksum>
-    </file>
-    <file>
-      <filename>extra_files/error-emissions-natural-gas-args-not-all-specified.osm</filename>
-      <filetype>osm</filetype>
-      <usage_type>test</usage_type>
-      <checksum>5ED27C17</checksum>
-    </file>
-    <file>
-      <filename>extra_files/error-garage-too-deep.osm</filename>
-      <filetype>osm</filetype>
-      <usage_type>test</usage_type>
-      <checksum>D5421F54</checksum>
-    </file>
-    <file>
-      <filename>extra_files/error-garage-too-wide.osm</filename>
-      <filetype>osm</filetype>
-      <usage_type>test</usage_type>
-      <checksum>88B5EA23</checksum>
-    </file>
-    <file>
-      <filename>extra_files/error-heating-perf-data-not-all-same-size.osm</filename>
-      <filetype>osm</filetype>
-      <usage_type>test</usage_type>
-      <checksum>BE450D63</checksum>
-    </file>
-    <file>
-      <filename>extra_files/error-heating-perf-data-not-all-specified.osm</filename>
-      <filetype>osm</filetype>
-      <usage_type>test</usage_type>
-      <checksum>2E28EA50</checksum>
-    </file>
-    <file>
-      <filename>extra_files/error-heating-system-and-heat-pump.osm</filename>
-      <filetype>osm</filetype>
-      <usage_type>test</usage_type>
-      <checksum>8B03EF06</checksum>
-    </file>
-    <file>
-      <filename>extra_files/error-hip-roof-and-protruding-garage.osm</filename>
-      <filetype>osm</filetype>
-      <usage_type>test</usage_type>
-      <checksum>9C1BF5C1</checksum>
-    </file>
-    <file>
-      <filename>extra_files/error-invalid-aspect-ratio.osm</filename>
-      <filetype>osm</filetype>
-      <usage_type>test</usage_type>
-      <checksum>787FCD79</checksum>
-    </file>
-    <file>
-      <filename>extra_files/error-invalid-door-area.osm</filename>
-      <filetype>osm</filetype>
-      <usage_type>test</usage_type>
-      <checksum>F82C2278</checksum>
-    </file>
-    <file>
-      <filename>extra_files/error-invalid-garage-protrusion.osm</filename>
-      <filetype>osm</filetype>
-      <usage_type>test</usage_type>
-      <checksum>95E5F526</checksum>
-    </file>
-    <file>
-      <filename>extra_files/error-invalid-window-aspect-ratio.osm</filename>
-      <filetype>osm</filetype>
-      <usage_type>test</usage_type>
-      <checksum>A4706763</checksum>
-    </file>
-    <file>
-      <filename>extra_files/error-mf-all-adiabatic-walls.osm</filename>
-      <filetype>osm</filetype>
-      <usage_type>test</usage_type>
-      <checksum>69021404</checksum>
-    </file>
-    <file>
-      <filename>extra_files/error-mf-bottom-crawlspace-zero-foundation-height.osm</filename>
-      <filetype>osm</filetype>
-      <usage_type>test</usage_type>
-      <checksum>9E4E42EC</checksum>
-    </file>
-    <file>
-      <filename>extra_files/error-mf-conditioned-attic.osm</filename>
-      <filetype>osm</filetype>
-      <usage_type>test</usage_type>
-      <checksum>DF4CD878</checksum>
-    </file>
-    <file>
-      <filename>extra_files/error-mf-no-building-num-units.osm</filename>
-      <filetype>osm</filetype>
-      <usage_type>test</usage_type>
-      <checksum>A1F97AA7</checksum>
-    </file>
-    <file>
-      <filename>extra_files/error-mf-two-stories.osm</filename>
-      <filetype>osm</filetype>
-      <usage_type>test</usage_type>
-      <checksum>9A84CA89</checksum>
-    </file>
-    <file>
-      <filename>extra_files/error-negative-foundation-height.osm</filename>
-      <filetype>osm</filetype>
-      <usage_type>test</usage_type>
-      <checksum>429C4776</checksum>
-    </file>
-    <file>
-      <filename>extra_files/error-power-outage-args-not-all-same-size.osm</filename>
-      <filetype>osm</filetype>
-      <usage_type>test</usage_type>
-      <checksum>4A5D2FA8</checksum>
-    </file>
-    <file>
-      <filename>extra_files/error-power-outage-window-natvent-invalid.osm</filename>
-      <filetype>osm</filetype>
-      <usage_type>test</usage_type>
-      <checksum>763AC35E</checksum>
-    </file>
-    <file>
-      <filename>extra_files/error-protruding-garage-under-gable-roof.osm</filename>
-      <filetype>osm</filetype>
-      <usage_type>test</usage_type>
-      <checksum>0A490B88</checksum>
-    </file>
-    <file>
-      <filename>extra_files/error-rim-joist-assembly-r-but-no-height.osm</filename>
-      <filetype>osm</filetype>
-      <usage_type>test</usage_type>
-      <checksum>F378140A</checksum>
-    </file>
-    <file>
-      <filename>extra_files/error-rim-joist-height-but-no-assembly-r.osm</filename>
-      <filetype>osm</filetype>
-      <usage_type>test</usage_type>
-      <checksum>C4B54110</checksum>
-    </file>
-    <file>
-      <filename>extra_files/error-same-emissions-scenario-name.osm</filename>
-      <filetype>osm</filetype>
-      <usage_type>test</usage_type>
-      <checksum>69A3265C</checksum>
-    </file>
-    <file>
-      <filename>extra_files/error-same-utility-bill-scenario-name.osm</filename>
-      <filetype>osm</filetype>
-      <usage_type>test</usage_type>
-      <checksum>B7958836</checksum>
-    </file>
-    <file>
-      <filename>extra_files/error-second-heating-system-but-no-primary-heating.osm</filename>
-      <filetype>osm</filetype>
-      <usage_type>test</usage_type>
-      <checksum>8FF635A6</checksum>
-    </file>
-    <file>
-      <filename>extra_files/error-second-heating-system-ducted-with-ducted-primary-heating.osm</filename>
-      <filetype>osm</filetype>
-      <usage_type>test</usage_type>
-      <checksum>939A5BDC</checksum>
-    </file>
-    <file>
-      <filename>extra_files/error-sfa-above-apartment.osm</filename>
-      <filetype>osm</filetype>
-      <usage_type>test</usage_type>
-      <checksum>B109AB32</checksum>
-    </file>
-    <file>
-      <filename>extra_files/error-sfa-all-adiabatic-walls.osm</filename>
-      <filetype>osm</filetype>
-      <usage_type>test</usage_type>
-      <checksum>8E59EC71</checksum>
-    </file>
-    <file>
-      <filename>extra_files/error-sfa-below-apartment.osm</filename>
-      <filetype>osm</filetype>
-      <usage_type>test</usage_type>
-      <checksum>B588DB0E</checksum>
-    </file>
-    <file>
-      <filename>extra_files/error-sfa-no-building-num-units.osm</filename>
-      <filetype>osm</filetype>
-      <usage_type>test</usage_type>
-      <checksum>45931A58</checksum>
-    </file>
-    <file>
-      <filename>extra_files/error-sfa-no-non-adiabatic-walls.osm</filename>
-      <filetype>osm</filetype>
-      <usage_type>test</usage_type>
-      <checksum>F40FDC46</checksum>
-    </file>
-    <file>
-      <filename>extra_files/error-sfd-adiabatic-walls.osm</filename>
-      <filetype>osm</filetype>
-      <usage_type>test</usage_type>
-      <checksum>CCD7FF02</checksum>
-    </file>
-    <file>
-      <filename>extra_files/error-sfd-conditioned-basement-zero-foundation-height.osm</filename>
-      <filetype>osm</filetype>
-      <usage_type>test</usage_type>
-      <checksum>DFA4EEA7</checksum>
-    </file>
-    <file>
-      <filename>extra_files/error-sfd-with-shared-system.osm</filename>
-      <filetype>osm</filetype>
-      <usage_type>test</usage_type>
-      <checksum>394CEB05</checksum>
-    </file>
-    <file>
-      <filename>extra_files/error-too-many-floors.osm</filename>
-      <filetype>osm</filetype>
-      <usage_type>test</usage_type>
-      <checksum>A3123E85</checksum>
-    </file>
-    <file>
-      <filename>extra_files/error-vented-attic-with-zero-floor-insulation.osm</filename>
-      <filetype>osm</filetype>
-      <usage_type>test</usage_type>
-      <checksum>046256D7</checksum>
-    </file>
-    <file>
-      <filename>extra_files/error-vented-attic-with-zero-floor-insulation.xml</filename>
-      <filetype>xml</filetype>
-      <usage_type>test</usage_type>
-      <checksum>9448DBAA</checksum>
-    </file>
-    <file>
-      <filename>extra_files/error-zero-number-of-bedrooms.osm</filename>
-      <filetype>osm</filetype>
-      <usage_type>test</usage_type>
-      <checksum>66BFEC55</checksum>
-    </file>
-    <file>
-      <filename>extra_files/extra-auto-duct-locations.osm</filename>
-      <filetype>osm</filetype>
-      <usage_type>test</usage_type>
-      <checksum>C13F725E</checksum>
-    </file>
-    <file>
-      <filename>extra_files/extra-auto-duct-locations.xml</filename>
-      <filetype>xml</filetype>
-      <usage_type>test</usage_type>
-      <checksum>F223E955</checksum>
-    </file>
-    <file>
-      <filename>extra_files/extra-auto.osm</filename>
-      <filetype>osm</filetype>
-      <usage_type>test</usage_type>
-      <checksum>33AA93E2</checksum>
-    </file>
-    <file>
-      <filename>extra_files/extra-auto.xml</filename>
-      <filetype>xml</filetype>
-      <usage_type>test</usage_type>
-      <checksum>0193E9C7</checksum>
-    </file>
-    <file>
-      <filename>extra_files/extra-battery-attic.osm</filename>
-      <filetype>osm</filetype>
-      <usage_type>test</usage_type>
-      <checksum>BA258E40</checksum>
-    </file>
-    <file>
-      <filename>extra_files/extra-battery-attic.xml</filename>
-      <filetype>xml</filetype>
-      <usage_type>test</usage_type>
-      <checksum>9BA94EA5</checksum>
-    </file>
-    <file>
-      <filename>extra_files/extra-battery-crawlspace.osm</filename>
-      <filetype>osm</filetype>
-      <usage_type>test</usage_type>
-      <checksum>4F06BFEC</checksum>
-    </file>
-    <file>
-      <filename>extra_files/extra-battery-crawlspace.xml</filename>
-      <filetype>xml</filetype>
-      <usage_type>test</usage_type>
-      <checksum>7D6A901D</checksum>
-    </file>
-    <file>
-      <filename>extra_files/extra-bills-fossil-fuel-rates.osm</filename>
-      <filetype>osm</filetype>
-      <usage_type>test</usage_type>
-      <checksum>232C2D8C</checksum>
-    </file>
-    <file>
-      <filename>extra_files/extra-bills-fossil-fuel-rates.xml</filename>
-      <filetype>xml</filetype>
-      <usage_type>test</usage_type>
-      <checksum>7954D43A</checksum>
-    </file>
-    <file>
-      <filename>extra_files/extra-detailed-performance-autosize.osm</filename>
-      <filetype>osm</filetype>
-      <usage_type>test</usage_type>
-      <checksum>43F2CD83</checksum>
-    </file>
-    <file>
-      <filename>extra_files/extra-detailed-performance-autosize.xml</filename>
-      <filetype>xml</filetype>
-      <usage_type>test</usage_type>
-      <checksum>AEFA55AA</checksum>
-    </file>
-    <file>
-      <filename>extra_files/extra-dhw-solar-latitude.osm</filename>
-      <filetype>osm</filetype>
-      <usage_type>test</usage_type>
-      <checksum>EB75241D</checksum>
-    </file>
-    <file>
-      <filename>extra_files/extra-dhw-solar-latitude.xml</filename>
-      <filetype>xml</filetype>
-      <usage_type>test</usage_type>
-      <checksum>24FE7B7F</checksum>
-    </file>
-    <file>
-      <filename>extra_files/extra-ducts-attic.osm</filename>
-      <filetype>osm</filetype>
-      <usage_type>test</usage_type>
-      <checksum>73598925</checksum>
-    </file>
-    <file>
-      <filename>extra_files/extra-ducts-attic.xml</filename>
-      <filetype>xml</filetype>
-      <usage_type>test</usage_type>
-      <checksum>DBE3D917</checksum>
-    </file>
-    <file>
-      <filename>extra_files/extra-ducts-crawlspace.osm</filename>
-      <filetype>osm</filetype>
-      <usage_type>test</usage_type>
-      <checksum>7037A114</checksum>
-    </file>
-    <file>
-      <filename>extra_files/extra-ducts-crawlspace.xml</filename>
-      <filetype>xml</filetype>
-      <usage_type>test</usage_type>
-      <checksum>293766DE</checksum>
-    </file>
-    <file>
-      <filename>extra_files/extra-emissions-fossil-fuel-factors.osm</filename>
-      <filetype>osm</filetype>
-      <usage_type>test</usage_type>
-      <checksum>6BECECB7</checksum>
-    </file>
-    <file>
-      <filename>extra_files/extra-emissions-fossil-fuel-factors.xml</filename>
-      <filetype>xml</filetype>
-      <usage_type>test</usage_type>
-      <checksum>8DCB2768</checksum>
-    </file>
-    <file>
-      <filename>extra_files/extra-enclosure-atticroof-conditioned-eaves-gable.osm</filename>
-      <filetype>osm</filetype>
-      <usage_type>test</usage_type>
-      <checksum>6B77AEF2</checksum>
-    </file>
-    <file>
-      <filename>extra_files/extra-enclosure-atticroof-conditioned-eaves-gable.xml</filename>
-      <filetype>xml</filetype>
-      <usage_type>test</usage_type>
-      <checksum>6D855D6C</checksum>
-    </file>
-    <file>
-      <filename>extra_files/extra-enclosure-atticroof-conditioned-eaves-hip.osm</filename>
-      <filetype>osm</filetype>
-      <usage_type>test</usage_type>
-      <checksum>F306C39E</checksum>
-    </file>
-    <file>
-      <filename>extra_files/extra-enclosure-atticroof-conditioned-eaves-hip.xml</filename>
-      <filetype>xml</filetype>
-      <usage_type>test</usage_type>
-      <checksum>F01273E9</checksum>
-    </file>
-    <file>
-      <filename>extra_files/extra-enclosure-garage-atticroof-conditioned.osm</filename>
-      <filetype>osm</filetype>
-      <usage_type>test</usage_type>
-      <checksum>6D874F02</checksum>
-    </file>
-    <file>
-      <filename>extra_files/extra-enclosure-garage-atticroof-conditioned.xml</filename>
-      <filetype>xml</filetype>
-      <usage_type>test</usage_type>
-      <checksum>F88380CB</checksum>
-    </file>
-    <file>
-      <filename>extra_files/extra-enclosure-garage-partially-protruded.osm</filename>
-      <filetype>osm</filetype>
-      <usage_type>test</usage_type>
-      <checksum>7C06FB82</checksum>
-    </file>
-    <file>
-      <filename>extra_files/extra-enclosure-garage-partially-protruded.xml</filename>
-      <filetype>xml</filetype>
-      <usage_type>test</usage_type>
-      <checksum>92273EB2</checksum>
-    </file>
-    <file>
-      <filename>extra_files/extra-enclosure-windows-shading.osm</filename>
-      <filetype>osm</filetype>
-      <usage_type>test</usage_type>
-      <checksum>D1834C8D</checksum>
-    </file>
-    <file>
-      <filename>extra_files/extra-enclosure-windows-shading.xml</filename>
-      <filetype>xml</filetype>
-      <usage_type>test</usage_type>
-      <checksum>B73CE14B</checksum>
-    </file>
-    <file>
-      <filename>extra_files/extra-gas-hot-tub-heater-with-zero-kwh.osm</filename>
-      <filetype>osm</filetype>
-      <usage_type>test</usage_type>
-      <checksum>5D45A561</checksum>
-    </file>
-    <file>
-      <filename>extra_files/extra-gas-hot-tub-heater-with-zero-kwh.xml</filename>
-      <filetype>xml</filetype>
-      <usage_type>test</usage_type>
-      <checksum>B5D17D32</checksum>
-    </file>
-    <file>
-      <filename>extra_files/extra-gas-pool-heater-with-zero-kwh.osm</filename>
-      <filetype>osm</filetype>
-      <usage_type>test</usage_type>
-      <checksum>D2C46EFF</checksum>
-    </file>
-    <file>
-      <filename>extra_files/extra-gas-pool-heater-with-zero-kwh.xml</filename>
-      <filetype>xml</filetype>
-      <usage_type>test</usage_type>
-      <checksum>D8BD0F39</checksum>
-    </file>
-    <file>
-      <filename>extra_files/extra-iecc-zone-different-than-epw.osm</filename>
-      <filetype>osm</filetype>
-      <usage_type>test</usage_type>
-      <checksum>65022B71</checksum>
-    </file>
-    <file>
-      <filename>extra_files/extra-iecc-zone-different-than-epw.xml</filename>
-      <filetype>xml</filetype>
-      <usage_type>test</usage_type>
-      <checksum>D59DCB5F</checksum>
-    </file>
-    <file>
-      <filename>extra_files/extra-mf-ambient.osm</filename>
-      <filetype>osm</filetype>
-      <usage_type>test</usage_type>
-      <checksum>4FD83ADA</checksum>
-    </file>
-    <file>
-      <filename>extra_files/extra-mf-ambient.xml</filename>
-      <filetype>xml</filetype>
-      <usage_type>test</usage_type>
-      <checksum>3D77A2F0</checksum>
-    </file>
-    <file>
-      <filename>extra_files/extra-mf-atticroof-flat.osm</filename>
-      <filetype>osm</filetype>
-      <usage_type>test</usage_type>
-      <checksum>F320AE5E</checksum>
-    </file>
-    <file>
-      <filename>extra_files/extra-mf-atticroof-flat.xml</filename>
-      <filetype>xml</filetype>
-      <usage_type>test</usage_type>
-      <checksum>09DE8D88</checksum>
-    </file>
-    <file>
-      <filename>extra_files/extra-mf-atticroof-vented.osm</filename>
-      <filetype>osm</filetype>
-      <usage_type>test</usage_type>
-      <checksum>3E86434C</checksum>
-    </file>
-    <file>
-      <filename>extra_files/extra-mf-atticroof-vented.xml</filename>
-      <filetype>xml</filetype>
-      <usage_type>test</usage_type>
-      <checksum>18222F1F</checksum>
-    </file>
-    <file>
-      <filename>extra_files/extra-mf-eaves.osm</filename>
-      <filetype>osm</filetype>
-      <usage_type>test</usage_type>
-      <checksum>A701E9D7</checksum>
-    </file>
-    <file>
-      <filename>extra_files/extra-mf-eaves.xml</filename>
-      <filetype>xml</filetype>
-      <usage_type>test</usage_type>
-      <checksum>1068A01E</checksum>
-    </file>
-    <file>
-      <filename>extra_files/extra-mf-exterior-corridor.osm</filename>
-      <filetype>osm</filetype>
-      <usage_type>test</usage_type>
-      <checksum>E51B88E7</checksum>
-    </file>
-    <file>
-      <filename>extra_files/extra-mf-exterior-corridor.xml</filename>
-      <filetype>xml</filetype>
-      <usage_type>test</usage_type>
-      <checksum>1A4F75A9</checksum>
-    </file>
-    <file>
-      <filename>extra_files/extra-mf-rear-units.osm</filename>
-      <filetype>osm</filetype>
-      <usage_type>test</usage_type>
-      <checksum>9BF6F192</checksum>
-    </file>
-    <file>
-      <filename>extra_files/extra-mf-rear-units.xml</filename>
-      <filetype>xml</filetype>
-      <usage_type>test</usage_type>
-      <checksum>1A4F75A9</checksum>
-    </file>
-    <file>
-      <filename>extra_files/extra-mf-slab-left-bottom-rear-units.osm</filename>
-      <filetype>osm</filetype>
-      <usage_type>test</usage_type>
-      <checksum>DD7F1F84</checksum>
-    </file>
-    <file>
-      <filename>extra_files/extra-mf-slab-left-bottom-rear-units.xml</filename>
-      <filetype>xml</filetype>
-      <usage_type>test</usage_type>
-      <checksum>0385BD8B</checksum>
-    </file>
-    <file>
-      <filename>extra_files/extra-mf-slab-left-bottom.osm</filename>
-      <filetype>osm</filetype>
-      <usage_type>test</usage_type>
-      <checksum>65F4470A</checksum>
-    </file>
-    <file>
-      <filename>extra_files/extra-mf-slab-left-bottom.xml</filename>
-      <filetype>xml</filetype>
-      <usage_type>test</usage_type>
-      <checksum>0816BEA7</checksum>
-    </file>
-    <file>
-      <filename>extra_files/extra-mf-slab-left-middle-rear-units.osm</filename>
-      <filetype>osm</filetype>
-      <usage_type>test</usage_type>
-      <checksum>A0575C7A</checksum>
-    </file>
-    <file>
-      <filename>extra_files/extra-mf-slab-left-middle-rear-units.xml</filename>
-      <filetype>xml</filetype>
-      <usage_type>test</usage_type>
-      <checksum>C86ADF94</checksum>
-    </file>
-    <file>
-      <filename>extra_files/extra-mf-slab-left-middle.osm</filename>
-      <filetype>osm</filetype>
-      <usage_type>test</usage_type>
-      <checksum>04E9F8CE</checksum>
-    </file>
-    <file>
-      <filename>extra_files/extra-mf-slab-left-middle.xml</filename>
-      <filetype>xml</filetype>
-      <usage_type>test</usage_type>
-      <checksum>1A4F75A9</checksum>
-    </file>
-    <file>
-      <filename>extra_files/extra-mf-slab-left-top-rear-units.osm</filename>
-      <filetype>osm</filetype>
-      <usage_type>test</usage_type>
-      <checksum>DDA3E14E</checksum>
-    </file>
-    <file>
-      <filename>extra_files/extra-mf-slab-left-top-rear-units.xml</filename>
-      <filetype>xml</filetype>
-      <usage_type>test</usage_type>
-      <checksum>C86ADF94</checksum>
-    </file>
-    <file>
-      <filename>extra_files/extra-mf-slab-left-top.osm</filename>
-      <filetype>osm</filetype>
-      <usage_type>test</usage_type>
-      <checksum>36D9C524</checksum>
-    </file>
-    <file>
-      <filename>extra_files/extra-mf-slab-left-top.xml</filename>
-      <filetype>xml</filetype>
-      <usage_type>test</usage_type>
-      <checksum>1A4F75A9</checksum>
-    </file>
-    <file>
-      <filename>extra_files/extra-mf-slab-middle-bottom-rear-units.osm</filename>
-      <filetype>osm</filetype>
-      <usage_type>test</usage_type>
-      <checksum>0C16B5AE</checksum>
-    </file>
-    <file>
-      <filename>extra_files/extra-mf-slab-middle-bottom-rear-units.xml</filename>
-      <filetype>xml</filetype>
-      <usage_type>test</usage_type>
-      <checksum>61F25400</checksum>
-    </file>
-    <file>
-      <filename>extra_files/extra-mf-slab-middle-bottom.osm</filename>
-      <filetype>osm</filetype>
-      <usage_type>test</usage_type>
-      <checksum>A97A8231</checksum>
-    </file>
-    <file>
-      <filename>extra_files/extra-mf-slab-middle-bottom.xml</filename>
-      <filetype>xml</filetype>
-      <usage_type>test</usage_type>
-      <checksum>82E93DE9</checksum>
-    </file>
-    <file>
-      <filename>extra_files/extra-mf-slab-middle-middle-rear-units.osm</filename>
-      <filetype>osm</filetype>
-      <usage_type>test</usage_type>
-      <checksum>4081F299</checksum>
-    </file>
-    <file>
-      <filename>extra_files/extra-mf-slab-middle-middle-rear-units.xml</filename>
-      <filetype>xml</filetype>
-      <usage_type>test</usage_type>
-      <checksum>53E6C514</checksum>
-    </file>
-    <file>
-      <filename>extra_files/extra-mf-slab-middle-middle.osm</filename>
-      <filetype>osm</filetype>
-      <usage_type>test</usage_type>
-      <checksum>5DD323D8</checksum>
-    </file>
-    <file>
-      <filename>extra_files/extra-mf-slab-middle-middle.xml</filename>
-      <filetype>xml</filetype>
-      <usage_type>test</usage_type>
-      <checksum>443513AA</checksum>
-    </file>
-    <file>
-      <filename>extra_files/extra-mf-slab-middle-top-rear-units.osm</filename>
-      <filetype>osm</filetype>
-      <usage_type>test</usage_type>
-      <checksum>5662F678</checksum>
-    </file>
-    <file>
-      <filename>extra_files/extra-mf-slab-middle-top-rear-units.xml</filename>
-      <filetype>xml</filetype>
-      <usage_type>test</usage_type>
-      <checksum>53E6C514</checksum>
-    </file>
-    <file>
-      <filename>extra_files/extra-mf-slab-middle-top.osm</filename>
-      <filetype>osm</filetype>
-      <usage_type>test</usage_type>
-      <checksum>1DAB37AF</checksum>
-    </file>
-    <file>
-      <filename>extra_files/extra-mf-slab-middle-top.xml</filename>
-      <filetype>xml</filetype>
-      <usage_type>test</usage_type>
-      <checksum>443513AA</checksum>
-    </file>
-    <file>
-      <filename>extra_files/extra-mf-slab-rear-units.osm</filename>
-      <filetype>osm</filetype>
-      <usage_type>test</usage_type>
-      <checksum>7F481BA3</checksum>
-    </file>
-    <file>
-      <filename>extra_files/extra-mf-slab-rear-units.xml</filename>
-      <filetype>xml</filetype>
-      <usage_type>test</usage_type>
-      <checksum>0385BD8B</checksum>
-    </file>
-    <file>
-      <filename>extra_files/extra-mf-slab-right-bottom-rear-units.osm</filename>
-      <filetype>osm</filetype>
-      <usage_type>test</usage_type>
-      <checksum>0B3D0814</checksum>
-    </file>
-    <file>
-      <filename>extra_files/extra-mf-slab-right-bottom-rear-units.xml</filename>
-      <filetype>xml</filetype>
-      <usage_type>test</usage_type>
-      <checksum>61F25400</checksum>
-    </file>
-    <file>
-      <filename>extra_files/extra-mf-slab-right-bottom.osm</filename>
-      <filetype>osm</filetype>
-      <usage_type>test</usage_type>
-      <checksum>A6176C2C</checksum>
-    </file>
-    <file>
-      <filename>extra_files/extra-mf-slab-right-bottom.xml</filename>
-      <filetype>xml</filetype>
-      <usage_type>test</usage_type>
-      <checksum>82E93DE9</checksum>
-    </file>
-    <file>
-      <filename>extra_files/extra-mf-slab-right-middle-rear-units.osm</filename>
-      <filetype>osm</filetype>
-      <usage_type>test</usage_type>
-      <checksum>AEA37516</checksum>
-    </file>
-    <file>
-      <filename>extra_files/extra-mf-slab-right-middle-rear-units.xml</filename>
-      <filetype>xml</filetype>
-      <usage_type>test</usage_type>
-      <checksum>53E6C514</checksum>
-    </file>
-    <file>
-      <filename>extra_files/extra-mf-slab-right-middle.osm</filename>
-      <filetype>osm</filetype>
-      <usage_type>test</usage_type>
-      <checksum>25B18C84</checksum>
-    </file>
-    <file>
-      <filename>extra_files/extra-mf-slab-right-middle.xml</filename>
-      <filetype>xml</filetype>
-      <usage_type>test</usage_type>
-      <checksum>443513AA</checksum>
-    </file>
-    <file>
-      <filename>extra_files/extra-mf-slab-right-top-rear-units.osm</filename>
-      <filetype>osm</filetype>
-      <usage_type>test</usage_type>
-      <checksum>CED638B5</checksum>
-    </file>
-    <file>
-      <filename>extra_files/extra-mf-slab-right-top-rear-units.xml</filename>
-      <filetype>xml</filetype>
-      <usage_type>test</usage_type>
-      <checksum>53E6C514</checksum>
-    </file>
-    <file>
-      <filename>extra_files/extra-mf-slab-right-top.osm</filename>
-      <filetype>osm</filetype>
-      <usage_type>test</usage_type>
-      <checksum>B37608FF</checksum>
-    </file>
-    <file>
-      <filename>extra_files/extra-mf-slab-right-top.xml</filename>
-      <filetype>xml</filetype>
-      <usage_type>test</usage_type>
-      <checksum>443513AA</checksum>
-    </file>
-    <file>
-      <filename>extra_files/extra-mf-slab.osm</filename>
-      <filetype>osm</filetype>
-      <usage_type>test</usage_type>
-      <checksum>B4342721</checksum>
-    </file>
-    <file>
-      <filename>extra_files/extra-mf-slab.xml</filename>
-      <filetype>xml</filetype>
-      <usage_type>test</usage_type>
-      <checksum>0816BEA7</checksum>
-    </file>
-    <file>
-      <filename>extra_files/extra-mf-unvented-crawlspace-left-bottom-rear-units.osm</filename>
-      <filetype>osm</filetype>
-      <usage_type>test</usage_type>
-      <checksum>6A57EDF6</checksum>
-    </file>
-    <file>
-      <filename>extra_files/extra-mf-unvented-crawlspace-left-bottom-rear-units.xml</filename>
-      <filetype>xml</filetype>
-      <usage_type>test</usage_type>
-      <checksum>FB559031</checksum>
-    </file>
-    <file>
-      <filename>extra_files/extra-mf-unvented-crawlspace-left-bottom.osm</filename>
-      <filetype>osm</filetype>
-      <usage_type>test</usage_type>
-      <checksum>2526EB64</checksum>
-    </file>
-    <file>
-      <filename>extra_files/extra-mf-unvented-crawlspace-left-bottom.xml</filename>
-      <filetype>xml</filetype>
-      <usage_type>test</usage_type>
-      <checksum>5EB5D859</checksum>
-    </file>
-    <file>
-      <filename>extra_files/extra-mf-unvented-crawlspace-left-middle-rear-units.osm</filename>
-      <filetype>osm</filetype>
-      <usage_type>test</usage_type>
-      <checksum>E714D56F</checksum>
-    </file>
-    <file>
-      <filename>extra_files/extra-mf-unvented-crawlspace-left-middle-rear-units.xml</filename>
-      <filetype>xml</filetype>
-      <usage_type>test</usage_type>
-      <checksum>C86ADF94</checksum>
-    </file>
-    <file>
-      <filename>extra_files/extra-mf-unvented-crawlspace-left-middle.osm</filename>
-      <filetype>osm</filetype>
-      <usage_type>test</usage_type>
-      <checksum>1F22AE77</checksum>
-    </file>
-    <file>
-      <filename>extra_files/extra-mf-unvented-crawlspace-left-middle.xml</filename>
-      <filetype>xml</filetype>
-      <usage_type>test</usage_type>
-      <checksum>1A4F75A9</checksum>
-    </file>
-    <file>
-      <filename>extra_files/extra-mf-unvented-crawlspace-left-top-rear-units.osm</filename>
-      <filetype>osm</filetype>
-      <usage_type>test</usage_type>
-      <checksum>5B835F40</checksum>
-    </file>
-    <file>
-      <filename>extra_files/extra-mf-unvented-crawlspace-left-top-rear-units.xml</filename>
-      <filetype>xml</filetype>
-      <usage_type>test</usage_type>
-      <checksum>C86ADF94</checksum>
-    </file>
-    <file>
-      <filename>extra_files/extra-mf-unvented-crawlspace-left-top.osm</filename>
-      <filetype>osm</filetype>
-      <usage_type>test</usage_type>
-      <checksum>0AE7FE02</checksum>
-    </file>
-    <file>
-      <filename>extra_files/extra-mf-unvented-crawlspace-left-top.xml</filename>
-      <filetype>xml</filetype>
-      <usage_type>test</usage_type>
-      <checksum>1A4F75A9</checksum>
-    </file>
-    <file>
-      <filename>extra_files/extra-mf-unvented-crawlspace-middle-bottom-rear-units.osm</filename>
-      <filetype>osm</filetype>
-      <usage_type>test</usage_type>
-      <checksum>865272F3</checksum>
-    </file>
-    <file>
-      <filename>extra_files/extra-mf-unvented-crawlspace-middle-bottom-rear-units.xml</filename>
-      <filetype>xml</filetype>
-      <usage_type>test</usage_type>
-      <checksum>783D8C8C</checksum>
-    </file>
-    <file>
-      <filename>extra_files/extra-mf-unvented-crawlspace-middle-bottom.osm</filename>
-      <filetype>osm</filetype>
-      <usage_type>test</usage_type>
-      <checksum>5525E9E9</checksum>
-    </file>
-    <file>
-      <filename>extra_files/extra-mf-unvented-crawlspace-middle-bottom.xml</filename>
-      <filetype>xml</filetype>
-      <usage_type>test</usage_type>
-      <checksum>5625EE7E</checksum>
-    </file>
-    <file>
-      <filename>extra_files/extra-mf-unvented-crawlspace-middle-middle-rear-units.osm</filename>
-      <filetype>osm</filetype>
-      <usage_type>test</usage_type>
-      <checksum>F1253E48</checksum>
-    </file>
-    <file>
-      <filename>extra_files/extra-mf-unvented-crawlspace-middle-middle-rear-units.xml</filename>
-      <filetype>xml</filetype>
-      <usage_type>test</usage_type>
-      <checksum>53E6C514</checksum>
-    </file>
-    <file>
-      <filename>extra_files/extra-mf-unvented-crawlspace-middle-middle.osm</filename>
-      <filetype>osm</filetype>
-      <usage_type>test</usage_type>
-      <checksum>FCDB1464</checksum>
-    </file>
-    <file>
-      <filename>extra_files/extra-mf-unvented-crawlspace-middle-middle.xml</filename>
-      <filetype>xml</filetype>
-      <usage_type>test</usage_type>
-      <checksum>443513AA</checksum>
-    </file>
-    <file>
-      <filename>extra_files/extra-mf-unvented-crawlspace-middle-top-rear-units.osm</filename>
-      <filetype>osm</filetype>
-      <usage_type>test</usage_type>
-      <checksum>0204D1D8</checksum>
-    </file>
-    <file>
-      <filename>extra_files/extra-mf-unvented-crawlspace-middle-top-rear-units.xml</filename>
-      <filetype>xml</filetype>
-      <usage_type>test</usage_type>
-      <checksum>53E6C514</checksum>
-    </file>
-    <file>
-      <filename>extra_files/extra-mf-unvented-crawlspace-middle-top.osm</filename>
-      <filetype>osm</filetype>
-      <usage_type>test</usage_type>
-      <checksum>31CC4064</checksum>
-    </file>
-    <file>
-      <filename>extra_files/extra-mf-unvented-crawlspace-middle-top.xml</filename>
-      <filetype>xml</filetype>
-      <usage_type>test</usage_type>
-      <checksum>443513AA</checksum>
-    </file>
-    <file>
-      <filename>extra_files/extra-mf-unvented-crawlspace-rear-units.osm</filename>
-      <filetype>osm</filetype>
-      <usage_type>test</usage_type>
-      <checksum>CF910D58</checksum>
-    </file>
-    <file>
-      <filename>extra_files/extra-mf-unvented-crawlspace-rear-units.xml</filename>
-      <filetype>xml</filetype>
-      <usage_type>test</usage_type>
-      <checksum>FB559031</checksum>
-    </file>
-    <file>
-      <filename>extra_files/extra-mf-unvented-crawlspace-right-bottom-rear-units.osm</filename>
-      <filetype>osm</filetype>
-      <usage_type>test</usage_type>
-      <checksum>96F1EDCC</checksum>
-    </file>
-    <file>
-      <filename>extra_files/extra-mf-unvented-crawlspace-right-bottom-rear-units.xml</filename>
-      <filetype>xml</filetype>
-      <usage_type>test</usage_type>
-      <checksum>783D8C8C</checksum>
-    </file>
-    <file>
-      <filename>extra_files/extra-mf-unvented-crawlspace-right-bottom.osm</filename>
-      <filetype>osm</filetype>
-      <usage_type>test</usage_type>
-      <checksum>FDFDB083</checksum>
-    </file>
-    <file>
-      <filename>extra_files/extra-mf-unvented-crawlspace-right-bottom.xml</filename>
-      <filetype>xml</filetype>
-      <usage_type>test</usage_type>
-      <checksum>5625EE7E</checksum>
-    </file>
-    <file>
-      <filename>extra_files/extra-mf-unvented-crawlspace-right-middle-rear-units.osm</filename>
-      <filetype>osm</filetype>
-      <usage_type>test</usage_type>
-      <checksum>BCB5EA0F</checksum>
-    </file>
-    <file>
-      <filename>extra_files/extra-mf-unvented-crawlspace-right-middle-rear-units.xml</filename>
-      <filetype>xml</filetype>
-      <usage_type>test</usage_type>
-      <checksum>53E6C514</checksum>
-    </file>
-    <file>
-      <filename>extra_files/extra-mf-unvented-crawlspace-right-middle.osm</filename>
-      <filetype>osm</filetype>
-      <usage_type>test</usage_type>
-      <checksum>AFCA08BC</checksum>
-    </file>
-    <file>
-      <filename>extra_files/extra-mf-unvented-crawlspace-right-middle.xml</filename>
-      <filetype>xml</filetype>
-      <usage_type>test</usage_type>
-      <checksum>443513AA</checksum>
-    </file>
-    <file>
-      <filename>extra_files/extra-mf-unvented-crawlspace-right-top-rear-units.osm</filename>
-      <filetype>osm</filetype>
-      <usage_type>test</usage_type>
-      <checksum>A2E9476D</checksum>
-    </file>
-    <file>
-      <filename>extra_files/extra-mf-unvented-crawlspace-right-top-rear-units.xml</filename>
-      <filetype>xml</filetype>
-      <usage_type>test</usage_type>
-      <checksum>53E6C514</checksum>
-    </file>
-    <file>
-      <filename>extra_files/extra-mf-unvented-crawlspace-right-top.osm</filename>
-      <filetype>osm</filetype>
-      <usage_type>test</usage_type>
-      <checksum>B897E4B9</checksum>
-    </file>
-    <file>
-      <filename>extra_files/extra-mf-unvented-crawlspace-right-top.xml</filename>
-      <filetype>xml</filetype>
-      <usage_type>test</usage_type>
-      <checksum>443513AA</checksum>
-    </file>
-    <file>
-      <filename>extra_files/extra-mf-unvented-crawlspace.osm</filename>
-      <filetype>osm</filetype>
-      <usage_type>test</usage_type>
-      <checksum>173BE1C9</checksum>
-    </file>
-    <file>
-      <filename>extra_files/extra-mf-unvented-crawlspace.xml</filename>
-      <filetype>xml</filetype>
-      <usage_type>test</usage_type>
-      <checksum>5EB5D859</checksum>
-    </file>
-    <file>
-      <filename>extra_files/extra-mf-vented-crawlspace-left-bottom-rear-units.osm</filename>
-      <filetype>osm</filetype>
-      <usage_type>test</usage_type>
-      <checksum>EB34F7A3</checksum>
-    </file>
-    <file>
-      <filename>extra_files/extra-mf-vented-crawlspace-left-bottom-rear-units.xml</filename>
-      <filetype>xml</filetype>
-      <usage_type>test</usage_type>
-      <checksum>696EACB9</checksum>
-    </file>
-    <file>
-      <filename>extra_files/extra-mf-vented-crawlspace-left-bottom.osm</filename>
-      <filetype>osm</filetype>
-      <usage_type>test</usage_type>
-      <checksum>8BD394B6</checksum>
-    </file>
-    <file>
-      <filename>extra_files/extra-mf-vented-crawlspace-left-bottom.xml</filename>
-      <filetype>xml</filetype>
-      <usage_type>test</usage_type>
-      <checksum>1340D4BC</checksum>
-    </file>
-    <file>
-      <filename>extra_files/extra-mf-vented-crawlspace-left-middle-rear-units.osm</filename>
-      <filetype>osm</filetype>
-      <usage_type>test</usage_type>
-      <checksum>66BC527D</checksum>
-    </file>
-    <file>
-      <filename>extra_files/extra-mf-vented-crawlspace-left-middle-rear-units.xml</filename>
-      <filetype>xml</filetype>
-      <usage_type>test</usage_type>
-      <checksum>C86ADF94</checksum>
-    </file>
-    <file>
-      <filename>extra_files/extra-mf-vented-crawlspace-left-middle.osm</filename>
-      <filetype>osm</filetype>
-      <usage_type>test</usage_type>
-      <checksum>C902755D</checksum>
-    </file>
-    <file>
-      <filename>extra_files/extra-mf-vented-crawlspace-left-middle.xml</filename>
-      <filetype>xml</filetype>
-      <usage_type>test</usage_type>
-      <checksum>1A4F75A9</checksum>
-    </file>
-    <file>
-      <filename>extra_files/extra-mf-vented-crawlspace-left-top-rear-units.osm</filename>
-      <filetype>osm</filetype>
-      <usage_type>test</usage_type>
-      <checksum>1FAFA5A9</checksum>
-    </file>
-    <file>
-      <filename>extra_files/extra-mf-vented-crawlspace-left-top-rear-units.xml</filename>
-      <filetype>xml</filetype>
-      <usage_type>test</usage_type>
-      <checksum>C86ADF94</checksum>
-    </file>
-    <file>
-      <filename>extra_files/extra-mf-vented-crawlspace-left-top.osm</filename>
-      <filetype>osm</filetype>
-      <usage_type>test</usage_type>
-      <checksum>4BEF2702</checksum>
-    </file>
-    <file>
-      <filename>extra_files/extra-mf-vented-crawlspace-left-top.xml</filename>
-      <filetype>xml</filetype>
-      <usage_type>test</usage_type>
-      <checksum>1A4F75A9</checksum>
-    </file>
-    <file>
-      <filename>extra_files/extra-mf-vented-crawlspace-middle-bottom-rear-units.osm</filename>
-      <filetype>osm</filetype>
-      <usage_type>test</usage_type>
-      <checksum>F78A0642</checksum>
-    </file>
-    <file>
-      <filename>extra_files/extra-mf-vented-crawlspace-middle-bottom-rear-units.xml</filename>
-      <filetype>xml</filetype>
-      <usage_type>test</usage_type>
-      <checksum>2D8A4B1C</checksum>
-    </file>
-    <file>
-      <filename>extra_files/extra-mf-vented-crawlspace-middle-bottom.osm</filename>
-      <filetype>osm</filetype>
-      <usage_type>test</usage_type>
-      <checksum>0E4109A0</checksum>
-    </file>
-    <file>
-      <filename>extra_files/extra-mf-vented-crawlspace-middle-bottom.xml</filename>
-      <filetype>xml</filetype>
-      <usage_type>test</usage_type>
-      <checksum>0898DA48</checksum>
-    </file>
-    <file>
-      <filename>extra_files/extra-mf-vented-crawlspace-middle-middle-rear-units.osm</filename>
-      <filetype>osm</filetype>
-      <usage_type>test</usage_type>
-      <checksum>2C4B94E6</checksum>
-    </file>
-    <file>
-      <filename>extra_files/extra-mf-vented-crawlspace-middle-middle-rear-units.xml</filename>
-      <filetype>xml</filetype>
-      <usage_type>test</usage_type>
-      <checksum>53E6C514</checksum>
-    </file>
-    <file>
-      <filename>extra_files/extra-mf-vented-crawlspace-middle-middle.osm</filename>
-      <filetype>osm</filetype>
-      <usage_type>test</usage_type>
-      <checksum>8AE7D502</checksum>
-    </file>
-    <file>
-      <filename>extra_files/extra-mf-vented-crawlspace-middle-middle.xml</filename>
-      <filetype>xml</filetype>
-      <usage_type>test</usage_type>
-      <checksum>443513AA</checksum>
-    </file>
-    <file>
-      <filename>extra_files/extra-mf-vented-crawlspace-middle-top-rear-units.osm</filename>
-      <filetype>osm</filetype>
-      <usage_type>test</usage_type>
-      <checksum>8EFE1748</checksum>
-    </file>
-    <file>
-      <filename>extra_files/extra-mf-vented-crawlspace-middle-top-rear-units.xml</filename>
-      <filetype>xml</filetype>
-      <usage_type>test</usage_type>
-      <checksum>53E6C514</checksum>
-    </file>
-    <file>
-      <filename>extra_files/extra-mf-vented-crawlspace-middle-top.osm</filename>
-      <filetype>osm</filetype>
-      <usage_type>test</usage_type>
-      <checksum>F77EE2E3</checksum>
-    </file>
-    <file>
-      <filename>extra_files/extra-mf-vented-crawlspace-middle-top.xml</filename>
-      <filetype>xml</filetype>
-      <usage_type>test</usage_type>
-      <checksum>443513AA</checksum>
-    </file>
-    <file>
-      <filename>extra_files/extra-mf-vented-crawlspace-rear-units.osm</filename>
-      <filetype>osm</filetype>
-      <usage_type>test</usage_type>
-      <checksum>D7867362</checksum>
-    </file>
-    <file>
-      <filename>extra_files/extra-mf-vented-crawlspace-rear-units.xml</filename>
-      <filetype>xml</filetype>
-      <usage_type>test</usage_type>
-      <checksum>696EACB9</checksum>
-    </file>
-    <file>
-      <filename>extra_files/extra-mf-vented-crawlspace-right-bottom-rear-units.osm</filename>
-      <filetype>osm</filetype>
-      <usage_type>test</usage_type>
-      <checksum>0B3ADC11</checksum>
-    </file>
-    <file>
-      <filename>extra_files/extra-mf-vented-crawlspace-right-bottom-rear-units.xml</filename>
-      <filetype>xml</filetype>
-      <usage_type>test</usage_type>
-      <checksum>2D8A4B1C</checksum>
-    </file>
-    <file>
-      <filename>extra_files/extra-mf-vented-crawlspace-right-bottom.osm</filename>
-      <filetype>osm</filetype>
-      <usage_type>test</usage_type>
-      <checksum>0E189759</checksum>
-    </file>
-    <file>
-      <filename>extra_files/extra-mf-vented-crawlspace-right-bottom.xml</filename>
-      <filetype>xml</filetype>
-      <usage_type>test</usage_type>
-      <checksum>0898DA48</checksum>
-    </file>
-    <file>
-      <filename>extra_files/extra-mf-vented-crawlspace-right-middle-rear-units.osm</filename>
-      <filetype>osm</filetype>
-      <usage_type>test</usage_type>
-      <checksum>8328D336</checksum>
-    </file>
-    <file>
-      <filename>extra_files/extra-mf-vented-crawlspace-right-middle-rear-units.xml</filename>
-      <filetype>xml</filetype>
-      <usage_type>test</usage_type>
-      <checksum>53E6C514</checksum>
-    </file>
-    <file>
-      <filename>extra_files/extra-mf-vented-crawlspace-right-middle.osm</filename>
-      <filetype>osm</filetype>
-      <usage_type>test</usage_type>
-      <checksum>07272211</checksum>
-    </file>
-    <file>
-      <filename>extra_files/extra-mf-vented-crawlspace-right-middle.xml</filename>
-      <filetype>xml</filetype>
-      <usage_type>test</usage_type>
-      <checksum>443513AA</checksum>
-    </file>
-    <file>
-      <filename>extra_files/extra-mf-vented-crawlspace-right-top-rear-units.osm</filename>
-      <filetype>osm</filetype>
-      <usage_type>test</usage_type>
-      <checksum>6AA69118</checksum>
-    </file>
-    <file>
-      <filename>extra_files/extra-mf-vented-crawlspace-right-top-rear-units.xml</filename>
-      <filetype>xml</filetype>
-      <usage_type>test</usage_type>
-      <checksum>53E6C514</checksum>
-    </file>
-    <file>
-      <filename>extra_files/extra-mf-vented-crawlspace-right-top.osm</filename>
-      <filetype>osm</filetype>
-      <usage_type>test</usage_type>
-      <checksum>7D4F6CA5</checksum>
-    </file>
-    <file>
-      <filename>extra_files/extra-mf-vented-crawlspace-right-top.xml</filename>
-      <filetype>xml</filetype>
-      <usage_type>test</usage_type>
-      <checksum>443513AA</checksum>
-    </file>
-    <file>
-      <filename>extra_files/extra-mf-vented-crawlspace.osm</filename>
-      <filetype>osm</filetype>
-      <usage_type>test</usage_type>
-      <checksum>33B242B5</checksum>
-    </file>
-    <file>
-      <filename>extra_files/extra-mf-vented-crawlspace.xml</filename>
-      <filetype>xml</filetype>
-      <usage_type>test</usage_type>
-      <checksum>1340D4BC</checksum>
-    </file>
-    <file>
-      <filename>extra_files/extra-no-rim-joists.osm</filename>
-      <filetype>osm</filetype>
-      <usage_type>test</usage_type>
-      <checksum>E3A0CF25</checksum>
-    </file>
-    <file>
-      <filename>extra_files/extra-no-rim-joists.xml</filename>
-      <filetype>xml</filetype>
-      <usage_type>test</usage_type>
-      <checksum>F1B730BB</checksum>
-    </file>
-    <file>
-      <filename>extra_files/extra-power-outage-periods.osm</filename>
-      <filetype>osm</filetype>
-      <usage_type>test</usage_type>
-      <checksum>A8428708</checksum>
-    </file>
-    <file>
-      <filename>extra_files/extra-power-outage-periods.xml</filename>
-      <filetype>xml</filetype>
-      <usage_type>test</usage_type>
-      <checksum>4E86F950</checksum>
-    </file>
-    <file>
-      <filename>extra_files/extra-pv-roofpitch.osm</filename>
-      <filetype>osm</filetype>
-      <usage_type>test</usage_type>
-      <checksum>CCACC710</checksum>
-    </file>
-    <file>
-      <filename>extra_files/extra-pv-roofpitch.xml</filename>
-      <filetype>xml</filetype>
-      <usage_type>test</usage_type>
-      <checksum>DBE3D917</checksum>
-    </file>
-    <file>
-      <filename>extra_files/extra-seasons-building-america.osm</filename>
-      <filetype>osm</filetype>
-      <usage_type>test</usage_type>
-      <checksum>2A358B2C</checksum>
-    </file>
-    <file>
-      <filename>extra_files/extra-seasons-building-america.xml</filename>
-      <filetype>xml</filetype>
-      <usage_type>test</usage_type>
-      <checksum>B10AD3C4</checksum>
-    </file>
-    <file>
-      <filename>extra_files/extra-second-heating-system-boiler-to-heat-pump.osm</filename>
-      <filetype>osm</filetype>
-      <usage_type>test</usage_type>
-      <checksum>70835AB7</checksum>
-    </file>
-    <file>
-      <filename>extra_files/extra-second-heating-system-boiler-to-heat-pump.xml</filename>
-      <filetype>xml</filetype>
-      <usage_type>test</usage_type>
-      <checksum>D2C4B105</checksum>
-    </file>
-    <file>
-      <filename>extra_files/extra-second-heating-system-boiler-to-heating-system.osm</filename>
-      <filetype>osm</filetype>
-      <usage_type>test</usage_type>
-      <checksum>DBF1FF07</checksum>
-    </file>
-    <file>
-      <filename>extra_files/extra-second-heating-system-boiler-to-heating-system.xml</filename>
-      <filetype>xml</filetype>
-      <usage_type>test</usage_type>
-      <checksum>F4B76C10</checksum>
-    </file>
-    <file>
-      <filename>extra_files/extra-second-heating-system-fireplace-to-heat-pump.osm</filename>
-      <filetype>osm</filetype>
-      <usage_type>test</usage_type>
-      <checksum>F9B3A803</checksum>
-    </file>
-    <file>
-      <filename>extra_files/extra-second-heating-system-fireplace-to-heat-pump.xml</filename>
-      <filetype>xml</filetype>
-      <usage_type>test</usage_type>
-      <checksum>A18D7E05</checksum>
-    </file>
-    <file>
-      <filename>extra_files/extra-second-heating-system-fireplace-to-heating-system.osm</filename>
-      <filetype>osm</filetype>
-      <usage_type>test</usage_type>
-      <checksum>3649E248</checksum>
-    </file>
-    <file>
-      <filename>extra_files/extra-second-heating-system-fireplace-to-heating-system.xml</filename>
-      <filetype>xml</filetype>
-      <usage_type>test</usage_type>
-      <checksum>06578DC7</checksum>
-    </file>
-    <file>
-      <filename>extra_files/extra-second-heating-system-portable-heater-to-heat-pump.osm</filename>
-      <filetype>osm</filetype>
-      <usage_type>test</usage_type>
-      <checksum>9D0E3385</checksum>
-    </file>
-    <file>
-      <filename>extra_files/extra-second-heating-system-portable-heater-to-heat-pump.xml</filename>
-      <filetype>xml</filetype>
-      <usage_type>test</usage_type>
-      <checksum>D63F8DB0</checksum>
-    </file>
-    <file>
-      <filename>extra_files/extra-second-heating-system-portable-heater-to-heating-system.osm</filename>
-      <filetype>osm</filetype>
-      <usage_type>test</usage_type>
-      <checksum>7CAAB6F8</checksum>
-    </file>
-    <file>
-      <filename>extra_files/extra-second-heating-system-portable-heater-to-heating-system.xml</filename>
-      <filetype>xml</filetype>
-      <usage_type>test</usage_type>
-      <checksum>96574975</checksum>
-    </file>
-    <file>
-      <filename>extra_files/extra-second-refrigerator.osm</filename>
-      <filetype>osm</filetype>
-      <usage_type>test</usage_type>
-      <checksum>F4BBFCA2</checksum>
-    </file>
-    <file>
-      <filename>extra_files/extra-second-refrigerator.xml</filename>
-      <filetype>xml</filetype>
-      <usage_type>test</usage_type>
-      <checksum>DBE3D917</checksum>
-    </file>
-    <file>
-      <filename>extra_files/extra-sfa-ambient.osm</filename>
-      <filetype>osm</filetype>
-      <usage_type>test</usage_type>
-      <checksum>FADC9C79</checksum>
-    </file>
-    <file>
-      <filename>extra_files/extra-sfa-ambient.xml</filename>
-      <filetype>xml</filetype>
-      <usage_type>test</usage_type>
-      <checksum>6EF8E83C</checksum>
-    </file>
-    <file>
-      <filename>extra_files/extra-sfa-atticroof-conditioned-eaves-gable.osm</filename>
-      <filetype>osm</filetype>
-      <usage_type>test</usage_type>
-      <checksum>3C5658A5</checksum>
-    </file>
-    <file>
-      <filename>extra_files/extra-sfa-atticroof-conditioned-eaves-gable.xml</filename>
-      <filetype>xml</filetype>
-      <usage_type>test</usage_type>
-      <checksum>92183341</checksum>
-    </file>
-    <file>
-      <filename>extra_files/extra-sfa-atticroof-conditioned-eaves-hip.osm</filename>
-      <filetype>osm</filetype>
-      <usage_type>test</usage_type>
-      <checksum>13B508E1</checksum>
-    </file>
-    <file>
-      <filename>extra_files/extra-sfa-atticroof-conditioned-eaves-hip.xml</filename>
-      <filetype>xml</filetype>
-      <usage_type>test</usage_type>
-      <checksum>1074139A</checksum>
-    </file>
-    <file>
-      <filename>extra_files/extra-sfa-atticroof-flat.osm</filename>
-      <filetype>osm</filetype>
-      <usage_type>test</usage_type>
-      <checksum>EFD92C22</checksum>
-    </file>
-    <file>
-      <filename>extra_files/extra-sfa-atticroof-flat.xml</filename>
-      <filetype>xml</filetype>
-      <usage_type>test</usage_type>
-      <checksum>39AAFF1E</checksum>
-    </file>
-    <file>
-      <filename>extra_files/extra-sfa-conditioned-crawlspace.osm</filename>
-      <filetype>osm</filetype>
-      <usage_type>test</usage_type>
-      <checksum>B01CC39A</checksum>
-    </file>
-    <file>
-      <filename>extra_files/extra-sfa-conditioned-crawlspace.xml</filename>
-      <filetype>xml</filetype>
-      <usage_type>test</usage_type>
-      <checksum>22FD4F9F</checksum>
-    </file>
-    <file>
-      <filename>extra_files/extra-sfa-exterior-corridor.osm</filename>
-      <filetype>osm</filetype>
-      <usage_type>test</usage_type>
-      <checksum>00DE05F5</checksum>
-    </file>
-    <file>
-      <filename>extra_files/extra-sfa-exterior-corridor.xml</filename>
-      <filetype>xml</filetype>
-      <usage_type>test</usage_type>
-      <checksum>BADB1869</checksum>
-    </file>
-    <file>
-      <filename>extra_files/extra-sfa-rear-units.osm</filename>
-      <filetype>osm</filetype>
-      <usage_type>test</usage_type>
-      <checksum>02FE5DBA</checksum>
-    </file>
-    <file>
-      <filename>extra_files/extra-sfa-rear-units.xml</filename>
-      <filetype>xml</filetype>
-      <usage_type>test</usage_type>
-      <checksum>BADB1869</checksum>
-    </file>
-    <file>
-      <filename>extra_files/extra-sfa-slab-middle.osm</filename>
-      <filetype>osm</filetype>
-      <usage_type>test</usage_type>
-      <checksum>CB847A11</checksum>
-    </file>
-    <file>
-      <filename>extra_files/extra-sfa-slab-middle.xml</filename>
-      <filetype>xml</filetype>
-      <usage_type>test</usage_type>
-      <checksum>5B0435C1</checksum>
-    </file>
-    <file>
-      <filename>extra_files/extra-sfa-slab-right.osm</filename>
-      <filetype>osm</filetype>
-      <usage_type>test</usage_type>
-      <checksum>806C09D0</checksum>
-    </file>
-    <file>
-      <filename>extra_files/extra-sfa-slab-right.xml</filename>
-      <filetype>xml</filetype>
-      <usage_type>test</usage_type>
-      <checksum>5B0435C1</checksum>
-    </file>
-    <file>
-      <filename>extra_files/extra-sfa-slab.osm</filename>
-      <filetype>osm</filetype>
-      <usage_type>test</usage_type>
-      <checksum>1C6CE342</checksum>
-    </file>
-    <file>
-      <filename>extra_files/extra-sfa-slab.xml</filename>
-      <filetype>xml</filetype>
-      <usage_type>test</usage_type>
-      <checksum>9A02F943</checksum>
-    </file>
-    <file>
-      <filename>extra_files/extra-sfa-unconditioned-basement-middle.osm</filename>
-      <filetype>osm</filetype>
-      <usage_type>test</usage_type>
-      <checksum>4E1EBDB6</checksum>
-    </file>
-    <file>
-      <filename>extra_files/extra-sfa-unconditioned-basement-middle.xml</filename>
-      <filetype>xml</filetype>
-      <usage_type>test</usage_type>
-      <checksum>C45CB71C</checksum>
-    </file>
-    <file>
-      <filename>extra_files/extra-sfa-unconditioned-basement-right.osm</filename>
-      <filetype>osm</filetype>
-      <usage_type>test</usage_type>
-      <checksum>0AA265E8</checksum>
-    </file>
-    <file>
-      <filename>extra_files/extra-sfa-unconditioned-basement-right.xml</filename>
-      <filetype>xml</filetype>
-      <usage_type>test</usage_type>
-      <checksum>C45CB71C</checksum>
-    </file>
-    <file>
-      <filename>extra_files/extra-sfa-unconditioned-basement.osm</filename>
-      <filetype>osm</filetype>
-      <usage_type>test</usage_type>
-      <checksum>6D656C64</checksum>
-    </file>
-    <file>
-      <filename>extra_files/extra-sfa-unconditioned-basement.xml</filename>
-      <filetype>xml</filetype>
-      <usage_type>test</usage_type>
-      <checksum>C13136FA</checksum>
-    </file>
-    <file>
-      <filename>extra_files/extra-sfa-unvented-crawlspace-middle.osm</filename>
-      <filetype>osm</filetype>
-      <usage_type>test</usage_type>
-      <checksum>70CF323E</checksum>
-    </file>
-    <file>
-      <filename>extra_files/extra-sfa-unvented-crawlspace-middle.xml</filename>
-      <filetype>xml</filetype>
-      <usage_type>test</usage_type>
-      <checksum>0222435F</checksum>
-    </file>
-    <file>
-      <filename>extra_files/extra-sfa-unvented-crawlspace-right.osm</filename>
-      <filetype>osm</filetype>
-      <usage_type>test</usage_type>
-      <checksum>F96CEF6A</checksum>
-    </file>
-    <file>
-      <filename>extra_files/extra-sfa-unvented-crawlspace-right.xml</filename>
-      <filetype>xml</filetype>
-      <usage_type>test</usage_type>
-      <checksum>0222435F</checksum>
-    </file>
-    <file>
-      <filename>extra_files/extra-sfa-unvented-crawlspace.osm</filename>
-      <filetype>osm</filetype>
-      <usage_type>test</usage_type>
-      <checksum>C3DFBDD1</checksum>
-    </file>
-    <file>
-      <filename>extra_files/extra-sfa-unvented-crawlspace.xml</filename>
-      <filetype>xml</filetype>
-      <usage_type>test</usage_type>
-      <checksum>79EAF121</checksum>
-    </file>
-    <file>
-      <filename>extra_files/extra-sfa-vented-crawlspace-middle.osm</filename>
-      <filetype>osm</filetype>
-      <usage_type>test</usage_type>
-      <checksum>D9F65514</checksum>
-    </file>
-    <file>
-      <filename>extra_files/extra-sfa-vented-crawlspace-middle.xml</filename>
-      <filetype>xml</filetype>
-      <usage_type>test</usage_type>
-      <checksum>927B6925</checksum>
-    </file>
-    <file>
-      <filename>extra_files/extra-sfa-vented-crawlspace-right.osm</filename>
-      <filetype>osm</filetype>
-      <usage_type>test</usage_type>
-      <checksum>67860D48</checksum>
-    </file>
-    <file>
-      <filename>extra_files/extra-sfa-vented-crawlspace-right.xml</filename>
-      <filetype>xml</filetype>
-      <usage_type>test</usage_type>
-      <checksum>927B6925</checksum>
-    </file>
-    <file>
-      <filename>extra_files/extra-sfa-vented-crawlspace.osm</filename>
-      <filetype>osm</filetype>
-      <usage_type>test</usage_type>
-      <checksum>D536BD1E</checksum>
-    </file>
-    <file>
-      <filename>extra_files/extra-sfa-vented-crawlspace.xml</filename>
-      <filetype>xml</filetype>
-      <usage_type>test</usage_type>
-      <checksum>E54F033B</checksum>
-    </file>
-    <file>
-      <filename>extra_files/extra-state-code-different-than-epw.osm</filename>
-      <filetype>osm</filetype>
-      <usage_type>test</usage_type>
-      <checksum>74A380E4</checksum>
-    </file>
-    <file>
-      <filename>extra_files/extra-state-code-different-than-epw.xml</filename>
-      <filetype>xml</filetype>
-      <usage_type>test</usage_type>
-      <checksum>A1004FAE</checksum>
-    </file>
-    <file>
-      <filename>extra_files/extra-time-zone-different-than-epw.osm</filename>
-      <filetype>osm</filetype>
-      <usage_type>test</usage_type>
-      <checksum>56E94C58</checksum>
-    </file>
-    <file>
-      <filename>extra_files/extra-time-zone-different-than-epw.xml</filename>
-      <filetype>xml</filetype>
-      <usage_type>test</usage_type>
-      <checksum>91C7B2BF</checksum>
-    </file>
-    <file>
-      <filename>extra_files/extra-water-heater-attic.osm</filename>
-      <filetype>osm</filetype>
-      <usage_type>test</usage_type>
-      <checksum>5B356972</checksum>
-    </file>
-    <file>
-      <filename>extra_files/extra-water-heater-attic.xml</filename>
-      <filetype>xml</filetype>
-      <usage_type>test</usage_type>
-      <checksum>89B9EDE3</checksum>
-    </file>
-    <file>
-      <filename>extra_files/extra-water-heater-crawlspace.osm</filename>
-      <filetype>osm</filetype>
-      <usage_type>test</usage_type>
-      <checksum>E29BBB11</checksum>
-    </file>
-    <file>
-      <filename>extra_files/extra-water-heater-crawlspace.xml</filename>
-      <filetype>xml</filetype>
-      <usage_type>test</usage_type>
-      <checksum>B97FDB8C</checksum>
-    </file>
-    <file>
-      <filename>extra_files/run/eplusmtr.csv</filename>
-      <filetype>csv</filetype>
-      <usage_type>test</usage_type>
-      <checksum>049E753F</checksum>
-    </file>
-    <file>
-      <filename>extra_files/run/eplusout.audit</filename>
-      <filetype>audit</filetype>
-      <usage_type>test</usage_type>
-      <checksum>0483A715</checksum>
-    </file>
-    <file>
-      <filename>extra_files/run/eplusout.bnd</filename>
-      <filetype>bnd</filetype>
-      <usage_type>test</usage_type>
-      <checksum>F394398A</checksum>
-    </file>
-    <file>
-      <filename>extra_files/run/eplusout.csv</filename>
-      <filetype>csv</filetype>
-      <usage_type>test</usage_type>
-      <checksum>6C5F63AB</checksum>
-    </file>
-    <file>
-      <filename>extra_files/run/eplusout.eio</filename>
-      <filetype>eio</filetype>
-      <usage_type>test</usage_type>
-      <checksum>D0B0D713</checksum>
-    </file>
-    <file>
-      <filename>extra_files/run/eplusout.end</filename>
-      <filetype>end</filetype>
-      <usage_type>test</usage_type>
-      <checksum>9ABDEAD2</checksum>
-    </file>
-    <file>
-      <filename>extra_files/run/eplusout.err</filename>
-      <filetype>err</filetype>
-      <usage_type>test</usage_type>
-      <checksum>9F360402</checksum>
-    </file>
-    <file>
-      <filename>extra_files/run/eplusout.eso</filename>
-      <filetype>eso</filetype>
-      <usage_type>test</usage_type>
-      <checksum>2E87B226</checksum>
-    </file>
-    <file>
-      <filename>extra_files/run/eplusout.mdd</filename>
-      <filetype>mdd</filetype>
-      <usage_type>test</usage_type>
-      <checksum>2D86910B</checksum>
-    </file>
-    <file>
-      <filename>extra_files/run/eplusout.msgpack</filename>
-      <filetype>msgpack</filetype>
-      <usage_type>test</usage_type>
-      <checksum>34693167</checksum>
-    </file>
-    <file>
-      <filename>extra_files/run/eplusout.mtd</filename>
-      <filetype>mtd</filetype>
-      <usage_type>test</usage_type>
-      <checksum>25D26D3B</checksum>
-    </file>
-    <file>
-      <filename>extra_files/run/eplusout.mtr</filename>
-      <filetype>mtr</filetype>
-      <usage_type>test</usage_type>
-      <checksum>F94AC1EE</checksum>
-    </file>
-    <file>
-      <filename>extra_files/run/eplusout.rdd</filename>
-      <filetype>rdd</filetype>
-      <usage_type>test</usage_type>
-      <checksum>8B397D55</checksum>
-    </file>
-    <file>
-      <filename>extra_files/run/eplusout.shd</filename>
-      <filetype>shd</filetype>
-      <usage_type>test</usage_type>
-      <checksum>F67775F5</checksum>
-    </file>
-    <file>
-      <filename>extra_files/run/eplusout.sql</filename>
-      <filetype>sql</filetype>
-      <usage_type>test</usage_type>
-      <checksum>4F6C2248</checksum>
-    </file>
-    <file>
-      <filename>extra_files/run/eplusout_perflog.csv</filename>
-      <filetype>csv</filetype>
-      <usage_type>test</usage_type>
-      <checksum>C703DCF5</checksum>
-    </file>
-    <file>
-      <filename>extra_files/run/eplusout_runperiod.msgpack</filename>
-      <filetype>msgpack</filetype>
-      <usage_type>test</usage_type>
-      <checksum>D3BFB519</checksum>
-    </file>
-    <file>
-      <filename>extra_files/run/eplustbl.htm</filename>
-      <filetype>htm</filetype>
-      <usage_type>test</usage_type>
-      <checksum>CEA30512</checksum>
-    </file>
-    <file>
-      <filename>extra_files/run/in.epw</filename>
-      <filetype>epw</filetype>
-      <usage_type>test</usage_type>
-      <checksum>E23378AA</checksum>
-    </file>
-    <file>
-      <filename>extra_files/run/in.idf</filename>
-      <filetype>idf</filetype>
-      <usage_type>test</usage_type>
-      <checksum>D47FB6F3</checksum>
-    </file>
-    <file>
-      <filename>extra_files/run/in.osm</filename>
-      <filetype>osm</filetype>
-      <usage_type>test</usage_type>
-      <checksum>1CFF7DDD</checksum>
-    </file>
-    <file>
-      <filename>extra_files/run/in.xml</filename>
-      <filetype>xml</filetype>
-      <usage_type>test</usage_type>
-      <checksum>28CCC1D8</checksum>
-    </file>
-    <file>
-      <filename>extra_files/run/results_annual.csv</filename>
-      <filetype>csv</filetype>
-      <usage_type>test</usage_type>
-      <checksum>8CEAB161</checksum>
-    </file>
-    <file>
-      <filename>extra_files/run/run.log</filename>
-      <filetype>log</filetype>
-      <usage_type>test</usage_type>
-      <checksum>1DEF13D2</checksum>
-    </file>
-    <file>
-      <filename>extra_files/run/sqlite.err</filename>
-      <filetype>err</filetype>
-      <usage_type>test</usage_type>
-      <checksum>D834FBC1</checksum>
-    </file>
-    <file>
-      <filename>extra_files/run/stderr-energyplus.log</filename>
-      <filetype>log</filetype>
-      <usage_type>test</usage_type>
-      <checksum>0A3E4957</checksum>
-    </file>
-    <file>
-      <filename>extra_files/run/stdout-energyplus.log</filename>
-      <filetype>log</filetype>
-      <usage_type>test</usage_type>
-      <checksum>6507C5B6</checksum>
-    </file>
-    <file>
-      <filename>extra_files/warning-conditioned-attic-with-floor-insulation.osm</filename>
-      <filetype>osm</filetype>
-      <usage_type>test</usage_type>
-      <checksum>F20737DF</checksum>
-    </file>
-    <file>
-      <filename>extra_files/warning-conditioned-attic-with-floor-insulation.xml</filename>
-      <filetype>xml</filetype>
-      <usage_type>test</usage_type>
-      <checksum>D26B182F</checksum>
-    </file>
-    <file>
-      <filename>extra_files/warning-conditioned-basement-with-ceiling-insulation.osm</filename>
-      <filetype>osm</filetype>
-      <usage_type>test</usage_type>
-      <checksum>020D9FBA</checksum>
-    </file>
-    <file>
-      <filename>extra_files/warning-conditioned-basement-with-ceiling-insulation.xml</filename>
-      <filetype>xml</filetype>
-      <usage_type>test</usage_type>
-      <checksum>DBE3D917</checksum>
-    </file>
-    <file>
-      <filename>extra_files/warning-geothermal-loop-but-no-gshp.osm</filename>
-      <filetype>osm</filetype>
-      <usage_type>test</usage_type>
-      <checksum>278878B9</checksum>
-    </file>
-    <file>
-      <filename>extra_files/warning-geothermal-loop-but-no-gshp.xml</filename>
-      <filetype>xml</filetype>
-      <usage_type>test</usage_type>
-      <checksum>DBE3D917</checksum>
-    </file>
-    <file>
-      <filename>extra_files/warning-mf-bottom-slab-non-zero-foundation-height.osm</filename>
-      <filetype>osm</filetype>
-      <usage_type>test</usage_type>
-      <checksum>4F47962A</checksum>
-    </file>
-    <file>
-      <filename>extra_files/warning-mf-bottom-slab-non-zero-foundation-height.xml</filename>
-      <filetype>xml</filetype>
-      <usage_type>test</usage_type>
-      <checksum>EA68E883</checksum>
-    </file>
-    <file>
-      <filename>extra_files/warning-non-electric-heat-pump-water-heater.osm</filename>
-      <filetype>osm</filetype>
-      <usage_type>test</usage_type>
-      <checksum>6B75C25D</checksum>
-    </file>
-    <file>
-      <filename>extra_files/warning-non-electric-heat-pump-water-heater.xml</filename>
-      <filetype>xml</filetype>
-      <usage_type>test</usage_type>
-      <checksum>F8768EA2</checksum>
-    </file>
-    <file>
-      <filename>extra_files/warning-sfd-slab-non-zero-foundation-height.osm</filename>
-      <filetype>osm</filetype>
-      <usage_type>test</usage_type>
-      <checksum>9293781A</checksum>
-    </file>
-    <file>
-      <filename>extra_files/warning-sfd-slab-non-zero-foundation-height.xml</filename>
-      <filetype>xml</filetype>
-      <usage_type>test</usage_type>
-      <checksum>34123F1F</checksum>
-    </file>
-    <file>
-      <filename>extra_files/warning-slab-non-zero-foundation-height-above-grade.osm</filename>
-      <filetype>osm</filetype>
-      <usage_type>test</usage_type>
-      <checksum>04CE8253</checksum>
-    </file>
-    <file>
-      <filename>extra_files/warning-slab-non-zero-foundation-height-above-grade.xml</filename>
-      <filetype>xml</filetype>
-      <usage_type>test</usage_type>
-      <checksum>34123F1F</checksum>
-    </file>
-    <file>
-      <filename>extra_files/warning-unconditioned-basement-with-wall-and-ceiling-insulation.osm</filename>
-      <filetype>osm</filetype>
-      <usage_type>test</usage_type>
-      <checksum>870EFCA8</checksum>
-    </file>
-    <file>
-      <filename>extra_files/warning-unconditioned-basement-with-wall-and-ceiling-insulation.xml</filename>
-      <filetype>xml</filetype>
-      <usage_type>test</usage_type>
-      <checksum>A8E68E52</checksum>
-    </file>
-    <file>
-      <filename>extra_files/warning-unvented-attic-with-floor-and-roof-insulation.osm</filename>
-      <filetype>osm</filetype>
-      <usage_type>test</usage_type>
-      <checksum>6B9793B9</checksum>
-    </file>
-    <file>
-      <filename>extra_files/warning-unvented-attic-with-floor-and-roof-insulation.xml</filename>
-      <filetype>xml</filetype>
-      <usage_type>test</usage_type>
-      <checksum>9A2E91D1</checksum>
-    </file>
-    <file>
-      <filename>extra_files/warning-unvented-crawlspace-with-wall-and-ceiling-insulation.osm</filename>
-      <filetype>osm</filetype>
-      <usage_type>test</usage_type>
-      <checksum>ECF62BC7</checksum>
-    </file>
-    <file>
-      <filename>extra_files/warning-unvented-crawlspace-with-wall-and-ceiling-insulation.xml</filename>
-      <filetype>xml</filetype>
-      <usage_type>test</usage_type>
-      <checksum>5DC2D296</checksum>
-    </file>
-    <file>
-      <filename>extra_files/warning-vented-attic-with-floor-and-roof-insulation.osm</filename>
-      <filetype>osm</filetype>
-      <usage_type>test</usage_type>
-      <checksum>2E8BB603</checksum>
-    </file>
-    <file>
-      <filename>extra_files/warning-vented-attic-with-floor-and-roof-insulation.xml</filename>
-      <filetype>xml</filetype>
-      <usage_type>test</usage_type>
-      <checksum>420198D9</checksum>
-    </file>
-    <file>
-      <filename>extra_files/warning-vented-crawlspace-with-wall-and-ceiling-insulation.osm</filename>
-      <filetype>osm</filetype>
-      <usage_type>test</usage_type>
-      <checksum>CA8476ED</checksum>
-    </file>
-    <file>
-      <filename>extra_files/warning-vented-crawlspace-with-wall-and-ceiling-insulation.xml</filename>
-      <filetype>xml</filetype>
-      <usage_type>test</usage_type>
-      <checksum>C8A57C88</checksum>
     </file>
     <file>
       <filename>test_build_residential_hpxml.rb</filename>
