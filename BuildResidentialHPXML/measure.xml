<?xml version="1.0"?>
<measure>
  <schema_version>3.1</schema_version>
  <name>build_residential_hpxml</name>
  <uid>a13a8983-2b01-4930-8af2-42030b6e4233</uid>
<<<<<<< HEAD
  <version_id>87fee861-2ffc-4597-aed9-ddc4520ef027</version_id>
  <version_modified>2024-05-16T00:01:58Z</version_modified>
=======
  <version_id>89391782-f408-4b0e-9801-b5f67d0f8241</version_id>
  <version_modified>2024-05-15T20:26:57Z</version_modified>
>>>>>>> 96448f19
  <xml_checksum>2C38F48B</xml_checksum>
  <class_name>BuildResidentialHPXML</class_name>
  <display_name>HPXML Builder</display_name>
  <description>Builds a residential HPXML file.</description>
  <modeler_description>The measure handles geometry by 1) translating high-level geometry inputs (conditioned floor area, number of stories, etc.) to 3D closed-form geometry in an OpenStudio model and then 2) mapping the OpenStudio surfaces to HPXML surfaces (using surface type, boundary condition, area, orientation, etc.). Like surfaces are collapsed into a single surface with aggregate surface area. Note: OS-HPXML default values can be found in the documentation or can be seen by using the 'apply_defaults' argument.</modeler_description>
  <arguments>
    <argument>
      <name>hpxml_path</name>
      <display_name>HPXML File Path</display_name>
      <description>Absolute/relative path of the HPXML file.</description>
      <type>String</type>
      <required>true</required>
      <model_dependent>false</model_dependent>
    </argument>
    <argument>
      <name>existing_hpxml_path</name>
      <display_name>Existing HPXML File Path</display_name>
      <description>Absolute/relative path of the existing HPXML file. If not provided, a new HPXML file with one Building element is created. If provided, a new Building element will be appended to this HPXML file (e.g., to create a multifamily HPXML file describing multiple dwelling units).</description>
      <type>String</type>
      <required>false</required>
      <model_dependent>false</model_dependent>
    </argument>
    <argument>
      <name>whole_sfa_or_mf_building_sim</name>
      <display_name>Whole SFA/MF Building Simulation?</display_name>
      <description>If the HPXML file represents a single family-attached/multifamily building with multiple dwelling units defined, specifies whether to run the HPXML file as a single whole building model.</description>
      <type>Boolean</type>
      <required>false</required>
      <model_dependent>false</model_dependent>
      <choices>
        <choice>
          <value>true</value>
          <display_name>true</display_name>
        </choice>
        <choice>
          <value>false</value>
          <display_name>false</display_name>
        </choice>
      </choices>
    </argument>
    <argument>
      <name>software_info_program_used</name>
      <display_name>Software Info: Program Used</display_name>
      <description>The name of the software program used.</description>
      <type>String</type>
      <required>false</required>
      <model_dependent>false</model_dependent>
    </argument>
    <argument>
      <name>software_info_program_version</name>
      <display_name>Software Info: Program Version</display_name>
      <description>The version of the software program used.</description>
      <type>String</type>
      <required>false</required>
      <model_dependent>false</model_dependent>
    </argument>
    <argument>
      <name>schedules_filepaths</name>
      <display_name>Schedules: CSV File Paths</display_name>
      <description>Absolute/relative paths of csv files containing user-specified detailed schedules. If multiple files, use a comma-separated list.</description>
      <type>String</type>
      <required>false</required>
      <model_dependent>false</model_dependent>
    </argument>
    <argument>
      <name>schedules_vacancy_periods</name>
      <display_name>Schedules: Vacancy Periods</display_name>
      <description>Specifies the vacancy periods. Enter a date like "Dec 15 - Jan 15". Optionally, can enter hour of the day like "Dec 15 2 - Jan 15 20" (start hour can be 0 through 23 and end hour can be 1 through 24). If multiple periods, use a comma-separated list.</description>
      <type>String</type>
      <required>false</required>
      <model_dependent>false</model_dependent>
    </argument>
    <argument>
      <name>schedules_power_outage_periods</name>
      <display_name>Schedules: Power Outage Periods</display_name>
      <description>Specifies the power outage periods. Enter a date like "Dec 15 - Jan 15". Optionally, can enter hour of the day like "Dec 15 2 - Jan 15 20" (start hour can be 0 through 23 and end hour can be 1 through 24). If multiple periods, use a comma-separated list.</description>
      <type>String</type>
      <required>false</required>
      <model_dependent>false</model_dependent>
    </argument>
    <argument>
      <name>schedules_power_outage_periods_window_natvent_availability</name>
      <display_name>Schedules: Power Outage Periods Window Natural Ventilation Availability</display_name>
      <description>The availability of the natural ventilation schedule during the power outage periods. Valid choices are 'regular schedule', 'always available', 'always unavailable'. If multiple periods, use a comma-separated list.</description>
      <type>String</type>
      <required>false</required>
      <model_dependent>false</model_dependent>
    </argument>
    <argument>
      <name>simulation_control_timestep</name>
      <display_name>Simulation Control: Timestep</display_name>
      <description>Value must be a divisor of 60. If not provided, the OS-HPXML default (see &lt;a href='https://openstudio-hpxml.readthedocs.io/en/v1.7.0/workflow_inputs.html#hpxml-simulation-control'&gt;HPXML Simulation Control&lt;/a&gt;) is used.</description>
      <type>Integer</type>
      <units>min</units>
      <required>false</required>
      <model_dependent>false</model_dependent>
    </argument>
    <argument>
      <name>simulation_control_run_period</name>
      <display_name>Simulation Control: Run Period</display_name>
      <description>Enter a date like 'Jan 1 - Dec 31'. If not provided, the OS-HPXML default (see &lt;a href='https://openstudio-hpxml.readthedocs.io/en/v1.7.0/workflow_inputs.html#hpxml-simulation-control'&gt;HPXML Simulation Control&lt;/a&gt;) is used.</description>
      <type>String</type>
      <required>false</required>
      <model_dependent>false</model_dependent>
    </argument>
    <argument>
      <name>simulation_control_run_period_calendar_year</name>
      <display_name>Simulation Control: Run Period Calendar Year</display_name>
      <description>This numeric field should contain the calendar year that determines the start day of week. If you are running simulations using AMY weather files, the value entered for calendar year will not be used; it will be overridden by the actual year found in the AMY weather file. If not provided, the OS-HPXML default (see &lt;a href='https://openstudio-hpxml.readthedocs.io/en/v1.7.0/workflow_inputs.html#hpxml-simulation-control'&gt;HPXML Simulation Control&lt;/a&gt;) is used.</description>
      <type>Integer</type>
      <units>year</units>
      <required>false</required>
      <model_dependent>false</model_dependent>
    </argument>
    <argument>
      <name>simulation_control_daylight_saving_enabled</name>
      <display_name>Simulation Control: Daylight Saving Enabled</display_name>
      <description>Whether to use daylight saving. If not provided, the OS-HPXML default (see &lt;a href='https://openstudio-hpxml.readthedocs.io/en/v1.7.0/workflow_inputs.html#hpxml-building-site'&gt;HPXML Building Site&lt;/a&gt;) is used.</description>
      <type>Boolean</type>
      <required>false</required>
      <model_dependent>false</model_dependent>
      <choices>
        <choice>
          <value>true</value>
          <display_name>true</display_name>
        </choice>
        <choice>
          <value>false</value>
          <display_name>false</display_name>
        </choice>
      </choices>
    </argument>
    <argument>
      <name>simulation_control_daylight_saving_period</name>
      <display_name>Simulation Control: Daylight Saving Period</display_name>
      <description>Enter a date like 'Mar 15 - Dec 15'. If not provided, the OS-HPXML default (see &lt;a href='https://openstudio-hpxml.readthedocs.io/en/v1.7.0/workflow_inputs.html#hpxml-building-site'&gt;HPXML Building Site&lt;/a&gt;) is used.</description>
      <type>String</type>
      <required>false</required>
      <model_dependent>false</model_dependent>
    </argument>
    <argument>
      <name>simulation_control_temperature_capacitance_multiplier</name>
      <display_name>Simulation Control: Temperature Capacitance Multiplier</display_name>
      <description>Affects the transient calculation of indoor air temperatures. If not provided, the OS-HPXML default (see &lt;a href='https://openstudio-hpxml.readthedocs.io/en/v1.7.0/workflow_inputs.html#hpxml-simulation-control'&gt;HPXML Simulation Control&lt;/a&gt;) is used.</description>
      <type>String</type>
      <required>false</required>
      <model_dependent>false</model_dependent>
    </argument>
    <argument>
      <name>site_type</name>
      <display_name>Site: Type</display_name>
      <description>The type of site. If not provided, the OS-HPXML default (see &lt;a href='https://openstudio-hpxml.readthedocs.io/en/v1.7.0/workflow_inputs.html#hpxml-site'&gt;HPXML Site&lt;/a&gt;) is used.</description>
      <type>Choice</type>
      <required>false</required>
      <model_dependent>false</model_dependent>
      <choices>
        <choice>
          <value>suburban</value>
          <display_name>suburban</display_name>
        </choice>
        <choice>
          <value>urban</value>
          <display_name>urban</display_name>
        </choice>
        <choice>
          <value>rural</value>
          <display_name>rural</display_name>
        </choice>
      </choices>
    </argument>
    <argument>
      <name>site_shielding_of_home</name>
      <display_name>Site: Shielding of Home</display_name>
      <description>Presence of nearby buildings, trees, obstructions for infiltration model. If not provided, the OS-HPXML default (see &lt;a href='https://openstudio-hpxml.readthedocs.io/en/v1.7.0/workflow_inputs.html#hpxml-site'&gt;HPXML Site&lt;/a&gt;) is used.</description>
      <type>Choice</type>
      <required>false</required>
      <model_dependent>false</model_dependent>
      <choices>
        <choice>
          <value>exposed</value>
          <display_name>exposed</display_name>
        </choice>
        <choice>
          <value>normal</value>
          <display_name>normal</display_name>
        </choice>
        <choice>
          <value>well-shielded</value>
          <display_name>well-shielded</display_name>
        </choice>
      </choices>
    </argument>
    <argument>
      <name>site_soil_and_moisture_type</name>
      <display_name>Site: Soil and Moisture Type</display_name>
      <description>Type of soil and moisture. This is used to inform ground conductivity and diffusivity. If not provided, the OS-HPXML default (see &lt;a href='https://openstudio-hpxml.readthedocs.io/en/v1.7.0/workflow_inputs.html#hpxml-site'&gt;HPXML Site&lt;/a&gt;) is used.</description>
      <type>Choice</type>
      <required>false</required>
      <model_dependent>false</model_dependent>
      <choices>
        <choice>
          <value>clay, dry</value>
          <display_name>clay, dry</display_name>
        </choice>
        <choice>
          <value>clay, mixed</value>
          <display_name>clay, mixed</display_name>
        </choice>
        <choice>
          <value>clay, wet</value>
          <display_name>clay, wet</display_name>
        </choice>
        <choice>
          <value>gravel, dry</value>
          <display_name>gravel, dry</display_name>
        </choice>
        <choice>
          <value>gravel, mixed</value>
          <display_name>gravel, mixed</display_name>
        </choice>
        <choice>
          <value>gravel, wet</value>
          <display_name>gravel, wet</display_name>
        </choice>
        <choice>
          <value>loam, dry</value>
          <display_name>loam, dry</display_name>
        </choice>
        <choice>
          <value>loam, mixed</value>
          <display_name>loam, mixed</display_name>
        </choice>
        <choice>
          <value>loam, wet</value>
          <display_name>loam, wet</display_name>
        </choice>
        <choice>
          <value>sand, dry</value>
          <display_name>sand, dry</display_name>
        </choice>
        <choice>
          <value>sand, mixed</value>
          <display_name>sand, mixed</display_name>
        </choice>
        <choice>
          <value>sand, wet</value>
          <display_name>sand, wet</display_name>
        </choice>
        <choice>
          <value>silt, dry</value>
          <display_name>silt, dry</display_name>
        </choice>
        <choice>
          <value>silt, mixed</value>
          <display_name>silt, mixed</display_name>
        </choice>
        <choice>
          <value>silt, wet</value>
          <display_name>silt, wet</display_name>
        </choice>
        <choice>
          <value>unknown, dry</value>
          <display_name>unknown, dry</display_name>
        </choice>
        <choice>
          <value>unknown, mixed</value>
          <display_name>unknown, mixed</display_name>
        </choice>
        <choice>
          <value>unknown, wet</value>
          <display_name>unknown, wet</display_name>
        </choice>
      </choices>
    </argument>
    <argument>
      <name>site_ground_conductivity</name>
      <display_name>Site: Ground Conductivity</display_name>
      <description>Conductivity of the ground soil. If provided, overrides the previous site and moisture type input.</description>
      <type>Double</type>
      <units>Btu/hr-ft-F</units>
      <required>false</required>
      <model_dependent>false</model_dependent>
    </argument>
    <argument>
      <name>site_ground_diffusivity</name>
      <display_name>Site: Ground Diffusivity</display_name>
      <description>Diffusivity of the ground soil. If provided, overrides the previous site and moisture type input.</description>
      <type>Double</type>
      <units>ft^2/hr</units>
      <required>false</required>
      <model_dependent>false</model_dependent>
    </argument>
    <argument>
      <name>site_iecc_zone</name>
      <display_name>Site: IECC Zone</display_name>
      <description>IECC zone of the home address.</description>
      <type>Choice</type>
      <required>false</required>
      <model_dependent>false</model_dependent>
      <choices>
        <choice>
          <value>1A</value>
          <display_name>1A</display_name>
        </choice>
        <choice>
          <value>1B</value>
          <display_name>1B</display_name>
        </choice>
        <choice>
          <value>1C</value>
          <display_name>1C</display_name>
        </choice>
        <choice>
          <value>2A</value>
          <display_name>2A</display_name>
        </choice>
        <choice>
          <value>2B</value>
          <display_name>2B</display_name>
        </choice>
        <choice>
          <value>2C</value>
          <display_name>2C</display_name>
        </choice>
        <choice>
          <value>3A</value>
          <display_name>3A</display_name>
        </choice>
        <choice>
          <value>3B</value>
          <display_name>3B</display_name>
        </choice>
        <choice>
          <value>3C</value>
          <display_name>3C</display_name>
        </choice>
        <choice>
          <value>4A</value>
          <display_name>4A</display_name>
        </choice>
        <choice>
          <value>4B</value>
          <display_name>4B</display_name>
        </choice>
        <choice>
          <value>4C</value>
          <display_name>4C</display_name>
        </choice>
        <choice>
          <value>5A</value>
          <display_name>5A</display_name>
        </choice>
        <choice>
          <value>5B</value>
          <display_name>5B</display_name>
        </choice>
        <choice>
          <value>5C</value>
          <display_name>5C</display_name>
        </choice>
        <choice>
          <value>6A</value>
          <display_name>6A</display_name>
        </choice>
        <choice>
          <value>6B</value>
          <display_name>6B</display_name>
        </choice>
        <choice>
          <value>6C</value>
          <display_name>6C</display_name>
        </choice>
        <choice>
          <value>7</value>
          <display_name>7</display_name>
        </choice>
        <choice>
          <value>8</value>
          <display_name>8</display_name>
        </choice>
      </choices>
    </argument>
    <argument>
      <name>site_city</name>
      <display_name>Site: City</display_name>
      <description>City/municipality of the home address.</description>
      <type>String</type>
      <required>false</required>
      <model_dependent>false</model_dependent>
    </argument>
    <argument>
      <name>site_state_code</name>
      <display_name>Site: State Code</display_name>
      <description>State code of the home address. If not provided, the OS-HPXML default (see &lt;a href='https://openstudio-hpxml.readthedocs.io/en/v1.7.0/workflow_inputs.html#hpxml-site'&gt;HPXML Site&lt;/a&gt;) is used.</description>
      <type>Choice</type>
      <required>false</required>
      <model_dependent>false</model_dependent>
      <choices>
        <choice>
          <value>AK</value>
          <display_name>AK</display_name>
        </choice>
        <choice>
          <value>AL</value>
          <display_name>AL</display_name>
        </choice>
        <choice>
          <value>AR</value>
          <display_name>AR</display_name>
        </choice>
        <choice>
          <value>AZ</value>
          <display_name>AZ</display_name>
        </choice>
        <choice>
          <value>CA</value>
          <display_name>CA</display_name>
        </choice>
        <choice>
          <value>CO</value>
          <display_name>CO</display_name>
        </choice>
        <choice>
          <value>CT</value>
          <display_name>CT</display_name>
        </choice>
        <choice>
          <value>DC</value>
          <display_name>DC</display_name>
        </choice>
        <choice>
          <value>DE</value>
          <display_name>DE</display_name>
        </choice>
        <choice>
          <value>FL</value>
          <display_name>FL</display_name>
        </choice>
        <choice>
          <value>GA</value>
          <display_name>GA</display_name>
        </choice>
        <choice>
          <value>HI</value>
          <display_name>HI</display_name>
        </choice>
        <choice>
          <value>IA</value>
          <display_name>IA</display_name>
        </choice>
        <choice>
          <value>ID</value>
          <display_name>ID</display_name>
        </choice>
        <choice>
          <value>IL</value>
          <display_name>IL</display_name>
        </choice>
        <choice>
          <value>IN</value>
          <display_name>IN</display_name>
        </choice>
        <choice>
          <value>KS</value>
          <display_name>KS</display_name>
        </choice>
        <choice>
          <value>KY</value>
          <display_name>KY</display_name>
        </choice>
        <choice>
          <value>LA</value>
          <display_name>LA</display_name>
        </choice>
        <choice>
          <value>MA</value>
          <display_name>MA</display_name>
        </choice>
        <choice>
          <value>MD</value>
          <display_name>MD</display_name>
        </choice>
        <choice>
          <value>ME</value>
          <display_name>ME</display_name>
        </choice>
        <choice>
          <value>MI</value>
          <display_name>MI</display_name>
        </choice>
        <choice>
          <value>MN</value>
          <display_name>MN</display_name>
        </choice>
        <choice>
          <value>MO</value>
          <display_name>MO</display_name>
        </choice>
        <choice>
          <value>MS</value>
          <display_name>MS</display_name>
        </choice>
        <choice>
          <value>MT</value>
          <display_name>MT</display_name>
        </choice>
        <choice>
          <value>NC</value>
          <display_name>NC</display_name>
        </choice>
        <choice>
          <value>ND</value>
          <display_name>ND</display_name>
        </choice>
        <choice>
          <value>NE</value>
          <display_name>NE</display_name>
        </choice>
        <choice>
          <value>NH</value>
          <display_name>NH</display_name>
        </choice>
        <choice>
          <value>NJ</value>
          <display_name>NJ</display_name>
        </choice>
        <choice>
          <value>NM</value>
          <display_name>NM</display_name>
        </choice>
        <choice>
          <value>NV</value>
          <display_name>NV</display_name>
        </choice>
        <choice>
          <value>NY</value>
          <display_name>NY</display_name>
        </choice>
        <choice>
          <value>OH</value>
          <display_name>OH</display_name>
        </choice>
        <choice>
          <value>OK</value>
          <display_name>OK</display_name>
        </choice>
        <choice>
          <value>OR</value>
          <display_name>OR</display_name>
        </choice>
        <choice>
          <value>PA</value>
          <display_name>PA</display_name>
        </choice>
        <choice>
          <value>RI</value>
          <display_name>RI</display_name>
        </choice>
        <choice>
          <value>SC</value>
          <display_name>SC</display_name>
        </choice>
        <choice>
          <value>SD</value>
          <display_name>SD</display_name>
        </choice>
        <choice>
          <value>TN</value>
          <display_name>TN</display_name>
        </choice>
        <choice>
          <value>TX</value>
          <display_name>TX</display_name>
        </choice>
        <choice>
          <value>UT</value>
          <display_name>UT</display_name>
        </choice>
        <choice>
          <value>VA</value>
          <display_name>VA</display_name>
        </choice>
        <choice>
          <value>VT</value>
          <display_name>VT</display_name>
        </choice>
        <choice>
          <value>WA</value>
          <display_name>WA</display_name>
        </choice>
        <choice>
          <value>WI</value>
          <display_name>WI</display_name>
        </choice>
        <choice>
          <value>WV</value>
          <display_name>WV</display_name>
        </choice>
        <choice>
          <value>WY</value>
          <display_name>WY</display_name>
        </choice>
      </choices>
    </argument>
    <argument>
      <name>site_zip_code</name>
      <display_name>Site: Zip Code</display_name>
      <description>Zip code of the home address.</description>
      <type>String</type>
      <required>false</required>
      <model_dependent>false</model_dependent>
    </argument>
    <argument>
      <name>site_time_zone_utc_offset</name>
      <display_name>Site: Time Zone UTC Offset</display_name>
      <description>Time zone UTC offset of the home address. Must be between -12 and 14. If not provided, the OS-HPXML default (see &lt;a href='https://openstudio-hpxml.readthedocs.io/en/v1.7.0/workflow_inputs.html#hpxml-site'&gt;HPXML Site&lt;/a&gt;) is used.</description>
      <type>Double</type>
      <units>hr</units>
      <required>false</required>
      <model_dependent>false</model_dependent>
    </argument>
    <argument>
      <name>site_elevation</name>
      <display_name>Site: Elevation</display_name>
      <description>Elevation of the home address. If not provided, the OS-HPXML default (see &lt;a href='https://openstudio-hpxml.readthedocs.io/en/v1.7.0/workflow_inputs.html#hpxml-site'&gt;HPXML Site&lt;/a&gt;) is used.</description>
      <type>Double</type>
      <units>ft</units>
      <required>false</required>
      <model_dependent>false</model_dependent>
    </argument>
    <argument>
      <name>site_latitude</name>
      <display_name>Site: Latitude</display_name>
      <description>Latitude of the home address. Must be between -90 and 90. Use negative values for southern hemisphere. If not provided, the OS-HPXML default (see &lt;a href='https://openstudio-hpxml.readthedocs.io/en/v1.7.0/workflow_inputs.html#hpxml-site'&gt;HPXML Site&lt;/a&gt;) is used.</description>
      <type>Double</type>
      <units>deg</units>
      <required>false</required>
      <model_dependent>false</model_dependent>
    </argument>
    <argument>
      <name>site_longitude</name>
      <display_name>Site: Longitude</display_name>
      <description>Longitude of the home address. Must be between -180 and 180. Use negative values for the western hemisphere. If not provided, the OS-HPXML default (see &lt;a href='https://openstudio-hpxml.readthedocs.io/en/v1.7.0/workflow_inputs.html#hpxml-site'&gt;HPXML Site&lt;/a&gt;) is used.</description>
      <type>Double</type>
      <units>deg</units>
      <required>false</required>
      <model_dependent>false</model_dependent>
    </argument>
    <argument>
      <name>weather_station_epw_filepath</name>
      <display_name>Weather Station: EnergyPlus Weather (EPW) Filepath</display_name>
      <description>Path of the EPW file.</description>
      <type>String</type>
      <required>true</required>
      <model_dependent>false</model_dependent>
      <default_value>USA_CO_Denver.Intl.AP.725650_TMY3.epw</default_value>
    </argument>
    <argument>
      <name>year_built</name>
      <display_name>Building Construction: Year Built</display_name>
      <description>The year the building was built.</description>
      <type>Integer</type>
      <required>false</required>
      <model_dependent>false</model_dependent>
    </argument>
    <argument>
      <name>unit_multiplier</name>
      <display_name>Building Construction: Unit Multiplier</display_name>
      <description>The number of similar dwelling units. EnergyPlus simulation results will be multiplied this value. If not provided, defaults to 1.</description>
      <type>Integer</type>
      <required>false</required>
      <model_dependent>false</model_dependent>
    </argument>
    <argument>
      <name>geometry_unit_type</name>
      <display_name>Geometry: Unit Type</display_name>
      <description>The type of dwelling unit. Use single-family attached for a dwelling unit with 1 or more stories, attached units to one or both sides, and no units above/below. Use apartment unit for a dwelling unit with 1 story, attached units to one, two, or three sides, and units above and/or below.</description>
      <type>Choice</type>
      <required>true</required>
      <model_dependent>false</model_dependent>
      <default_value>single-family detached</default_value>
      <choices>
        <choice>
          <value>single-family detached</value>
          <display_name>single-family detached</display_name>
        </choice>
        <choice>
          <value>single-family attached</value>
          <display_name>single-family attached</display_name>
        </choice>
        <choice>
          <value>apartment unit</value>
          <display_name>apartment unit</display_name>
        </choice>
        <choice>
          <value>manufactured home</value>
          <display_name>manufactured home</display_name>
        </choice>
      </choices>
    </argument>
    <argument>
      <name>geometry_unit_left_wall_is_adiabatic</name>
      <display_name>Geometry: Unit Left Wall Is Adiabatic</display_name>
      <description>Presence of an adiabatic left wall.</description>
      <type>Boolean</type>
      <required>false</required>
      <model_dependent>false</model_dependent>
      <default_value>false</default_value>
      <choices>
        <choice>
          <value>true</value>
          <display_name>true</display_name>
        </choice>
        <choice>
          <value>false</value>
          <display_name>false</display_name>
        </choice>
      </choices>
    </argument>
    <argument>
      <name>geometry_unit_right_wall_is_adiabatic</name>
      <display_name>Geometry: Unit Right Wall Is Adiabatic</display_name>
      <description>Presence of an adiabatic right wall.</description>
      <type>Boolean</type>
      <required>false</required>
      <model_dependent>false</model_dependent>
      <default_value>false</default_value>
      <choices>
        <choice>
          <value>true</value>
          <display_name>true</display_name>
        </choice>
        <choice>
          <value>false</value>
          <display_name>false</display_name>
        </choice>
      </choices>
    </argument>
    <argument>
      <name>geometry_unit_front_wall_is_adiabatic</name>
      <display_name>Geometry: Unit Front Wall Is Adiabatic</display_name>
      <description>Presence of an adiabatic front wall, for example, the unit is adjacent to a conditioned corridor.</description>
      <type>Boolean</type>
      <required>false</required>
      <model_dependent>false</model_dependent>
      <default_value>false</default_value>
      <choices>
        <choice>
          <value>true</value>
          <display_name>true</display_name>
        </choice>
        <choice>
          <value>false</value>
          <display_name>false</display_name>
        </choice>
      </choices>
    </argument>
    <argument>
      <name>geometry_unit_back_wall_is_adiabatic</name>
      <display_name>Geometry: Unit Back Wall Is Adiabatic</display_name>
      <description>Presence of an adiabatic back wall.</description>
      <type>Boolean</type>
      <required>false</required>
      <model_dependent>false</model_dependent>
      <default_value>false</default_value>
      <choices>
        <choice>
          <value>true</value>
          <display_name>true</display_name>
        </choice>
        <choice>
          <value>false</value>
          <display_name>false</display_name>
        </choice>
      </choices>
    </argument>
    <argument>
      <name>geometry_unit_num_floors_above_grade</name>
      <display_name>Geometry: Unit Number of Floors Above Grade</display_name>
      <description>The number of floors above grade in the unit. Attic type ConditionedAttic is included. Assumed to be 1 for apartment units.</description>
      <type>Integer</type>
      <units>#</units>
      <required>true</required>
      <model_dependent>false</model_dependent>
      <default_value>2</default_value>
    </argument>
    <argument>
      <name>geometry_unit_cfa</name>
      <display_name>Geometry: Unit Conditioned Floor Area</display_name>
      <description>The total floor area of the unit's conditioned space (including any conditioned basement floor area).</description>
      <type>Double</type>
      <units>ft^2</units>
      <required>true</required>
      <model_dependent>false</model_dependent>
      <default_value>2000</default_value>
    </argument>
    <argument>
      <name>geometry_unit_aspect_ratio</name>
      <display_name>Geometry: Unit Aspect Ratio</display_name>
      <description>The ratio of front/back wall length to left/right wall length for the unit, excluding any protruding garage wall area.</description>
      <type>Double</type>
      <units>Frac</units>
      <required>true</required>
      <model_dependent>false</model_dependent>
      <default_value>2</default_value>
    </argument>
    <argument>
      <name>geometry_unit_orientation</name>
      <display_name>Geometry: Unit Orientation</display_name>
      <description>The unit's orientation is measured clockwise from north (e.g., North=0, East=90, South=180, West=270).</description>
      <type>Double</type>
      <units>degrees</units>
      <required>true</required>
      <model_dependent>false</model_dependent>
      <default_value>180</default_value>
    </argument>
    <argument>
      <name>geometry_unit_num_bedrooms</name>
      <display_name>Geometry: Unit Number of Bedrooms</display_name>
      <description>The number of bedrooms in the unit.</description>
      <type>Integer</type>
      <units>#</units>
      <required>true</required>
      <model_dependent>false</model_dependent>
      <default_value>3</default_value>
    </argument>
    <argument>
      <name>geometry_unit_num_bathrooms</name>
      <display_name>Geometry: Unit Number of Bathrooms</display_name>
      <description>The number of bathrooms in the unit. If not provided, the OS-HPXML default (see &lt;a href='https://openstudio-hpxml.readthedocs.io/en/v1.7.0/workflow_inputs.html#hpxml-building-construction'&gt;HPXML Building Construction&lt;/a&gt;) is used.</description>
      <type>Integer</type>
      <units>#</units>
      <required>false</required>
      <model_dependent>false</model_dependent>
    </argument>
    <argument>
      <name>geometry_unit_num_occupants</name>
      <display_name>Geometry: Unit Number of Occupants</display_name>
      <description>The number of occupants in the unit. If not provided, an *asset* calculation is performed assuming standard occupancy, in which various end use defaults (e.g., plug loads, appliances, and hot water usage) are calculated based on Number of Bedrooms and Conditioned Floor Area per ANSI/RESNET/ICC 301-2019. If provided, an *operational* calculation is instead performed in which the end use defaults are adjusted using the relationship between Number of Bedrooms and Number of Occupants from RECS 2015.</description>
      <type>Double</type>
      <units>#</units>
      <required>false</required>
      <model_dependent>false</model_dependent>
    </argument>
    <argument>
      <name>geometry_building_num_units</name>
      <display_name>Geometry: Building Number of Units</display_name>
      <description>The number of units in the building. Required for single-family attached and apartment units.</description>
      <type>Integer</type>
      <units>#</units>
      <required>false</required>
      <model_dependent>false</model_dependent>
    </argument>
    <argument>
      <name>geometry_average_ceiling_height</name>
      <display_name>Geometry: Average Ceiling Height</display_name>
      <description>Average distance from the floor to the ceiling.</description>
      <type>Double</type>
      <units>ft</units>
      <required>true</required>
      <model_dependent>false</model_dependent>
      <default_value>8</default_value>
    </argument>
    <argument>
      <name>geometry_garage_width</name>
      <display_name>Geometry: Garage Width</display_name>
      <description>The width of the garage. Enter zero for no garage. Only applies to single-family detached units.</description>
      <type>Double</type>
      <units>ft</units>
      <required>true</required>
      <model_dependent>false</model_dependent>
      <default_value>0</default_value>
    </argument>
    <argument>
      <name>geometry_garage_depth</name>
      <display_name>Geometry: Garage Depth</display_name>
      <description>The depth of the garage. Only applies to single-family detached units.</description>
      <type>Double</type>
      <units>ft</units>
      <required>true</required>
      <model_dependent>false</model_dependent>
      <default_value>20</default_value>
    </argument>
    <argument>
      <name>geometry_garage_protrusion</name>
      <display_name>Geometry: Garage Protrusion</display_name>
      <description>The fraction of the garage that is protruding from the conditioned space. Only applies to single-family detached units.</description>
      <type>Double</type>
      <units>Frac</units>
      <required>true</required>
      <model_dependent>false</model_dependent>
      <default_value>0</default_value>
    </argument>
    <argument>
      <name>geometry_garage_position</name>
      <display_name>Geometry: Garage Position</display_name>
      <description>The position of the garage. Only applies to single-family detached units.</description>
      <type>Choice</type>
      <required>true</required>
      <model_dependent>false</model_dependent>
      <default_value>Right</default_value>
      <choices>
        <choice>
          <value>Right</value>
          <display_name>Right</display_name>
        </choice>
        <choice>
          <value>Left</value>
          <display_name>Left</display_name>
        </choice>
      </choices>
    </argument>
    <argument>
      <name>geometry_foundation_type</name>
      <display_name>Geometry: Foundation Type</display_name>
      <description>The foundation type of the building. Foundation types ConditionedBasement and ConditionedCrawlspace are not allowed for apartment units.</description>
      <type>Choice</type>
      <required>true</required>
      <model_dependent>false</model_dependent>
      <default_value>SlabOnGrade</default_value>
      <choices>
        <choice>
          <value>SlabOnGrade</value>
          <display_name>SlabOnGrade</display_name>
        </choice>
        <choice>
          <value>VentedCrawlspace</value>
          <display_name>VentedCrawlspace</display_name>
        </choice>
        <choice>
          <value>UnventedCrawlspace</value>
          <display_name>UnventedCrawlspace</display_name>
        </choice>
        <choice>
          <value>ConditionedCrawlspace</value>
          <display_name>ConditionedCrawlspace</display_name>
        </choice>
        <choice>
          <value>UnconditionedBasement</value>
          <display_name>UnconditionedBasement</display_name>
        </choice>
        <choice>
          <value>ConditionedBasement</value>
          <display_name>ConditionedBasement</display_name>
        </choice>
        <choice>
          <value>Ambient</value>
          <display_name>Ambient</display_name>
        </choice>
        <choice>
          <value>AboveApartment</value>
          <display_name>AboveApartment</display_name>
        </choice>
        <choice>
          <value>BellyAndWingWithSkirt</value>
          <display_name>BellyAndWingWithSkirt</display_name>
        </choice>
        <choice>
          <value>BellyAndWingNoSkirt</value>
          <display_name>BellyAndWingNoSkirt</display_name>
        </choice>
      </choices>
    </argument>
    <argument>
      <name>geometry_foundation_height</name>
      <display_name>Geometry: Foundation Height</display_name>
      <description>The height of the foundation (e.g., 3ft for crawlspace, 8ft for basement). Only applies to basements/crawlspaces.</description>
      <type>Double</type>
      <units>ft</units>
      <required>true</required>
      <model_dependent>false</model_dependent>
      <default_value>0</default_value>
    </argument>
    <argument>
      <name>geometry_foundation_height_above_grade</name>
      <display_name>Geometry: Foundation Height Above Grade</display_name>
      <description>The depth above grade of the foundation wall. Only applies to basements/crawlspaces.</description>
      <type>Double</type>
      <units>ft</units>
      <required>true</required>
      <model_dependent>false</model_dependent>
      <default_value>0</default_value>
    </argument>
    <argument>
      <name>geometry_rim_joist_height</name>
      <display_name>Geometry: Rim Joist Height</display_name>
      <description>The height of the rim joists. Only applies to basements/crawlspaces.</description>
      <type>Double</type>
      <units>in</units>
      <required>false</required>
      <model_dependent>false</model_dependent>
    </argument>
    <argument>
      <name>geometry_attic_type</name>
      <display_name>Geometry: Attic Type</display_name>
      <description>The attic type of the building. Attic type ConditionedAttic is not allowed for apartment units.</description>
      <type>Choice</type>
      <required>true</required>
      <model_dependent>false</model_dependent>
      <default_value>VentedAttic</default_value>
      <choices>
        <choice>
          <value>FlatRoof</value>
          <display_name>FlatRoof</display_name>
        </choice>
        <choice>
          <value>VentedAttic</value>
          <display_name>VentedAttic</display_name>
        </choice>
        <choice>
          <value>UnventedAttic</value>
          <display_name>UnventedAttic</display_name>
        </choice>
        <choice>
          <value>ConditionedAttic</value>
          <display_name>ConditionedAttic</display_name>
        </choice>
        <choice>
          <value>BelowApartment</value>
          <display_name>BelowApartment</display_name>
        </choice>
      </choices>
    </argument>
    <argument>
      <name>geometry_roof_type</name>
      <display_name>Geometry: Roof Type</display_name>
      <description>The roof type of the building. Ignored if the building has a flat roof.</description>
      <type>Choice</type>
      <required>true</required>
      <model_dependent>false</model_dependent>
      <default_value>gable</default_value>
      <choices>
        <choice>
          <value>gable</value>
          <display_name>gable</display_name>
        </choice>
        <choice>
          <value>hip</value>
          <display_name>hip</display_name>
        </choice>
      </choices>
    </argument>
    <argument>
      <name>geometry_roof_pitch</name>
      <display_name>Geometry: Roof Pitch</display_name>
      <description>The roof pitch of the attic. Ignored if the building has a flat roof.</description>
      <type>Choice</type>
      <required>true</required>
      <model_dependent>false</model_dependent>
      <default_value>6:12</default_value>
      <choices>
        <choice>
          <value>1:12</value>
          <display_name>1:12</display_name>
        </choice>
        <choice>
          <value>2:12</value>
          <display_name>2:12</display_name>
        </choice>
        <choice>
          <value>3:12</value>
          <display_name>3:12</display_name>
        </choice>
        <choice>
          <value>4:12</value>
          <display_name>4:12</display_name>
        </choice>
        <choice>
          <value>5:12</value>
          <display_name>5:12</display_name>
        </choice>
        <choice>
          <value>6:12</value>
          <display_name>6:12</display_name>
        </choice>
        <choice>
          <value>7:12</value>
          <display_name>7:12</display_name>
        </choice>
        <choice>
          <value>8:12</value>
          <display_name>8:12</display_name>
        </choice>
        <choice>
          <value>9:12</value>
          <display_name>9:12</display_name>
        </choice>
        <choice>
          <value>10:12</value>
          <display_name>10:12</display_name>
        </choice>
        <choice>
          <value>11:12</value>
          <display_name>11:12</display_name>
        </choice>
        <choice>
          <value>12:12</value>
          <display_name>12:12</display_name>
        </choice>
      </choices>
    </argument>
    <argument>
      <name>geometry_eaves_depth</name>
      <display_name>Geometry: Eaves Depth</display_name>
      <description>The eaves depth of the roof.</description>
      <type>Double</type>
      <units>ft</units>
      <required>true</required>
      <model_dependent>false</model_dependent>
      <default_value>2</default_value>
    </argument>
    <argument>
      <name>neighbor_front_distance</name>
      <display_name>Neighbor: Front Distance</display_name>
      <description>The distance between the unit and the neighboring building to the front (not including eaves). A value of zero indicates no neighbors. Used for shading.</description>
      <type>Double</type>
      <units>ft</units>
      <required>true</required>
      <model_dependent>false</model_dependent>
      <default_value>0</default_value>
    </argument>
    <argument>
      <name>neighbor_back_distance</name>
      <display_name>Neighbor: Back Distance</display_name>
      <description>The distance between the unit and the neighboring building to the back (not including eaves). A value of zero indicates no neighbors. Used for shading.</description>
      <type>Double</type>
      <units>ft</units>
      <required>true</required>
      <model_dependent>false</model_dependent>
      <default_value>0</default_value>
    </argument>
    <argument>
      <name>neighbor_left_distance</name>
      <display_name>Neighbor: Left Distance</display_name>
      <description>The distance between the unit and the neighboring building to the left (not including eaves). A value of zero indicates no neighbors. Used for shading.</description>
      <type>Double</type>
      <units>ft</units>
      <required>true</required>
      <model_dependent>false</model_dependent>
      <default_value>10</default_value>
    </argument>
    <argument>
      <name>neighbor_right_distance</name>
      <display_name>Neighbor: Right Distance</display_name>
      <description>The distance between the unit and the neighboring building to the right (not including eaves). A value of zero indicates no neighbors. Used for shading.</description>
      <type>Double</type>
      <units>ft</units>
      <required>true</required>
      <model_dependent>false</model_dependent>
      <default_value>10</default_value>
    </argument>
    <argument>
      <name>neighbor_front_height</name>
      <display_name>Neighbor: Front Height</display_name>
      <description>The height of the neighboring building to the front. If not provided, the OS-HPXML default (see &lt;a href='https://openstudio-hpxml.readthedocs.io/en/v1.7.0/workflow_inputs.html#hpxml-site'&gt;HPXML Site&lt;/a&gt;) is used.</description>
      <type>Double</type>
      <units>ft</units>
      <required>false</required>
      <model_dependent>false</model_dependent>
    </argument>
    <argument>
      <name>neighbor_back_height</name>
      <display_name>Neighbor: Back Height</display_name>
      <description>The height of the neighboring building to the back. If not provided, the OS-HPXML default (see &lt;a href='https://openstudio-hpxml.readthedocs.io/en/v1.7.0/workflow_inputs.html#hpxml-site'&gt;HPXML Site&lt;/a&gt;) is used.</description>
      <type>Double</type>
      <units>ft</units>
      <required>false</required>
      <model_dependent>false</model_dependent>
    </argument>
    <argument>
      <name>neighbor_left_height</name>
      <display_name>Neighbor: Left Height</display_name>
      <description>The height of the neighboring building to the left. If not provided, the OS-HPXML default (see &lt;a href='https://openstudio-hpxml.readthedocs.io/en/v1.7.0/workflow_inputs.html#hpxml-site'&gt;HPXML Site&lt;/a&gt;) is used.</description>
      <type>Double</type>
      <units>ft</units>
      <required>false</required>
      <model_dependent>false</model_dependent>
    </argument>
    <argument>
      <name>neighbor_right_height</name>
      <display_name>Neighbor: Right Height</display_name>
      <description>The height of the neighboring building to the right. If not provided, the OS-HPXML default (see &lt;a href='https://openstudio-hpxml.readthedocs.io/en/v1.7.0/workflow_inputs.html#hpxml-site'&gt;HPXML Site&lt;/a&gt;) is used.</description>
      <type>Double</type>
      <units>ft</units>
      <required>false</required>
      <model_dependent>false</model_dependent>
    </argument>
    <argument>
      <name>floor_over_foundation_assembly_r</name>
      <display_name>Floor: Over Foundation Assembly R-value</display_name>
      <description>Assembly R-value for the floor over the foundation. Ignored if the building has a slab-on-grade foundation.</description>
      <type>Double</type>
      <units>h-ft^2-R/Btu</units>
      <required>true</required>
      <model_dependent>false</model_dependent>
      <default_value>28.1</default_value>
    </argument>
    <argument>
      <name>floor_over_garage_assembly_r</name>
      <display_name>Floor: Over Garage Assembly R-value</display_name>
      <description>Assembly R-value for the floor over the garage. Ignored unless the building has a garage under conditioned space.</description>
      <type>Double</type>
      <units>h-ft^2-R/Btu</units>
      <required>true</required>
      <model_dependent>false</model_dependent>
      <default_value>28.1</default_value>
    </argument>
    <argument>
      <name>floor_type</name>
      <display_name>Floor: Type</display_name>
      <description>The type of floors.</description>
      <type>Choice</type>
      <required>true</required>
      <model_dependent>false</model_dependent>
      <default_value>WoodFrame</default_value>
      <choices>
        <choice>
          <value>WoodFrame</value>
          <display_name>WoodFrame</display_name>
        </choice>
        <choice>
          <value>StructuralInsulatedPanel</value>
          <display_name>StructuralInsulatedPanel</display_name>
        </choice>
        <choice>
          <value>SolidConcrete</value>
          <display_name>SolidConcrete</display_name>
        </choice>
        <choice>
          <value>SteelFrame</value>
          <display_name>SteelFrame</display_name>
        </choice>
      </choices>
    </argument>
    <argument>
      <name>foundation_wall_type</name>
      <display_name>Foundation Wall: Type</display_name>
      <description>The material type of the foundation wall. If not provided, the OS-HPXML default (see &lt;a href='https://openstudio-hpxml.readthedocs.io/en/v1.7.0/workflow_inputs.html#hpxml-foundation-walls'&gt;HPXML Foundation Walls&lt;/a&gt;) is used.</description>
      <type>Choice</type>
      <required>false</required>
      <model_dependent>false</model_dependent>
      <choices>
        <choice>
          <value>solid concrete</value>
          <display_name>solid concrete</display_name>
        </choice>
        <choice>
          <value>concrete block</value>
          <display_name>concrete block</display_name>
        </choice>
        <choice>
          <value>concrete block foam core</value>
          <display_name>concrete block foam core</display_name>
        </choice>
        <choice>
          <value>concrete block perlite core</value>
          <display_name>concrete block perlite core</display_name>
        </choice>
        <choice>
          <value>concrete block vermiculite core</value>
          <display_name>concrete block vermiculite core</display_name>
        </choice>
        <choice>
          <value>concrete block solid core</value>
          <display_name>concrete block solid core</display_name>
        </choice>
        <choice>
          <value>double brick</value>
          <display_name>double brick</display_name>
        </choice>
        <choice>
          <value>wood</value>
          <display_name>wood</display_name>
        </choice>
      </choices>
    </argument>
    <argument>
      <name>foundation_wall_thickness</name>
      <display_name>Foundation Wall: Thickness</display_name>
      <description>The thickness of the foundation wall. If not provided, the OS-HPXML default (see &lt;a href='https://openstudio-hpxml.readthedocs.io/en/v1.7.0/workflow_inputs.html#hpxml-foundation-walls'&gt;HPXML Foundation Walls&lt;/a&gt;) is used.</description>
      <type>Double</type>
      <units>in</units>
      <required>false</required>
      <model_dependent>false</model_dependent>
    </argument>
    <argument>
      <name>foundation_wall_insulation_r</name>
      <display_name>Foundation Wall: Insulation Nominal R-value</display_name>
      <description>Nominal R-value for the foundation wall insulation. Only applies to basements/crawlspaces.</description>
      <type>Double</type>
      <units>h-ft^2-R/Btu</units>
      <required>true</required>
      <model_dependent>false</model_dependent>
      <default_value>0</default_value>
    </argument>
    <argument>
      <name>foundation_wall_insulation_location</name>
      <display_name>Foundation Wall: Insulation Location</display_name>
      <description>Whether the insulation is on the interior or exterior of the foundation wall. Only applies to basements/crawlspaces.</description>
      <type>Choice</type>
      <units>ft</units>
      <required>false</required>
      <model_dependent>false</model_dependent>
      <default_value>exterior</default_value>
      <choices>
        <choice>
          <value>interior</value>
          <display_name>interior</display_name>
        </choice>
        <choice>
          <value>exterior</value>
          <display_name>exterior</display_name>
        </choice>
      </choices>
    </argument>
    <argument>
      <name>foundation_wall_insulation_distance_to_top</name>
      <display_name>Foundation Wall: Insulation Distance To Top</display_name>
      <description>The distance from the top of the foundation wall to the top of the foundation wall insulation. Only applies to basements/crawlspaces. If not provided, the OS-HPXML default (see &lt;a href='https://openstudio-hpxml.readthedocs.io/en/v1.7.0/workflow_inputs.html#hpxml-foundation-walls'&gt;HPXML Foundation Walls&lt;/a&gt;) is used.</description>
      <type>Double</type>
      <units>ft</units>
      <required>false</required>
      <model_dependent>false</model_dependent>
    </argument>
    <argument>
      <name>foundation_wall_insulation_distance_to_bottom</name>
      <display_name>Foundation Wall: Insulation Distance To Bottom</display_name>
      <description>The distance from the top of the foundation wall to the bottom of the foundation wall insulation. Only applies to basements/crawlspaces. If not provided, the OS-HPXML default (see &lt;a href='https://openstudio-hpxml.readthedocs.io/en/v1.7.0/workflow_inputs.html#hpxml-foundation-walls'&gt;HPXML Foundation Walls&lt;/a&gt;) is used.</description>
      <type>Double</type>
      <units>ft</units>
      <required>false</required>
      <model_dependent>false</model_dependent>
    </argument>
    <argument>
      <name>foundation_wall_assembly_r</name>
      <display_name>Foundation Wall: Assembly R-value</display_name>
      <description>Assembly R-value for the foundation walls. Only applies to basements/crawlspaces. If provided, overrides the previous foundation wall insulation inputs. If not provided, it is ignored.</description>
      <type>Double</type>
      <units>h-ft^2-R/Btu</units>
      <required>false</required>
      <model_dependent>false</model_dependent>
    </argument>
    <argument>
      <name>rim_joist_assembly_r</name>
      <display_name>Rim Joist: Assembly R-value</display_name>
      <description>Assembly R-value for the rim joists. Only applies to basements/crawlspaces. Required if a rim joist height is provided.</description>
      <type>Double</type>
      <units>h-ft^2-R/Btu</units>
      <required>false</required>
      <model_dependent>false</model_dependent>
    </argument>
    <argument>
      <name>slab_perimeter_insulation_r</name>
      <display_name>Slab: Perimeter Insulation Nominal R-value</display_name>
      <description>Nominal R-value of the vertical slab perimeter insulation. Applies to slab-on-grade foundations and basement/crawlspace floors.</description>
      <type>Double</type>
      <units>h-ft^2-R/Btu</units>
      <required>true</required>
      <model_dependent>false</model_dependent>
      <default_value>0</default_value>
    </argument>
    <argument>
      <name>slab_perimeter_depth</name>
      <display_name>Slab: Perimeter Insulation Depth</display_name>
      <description>Depth from grade to bottom of vertical slab perimeter insulation. Applies to slab-on-grade foundations and basement/crawlspace floors.</description>
      <type>Double</type>
      <units>ft</units>
      <required>true</required>
      <model_dependent>false</model_dependent>
      <default_value>0</default_value>
    </argument>
    <argument>
      <name>slab_under_insulation_r</name>
      <display_name>Slab: Under Slab Insulation Nominal R-value</display_name>
      <description>Nominal R-value of the horizontal under slab insulation. Applies to slab-on-grade foundations and basement/crawlspace floors.</description>
      <type>Double</type>
      <units>h-ft^2-R/Btu</units>
      <required>true</required>
      <model_dependent>false</model_dependent>
      <default_value>0</default_value>
    </argument>
    <argument>
      <name>slab_under_width</name>
      <display_name>Slab: Under Slab Insulation Width</display_name>
      <description>Width from slab edge inward of horizontal under-slab insulation. Enter 999 to specify that the under slab insulation spans the entire slab. Applies to slab-on-grade foundations and basement/crawlspace floors.</description>
      <type>Double</type>
      <units>ft</units>
      <required>true</required>
      <model_dependent>false</model_dependent>
      <default_value>0</default_value>
    </argument>
    <argument>
      <name>slab_thickness</name>
      <display_name>Slab: Thickness</display_name>
      <description>The thickness of the slab. Zero can be entered if there is a dirt floor instead of a slab. If not provided, the OS-HPXML default (see &lt;a href='https://openstudio-hpxml.readthedocs.io/en/v1.7.0/workflow_inputs.html#hpxml-slabs'&gt;HPXML Slabs&lt;/a&gt;) is used.</description>
      <type>Double</type>
      <units>in</units>
      <required>false</required>
      <model_dependent>false</model_dependent>
    </argument>
    <argument>
      <name>slab_carpet_fraction</name>
      <display_name>Slab: Carpet Fraction</display_name>
      <description>Fraction of the slab floor area that is carpeted. If not provided, the OS-HPXML default (see &lt;a href='https://openstudio-hpxml.readthedocs.io/en/v1.7.0/workflow_inputs.html#hpxml-slabs'&gt;HPXML Slabs&lt;/a&gt;) is used.</description>
      <type>Double</type>
      <units>Frac</units>
      <required>false</required>
      <model_dependent>false</model_dependent>
    </argument>
    <argument>
      <name>slab_carpet_r</name>
      <display_name>Slab: Carpet R-value</display_name>
      <description>R-value of the slab carpet. If not provided, the OS-HPXML default (see &lt;a href='https://openstudio-hpxml.readthedocs.io/en/v1.7.0/workflow_inputs.html#hpxml-slabs'&gt;HPXML Slabs&lt;/a&gt;) is used.</description>
      <type>Double</type>
      <units>h-ft^2-R/Btu</units>
      <required>false</required>
      <model_dependent>false</model_dependent>
    </argument>
    <argument>
      <name>ceiling_assembly_r</name>
      <display_name>Ceiling: Assembly R-value</display_name>
      <description>Assembly R-value for the ceiling (attic floor).</description>
      <type>Double</type>
      <units>h-ft^2-R/Btu</units>
      <required>true</required>
      <model_dependent>false</model_dependent>
      <default_value>31.6</default_value>
    </argument>
    <argument>
      <name>roof_material_type</name>
      <display_name>Roof: Material Type</display_name>
      <description>The material type of the roof. If not provided, the OS-HPXML default (see &lt;a href='https://openstudio-hpxml.readthedocs.io/en/v1.7.0/workflow_inputs.html#hpxml-roofs'&gt;HPXML Roofs&lt;/a&gt;) is used.</description>
      <type>Choice</type>
      <required>false</required>
      <model_dependent>false</model_dependent>
      <choices>
        <choice>
          <value>asphalt or fiberglass shingles</value>
          <display_name>asphalt or fiberglass shingles</display_name>
        </choice>
        <choice>
          <value>concrete</value>
          <display_name>concrete</display_name>
        </choice>
        <choice>
          <value>cool roof</value>
          <display_name>cool roof</display_name>
        </choice>
        <choice>
          <value>slate or tile shingles</value>
          <display_name>slate or tile shingles</display_name>
        </choice>
        <choice>
          <value>expanded polystyrene sheathing</value>
          <display_name>expanded polystyrene sheathing</display_name>
        </choice>
        <choice>
          <value>metal surfacing</value>
          <display_name>metal surfacing</display_name>
        </choice>
        <choice>
          <value>plastic/rubber/synthetic sheeting</value>
          <display_name>plastic/rubber/synthetic sheeting</display_name>
        </choice>
        <choice>
          <value>shingles</value>
          <display_name>shingles</display_name>
        </choice>
        <choice>
          <value>wood shingles or shakes</value>
          <display_name>wood shingles or shakes</display_name>
        </choice>
      </choices>
    </argument>
    <argument>
      <name>roof_color</name>
      <display_name>Roof: Color</display_name>
      <description>The color of the roof. If not provided, the OS-HPXML default (see &lt;a href='https://openstudio-hpxml.readthedocs.io/en/v1.7.0/workflow_inputs.html#hpxml-roofs'&gt;HPXML Roofs&lt;/a&gt;) is used.</description>
      <type>Choice</type>
      <required>false</required>
      <model_dependent>false</model_dependent>
      <choices>
        <choice>
          <value>dark</value>
          <display_name>dark</display_name>
        </choice>
        <choice>
          <value>light</value>
          <display_name>light</display_name>
        </choice>
        <choice>
          <value>medium</value>
          <display_name>medium</display_name>
        </choice>
        <choice>
          <value>medium dark</value>
          <display_name>medium dark</display_name>
        </choice>
        <choice>
          <value>reflective</value>
          <display_name>reflective</display_name>
        </choice>
      </choices>
    </argument>
    <argument>
      <name>roof_assembly_r</name>
      <display_name>Roof: Assembly R-value</display_name>
      <description>Assembly R-value of the roof.</description>
      <type>Double</type>
      <units>h-ft^2-R/Btu</units>
      <required>true</required>
      <model_dependent>false</model_dependent>
      <default_value>2.3</default_value>
    </argument>
    <argument>
      <name>radiant_barrier_attic_location</name>
      <display_name>Attic: Radiant Barrier Location</display_name>
      <description>The location of the radiant barrier in the attic.</description>
      <type>Choice</type>
      <required>false</required>
      <model_dependent>false</model_dependent>
      <choices>
        <choice>
          <value>none</value>
          <display_name>none</display_name>
        </choice>
        <choice>
          <value>Attic roof only</value>
          <display_name>Attic roof only</display_name>
        </choice>
        <choice>
          <value>Attic roof and gable walls</value>
          <display_name>Attic roof and gable walls</display_name>
        </choice>
        <choice>
          <value>Attic floor</value>
          <display_name>Attic floor</display_name>
        </choice>
      </choices>
    </argument>
    <argument>
      <name>radiant_barrier_grade</name>
      <display_name>Attic: Radiant Barrier Grade</display_name>
      <description>The grade of the radiant barrier in the attic. If not provided, the OS-HPXML default (see &lt;a href='https://openstudio-hpxml.readthedocs.io/en/v1.7.0/workflow_inputs.html#hpxml-roofs'&gt;HPXML Roofs&lt;/a&gt;) is used.</description>
      <type>Choice</type>
      <required>false</required>
      <model_dependent>false</model_dependent>
      <choices>
        <choice>
          <value>1</value>
          <display_name>1</display_name>
        </choice>
        <choice>
          <value>2</value>
          <display_name>2</display_name>
        </choice>
        <choice>
          <value>3</value>
          <display_name>3</display_name>
        </choice>
      </choices>
    </argument>
    <argument>
      <name>wall_type</name>
      <display_name>Wall: Type</display_name>
      <description>The type of walls.</description>
      <type>Choice</type>
      <required>true</required>
      <model_dependent>false</model_dependent>
      <default_value>WoodStud</default_value>
      <choices>
        <choice>
          <value>WoodStud</value>
          <display_name>WoodStud</display_name>
        </choice>
        <choice>
          <value>ConcreteMasonryUnit</value>
          <display_name>ConcreteMasonryUnit</display_name>
        </choice>
        <choice>
          <value>DoubleWoodStud</value>
          <display_name>DoubleWoodStud</display_name>
        </choice>
        <choice>
          <value>InsulatedConcreteForms</value>
          <display_name>InsulatedConcreteForms</display_name>
        </choice>
        <choice>
          <value>LogWall</value>
          <display_name>LogWall</display_name>
        </choice>
        <choice>
          <value>StructuralInsulatedPanel</value>
          <display_name>StructuralInsulatedPanel</display_name>
        </choice>
        <choice>
          <value>SolidConcrete</value>
          <display_name>SolidConcrete</display_name>
        </choice>
        <choice>
          <value>SteelFrame</value>
          <display_name>SteelFrame</display_name>
        </choice>
        <choice>
          <value>Stone</value>
          <display_name>Stone</display_name>
        </choice>
        <choice>
          <value>StrawBale</value>
          <display_name>StrawBale</display_name>
        </choice>
        <choice>
          <value>StructuralBrick</value>
          <display_name>StructuralBrick</display_name>
        </choice>
      </choices>
    </argument>
    <argument>
      <name>wall_siding_type</name>
      <display_name>Wall: Siding Type</display_name>
      <description>The siding type of the walls. Also applies to rim joists. If not provided, the OS-HPXML default (see &lt;a href='https://openstudio-hpxml.readthedocs.io/en/v1.7.0/workflow_inputs.html#hpxml-walls'&gt;HPXML Walls&lt;/a&gt;) is used.</description>
      <type>Choice</type>
      <required>false</required>
      <model_dependent>false</model_dependent>
      <choices>
        <choice>
          <value>aluminum siding</value>
          <display_name>aluminum siding</display_name>
        </choice>
        <choice>
          <value>asbestos siding</value>
          <display_name>asbestos siding</display_name>
        </choice>
        <choice>
          <value>brick veneer</value>
          <display_name>brick veneer</display_name>
        </choice>
        <choice>
          <value>composite shingle siding</value>
          <display_name>composite shingle siding</display_name>
        </choice>
        <choice>
          <value>fiber cement siding</value>
          <display_name>fiber cement siding</display_name>
        </choice>
        <choice>
          <value>masonite siding</value>
          <display_name>masonite siding</display_name>
        </choice>
        <choice>
          <value>none</value>
          <display_name>none</display_name>
        </choice>
        <choice>
          <value>stucco</value>
          <display_name>stucco</display_name>
        </choice>
        <choice>
          <value>synthetic stucco</value>
          <display_name>synthetic stucco</display_name>
        </choice>
        <choice>
          <value>vinyl siding</value>
          <display_name>vinyl siding</display_name>
        </choice>
        <choice>
          <value>wood siding</value>
          <display_name>wood siding</display_name>
        </choice>
      </choices>
    </argument>
    <argument>
      <name>wall_color</name>
      <display_name>Wall: Color</display_name>
      <description>The color of the walls. Also applies to rim joists. If not provided, the OS-HPXML default (see &lt;a href='https://openstudio-hpxml.readthedocs.io/en/v1.7.0/workflow_inputs.html#hpxml-walls'&gt;HPXML Walls&lt;/a&gt;) is used.</description>
      <type>Choice</type>
      <required>false</required>
      <model_dependent>false</model_dependent>
      <choices>
        <choice>
          <value>dark</value>
          <display_name>dark</display_name>
        </choice>
        <choice>
          <value>light</value>
          <display_name>light</display_name>
        </choice>
        <choice>
          <value>medium</value>
          <display_name>medium</display_name>
        </choice>
        <choice>
          <value>medium dark</value>
          <display_name>medium dark</display_name>
        </choice>
        <choice>
          <value>reflective</value>
          <display_name>reflective</display_name>
        </choice>
      </choices>
    </argument>
    <argument>
      <name>wall_assembly_r</name>
      <display_name>Wall: Assembly R-value</display_name>
      <description>Assembly R-value of the walls.</description>
      <type>Double</type>
      <units>h-ft^2-R/Btu</units>
      <required>true</required>
      <model_dependent>false</model_dependent>
      <default_value>11.9</default_value>
    </argument>
    <argument>
      <name>window_front_wwr</name>
      <display_name>Windows: Front Window-to-Wall Ratio</display_name>
      <description>The ratio of window area to wall area for the unit's front facade. Enter 0 if specifying Front Window Area instead.</description>
      <type>Double</type>
      <units>Frac</units>
      <required>true</required>
      <model_dependent>false</model_dependent>
      <default_value>0.18</default_value>
    </argument>
    <argument>
      <name>window_back_wwr</name>
      <display_name>Windows: Back Window-to-Wall Ratio</display_name>
      <description>The ratio of window area to wall area for the unit's back facade. Enter 0 if specifying Back Window Area instead.</description>
      <type>Double</type>
      <units>Frac</units>
      <required>true</required>
      <model_dependent>false</model_dependent>
      <default_value>0.18</default_value>
    </argument>
    <argument>
      <name>window_left_wwr</name>
      <display_name>Windows: Left Window-to-Wall Ratio</display_name>
      <description>The ratio of window area to wall area for the unit's left facade (when viewed from the front). Enter 0 if specifying Left Window Area instead.</description>
      <type>Double</type>
      <units>Frac</units>
      <required>true</required>
      <model_dependent>false</model_dependent>
      <default_value>0.18</default_value>
    </argument>
    <argument>
      <name>window_right_wwr</name>
      <display_name>Windows: Right Window-to-Wall Ratio</display_name>
      <description>The ratio of window area to wall area for the unit's right facade (when viewed from the front). Enter 0 if specifying Right Window Area instead.</description>
      <type>Double</type>
      <units>Frac</units>
      <required>true</required>
      <model_dependent>false</model_dependent>
      <default_value>0.18</default_value>
    </argument>
    <argument>
      <name>window_area_front</name>
      <display_name>Windows: Front Window Area</display_name>
      <description>The amount of window area on the unit's front facade. Enter 0 if specifying Front Window-to-Wall Ratio instead.</description>
      <type>Double</type>
      <units>ft^2</units>
      <required>true</required>
      <model_dependent>false</model_dependent>
      <default_value>0</default_value>
    </argument>
    <argument>
      <name>window_area_back</name>
      <display_name>Windows: Back Window Area</display_name>
      <description>The amount of window area on the unit's back facade. Enter 0 if specifying Back Window-to-Wall Ratio instead.</description>
      <type>Double</type>
      <units>ft^2</units>
      <required>true</required>
      <model_dependent>false</model_dependent>
      <default_value>0</default_value>
    </argument>
    <argument>
      <name>window_area_left</name>
      <display_name>Windows: Left Window Area</display_name>
      <description>The amount of window area on the unit's left facade (when viewed from the front). Enter 0 if specifying Left Window-to-Wall Ratio instead.</description>
      <type>Double</type>
      <units>ft^2</units>
      <required>true</required>
      <model_dependent>false</model_dependent>
      <default_value>0</default_value>
    </argument>
    <argument>
      <name>window_area_right</name>
      <display_name>Windows: Right Window Area</display_name>
      <description>The amount of window area on the unit's right facade (when viewed from the front). Enter 0 if specifying Right Window-to-Wall Ratio instead.</description>
      <type>Double</type>
      <units>ft^2</units>
      <required>true</required>
      <model_dependent>false</model_dependent>
      <default_value>0</default_value>
    </argument>
    <argument>
      <name>window_aspect_ratio</name>
      <display_name>Windows: Aspect Ratio</display_name>
      <description>Ratio of window height to width.</description>
      <type>Double</type>
      <units>Frac</units>
      <required>true</required>
      <model_dependent>false</model_dependent>
      <default_value>1.333</default_value>
    </argument>
    <argument>
      <name>window_fraction_operable</name>
      <display_name>Windows: Fraction Operable</display_name>
      <description>Fraction of windows that are operable. If not provided, the OS-HPXML default (see &lt;a href='https://openstudio-hpxml.readthedocs.io/en/v1.7.0/workflow_inputs.html#hpxml-windows'&gt;HPXML Windows&lt;/a&gt;) is used.</description>
      <type>Double</type>
      <units>Frac</units>
      <required>false</required>
      <model_dependent>false</model_dependent>
    </argument>
    <argument>
      <name>window_natvent_availability</name>
      <display_name>Windows: Natural Ventilation Availability</display_name>
      <description>For operable windows, the number of days/week that windows can be opened by occupants for natural ventilation. If not provided, the OS-HPXML default (see &lt;a href='https://openstudio-hpxml.readthedocs.io/en/v1.7.0/workflow_inputs.html#hpxml-windows'&gt;HPXML Windows&lt;/a&gt;) is used.</description>
      <type>Integer</type>
      <units>Days/week</units>
      <required>false</required>
      <model_dependent>false</model_dependent>
    </argument>
    <argument>
      <name>window_ufactor</name>
      <display_name>Windows: U-Factor</display_name>
      <description>Full-assembly NFRC U-factor.</description>
      <type>Double</type>
      <units>Btu/hr-ft^2-R</units>
      <required>true</required>
      <model_dependent>false</model_dependent>
      <default_value>0.37</default_value>
    </argument>
    <argument>
      <name>window_shgc</name>
      <display_name>Windows: SHGC</display_name>
      <description>Full-assembly NFRC solar heat gain coefficient.</description>
      <type>Double</type>
      <required>true</required>
      <model_dependent>false</model_dependent>
      <default_value>0.3</default_value>
    </argument>
    <argument>
      <name>window_interior_shading_winter</name>
      <display_name>Windows: Winter Interior Shading</display_name>
      <description>Interior shading coefficient for the winter season. 1.0 indicates no reduction in solar gain, 0.85 indicates 15% reduction, etc. If not provided, the OS-HPXML default (see &lt;a href='https://openstudio-hpxml.readthedocs.io/en/v1.7.0/workflow_inputs.html#hpxml-windows'&gt;HPXML Windows&lt;/a&gt;) is used.</description>
      <type>Double</type>
      <units>Frac</units>
      <required>false</required>
      <model_dependent>false</model_dependent>
    </argument>
    <argument>
      <name>window_interior_shading_summer</name>
      <display_name>Windows: Summer Interior Shading</display_name>
      <description>Interior shading coefficient for the summer season. 1.0 indicates no reduction in solar gain, 0.85 indicates 15% reduction, etc. If not provided, the OS-HPXML default (see &lt;a href='https://openstudio-hpxml.readthedocs.io/en/v1.7.0/workflow_inputs.html#hpxml-windows'&gt;HPXML Windows&lt;/a&gt;) is used.</description>
      <type>Double</type>
      <units>Frac</units>
      <required>false</required>
      <model_dependent>false</model_dependent>
    </argument>
    <argument>
      <name>window_exterior_shading_winter</name>
      <display_name>Windows: Winter Exterior Shading</display_name>
      <description>Exterior shading coefficient for the winter season. 1.0 indicates no reduction in solar gain, 0.85 indicates 15% reduction, etc. If not provided, the OS-HPXML default (see &lt;a href='https://openstudio-hpxml.readthedocs.io/en/v1.7.0/workflow_inputs.html#hpxml-windows'&gt;HPXML Windows&lt;/a&gt;) is used.</description>
      <type>Double</type>
      <units>Frac</units>
      <required>false</required>
      <model_dependent>false</model_dependent>
    </argument>
    <argument>
      <name>window_exterior_shading_summer</name>
      <display_name>Windows: Summer Exterior Shading</display_name>
      <description>Exterior shading coefficient for the summer season. 1.0 indicates no reduction in solar gain, 0.85 indicates 15% reduction, etc. If not provided, the OS-HPXML default (see &lt;a href='https://openstudio-hpxml.readthedocs.io/en/v1.7.0/workflow_inputs.html#hpxml-windows'&gt;HPXML Windows&lt;/a&gt;) is used.</description>
      <type>Double</type>
      <units>Frac</units>
      <required>false</required>
      <model_dependent>false</model_dependent>
    </argument>
    <argument>
      <name>window_shading_summer_season</name>
      <display_name>Windows: Shading Summer Season</display_name>
      <description>Enter a date like 'May 1 - Sep 30'. Defines the summer season for purposes of shading coefficients; the rest of the year is assumed to be winter. If not provided, the OS-HPXML default (see &lt;a href='https://openstudio-hpxml.readthedocs.io/en/v1.7.0/workflow_inputs.html#hpxml-windows'&gt;HPXML Windows&lt;/a&gt;) is used.</description>
      <type>String</type>
      <required>false</required>
      <model_dependent>false</model_dependent>
    </argument>
    <argument>
      <name>window_storm_type</name>
      <display_name>Windows: Storm Type</display_name>
      <description>The type of storm, if present. If not provided, assumes there is no storm.</description>
      <type>Choice</type>
      <required>false</required>
      <model_dependent>false</model_dependent>
      <choices>
        <choice>
          <value>clear</value>
          <display_name>clear</display_name>
        </choice>
        <choice>
          <value>low-e</value>
          <display_name>low-e</display_name>
        </choice>
      </choices>
    </argument>
    <argument>
      <name>overhangs_front_depth</name>
      <display_name>Overhangs: Front Depth</display_name>
      <description>The depth of overhangs for windows for the front facade.</description>
      <type>Double</type>
      <units>ft</units>
      <required>true</required>
      <model_dependent>false</model_dependent>
      <default_value>0</default_value>
    </argument>
    <argument>
      <name>overhangs_front_distance_to_top_of_window</name>
      <display_name>Overhangs: Front Distance to Top of Window</display_name>
      <description>The overhangs distance to the top of window for the front facade.</description>
      <type>Double</type>
      <units>ft</units>
      <required>true</required>
      <model_dependent>false</model_dependent>
      <default_value>0</default_value>
    </argument>
    <argument>
      <name>overhangs_front_distance_to_bottom_of_window</name>
      <display_name>Overhangs: Front Distance to Bottom of Window</display_name>
      <description>The overhangs distance to the bottom of window for the front facade.</description>
      <type>Double</type>
      <units>ft</units>
      <required>true</required>
      <model_dependent>false</model_dependent>
      <default_value>4</default_value>
    </argument>
    <argument>
      <name>overhangs_back_depth</name>
      <display_name>Overhangs: Back Depth</display_name>
      <description>The depth of overhangs for windows for the back facade.</description>
      <type>Double</type>
      <units>ft</units>
      <required>true</required>
      <model_dependent>false</model_dependent>
      <default_value>0</default_value>
    </argument>
    <argument>
      <name>overhangs_back_distance_to_top_of_window</name>
      <display_name>Overhangs: Back Distance to Top of Window</display_name>
      <description>The overhangs distance to the top of window for the back facade.</description>
      <type>Double</type>
      <units>ft</units>
      <required>true</required>
      <model_dependent>false</model_dependent>
      <default_value>0</default_value>
    </argument>
    <argument>
      <name>overhangs_back_distance_to_bottom_of_window</name>
      <display_name>Overhangs: Back Distance to Bottom of Window</display_name>
      <description>The overhangs distance to the bottom of window for the back facade.</description>
      <type>Double</type>
      <units>ft</units>
      <required>true</required>
      <model_dependent>false</model_dependent>
      <default_value>4</default_value>
    </argument>
    <argument>
      <name>overhangs_left_depth</name>
      <display_name>Overhangs: Left Depth</display_name>
      <description>The depth of overhangs for windows for the left facade.</description>
      <type>Double</type>
      <units>ft</units>
      <required>true</required>
      <model_dependent>false</model_dependent>
      <default_value>0</default_value>
    </argument>
    <argument>
      <name>overhangs_left_distance_to_top_of_window</name>
      <display_name>Overhangs: Left Distance to Top of Window</display_name>
      <description>The overhangs distance to the top of window for the left facade.</description>
      <type>Double</type>
      <units>ft</units>
      <required>true</required>
      <model_dependent>false</model_dependent>
      <default_value>0</default_value>
    </argument>
    <argument>
      <name>overhangs_left_distance_to_bottom_of_window</name>
      <display_name>Overhangs: Left Distance to Bottom of Window</display_name>
      <description>The overhangs distance to the bottom of window for the left facade.</description>
      <type>Double</type>
      <units>ft</units>
      <required>true</required>
      <model_dependent>false</model_dependent>
      <default_value>4</default_value>
    </argument>
    <argument>
      <name>overhangs_right_depth</name>
      <display_name>Overhangs: Right Depth</display_name>
      <description>The depth of overhangs for windows for the right facade.</description>
      <type>Double</type>
      <units>ft</units>
      <required>true</required>
      <model_dependent>false</model_dependent>
      <default_value>0</default_value>
    </argument>
    <argument>
      <name>overhangs_right_distance_to_top_of_window</name>
      <display_name>Overhangs: Right Distance to Top of Window</display_name>
      <description>The overhangs distance to the top of window for the right facade.</description>
      <type>Double</type>
      <units>ft</units>
      <required>true</required>
      <model_dependent>false</model_dependent>
      <default_value>0</default_value>
    </argument>
    <argument>
      <name>overhangs_right_distance_to_bottom_of_window</name>
      <display_name>Overhangs: Right Distance to Bottom of Window</display_name>
      <description>The overhangs distance to the bottom of window for the right facade.</description>
      <type>Double</type>
      <units>ft</units>
      <required>true</required>
      <model_dependent>false</model_dependent>
      <default_value>4</default_value>
    </argument>
    <argument>
      <name>skylight_area_front</name>
      <display_name>Skylights: Front Roof Area</display_name>
      <description>The amount of skylight area on the unit's front conditioned roof facade.</description>
      <type>Double</type>
      <units>ft^2</units>
      <required>true</required>
      <model_dependent>false</model_dependent>
      <default_value>0</default_value>
    </argument>
    <argument>
      <name>skylight_area_back</name>
      <display_name>Skylights: Back Roof Area</display_name>
      <description>The amount of skylight area on the unit's back conditioned roof facade.</description>
      <type>Double</type>
      <units>ft^2</units>
      <required>true</required>
      <model_dependent>false</model_dependent>
      <default_value>0</default_value>
    </argument>
    <argument>
      <name>skylight_area_left</name>
      <display_name>Skylights: Left Roof Area</display_name>
      <description>The amount of skylight area on the unit's left conditioned roof facade (when viewed from the front).</description>
      <type>Double</type>
      <units>ft^2</units>
      <required>true</required>
      <model_dependent>false</model_dependent>
      <default_value>0</default_value>
    </argument>
    <argument>
      <name>skylight_area_right</name>
      <display_name>Skylights: Right Roof Area</display_name>
      <description>The amount of skylight area on the unit's right conditioned roof facade (when viewed from the front).</description>
      <type>Double</type>
      <units>ft^2</units>
      <required>true</required>
      <model_dependent>false</model_dependent>
      <default_value>0</default_value>
    </argument>
    <argument>
      <name>skylight_ufactor</name>
      <display_name>Skylights: U-Factor</display_name>
      <description>Full-assembly NFRC U-factor.</description>
      <type>Double</type>
      <units>Btu/hr-ft^2-R</units>
      <required>true</required>
      <model_dependent>false</model_dependent>
      <default_value>0.33</default_value>
    </argument>
    <argument>
      <name>skylight_shgc</name>
      <display_name>Skylights: SHGC</display_name>
      <description>Full-assembly NFRC solar heat gain coefficient.</description>
      <type>Double</type>
      <required>true</required>
      <model_dependent>false</model_dependent>
      <default_value>0.45</default_value>
    </argument>
    <argument>
      <name>skylight_storm_type</name>
      <display_name>Skylights: Storm Type</display_name>
      <description>The type of storm, if present. If not provided, assumes there is no storm.</description>
      <type>Choice</type>
      <required>false</required>
      <model_dependent>false</model_dependent>
      <choices>
        <choice>
          <value>clear</value>
          <display_name>clear</display_name>
        </choice>
        <choice>
          <value>low-e</value>
          <display_name>low-e</display_name>
        </choice>
      </choices>
    </argument>
    <argument>
      <name>door_area</name>
      <display_name>Doors: Area</display_name>
      <description>The area of the opaque door(s).</description>
      <type>Double</type>
      <units>ft^2</units>
      <required>true</required>
      <model_dependent>false</model_dependent>
      <default_value>20</default_value>
    </argument>
    <argument>
      <name>door_rvalue</name>
      <display_name>Doors: R-value</display_name>
      <description>R-value of the opaque door(s).</description>
      <type>Double</type>
      <units>h-ft^2-R/Btu</units>
      <required>true</required>
      <model_dependent>false</model_dependent>
      <default_value>4.4</default_value>
    </argument>
    <argument>
      <name>air_leakage_units</name>
      <display_name>Air Leakage: Units</display_name>
      <description>The unit of measure for the air leakage.</description>
      <type>Choice</type>
      <required>true</required>
      <model_dependent>false</model_dependent>
      <default_value>ACH</default_value>
      <choices>
        <choice>
          <value>ACH</value>
          <display_name>ACH</display_name>
        </choice>
        <choice>
          <value>CFM</value>
          <display_name>CFM</display_name>
        </choice>
        <choice>
          <value>ACHnatural</value>
          <display_name>ACHnatural</display_name>
        </choice>
        <choice>
          <value>CFMnatural</value>
          <display_name>CFMnatural</display_name>
        </choice>
        <choice>
          <value>EffectiveLeakageArea</value>
          <display_name>EffectiveLeakageArea</display_name>
        </choice>
      </choices>
    </argument>
    <argument>
      <name>air_leakage_house_pressure</name>
      <display_name>Air Leakage: House Pressure</display_name>
      <description>The house pressure relative to outside. Required when units are ACH or CFM.</description>
      <type>Double</type>
      <units>Pa</units>
      <required>true</required>
      <model_dependent>false</model_dependent>
      <default_value>50</default_value>
    </argument>
    <argument>
      <name>air_leakage_value</name>
      <display_name>Air Leakage: Value</display_name>
      <description>Air exchange rate value. For 'EffectiveLeakageArea', provide value in sq. in.</description>
      <type>Double</type>
      <required>true</required>
      <model_dependent>false</model_dependent>
      <default_value>3</default_value>
    </argument>
    <argument>
      <name>air_leakage_type</name>
      <display_name>Air Leakage: Type</display_name>
      <description>Type of air leakage. If 'unit total', represents the total infiltration to the unit as measured by a compartmentalization test, in which case the air leakage value will be adjusted by the ratio of exterior envelope surface area to total envelope surface area. Otherwise, if 'unit exterior only', represents the infiltration to the unit from outside only as measured by a guarded test. Required when unit type is single-family attached or apartment unit.</description>
      <type>Choice</type>
      <required>false</required>
      <model_dependent>false</model_dependent>
      <choices>
        <choice>
          <value>unit total</value>
          <display_name>unit total</display_name>
        </choice>
        <choice>
          <value>unit exterior only</value>
          <display_name>unit exterior only</display_name>
        </choice>
      </choices>
    </argument>
    <argument>
      <name>air_leakage_has_flue_or_chimney_in_conditioned_space</name>
      <display_name>Air Leakage: Has Flue or Chimney in Conditioned Space</display_name>
      <description>Presence of flue or chimney with combustion air from conditioned space; used for infiltration model. If not provided, the OS-HPXML default (see &lt;a href='https://openstudio-hpxml.readthedocs.io/en/v1.7.0/workflow_inputs.html#flue-or-chimney'&gt;Flue or Chimney&lt;/a&gt;) is used.</description>
      <type>Boolean</type>
      <required>false</required>
      <model_dependent>false</model_dependent>
      <choices>
        <choice>
          <value>true</value>
          <display_name>true</display_name>
        </choice>
        <choice>
          <value>false</value>
          <display_name>false</display_name>
        </choice>
      </choices>
    </argument>
    <argument>
      <name>heating_system_type</name>
      <display_name>Heating System: Type</display_name>
      <description>The type of heating system. Use 'none' if there is no heating system or if there is a heat pump serving a heating load.</description>
      <type>Choice</type>
      <required>true</required>
      <model_dependent>false</model_dependent>
      <default_value>Furnace</default_value>
      <choices>
        <choice>
          <value>none</value>
          <display_name>none</display_name>
        </choice>
        <choice>
          <value>Furnace</value>
          <display_name>Furnace</display_name>
        </choice>
        <choice>
          <value>WallFurnace</value>
          <display_name>WallFurnace</display_name>
        </choice>
        <choice>
          <value>FloorFurnace</value>
          <display_name>FloorFurnace</display_name>
        </choice>
        <choice>
          <value>Boiler</value>
          <display_name>Boiler</display_name>
        </choice>
        <choice>
          <value>ElectricResistance</value>
          <display_name>ElectricResistance</display_name>
        </choice>
        <choice>
          <value>Stove</value>
          <display_name>Stove</display_name>
        </choice>
        <choice>
          <value>SpaceHeater</value>
          <display_name>SpaceHeater</display_name>
        </choice>
        <choice>
          <value>Fireplace</value>
          <display_name>Fireplace</display_name>
        </choice>
        <choice>
          <value>Shared Boiler w/ Baseboard</value>
          <display_name>Shared Boiler w/ Baseboard</display_name>
        </choice>
        <choice>
          <value>Shared Boiler w/ Ductless Fan Coil</value>
          <display_name>Shared Boiler w/ Ductless Fan Coil</display_name>
        </choice>
      </choices>
    </argument>
    <argument>
      <name>heating_system_fuel</name>
      <display_name>Heating System: Fuel Type</display_name>
      <description>The fuel type of the heating system. Ignored for ElectricResistance.</description>
      <type>Choice</type>
      <required>true</required>
      <model_dependent>false</model_dependent>
      <default_value>natural gas</default_value>
      <choices>
        <choice>
          <value>electricity</value>
          <display_name>electricity</display_name>
        </choice>
        <choice>
          <value>natural gas</value>
          <display_name>natural gas</display_name>
        </choice>
        <choice>
          <value>fuel oil</value>
          <display_name>fuel oil</display_name>
        </choice>
        <choice>
          <value>propane</value>
          <display_name>propane</display_name>
        </choice>
        <choice>
          <value>wood</value>
          <display_name>wood</display_name>
        </choice>
        <choice>
          <value>wood pellets</value>
          <display_name>wood pellets</display_name>
        </choice>
        <choice>
          <value>coal</value>
          <display_name>coal</display_name>
        </choice>
      </choices>
    </argument>
    <argument>
      <name>heating_system_heating_efficiency</name>
      <display_name>Heating System: Rated AFUE or Percent</display_name>
      <description>The rated heating efficiency value of the heating system.</description>
      <type>Double</type>
      <units>Frac</units>
      <required>true</required>
      <model_dependent>false</model_dependent>
      <default_value>0.78</default_value>
    </argument>
    <argument>
      <name>heating_system_heating_capacity</name>
      <display_name>Heating System: Heating Capacity</display_name>
      <description>The output heating capacity of the heating system. If not provided, the OS-HPXML autosized default (see &lt;a href='https://openstudio-hpxml.readthedocs.io/en/v1.7.0/workflow_inputs.html#hpxml-heating-systems'&gt;HPXML Heating Systems&lt;/a&gt;) is used.</description>
      <type>Double</type>
      <units>Btu/hr</units>
      <required>false</required>
      <model_dependent>false</model_dependent>
    </argument>
    <argument>
      <name>heating_system_heating_autosizing_factor</name>
      <display_name>Heating System: Heating Autosizing Factor</display_name>
      <description>The capacity scaling factor applied to the auto-sizing methodology. If not provided, 1.0 is used.</description>
      <type>Double</type>
      <required>false</required>
      <model_dependent>false</model_dependent>
    </argument>
    <argument>
      <name>heating_system_heating_autosizing_limit</name>
      <display_name>Heating System: Heating Autosizing Limit</display_name>
      <description>The maximum capacity limit applied to the auto-sizing methodology. If not provided, no limit is used.</description>
      <type>Double</type>
      <units>Btu/hr</units>
      <required>false</required>
      <model_dependent>false</model_dependent>
    </argument>
    <argument>
      <name>heating_system_fraction_heat_load_served</name>
      <display_name>Heating System: Fraction Heat Load Served</display_name>
      <description>The heating load served by the heating system.</description>
      <type>Double</type>
      <units>Frac</units>
      <required>true</required>
      <model_dependent>false</model_dependent>
      <default_value>1</default_value>
    </argument>
    <argument>
      <name>heating_system_pilot_light</name>
      <display_name>Heating System: Pilot Light</display_name>
      <description>The fuel usage of the pilot light. Applies only to Furnace, WallFurnace, FloorFurnace, Stove, Boiler, and Fireplace with non-electric fuel type. If not provided, assumes no pilot light.</description>
      <type>Double</type>
      <units>Btuh</units>
      <required>false</required>
      <model_dependent>false</model_dependent>
    </argument>
    <argument>
      <name>heating_system_airflow_defect_ratio</name>
      <display_name>Heating System: Airflow Defect Ratio</display_name>
      <description>The airflow defect ratio, defined as (InstalledAirflow - DesignAirflow) / DesignAirflow, of the heating system per ANSI/RESNET/ACCA Standard 310. A value of zero means no airflow defect. Applies only to Furnace. If not provided, assumes no defect.</description>
      <type>Double</type>
      <units>Frac</units>
      <required>false</required>
      <model_dependent>false</model_dependent>
    </argument>
    <argument>
      <name>cooling_system_type</name>
      <display_name>Cooling System: Type</display_name>
      <description>The type of cooling system. Use 'none' if there is no cooling system or if there is a heat pump serving a cooling load.</description>
      <type>Choice</type>
      <required>true</required>
      <model_dependent>false</model_dependent>
      <default_value>central air conditioner</default_value>
      <choices>
        <choice>
          <value>none</value>
          <display_name>none</display_name>
        </choice>
        <choice>
          <value>central air conditioner</value>
          <display_name>central air conditioner</display_name>
        </choice>
        <choice>
          <value>room air conditioner</value>
          <display_name>room air conditioner</display_name>
        </choice>
        <choice>
          <value>evaporative cooler</value>
          <display_name>evaporative cooler</display_name>
        </choice>
        <choice>
          <value>mini-split</value>
          <display_name>mini-split</display_name>
        </choice>
        <choice>
          <value>packaged terminal air conditioner</value>
          <display_name>packaged terminal air conditioner</display_name>
        </choice>
      </choices>
    </argument>
    <argument>
      <name>cooling_system_cooling_efficiency_type</name>
      <display_name>Cooling System: Efficiency Type</display_name>
      <description>The efficiency type of the cooling system. System types central air conditioner and mini-split use SEER or SEER2. System types room air conditioner and packaged terminal air conditioner use EER or CEER. Ignored for system type evaporative cooler.</description>
      <type>Choice</type>
      <required>true</required>
      <model_dependent>false</model_dependent>
      <default_value>SEER</default_value>
      <choices>
        <choice>
          <value>SEER</value>
          <display_name>SEER</display_name>
        </choice>
        <choice>
          <value>SEER2</value>
          <display_name>SEER2</display_name>
        </choice>
        <choice>
          <value>EER</value>
          <display_name>EER</display_name>
        </choice>
        <choice>
          <value>CEER</value>
          <display_name>CEER</display_name>
        </choice>
      </choices>
    </argument>
    <argument>
      <name>cooling_system_cooling_efficiency</name>
      <display_name>Cooling System: Efficiency</display_name>
      <description>The rated efficiency value of the cooling system. Ignored for evaporative cooler.</description>
      <type>Double</type>
      <required>true</required>
      <model_dependent>false</model_dependent>
      <default_value>13</default_value>
    </argument>
    <argument>
      <name>cooling_system_cooling_compressor_type</name>
      <display_name>Cooling System: Cooling Compressor Type</display_name>
      <description>The compressor type of the cooling system. Only applies to central air conditioner and mini-split. If not provided, the OS-HPXML default (see &lt;a href='https://openstudio-hpxml.readthedocs.io/en/v1.7.0/workflow_inputs.html#central-air-conditioner'&gt;Central Air Conditioner&lt;/a&gt;, &lt;a href='https://openstudio-hpxml.readthedocs.io/en/v1.7.0/workflow_inputs.html#mini-split-air-conditioner'&gt;Mini-Split Air Conditioner&lt;/a&gt;) is used.</description>
      <type>Choice</type>
      <required>false</required>
      <model_dependent>false</model_dependent>
      <choices>
        <choice>
          <value>single stage</value>
          <display_name>single stage</display_name>
        </choice>
        <choice>
          <value>two stage</value>
          <display_name>two stage</display_name>
        </choice>
        <choice>
          <value>variable speed</value>
          <display_name>variable speed</display_name>
        </choice>
      </choices>
    </argument>
    <argument>
      <name>cooling_system_cooling_sensible_heat_fraction</name>
      <display_name>Cooling System: Cooling Sensible Heat Fraction</display_name>
      <description>The sensible heat fraction of the cooling system. Ignored for evaporative cooler. If not provided, the OS-HPXML default (see &lt;a href='https://openstudio-hpxml.readthedocs.io/en/v1.7.0/workflow_inputs.html#central-air-conditioner'&gt;Central Air Conditioner&lt;/a&gt;, &lt;a href='https://openstudio-hpxml.readthedocs.io/en/v1.7.0/workflow_inputs.html#room-air-conditioner'&gt;Room Air Conditioner&lt;/a&gt;, &lt;a href='https://openstudio-hpxml.readthedocs.io/en/v1.7.0/workflow_inputs.html#packaged-terminal-air-conditioner'&gt;Packaged Terminal Air Conditioner&lt;/a&gt;, &lt;a href='https://openstudio-hpxml.readthedocs.io/en/v1.7.0/workflow_inputs.html#mini-split-air-conditioner'&gt;Mini-Split Air Conditioner&lt;/a&gt;) is used.</description>
      <type>Double</type>
      <units>Frac</units>
      <required>false</required>
      <model_dependent>false</model_dependent>
    </argument>
    <argument>
      <name>cooling_system_cooling_capacity</name>
      <display_name>Cooling System: Cooling Capacity</display_name>
      <description>The output cooling capacity of the cooling system. If not provided, the OS-HPXML autosized default (see &lt;a href='https://openstudio-hpxml.readthedocs.io/en/v1.7.0/workflow_inputs.html#central-air-conditioner'&gt;Central Air Conditioner&lt;/a&gt;, &lt;a href='https://openstudio-hpxml.readthedocs.io/en/v1.7.0/workflow_inputs.html#room-air-conditioner'&gt;Room Air Conditioner&lt;/a&gt;, &lt;a href='https://openstudio-hpxml.readthedocs.io/en/v1.7.0/workflow_inputs.html#packaged-terminal-air-conditioner'&gt;Packaged Terminal Air Conditioner&lt;/a&gt;, &lt;a href='https://openstudio-hpxml.readthedocs.io/en/v1.7.0/workflow_inputs.html#evaporative-cooler'&gt;Evaporative Cooler&lt;/a&gt;, &lt;a href='https://openstudio-hpxml.readthedocs.io/en/v1.7.0/workflow_inputs.html#mini-split-air-conditioner'&gt;Mini-Split Air Conditioner&lt;/a&gt;) is used.</description>
      <type>Double</type>
      <units>Btu/hr</units>
      <required>false</required>
      <model_dependent>false</model_dependent>
    </argument>
    <argument>
      <name>cooling_system_cooling_autosizing_factor</name>
      <display_name>Cooling System: Cooling Autosizing Factor</display_name>
      <description>The capacity scaling factor applied to the auto-sizing methodology. If not provided, 1.0 is used.</description>
      <type>Double</type>
      <required>false</required>
      <model_dependent>false</model_dependent>
    </argument>
    <argument>
      <name>cooling_system_cooling_autosizing_limit</name>
      <display_name>Cooling System: Cooling Autosizing Limit</display_name>
      <description>The maximum capacity limit applied to the auto-sizing methodology. If not provided, no limit is used.</description>
      <type>Double</type>
      <units>Btu/hr</units>
      <required>false</required>
      <model_dependent>false</model_dependent>
    </argument>
    <argument>
      <name>cooling_system_fraction_cool_load_served</name>
      <display_name>Cooling System: Fraction Cool Load Served</display_name>
      <description>The cooling load served by the cooling system.</description>
      <type>Double</type>
      <units>Frac</units>
      <required>true</required>
      <model_dependent>false</model_dependent>
      <default_value>1</default_value>
    </argument>
    <argument>
      <name>cooling_system_is_ducted</name>
      <display_name>Cooling System: Is Ducted</display_name>
      <description>Whether the cooling system is ducted or not. Only used for mini-split and evaporative cooler. It's assumed that central air conditioner is ducted, and room air conditioner and packaged terminal air conditioner are not ducted.</description>
      <type>Boolean</type>
      <required>false</required>
      <model_dependent>false</model_dependent>
      <default_value>false</default_value>
      <choices>
        <choice>
          <value>true</value>
          <display_name>true</display_name>
        </choice>
        <choice>
          <value>false</value>
          <display_name>false</display_name>
        </choice>
      </choices>
    </argument>
    <argument>
      <name>cooling_system_airflow_defect_ratio</name>
      <display_name>Cooling System: Airflow Defect Ratio</display_name>
      <description>The airflow defect ratio, defined as (InstalledAirflow - DesignAirflow) / DesignAirflow, of the cooling system per ANSI/RESNET/ACCA Standard 310. A value of zero means no airflow defect. Applies only to central air conditioner and ducted mini-split. If not provided, assumes no defect.</description>
      <type>Double</type>
      <units>Frac</units>
      <required>false</required>
      <model_dependent>false</model_dependent>
    </argument>
    <argument>
      <name>cooling_system_charge_defect_ratio</name>
      <display_name>Cooling System: Charge Defect Ratio</display_name>
      <description>The refrigerant charge defect ratio, defined as (InstalledCharge - DesignCharge) / DesignCharge, of the cooling system per ANSI/RESNET/ACCA Standard 310. A value of zero means no refrigerant charge defect. Applies only to central air conditioner and mini-split. If not provided, assumes no defect.</description>
      <type>Double</type>
      <units>Frac</units>
      <required>false</required>
      <model_dependent>false</model_dependent>
    </argument>
    <argument>
      <name>cooling_system_crankcase_heater_watts</name>
      <display_name>Cooling System: Crankcase Heater Power Watts</display_name>
      <description>Cooling system crankcase heater power consumption in Watts. Applies only to central air conditioner, room air conditioner, packaged terminal air conditioner and mini-split. If not provided, the OS-HPXML default (see &lt;a href='https://openstudio-hpxml.readthedocs.io/en/v1.7.0/workflow_inputs.html#central-air-conditioner'&gt;Central Air Conditioner&lt;/a&gt;, &lt;a href='https://openstudio-hpxml.readthedocs.io/en/v1.7.0/workflow_inputs.html#room-air-conditioner'&gt;Room Air Conditioner&lt;/a&gt;, &lt;a href='https://openstudio-hpxml.readthedocs.io/en/v1.7.0/workflow_inputs.html#packaged-terminal-air-conditioner'&gt;Packaged Terminal Air Conditioner&lt;/a&gt;, &lt;a href='https://openstudio-hpxml.readthedocs.io/en/v1.7.0/workflow_inputs.html#mini-split-air-conditioner'&gt;Mini-Split Air Conditioner&lt;/a&gt;) is used.</description>
      <type>Double</type>
      <units>W</units>
      <required>false</required>
      <model_dependent>false</model_dependent>
    </argument>
    <argument>
      <name>cooling_system_integrated_heating_system_fuel</name>
      <display_name>Cooling System: Integrated Heating System Fuel Type</display_name>
      <description>The fuel type of the heating system integrated into cooling system. Only used for packaged terminal air conditioner and room air conditioner.</description>
      <type>Choice</type>
      <required>false</required>
      <model_dependent>false</model_dependent>
      <choices>
        <choice>
          <value>electricity</value>
          <display_name>electricity</display_name>
        </choice>
        <choice>
          <value>natural gas</value>
          <display_name>natural gas</display_name>
        </choice>
        <choice>
          <value>fuel oil</value>
          <display_name>fuel oil</display_name>
        </choice>
        <choice>
          <value>propane</value>
          <display_name>propane</display_name>
        </choice>
        <choice>
          <value>wood</value>
          <display_name>wood</display_name>
        </choice>
        <choice>
          <value>wood pellets</value>
          <display_name>wood pellets</display_name>
        </choice>
        <choice>
          <value>coal</value>
          <display_name>coal</display_name>
        </choice>
      </choices>
    </argument>
    <argument>
      <name>cooling_system_integrated_heating_system_efficiency_percent</name>
      <display_name>Cooling System: Integrated Heating System Efficiency</display_name>
      <description>The rated heating efficiency value of the heating system integrated into cooling system. Only used for packaged terminal air conditioner and room air conditioner.</description>
      <type>Double</type>
      <units>Frac</units>
      <required>false</required>
      <model_dependent>false</model_dependent>
    </argument>
    <argument>
      <name>cooling_system_integrated_heating_system_capacity</name>
      <display_name>Cooling System: Integrated Heating System Heating Capacity</display_name>
      <description>The output heating capacity of the heating system integrated into cooling system. If not provided, the OS-HPXML autosized default (see &lt;a href='https://openstudio-hpxml.readthedocs.io/en/v1.7.0/workflow_inputs.html#room-air-conditioner'&gt;Room Air Conditioner&lt;/a&gt;, &lt;a href='https://openstudio-hpxml.readthedocs.io/en/v1.7.0/workflow_inputs.html#packaged-terminal-air-conditioner'&gt;Packaged Terminal Air Conditioner&lt;/a&gt;) is used. Only used for room air conditioner and packaged terminal air conditioner.</description>
      <type>Double</type>
      <units>Btu/hr</units>
      <required>false</required>
      <model_dependent>false</model_dependent>
    </argument>
    <argument>
      <name>cooling_system_integrated_heating_system_fraction_heat_load_served</name>
      <display_name>Cooling System: Integrated Heating System Fraction Heat Load Served</display_name>
      <description>The heating load served by the heating system integrated into cooling system. Only used for packaged terminal air conditioner and room air conditioner.</description>
      <type>Double</type>
      <units>Frac</units>
      <required>false</required>
      <model_dependent>false</model_dependent>
    </argument>
    <argument>
      <name>heat_pump_type</name>
      <display_name>Heat Pump: Type</display_name>
      <description>The type of heat pump. Use 'none' if there is no heat pump.</description>
      <type>Choice</type>
      <required>true</required>
      <model_dependent>false</model_dependent>
      <default_value>none</default_value>
      <choices>
        <choice>
          <value>none</value>
          <display_name>none</display_name>
        </choice>
        <choice>
          <value>air-to-air</value>
          <display_name>air-to-air</display_name>
        </choice>
        <choice>
          <value>mini-split</value>
          <display_name>mini-split</display_name>
        </choice>
        <choice>
          <value>ground-to-air</value>
          <display_name>ground-to-air</display_name>
        </choice>
        <choice>
          <value>packaged terminal heat pump</value>
          <display_name>packaged terminal heat pump</display_name>
        </choice>
        <choice>
          <value>room air conditioner with reverse cycle</value>
          <display_name>room air conditioner with reverse cycle</display_name>
        </choice>
      </choices>
    </argument>
    <argument>
      <name>heat_pump_heating_efficiency_type</name>
      <display_name>Heat Pump: Heating Efficiency Type</display_name>
      <description>The heating efficiency type of heat pump. System types air-to-air and mini-split use HSPF or HSPF2. System types ground-to-air, packaged terminal heat pump and room air conditioner with reverse cycle use COP.</description>
      <type>Choice</type>
      <required>true</required>
      <model_dependent>false</model_dependent>
      <default_value>HSPF</default_value>
      <choices>
        <choice>
          <value>HSPF</value>
          <display_name>HSPF</display_name>
        </choice>
        <choice>
          <value>HSPF2</value>
          <display_name>HSPF2</display_name>
        </choice>
        <choice>
          <value>COP</value>
          <display_name>COP</display_name>
        </choice>
      </choices>
    </argument>
    <argument>
      <name>heat_pump_heating_efficiency</name>
      <display_name>Heat Pump: Heating Efficiency</display_name>
      <description>The rated heating efficiency value of the heat pump.</description>
      <type>Double</type>
      <required>true</required>
      <model_dependent>false</model_dependent>
      <default_value>7.7</default_value>
    </argument>
    <argument>
      <name>heat_pump_cooling_efficiency_type</name>
      <display_name>Heat Pump: Cooling Efficiency Type</display_name>
      <description>The cooling efficiency type of heat pump. System types air-to-air and mini-split use SEER or SEER2. System types ground-to-air, packaged terminal heat pump and room air conditioner with reverse cycle use EER.</description>
      <type>Choice</type>
      <required>true</required>
      <model_dependent>false</model_dependent>
      <default_value>SEER</default_value>
      <choices>
        <choice>
          <value>SEER</value>
          <display_name>SEER</display_name>
        </choice>
        <choice>
          <value>SEER2</value>
          <display_name>SEER2</display_name>
        </choice>
        <choice>
          <value>EER</value>
          <display_name>EER</display_name>
        </choice>
        <choice>
          <value>CEER</value>
          <display_name>CEER</display_name>
        </choice>
      </choices>
    </argument>
    <argument>
      <name>heat_pump_cooling_efficiency</name>
      <display_name>Heat Pump: Cooling Efficiency</display_name>
      <description>The rated cooling efficiency value of the heat pump.</description>
      <type>Double</type>
      <required>true</required>
      <model_dependent>false</model_dependent>
      <default_value>13</default_value>
    </argument>
    <argument>
      <name>heat_pump_cooling_compressor_type</name>
      <display_name>Heat Pump: Cooling Compressor Type</display_name>
      <description>The compressor type of the heat pump. Only applies to air-to-air and mini-split. If not provided, the OS-HPXML default (see &lt;a href='https://openstudio-hpxml.readthedocs.io/en/v1.7.0/workflow_inputs.html#air-to-air-heat-pump'&gt;Air-to-Air Heat Pump&lt;/a&gt;, &lt;a href='https://openstudio-hpxml.readthedocs.io/en/v1.7.0/workflow_inputs.html#mini-split-heat-pump'&gt;Mini-Split Heat Pump&lt;/a&gt;) is used.</description>
      <type>Choice</type>
      <required>false</required>
      <model_dependent>false</model_dependent>
      <choices>
        <choice>
          <value>single stage</value>
          <display_name>single stage</display_name>
        </choice>
        <choice>
          <value>two stage</value>
          <display_name>two stage</display_name>
        </choice>
        <choice>
          <value>variable speed</value>
          <display_name>variable speed</display_name>
        </choice>
      </choices>
    </argument>
    <argument>
      <name>heat_pump_cooling_sensible_heat_fraction</name>
      <display_name>Heat Pump: Cooling Sensible Heat Fraction</display_name>
      <description>The sensible heat fraction of the heat pump. If not provided, the OS-HPXML default (see &lt;a href='https://openstudio-hpxml.readthedocs.io/en/v1.7.0/workflow_inputs.html#air-to-air-heat-pump'&gt;Air-to-Air Heat Pump&lt;/a&gt;, &lt;a href='https://openstudio-hpxml.readthedocs.io/en/v1.7.0/workflow_inputs.html#mini-split-heat-pump'&gt;Mini-Split Heat Pump&lt;/a&gt;, &lt;a href='https://openstudio-hpxml.readthedocs.io/en/v1.7.0/workflow_inputs.html#packaged-terminal-heat-pump'&gt;Packaged Terminal Heat Pump&lt;/a&gt;, &lt;a href='https://openstudio-hpxml.readthedocs.io/en/v1.7.0/workflow_inputs.html#room-air-conditioner-w-reverse-cycle'&gt;Room Air Conditioner w/ Reverse Cycle&lt;/a&gt;, &lt;a href='https://openstudio-hpxml.readthedocs.io/en/v1.7.0/workflow_inputs.html#ground-to-air-heat-pump'&gt;Ground-to-Air Heat Pump&lt;/a&gt;) is used.</description>
      <type>Double</type>
      <units>Frac</units>
      <required>false</required>
      <model_dependent>false</model_dependent>
    </argument>
    <argument>
      <name>heat_pump_heating_capacity</name>
      <display_name>Heat Pump: Heating Capacity</display_name>
      <description>The output heating capacity of the heat pump. If not provided, the OS-HPXML autosized default (see &lt;a href='https://openstudio-hpxml.readthedocs.io/en/v1.7.0/workflow_inputs.html#air-to-air-heat-pump'&gt;Air-to-Air Heat Pump&lt;/a&gt;, &lt;a href='https://openstudio-hpxml.readthedocs.io/en/v1.7.0/workflow_inputs.html#mini-split-heat-pump'&gt;Mini-Split Heat Pump&lt;/a&gt;, &lt;a href='https://openstudio-hpxml.readthedocs.io/en/v1.7.0/workflow_inputs.html#packaged-terminal-heat-pump'&gt;Packaged Terminal Heat Pump&lt;/a&gt;, &lt;a href='https://openstudio-hpxml.readthedocs.io/en/v1.7.0/workflow_inputs.html#room-air-conditioner-w-reverse-cycle'&gt;Room Air Conditioner w/ Reverse Cycle&lt;/a&gt;, &lt;a href='https://openstudio-hpxml.readthedocs.io/en/v1.7.0/workflow_inputs.html#ground-to-air-heat-pump'&gt;Ground-to-Air Heat Pump&lt;/a&gt;) is used.</description>
      <type>Double</type>
      <units>Btu/hr</units>
      <required>false</required>
      <model_dependent>false</model_dependent>
    </argument>
    <argument>
      <name>heat_pump_heating_autosizing_factor</name>
      <display_name>Heat Pump: Heating Autosizing Factor</display_name>
      <description>The capacity scaling factor applied to the auto-sizing methodology. If not provided, 1.0 is used.</description>
      <type>Double</type>
      <required>false</required>
      <model_dependent>false</model_dependent>
    </argument>
    <argument>
      <name>heat_pump_heating_autosizing_limit</name>
      <display_name>Heat Pump: Heating Autosizing Limit</display_name>
      <description>The maximum capacity limit applied to the auto-sizing methodology. If not provided, no limit is used.</description>
      <type>Double</type>
      <units>Btu/hr</units>
      <required>false</required>
      <model_dependent>false</model_dependent>
    </argument>
    <argument>
      <name>heat_pump_heating_capacity_retention_fraction</name>
      <display_name>Heat Pump: Heating Capacity Retention Fraction</display_name>
      <description>The output heating capacity of the heat pump at a user-specified temperature (e.g., 17F or 5F) divided by the above nominal heating capacity. Applies to all heat pump types except ground-to-air. If not provided, the OS-HPXML default (see &lt;a href='https://openstudio-hpxml.readthedocs.io/en/v1.7.0/workflow_inputs.html#air-to-air-heat-pump'&gt;Air-to-Air Heat Pump&lt;/a&gt;, &lt;a href='https://openstudio-hpxml.readthedocs.io/en/v1.7.0/workflow_inputs.html#mini-split-heat-pump'&gt;Mini-Split Heat Pump&lt;/a&gt;, &lt;a href='https://openstudio-hpxml.readthedocs.io/en/v1.7.0/workflow_inputs.html#packaged-terminal-heat-pump'&gt;Packaged Terminal Heat Pump&lt;/a&gt;, &lt;a href='https://openstudio-hpxml.readthedocs.io/en/v1.7.0/workflow_inputs.html#room-air-conditioner-w-reverse-cycle'&gt;Room Air Conditioner w/ Reverse Cycle&lt;/a&gt;) is used.</description>
      <type>Double</type>
      <units>Frac</units>
      <required>false</required>
      <model_dependent>false</model_dependent>
    </argument>
    <argument>
      <name>heat_pump_heating_capacity_retention_temp</name>
      <display_name>Heat Pump: Heating Capacity Retention Temperature</display_name>
      <description>The user-specified temperature (e.g., 17F or 5F) for the above heating capacity retention fraction. Applies to all heat pump types except ground-to-air. Required if the Heating Capacity Retention Fraction is provided.</description>
      <type>Double</type>
      <units>deg-F</units>
      <required>false</required>
      <model_dependent>false</model_dependent>
    </argument>
    <argument>
      <name>heat_pump_cooling_capacity</name>
      <display_name>Heat Pump: Cooling Capacity</display_name>
      <description>The output cooling capacity of the heat pump. If not provided, the OS-HPXML autosized default (see &lt;a href='https://openstudio-hpxml.readthedocs.io/en/v1.7.0/workflow_inputs.html#air-to-air-heat-pump'&gt;Air-to-Air Heat Pump&lt;/a&gt;, &lt;a href='https://openstudio-hpxml.readthedocs.io/en/v1.7.0/workflow_inputs.html#mini-split-heat-pump'&gt;Mini-Split Heat Pump&lt;/a&gt;, &lt;a href='https://openstudio-hpxml.readthedocs.io/en/v1.7.0/workflow_inputs.html#packaged-terminal-heat-pump'&gt;Packaged Terminal Heat Pump&lt;/a&gt;, &lt;a href='https://openstudio-hpxml.readthedocs.io/en/v1.7.0/workflow_inputs.html#room-air-conditioner-w-reverse-cycle'&gt;Room Air Conditioner w/ Reverse Cycle&lt;/a&gt;, &lt;a href='https://openstudio-hpxml.readthedocs.io/en/v1.7.0/workflow_inputs.html#ground-to-air-heat-pump'&gt;Ground-to-Air Heat Pump&lt;/a&gt;) is used.</description>
      <type>Double</type>
      <units>Btu/hr</units>
      <required>false</required>
      <model_dependent>false</model_dependent>
    </argument>
    <argument>
      <name>heat_pump_cooling_autosizing_factor</name>
      <display_name>Heat Pump: Cooling Autosizing Factor</display_name>
      <description>The capacity scaling factor applied to the auto-sizing methodology. If not provided, 1.0 is used.</description>
      <type>Double</type>
      <required>false</required>
      <model_dependent>false</model_dependent>
    </argument>
    <argument>
      <name>heat_pump_cooling_autosizing_limit</name>
      <display_name>Heat Pump: Cooling Autosizing Limit</display_name>
      <description>The maximum capacity limit applied to the auto-sizing methodology. If not provided, no limit is used.</description>
      <type>Double</type>
      <units>Btu/hr</units>
      <required>false</required>
      <model_dependent>false</model_dependent>
    </argument>
    <argument>
      <name>heat_pump_fraction_heat_load_served</name>
      <display_name>Heat Pump: Fraction Heat Load Served</display_name>
      <description>The heating load served by the heat pump.</description>
      <type>Double</type>
      <units>Frac</units>
      <required>true</required>
      <model_dependent>false</model_dependent>
      <default_value>1</default_value>
    </argument>
    <argument>
      <name>heat_pump_fraction_cool_load_served</name>
      <display_name>Heat Pump: Fraction Cool Load Served</display_name>
      <description>The cooling load served by the heat pump.</description>
      <type>Double</type>
      <units>Frac</units>
      <required>true</required>
      <model_dependent>false</model_dependent>
      <default_value>1</default_value>
    </argument>
    <argument>
      <name>heat_pump_compressor_lockout_temp</name>
      <display_name>Heat Pump: Compressor Lockout Temperature</display_name>
      <description>The temperature below which the heat pump compressor is disabled. If both this and Backup Heating Lockout Temperature are provided and use the same value, it essentially defines a switchover temperature (for, e.g., a dual-fuel heat pump). Applies to all heat pump types other than ground-to-air. If not provided, the OS-HPXML default (see &lt;a href='https://openstudio-hpxml.readthedocs.io/en/v1.7.0/workflow_inputs.html#air-to-air-heat-pump'&gt;Air-to-Air Heat Pump&lt;/a&gt;, &lt;a href='https://openstudio-hpxml.readthedocs.io/en/v1.7.0/workflow_inputs.html#mini-split-heat-pump'&gt;Mini-Split Heat Pump&lt;/a&gt;, &lt;a href='https://openstudio-hpxml.readthedocs.io/en/v1.7.0/workflow_inputs.html#packaged-terminal-heat-pump'&gt;Packaged Terminal Heat Pump&lt;/a&gt;, &lt;a href='https://openstudio-hpxml.readthedocs.io/en/v1.7.0/workflow_inputs.html#room-air-conditioner-w-reverse-cycle'&gt;Room Air Conditioner w/ Reverse Cycle&lt;/a&gt;) is used.</description>
      <type>Double</type>
      <units>deg-F</units>
      <required>false</required>
      <model_dependent>false</model_dependent>
    </argument>
    <argument>
      <name>heat_pump_backup_type</name>
      <display_name>Heat Pump: Backup Type</display_name>
      <description>The backup type of the heat pump. If 'integrated', represents e.g. built-in electric strip heat or dual-fuel integrated furnace. If 'separate', represents e.g. electric baseboard or boiler based on the Heating System 2 specified below. Use 'none' if there is no backup heating.</description>
      <type>Choice</type>
      <required>true</required>
      <model_dependent>false</model_dependent>
      <default_value>integrated</default_value>
      <choices>
        <choice>
          <value>none</value>
          <display_name>none</display_name>
        </choice>
        <choice>
          <value>integrated</value>
          <display_name>integrated</display_name>
        </choice>
        <choice>
          <value>separate</value>
          <display_name>separate</display_name>
        </choice>
      </choices>
    </argument>
    <argument>
      <name>heat_pump_backup_heating_autosizing_factor</name>
      <display_name>Heat Pump: Backup Heating Autosizing Factor</display_name>
      <description>The capacity scaling factor applied to the auto-sizing methodology if Backup Type is 'integrated'. If not provided, 1.0 is used. If Backup Type is 'separate', use Heating System 2: Heating Autosizing Factor.</description>
      <type>Double</type>
      <required>false</required>
      <model_dependent>false</model_dependent>
    </argument>
    <argument>
      <name>heat_pump_backup_heating_autosizing_limit</name>
      <display_name>Heat Pump: Backup Heating Autosizing Limit</display_name>
      <description>The maximum capacity limit applied to the auto-sizing methodology if Backup Type is 'integrated'. If not provided, no limit is used. If Backup Type is 'separate', use Heating System 2: Heating Autosizing Limit.</description>
      <type>Double</type>
      <units>Btu/hr</units>
      <required>false</required>
      <model_dependent>false</model_dependent>
    </argument>
    <argument>
      <name>heat_pump_backup_fuel</name>
      <display_name>Heat Pump: Backup Fuel Type</display_name>
      <description>The backup fuel type of the heat pump. Only applies if Backup Type is 'integrated'.</description>
      <type>Choice</type>
      <required>true</required>
      <model_dependent>false</model_dependent>
      <default_value>electricity</default_value>
      <choices>
        <choice>
          <value>electricity</value>
          <display_name>electricity</display_name>
        </choice>
        <choice>
          <value>natural gas</value>
          <display_name>natural gas</display_name>
        </choice>
        <choice>
          <value>fuel oil</value>
          <display_name>fuel oil</display_name>
        </choice>
        <choice>
          <value>propane</value>
          <display_name>propane</display_name>
        </choice>
      </choices>
    </argument>
    <argument>
      <name>heat_pump_backup_heating_efficiency</name>
      <display_name>Heat Pump: Backup Rated Efficiency</display_name>
      <description>The backup rated efficiency value of the heat pump. Percent for electricity fuel type. AFUE otherwise. Only applies if Backup Type is 'integrated'.</description>
      <type>Double</type>
      <required>true</required>
      <model_dependent>false</model_dependent>
      <default_value>1</default_value>
    </argument>
    <argument>
      <name>heat_pump_backup_heating_capacity</name>
      <display_name>Heat Pump: Backup Heating Capacity</display_name>
      <description>The backup output heating capacity of the heat pump. If not provided, the OS-HPXML autosized default (see &lt;a href='https://openstudio-hpxml.readthedocs.io/en/v1.7.0/workflow_inputs.html#backup'&gt;Backup&lt;/a&gt;) is used. Only applies if Backup Type is 'integrated'.</description>
      <type>Double</type>
      <units>Btu/hr</units>
      <required>false</required>
      <model_dependent>false</model_dependent>
    </argument>
    <argument>
      <name>heat_pump_backup_heating_lockout_temp</name>
      <display_name>Heat Pump: Backup Heating Lockout Temperature</display_name>
      <description>The temperature above which the heat pump backup system is disabled. If both this and Compressor Lockout Temperature are provided and use the same value, it essentially defines a switchover temperature (for, e.g., a dual-fuel heat pump). Applies for both Backup Type of 'integrated' and 'separate'. If not provided, the OS-HPXML default (see &lt;a href='https://openstudio-hpxml.readthedocs.io/en/v1.7.0/workflow_inputs.html#backup'&gt;Backup&lt;/a&gt;) is used.</description>
      <type>Double</type>
      <units>deg-F</units>
      <required>false</required>
      <model_dependent>false</model_dependent>
    </argument>
    <argument>
      <name>heat_pump_sizing_methodology</name>
      <display_name>Heat Pump: Sizing Methodology</display_name>
      <description>The auto-sizing methodology to use when the heat pump capacity is not provided. If not provided, the OS-HPXML default (see &lt;a href='https://openstudio-hpxml.readthedocs.io/en/v1.7.0/workflow_inputs.html#hpxml-hvac-sizing-control'&gt;HPXML HVAC Sizing Control&lt;/a&gt;) is used.</description>
      <type>Choice</type>
      <required>false</required>
      <model_dependent>false</model_dependent>
      <choices>
        <choice>
          <value>ACCA</value>
          <display_name>ACCA</display_name>
        </choice>
        <choice>
          <value>HERS</value>
          <display_name>HERS</display_name>
        </choice>
        <choice>
          <value>MaxLoad</value>
          <display_name>MaxLoad</display_name>
        </choice>
      </choices>
    </argument>
    <argument>
      <name>heat_pump_backup_sizing_methodology</name>
      <display_name>Heat Pump: Backup Sizing Methodology</display_name>
      <description>The auto-sizing methodology to use when the heat pump backup capacity is not provided. If not provided, the OS-HPXML default (see &lt;a href='https://openstudio-hpxml.readthedocs.io/en/v1.7.0/workflow_inputs.html#hpxml-hvac-sizing-control'&gt;HPXML HVAC Sizing Control&lt;/a&gt;) is used.</description>
      <type>Choice</type>
      <required>false</required>
      <model_dependent>false</model_dependent>
      <choices>
        <choice>
          <value>emergency</value>
          <display_name>emergency</display_name>
        </choice>
        <choice>
          <value>supplemental</value>
          <display_name>supplemental</display_name>
        </choice>
      </choices>
    </argument>
    <argument>
      <name>heat_pump_is_ducted</name>
      <display_name>Heat Pump: Is Ducted</display_name>
      <description>Whether the heat pump is ducted or not. Only used for mini-split. It's assumed that air-to-air and ground-to-air are ducted, and packaged terminal heat pump and room air conditioner with reverse cycle are not ducted. If not provided, assumes not ducted.</description>
      <type>Boolean</type>
      <required>false</required>
      <model_dependent>false</model_dependent>
      <choices>
        <choice>
          <value>true</value>
          <display_name>true</display_name>
        </choice>
        <choice>
          <value>false</value>
          <display_name>false</display_name>
        </choice>
      </choices>
    </argument>
    <argument>
      <name>heat_pump_airflow_defect_ratio</name>
      <display_name>Heat Pump: Airflow Defect Ratio</display_name>
      <description>The airflow defect ratio, defined as (InstalledAirflow - DesignAirflow) / DesignAirflow, of the heat pump per ANSI/RESNET/ACCA Standard 310. A value of zero means no airflow defect. Applies only to air-to-air, ducted mini-split, and ground-to-air. If not provided, assumes no defect.</description>
      <type>Double</type>
      <units>Frac</units>
      <required>false</required>
      <model_dependent>false</model_dependent>
    </argument>
    <argument>
      <name>heat_pump_charge_defect_ratio</name>
      <display_name>Heat Pump: Charge Defect Ratio</display_name>
      <description>The refrigerant charge defect ratio, defined as (InstalledCharge - DesignCharge) / DesignCharge, of the heat pump per ANSI/RESNET/ACCA Standard 310. A value of zero means no refrigerant charge defect. Applies to all heat pump types. If not provided, assumes no defect.</description>
      <type>Double</type>
      <units>Frac</units>
      <required>false</required>
      <model_dependent>false</model_dependent>
    </argument>
    <argument>
      <name>heat_pump_crankcase_heater_watts</name>
      <display_name>Heat Pump: Crankcase Heater Power Watts</display_name>
      <description>Heat Pump crankcase heater power consumption in Watts. Applies only to air-to-air, mini-split, packaged terminal heat pump and room air conditioner with reverse cycle. If not provided, the OS-HPXML default (see &lt;a href='https://openstudio-hpxml.readthedocs.io/en/v1.7.0/workflow_inputs.html#air-to-air-heat-pump'&gt;Air-to-Air Heat Pump&lt;/a&gt;, &lt;a href='https://openstudio-hpxml.readthedocs.io/en/v1.7.0/workflow_inputs.html#mini-split-heat-pump'&gt;Mini-Split Heat Pump&lt;/a&gt;, &lt;a href='https://openstudio-hpxml.readthedocs.io/en/v1.7.0/workflow_inputs.html#packaged-terminal-heat-pump'&gt;Packaged Terminal Heat Pump&lt;/a&gt;, &lt;a href='https://openstudio-hpxml.readthedocs.io/en/v1.7.0/workflow_inputs.html#room-air-conditioner-w-reverse-cycle'&gt;Room Air Conditioner w/ Reverse Cycle&lt;/a&gt;) is used.</description>
      <type>Double</type>
      <units>W</units>
      <required>false</required>
      <model_dependent>false</model_dependent>
    </argument>
    <argument>
      <name>hvac_perf_data_capacity_type</name>
      <display_name>HVAC Detailed Performance Data: Capacity Type</display_name>
      <description>Type of capacity values for detailed performance data if available. Applies only to variable-speed air-source HVAC systems (central air conditioners, mini-split air conditioners, air-to-air heat pumps, and mini-split heat pumps).</description>
      <type>Choice</type>
      <units>Absolute capacities</units>
      <required>false</required>
      <model_dependent>false</model_dependent>
      <choices>
        <choice>
          <value>Absolute capacities</value>
          <display_name>Absolute capacities</display_name>
        </choice>
        <choice>
          <value>Normalized capacity fractions</value>
          <display_name>Normalized capacity fractions</display_name>
        </choice>
      </choices>
    </argument>
    <argument>
      <name>hvac_perf_data_heating_outdoor_temperatures</name>
      <display_name>HVAC Detailed Performance Data: Heating Outdoor Temperatures</display_name>
      <description>Outdoor temperatures of heating detailed performance data if available. Applies only to variable-speed air-source HVAC systems (central air conditioners, mini-split air conditioners, air-to-air heat pumps, and mini-split heat pumps). One of the outdoor temperatures must be 47 deg-F. At least two performance data points are required using a comma-separated list.</description>
      <type>String</type>
      <units>deg-F</units>
      <required>false</required>
      <model_dependent>false</model_dependent>
    </argument>
    <argument>
      <name>hvac_perf_data_heating_min_speed_capacities</name>
      <display_name>HVAC Detailed Performance Data: Heating Minimum Speed Capacities</display_name>
      <description>Minimum speed capacities of heating detailed performance data if available. Applies only to variable-speed air-source HVAC systems (central air conditioners, mini-split air conditioners, air-to-air heat pumps, and mini-split heat pumps). At least two performance data points are required using a comma-separated list.</description>
      <type>String</type>
      <units>Btu/hr or Frac</units>
      <required>false</required>
      <model_dependent>false</model_dependent>
    </argument>
    <argument>
      <name>hvac_perf_data_heating_max_speed_capacities</name>
      <display_name>HVAC Detailed Performance Data: Heating Maximum Speed Capacities</display_name>
      <description>Maximum speed capacities of heating detailed performance data if available. Applies only to variable-speed air-source HVAC systems (central air conditioners, mini-split air conditioners, air-to-air heat pumps, and mini-split heat pumps). At least two performance data points are required using a comma-separated list.</description>
      <type>String</type>
      <units>Btu/hr or Frac</units>
      <required>false</required>
      <model_dependent>false</model_dependent>
    </argument>
    <argument>
      <name>hvac_perf_data_heating_min_speed_cops</name>
      <display_name>HVAC Detailed Performance Data: Heating Minimum Speed COPs</display_name>
      <description>Minimum speed efficiency COP values of heating detailed performance data if available. Applies only to variable-speed air-source HVAC systems (central air conditioners, mini-split air conditioners, air-to-air heat pumps, and mini-split heat pumps). At least two performance data points are required using a comma-separated list.</description>
      <type>String</type>
      <units>W/W</units>
      <required>false</required>
      <model_dependent>false</model_dependent>
    </argument>
    <argument>
      <name>hvac_perf_data_heating_max_speed_cops</name>
      <display_name>HVAC Detailed Performance Data: Heating Maximum Speed COPs</display_name>
      <description>Maximum speed efficiency COP values of heating detailed performance data if available. Applies only to variable-speed air-source HVAC systems (central air conditioners, mini-split air conditioners, air-to-air heat pumps, and mini-split heat pumps). At least two performance data points are required using a comma-separated list.</description>
      <type>String</type>
      <units>W/W</units>
      <required>false</required>
      <model_dependent>false</model_dependent>
    </argument>
    <argument>
      <name>hvac_perf_data_cooling_outdoor_temperatures</name>
      <display_name>HVAC Detailed Performance Data: Cooling Outdoor Temperatures</display_name>
      <description>Outdoor temperatures of cooling detailed performance data if available. Applies only to variable-speed air-source HVAC systems (central air conditioners, mini-split air conditioners, air-to-air heat pumps, and mini-split heat pumps). One of the outdoor temperatures must be 95 deg-F. At least two performance data points are required using a comma-separated list.</description>
      <type>String</type>
      <units>deg-F</units>
      <required>false</required>
      <model_dependent>false</model_dependent>
    </argument>
    <argument>
      <name>hvac_perf_data_cooling_min_speed_capacities</name>
      <display_name>HVAC Detailed Performance Data: Cooling Minimum Speed Capacities</display_name>
      <description>Minimum speed capacities of cooling detailed performance data if available. Applies only to variable-speed air-source HVAC systems (central air conditioners, mini-split air conditioners, air-to-air heat pumps, and mini-split heat pumps). At least two performance data points are required using a comma-separated list.</description>
      <type>String</type>
      <units>Btu/hr or Frac</units>
      <required>false</required>
      <model_dependent>false</model_dependent>
    </argument>
    <argument>
      <name>hvac_perf_data_cooling_max_speed_capacities</name>
      <display_name>HVAC Detailed Performance Data: Cooling Maximum Speed Capacities</display_name>
      <description>Maximum speed capacities of cooling detailed performance data if available. Applies only to variable-speed air-source HVAC systems (central air conditioners, mini-split air conditioners, air-to-air heat pumps, and mini-split heat pumps). At least two performance data points are required using a comma-separated list.</description>
      <type>String</type>
      <units>Btu/hr or Frac</units>
      <required>false</required>
      <model_dependent>false</model_dependent>
    </argument>
    <argument>
      <name>hvac_perf_data_cooling_min_speed_cops</name>
      <display_name>HVAC Detailed Performance Data: Cooling Minimum Speed COPs</display_name>
      <description>Minimum speed efficiency COP values of cooling detailed performance data if available. Applies only to variable-speed air-source HVAC systems (central air conditioners, mini-split air conditioners, air-to-air heat pumps, and mini-split heat pumps). At least two performance data points are required using a comma-separated list.</description>
      <type>String</type>
      <units>W/W</units>
      <required>false</required>
      <model_dependent>false</model_dependent>
    </argument>
    <argument>
      <name>hvac_perf_data_cooling_max_speed_cops</name>
      <display_name>HVAC Detailed Performance Data: Cooling Maximum Speed COPs</display_name>
      <description>Maximum speed efficiency COP values of cooling detailed performance data if available. Applies only to variable-speed air-source HVAC systems (central air conditioners, mini-split air conditioners, air-to-air heat pumps, and mini-split heat pumps). At least two performance data points are required using a comma-separated list.</description>
      <type>String</type>
      <units>W/W</units>
      <required>false</required>
      <model_dependent>false</model_dependent>
    </argument>
    <argument>
      <name>geothermal_loop_configuration</name>
      <display_name>Geothermal Loop: Configuration</display_name>
      <description>Configuration of the geothermal loop. Only applies to ground-to-air heat pump type. If not provided, the OS-HPXML default (see &lt;a href='https://openstudio-hpxml.readthedocs.io/en/v1.7.0/workflow_inputs.html#ground-to-air-heat-pump'&gt;Ground-to-Air Heat Pump&lt;/a&gt;) is used.</description>
      <type>Choice</type>
      <required>false</required>
      <model_dependent>false</model_dependent>
      <choices>
        <choice>
          <value>none</value>
          <display_name>none</display_name>
        </choice>
        <choice>
          <value>vertical</value>
          <display_name>vertical</display_name>
        </choice>
      </choices>
    </argument>
    <argument>
      <name>geothermal_loop_borefield_configuration</name>
      <display_name>Geothermal Loop: Borefield Configuration</display_name>
      <description>Borefield configuration of the geothermal loop. Only applies to ground-to-air heat pump type. If not provided, the OS-HPXML default (see &lt;a href='https://openstudio-hpxml.readthedocs.io/en/v1.7.0/workflow_inputs.html#hpxml-geothermal-loops'&gt;HPXML Geothermal Loops&lt;/a&gt;) is used.</description>
      <type>Choice</type>
      <required>false</required>
      <model_dependent>false</model_dependent>
      <choices>
        <choice>
          <value>Rectangle</value>
          <display_name>Rectangle</display_name>
        </choice>
        <choice>
          <value>Open Rectangle</value>
          <display_name>Open Rectangle</display_name>
        </choice>
        <choice>
          <value>C</value>
          <display_name>C</display_name>
        </choice>
        <choice>
          <value>L</value>
          <display_name>L</display_name>
        </choice>
        <choice>
          <value>U</value>
          <display_name>U</display_name>
        </choice>
        <choice>
          <value>Lopsided U</value>
          <display_name>Lopsided U</display_name>
        </choice>
      </choices>
    </argument>
    <argument>
      <name>geothermal_loop_loop_flow</name>
      <display_name>Geothermal Loop: Loop Flow</display_name>
      <description>Water flow rate through the geothermal loop. Only applies to ground-to-air heat pump type. If not provided, the OS-HPXML autosized default (see &lt;a href='https://openstudio-hpxml.readthedocs.io/en/v1.7.0/workflow_inputs.html#hpxml-geothermal-loops'&gt;HPXML Geothermal Loops&lt;/a&gt;) is used.</description>
      <type>Double</type>
      <units>gpm</units>
      <required>false</required>
      <model_dependent>false</model_dependent>
    </argument>
    <argument>
      <name>geothermal_loop_boreholes_count</name>
      <display_name>Geothermal Loop: Boreholes Count</display_name>
      <description>Number of boreholes. Only applies to ground-to-air heat pump type. If not provided, the OS-HPXML autosized default (see &lt;a href='https://openstudio-hpxml.readthedocs.io/en/v1.7.0/workflow_inputs.html#hpxml-geothermal-loops'&gt;HPXML Geothermal Loops&lt;/a&gt;) is used.</description>
      <type>Integer</type>
      <units>#</units>
      <required>false</required>
      <model_dependent>false</model_dependent>
    </argument>
    <argument>
      <name>geothermal_loop_boreholes_length</name>
      <display_name>Geothermal Loop: Boreholes Length</display_name>
      <description>Average length of each borehole (vertical). Only applies to ground-to-air heat pump type. If not provided, the OS-HPXML autosized default (see &lt;a href='https://openstudio-hpxml.readthedocs.io/en/v1.7.0/workflow_inputs.html#hpxml-geothermal-loops'&gt;HPXML Geothermal Loops&lt;/a&gt;) is used.</description>
      <type>Double</type>
      <units>ft</units>
      <required>false</required>
      <model_dependent>false</model_dependent>
    </argument>
    <argument>
      <name>geothermal_loop_boreholes_spacing</name>
      <display_name>Geothermal Loop: Boreholes Spacing</display_name>
      <description>Distance between bores. Only applies to ground-to-air heat pump type. If not provided, the OS-HPXML default (see &lt;a href='https://openstudio-hpxml.readthedocs.io/en/v1.7.0/workflow_inputs.html#hpxml-geothermal-loops'&gt;HPXML Geothermal Loops&lt;/a&gt;) is used.</description>
      <type>Double</type>
      <units>ft</units>
      <required>false</required>
      <model_dependent>false</model_dependent>
    </argument>
    <argument>
      <name>geothermal_loop_boreholes_diameter</name>
      <display_name>Geothermal Loop: Boreholes Diameter</display_name>
      <description>Diameter of bores. Only applies to ground-to-air heat pump type. If not provided, the OS-HPXML default (see &lt;a href='https://openstudio-hpxml.readthedocs.io/en/v1.7.0/workflow_inputs.html#hpxml-geothermal-loops'&gt;HPXML Geothermal Loops&lt;/a&gt;) is used.</description>
      <type>Double</type>
      <units>in</units>
      <required>false</required>
      <model_dependent>false</model_dependent>
    </argument>
    <argument>
      <name>geothermal_loop_grout_type</name>
      <display_name>Geothermal Loop: Grout Type</display_name>
      <description>Grout type of the geothermal loop. Only applies to ground-to-air heat pump type. If not provided, the OS-HPXML default (see &lt;a href='https://openstudio-hpxml.readthedocs.io/en/v1.7.0/workflow_inputs.html#hpxml-geothermal-loops'&gt;HPXML Geothermal Loops&lt;/a&gt;) is used.</description>
      <type>Choice</type>
      <required>false</required>
      <model_dependent>false</model_dependent>
      <choices>
        <choice>
          <value>standard</value>
          <display_name>standard</display_name>
        </choice>
        <choice>
          <value>thermally enhanced</value>
          <display_name>thermally enhanced</display_name>
        </choice>
      </choices>
    </argument>
    <argument>
      <name>geothermal_loop_pipe_type</name>
      <display_name>Geothermal Loop: Pipe Type</display_name>
      <description>Pipe type of the geothermal loop. Only applies to ground-to-air heat pump type. If not provided, the OS-HPXML default (see &lt;a href='https://openstudio-hpxml.readthedocs.io/en/v1.7.0/workflow_inputs.html#hpxml-geothermal-loops'&gt;HPXML Geothermal Loops&lt;/a&gt;) is used.</description>
      <type>Choice</type>
      <required>false</required>
      <model_dependent>false</model_dependent>
      <choices>
        <choice>
          <value>standard</value>
          <display_name>standard</display_name>
        </choice>
        <choice>
          <value>thermally enhanced</value>
          <display_name>thermally enhanced</display_name>
        </choice>
      </choices>
    </argument>
    <argument>
      <name>geothermal_loop_pipe_diameter</name>
      <display_name>Geothermal Loop: Pipe Diameter</display_name>
      <description>Pipe diameter of the geothermal loop. Only applies to ground-to-air heat pump type. If not provided, the OS-HPXML default (see &lt;a href='https://openstudio-hpxml.readthedocs.io/en/v1.7.0/workflow_inputs.html#hpxml-geothermal-loops'&gt;HPXML Geothermal Loops&lt;/a&gt;) is used.</description>
      <type>Choice</type>
      <units>in</units>
      <required>false</required>
      <model_dependent>false</model_dependent>
      <choices>
        <choice>
          <value>3/4" pipe</value>
          <display_name>3/4" pipe</display_name>
        </choice>
        <choice>
          <value>1" pipe</value>
          <display_name>1" pipe</display_name>
        </choice>
        <choice>
          <value>1-1/4" pipe</value>
          <display_name>1-1/4" pipe</display_name>
        </choice>
      </choices>
    </argument>
    <argument>
      <name>heating_system_2_type</name>
      <display_name>Heating System 2: Type</display_name>
      <description>The type of the second heating system.</description>
      <type>Choice</type>
      <required>true</required>
      <model_dependent>false</model_dependent>
      <default_value>none</default_value>
      <choices>
        <choice>
          <value>none</value>
          <display_name>none</display_name>
        </choice>
        <choice>
          <value>Furnace</value>
          <display_name>Furnace</display_name>
        </choice>
        <choice>
          <value>WallFurnace</value>
          <display_name>WallFurnace</display_name>
        </choice>
        <choice>
          <value>FloorFurnace</value>
          <display_name>FloorFurnace</display_name>
        </choice>
        <choice>
          <value>Boiler</value>
          <display_name>Boiler</display_name>
        </choice>
        <choice>
          <value>ElectricResistance</value>
          <display_name>ElectricResistance</display_name>
        </choice>
        <choice>
          <value>Stove</value>
          <display_name>Stove</display_name>
        </choice>
        <choice>
          <value>SpaceHeater</value>
          <display_name>SpaceHeater</display_name>
        </choice>
        <choice>
          <value>Fireplace</value>
          <display_name>Fireplace</display_name>
        </choice>
      </choices>
    </argument>
    <argument>
      <name>heating_system_2_fuel</name>
      <display_name>Heating System 2: Fuel Type</display_name>
      <description>The fuel type of the second heating system. Ignored for ElectricResistance.</description>
      <type>Choice</type>
      <required>true</required>
      <model_dependent>false</model_dependent>
      <default_value>electricity</default_value>
      <choices>
        <choice>
          <value>electricity</value>
          <display_name>electricity</display_name>
        </choice>
        <choice>
          <value>natural gas</value>
          <display_name>natural gas</display_name>
        </choice>
        <choice>
          <value>fuel oil</value>
          <display_name>fuel oil</display_name>
        </choice>
        <choice>
          <value>propane</value>
          <display_name>propane</display_name>
        </choice>
        <choice>
          <value>wood</value>
          <display_name>wood</display_name>
        </choice>
        <choice>
          <value>wood pellets</value>
          <display_name>wood pellets</display_name>
        </choice>
        <choice>
          <value>coal</value>
          <display_name>coal</display_name>
        </choice>
      </choices>
    </argument>
    <argument>
      <name>heating_system_2_heating_efficiency</name>
      <display_name>Heating System 2: Rated AFUE or Percent</display_name>
      <description>The rated heating efficiency value of the second heating system.</description>
      <type>Double</type>
      <units>Frac</units>
      <required>true</required>
      <model_dependent>false</model_dependent>
      <default_value>1</default_value>
    </argument>
    <argument>
      <name>heating_system_2_heating_capacity</name>
      <display_name>Heating System 2: Heating Capacity</display_name>
      <description>The output heating capacity of the second heating system. If not provided, the OS-HPXML autosized default (see &lt;a href='https://openstudio-hpxml.readthedocs.io/en/v1.7.0/workflow_inputs.html#hpxml-heating-systems'&gt;HPXML Heating Systems&lt;/a&gt;) is used.</description>
      <type>Double</type>
      <units>Btu/hr</units>
      <required>false</required>
      <model_dependent>false</model_dependent>
    </argument>
    <argument>
      <name>heating_system_2_heating_autosizing_factor</name>
      <display_name>Heating System 2: Heating Autosizing Factor</display_name>
      <description>The capacity scaling factor applied to the auto-sizing methodology. If not provided, 1.0 is used.</description>
      <type>Double</type>
      <required>false</required>
      <model_dependent>false</model_dependent>
    </argument>
    <argument>
      <name>heating_system_2_heating_autosizing_limit</name>
      <display_name>Heating System 2: Heating Autosizing Limit</display_name>
      <description>The maximum capacity limit applied to the auto-sizing methodology. If not provided, no limit is used.</description>
      <type>Double</type>
      <units>Btu/hr</units>
      <required>false</required>
      <model_dependent>false</model_dependent>
    </argument>
    <argument>
      <name>heating_system_2_fraction_heat_load_served</name>
      <display_name>Heating System 2: Fraction Heat Load Served</display_name>
      <description>The heat load served fraction of the second heating system. Ignored if this heating system serves as a backup system for a heat pump.</description>
      <type>Double</type>
      <units>Frac</units>
      <required>true</required>
      <model_dependent>false</model_dependent>
      <default_value>0.25</default_value>
    </argument>
    <argument>
      <name>hvac_control_heating_weekday_setpoint</name>
      <display_name>HVAC Control: Heating Weekday Setpoint Schedule</display_name>
      <description>Specify the constant or 24-hour comma-separated weekday heating setpoint schedule. Required unless a detailed CSV schedule is provided.</description>
      <type>String</type>
      <units>deg-F</units>
      <required>false</required>
      <model_dependent>false</model_dependent>
    </argument>
    <argument>
      <name>hvac_control_heating_weekend_setpoint</name>
      <display_name>HVAC Control: Heating Weekend Setpoint Schedule</display_name>
      <description>Specify the constant or 24-hour comma-separated weekend heating setpoint schedule. Required unless a detailed CSV schedule is provided.</description>
      <type>String</type>
      <units>deg-F</units>
      <required>false</required>
      <model_dependent>false</model_dependent>
    </argument>
    <argument>
      <name>hvac_control_cooling_weekday_setpoint</name>
      <display_name>HVAC Control: Cooling Weekday Setpoint Schedule</display_name>
      <description>Specify the constant or 24-hour comma-separated weekday cooling setpoint schedule. Required unless a detailed CSV schedule is provided.</description>
      <type>String</type>
      <units>deg-F</units>
      <required>false</required>
      <model_dependent>false</model_dependent>
    </argument>
    <argument>
      <name>hvac_control_cooling_weekend_setpoint</name>
      <display_name>HVAC Control: Cooling Weekend Setpoint Schedule</display_name>
      <description>Specify the constant or 24-hour comma-separated weekend cooling setpoint schedule. Required unless a detailed CSV schedule is provided.</description>
      <type>String</type>
      <units>deg-F</units>
      <required>false</required>
      <model_dependent>false</model_dependent>
    </argument>
    <argument>
      <name>hvac_control_heating_season_period</name>
      <display_name>HVAC Control: Heating Season Period</display_name>
      <description>Enter a date like 'Nov 1 - Jun 30'. If not provided, the OS-HPXML default (see &lt;a href='https://openstudio-hpxml.readthedocs.io/en/v1.7.0/workflow_inputs.html#hpxml-hvac-control'&gt;HPXML HVAC Control&lt;/a&gt;) is used. Can also provide 'BuildingAmerica' to use automatic seasons from the Building America House Simulation Protocols.</description>
      <type>String</type>
      <required>false</required>
      <model_dependent>false</model_dependent>
    </argument>
    <argument>
      <name>hvac_control_cooling_season_period</name>
      <display_name>HVAC Control: Cooling Season Period</display_name>
      <description>Enter a date like 'Jun 1 - Oct 31'. If not provided, the OS-HPXML default (see &lt;a href='https://openstudio-hpxml.readthedocs.io/en/v1.7.0/workflow_inputs.html#hpxml-hvac-control'&gt;HPXML HVAC Control&lt;/a&gt;) is used. Can also provide 'BuildingAmerica' to use automatic seasons from the Building America House Simulation Protocols.</description>
      <type>String</type>
      <required>false</required>
      <model_dependent>false</model_dependent>
    </argument>
    <argument>
      <name>hvac_blower_fan_watts_per_cfm</name>
      <display_name>HVAC Blower: Fan Efficiency</display_name>
      <description>The blower fan efficiency at maximum fan speed. Applies only to split (not packaged) systems (i.e., applies to ducted systems as well as ductless mini-split systems). If not provided, the OS-HPXML default (see &lt;a href='https://openstudio-hpxml.readthedocs.io/en/v1.7.0/workflow_inputs.html#hpxml-heating-systems'&gt;HPXML Heating Systems&lt;/a&gt;, &lt;a href='https://openstudio-hpxml.readthedocs.io/en/v1.7.0/workflow_inputs.html#hpxml-cooling-systems'&gt;HPXML Cooling Systems&lt;/a&gt;, &lt;a href='https://openstudio-hpxml.readthedocs.io/en/v1.7.0/workflow_inputs.html#hpxml-heat-pumps'&gt;HPXML Heat Pumps&lt;/a&gt;) is used.</description>
      <type>Double</type>
      <units>W/CFM</units>
      <required>false</required>
      <model_dependent>false</model_dependent>
    </argument>
    <argument>
      <name>ducts_leakage_units</name>
      <display_name>Ducts: Leakage Units</display_name>
      <description>The leakage units of the ducts.</description>
      <type>Choice</type>
      <required>true</required>
      <model_dependent>false</model_dependent>
      <default_value>Percent</default_value>
      <choices>
        <choice>
          <value>CFM25</value>
          <display_name>CFM25</display_name>
        </choice>
        <choice>
          <value>CFM50</value>
          <display_name>CFM50</display_name>
        </choice>
        <choice>
          <value>Percent</value>
          <display_name>Percent</display_name>
        </choice>
      </choices>
    </argument>
    <argument>
      <name>ducts_supply_leakage_to_outside_value</name>
      <display_name>Ducts: Supply Leakage to Outside Value</display_name>
      <description>The leakage value to outside for the supply ducts.</description>
      <type>Double</type>
      <required>true</required>
      <model_dependent>false</model_dependent>
      <default_value>0.1</default_value>
    </argument>
    <argument>
      <name>ducts_supply_location</name>
      <display_name>Ducts: Supply Location</display_name>
      <description>The location of the supply ducts. If not provided, the OS-HPXML default (see &lt;a href='https://openstudio-hpxml.readthedocs.io/en/v1.7.0/workflow_inputs.html#air-distribution'&gt;Air Distribution&lt;/a&gt;) is used.</description>
      <type>Choice</type>
      <required>false</required>
      <model_dependent>false</model_dependent>
      <choices>
        <choice>
          <value>conditioned space</value>
          <display_name>conditioned space</display_name>
        </choice>
        <choice>
          <value>basement - conditioned</value>
          <display_name>basement - conditioned</display_name>
        </choice>
        <choice>
          <value>basement - unconditioned</value>
          <display_name>basement - unconditioned</display_name>
        </choice>
        <choice>
          <value>crawlspace</value>
          <display_name>crawlspace</display_name>
        </choice>
        <choice>
          <value>crawlspace - vented</value>
          <display_name>crawlspace - vented</display_name>
        </choice>
        <choice>
          <value>crawlspace - unvented</value>
          <display_name>crawlspace - unvented</display_name>
        </choice>
        <choice>
          <value>crawlspace - conditioned</value>
          <display_name>crawlspace - conditioned</display_name>
        </choice>
        <choice>
          <value>attic</value>
          <display_name>attic</display_name>
        </choice>
        <choice>
          <value>attic - vented</value>
          <display_name>attic - vented</display_name>
        </choice>
        <choice>
          <value>attic - unvented</value>
          <display_name>attic - unvented</display_name>
        </choice>
        <choice>
          <value>garage</value>
          <display_name>garage</display_name>
        </choice>
        <choice>
          <value>exterior wall</value>
          <display_name>exterior wall</display_name>
        </choice>
        <choice>
          <value>under slab</value>
          <display_name>under slab</display_name>
        </choice>
        <choice>
          <value>roof deck</value>
          <display_name>roof deck</display_name>
        </choice>
        <choice>
          <value>outside</value>
          <display_name>outside</display_name>
        </choice>
        <choice>
          <value>other housing unit</value>
          <display_name>other housing unit</display_name>
        </choice>
        <choice>
          <value>other heated space</value>
          <display_name>other heated space</display_name>
        </choice>
        <choice>
          <value>other multifamily buffer space</value>
          <display_name>other multifamily buffer space</display_name>
        </choice>
        <choice>
          <value>other non-freezing space</value>
          <display_name>other non-freezing space</display_name>
        </choice>
        <choice>
          <value>manufactured home belly</value>
          <display_name>manufactured home belly</display_name>
        </choice>
      </choices>
    </argument>
    <argument>
      <name>ducts_supply_insulation_r</name>
      <display_name>Ducts: Supply Insulation R-Value</display_name>
      <description>The nominal insulation r-value of the supply ducts excluding air films. Use 0 for uninsulated ducts.</description>
      <type>Double</type>
      <units>h-ft^2-R/Btu</units>
      <required>true</required>
      <model_dependent>false</model_dependent>
      <default_value>0</default_value>
    </argument>
    <argument>
      <name>ducts_supply_buried_insulation_level</name>
      <display_name>Ducts: Supply Buried Insulation Level</display_name>
      <description>Whether the supply ducts are buried in, e.g., attic loose-fill insulation. Partially buried ducts have insulation that does not cover the top of the ducts. Fully buried ducts have insulation that just covers the top of the ducts. Deeply buried ducts have insulation that continues above the top of the ducts.</description>
      <type>Choice</type>
      <required>false</required>
      <model_dependent>false</model_dependent>
      <choices>
        <choice>
          <value>not buried</value>
          <display_name>not buried</display_name>
        </choice>
        <choice>
          <value>partially buried</value>
          <display_name>partially buried</display_name>
        </choice>
        <choice>
          <value>fully buried</value>
          <display_name>fully buried</display_name>
        </choice>
        <choice>
          <value>deeply buried</value>
          <display_name>deeply buried</display_name>
        </choice>
      </choices>
    </argument>
    <argument>
      <name>ducts_supply_surface_area</name>
      <display_name>Ducts: Supply Surface Area</display_name>
      <description>The supply ducts surface area in the given location. If neither Surface Area nor Area Fraction provided, the OS-HPXML default (see &lt;a href='https://openstudio-hpxml.readthedocs.io/en/v1.7.0/workflow_inputs.html#air-distribution'&gt;Air Distribution&lt;/a&gt;) is used.</description>
      <type>Double</type>
      <units>ft^2</units>
      <required>false</required>
      <model_dependent>false</model_dependent>
    </argument>
    <argument>
      <name>ducts_supply_surface_area_fraction</name>
      <display_name>Ducts: Supply Area Fraction</display_name>
      <description>The fraction of supply ducts surface area in the given location. Only used if Surface Area is not provided. If the fraction is less than 1, the remaining duct area is assumed to be in conditioned space. If neither Surface Area nor Area Fraction provided, the OS-HPXML default (see &lt;a href='https://openstudio-hpxml.readthedocs.io/en/v1.7.0/workflow_inputs.html#air-distribution'&gt;Air Distribution&lt;/a&gt;) is used.</description>
      <type>Double</type>
      <units>frac</units>
      <required>false</required>
      <model_dependent>false</model_dependent>
    </argument>
    <argument>
      <name>ducts_supply_fraction_rectangular</name>
      <display_name>Ducts: Supply Fraction Rectangular</display_name>
      <description>The fraction of supply ducts that are rectangular (as opposed to round); this affects the duct effective R-value used for modeling. If not provided, the OS-HPXML default (see &lt;a href='https://openstudio-hpxml.readthedocs.io/en/v1.7.0/workflow_inputs.html#air-distribution'&gt;Air Distribution&lt;/a&gt;) is used.</description>
      <type>Double</type>
      <units>frac</units>
      <required>false</required>
      <model_dependent>false</model_dependent>
    </argument>
    <argument>
      <name>ducts_return_leakage_to_outside_value</name>
      <display_name>Ducts: Return Leakage to Outside Value</display_name>
      <description>The leakage value to outside for the return ducts.</description>
      <type>Double</type>
      <required>true</required>
      <model_dependent>false</model_dependent>
      <default_value>0.1</default_value>
    </argument>
    <argument>
      <name>ducts_return_location</name>
      <display_name>Ducts: Return Location</display_name>
      <description>The location of the return ducts. If not provided, the OS-HPXML default (see &lt;a href='https://openstudio-hpxml.readthedocs.io/en/v1.7.0/workflow_inputs.html#air-distribution'&gt;Air Distribution&lt;/a&gt;) is used.</description>
      <type>Choice</type>
      <required>false</required>
      <model_dependent>false</model_dependent>
      <choices>
        <choice>
          <value>conditioned space</value>
          <display_name>conditioned space</display_name>
        </choice>
        <choice>
          <value>basement - conditioned</value>
          <display_name>basement - conditioned</display_name>
        </choice>
        <choice>
          <value>basement - unconditioned</value>
          <display_name>basement - unconditioned</display_name>
        </choice>
        <choice>
          <value>crawlspace</value>
          <display_name>crawlspace</display_name>
        </choice>
        <choice>
          <value>crawlspace - vented</value>
          <display_name>crawlspace - vented</display_name>
        </choice>
        <choice>
          <value>crawlspace - unvented</value>
          <display_name>crawlspace - unvented</display_name>
        </choice>
        <choice>
          <value>crawlspace - conditioned</value>
          <display_name>crawlspace - conditioned</display_name>
        </choice>
        <choice>
          <value>attic</value>
          <display_name>attic</display_name>
        </choice>
        <choice>
          <value>attic - vented</value>
          <display_name>attic - vented</display_name>
        </choice>
        <choice>
          <value>attic - unvented</value>
          <display_name>attic - unvented</display_name>
        </choice>
        <choice>
          <value>garage</value>
          <display_name>garage</display_name>
        </choice>
        <choice>
          <value>exterior wall</value>
          <display_name>exterior wall</display_name>
        </choice>
        <choice>
          <value>under slab</value>
          <display_name>under slab</display_name>
        </choice>
        <choice>
          <value>roof deck</value>
          <display_name>roof deck</display_name>
        </choice>
        <choice>
          <value>outside</value>
          <display_name>outside</display_name>
        </choice>
        <choice>
          <value>other housing unit</value>
          <display_name>other housing unit</display_name>
        </choice>
        <choice>
          <value>other heated space</value>
          <display_name>other heated space</display_name>
        </choice>
        <choice>
          <value>other multifamily buffer space</value>
          <display_name>other multifamily buffer space</display_name>
        </choice>
        <choice>
          <value>other non-freezing space</value>
          <display_name>other non-freezing space</display_name>
        </choice>
        <choice>
          <value>manufactured home belly</value>
          <display_name>manufactured home belly</display_name>
        </choice>
      </choices>
    </argument>
    <argument>
      <name>ducts_return_insulation_r</name>
      <display_name>Ducts: Return Insulation R-Value</display_name>
      <description>The nominal insulation r-value of the return ducts excluding air films. Use 0 for uninsulated ducts.</description>
      <type>Double</type>
      <units>h-ft^2-R/Btu</units>
      <required>true</required>
      <model_dependent>false</model_dependent>
      <default_value>0</default_value>
    </argument>
    <argument>
      <name>ducts_return_buried_insulation_level</name>
      <display_name>Ducts: Return Buried Insulation Level</display_name>
      <description>Whether the return ducts are buried in, e.g., attic loose-fill insulation. Partially buried ducts have insulation that does not cover the top of the ducts. Fully buried ducts have insulation that just covers the top of the ducts. Deeply buried ducts have insulation that continues above the top of the ducts.</description>
      <type>Choice</type>
      <required>false</required>
      <model_dependent>false</model_dependent>
      <choices>
        <choice>
          <value>not buried</value>
          <display_name>not buried</display_name>
        </choice>
        <choice>
          <value>partially buried</value>
          <display_name>partially buried</display_name>
        </choice>
        <choice>
          <value>fully buried</value>
          <display_name>fully buried</display_name>
        </choice>
        <choice>
          <value>deeply buried</value>
          <display_name>deeply buried</display_name>
        </choice>
      </choices>
    </argument>
    <argument>
      <name>ducts_return_surface_area</name>
      <display_name>Ducts: Return Surface Area</display_name>
      <description>The return ducts surface area in the given location. If neither Surface Area nor Area Fraction provided, the OS-HPXML default (see &lt;a href='https://openstudio-hpxml.readthedocs.io/en/v1.7.0/workflow_inputs.html#air-distribution'&gt;Air Distribution&lt;/a&gt;) is used.</description>
      <type>Double</type>
      <units>ft^2</units>
      <required>false</required>
      <model_dependent>false</model_dependent>
    </argument>
    <argument>
      <name>ducts_return_surface_area_fraction</name>
      <display_name>Ducts: Return Area Fraction</display_name>
      <description>The fraction of return ducts surface area in the given location. Only used if Surface Area is not provided. If the fraction is less than 1, the remaining duct area is assumed to be in conditioned space. If neither Surface Area nor Area Fraction provided, the OS-HPXML default (see &lt;a href='https://openstudio-hpxml.readthedocs.io/en/v1.7.0/workflow_inputs.html#air-distribution'&gt;Air Distribution&lt;/a&gt;) is used.</description>
      <type>Double</type>
      <units>frac</units>
      <required>false</required>
      <model_dependent>false</model_dependent>
    </argument>
    <argument>
      <name>ducts_number_of_return_registers</name>
      <display_name>Ducts: Number of Return Registers</display_name>
      <description>The number of return registers of the ducts. Only used to calculate default return duct surface area. If not provided, the OS-HPXML default (see &lt;a href='https://openstudio-hpxml.readthedocs.io/en/v1.7.0/workflow_inputs.html#air-distribution'&gt;Air Distribution&lt;/a&gt;) is used.</description>
      <type>Integer</type>
      <units>#</units>
      <required>false</required>
      <model_dependent>false</model_dependent>
    </argument>
    <argument>
      <name>ducts_return_fraction_rectangular</name>
      <display_name>Ducts: Return Fraction Rectangular</display_name>
      <description>The fraction of return ducts that are rectangular (as opposed to round); this affects the duct effective R-value used for modeling. If not provided, the OS-HPXML default (see &lt;a href='https://openstudio-hpxml.readthedocs.io/en/v1.7.0/workflow_inputs.html#air-distribution'&gt;Air Distribution&lt;/a&gt;) is used.</description>
      <type>Double</type>
      <units>frac</units>
      <required>false</required>
      <model_dependent>false</model_dependent>
    </argument>
    <argument>
      <name>mech_vent_fan_type</name>
      <display_name>Mechanical Ventilation: Fan Type</display_name>
      <description>The type of the mechanical ventilation. Use 'none' if there is no mechanical ventilation system.</description>
      <type>Choice</type>
      <required>true</required>
      <model_dependent>false</model_dependent>
      <default_value>none</default_value>
      <choices>
        <choice>
          <value>none</value>
          <display_name>none</display_name>
        </choice>
        <choice>
          <value>exhaust only</value>
          <display_name>exhaust only</display_name>
        </choice>
        <choice>
          <value>supply only</value>
          <display_name>supply only</display_name>
        </choice>
        <choice>
          <value>energy recovery ventilator</value>
          <display_name>energy recovery ventilator</display_name>
        </choice>
        <choice>
          <value>heat recovery ventilator</value>
          <display_name>heat recovery ventilator</display_name>
        </choice>
        <choice>
          <value>balanced</value>
          <display_name>balanced</display_name>
        </choice>
        <choice>
          <value>central fan integrated supply</value>
          <display_name>central fan integrated supply</display_name>
        </choice>
      </choices>
    </argument>
    <argument>
      <name>mech_vent_flow_rate</name>
      <display_name>Mechanical Ventilation: Flow Rate</display_name>
      <description>The flow rate of the mechanical ventilation. If not provided, the OS-HPXML default (see &lt;a href='https://openstudio-hpxml.readthedocs.io/en/v1.7.0/workflow_inputs.html#hpxml-mechanical-ventilation-fans'&gt;HPXML Mechanical Ventilation Fans&lt;/a&gt;) is used.</description>
      <type>Double</type>
      <units>CFM</units>
      <required>false</required>
      <model_dependent>false</model_dependent>
    </argument>
    <argument>
      <name>mech_vent_hours_in_operation</name>
      <display_name>Mechanical Ventilation: Hours In Operation</display_name>
      <description>The hours in operation of the mechanical ventilation. If not provided, the OS-HPXML default (see &lt;a href='https://openstudio-hpxml.readthedocs.io/en/v1.7.0/workflow_inputs.html#hpxml-mechanical-ventilation-fans'&gt;HPXML Mechanical Ventilation Fans&lt;/a&gt;) is used.</description>
      <type>Double</type>
      <units>hrs/day</units>
      <required>false</required>
      <model_dependent>false</model_dependent>
    </argument>
    <argument>
      <name>mech_vent_recovery_efficiency_type</name>
      <display_name>Mechanical Ventilation: Total Recovery Efficiency Type</display_name>
      <description>The total recovery efficiency type of the mechanical ventilation.</description>
      <type>Choice</type>
      <required>true</required>
      <model_dependent>false</model_dependent>
      <default_value>Unadjusted</default_value>
      <choices>
        <choice>
          <value>Unadjusted</value>
          <display_name>Unadjusted</display_name>
        </choice>
        <choice>
          <value>Adjusted</value>
          <display_name>Adjusted</display_name>
        </choice>
      </choices>
    </argument>
    <argument>
      <name>mech_vent_total_recovery_efficiency</name>
      <display_name>Mechanical Ventilation: Total Recovery Efficiency</display_name>
      <description>The Unadjusted or Adjusted total recovery efficiency of the mechanical ventilation. Applies to energy recovery ventilator.</description>
      <type>Double</type>
      <units>Frac</units>
      <required>true</required>
      <model_dependent>false</model_dependent>
      <default_value>0.48</default_value>
    </argument>
    <argument>
      <name>mech_vent_sensible_recovery_efficiency</name>
      <display_name>Mechanical Ventilation: Sensible Recovery Efficiency</display_name>
      <description>The Unadjusted or Adjusted sensible recovery efficiency of the mechanical ventilation. Applies to energy recovery ventilator and heat recovery ventilator.</description>
      <type>Double</type>
      <units>Frac</units>
      <required>true</required>
      <model_dependent>false</model_dependent>
      <default_value>0.72</default_value>
    </argument>
    <argument>
      <name>mech_vent_fan_power</name>
      <display_name>Mechanical Ventilation: Fan Power</display_name>
      <description>The fan power of the mechanical ventilation. If not provided, the OS-HPXML default (see &lt;a href='https://openstudio-hpxml.readthedocs.io/en/v1.7.0/workflow_inputs.html#hpxml-mechanical-ventilation-fans'&gt;HPXML Mechanical Ventilation Fans&lt;/a&gt;) is used.</description>
      <type>Double</type>
      <units>W</units>
      <required>false</required>
      <model_dependent>false</model_dependent>
    </argument>
    <argument>
      <name>mech_vent_num_units_served</name>
      <display_name>Mechanical Ventilation: Number of Units Served</display_name>
      <description>Number of dwelling units served by the mechanical ventilation system. Must be 1 if single-family detached. Used to apportion flow rate and fan power to the unit.</description>
      <type>Integer</type>
      <units>#</units>
      <required>true</required>
      <model_dependent>false</model_dependent>
      <default_value>1</default_value>
    </argument>
    <argument>
      <name>mech_vent_shared_frac_recirculation</name>
      <display_name>Shared Mechanical Ventilation: Fraction Recirculation</display_name>
      <description>Fraction of the total supply air that is recirculated, with the remainder assumed to be outdoor air. The value must be 0 for exhaust only systems. Required for a shared mechanical ventilation system.</description>
      <type>Double</type>
      <units>Frac</units>
      <required>false</required>
      <model_dependent>false</model_dependent>
    </argument>
    <argument>
      <name>mech_vent_shared_preheating_fuel</name>
      <display_name>Shared Mechanical Ventilation: Preheating Fuel</display_name>
      <description>Fuel type of the preconditioning heating equipment. Only used for a shared mechanical ventilation system. If not provided, assumes no preheating.</description>
      <type>Choice</type>
      <required>false</required>
      <model_dependent>false</model_dependent>
      <choices>
        <choice>
          <value>electricity</value>
          <display_name>electricity</display_name>
        </choice>
        <choice>
          <value>natural gas</value>
          <display_name>natural gas</display_name>
        </choice>
        <choice>
          <value>fuel oil</value>
          <display_name>fuel oil</display_name>
        </choice>
        <choice>
          <value>propane</value>
          <display_name>propane</display_name>
        </choice>
        <choice>
          <value>wood</value>
          <display_name>wood</display_name>
        </choice>
        <choice>
          <value>wood pellets</value>
          <display_name>wood pellets</display_name>
        </choice>
        <choice>
          <value>coal</value>
          <display_name>coal</display_name>
        </choice>
      </choices>
    </argument>
    <argument>
      <name>mech_vent_shared_preheating_efficiency</name>
      <display_name>Shared Mechanical Ventilation: Preheating Efficiency</display_name>
      <description>Efficiency of the preconditioning heating equipment. Only used for a shared mechanical ventilation system. If not provided, assumes no preheating.</description>
      <type>Double</type>
      <units>COP</units>
      <required>false</required>
      <model_dependent>false</model_dependent>
    </argument>
    <argument>
      <name>mech_vent_shared_preheating_fraction_heat_load_served</name>
      <display_name>Shared Mechanical Ventilation: Preheating Fraction Ventilation Heat Load Served</display_name>
      <description>Fraction of heating load introduced by the shared ventilation system that is met by the preconditioning heating equipment. If not provided, assumes no preheating.</description>
      <type>Double</type>
      <units>Frac</units>
      <required>false</required>
      <model_dependent>false</model_dependent>
    </argument>
    <argument>
      <name>mech_vent_shared_precooling_fuel</name>
      <display_name>Shared Mechanical Ventilation: Precooling Fuel</display_name>
      <description>Fuel type of the preconditioning cooling equipment. Only used for a shared mechanical ventilation system. If not provided, assumes no precooling.</description>
      <type>Choice</type>
      <required>false</required>
      <model_dependent>false</model_dependent>
      <choices>
        <choice>
          <value>electricity</value>
          <display_name>electricity</display_name>
        </choice>
      </choices>
    </argument>
    <argument>
      <name>mech_vent_shared_precooling_efficiency</name>
      <display_name>Shared Mechanical Ventilation: Precooling Efficiency</display_name>
      <description>Efficiency of the preconditioning cooling equipment. Only used for a shared mechanical ventilation system. If not provided, assumes no precooling.</description>
      <type>Double</type>
      <units>COP</units>
      <required>false</required>
      <model_dependent>false</model_dependent>
    </argument>
    <argument>
      <name>mech_vent_shared_precooling_fraction_cool_load_served</name>
      <display_name>Shared Mechanical Ventilation: Precooling Fraction Ventilation Cool Load Served</display_name>
      <description>Fraction of cooling load introduced by the shared ventilation system that is met by the preconditioning cooling equipment. If not provided, assumes no precooling.</description>
      <type>Double</type>
      <units>Frac</units>
      <required>false</required>
      <model_dependent>false</model_dependent>
    </argument>
    <argument>
      <name>mech_vent_2_fan_type</name>
      <display_name>Mechanical Ventilation 2: Fan Type</display_name>
      <description>The type of the second mechanical ventilation. Use 'none' if there is no second mechanical ventilation system.</description>
      <type>Choice</type>
      <required>true</required>
      <model_dependent>false</model_dependent>
      <default_value>none</default_value>
      <choices>
        <choice>
          <value>none</value>
          <display_name>none</display_name>
        </choice>
        <choice>
          <value>exhaust only</value>
          <display_name>exhaust only</display_name>
        </choice>
        <choice>
          <value>supply only</value>
          <display_name>supply only</display_name>
        </choice>
        <choice>
          <value>energy recovery ventilator</value>
          <display_name>energy recovery ventilator</display_name>
        </choice>
        <choice>
          <value>heat recovery ventilator</value>
          <display_name>heat recovery ventilator</display_name>
        </choice>
        <choice>
          <value>balanced</value>
          <display_name>balanced</display_name>
        </choice>
      </choices>
    </argument>
    <argument>
      <name>mech_vent_2_flow_rate</name>
      <display_name>Mechanical Ventilation 2: Flow Rate</display_name>
      <description>The flow rate of the second mechanical ventilation.</description>
      <type>Double</type>
      <units>CFM</units>
      <required>true</required>
      <model_dependent>false</model_dependent>
      <default_value>110</default_value>
    </argument>
    <argument>
      <name>mech_vent_2_hours_in_operation</name>
      <display_name>Mechanical Ventilation 2: Hours In Operation</display_name>
      <description>The hours in operation of the second mechanical ventilation.</description>
      <type>Double</type>
      <units>hrs/day</units>
      <required>true</required>
      <model_dependent>false</model_dependent>
      <default_value>24</default_value>
    </argument>
    <argument>
      <name>mech_vent_2_recovery_efficiency_type</name>
      <display_name>Mechanical Ventilation 2: Total Recovery Efficiency Type</display_name>
      <description>The total recovery efficiency type of the second mechanical ventilation.</description>
      <type>Choice</type>
      <required>true</required>
      <model_dependent>false</model_dependent>
      <default_value>Unadjusted</default_value>
      <choices>
        <choice>
          <value>Unadjusted</value>
          <display_name>Unadjusted</display_name>
        </choice>
        <choice>
          <value>Adjusted</value>
          <display_name>Adjusted</display_name>
        </choice>
      </choices>
    </argument>
    <argument>
      <name>mech_vent_2_total_recovery_efficiency</name>
      <display_name>Mechanical Ventilation 2: Total Recovery Efficiency</display_name>
      <description>The Unadjusted or Adjusted total recovery efficiency of the second mechanical ventilation. Applies to energy recovery ventilator.</description>
      <type>Double</type>
      <units>Frac</units>
      <required>true</required>
      <model_dependent>false</model_dependent>
      <default_value>0.48</default_value>
    </argument>
    <argument>
      <name>mech_vent_2_sensible_recovery_efficiency</name>
      <display_name>Mechanical Ventilation 2: Sensible Recovery Efficiency</display_name>
      <description>The Unadjusted or Adjusted sensible recovery efficiency of the second mechanical ventilation. Applies to energy recovery ventilator and heat recovery ventilator.</description>
      <type>Double</type>
      <units>Frac</units>
      <required>true</required>
      <model_dependent>false</model_dependent>
      <default_value>0.72</default_value>
    </argument>
    <argument>
      <name>mech_vent_2_fan_power</name>
      <display_name>Mechanical Ventilation 2: Fan Power</display_name>
      <description>The fan power of the second mechanical ventilation.</description>
      <type>Double</type>
      <units>W</units>
      <required>true</required>
      <model_dependent>false</model_dependent>
      <default_value>30</default_value>
    </argument>
    <argument>
      <name>kitchen_fans_quantity</name>
      <display_name>Kitchen Fans: Quantity</display_name>
      <description>The quantity of the kitchen fans. If not provided, the OS-HPXML default (see &lt;a href='https://openstudio-hpxml.readthedocs.io/en/v1.7.0/workflow_inputs.html#hpxml-local-ventilation-fans'&gt;HPXML Local Ventilation Fans&lt;/a&gt;) is used.</description>
      <type>Integer</type>
      <units>#</units>
      <required>false</required>
      <model_dependent>false</model_dependent>
    </argument>
    <argument>
      <name>kitchen_fans_flow_rate</name>
      <display_name>Kitchen Fans: Flow Rate</display_name>
      <description>The flow rate of the kitchen fan. If not provided, the OS-HPXML default (see &lt;a href='https://openstudio-hpxml.readthedocs.io/en/v1.7.0/workflow_inputs.html#hpxml-local-ventilation-fans'&gt;HPXML Local Ventilation Fans&lt;/a&gt;) is used.</description>
      <type>Double</type>
      <units>CFM</units>
      <required>false</required>
      <model_dependent>false</model_dependent>
    </argument>
    <argument>
      <name>kitchen_fans_hours_in_operation</name>
      <display_name>Kitchen Fans: Hours In Operation</display_name>
      <description>The hours in operation of the kitchen fan. If not provided, the OS-HPXML default (see &lt;a href='https://openstudio-hpxml.readthedocs.io/en/v1.7.0/workflow_inputs.html#hpxml-local-ventilation-fans'&gt;HPXML Local Ventilation Fans&lt;/a&gt;) is used.</description>
      <type>Double</type>
      <units>hrs/day</units>
      <required>false</required>
      <model_dependent>false</model_dependent>
    </argument>
    <argument>
      <name>kitchen_fans_power</name>
      <display_name>Kitchen Fans: Fan Power</display_name>
      <description>The fan power of the kitchen fan. If not provided, the OS-HPXML default (see &lt;a href='https://openstudio-hpxml.readthedocs.io/en/v1.7.0/workflow_inputs.html#hpxml-local-ventilation-fans'&gt;HPXML Local Ventilation Fans&lt;/a&gt;) is used.</description>
      <type>Double</type>
      <units>W</units>
      <required>false</required>
      <model_dependent>false</model_dependent>
    </argument>
    <argument>
      <name>kitchen_fans_start_hour</name>
      <display_name>Kitchen Fans: Start Hour</display_name>
      <description>The start hour of the kitchen fan. If not provided, the OS-HPXML default (see &lt;a href='https://openstudio-hpxml.readthedocs.io/en/v1.7.0/workflow_inputs.html#hpxml-local-ventilation-fans'&gt;HPXML Local Ventilation Fans&lt;/a&gt;) is used.</description>
      <type>Integer</type>
      <units>hr</units>
      <required>false</required>
      <model_dependent>false</model_dependent>
    </argument>
    <argument>
      <name>bathroom_fans_quantity</name>
      <display_name>Bathroom Fans: Quantity</display_name>
      <description>The quantity of the bathroom fans. If not provided, the OS-HPXML default (see &lt;a href='https://openstudio-hpxml.readthedocs.io/en/v1.7.0/workflow_inputs.html#hpxml-local-ventilation-fans'&gt;HPXML Local Ventilation Fans&lt;/a&gt;) is used.</description>
      <type>Integer</type>
      <units>#</units>
      <required>false</required>
      <model_dependent>false</model_dependent>
    </argument>
    <argument>
      <name>bathroom_fans_flow_rate</name>
      <display_name>Bathroom Fans: Flow Rate</display_name>
      <description>The flow rate of the bathroom fans. If not provided, the OS-HPXML default (see &lt;a href='https://openstudio-hpxml.readthedocs.io/en/v1.7.0/workflow_inputs.html#hpxml-local-ventilation-fans'&gt;HPXML Local Ventilation Fans&lt;/a&gt;) is used.</description>
      <type>Double</type>
      <units>CFM</units>
      <required>false</required>
      <model_dependent>false</model_dependent>
    </argument>
    <argument>
      <name>bathroom_fans_hours_in_operation</name>
      <display_name>Bathroom Fans: Hours In Operation</display_name>
      <description>The hours in operation of the bathroom fans. If not provided, the OS-HPXML default (see &lt;a href='https://openstudio-hpxml.readthedocs.io/en/v1.7.0/workflow_inputs.html#hpxml-local-ventilation-fans'&gt;HPXML Local Ventilation Fans&lt;/a&gt;) is used.</description>
      <type>Double</type>
      <units>hrs/day</units>
      <required>false</required>
      <model_dependent>false</model_dependent>
    </argument>
    <argument>
      <name>bathroom_fans_power</name>
      <display_name>Bathroom Fans: Fan Power</display_name>
      <description>The fan power of the bathroom fans. If not provided, the OS-HPXML default (see &lt;a href='https://openstudio-hpxml.readthedocs.io/en/v1.7.0/workflow_inputs.html#hpxml-local-ventilation-fans'&gt;HPXML Local Ventilation Fans&lt;/a&gt;) is used.</description>
      <type>Double</type>
      <units>W</units>
      <required>false</required>
      <model_dependent>false</model_dependent>
    </argument>
    <argument>
      <name>bathroom_fans_start_hour</name>
      <display_name>Bathroom Fans: Start Hour</display_name>
      <description>The start hour of the bathroom fans. If not provided, the OS-HPXML default (see &lt;a href='https://openstudio-hpxml.readthedocs.io/en/v1.7.0/workflow_inputs.html#hpxml-local-ventilation-fans'&gt;HPXML Local Ventilation Fans&lt;/a&gt;) is used.</description>
      <type>Integer</type>
      <units>hr</units>
      <required>false</required>
      <model_dependent>false</model_dependent>
    </argument>
    <argument>
      <name>whole_house_fan_present</name>
      <display_name>Whole House Fan: Present</display_name>
      <description>Whether there is a whole house fan.</description>
      <type>Boolean</type>
      <required>true</required>
      <model_dependent>false</model_dependent>
      <default_value>false</default_value>
      <choices>
        <choice>
          <value>true</value>
          <display_name>true</display_name>
        </choice>
        <choice>
          <value>false</value>
          <display_name>false</display_name>
        </choice>
      </choices>
    </argument>
    <argument>
      <name>whole_house_fan_flow_rate</name>
      <display_name>Whole House Fan: Flow Rate</display_name>
      <description>The flow rate of the whole house fan. If not provided, the OS-HPXML default (see &lt;a href='https://openstudio-hpxml.readthedocs.io/en/v1.7.0/workflow_inputs.html#hpxml-whole-house-fans'&gt;HPXML Whole House Fans&lt;/a&gt;) is used.</description>
      <type>Double</type>
      <units>CFM</units>
      <required>false</required>
      <model_dependent>false</model_dependent>
    </argument>
    <argument>
      <name>whole_house_fan_power</name>
      <display_name>Whole House Fan: Fan Power</display_name>
      <description>The fan power of the whole house fan. If not provided, the OS-HPXML default (see &lt;a href='https://openstudio-hpxml.readthedocs.io/en/v1.7.0/workflow_inputs.html#hpxml-whole-house-fans'&gt;HPXML Whole House Fans&lt;/a&gt;) is used.</description>
      <type>Double</type>
      <units>W</units>
      <required>false</required>
      <model_dependent>false</model_dependent>
    </argument>
    <argument>
      <name>water_heater_type</name>
      <display_name>Water Heater: Type</display_name>
      <description>The type of water heater. Use 'none' if there is no water heater.</description>
      <type>Choice</type>
      <required>true</required>
      <model_dependent>false</model_dependent>
      <default_value>storage water heater</default_value>
      <choices>
        <choice>
          <value>none</value>
          <display_name>none</display_name>
        </choice>
        <choice>
          <value>storage water heater</value>
          <display_name>storage water heater</display_name>
        </choice>
        <choice>
          <value>instantaneous water heater</value>
          <display_name>instantaneous water heater</display_name>
        </choice>
        <choice>
          <value>heat pump water heater</value>
          <display_name>heat pump water heater</display_name>
        </choice>
        <choice>
          <value>space-heating boiler with storage tank</value>
          <display_name>space-heating boiler with storage tank</display_name>
        </choice>
        <choice>
          <value>space-heating boiler with tankless coil</value>
          <display_name>space-heating boiler with tankless coil</display_name>
        </choice>
      </choices>
    </argument>
    <argument>
      <name>water_heater_fuel_type</name>
      <display_name>Water Heater: Fuel Type</display_name>
      <description>The fuel type of water heater. Ignored for heat pump water heater.</description>
      <type>Choice</type>
      <required>true</required>
      <model_dependent>false</model_dependent>
      <default_value>natural gas</default_value>
      <choices>
        <choice>
          <value>electricity</value>
          <display_name>electricity</display_name>
        </choice>
        <choice>
          <value>natural gas</value>
          <display_name>natural gas</display_name>
        </choice>
        <choice>
          <value>fuel oil</value>
          <display_name>fuel oil</display_name>
        </choice>
        <choice>
          <value>propane</value>
          <display_name>propane</display_name>
        </choice>
        <choice>
          <value>wood</value>
          <display_name>wood</display_name>
        </choice>
        <choice>
          <value>coal</value>
          <display_name>coal</display_name>
        </choice>
      </choices>
    </argument>
    <argument>
      <name>water_heater_location</name>
      <display_name>Water Heater: Location</display_name>
      <description>The location of water heater. If not provided, the OS-HPXML default (see &lt;a href='https://openstudio-hpxml.readthedocs.io/en/v1.7.0/workflow_inputs.html#hpxml-water-heating-systems'&gt;HPXML Water Heating Systems&lt;/a&gt;) is used.</description>
      <type>Choice</type>
      <required>false</required>
      <model_dependent>false</model_dependent>
      <choices>
        <choice>
          <value>conditioned space</value>
          <display_name>conditioned space</display_name>
        </choice>
        <choice>
          <value>basement - conditioned</value>
          <display_name>basement - conditioned</display_name>
        </choice>
        <choice>
          <value>basement - unconditioned</value>
          <display_name>basement - unconditioned</display_name>
        </choice>
        <choice>
          <value>garage</value>
          <display_name>garage</display_name>
        </choice>
        <choice>
          <value>attic</value>
          <display_name>attic</display_name>
        </choice>
        <choice>
          <value>attic - vented</value>
          <display_name>attic - vented</display_name>
        </choice>
        <choice>
          <value>attic - unvented</value>
          <display_name>attic - unvented</display_name>
        </choice>
        <choice>
          <value>crawlspace</value>
          <display_name>crawlspace</display_name>
        </choice>
        <choice>
          <value>crawlspace - vented</value>
          <display_name>crawlspace - vented</display_name>
        </choice>
        <choice>
          <value>crawlspace - unvented</value>
          <display_name>crawlspace - unvented</display_name>
        </choice>
        <choice>
          <value>crawlspace - conditioned</value>
          <display_name>crawlspace - conditioned</display_name>
        </choice>
        <choice>
          <value>other exterior</value>
          <display_name>other exterior</display_name>
        </choice>
        <choice>
          <value>other housing unit</value>
          <display_name>other housing unit</display_name>
        </choice>
        <choice>
          <value>other heated space</value>
          <display_name>other heated space</display_name>
        </choice>
        <choice>
          <value>other multifamily buffer space</value>
          <display_name>other multifamily buffer space</display_name>
        </choice>
        <choice>
          <value>other non-freezing space</value>
          <display_name>other non-freezing space</display_name>
        </choice>
      </choices>
    </argument>
    <argument>
      <name>water_heater_tank_volume</name>
      <display_name>Water Heater: Tank Volume</display_name>
      <description>Nominal volume of water heater tank. Only applies to storage water heater, heat pump water heater, and space-heating boiler with storage tank. If not provided, the OS-HPXML default (see &lt;a href='https://openstudio-hpxml.readthedocs.io/en/v1.7.0/workflow_inputs.html#conventional-storage'&gt;Conventional Storage&lt;/a&gt;, &lt;a href='https://openstudio-hpxml.readthedocs.io/en/v1.7.0/workflow_inputs.html#heat-pump'&gt;Heat Pump&lt;/a&gt;, &lt;a href='https://openstudio-hpxml.readthedocs.io/en/v1.7.0/workflow_inputs.html#combi-boiler-w-storage'&gt;Combi Boiler w/ Storage&lt;/a&gt;) is used.</description>
      <type>Double</type>
      <units>gal</units>
      <required>false</required>
      <model_dependent>false</model_dependent>
    </argument>
    <argument>
      <name>water_heater_efficiency_type</name>
      <display_name>Water Heater: Efficiency Type</display_name>
      <description>The efficiency type of water heater. Does not apply to space-heating boilers.</description>
      <type>Choice</type>
      <required>true</required>
      <model_dependent>false</model_dependent>
      <default_value>EnergyFactor</default_value>
      <choices>
        <choice>
          <value>EnergyFactor</value>
          <display_name>EnergyFactor</display_name>
        </choice>
        <choice>
          <value>UniformEnergyFactor</value>
          <display_name>UniformEnergyFactor</display_name>
        </choice>
      </choices>
    </argument>
    <argument>
      <name>water_heater_efficiency</name>
      <display_name>Water Heater: Efficiency</display_name>
      <description>Rated Energy Factor or Uniform Energy Factor. Does not apply to space-heating boilers.</description>
      <type>Double</type>
      <required>true</required>
      <model_dependent>false</model_dependent>
      <default_value>0.67</default_value>
    </argument>
    <argument>
      <name>water_heater_usage_bin</name>
      <display_name>Water Heater: Usage Bin</display_name>
      <description>The usage of the water heater. Only applies if Efficiency Type is UniformEnergyFactor and Type is not instantaneous water heater. Does not apply to space-heating boilers. If not provided, the OS-HPXML default (see &lt;a href='https://openstudio-hpxml.readthedocs.io/en/v1.7.0/workflow_inputs.html#conventional-storage'&gt;Conventional Storage&lt;/a&gt;, &lt;a href='https://openstudio-hpxml.readthedocs.io/en/v1.7.0/workflow_inputs.html#heat-pump'&gt;Heat Pump&lt;/a&gt;) is used.</description>
      <type>Choice</type>
      <required>false</required>
      <model_dependent>false</model_dependent>
      <choices>
        <choice>
          <value>very small</value>
          <display_name>very small</display_name>
        </choice>
        <choice>
          <value>low</value>
          <display_name>low</display_name>
        </choice>
        <choice>
          <value>medium</value>
          <display_name>medium</display_name>
        </choice>
        <choice>
          <value>high</value>
          <display_name>high</display_name>
        </choice>
      </choices>
    </argument>
    <argument>
      <name>water_heater_recovery_efficiency</name>
      <display_name>Water Heater: Recovery Efficiency</display_name>
      <description>Ratio of energy delivered to water heater to the energy content of the fuel consumed by the water heater. Only used for non-electric storage water heaters. If not provided, the OS-HPXML default (see &lt;a href='https://openstudio-hpxml.readthedocs.io/en/v1.7.0/workflow_inputs.html#conventional-storage'&gt;Conventional Storage&lt;/a&gt;) is used.</description>
      <type>Double</type>
      <units>Frac</units>
      <required>false</required>
      <model_dependent>false</model_dependent>
    </argument>
    <argument>
      <name>water_heater_heating_capacity</name>
      <display_name>Water Heater: Heating Capacity</display_name>
      <description>Heating capacity. Only applies to storage water heater. If not provided, the OS-HPXML default (see &lt;a href='https://openstudio-hpxml.readthedocs.io/en/v1.7.0/workflow_inputs.html#conventional-storage'&gt;Conventional Storage&lt;/a&gt;) is used.</description>
      <type>Double</type>
      <units>Btu/hr</units>
      <required>false</required>
      <model_dependent>false</model_dependent>
    </argument>
    <argument>
      <name>water_heater_standby_loss</name>
      <display_name>Water Heater: Standby Loss</display_name>
      <description>The standby loss of water heater. Only applies to space-heating boilers. If not provided, the OS-HPXML default (see &lt;a href='https://openstudio-hpxml.readthedocs.io/en/v1.7.0/workflow_inputs.html#combi-boiler-w-storage'&gt;Combi Boiler w/ Storage&lt;/a&gt;) is used.</description>
      <type>Double</type>
      <units>deg-F/hr</units>
      <required>false</required>
      <model_dependent>false</model_dependent>
    </argument>
    <argument>
      <name>water_heater_jacket_rvalue</name>
      <display_name>Water Heater: Jacket R-value</display_name>
      <description>The jacket R-value of water heater. Doesn't apply to instantaneous water heater or space-heating boiler with tankless coil. If not provided, defaults to no jacket insulation.</description>
      <type>Double</type>
      <units>h-ft^2-R/Btu</units>
      <required>false</required>
      <model_dependent>false</model_dependent>
    </argument>
    <argument>
      <name>water_heater_setpoint_temperature</name>
      <display_name>Water Heater: Setpoint Temperature</display_name>
      <description>The setpoint temperature of water heater. If not provided, the OS-HPXML default (see &lt;a href='https://openstudio-hpxml.readthedocs.io/en/v1.7.0/workflow_inputs.html#hpxml-water-heating-systems'&gt;HPXML Water Heating Systems&lt;/a&gt;) is used.</description>
      <type>Double</type>
      <units>deg-F</units>
      <required>false</required>
      <model_dependent>false</model_dependent>
    </argument>
    <argument>
      <name>water_heater_num_bedrooms_served</name>
      <display_name>Water Heater: Number of Bedrooms Served</display_name>
      <description>Number of bedrooms served (directly or indirectly) by the water heater. Only needed if single-family attached or apartment unit and it is a shared water heater serving multiple dwelling units. Used to apportion water heater tank losses to the unit.</description>
      <type>Integer</type>
      <units>#</units>
      <required>false</required>
      <model_dependent>false</model_dependent>
    </argument>
    <argument>
      <name>water_heater_uses_desuperheater</name>
      <display_name>Water Heater: Uses Desuperheater</display_name>
      <description>Requires that the dwelling unit has a air-to-air, mini-split, or ground-to-air heat pump or a central air conditioner or mini-split air conditioner. If not provided, assumes no desuperheater.</description>
      <type>Boolean</type>
      <required>false</required>
      <model_dependent>false</model_dependent>
      <choices>
        <choice>
          <value>true</value>
          <display_name>true</display_name>
        </choice>
        <choice>
          <value>false</value>
          <display_name>false</display_name>
        </choice>
      </choices>
    </argument>
    <argument>
      <name>water_heater_tank_model_type</name>
      <display_name>Water Heater: Tank Type</display_name>
      <description>Type of tank model to use. The 'stratified' tank generally provide more accurate results, but may significantly increase run time. Applies only to storage water heater. If not provided, the OS-HPXML default (see &lt;a href='https://openstudio-hpxml.readthedocs.io/en/v1.7.0/workflow_inputs.html#conventional-storage'&gt;Conventional Storage&lt;/a&gt;) is used.</description>
      <type>Choice</type>
      <required>false</required>
      <model_dependent>false</model_dependent>
      <choices>
        <choice>
          <value>mixed</value>
          <display_name>mixed</display_name>
        </choice>
        <choice>
          <value>stratified</value>
          <display_name>stratified</display_name>
        </choice>
      </choices>
    </argument>
    <argument>
      <name>water_heater_operating_mode</name>
      <display_name>Water Heater: Operating Mode</display_name>
      <description>The water heater operating mode. The 'heat pump only' option only uses the heat pump, while 'hybrid/auto' allows the backup electric resistance to come on in high demand situations. This is ignored if a scheduled operating mode type is selected. Applies only to heat pump water heater. If not provided, the OS-HPXML default (see &lt;a href='https://openstudio-hpxml.readthedocs.io/en/v1.7.0/workflow_inputs.html#heat-pump'&gt;Heat Pump&lt;/a&gt;) is used.</description>
      <type>Choice</type>
      <required>false</required>
      <model_dependent>false</model_dependent>
      <choices>
        <choice>
          <value>hybrid/auto</value>
          <display_name>hybrid/auto</display_name>
        </choice>
        <choice>
          <value>heat pump only</value>
          <display_name>heat pump only</display_name>
        </choice>
      </choices>
    </argument>
    <argument>
      <name>hot_water_distribution_system_type</name>
      <display_name>Hot Water Distribution: System Type</display_name>
      <description>The type of the hot water distribution system.</description>
      <type>Choice</type>
      <required>true</required>
      <model_dependent>false</model_dependent>
      <default_value>Standard</default_value>
      <choices>
        <choice>
          <value>Standard</value>
          <display_name>Standard</display_name>
        </choice>
        <choice>
          <value>Recirculation</value>
          <display_name>Recirculation</display_name>
        </choice>
      </choices>
    </argument>
    <argument>
      <name>hot_water_distribution_standard_piping_length</name>
      <display_name>Hot Water Distribution: Standard Piping Length</display_name>
      <description>If the distribution system is Standard, the length of the piping. If not provided, the OS-HPXML default (see &lt;a href='https://openstudio-hpxml.readthedocs.io/en/v1.7.0/workflow_inputs.html#standard'&gt;Standard&lt;/a&gt;) is used.</description>
      <type>Double</type>
      <units>ft</units>
      <required>false</required>
      <model_dependent>false</model_dependent>
    </argument>
    <argument>
      <name>hot_water_distribution_recirc_control_type</name>
      <display_name>Hot Water Distribution: Recirculation Control Type</display_name>
      <description>If the distribution system is Recirculation, the type of hot water recirculation control, if any.</description>
      <type>Choice</type>
      <required>false</required>
      <model_dependent>false</model_dependent>
      <default_value>no control</default_value>
      <choices>
        <choice>
          <value>no control</value>
          <display_name>no control</display_name>
        </choice>
        <choice>
          <value>timer</value>
          <display_name>timer</display_name>
        </choice>
        <choice>
          <value>temperature</value>
          <display_name>temperature</display_name>
        </choice>
        <choice>
          <value>presence sensor demand control</value>
          <display_name>presence sensor demand control</display_name>
        </choice>
        <choice>
          <value>manual demand control</value>
          <display_name>manual demand control</display_name>
        </choice>
      </choices>
    </argument>
    <argument>
      <name>hot_water_distribution_recirc_piping_length</name>
      <display_name>Hot Water Distribution: Recirculation Piping Length</display_name>
      <description>If the distribution system is Recirculation, the length of the recirculation piping. If not provided, the OS-HPXML default (see &lt;a href='https://openstudio-hpxml.readthedocs.io/en/v1.7.0/workflow_inputs.html#recirculation-in-unit'&gt;Recirculation (In-Unit)&lt;/a&gt;) is used.</description>
      <type>Double</type>
      <units>ft</units>
      <required>false</required>
      <model_dependent>false</model_dependent>
    </argument>
    <argument>
      <name>hot_water_distribution_recirc_branch_piping_length</name>
      <display_name>Hot Water Distribution: Recirculation Branch Piping Length</display_name>
      <description>If the distribution system is Recirculation, the length of the recirculation branch piping. If not provided, the OS-HPXML default (see &lt;a href='https://openstudio-hpxml.readthedocs.io/en/v1.7.0/workflow_inputs.html#recirculation-in-unit'&gt;Recirculation (In-Unit)&lt;/a&gt;) is used.</description>
      <type>Double</type>
      <units>ft</units>
      <required>false</required>
      <model_dependent>false</model_dependent>
    </argument>
    <argument>
      <name>hot_water_distribution_recirc_pump_power</name>
      <display_name>Hot Water Distribution: Recirculation Pump Power</display_name>
      <description>If the distribution system is Recirculation, the recirculation pump power. If not provided, the OS-HPXML default (see &lt;a href='https://openstudio-hpxml.readthedocs.io/en/v1.7.0/workflow_inputs.html#recirculation-in-unit'&gt;Recirculation (In-Unit)&lt;/a&gt;) is used.</description>
      <type>Double</type>
      <units>W</units>
      <required>false</required>
      <model_dependent>false</model_dependent>
    </argument>
    <argument>
      <name>hot_water_distribution_pipe_r</name>
      <display_name>Hot Water Distribution: Pipe Insulation Nominal R-Value</display_name>
      <description>Nominal R-value of the pipe insulation. If not provided, the OS-HPXML default (see &lt;a href='https://openstudio-hpxml.readthedocs.io/en/v1.7.0/workflow_inputs.html#hpxml-hot-water-distribution'&gt;HPXML Hot Water Distribution&lt;/a&gt;) is used.</description>
      <type>Double</type>
      <units>h-ft^2-R/Btu</units>
      <required>false</required>
      <model_dependent>false</model_dependent>
    </argument>
    <argument>
      <name>dwhr_facilities_connected</name>
      <display_name>Drain Water Heat Recovery: Facilities Connected</display_name>
      <description>Which facilities are connected for the drain water heat recovery. Use 'none' if there is no drain water heat recovery system.</description>
      <type>Choice</type>
      <required>true</required>
      <model_dependent>false</model_dependent>
      <default_value>none</default_value>
      <choices>
        <choice>
          <value>none</value>
          <display_name>none</display_name>
        </choice>
        <choice>
          <value>one</value>
          <display_name>one</display_name>
        </choice>
        <choice>
          <value>all</value>
          <display_name>all</display_name>
        </choice>
      </choices>
    </argument>
    <argument>
      <name>dwhr_equal_flow</name>
      <display_name>Drain Water Heat Recovery: Equal Flow</display_name>
      <description>Whether the drain water heat recovery has equal flow.</description>
      <type>Boolean</type>
      <required>false</required>
      <model_dependent>false</model_dependent>
      <default_value>true</default_value>
      <choices>
        <choice>
          <value>true</value>
          <display_name>true</display_name>
        </choice>
        <choice>
          <value>false</value>
          <display_name>false</display_name>
        </choice>
      </choices>
    </argument>
    <argument>
      <name>dwhr_efficiency</name>
      <display_name>Drain Water Heat Recovery: Efficiency</display_name>
      <description>The efficiency of the drain water heat recovery.</description>
      <type>Double</type>
      <units>Frac</units>
      <required>false</required>
      <model_dependent>false</model_dependent>
      <default_value>0.55</default_value>
    </argument>
    <argument>
      <name>water_fixtures_shower_low_flow</name>
      <display_name>Hot Water Fixtures: Is Shower Low Flow</display_name>
      <description>Whether the shower fixture is low flow.</description>
      <type>Boolean</type>
      <required>true</required>
      <model_dependent>false</model_dependent>
      <default_value>false</default_value>
      <choices>
        <choice>
          <value>true</value>
          <display_name>true</display_name>
        </choice>
        <choice>
          <value>false</value>
          <display_name>false</display_name>
        </choice>
      </choices>
    </argument>
    <argument>
      <name>water_fixtures_sink_low_flow</name>
      <display_name>Hot Water Fixtures: Is Sink Low Flow</display_name>
      <description>Whether the sink fixture is low flow.</description>
      <type>Boolean</type>
      <required>true</required>
      <model_dependent>false</model_dependent>
      <default_value>false</default_value>
      <choices>
        <choice>
          <value>true</value>
          <display_name>true</display_name>
        </choice>
        <choice>
          <value>false</value>
          <display_name>false</display_name>
        </choice>
      </choices>
    </argument>
    <argument>
      <name>water_fixtures_usage_multiplier</name>
      <display_name>Hot Water Fixtures: Usage Multiplier</display_name>
      <description>Multiplier on the hot water usage that can reflect, e.g., high/low usage occupants. If not provided, the OS-HPXML default (see &lt;a href='https://openstudio-hpxml.readthedocs.io/en/v1.7.0/workflow_inputs.html#hpxml-water-fixtures'&gt;HPXML Water Fixtures&lt;/a&gt;) is used.</description>
      <type>Double</type>
      <required>false</required>
      <model_dependent>false</model_dependent>
    </argument>
    <argument>
      <name>general_water_use_usage_multiplier</name>
      <display_name>General Water Use: Usage Multiplier</display_name>
      <description>Multiplier on internal gains from general water use (floor mopping, shower evaporation, water films on showers, tubs &amp; sinks surfaces, plant watering, etc.) that can reflect, e.g., high/low usage occupants. If not provided, the OS-HPXML default (see &lt;a href='https://openstudio-hpxml.readthedocs.io/en/v1.7.0/workflow_inputs.html#hpxml-building-occupancy'&gt;HPXML Building Occupancy&lt;/a&gt;) is used.</description>
      <type>Double</type>
      <required>false</required>
      <model_dependent>false</model_dependent>
    </argument>
    <argument>
      <name>solar_thermal_system_type</name>
      <display_name>Solar Thermal: System Type</display_name>
      <description>The type of solar thermal system. Use 'none' if there is no solar thermal system.</description>
      <type>Choice</type>
      <required>true</required>
      <model_dependent>false</model_dependent>
      <default_value>none</default_value>
      <choices>
        <choice>
          <value>none</value>
          <display_name>none</display_name>
        </choice>
        <choice>
          <value>hot water</value>
          <display_name>hot water</display_name>
        </choice>
      </choices>
    </argument>
    <argument>
      <name>solar_thermal_collector_area</name>
      <display_name>Solar Thermal: Collector Area</display_name>
      <description>The collector area of the solar thermal system.</description>
      <type>Double</type>
      <units>ft^2</units>
      <required>true</required>
      <model_dependent>false</model_dependent>
      <default_value>40</default_value>
    </argument>
    <argument>
      <name>solar_thermal_collector_loop_type</name>
      <display_name>Solar Thermal: Collector Loop Type</display_name>
      <description>The collector loop type of the solar thermal system.</description>
      <type>Choice</type>
      <required>true</required>
      <model_dependent>false</model_dependent>
      <default_value>liquid direct</default_value>
      <choices>
        <choice>
          <value>liquid direct</value>
          <display_name>liquid direct</display_name>
        </choice>
        <choice>
          <value>liquid indirect</value>
          <display_name>liquid indirect</display_name>
        </choice>
        <choice>
          <value>passive thermosyphon</value>
          <display_name>passive thermosyphon</display_name>
        </choice>
      </choices>
    </argument>
    <argument>
      <name>solar_thermal_collector_type</name>
      <display_name>Solar Thermal: Collector Type</display_name>
      <description>The collector type of the solar thermal system.</description>
      <type>Choice</type>
      <required>true</required>
      <model_dependent>false</model_dependent>
      <default_value>evacuated tube</default_value>
      <choices>
        <choice>
          <value>evacuated tube</value>
          <display_name>evacuated tube</display_name>
        </choice>
        <choice>
          <value>single glazing black</value>
          <display_name>single glazing black</display_name>
        </choice>
        <choice>
          <value>double glazing black</value>
          <display_name>double glazing black</display_name>
        </choice>
        <choice>
          <value>integrated collector storage</value>
          <display_name>integrated collector storage</display_name>
        </choice>
      </choices>
    </argument>
    <argument>
      <name>solar_thermal_collector_azimuth</name>
      <display_name>Solar Thermal: Collector Azimuth</display_name>
      <description>The collector azimuth of the solar thermal system. Azimuth is measured clockwise from north (e.g., North=0, East=90, South=180, West=270).</description>
      <type>Double</type>
      <units>degrees</units>
      <required>true</required>
      <model_dependent>false</model_dependent>
      <default_value>180</default_value>
    </argument>
    <argument>
      <name>solar_thermal_collector_tilt</name>
      <display_name>Solar Thermal: Collector Tilt</display_name>
      <description>The collector tilt of the solar thermal system. Can also enter, e.g., RoofPitch, RoofPitch+20, Latitude, Latitude-15, etc.</description>
      <type>String</type>
      <units>degrees</units>
      <required>true</required>
      <model_dependent>false</model_dependent>
      <default_value>RoofPitch</default_value>
    </argument>
    <argument>
      <name>solar_thermal_collector_rated_optical_efficiency</name>
      <display_name>Solar Thermal: Collector Rated Optical Efficiency</display_name>
      <description>The collector rated optical efficiency of the solar thermal system.</description>
      <type>Double</type>
      <units>Frac</units>
      <required>true</required>
      <model_dependent>false</model_dependent>
      <default_value>0.5</default_value>
    </argument>
    <argument>
      <name>solar_thermal_collector_rated_thermal_losses</name>
      <display_name>Solar Thermal: Collector Rated Thermal Losses</display_name>
      <description>The collector rated thermal losses of the solar thermal system.</description>
      <type>Double</type>
      <units>Btu/hr-ft^2-R</units>
      <required>true</required>
      <model_dependent>false</model_dependent>
      <default_value>0.2799</default_value>
    </argument>
    <argument>
      <name>solar_thermal_storage_volume</name>
      <display_name>Solar Thermal: Storage Volume</display_name>
      <description>The storage volume of the solar thermal system. If not provided, the OS-HPXML default (see &lt;a href='https://openstudio-hpxml.readthedocs.io/en/v1.7.0/workflow_inputs.html#detailed-inputs'&gt;Detailed Inputs&lt;/a&gt;) is used.</description>
      <type>Double</type>
      <units>gal</units>
      <required>false</required>
      <model_dependent>false</model_dependent>
    </argument>
    <argument>
      <name>solar_thermal_solar_fraction</name>
      <display_name>Solar Thermal: Solar Fraction</display_name>
      <description>The solar fraction of the solar thermal system. If provided, overrides all other solar thermal inputs.</description>
      <type>Double</type>
      <units>Frac</units>
      <required>true</required>
      <model_dependent>false</model_dependent>
      <default_value>0</default_value>
    </argument>
    <argument>
      <name>pv_system_present</name>
      <display_name>PV System: Present</display_name>
      <description>Whether there is a PV system present.</description>
      <type>Boolean</type>
      <required>true</required>
      <model_dependent>false</model_dependent>
      <default_value>false</default_value>
      <choices>
        <choice>
          <value>true</value>
          <display_name>true</display_name>
        </choice>
        <choice>
          <value>false</value>
          <display_name>false</display_name>
        </choice>
      </choices>
    </argument>
    <argument>
      <name>pv_system_module_type</name>
      <display_name>PV System: Module Type</display_name>
      <description>Module type of the PV system. If not provided, the OS-HPXML default (see &lt;a href='https://openstudio-hpxml.readthedocs.io/en/v1.7.0/workflow_inputs.html#hpxml-photovoltaics'&gt;HPXML Photovoltaics&lt;/a&gt;) is used.</description>
      <type>Choice</type>
      <required>false</required>
      <model_dependent>false</model_dependent>
      <choices>
        <choice>
          <value>standard</value>
          <display_name>standard</display_name>
        </choice>
        <choice>
          <value>premium</value>
          <display_name>premium</display_name>
        </choice>
        <choice>
          <value>thin film</value>
          <display_name>thin film</display_name>
        </choice>
      </choices>
    </argument>
    <argument>
      <name>pv_system_location</name>
      <display_name>PV System: Location</display_name>
      <description>Location of the PV system. If not provided, the OS-HPXML default (see &lt;a href='https://openstudio-hpxml.readthedocs.io/en/v1.7.0/workflow_inputs.html#hpxml-photovoltaics'&gt;HPXML Photovoltaics&lt;/a&gt;) is used.</description>
      <type>Choice</type>
      <required>false</required>
      <model_dependent>false</model_dependent>
      <choices>
        <choice>
          <value>roof</value>
          <display_name>roof</display_name>
        </choice>
        <choice>
          <value>ground</value>
          <display_name>ground</display_name>
        </choice>
      </choices>
    </argument>
    <argument>
      <name>pv_system_tracking</name>
      <display_name>PV System: Tracking</display_name>
      <description>Type of tracking for the PV system. If not provided, the OS-HPXML default (see &lt;a href='https://openstudio-hpxml.readthedocs.io/en/v1.7.0/workflow_inputs.html#hpxml-photovoltaics'&gt;HPXML Photovoltaics&lt;/a&gt;) is used.</description>
      <type>Choice</type>
      <required>false</required>
      <model_dependent>false</model_dependent>
      <choices>
        <choice>
          <value>fixed</value>
          <display_name>fixed</display_name>
        </choice>
        <choice>
          <value>1-axis</value>
          <display_name>1-axis</display_name>
        </choice>
        <choice>
          <value>1-axis backtracked</value>
          <display_name>1-axis backtracked</display_name>
        </choice>
        <choice>
          <value>2-axis</value>
          <display_name>2-axis</display_name>
        </choice>
      </choices>
    </argument>
    <argument>
      <name>pv_system_array_azimuth</name>
      <display_name>PV System: Array Azimuth</display_name>
      <description>Array azimuth of the PV system. Azimuth is measured clockwise from north (e.g., North=0, East=90, South=180, West=270).</description>
      <type>Double</type>
      <units>degrees</units>
      <required>true</required>
      <model_dependent>false</model_dependent>
      <default_value>180</default_value>
    </argument>
    <argument>
      <name>pv_system_array_tilt</name>
      <display_name>PV System: Array Tilt</display_name>
      <description>Array tilt of the PV system. Can also enter, e.g., RoofPitch, RoofPitch+20, Latitude, Latitude-15, etc.</description>
      <type>String</type>
      <units>degrees</units>
      <required>true</required>
      <model_dependent>false</model_dependent>
      <default_value>RoofPitch</default_value>
    </argument>
    <argument>
      <name>pv_system_max_power_output</name>
      <display_name>PV System: Maximum Power Output</display_name>
      <description>Maximum power output of the PV system. For a shared system, this is the total building maximum power output.</description>
      <type>Double</type>
      <units>W</units>
      <required>true</required>
      <model_dependent>false</model_dependent>
      <default_value>4000</default_value>
    </argument>
    <argument>
      <name>pv_system_inverter_efficiency</name>
      <display_name>PV System: Inverter Efficiency</display_name>
      <description>Inverter efficiency of the PV system. If there are two PV systems, this will apply to both. If not provided, the OS-HPXML default (see &lt;a href='https://openstudio-hpxml.readthedocs.io/en/v1.7.0/workflow_inputs.html#hpxml-photovoltaics'&gt;HPXML Photovoltaics&lt;/a&gt;) is used.</description>
      <type>Double</type>
      <units>Frac</units>
      <required>false</required>
      <model_dependent>false</model_dependent>
    </argument>
    <argument>
      <name>pv_system_system_losses_fraction</name>
      <display_name>PV System: System Losses Fraction</display_name>
      <description>System losses fraction of the PV system. If there are two PV systems, this will apply to both. If not provided, the OS-HPXML default (see &lt;a href='https://openstudio-hpxml.readthedocs.io/en/v1.7.0/workflow_inputs.html#hpxml-photovoltaics'&gt;HPXML Photovoltaics&lt;/a&gt;) is used.</description>
      <type>Double</type>
      <units>Frac</units>
      <required>false</required>
      <model_dependent>false</model_dependent>
    </argument>
    <argument>
      <name>pv_system_num_bedrooms_served</name>
      <display_name>PV System: Number of Bedrooms Served</display_name>
      <description>Number of bedrooms served by PV system. Only needed if single-family attached or apartment unit and it is a shared PV system serving multiple dwelling units. Used to apportion PV generation to the unit of a SFA/MF building. If there are two PV systems, this will apply to both.</description>
      <type>Integer</type>
      <units>#</units>
      <required>false</required>
      <model_dependent>false</model_dependent>
    </argument>
    <argument>
      <name>pv_system_2_present</name>
      <display_name>PV System 2: Present</display_name>
      <description>Whether there is a second PV system present.</description>
      <type>Boolean</type>
      <required>true</required>
      <model_dependent>false</model_dependent>
      <default_value>false</default_value>
      <choices>
        <choice>
          <value>true</value>
          <display_name>true</display_name>
        </choice>
        <choice>
          <value>false</value>
          <display_name>false</display_name>
        </choice>
      </choices>
    </argument>
    <argument>
      <name>pv_system_2_module_type</name>
      <display_name>PV System 2: Module Type</display_name>
      <description>Module type of the second PV system. If not provided, the OS-HPXML default (see &lt;a href='https://openstudio-hpxml.readthedocs.io/en/v1.7.0/workflow_inputs.html#hpxml-photovoltaics'&gt;HPXML Photovoltaics&lt;/a&gt;) is used.</description>
      <type>Choice</type>
      <required>false</required>
      <model_dependent>false</model_dependent>
      <choices>
        <choice>
          <value>standard</value>
          <display_name>standard</display_name>
        </choice>
        <choice>
          <value>premium</value>
          <display_name>premium</display_name>
        </choice>
        <choice>
          <value>thin film</value>
          <display_name>thin film</display_name>
        </choice>
      </choices>
    </argument>
    <argument>
      <name>pv_system_2_location</name>
      <display_name>PV System 2: Location</display_name>
      <description>Location of the second PV system. If not provided, the OS-HPXML default (see &lt;a href='https://openstudio-hpxml.readthedocs.io/en/v1.7.0/workflow_inputs.html#hpxml-photovoltaics'&gt;HPXML Photovoltaics&lt;/a&gt;) is used.</description>
      <type>Choice</type>
      <required>false</required>
      <model_dependent>false</model_dependent>
      <choices>
        <choice>
          <value>roof</value>
          <display_name>roof</display_name>
        </choice>
        <choice>
          <value>ground</value>
          <display_name>ground</display_name>
        </choice>
      </choices>
    </argument>
    <argument>
      <name>pv_system_2_tracking</name>
      <display_name>PV System 2: Tracking</display_name>
      <description>Type of tracking for the second PV system. If not provided, the OS-HPXML default (see &lt;a href='https://openstudio-hpxml.readthedocs.io/en/v1.7.0/workflow_inputs.html#hpxml-photovoltaics'&gt;HPXML Photovoltaics&lt;/a&gt;) is used.</description>
      <type>Choice</type>
      <required>false</required>
      <model_dependent>false</model_dependent>
      <choices>
        <choice>
          <value>fixed</value>
          <display_name>fixed</display_name>
        </choice>
        <choice>
          <value>1-axis</value>
          <display_name>1-axis</display_name>
        </choice>
        <choice>
          <value>1-axis backtracked</value>
          <display_name>1-axis backtracked</display_name>
        </choice>
        <choice>
          <value>2-axis</value>
          <display_name>2-axis</display_name>
        </choice>
      </choices>
    </argument>
    <argument>
      <name>pv_system_2_array_azimuth</name>
      <display_name>PV System 2: Array Azimuth</display_name>
      <description>Array azimuth of the second PV system. Azimuth is measured clockwise from north (e.g., North=0, East=90, South=180, West=270).</description>
      <type>Double</type>
      <units>degrees</units>
      <required>true</required>
      <model_dependent>false</model_dependent>
      <default_value>180</default_value>
    </argument>
    <argument>
      <name>pv_system_2_array_tilt</name>
      <display_name>PV System 2: Array Tilt</display_name>
      <description>Array tilt of the second PV system. Can also enter, e.g., RoofPitch, RoofPitch+20, Latitude, Latitude-15, etc.</description>
      <type>String</type>
      <units>degrees</units>
      <required>true</required>
      <model_dependent>false</model_dependent>
      <default_value>RoofPitch</default_value>
    </argument>
    <argument>
      <name>pv_system_2_max_power_output</name>
      <display_name>PV System 2: Maximum Power Output</display_name>
      <description>Maximum power output of the second PV system. For a shared system, this is the total building maximum power output.</description>
      <type>Double</type>
      <units>W</units>
      <required>true</required>
      <model_dependent>false</model_dependent>
      <default_value>4000</default_value>
    </argument>
    <argument>
      <name>battery_present</name>
      <display_name>Battery: Present</display_name>
      <description>Whether there is a lithium ion battery present.</description>
      <type>Boolean</type>
      <required>true</required>
      <model_dependent>false</model_dependent>
      <default_value>false</default_value>
      <choices>
        <choice>
          <value>true</value>
          <display_name>true</display_name>
        </choice>
        <choice>
          <value>false</value>
          <display_name>false</display_name>
        </choice>
      </choices>
    </argument>
    <argument>
      <name>battery_location</name>
      <display_name>Battery: Location</display_name>
      <description>The space type for the lithium ion battery location. If not provided, the OS-HPXML default (see &lt;a href='https://openstudio-hpxml.readthedocs.io/en/v1.7.0/workflow_inputs.html#hpxml-batteries'&gt;HPXML Batteries&lt;/a&gt;) is used.</description>
      <type>Choice</type>
      <required>false</required>
      <model_dependent>false</model_dependent>
      <choices>
        <choice>
          <value>conditioned space</value>
          <display_name>conditioned space</display_name>
        </choice>
        <choice>
          <value>basement - conditioned</value>
          <display_name>basement - conditioned</display_name>
        </choice>
        <choice>
          <value>basement - unconditioned</value>
          <display_name>basement - unconditioned</display_name>
        </choice>
        <choice>
          <value>crawlspace</value>
          <display_name>crawlspace</display_name>
        </choice>
        <choice>
          <value>crawlspace - vented</value>
          <display_name>crawlspace - vented</display_name>
        </choice>
        <choice>
          <value>crawlspace - unvented</value>
          <display_name>crawlspace - unvented</display_name>
        </choice>
        <choice>
          <value>crawlspace - conditioned</value>
          <display_name>crawlspace - conditioned</display_name>
        </choice>
        <choice>
          <value>attic</value>
          <display_name>attic</display_name>
        </choice>
        <choice>
          <value>attic - vented</value>
          <display_name>attic - vented</display_name>
        </choice>
        <choice>
          <value>attic - unvented</value>
          <display_name>attic - unvented</display_name>
        </choice>
        <choice>
          <value>garage</value>
          <display_name>garage</display_name>
        </choice>
        <choice>
          <value>outside</value>
          <display_name>outside</display_name>
        </choice>
      </choices>
    </argument>
    <argument>
      <name>battery_power</name>
      <display_name>Battery: Rated Power Output</display_name>
      <description>The rated power output of the lithium ion battery. If not provided, the OS-HPXML default (see &lt;a href='https://openstudio-hpxml.readthedocs.io/en/v1.7.0/workflow_inputs.html#hpxml-batteries'&gt;HPXML Batteries&lt;/a&gt;) is used.</description>
      <type>Double</type>
      <units>W</units>
      <required>false</required>
      <model_dependent>false</model_dependent>
    </argument>
    <argument>
      <name>battery_capacity</name>
      <display_name>Battery: Nominal Capacity</display_name>
      <description>The nominal capacity of the lithium ion battery. If not provided, the OS-HPXML default (see &lt;a href='https://openstudio-hpxml.readthedocs.io/en/v1.7.0/workflow_inputs.html#hpxml-batteries'&gt;HPXML Batteries&lt;/a&gt;) is used.</description>
      <type>Double</type>
      <units>kWh</units>
      <required>false</required>
      <model_dependent>false</model_dependent>
    </argument>
    <argument>
      <name>battery_usable_capacity</name>
      <display_name>Battery: Usable Capacity</display_name>
      <description>The usable capacity of the lithium ion battery. If not provided, the OS-HPXML default (see &lt;a href='https://openstudio-hpxml.readthedocs.io/en/v1.7.0/workflow_inputs.html#hpxml-batteries'&gt;HPXML Batteries&lt;/a&gt;) is used.</description>
      <type>Double</type>
      <units>kWh</units>
      <required>false</required>
      <model_dependent>false</model_dependent>
    </argument>
    <argument>
      <name>battery_round_trip_efficiency</name>
      <display_name>Battery: Round Trip Efficiency</display_name>
      <description>The round trip efficiency of the lithium ion battery. If not provided, the OS-HPXML default (see &lt;a href='https://openstudio-hpxml.readthedocs.io/en/v1.7.0/workflow_inputs.html#hpxml-batteries'&gt;HPXML Batteries&lt;/a&gt;) is used.</description>
      <type>Double</type>
      <units>Frac</units>
      <required>false</required>
      <model_dependent>false</model_dependent>
    </argument>
    <argument>
      <name>battery_num_bedrooms_served</name>
      <display_name>Battery: Number of Bedrooms Served</display_name>
      <description>Number of bedrooms served by the lithium ion battery. Only needed if single-family attached or apartment unit and it is a shared battery serving multiple dwelling units. Used to apportion battery charging/discharging to the unit of a SFA/MF building.</description>
      <type>Integer</type>
      <units>#</units>
      <required>false</required>
      <model_dependent>false</model_dependent>
    </argument>
    <argument>
      <name>lighting_present</name>
      <display_name>Lighting: Present</display_name>
      <description>Whether there is lighting energy use.</description>
      <type>Boolean</type>
      <required>true</required>
      <model_dependent>false</model_dependent>
      <default_value>true</default_value>
      <choices>
        <choice>
          <value>true</value>
          <display_name>true</display_name>
        </choice>
        <choice>
          <value>false</value>
          <display_name>false</display_name>
        </choice>
      </choices>
    </argument>
    <argument>
      <name>lighting_interior_fraction_cfl</name>
      <display_name>Lighting: Interior Fraction CFL</display_name>
      <description>Fraction of all lamps (interior) that are compact fluorescent. Lighting not specified as CFL, LFL, or LED is assumed to be incandescent.</description>
      <type>Double</type>
      <required>true</required>
      <model_dependent>false</model_dependent>
      <default_value>0.1</default_value>
    </argument>
    <argument>
      <name>lighting_interior_fraction_lfl</name>
      <display_name>Lighting: Interior Fraction LFL</display_name>
      <description>Fraction of all lamps (interior) that are linear fluorescent. Lighting not specified as CFL, LFL, or LED is assumed to be incandescent.</description>
      <type>Double</type>
      <required>true</required>
      <model_dependent>false</model_dependent>
      <default_value>0</default_value>
    </argument>
    <argument>
      <name>lighting_interior_fraction_led</name>
      <display_name>Lighting: Interior Fraction LED</display_name>
      <description>Fraction of all lamps (interior) that are light emitting diodes. Lighting not specified as CFL, LFL, or LED is assumed to be incandescent.</description>
      <type>Double</type>
      <required>true</required>
      <model_dependent>false</model_dependent>
      <default_value>0</default_value>
    </argument>
    <argument>
      <name>lighting_interior_usage_multiplier</name>
      <display_name>Lighting: Interior Usage Multiplier</display_name>
      <description>Multiplier on the lighting energy usage (interior) that can reflect, e.g., high/low usage occupants. If not provided, the OS-HPXML default (see &lt;a href='https://openstudio-hpxml.readthedocs.io/en/v1.7.0/workflow_inputs.html#hpxml-lighting'&gt;HPXML Lighting&lt;/a&gt;) is used.</description>
      <type>Double</type>
      <required>false</required>
      <model_dependent>false</model_dependent>
    </argument>
    <argument>
      <name>lighting_exterior_fraction_cfl</name>
      <display_name>Lighting: Exterior Fraction CFL</display_name>
      <description>Fraction of all lamps (exterior) that are compact fluorescent. Lighting not specified as CFL, LFL, or LED is assumed to be incandescent.</description>
      <type>Double</type>
      <required>true</required>
      <model_dependent>false</model_dependent>
      <default_value>0</default_value>
    </argument>
    <argument>
      <name>lighting_exterior_fraction_lfl</name>
      <display_name>Lighting: Exterior Fraction LFL</display_name>
      <description>Fraction of all lamps (exterior) that are linear fluorescent. Lighting not specified as CFL, LFL, or LED is assumed to be incandescent.</description>
      <type>Double</type>
      <required>true</required>
      <model_dependent>false</model_dependent>
      <default_value>0</default_value>
    </argument>
    <argument>
      <name>lighting_exterior_fraction_led</name>
      <display_name>Lighting: Exterior Fraction LED</display_name>
      <description>Fraction of all lamps (exterior) that are light emitting diodes. Lighting not specified as CFL, LFL, or LED is assumed to be incandescent.</description>
      <type>Double</type>
      <required>true</required>
      <model_dependent>false</model_dependent>
      <default_value>0</default_value>
    </argument>
    <argument>
      <name>lighting_exterior_usage_multiplier</name>
      <display_name>Lighting: Exterior Usage Multiplier</display_name>
      <description>Multiplier on the lighting energy usage (exterior) that can reflect, e.g., high/low usage occupants. If not provided, the OS-HPXML default (see &lt;a href='https://openstudio-hpxml.readthedocs.io/en/v1.7.0/workflow_inputs.html#hpxml-lighting'&gt;HPXML Lighting&lt;/a&gt;) is used.</description>
      <type>Double</type>
      <required>false</required>
      <model_dependent>false</model_dependent>
    </argument>
    <argument>
      <name>lighting_garage_fraction_cfl</name>
      <display_name>Lighting: Garage Fraction CFL</display_name>
      <description>Fraction of all lamps (garage) that are compact fluorescent. Lighting not specified as CFL, LFL, or LED is assumed to be incandescent.</description>
      <type>Double</type>
      <required>true</required>
      <model_dependent>false</model_dependent>
      <default_value>0</default_value>
    </argument>
    <argument>
      <name>lighting_garage_fraction_lfl</name>
      <display_name>Lighting: Garage Fraction LFL</display_name>
      <description>Fraction of all lamps (garage) that are linear fluorescent. Lighting not specified as CFL, LFL, or LED is assumed to be incandescent.</description>
      <type>Double</type>
      <required>true</required>
      <model_dependent>false</model_dependent>
      <default_value>0</default_value>
    </argument>
    <argument>
      <name>lighting_garage_fraction_led</name>
      <display_name>Lighting: Garage Fraction LED</display_name>
      <description>Fraction of all lamps (garage) that are light emitting diodes. Lighting not specified as CFL, LFL, or LED is assumed to be incandescent.</description>
      <type>Double</type>
      <required>true</required>
      <model_dependent>false</model_dependent>
      <default_value>0</default_value>
    </argument>
    <argument>
      <name>lighting_garage_usage_multiplier</name>
      <display_name>Lighting: Garage Usage Multiplier</display_name>
      <description>Multiplier on the lighting energy usage (garage) that can reflect, e.g., high/low usage occupants. If not provided, the OS-HPXML default (see &lt;a href='https://openstudio-hpxml.readthedocs.io/en/v1.7.0/workflow_inputs.html#hpxml-lighting'&gt;HPXML Lighting&lt;/a&gt;) is used.</description>
      <type>Double</type>
      <required>false</required>
      <model_dependent>false</model_dependent>
    </argument>
    <argument>
      <name>holiday_lighting_present</name>
      <display_name>Holiday Lighting: Present</display_name>
      <description>Whether there is holiday lighting.</description>
      <type>Boolean</type>
      <required>true</required>
      <model_dependent>false</model_dependent>
      <default_value>false</default_value>
      <choices>
        <choice>
          <value>true</value>
          <display_name>true</display_name>
        </choice>
        <choice>
          <value>false</value>
          <display_name>false</display_name>
        </choice>
      </choices>
    </argument>
    <argument>
      <name>holiday_lighting_daily_kwh</name>
      <display_name>Holiday Lighting: Daily Consumption</display_name>
      <description>The daily energy consumption for holiday lighting (exterior). If not provided, the OS-HPXML default (see &lt;a href='https://openstudio-hpxml.readthedocs.io/en/v1.7.0/workflow_inputs.html#hpxml-lighting'&gt;HPXML Lighting&lt;/a&gt;) is used.</description>
      <type>Double</type>
      <units>kWh/day</units>
      <required>false</required>
      <model_dependent>false</model_dependent>
    </argument>
    <argument>
      <name>holiday_lighting_period</name>
      <display_name>Holiday Lighting: Period</display_name>
      <description>Enter a date like 'Nov 25 - Jan 5'. If not provided, the OS-HPXML default (see &lt;a href='https://openstudio-hpxml.readthedocs.io/en/v1.7.0/workflow_inputs.html#hpxml-lighting'&gt;HPXML Lighting&lt;/a&gt;) is used.</description>
      <type>String</type>
      <required>false</required>
      <model_dependent>false</model_dependent>
    </argument>
    <argument>
      <name>dehumidifier_type</name>
      <display_name>Dehumidifier: Type</display_name>
      <description>The type of dehumidifier.</description>
      <type>Choice</type>
      <required>true</required>
      <model_dependent>false</model_dependent>
      <default_value>none</default_value>
      <choices>
        <choice>
          <value>none</value>
          <display_name>none</display_name>
        </choice>
        <choice>
          <value>portable</value>
          <display_name>portable</display_name>
        </choice>
        <choice>
          <value>whole-home</value>
          <display_name>whole-home</display_name>
        </choice>
      </choices>
    </argument>
    <argument>
      <name>dehumidifier_efficiency_type</name>
      <display_name>Dehumidifier: Efficiency Type</display_name>
      <description>The efficiency type of dehumidifier.</description>
      <type>Choice</type>
      <required>true</required>
      <model_dependent>false</model_dependent>
      <default_value>IntegratedEnergyFactor</default_value>
      <choices>
        <choice>
          <value>EnergyFactor</value>
          <display_name>EnergyFactor</display_name>
        </choice>
        <choice>
          <value>IntegratedEnergyFactor</value>
          <display_name>IntegratedEnergyFactor</display_name>
        </choice>
      </choices>
    </argument>
    <argument>
      <name>dehumidifier_efficiency</name>
      <display_name>Dehumidifier: Efficiency</display_name>
      <description>The efficiency of the dehumidifier.</description>
      <type>Double</type>
      <units>liters/kWh</units>
      <required>true</required>
      <model_dependent>false</model_dependent>
      <default_value>1.5</default_value>
    </argument>
    <argument>
      <name>dehumidifier_capacity</name>
      <display_name>Dehumidifier: Capacity</display_name>
      <description>The capacity (water removal rate) of the dehumidifier.</description>
      <type>Double</type>
      <units>pint/day</units>
      <required>true</required>
      <model_dependent>false</model_dependent>
      <default_value>40</default_value>
    </argument>
    <argument>
      <name>dehumidifier_rh_setpoint</name>
      <display_name>Dehumidifier: Relative Humidity Setpoint</display_name>
      <description>The relative humidity setpoint of the dehumidifier.</description>
      <type>Double</type>
      <units>Frac</units>
      <required>true</required>
      <model_dependent>false</model_dependent>
      <default_value>0.5</default_value>
    </argument>
    <argument>
      <name>dehumidifier_fraction_dehumidification_load_served</name>
      <display_name>Dehumidifier: Fraction Dehumidification Load Served</display_name>
      <description>The dehumidification load served fraction of the dehumidifier.</description>
      <type>Double</type>
      <units>Frac</units>
      <required>true</required>
      <model_dependent>false</model_dependent>
      <default_value>1</default_value>
    </argument>
    <argument>
      <name>clothes_washer_present</name>
      <display_name>Clothes Washer: Present</display_name>
      <description>Whether there is a clothes washer present.</description>
      <type>Boolean</type>
      <required>true</required>
      <model_dependent>false</model_dependent>
      <default_value>true</default_value>
      <choices>
        <choice>
          <value>true</value>
          <display_name>true</display_name>
        </choice>
        <choice>
          <value>false</value>
          <display_name>false</display_name>
        </choice>
      </choices>
    </argument>
    <argument>
      <name>clothes_washer_location</name>
      <display_name>Clothes Washer: Location</display_name>
      <description>The space type for the clothes washer location. If not provided, the OS-HPXML default (see &lt;a href='https://openstudio-hpxml.readthedocs.io/en/v1.7.0/workflow_inputs.html#hpxml-clothes-washer'&gt;HPXML Clothes Washer&lt;/a&gt;) is used.</description>
      <type>Choice</type>
      <required>false</required>
      <model_dependent>false</model_dependent>
      <choices>
        <choice>
          <value>conditioned space</value>
          <display_name>conditioned space</display_name>
        </choice>
        <choice>
          <value>basement - conditioned</value>
          <display_name>basement - conditioned</display_name>
        </choice>
        <choice>
          <value>basement - unconditioned</value>
          <display_name>basement - unconditioned</display_name>
        </choice>
        <choice>
          <value>garage</value>
          <display_name>garage</display_name>
        </choice>
        <choice>
          <value>other housing unit</value>
          <display_name>other housing unit</display_name>
        </choice>
        <choice>
          <value>other heated space</value>
          <display_name>other heated space</display_name>
        </choice>
        <choice>
          <value>other multifamily buffer space</value>
          <display_name>other multifamily buffer space</display_name>
        </choice>
        <choice>
          <value>other non-freezing space</value>
          <display_name>other non-freezing space</display_name>
        </choice>
      </choices>
    </argument>
    <argument>
      <name>clothes_washer_efficiency_type</name>
      <display_name>Clothes Washer: Efficiency Type</display_name>
      <description>The efficiency type of the clothes washer.</description>
      <type>Choice</type>
      <required>true</required>
      <model_dependent>false</model_dependent>
      <default_value>IntegratedModifiedEnergyFactor</default_value>
      <choices>
        <choice>
          <value>ModifiedEnergyFactor</value>
          <display_name>ModifiedEnergyFactor</display_name>
        </choice>
        <choice>
          <value>IntegratedModifiedEnergyFactor</value>
          <display_name>IntegratedModifiedEnergyFactor</display_name>
        </choice>
      </choices>
    </argument>
    <argument>
      <name>clothes_washer_efficiency</name>
      <display_name>Clothes Washer: Efficiency</display_name>
      <description>The efficiency of the clothes washer. If not provided, the OS-HPXML default (see &lt;a href='https://openstudio-hpxml.readthedocs.io/en/v1.7.0/workflow_inputs.html#hpxml-clothes-washer'&gt;HPXML Clothes Washer&lt;/a&gt;) is used.</description>
      <type>Double</type>
      <units>ft^3/kWh-cyc</units>
      <required>false</required>
      <model_dependent>false</model_dependent>
    </argument>
    <argument>
      <name>clothes_washer_rated_annual_kwh</name>
      <display_name>Clothes Washer: Rated Annual Consumption</display_name>
      <description>The annual energy consumed by the clothes washer, as rated, obtained from the EnergyGuide label. This includes both the appliance electricity consumption and the energy required for water heating. If not provided, the OS-HPXML default (see &lt;a href='https://openstudio-hpxml.readthedocs.io/en/v1.7.0/workflow_inputs.html#hpxml-clothes-washer'&gt;HPXML Clothes Washer&lt;/a&gt;) is used.</description>
      <type>Double</type>
      <units>kWh/yr</units>
      <required>false</required>
      <model_dependent>false</model_dependent>
    </argument>
    <argument>
      <name>clothes_washer_label_electric_rate</name>
      <display_name>Clothes Washer: Label Electric Rate</display_name>
      <description>The annual energy consumed by the clothes washer, as rated, obtained from the EnergyGuide label. This includes both the appliance electricity consumption and the energy required for water heating. If not provided, the OS-HPXML default (see &lt;a href='https://openstudio-hpxml.readthedocs.io/en/v1.7.0/workflow_inputs.html#hpxml-clothes-washer'&gt;HPXML Clothes Washer&lt;/a&gt;) is used.</description>
      <type>Double</type>
      <units>$/kWh</units>
      <required>false</required>
      <model_dependent>false</model_dependent>
    </argument>
    <argument>
      <name>clothes_washer_label_gas_rate</name>
      <display_name>Clothes Washer: Label Gas Rate</display_name>
      <description>The annual energy consumed by the clothes washer, as rated, obtained from the EnergyGuide label. This includes both the appliance electricity consumption and the energy required for water heating. If not provided, the OS-HPXML default (see &lt;a href='https://openstudio-hpxml.readthedocs.io/en/v1.7.0/workflow_inputs.html#hpxml-clothes-washer'&gt;HPXML Clothes Washer&lt;/a&gt;) is used.</description>
      <type>Double</type>
      <units>$/therm</units>
      <required>false</required>
      <model_dependent>false</model_dependent>
    </argument>
    <argument>
      <name>clothes_washer_label_annual_gas_cost</name>
      <display_name>Clothes Washer: Label Annual Cost with Gas DHW</display_name>
      <description>The annual cost of using the system under test conditions. Input is obtained from the EnergyGuide label. If not provided, the OS-HPXML default (see &lt;a href='https://openstudio-hpxml.readthedocs.io/en/v1.7.0/workflow_inputs.html#hpxml-clothes-washer'&gt;HPXML Clothes Washer&lt;/a&gt;) is used.</description>
      <type>Double</type>
      <units>$</units>
      <required>false</required>
      <model_dependent>false</model_dependent>
    </argument>
    <argument>
      <name>clothes_washer_label_usage</name>
      <display_name>Clothes Washer: Label Usage</display_name>
      <description>The clothes washer loads per week. If not provided, the OS-HPXML default (see &lt;a href='https://openstudio-hpxml.readthedocs.io/en/v1.7.0/workflow_inputs.html#hpxml-clothes-washer'&gt;HPXML Clothes Washer&lt;/a&gt;) is used.</description>
      <type>Double</type>
      <units>cyc/wk</units>
      <required>false</required>
      <model_dependent>false</model_dependent>
    </argument>
    <argument>
      <name>clothes_washer_capacity</name>
      <display_name>Clothes Washer: Drum Volume</display_name>
      <description>Volume of the washer drum. Obtained from the EnergyStar website or the manufacturer's literature. If not provided, the OS-HPXML default (see &lt;a href='https://openstudio-hpxml.readthedocs.io/en/v1.7.0/workflow_inputs.html#hpxml-clothes-washer'&gt;HPXML Clothes Washer&lt;/a&gt;) is used.</description>
      <type>Double</type>
      <units>ft^3</units>
      <required>false</required>
      <model_dependent>false</model_dependent>
    </argument>
    <argument>
      <name>clothes_washer_usage_multiplier</name>
      <display_name>Clothes Washer: Usage Multiplier</display_name>
      <description>Multiplier on the clothes washer energy and hot water usage that can reflect, e.g., high/low usage occupants. If not provided, the OS-HPXML default (see &lt;a href='https://openstudio-hpxml.readthedocs.io/en/v1.7.0/workflow_inputs.html#hpxml-clothes-washer'&gt;HPXML Clothes Washer&lt;/a&gt;) is used.</description>
      <type>Double</type>
      <required>false</required>
      <model_dependent>false</model_dependent>
    </argument>
    <argument>
      <name>clothes_dryer_present</name>
      <display_name>Clothes Dryer: Present</display_name>
      <description>Whether there is a clothes dryer present.</description>
      <type>Boolean</type>
      <required>true</required>
      <model_dependent>false</model_dependent>
      <default_value>true</default_value>
      <choices>
        <choice>
          <value>true</value>
          <display_name>true</display_name>
        </choice>
        <choice>
          <value>false</value>
          <display_name>false</display_name>
        </choice>
      </choices>
    </argument>
    <argument>
      <name>clothes_dryer_location</name>
      <display_name>Clothes Dryer: Location</display_name>
      <description>The space type for the clothes dryer location. If not provided, the OS-HPXML default (see &lt;a href='https://openstudio-hpxml.readthedocs.io/en/v1.7.0/workflow_inputs.html#hpxml-clothes-dryer'&gt;HPXML Clothes Dryer&lt;/a&gt;) is used.</description>
      <type>Choice</type>
      <required>false</required>
      <model_dependent>false</model_dependent>
      <choices>
        <choice>
          <value>conditioned space</value>
          <display_name>conditioned space</display_name>
        </choice>
        <choice>
          <value>basement - conditioned</value>
          <display_name>basement - conditioned</display_name>
        </choice>
        <choice>
          <value>basement - unconditioned</value>
          <display_name>basement - unconditioned</display_name>
        </choice>
        <choice>
          <value>garage</value>
          <display_name>garage</display_name>
        </choice>
        <choice>
          <value>other housing unit</value>
          <display_name>other housing unit</display_name>
        </choice>
        <choice>
          <value>other heated space</value>
          <display_name>other heated space</display_name>
        </choice>
        <choice>
          <value>other multifamily buffer space</value>
          <display_name>other multifamily buffer space</display_name>
        </choice>
        <choice>
          <value>other non-freezing space</value>
          <display_name>other non-freezing space</display_name>
        </choice>
      </choices>
    </argument>
    <argument>
      <name>clothes_dryer_fuel_type</name>
      <display_name>Clothes Dryer: Fuel Type</display_name>
      <description>Type of fuel used by the clothes dryer.</description>
      <type>Choice</type>
      <required>true</required>
      <model_dependent>false</model_dependent>
      <default_value>natural gas</default_value>
      <choices>
        <choice>
          <value>electricity</value>
          <display_name>electricity</display_name>
        </choice>
        <choice>
          <value>natural gas</value>
          <display_name>natural gas</display_name>
        </choice>
        <choice>
          <value>fuel oil</value>
          <display_name>fuel oil</display_name>
        </choice>
        <choice>
          <value>propane</value>
          <display_name>propane</display_name>
        </choice>
        <choice>
          <value>wood</value>
          <display_name>wood</display_name>
        </choice>
        <choice>
          <value>coal</value>
          <display_name>coal</display_name>
        </choice>
      </choices>
    </argument>
    <argument>
      <name>clothes_dryer_efficiency_type</name>
      <display_name>Clothes Dryer: Efficiency Type</display_name>
      <description>The efficiency type of the clothes dryer.</description>
      <type>Choice</type>
      <required>true</required>
      <model_dependent>false</model_dependent>
      <default_value>CombinedEnergyFactor</default_value>
      <choices>
        <choice>
          <value>EnergyFactor</value>
          <display_name>EnergyFactor</display_name>
        </choice>
        <choice>
          <value>CombinedEnergyFactor</value>
          <display_name>CombinedEnergyFactor</display_name>
        </choice>
      </choices>
    </argument>
    <argument>
      <name>clothes_dryer_efficiency</name>
      <display_name>Clothes Dryer: Efficiency</display_name>
      <description>The efficiency of the clothes dryer. If not provided, the OS-HPXML default (see &lt;a href='https://openstudio-hpxml.readthedocs.io/en/v1.7.0/workflow_inputs.html#hpxml-clothes-dryer'&gt;HPXML Clothes Dryer&lt;/a&gt;) is used.</description>
      <type>Double</type>
      <units>lb/kWh</units>
      <required>false</required>
      <model_dependent>false</model_dependent>
    </argument>
    <argument>
      <name>clothes_dryer_vented_flow_rate</name>
      <display_name>Clothes Dryer: Vented Flow Rate</display_name>
      <description>The exhaust flow rate of the vented clothes dryer. If not provided, the OS-HPXML default (see &lt;a href='https://openstudio-hpxml.readthedocs.io/en/v1.7.0/workflow_inputs.html#hpxml-clothes-dryer'&gt;HPXML Clothes Dryer&lt;/a&gt;) is used.</description>
      <type>Double</type>
      <units>CFM</units>
      <required>false</required>
      <model_dependent>false</model_dependent>
    </argument>
    <argument>
      <name>clothes_dryer_usage_multiplier</name>
      <display_name>Clothes Dryer: Usage Multiplier</display_name>
      <description>Multiplier on the clothes dryer energy usage that can reflect, e.g., high/low usage occupants. If not provided, the OS-HPXML default (see &lt;a href='https://openstudio-hpxml.readthedocs.io/en/v1.7.0/workflow_inputs.html#hpxml-clothes-dryer'&gt;HPXML Clothes Dryer&lt;/a&gt;) is used.</description>
      <type>Double</type>
      <required>false</required>
      <model_dependent>false</model_dependent>
    </argument>
    <argument>
      <name>dishwasher_present</name>
      <display_name>Dishwasher: Present</display_name>
      <description>Whether there is a dishwasher present.</description>
      <type>Boolean</type>
      <required>true</required>
      <model_dependent>false</model_dependent>
      <default_value>true</default_value>
      <choices>
        <choice>
          <value>true</value>
          <display_name>true</display_name>
        </choice>
        <choice>
          <value>false</value>
          <display_name>false</display_name>
        </choice>
      </choices>
    </argument>
    <argument>
      <name>dishwasher_location</name>
      <display_name>Dishwasher: Location</display_name>
      <description>The space type for the dishwasher location. If not provided, the OS-HPXML default (see &lt;a href='https://openstudio-hpxml.readthedocs.io/en/v1.7.0/workflow_inputs.html#hpxml-dishwasher'&gt;HPXML Dishwasher&lt;/a&gt;) is used.</description>
      <type>Choice</type>
      <required>false</required>
      <model_dependent>false</model_dependent>
      <choices>
        <choice>
          <value>conditioned space</value>
          <display_name>conditioned space</display_name>
        </choice>
        <choice>
          <value>basement - conditioned</value>
          <display_name>basement - conditioned</display_name>
        </choice>
        <choice>
          <value>basement - unconditioned</value>
          <display_name>basement - unconditioned</display_name>
        </choice>
        <choice>
          <value>garage</value>
          <display_name>garage</display_name>
        </choice>
        <choice>
          <value>other housing unit</value>
          <display_name>other housing unit</display_name>
        </choice>
        <choice>
          <value>other heated space</value>
          <display_name>other heated space</display_name>
        </choice>
        <choice>
          <value>other multifamily buffer space</value>
          <display_name>other multifamily buffer space</display_name>
        </choice>
        <choice>
          <value>other non-freezing space</value>
          <display_name>other non-freezing space</display_name>
        </choice>
      </choices>
    </argument>
    <argument>
      <name>dishwasher_efficiency_type</name>
      <display_name>Dishwasher: Efficiency Type</display_name>
      <description>The efficiency type of dishwasher.</description>
      <type>Choice</type>
      <required>true</required>
      <model_dependent>false</model_dependent>
      <default_value>RatedAnnualkWh</default_value>
      <choices>
        <choice>
          <value>RatedAnnualkWh</value>
          <display_name>RatedAnnualkWh</display_name>
        </choice>
        <choice>
          <value>EnergyFactor</value>
          <display_name>EnergyFactor</display_name>
        </choice>
      </choices>
    </argument>
    <argument>
      <name>dishwasher_efficiency</name>
      <display_name>Dishwasher: Efficiency</display_name>
      <description>The efficiency of the dishwasher. If not provided, the OS-HPXML default (see &lt;a href='https://openstudio-hpxml.readthedocs.io/en/v1.7.0/workflow_inputs.html#hpxml-dishwasher'&gt;HPXML Dishwasher&lt;/a&gt;) is used.</description>
      <type>Double</type>
      <units>RatedAnnualkWh or EnergyFactor</units>
      <required>false</required>
      <model_dependent>false</model_dependent>
    </argument>
    <argument>
      <name>dishwasher_label_electric_rate</name>
      <display_name>Dishwasher: Label Electric Rate</display_name>
      <description>The label electric rate of the dishwasher. If not provided, the OS-HPXML default (see &lt;a href='https://openstudio-hpxml.readthedocs.io/en/v1.7.0/workflow_inputs.html#hpxml-dishwasher'&gt;HPXML Dishwasher&lt;/a&gt;) is used.</description>
      <type>Double</type>
      <units>$/kWh</units>
      <required>false</required>
      <model_dependent>false</model_dependent>
    </argument>
    <argument>
      <name>dishwasher_label_gas_rate</name>
      <display_name>Dishwasher: Label Gas Rate</display_name>
      <description>The label gas rate of the dishwasher. If not provided, the OS-HPXML default (see &lt;a href='https://openstudio-hpxml.readthedocs.io/en/v1.7.0/workflow_inputs.html#hpxml-dishwasher'&gt;HPXML Dishwasher&lt;/a&gt;) is used.</description>
      <type>Double</type>
      <units>$/therm</units>
      <required>false</required>
      <model_dependent>false</model_dependent>
    </argument>
    <argument>
      <name>dishwasher_label_annual_gas_cost</name>
      <display_name>Dishwasher: Label Annual Gas Cost</display_name>
      <description>The label annual gas cost of the dishwasher. If not provided, the OS-HPXML default (see &lt;a href='https://openstudio-hpxml.readthedocs.io/en/v1.7.0/workflow_inputs.html#hpxml-dishwasher'&gt;HPXML Dishwasher&lt;/a&gt;) is used.</description>
      <type>Double</type>
      <units>$</units>
      <required>false</required>
      <model_dependent>false</model_dependent>
    </argument>
    <argument>
      <name>dishwasher_label_usage</name>
      <display_name>Dishwasher: Label Usage</display_name>
      <description>The dishwasher loads per week. If not provided, the OS-HPXML default (see &lt;a href='https://openstudio-hpxml.readthedocs.io/en/v1.7.0/workflow_inputs.html#hpxml-dishwasher'&gt;HPXML Dishwasher&lt;/a&gt;) is used.</description>
      <type>Double</type>
      <units>cyc/wk</units>
      <required>false</required>
      <model_dependent>false</model_dependent>
    </argument>
    <argument>
      <name>dishwasher_place_setting_capacity</name>
      <display_name>Dishwasher: Number of Place Settings</display_name>
      <description>The number of place settings for the unit. Data obtained from manufacturer's literature. If not provided, the OS-HPXML default (see &lt;a href='https://openstudio-hpxml.readthedocs.io/en/v1.7.0/workflow_inputs.html#hpxml-dishwasher'&gt;HPXML Dishwasher&lt;/a&gt;) is used.</description>
      <type>Integer</type>
      <units>#</units>
      <required>false</required>
      <model_dependent>false</model_dependent>
    </argument>
    <argument>
      <name>dishwasher_usage_multiplier</name>
      <display_name>Dishwasher: Usage Multiplier</display_name>
      <description>Multiplier on the dishwasher energy usage that can reflect, e.g., high/low usage occupants. If not provided, the OS-HPXML default (see &lt;a href='https://openstudio-hpxml.readthedocs.io/en/v1.7.0/workflow_inputs.html#hpxml-dishwasher'&gt;HPXML Dishwasher&lt;/a&gt;) is used.</description>
      <type>Double</type>
      <required>false</required>
      <model_dependent>false</model_dependent>
    </argument>
    <argument>
      <name>refrigerator_present</name>
      <display_name>Refrigerator: Present</display_name>
      <description>Whether there is a refrigerator present.</description>
      <type>Boolean</type>
      <required>true</required>
      <model_dependent>false</model_dependent>
      <default_value>true</default_value>
      <choices>
        <choice>
          <value>true</value>
          <display_name>true</display_name>
        </choice>
        <choice>
          <value>false</value>
          <display_name>false</display_name>
        </choice>
      </choices>
    </argument>
    <argument>
      <name>refrigerator_location</name>
      <display_name>Refrigerator: Location</display_name>
      <description>The space type for the refrigerator location. If not provided, the OS-HPXML default (see &lt;a href='https://openstudio-hpxml.readthedocs.io/en/v1.7.0/workflow_inputs.html#hpxml-refrigerators'&gt;HPXML Refrigerators&lt;/a&gt;) is used.</description>
      <type>Choice</type>
      <required>false</required>
      <model_dependent>false</model_dependent>
      <choices>
        <choice>
          <value>conditioned space</value>
          <display_name>conditioned space</display_name>
        </choice>
        <choice>
          <value>basement - conditioned</value>
          <display_name>basement - conditioned</display_name>
        </choice>
        <choice>
          <value>basement - unconditioned</value>
          <display_name>basement - unconditioned</display_name>
        </choice>
        <choice>
          <value>garage</value>
          <display_name>garage</display_name>
        </choice>
        <choice>
          <value>other housing unit</value>
          <display_name>other housing unit</display_name>
        </choice>
        <choice>
          <value>other heated space</value>
          <display_name>other heated space</display_name>
        </choice>
        <choice>
          <value>other multifamily buffer space</value>
          <display_name>other multifamily buffer space</display_name>
        </choice>
        <choice>
          <value>other non-freezing space</value>
          <display_name>other non-freezing space</display_name>
        </choice>
      </choices>
    </argument>
    <argument>
      <name>refrigerator_rated_annual_kwh</name>
      <display_name>Refrigerator: Rated Annual Consumption</display_name>
      <description>The EnergyGuide rated annual energy consumption for a refrigerator. If not provided, the OS-HPXML default (see &lt;a href='https://openstudio-hpxml.readthedocs.io/en/v1.7.0/workflow_inputs.html#hpxml-refrigerators'&gt;HPXML Refrigerators&lt;/a&gt;) is used.</description>
      <type>Double</type>
      <units>kWh/yr</units>
      <required>false</required>
      <model_dependent>false</model_dependent>
    </argument>
    <argument>
      <name>refrigerator_usage_multiplier</name>
      <display_name>Refrigerator: Usage Multiplier</display_name>
      <description>Multiplier on the refrigerator energy usage that can reflect, e.g., high/low usage occupants. If not provided, the OS-HPXML default (see &lt;a href='https://openstudio-hpxml.readthedocs.io/en/v1.7.0/workflow_inputs.html#hpxml-refrigerators'&gt;HPXML Refrigerators&lt;/a&gt;) is used.</description>
      <type>Double</type>
      <required>false</required>
      <model_dependent>false</model_dependent>
    </argument>
    <argument>
      <name>extra_refrigerator_present</name>
      <display_name>Extra Refrigerator: Present</display_name>
      <description>Whether there is an extra refrigerator present.</description>
      <type>Boolean</type>
      <required>true</required>
      <model_dependent>false</model_dependent>
      <default_value>false</default_value>
      <choices>
        <choice>
          <value>true</value>
          <display_name>true</display_name>
        </choice>
        <choice>
          <value>false</value>
          <display_name>false</display_name>
        </choice>
      </choices>
    </argument>
    <argument>
      <name>extra_refrigerator_location</name>
      <display_name>Extra Refrigerator: Location</display_name>
      <description>The space type for the extra refrigerator location. If not provided, the OS-HPXML default (see &lt;a href='https://openstudio-hpxml.readthedocs.io/en/v1.7.0/workflow_inputs.html#hpxml-refrigerators'&gt;HPXML Refrigerators&lt;/a&gt;) is used.</description>
      <type>Choice</type>
      <required>false</required>
      <model_dependent>false</model_dependent>
      <choices>
        <choice>
          <value>conditioned space</value>
          <display_name>conditioned space</display_name>
        </choice>
        <choice>
          <value>basement - conditioned</value>
          <display_name>basement - conditioned</display_name>
        </choice>
        <choice>
          <value>basement - unconditioned</value>
          <display_name>basement - unconditioned</display_name>
        </choice>
        <choice>
          <value>garage</value>
          <display_name>garage</display_name>
        </choice>
        <choice>
          <value>other housing unit</value>
          <display_name>other housing unit</display_name>
        </choice>
        <choice>
          <value>other heated space</value>
          <display_name>other heated space</display_name>
        </choice>
        <choice>
          <value>other multifamily buffer space</value>
          <display_name>other multifamily buffer space</display_name>
        </choice>
        <choice>
          <value>other non-freezing space</value>
          <display_name>other non-freezing space</display_name>
        </choice>
      </choices>
    </argument>
    <argument>
      <name>extra_refrigerator_rated_annual_kwh</name>
      <display_name>Extra Refrigerator: Rated Annual Consumption</display_name>
      <description>The EnergyGuide rated annual energy consumption for an extra rrefrigerator. If not provided, the OS-HPXML default (see &lt;a href='https://openstudio-hpxml.readthedocs.io/en/v1.7.0/workflow_inputs.html#hpxml-refrigerators'&gt;HPXML Refrigerators&lt;/a&gt;) is used.</description>
      <type>Double</type>
      <units>kWh/yr</units>
      <required>false</required>
      <model_dependent>false</model_dependent>
    </argument>
    <argument>
      <name>extra_refrigerator_usage_multiplier</name>
      <display_name>Extra Refrigerator: Usage Multiplier</display_name>
      <description>Multiplier on the extra refrigerator energy usage that can reflect, e.g., high/low usage occupants. If not provided, the OS-HPXML default (see &lt;a href='https://openstudio-hpxml.readthedocs.io/en/v1.7.0/workflow_inputs.html#hpxml-refrigerators'&gt;HPXML Refrigerators&lt;/a&gt;) is used.</description>
      <type>Double</type>
      <required>false</required>
      <model_dependent>false</model_dependent>
    </argument>
    <argument>
      <name>freezer_present</name>
      <display_name>Freezer: Present</display_name>
      <description>Whether there is a freezer present.</description>
      <type>Boolean</type>
      <required>true</required>
      <model_dependent>false</model_dependent>
      <default_value>false</default_value>
      <choices>
        <choice>
          <value>true</value>
          <display_name>true</display_name>
        </choice>
        <choice>
          <value>false</value>
          <display_name>false</display_name>
        </choice>
      </choices>
    </argument>
    <argument>
      <name>freezer_location</name>
      <display_name>Freezer: Location</display_name>
      <description>The space type for the freezer location. If not provided, the OS-HPXML default (see &lt;a href='https://openstudio-hpxml.readthedocs.io/en/v1.7.0/workflow_inputs.html#hpxml-freezers'&gt;HPXML Freezers&lt;/a&gt;) is used.</description>
      <type>Choice</type>
      <required>false</required>
      <model_dependent>false</model_dependent>
      <choices>
        <choice>
          <value>conditioned space</value>
          <display_name>conditioned space</display_name>
        </choice>
        <choice>
          <value>basement - conditioned</value>
          <display_name>basement - conditioned</display_name>
        </choice>
        <choice>
          <value>basement - unconditioned</value>
          <display_name>basement - unconditioned</display_name>
        </choice>
        <choice>
          <value>garage</value>
          <display_name>garage</display_name>
        </choice>
        <choice>
          <value>other housing unit</value>
          <display_name>other housing unit</display_name>
        </choice>
        <choice>
          <value>other heated space</value>
          <display_name>other heated space</display_name>
        </choice>
        <choice>
          <value>other multifamily buffer space</value>
          <display_name>other multifamily buffer space</display_name>
        </choice>
        <choice>
          <value>other non-freezing space</value>
          <display_name>other non-freezing space</display_name>
        </choice>
      </choices>
    </argument>
    <argument>
      <name>freezer_rated_annual_kwh</name>
      <display_name>Freezer: Rated Annual Consumption</display_name>
      <description>The EnergyGuide rated annual energy consumption for a freezer. If not provided, the OS-HPXML default (see &lt;a href='https://openstudio-hpxml.readthedocs.io/en/v1.7.0/workflow_inputs.html#hpxml-freezers'&gt;HPXML Freezers&lt;/a&gt;) is used.</description>
      <type>Double</type>
      <units>kWh/yr</units>
      <required>false</required>
      <model_dependent>false</model_dependent>
    </argument>
    <argument>
      <name>freezer_usage_multiplier</name>
      <display_name>Freezer: Usage Multiplier</display_name>
      <description>Multiplier on the freezer energy usage that can reflect, e.g., high/low usage occupants. If not provided, the OS-HPXML default (see &lt;a href='https://openstudio-hpxml.readthedocs.io/en/v1.7.0/workflow_inputs.html#hpxml-freezers'&gt;HPXML Freezers&lt;/a&gt;) is used.</description>
      <type>Double</type>
      <required>false</required>
      <model_dependent>false</model_dependent>
    </argument>
    <argument>
      <name>cooking_range_oven_present</name>
      <display_name>Cooking Range/Oven: Present</display_name>
      <description>Whether there is a cooking range/oven present.</description>
      <type>Boolean</type>
      <required>true</required>
      <model_dependent>false</model_dependent>
      <default_value>true</default_value>
      <choices>
        <choice>
          <value>true</value>
          <display_name>true</display_name>
        </choice>
        <choice>
          <value>false</value>
          <display_name>false</display_name>
        </choice>
      </choices>
    </argument>
    <argument>
      <name>cooking_range_oven_location</name>
      <display_name>Cooking Range/Oven: Location</display_name>
      <description>The space type for the cooking range/oven location. If not provided, the OS-HPXML default (see &lt;a href='https://openstudio-hpxml.readthedocs.io/en/v1.7.0/workflow_inputs.html#hpxml-cooking-range-oven'&gt;HPXML Cooking Range/Oven&lt;/a&gt;) is used.</description>
      <type>Choice</type>
      <required>false</required>
      <model_dependent>false</model_dependent>
      <choices>
        <choice>
          <value>conditioned space</value>
          <display_name>conditioned space</display_name>
        </choice>
        <choice>
          <value>basement - conditioned</value>
          <display_name>basement - conditioned</display_name>
        </choice>
        <choice>
          <value>basement - unconditioned</value>
          <display_name>basement - unconditioned</display_name>
        </choice>
        <choice>
          <value>garage</value>
          <display_name>garage</display_name>
        </choice>
        <choice>
          <value>other housing unit</value>
          <display_name>other housing unit</display_name>
        </choice>
        <choice>
          <value>other heated space</value>
          <display_name>other heated space</display_name>
        </choice>
        <choice>
          <value>other multifamily buffer space</value>
          <display_name>other multifamily buffer space</display_name>
        </choice>
        <choice>
          <value>other non-freezing space</value>
          <display_name>other non-freezing space</display_name>
        </choice>
      </choices>
    </argument>
    <argument>
      <name>cooking_range_oven_fuel_type</name>
      <display_name>Cooking Range/Oven: Fuel Type</display_name>
      <description>Type of fuel used by the cooking range/oven.</description>
      <type>Choice</type>
      <required>true</required>
      <model_dependent>false</model_dependent>
      <default_value>natural gas</default_value>
      <choices>
        <choice>
          <value>electricity</value>
          <display_name>electricity</display_name>
        </choice>
        <choice>
          <value>natural gas</value>
          <display_name>natural gas</display_name>
        </choice>
        <choice>
          <value>fuel oil</value>
          <display_name>fuel oil</display_name>
        </choice>
        <choice>
          <value>propane</value>
          <display_name>propane</display_name>
        </choice>
        <choice>
          <value>wood</value>
          <display_name>wood</display_name>
        </choice>
        <choice>
          <value>coal</value>
          <display_name>coal</display_name>
        </choice>
      </choices>
    </argument>
    <argument>
      <name>cooking_range_oven_is_induction</name>
      <display_name>Cooking Range/Oven: Is Induction</display_name>
      <description>Whether the cooking range is induction. If not provided, the OS-HPXML default (see &lt;a href='https://openstudio-hpxml.readthedocs.io/en/v1.7.0/workflow_inputs.html#hpxml-cooking-range-oven'&gt;HPXML Cooking Range/Oven&lt;/a&gt;) is used.</description>
      <type>Boolean</type>
      <required>false</required>
      <model_dependent>false</model_dependent>
      <choices>
        <choice>
          <value>true</value>
          <display_name>true</display_name>
        </choice>
        <choice>
          <value>false</value>
          <display_name>false</display_name>
        </choice>
      </choices>
    </argument>
    <argument>
      <name>cooking_range_oven_is_convection</name>
      <display_name>Cooking Range/Oven: Is Convection</display_name>
      <description>Whether the oven is convection. If not provided, the OS-HPXML default (see &lt;a href='https://openstudio-hpxml.readthedocs.io/en/v1.7.0/workflow_inputs.html#hpxml-cooking-range-oven'&gt;HPXML Cooking Range/Oven&lt;/a&gt;) is used.</description>
      <type>Boolean</type>
      <required>false</required>
      <model_dependent>false</model_dependent>
      <choices>
        <choice>
          <value>true</value>
          <display_name>true</display_name>
        </choice>
        <choice>
          <value>false</value>
          <display_name>false</display_name>
        </choice>
      </choices>
    </argument>
    <argument>
      <name>cooking_range_oven_usage_multiplier</name>
      <display_name>Cooking Range/Oven: Usage Multiplier</display_name>
      <description>Multiplier on the cooking range/oven energy usage that can reflect, e.g., high/low usage occupants. If not provided, the OS-HPXML default (see &lt;a href='https://openstudio-hpxml.readthedocs.io/en/v1.7.0/workflow_inputs.html#hpxml-cooking-range-oven'&gt;HPXML Cooking Range/Oven&lt;/a&gt;) is used.</description>
      <type>Double</type>
      <required>false</required>
      <model_dependent>false</model_dependent>
    </argument>
    <argument>
      <name>ceiling_fan_present</name>
      <display_name>Ceiling Fan: Present</display_name>
      <description>Whether there are any ceiling fans.</description>
      <type>Boolean</type>
      <required>true</required>
      <model_dependent>false</model_dependent>
      <default_value>true</default_value>
      <choices>
        <choice>
          <value>true</value>
          <display_name>true</display_name>
        </choice>
        <choice>
          <value>false</value>
          <display_name>false</display_name>
        </choice>
      </choices>
    </argument>
    <argument>
      <name>ceiling_fan_label_energy_use</name>
      <display_name>Ceiling Fan: Label Energy Use</display_name>
      <description>The label average energy use of the ceiling fan(s). If neither Efficiency nor Label Energy Use provided, the OS-HPXML default (see &lt;a href='https://openstudio-hpxml.readthedocs.io/en/v1.7.0/workflow_inputs.html#hpxml-ceiling-fans'&gt;HPXML Ceiling Fans&lt;/a&gt;) is used.</description>
      <type>Double</type>
      <units>W</units>
      <required>false</required>
      <model_dependent>false</model_dependent>
    </argument>
    <argument>
      <name>ceiling_fan_efficiency</name>
      <display_name>Ceiling Fan: Efficiency</display_name>
      <description>The efficiency rating of the ceiling fan(s) at medium speed. Only used if Label Energy Use not provided. If neither Efficiency nor Label Energy Use provided, the OS-HPXML default (see &lt;a href='https://openstudio-hpxml.readthedocs.io/en/v1.7.0/workflow_inputs.html#hpxml-ceiling-fans'&gt;HPXML Ceiling Fans&lt;/a&gt;) is used.</description>
      <type>Double</type>
      <units>CFM/W</units>
      <required>false</required>
      <model_dependent>false</model_dependent>
    </argument>
    <argument>
      <name>ceiling_fan_quantity</name>
      <display_name>Ceiling Fan: Quantity</display_name>
      <description>Total number of ceiling fans. If not provided, the OS-HPXML default (see &lt;a href='https://openstudio-hpxml.readthedocs.io/en/v1.7.0/workflow_inputs.html#hpxml-ceiling-fans'&gt;HPXML Ceiling Fans&lt;/a&gt;) is used.</description>
      <type>Integer</type>
      <units>#</units>
      <required>false</required>
      <model_dependent>false</model_dependent>
    </argument>
    <argument>
      <name>ceiling_fan_cooling_setpoint_temp_offset</name>
      <display_name>Ceiling Fan: Cooling Setpoint Temperature Offset</display_name>
      <description>The cooling setpoint temperature offset during months when the ceiling fans are operating. Only applies if ceiling fan quantity is greater than zero. If not provided, the OS-HPXML default (see &lt;a href='https://openstudio-hpxml.readthedocs.io/en/v1.7.0/workflow_inputs.html#hpxml-ceiling-fans'&gt;HPXML Ceiling Fans&lt;/a&gt;) is used.</description>
      <type>Double</type>
      <units>deg-F</units>
      <required>false</required>
      <model_dependent>false</model_dependent>
    </argument>
    <argument>
      <name>misc_plug_loads_television_present</name>
      <display_name>Misc Plug Loads: Television Present</display_name>
      <description>Whether there are televisions.</description>
      <type>Boolean</type>
      <required>true</required>
      <model_dependent>false</model_dependent>
      <default_value>true</default_value>
      <choices>
        <choice>
          <value>true</value>
          <display_name>true</display_name>
        </choice>
        <choice>
          <value>false</value>
          <display_name>false</display_name>
        </choice>
      </choices>
    </argument>
    <argument>
      <name>misc_plug_loads_television_annual_kwh</name>
      <display_name>Misc Plug Loads: Television Annual kWh</display_name>
      <description>The annual energy consumption of the television plug loads. If not provided, the OS-HPXML default (see &lt;a href='https://openstudio-hpxml.readthedocs.io/en/v1.7.0/workflow_inputs.html#hpxml-plug-loads'&gt;HPXML Plug Loads&lt;/a&gt;) is used.</description>
      <type>Double</type>
      <units>kWh/yr</units>
      <required>false</required>
      <model_dependent>false</model_dependent>
    </argument>
    <argument>
      <name>misc_plug_loads_television_usage_multiplier</name>
      <display_name>Misc Plug Loads: Television Usage Multiplier</display_name>
      <description>Multiplier on the television energy usage that can reflect, e.g., high/low usage occupants. If not provided, the OS-HPXML default (see &lt;a href='https://openstudio-hpxml.readthedocs.io/en/v1.7.0/workflow_inputs.html#hpxml-plug-loads'&gt;HPXML Plug Loads&lt;/a&gt;) is used.</description>
      <type>Double</type>
      <required>false</required>
      <model_dependent>false</model_dependent>
    </argument>
    <argument>
      <name>misc_plug_loads_other_annual_kwh</name>
      <display_name>Misc Plug Loads: Other Annual kWh</display_name>
      <description>The annual energy consumption of the other residual plug loads. If not provided, the OS-HPXML default (see &lt;a href='https://openstudio-hpxml.readthedocs.io/en/v1.7.0/workflow_inputs.html#hpxml-plug-loads'&gt;HPXML Plug Loads&lt;/a&gt;) is used.</description>
      <type>Double</type>
      <units>kWh/yr</units>
      <required>false</required>
      <model_dependent>false</model_dependent>
    </argument>
    <argument>
      <name>misc_plug_loads_other_frac_sensible</name>
      <display_name>Misc Plug Loads: Other Sensible Fraction</display_name>
      <description>Fraction of other residual plug loads' internal gains that are sensible. If not provided, the OS-HPXML default (see &lt;a href='https://openstudio-hpxml.readthedocs.io/en/v1.7.0/workflow_inputs.html#hpxml-plug-loads'&gt;HPXML Plug Loads&lt;/a&gt;) is used.</description>
      <type>Double</type>
      <units>Frac</units>
      <required>false</required>
      <model_dependent>false</model_dependent>
    </argument>
    <argument>
      <name>misc_plug_loads_other_frac_latent</name>
      <display_name>Misc Plug Loads: Other Latent Fraction</display_name>
      <description>Fraction of other residual plug loads' internal gains that are latent. If not provided, the OS-HPXML default (see &lt;a href='https://openstudio-hpxml.readthedocs.io/en/v1.7.0/workflow_inputs.html#hpxml-plug-loads'&gt;HPXML Plug Loads&lt;/a&gt;) is used.</description>
      <type>Double</type>
      <units>Frac</units>
      <required>false</required>
      <model_dependent>false</model_dependent>
    </argument>
    <argument>
      <name>misc_plug_loads_other_usage_multiplier</name>
      <display_name>Misc Plug Loads: Other Usage Multiplier</display_name>
      <description>Multiplier on the other energy usage that can reflect, e.g., high/low usage occupants. If not provided, the OS-HPXML default (see &lt;a href='https://openstudio-hpxml.readthedocs.io/en/v1.7.0/workflow_inputs.html#hpxml-plug-loads'&gt;HPXML Plug Loads&lt;/a&gt;) is used.</description>
      <type>Double</type>
      <required>false</required>
      <model_dependent>false</model_dependent>
    </argument>
    <argument>
      <name>misc_plug_loads_well_pump_present</name>
      <display_name>Misc Plug Loads: Well Pump Present</display_name>
      <description>Whether there is a well pump.</description>
      <type>Boolean</type>
      <required>true</required>
      <model_dependent>false</model_dependent>
      <default_value>false</default_value>
      <choices>
        <choice>
          <value>true</value>
          <display_name>true</display_name>
        </choice>
        <choice>
          <value>false</value>
          <display_name>false</display_name>
        </choice>
      </choices>
    </argument>
    <argument>
      <name>misc_plug_loads_well_pump_annual_kwh</name>
      <display_name>Misc Plug Loads: Well Pump Annual kWh</display_name>
      <description>The annual energy consumption of the well pump plug loads. If not provided, the OS-HPXML default (see &lt;a href='https://openstudio-hpxml.readthedocs.io/en/v1.7.0/workflow_inputs.html#hpxml-plug-loads'&gt;HPXML Plug Loads&lt;/a&gt;) is used.</description>
      <type>Double</type>
      <units>kWh/yr</units>
      <required>false</required>
      <model_dependent>false</model_dependent>
    </argument>
    <argument>
      <name>misc_plug_loads_well_pump_usage_multiplier</name>
      <display_name>Misc Plug Loads: Well Pump Usage Multiplier</display_name>
      <description>Multiplier on the well pump energy usage that can reflect, e.g., high/low usage occupants. If not provided, the OS-HPXML default (see &lt;a href='https://openstudio-hpxml.readthedocs.io/en/v1.7.0/workflow_inputs.html#hpxml-plug-loads'&gt;HPXML Plug Loads&lt;/a&gt;) is used.</description>
      <type>Double</type>
      <required>false</required>
      <model_dependent>false</model_dependent>
    </argument>
    <argument>
      <name>misc_plug_loads_vehicle_present</name>
      <display_name>Misc Plug Loads: Vehicle Present</display_name>
      <description>Whether there is an electric vehicle.</description>
      <type>Boolean</type>
      <required>true</required>
      <model_dependent>false</model_dependent>
      <default_value>false</default_value>
      <choices>
        <choice>
          <value>true</value>
          <display_name>true</display_name>
        </choice>
        <choice>
          <value>false</value>
          <display_name>false</display_name>
        </choice>
      </choices>
    </argument>
    <argument>
      <name>misc_plug_loads_vehicle_annual_kwh</name>
      <display_name>Misc Plug Loads: Vehicle Annual kWh</display_name>
      <description>The annual energy consumption of the electric vehicle plug loads. If not provided, the OS-HPXML default (see &lt;a href='https://openstudio-hpxml.readthedocs.io/en/v1.7.0/workflow_inputs.html#hpxml-plug-loads'&gt;HPXML Plug Loads&lt;/a&gt;) is used.</description>
      <type>Double</type>
      <units>kWh/yr</units>
      <required>false</required>
      <model_dependent>false</model_dependent>
    </argument>
    <argument>
      <name>misc_plug_loads_vehicle_usage_multiplier</name>
      <display_name>Misc Plug Loads: Vehicle Usage Multiplier</display_name>
      <description>Multiplier on the electric vehicle energy usage that can reflect, e.g., high/low usage occupants. If not provided, the OS-HPXML default (see &lt;a href='https://openstudio-hpxml.readthedocs.io/en/v1.7.0/workflow_inputs.html#hpxml-plug-loads'&gt;HPXML Plug Loads&lt;/a&gt;) is used.</description>
      <type>Double</type>
      <required>false</required>
      <model_dependent>false</model_dependent>
    </argument>
    <argument>
      <name>misc_fuel_loads_grill_present</name>
      <display_name>Misc Fuel Loads: Grill Present</display_name>
      <description>Whether there is a fuel loads grill.</description>
      <type>Boolean</type>
      <required>true</required>
      <model_dependent>false</model_dependent>
      <default_value>false</default_value>
      <choices>
        <choice>
          <value>true</value>
          <display_name>true</display_name>
        </choice>
        <choice>
          <value>false</value>
          <display_name>false</display_name>
        </choice>
      </choices>
    </argument>
    <argument>
      <name>misc_fuel_loads_grill_fuel_type</name>
      <display_name>Misc Fuel Loads: Grill Fuel Type</display_name>
      <description>The fuel type of the fuel loads grill.</description>
      <type>Choice</type>
      <required>true</required>
      <model_dependent>false</model_dependent>
      <default_value>natural gas</default_value>
      <choices>
        <choice>
          <value>natural gas</value>
          <display_name>natural gas</display_name>
        </choice>
        <choice>
          <value>fuel oil</value>
          <display_name>fuel oil</display_name>
        </choice>
        <choice>
          <value>propane</value>
          <display_name>propane</display_name>
        </choice>
        <choice>
          <value>wood</value>
          <display_name>wood</display_name>
        </choice>
        <choice>
          <value>wood pellets</value>
          <display_name>wood pellets</display_name>
        </choice>
      </choices>
    </argument>
    <argument>
      <name>misc_fuel_loads_grill_annual_therm</name>
      <display_name>Misc Fuel Loads: Grill Annual therm</display_name>
      <description>The annual energy consumption of the fuel loads grill. If not provided, the OS-HPXML default (see &lt;a href='https://openstudio-hpxml.readthedocs.io/en/v1.7.0/workflow_inputs.html#hpxml-fuel-loads'&gt;HPXML Fuel Loads&lt;/a&gt;) is used.</description>
      <type>Double</type>
      <units>therm/yr</units>
      <required>false</required>
      <model_dependent>false</model_dependent>
    </argument>
    <argument>
      <name>misc_fuel_loads_grill_usage_multiplier</name>
      <display_name>Misc Fuel Loads: Grill Usage Multiplier</display_name>
      <description>Multiplier on the fuel loads grill energy usage that can reflect, e.g., high/low usage occupants. If not provided, the OS-HPXML default (see &lt;a href='https://openstudio-hpxml.readthedocs.io/en/v1.7.0/workflow_inputs.html#hpxml-fuel-loads'&gt;HPXML Fuel Loads&lt;/a&gt;) is used.</description>
      <type>Double</type>
      <required>false</required>
      <model_dependent>false</model_dependent>
    </argument>
    <argument>
      <name>misc_fuel_loads_lighting_present</name>
      <display_name>Misc Fuel Loads: Lighting Present</display_name>
      <description>Whether there is fuel loads lighting.</description>
      <type>Boolean</type>
      <required>true</required>
      <model_dependent>false</model_dependent>
      <default_value>false</default_value>
      <choices>
        <choice>
          <value>true</value>
          <display_name>true</display_name>
        </choice>
        <choice>
          <value>false</value>
          <display_name>false</display_name>
        </choice>
      </choices>
    </argument>
    <argument>
      <name>misc_fuel_loads_lighting_fuel_type</name>
      <display_name>Misc Fuel Loads: Lighting Fuel Type</display_name>
      <description>The fuel type of the fuel loads lighting.</description>
      <type>Choice</type>
      <required>true</required>
      <model_dependent>false</model_dependent>
      <default_value>natural gas</default_value>
      <choices>
        <choice>
          <value>natural gas</value>
          <display_name>natural gas</display_name>
        </choice>
        <choice>
          <value>fuel oil</value>
          <display_name>fuel oil</display_name>
        </choice>
        <choice>
          <value>propane</value>
          <display_name>propane</display_name>
        </choice>
        <choice>
          <value>wood</value>
          <display_name>wood</display_name>
        </choice>
        <choice>
          <value>wood pellets</value>
          <display_name>wood pellets</display_name>
        </choice>
      </choices>
    </argument>
    <argument>
      <name>misc_fuel_loads_lighting_annual_therm</name>
      <display_name>Misc Fuel Loads: Lighting Annual therm</display_name>
      <description>The annual energy consumption of the fuel loads lighting. If not provided, the OS-HPXML default (see &lt;a href='https://openstudio-hpxml.readthedocs.io/en/v1.7.0/workflow_inputs.html#hpxml-fuel-loads'&gt;HPXML Fuel Loads&lt;/a&gt;)is used.</description>
      <type>Double</type>
      <units>therm/yr</units>
      <required>false</required>
      <model_dependent>false</model_dependent>
    </argument>
    <argument>
      <name>misc_fuel_loads_lighting_usage_multiplier</name>
      <display_name>Misc Fuel Loads: Lighting Usage Multiplier</display_name>
      <description>Multiplier on the fuel loads lighting energy usage that can reflect, e.g., high/low usage occupants. If not provided, the OS-HPXML default (see &lt;a href='https://openstudio-hpxml.readthedocs.io/en/v1.7.0/workflow_inputs.html#hpxml-fuel-loads'&gt;HPXML Fuel Loads&lt;/a&gt;) is used.</description>
      <type>Double</type>
      <required>false</required>
      <model_dependent>false</model_dependent>
    </argument>
    <argument>
      <name>misc_fuel_loads_fireplace_present</name>
      <display_name>Misc Fuel Loads: Fireplace Present</display_name>
      <description>Whether there is fuel loads fireplace.</description>
      <type>Boolean</type>
      <required>true</required>
      <model_dependent>false</model_dependent>
      <default_value>false</default_value>
      <choices>
        <choice>
          <value>true</value>
          <display_name>true</display_name>
        </choice>
        <choice>
          <value>false</value>
          <display_name>false</display_name>
        </choice>
      </choices>
    </argument>
    <argument>
      <name>misc_fuel_loads_fireplace_fuel_type</name>
      <display_name>Misc Fuel Loads: Fireplace Fuel Type</display_name>
      <description>The fuel type of the fuel loads fireplace.</description>
      <type>Choice</type>
      <required>true</required>
      <model_dependent>false</model_dependent>
      <default_value>natural gas</default_value>
      <choices>
        <choice>
          <value>natural gas</value>
          <display_name>natural gas</display_name>
        </choice>
        <choice>
          <value>fuel oil</value>
          <display_name>fuel oil</display_name>
        </choice>
        <choice>
          <value>propane</value>
          <display_name>propane</display_name>
        </choice>
        <choice>
          <value>wood</value>
          <display_name>wood</display_name>
        </choice>
        <choice>
          <value>wood pellets</value>
          <display_name>wood pellets</display_name>
        </choice>
      </choices>
    </argument>
    <argument>
      <name>misc_fuel_loads_fireplace_annual_therm</name>
      <display_name>Misc Fuel Loads: Fireplace Annual therm</display_name>
      <description>The annual energy consumption of the fuel loads fireplace. If not provided, the OS-HPXML default (see &lt;a href='https://openstudio-hpxml.readthedocs.io/en/v1.7.0/workflow_inputs.html#hpxml-fuel-loads'&gt;HPXML Fuel Loads&lt;/a&gt;) is used.</description>
      <type>Double</type>
      <units>therm/yr</units>
      <required>false</required>
      <model_dependent>false</model_dependent>
    </argument>
    <argument>
      <name>misc_fuel_loads_fireplace_frac_sensible</name>
      <display_name>Misc Fuel Loads: Fireplace Sensible Fraction</display_name>
      <description>Fraction of fireplace residual fuel loads' internal gains that are sensible. If not provided, the OS-HPXML default (see &lt;a href='https://openstudio-hpxml.readthedocs.io/en/v1.7.0/workflow_inputs.html#hpxml-fuel-loads'&gt;HPXML Fuel Loads&lt;/a&gt;) is used.</description>
      <type>Double</type>
      <units>Frac</units>
      <required>false</required>
      <model_dependent>false</model_dependent>
    </argument>
    <argument>
      <name>misc_fuel_loads_fireplace_frac_latent</name>
      <display_name>Misc Fuel Loads: Fireplace Latent Fraction</display_name>
      <description>Fraction of fireplace residual fuel loads' internal gains that are latent. If not provided, the OS-HPXML default (see &lt;a href='https://openstudio-hpxml.readthedocs.io/en/v1.7.0/workflow_inputs.html#hpxml-fuel-loads'&gt;HPXML Fuel Loads&lt;/a&gt;) is used.</description>
      <type>Double</type>
      <units>Frac</units>
      <required>false</required>
      <model_dependent>false</model_dependent>
    </argument>
    <argument>
      <name>misc_fuel_loads_fireplace_usage_multiplier</name>
      <display_name>Misc Fuel Loads: Fireplace Usage Multiplier</display_name>
      <description>Multiplier on the fuel loads fireplace energy usage that can reflect, e.g., high/low usage occupants. If not provided, the OS-HPXML default (see &lt;a href='https://openstudio-hpxml.readthedocs.io/en/v1.7.0/workflow_inputs.html#hpxml-fuel-loads'&gt;HPXML Fuel Loads&lt;/a&gt;) is used.</description>
      <type>Double</type>
      <required>false</required>
      <model_dependent>false</model_dependent>
    </argument>
    <argument>
      <name>pool_present</name>
      <display_name>Pool: Present</display_name>
      <description>Whether there is a pool.</description>
      <type>Boolean</type>
      <required>true</required>
      <model_dependent>false</model_dependent>
      <default_value>false</default_value>
      <choices>
        <choice>
          <value>true</value>
          <display_name>true</display_name>
        </choice>
        <choice>
          <value>false</value>
          <display_name>false</display_name>
        </choice>
      </choices>
    </argument>
    <argument>
      <name>pool_pump_annual_kwh</name>
      <display_name>Pool: Pump Annual kWh</display_name>
      <description>The annual energy consumption of the pool pump. If not provided, the OS-HPXML default (see &lt;a href='https://openstudio-hpxml.readthedocs.io/en/v1.7.0/workflow_inputs.html#pool-pump'&gt;Pool Pump&lt;/a&gt;) is used.</description>
      <type>Double</type>
      <units>kWh/yr</units>
      <required>false</required>
      <model_dependent>false</model_dependent>
    </argument>
    <argument>
      <name>pool_pump_usage_multiplier</name>
      <display_name>Pool: Pump Usage Multiplier</display_name>
      <description>Multiplier on the pool pump energy usage that can reflect, e.g., high/low usage occupants. If not provided, the OS-HPXML default (see &lt;a href='https://openstudio-hpxml.readthedocs.io/en/v1.7.0/workflow_inputs.html#pool-pump'&gt;Pool Pump&lt;/a&gt;) is used.</description>
      <type>Double</type>
      <required>false</required>
      <model_dependent>false</model_dependent>
    </argument>
    <argument>
      <name>pool_heater_type</name>
      <display_name>Pool: Heater Type</display_name>
      <description>The type of pool heater. Use 'none' if there is no pool heater.</description>
      <type>Choice</type>
      <required>true</required>
      <model_dependent>false</model_dependent>
      <default_value>none</default_value>
      <choices>
        <choice>
          <value>none</value>
          <display_name>none</display_name>
        </choice>
        <choice>
          <value>electric resistance</value>
          <display_name>electric resistance</display_name>
        </choice>
        <choice>
          <value>gas fired</value>
          <display_name>gas fired</display_name>
        </choice>
        <choice>
          <value>heat pump</value>
          <display_name>heat pump</display_name>
        </choice>
      </choices>
    </argument>
    <argument>
      <name>pool_heater_annual_kwh</name>
      <display_name>Pool: Heater Annual kWh</display_name>
      <description>The annual energy consumption of the electric resistance pool heater. If not provided, the OS-HPXML default (see &lt;a href='https://openstudio-hpxml.readthedocs.io/en/v1.7.0/workflow_inputs.html#pool-heater'&gt;Pool Heater&lt;/a&gt;) is used.</description>
      <type>Double</type>
      <units>kWh/yr</units>
      <required>false</required>
      <model_dependent>false</model_dependent>
    </argument>
    <argument>
      <name>pool_heater_annual_therm</name>
      <display_name>Pool: Heater Annual therm</display_name>
      <description>The annual energy consumption of the gas fired pool heater. If not provided, the OS-HPXML default (see &lt;a href='https://openstudio-hpxml.readthedocs.io/en/v1.7.0/workflow_inputs.html#pool-heater'&gt;Pool Heater&lt;/a&gt;) is used.</description>
      <type>Double</type>
      <units>therm/yr</units>
      <required>false</required>
      <model_dependent>false</model_dependent>
    </argument>
    <argument>
      <name>pool_heater_usage_multiplier</name>
      <display_name>Pool: Heater Usage Multiplier</display_name>
      <description>Multiplier on the pool heater energy usage that can reflect, e.g., high/low usage occupants. If not provided, the OS-HPXML default (see &lt;a href='https://openstudio-hpxml.readthedocs.io/en/v1.7.0/workflow_inputs.html#pool-heater'&gt;Pool Heater&lt;/a&gt;) is used.</description>
      <type>Double</type>
      <required>false</required>
      <model_dependent>false</model_dependent>
    </argument>
    <argument>
      <name>permanent_spa_present</name>
      <display_name>Permanent Spa: Present</display_name>
      <description>Whether there is a permanent spa.</description>
      <type>Boolean</type>
      <required>true</required>
      <model_dependent>false</model_dependent>
      <default_value>false</default_value>
      <choices>
        <choice>
          <value>true</value>
          <display_name>true</display_name>
        </choice>
        <choice>
          <value>false</value>
          <display_name>false</display_name>
        </choice>
      </choices>
    </argument>
    <argument>
      <name>permanent_spa_pump_annual_kwh</name>
      <display_name>Permanent Spa: Pump Annual kWh</display_name>
      <description>The annual energy consumption of the permanent spa pump. If not provided, the OS-HPXML default (see &lt;a href='https://openstudio-hpxml.readthedocs.io/en/v1.7.0/workflow_inputs.html#permanent-spa-pump'&gt;Permanent Spa Pump&lt;/a&gt;) is used.</description>
      <type>Double</type>
      <units>kWh/yr</units>
      <required>false</required>
      <model_dependent>false</model_dependent>
    </argument>
    <argument>
      <name>permanent_spa_pump_usage_multiplier</name>
      <display_name>Permanent Spa: Pump Usage Multiplier</display_name>
      <description>Multiplier on the permanent spa pump energy usage that can reflect, e.g., high/low usage occupants. If not provided, the OS-HPXML default (see &lt;a href='https://openstudio-hpxml.readthedocs.io/en/v1.7.0/workflow_inputs.html#permanent-spa-pump'&gt;Permanent Spa Pump&lt;/a&gt;) is used.</description>
      <type>Double</type>
      <required>false</required>
      <model_dependent>false</model_dependent>
    </argument>
    <argument>
      <name>permanent_spa_heater_type</name>
      <display_name>Permanent Spa: Heater Type</display_name>
      <description>The type of permanent spa heater. Use 'none' if there is no permanent spa heater.</description>
      <type>Choice</type>
      <required>true</required>
      <model_dependent>false</model_dependent>
      <default_value>none</default_value>
      <choices>
        <choice>
          <value>none</value>
          <display_name>none</display_name>
        </choice>
        <choice>
          <value>electric resistance</value>
          <display_name>electric resistance</display_name>
        </choice>
        <choice>
          <value>gas fired</value>
          <display_name>gas fired</display_name>
        </choice>
        <choice>
          <value>heat pump</value>
          <display_name>heat pump</display_name>
        </choice>
      </choices>
    </argument>
    <argument>
      <name>permanent_spa_heater_annual_kwh</name>
      <display_name>Permanent Spa: Heater Annual kWh</display_name>
      <description>The annual energy consumption of the electric resistance permanent spa heater. If not provided, the OS-HPXML default (see &lt;a href='https://openstudio-hpxml.readthedocs.io/en/v1.7.0/workflow_inputs.html#permanent-spa-heater'&gt;Permanent Spa Heater&lt;/a&gt;) is used.</description>
      <type>Double</type>
      <units>kWh/yr</units>
      <required>false</required>
      <model_dependent>false</model_dependent>
    </argument>
    <argument>
      <name>permanent_spa_heater_annual_therm</name>
      <display_name>Permanent Spa: Heater Annual therm</display_name>
      <description>The annual energy consumption of the gas fired permanent spa heater. If not provided, the OS-HPXML default (see &lt;a href='https://openstudio-hpxml.readthedocs.io/en/v1.7.0/workflow_inputs.html#permanent-spa-heater'&gt;Permanent Spa Heater&lt;/a&gt;) is used.</description>
      <type>Double</type>
      <units>therm/yr</units>
      <required>false</required>
      <model_dependent>false</model_dependent>
    </argument>
    <argument>
      <name>permanent_spa_heater_usage_multiplier</name>
      <display_name>Permanent Spa: Heater Usage Multiplier</display_name>
      <description>Multiplier on the permanent spa heater energy usage that can reflect, e.g., high/low usage occupants. If not provided, the OS-HPXML default (see &lt;a href='https://openstudio-hpxml.readthedocs.io/en/v1.7.0/workflow_inputs.html#permanent-spa-heater'&gt;Permanent Spa Heater&lt;/a&gt;) is used.</description>
      <type>Double</type>
      <required>false</required>
      <model_dependent>false</model_dependent>
    </argument>
    <argument>
      <name>emissions_scenario_names</name>
      <display_name>Emissions: Scenario Names</display_name>
      <description>Names of emissions scenarios. If multiple scenarios, use a comma-separated list. If not provided, no emissions scenarios are calculated.</description>
      <type>String</type>
      <required>false</required>
      <model_dependent>false</model_dependent>
    </argument>
    <argument>
      <name>emissions_types</name>
      <display_name>Emissions: Types</display_name>
      <description>Types of emissions (e.g., CO2e, NOx, etc.). If multiple scenarios, use a comma-separated list.</description>
      <type>String</type>
      <required>false</required>
      <model_dependent>false</model_dependent>
    </argument>
    <argument>
      <name>emissions_electricity_units</name>
      <display_name>Emissions: Electricity Units</display_name>
      <description>Electricity emissions factors units. If multiple scenarios, use a comma-separated list. Only lb/MWh and kg/MWh are allowed.</description>
      <type>String</type>
      <required>false</required>
      <model_dependent>false</model_dependent>
    </argument>
    <argument>
      <name>emissions_electricity_values_or_filepaths</name>
      <display_name>Emissions: Electricity Values or File Paths</display_name>
      <description>Electricity emissions factors values, specified as either an annual factor or an absolute/relative path to a file with hourly factors. If multiple scenarios, use a comma-separated list.</description>
      <type>String</type>
      <required>false</required>
      <model_dependent>false</model_dependent>
    </argument>
    <argument>
      <name>emissions_electricity_number_of_header_rows</name>
      <display_name>Emissions: Electricity Files Number of Header Rows</display_name>
      <description>The number of header rows in the electricity emissions factor file. Only applies when an electricity filepath is used. If multiple scenarios, use a comma-separated list.</description>
      <type>String</type>
      <required>false</required>
      <model_dependent>false</model_dependent>
    </argument>
    <argument>
      <name>emissions_electricity_column_numbers</name>
      <display_name>Emissions: Electricity Files Column Numbers</display_name>
      <description>The column number in the electricity emissions factor file. Only applies when an electricity filepath is used. If multiple scenarios, use a comma-separated list.</description>
      <type>String</type>
      <required>false</required>
      <model_dependent>false</model_dependent>
    </argument>
    <argument>
      <name>emissions_fossil_fuel_units</name>
      <display_name>Emissions: Fossil Fuel Units</display_name>
      <description>Fossil fuel emissions factors units. If multiple scenarios, use a comma-separated list. Only lb/MBtu and kg/MBtu are allowed.</description>
      <type>String</type>
      <required>false</required>
      <model_dependent>false</model_dependent>
    </argument>
    <argument>
      <name>emissions_natural_gas_values</name>
      <display_name>Emissions: Natural Gas Values</display_name>
      <description>Natural gas emissions factors values, specified as an annual factor. If multiple scenarios, use a comma-separated list.</description>
      <type>String</type>
      <required>false</required>
      <model_dependent>false</model_dependent>
    </argument>
    <argument>
      <name>emissions_propane_values</name>
      <display_name>Emissions: Propane Values</display_name>
      <description>Propane emissions factors values, specified as an annual factor. If multiple scenarios, use a comma-separated list.</description>
      <type>String</type>
      <required>false</required>
      <model_dependent>false</model_dependent>
    </argument>
    <argument>
      <name>emissions_fuel_oil_values</name>
      <display_name>Emissions: Fuel Oil Values</display_name>
      <description>Fuel oil emissions factors values, specified as an annual factor. If multiple scenarios, use a comma-separated list.</description>
      <type>String</type>
      <required>false</required>
      <model_dependent>false</model_dependent>
    </argument>
    <argument>
      <name>emissions_coal_values</name>
      <display_name>Emissions: Coal Values</display_name>
      <description>Coal emissions factors values, specified as an annual factor. If multiple scenarios, use a comma-separated list.</description>
      <type>String</type>
      <required>false</required>
      <model_dependent>false</model_dependent>
    </argument>
    <argument>
      <name>emissions_wood_values</name>
      <display_name>Emissions: Wood Values</display_name>
      <description>Wood emissions factors values, specified as an annual factor. If multiple scenarios, use a comma-separated list.</description>
      <type>String</type>
      <required>false</required>
      <model_dependent>false</model_dependent>
    </argument>
    <argument>
      <name>emissions_wood_pellets_values</name>
      <display_name>Emissions: Wood Pellets Values</display_name>
      <description>Wood pellets emissions factors values, specified as an annual factor. If multiple scenarios, use a comma-separated list.</description>
      <type>String</type>
      <required>false</required>
      <model_dependent>false</model_dependent>
    </argument>
    <argument>
      <name>utility_bill_scenario_names</name>
      <display_name>Utility Bills: Scenario Names</display_name>
      <description>Names of utility bill scenarios. If multiple scenarios, use a comma-separated list. If not provided, no utility bills scenarios are calculated.</description>
      <type>String</type>
      <required>false</required>
      <model_dependent>false</model_dependent>
    </argument>
    <argument>
      <name>utility_bill_electricity_filepaths</name>
      <display_name>Utility Bills: Electricity File Paths</display_name>
      <description>Electricity tariff file specified as an absolute/relative path to a file with utility rate structure information. Tariff file must be formatted to OpenEI API version 7. If multiple scenarios, use a comma-separated list.</description>
      <type>String</type>
      <required>false</required>
      <model_dependent>false</model_dependent>
    </argument>
    <argument>
      <name>utility_bill_electricity_fixed_charges</name>
      <display_name>Utility Bills: Electricity Fixed Charges</display_name>
      <description>Electricity utility bill monthly fixed charges. If multiple scenarios, use a comma-separated list.</description>
      <type>String</type>
      <required>false</required>
      <model_dependent>false</model_dependent>
    </argument>
    <argument>
      <name>utility_bill_natural_gas_fixed_charges</name>
      <display_name>Utility Bills: Natural Gas Fixed Charges</display_name>
      <description>Natural gas utility bill monthly fixed charges. If multiple scenarios, use a comma-separated list.</description>
      <type>String</type>
      <required>false</required>
      <model_dependent>false</model_dependent>
    </argument>
    <argument>
      <name>utility_bill_propane_fixed_charges</name>
      <display_name>Utility Bills: Propane Fixed Charges</display_name>
      <description>Propane utility bill monthly fixed charges. If multiple scenarios, use a comma-separated list.</description>
      <type>String</type>
      <required>false</required>
      <model_dependent>false</model_dependent>
    </argument>
    <argument>
      <name>utility_bill_fuel_oil_fixed_charges</name>
      <display_name>Utility Bills: Fuel Oil Fixed Charges</display_name>
      <description>Fuel oil utility bill monthly fixed charges. If multiple scenarios, use a comma-separated list.</description>
      <type>String</type>
      <required>false</required>
      <model_dependent>false</model_dependent>
    </argument>
    <argument>
      <name>utility_bill_coal_fixed_charges</name>
      <display_name>Utility Bills: Coal Fixed Charges</display_name>
      <description>Coal utility bill monthly fixed charges. If multiple scenarios, use a comma-separated list.</description>
      <type>String</type>
      <required>false</required>
      <model_dependent>false</model_dependent>
    </argument>
    <argument>
      <name>utility_bill_wood_fixed_charges</name>
      <display_name>Utility Bills: Wood Fixed Charges</display_name>
      <description>Wood utility bill monthly fixed charges. If multiple scenarios, use a comma-separated list.</description>
      <type>String</type>
      <required>false</required>
      <model_dependent>false</model_dependent>
    </argument>
    <argument>
      <name>utility_bill_wood_pellets_fixed_charges</name>
      <display_name>Utility Bills: Wood Pellets Fixed Charges</display_name>
      <description>Wood pellets utility bill monthly fixed charges. If multiple scenarios, use a comma-separated list.</description>
      <type>String</type>
      <required>false</required>
      <model_dependent>false</model_dependent>
    </argument>
    <argument>
      <name>utility_bill_electricity_marginal_rates</name>
      <display_name>Utility Bills: Electricity Marginal Rates</display_name>
      <description>Electricity utility bill marginal rates. If multiple scenarios, use a comma-separated list.</description>
      <type>String</type>
      <required>false</required>
      <model_dependent>false</model_dependent>
    </argument>
    <argument>
      <name>utility_bill_natural_gas_marginal_rates</name>
      <display_name>Utility Bills: Natural Gas Marginal Rates</display_name>
      <description>Natural gas utility bill marginal rates. If multiple scenarios, use a comma-separated list.</description>
      <type>String</type>
      <required>false</required>
      <model_dependent>false</model_dependent>
    </argument>
    <argument>
      <name>utility_bill_propane_marginal_rates</name>
      <display_name>Utility Bills: Propane Marginal Rates</display_name>
      <description>Propane utility bill marginal rates. If multiple scenarios, use a comma-separated list.</description>
      <type>String</type>
      <required>false</required>
      <model_dependent>false</model_dependent>
    </argument>
    <argument>
      <name>utility_bill_fuel_oil_marginal_rates</name>
      <display_name>Utility Bills: Fuel Oil Marginal Rates</display_name>
      <description>Fuel oil utility bill marginal rates. If multiple scenarios, use a comma-separated list.</description>
      <type>String</type>
      <required>false</required>
      <model_dependent>false</model_dependent>
    </argument>
    <argument>
      <name>utility_bill_coal_marginal_rates</name>
      <display_name>Utility Bills: Coal Marginal Rates</display_name>
      <description>Coal utility bill marginal rates. If multiple scenarios, use a comma-separated list.</description>
      <type>String</type>
      <required>false</required>
      <model_dependent>false</model_dependent>
    </argument>
    <argument>
      <name>utility_bill_wood_marginal_rates</name>
      <display_name>Utility Bills: Wood Marginal Rates</display_name>
      <description>Wood utility bill marginal rates. If multiple scenarios, use a comma-separated list.</description>
      <type>String</type>
      <required>false</required>
      <model_dependent>false</model_dependent>
    </argument>
    <argument>
      <name>utility_bill_wood_pellets_marginal_rates</name>
      <display_name>Utility Bills: Wood Pellets Marginal Rates</display_name>
      <description>Wood pellets utility bill marginal rates. If multiple scenarios, use a comma-separated list.</description>
      <type>String</type>
      <required>false</required>
      <model_dependent>false</model_dependent>
    </argument>
    <argument>
      <name>utility_bill_pv_compensation_types</name>
      <display_name>Utility Bills: PV Compensation Types</display_name>
      <description>Utility bill PV compensation types. If multiple scenarios, use a comma-separated list.</description>
      <type>String</type>
      <required>false</required>
      <model_dependent>false</model_dependent>
    </argument>
    <argument>
      <name>utility_bill_pv_net_metering_annual_excess_sellback_rate_types</name>
      <display_name>Utility Bills: PV Net Metering Annual Excess Sellback Rate Types</display_name>
      <description>Utility bill PV net metering annual excess sellback rate types. Only applies if the PV compensation type is 'NetMetering'. If multiple scenarios, use a comma-separated list.</description>
      <type>String</type>
      <required>false</required>
      <model_dependent>false</model_dependent>
    </argument>
    <argument>
      <name>utility_bill_pv_net_metering_annual_excess_sellback_rates</name>
      <display_name>Utility Bills: PV Net Metering Annual Excess Sellback Rates</display_name>
      <description>Utility bill PV net metering annual excess sellback rates. Only applies if the PV compensation type is 'NetMetering' and the PV annual excess sellback rate type is 'User-Specified'. If multiple scenarios, use a comma-separated list.</description>
      <type>String</type>
      <required>false</required>
      <model_dependent>false</model_dependent>
    </argument>
    <argument>
      <name>utility_bill_pv_feed_in_tariff_rates</name>
      <display_name>Utility Bills: PV Feed-In Tariff Rates</display_name>
      <description>Utility bill PV annual full/gross feed-in tariff rates. Only applies if the PV compensation type is 'FeedInTariff'. If multiple scenarios, use a comma-separated list.</description>
      <type>String</type>
      <required>false</required>
      <model_dependent>false</model_dependent>
    </argument>
    <argument>
      <name>utility_bill_pv_monthly_grid_connection_fee_units</name>
      <display_name>Utility Bills: PV Monthly Grid Connection Fee Units</display_name>
      <description>Utility bill PV monthly grid connection fee units. If multiple scenarios, use a comma-separated list.</description>
      <type>String</type>
      <required>false</required>
      <model_dependent>false</model_dependent>
    </argument>
    <argument>
      <name>utility_bill_pv_monthly_grid_connection_fees</name>
      <display_name>Utility Bills: PV Monthly Grid Connection Fees</display_name>
      <description>Utility bill PV monthly grid connection fees. If multiple scenarios, use a comma-separated list.</description>
      <type>String</type>
      <required>false</required>
      <model_dependent>false</model_dependent>
    </argument>
    <argument>
      <name>additional_properties</name>
      <display_name>Additional Properties</display_name>
      <description>Additional properties specified as key-value pairs (i.e., key=value). If multiple additional properties, use a |-separated list. For example, 'LowIncome=false|Remodeled|Description=2-story home in Denver'. These properties will be stored in the HPXML file under /HPXML/SoftwareInfo/extension/AdditionalProperties.</description>
      <type>String</type>
      <required>false</required>
      <model_dependent>false</model_dependent>
    </argument>
    <argument>
      <name>combine_like_surfaces</name>
      <display_name>Combine like surfaces?</display_name>
      <description>If true, combines like surfaces to simplify the HPXML file generated.</description>
      <type>Boolean</type>
      <required>false</required>
      <model_dependent>false</model_dependent>
      <default_value>false</default_value>
      <choices>
        <choice>
          <value>true</value>
          <display_name>true</display_name>
        </choice>
        <choice>
          <value>false</value>
          <display_name>false</display_name>
        </choice>
      </choices>
    </argument>
    <argument>
      <name>apply_defaults</name>
      <display_name>Apply Default Values?</display_name>
      <description>If true, applies OS-HPXML default values to the HPXML output file. Setting to true will also force validation of the HPXML output file before applying OS-HPXML default values.</description>
      <type>Boolean</type>
      <required>false</required>
      <model_dependent>false</model_dependent>
      <default_value>false</default_value>
      <choices>
        <choice>
          <value>true</value>
          <display_name>true</display_name>
        </choice>
        <choice>
          <value>false</value>
          <display_name>false</display_name>
        </choice>
      </choices>
    </argument>
    <argument>
      <name>apply_validation</name>
      <display_name>Apply Validation?</display_name>
      <description>If true, validates the HPXML output file. Set to false for faster performance. Note that validation is not needed if the HPXML file will be validated downstream (e.g., via the HPXMLtoOpenStudio measure).</description>
      <type>Boolean</type>
      <required>false</required>
      <model_dependent>false</model_dependent>
      <default_value>false</default_value>
      <choices>
        <choice>
          <value>true</value>
          <display_name>true</display_name>
        </choice>
        <choice>
          <value>false</value>
          <display_name>false</display_name>
        </choice>
      </choices>
    </argument>
  </arguments>
  <outputs />
  <provenances />
  <tags>
    <tag>Whole Building.Space Types</tag>
  </tags>
  <attributes>
    <attribute>
      <name>Measure Type</name>
      <value>ModelMeasure</value>
      <datatype>string</datatype>
    </attribute>
  </attributes>
  <files>
    <file>
      <filename>README.md</filename>
      <filetype>md</filetype>
      <usage_type>readme</usage_type>
      <checksum>54A95546</checksum>
    </file>
    <file>
      <filename>README.md.erb</filename>
      <filetype>erb</filetype>
      <usage_type>readmeerb</usage_type>
      <checksum>513F28E9</checksum>
    </file>
    <file>
      <version>
        <software_program>OpenStudio</software_program>
        <identifier>2.9.0</identifier>
        <min_compatible>2.9.0</min_compatible>
      </version>
      <filename>measure.rb</filename>
      <filetype>rb</filetype>
      <usage_type>script</usage_type>
<<<<<<< HEAD
      <checksum>44823A47</checksum>
=======
      <checksum>8BEED0CA</checksum>
>>>>>>> 96448f19
    </file>
    <file>
      <filename>geometry.rb</filename>
      <filetype>rb</filetype>
      <usage_type>resource</usage_type>
      <checksum>42D4AE4F</checksum>
    </file>
    <file>
      <filename>test_build_residential_hpxml.rb</filename>
      <filetype>rb</filetype>
      <usage_type>test</usage_type>
      <checksum>92AD700D</checksum>
    </file>
  </files>
</measure><|MERGE_RESOLUTION|>--- conflicted
+++ resolved
@@ -3,13 +3,8 @@
   <schema_version>3.1</schema_version>
   <name>build_residential_hpxml</name>
   <uid>a13a8983-2b01-4930-8af2-42030b6e4233</uid>
-<<<<<<< HEAD
-  <version_id>87fee861-2ffc-4597-aed9-ddc4520ef027</version_id>
-  <version_modified>2024-05-16T00:01:58Z</version_modified>
-=======
-  <version_id>89391782-f408-4b0e-9801-b5f67d0f8241</version_id>
-  <version_modified>2024-05-15T20:26:57Z</version_modified>
->>>>>>> 96448f19
+  <version_id>e98551d9-b73c-4c05-953c-39f10f679994</version_id>
+  <version_modified>2024-05-16T03:21:28Z</version_modified>
   <xml_checksum>2C38F48B</xml_checksum>
   <class_name>BuildResidentialHPXML</class_name>
   <display_name>HPXML Builder</display_name>
@@ -7347,11 +7342,7 @@
       <filename>measure.rb</filename>
       <filetype>rb</filetype>
       <usage_type>script</usage_type>
-<<<<<<< HEAD
-      <checksum>44823A47</checksum>
-=======
-      <checksum>8BEED0CA</checksum>
->>>>>>> 96448f19
+      <checksum>AEFB50B8</checksum>
     </file>
     <file>
       <filename>geometry.rb</filename>
