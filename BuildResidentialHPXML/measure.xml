--- conflicted
+++ resolved
@@ -3,13 +3,8 @@
   <schema_version>3.0</schema_version>
   <name>build_residential_hpxml</name>
   <uid>a13a8983-2b01-4930-8af2-42030b6e4233</uid>
-<<<<<<< HEAD
-  <version_id>7e53d695-0a8e-48bb-bd93-6c5e9a27bace</version_id>
-  <version_modified>20230120T224703Z</version_modified>
-=======
-  <version_id>24954a47-2f30-4ccf-90df-dc9f66506304</version_id>
-  <version_modified>20230120T165035Z</version_modified>
->>>>>>> db7f1897
+  <version_id>8ea7129c-90f8-44c7-8c97-2293508c0258</version_id>
+  <version_modified>20230120T230307Z</version_modified>
   <xml_checksum>2C38F48B</xml_checksum>
   <class_name>BuildResidentialHPXML</class_name>
   <display_name>HPXML Builder</display_name>
@@ -6535,11 +6530,7 @@
       <filename>measure.rb</filename>
       <filetype>rb</filetype>
       <usage_type>script</usage_type>
-<<<<<<< HEAD
-      <checksum>4ABAD4F8</checksum>
-=======
-      <checksum>5359190C</checksum>
->>>>>>> db7f1897
+      <checksum>EAD6A0D5</checksum>
     </file>
   </files>
 </measure>