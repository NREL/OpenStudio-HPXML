<?xml version="1.0"?>
<measure>
  <schema_version>3.0</schema_version>
  <name>build_residential_hpxml</name>
  <uid>a13a8983-2b01-4930-8af2-42030b6e4233</uid>
<<<<<<< HEAD
  <version_id>0a905c60-14a8-4eea-a203-3262407fb4fb</version_id>
  <version_modified>20220113T223326Z</version_modified>
=======
  <version_id>d3626024-281e-4086-a6b8-51dd984531d4</version_id>
  <version_modified>20220113T015155Z</version_modified>
>>>>>>> 7712db9b
  <xml_checksum>2C38F48B</xml_checksum>
  <class_name>BuildResidentialHPXML</class_name>
  <display_name>HPXML Builder (Beta)</display_name>
  <description>Builds a residential HPXML file.</description>
  <modeler_description>TODO</modeler_description>
  <arguments>
    <argument>
      <name>hpxml_path</name>
      <display_name>HPXML File Path</display_name>
      <description>Absolute/relative path of the HPXML file.</description>
      <type>String</type>
      <required>true</required>
      <model_dependent>false</model_dependent>
    </argument>
    <argument>
      <name>software_info_program_used</name>
      <display_name>Software Info: Program Used</display_name>
      <description>The name of the software program used.</description>
      <type>String</type>
      <required>false</required>
      <model_dependent>false</model_dependent>
    </argument>
    <argument>
      <name>software_info_program_version</name>
      <display_name>Software Info: Program Version</display_name>
      <description>The version of the software program used.</description>
      <type>String</type>
      <required>false</required>
      <model_dependent>false</model_dependent>
    </argument>
    <argument>
      <name>simulation_control_timestep</name>
      <display_name>Simulation Control: Timestep</display_name>
      <description>Value must be a divisor of 60.</description>
      <type>Integer</type>
      <units>min</units>
      <required>false</required>
      <model_dependent>false</model_dependent>
    </argument>
    <argument>
      <name>simulation_control_run_period</name>
      <display_name>Simulation Control: Run Period</display_name>
      <description>Enter a date like "Jan 1 - Dec 31".</description>
      <type>String</type>
      <required>false</required>
      <model_dependent>false</model_dependent>
    </argument>
    <argument>
      <name>simulation_control_run_period_calendar_year</name>
      <display_name>Simulation Control: Run Period Calendar Year</display_name>
      <description>This numeric field should contain the calendar year that determines the start day of week. If you are running simulations using AMY weather files, the value entered for calendar year will not be used; it will be overridden by the actual year found in the AMY weather file.</description>
      <type>Integer</type>
      <units>year</units>
      <required>false</required>
      <model_dependent>false</model_dependent>
    </argument>
    <argument>
      <name>simulation_control_daylight_saving_enabled</name>
      <display_name>Simulation Control: Daylight Saving Enabled</display_name>
      <description>Whether to use daylight saving.</description>
      <type>Boolean</type>
      <required>false</required>
      <model_dependent>false</model_dependent>
      <choices>
        <choice>
          <value>true</value>
          <display_name>true</display_name>
        </choice>
        <choice>
          <value>false</value>
          <display_name>false</display_name>
        </choice>
      </choices>
    </argument>
    <argument>
      <name>simulation_control_daylight_saving_period</name>
      <display_name>Simulation Control: Daylight Saving Period</display_name>
      <description>Enter a date like "Mar 15 - Dec 15".</description>
      <type>String</type>
      <required>false</required>
      <model_dependent>false</model_dependent>
    </argument>
    <argument>
      <name>site_type</name>
      <display_name>Site: Type</display_name>
      <description>The type of site.</description>
      <type>Choice</type>
      <required>false</required>
      <model_dependent>false</model_dependent>
      <choices>
        <choice>
          <value>suburban</value>
          <display_name>suburban</display_name>
        </choice>
        <choice>
          <value>urban</value>
          <display_name>urban</display_name>
        </choice>
        <choice>
          <value>rural</value>
          <display_name>rural</display_name>
        </choice>
      </choices>
    </argument>
    <argument>
      <name>site_shielding_of_home</name>
      <display_name>Site: Shielding of Home</display_name>
      <description>Presence of nearby buildings, trees, obstructions for infiltration model.  A value of 'auto' will use 'normal'.</description>
      <type>Choice</type>
      <required>true</required>
      <model_dependent>false</model_dependent>
      <default_value>auto</default_value>
      <choices>
        <choice>
          <value>auto</value>
          <display_name>auto</display_name>
        </choice>
        <choice>
          <value>exposed</value>
          <display_name>exposed</display_name>
        </choice>
        <choice>
          <value>normal</value>
          <display_name>normal</display_name>
        </choice>
        <choice>
          <value>well-shielded</value>
          <display_name>well-shielded</display_name>
        </choice>
      </choices>
    </argument>
    <argument>
      <name>site_zip_code</name>
      <display_name>Site: Zip Code</display_name>
      <description>Zip code of the home address.</description>
      <type>String</type>
      <required>false</required>
      <model_dependent>false</model_dependent>
    </argument>
    <argument>
      <name>site_iecc_zone</name>
      <display_name>Site: IECC Zone</display_name>
      <description>IECC zone of the home address. If not provided, uses the IECC zone corresponding to the EPW weather file.</description>
      <type>Choice</type>
      <required>false</required>
      <model_dependent>false</model_dependent>
      <choices>
        <choice>
          <value>1A</value>
          <display_name>1A</display_name>
        </choice>
        <choice>
          <value>1B</value>
          <display_name>1B</display_name>
        </choice>
        <choice>
          <value>1C</value>
          <display_name>1C</display_name>
        </choice>
        <choice>
          <value>2A</value>
          <display_name>2A</display_name>
        </choice>
        <choice>
          <value>2B</value>
          <display_name>2B</display_name>
        </choice>
        <choice>
          <value>2C</value>
          <display_name>2C</display_name>
        </choice>
        <choice>
          <value>3A</value>
          <display_name>3A</display_name>
        </choice>
        <choice>
          <value>3B</value>
          <display_name>3B</display_name>
        </choice>
        <choice>
          <value>3C</value>
          <display_name>3C</display_name>
        </choice>
        <choice>
          <value>4A</value>
          <display_name>4A</display_name>
        </choice>
        <choice>
          <value>4B</value>
          <display_name>4B</display_name>
        </choice>
        <choice>
          <value>4C</value>
          <display_name>4C</display_name>
        </choice>
        <choice>
          <value>5A</value>
          <display_name>5A</display_name>
        </choice>
        <choice>
          <value>5B</value>
          <display_name>5B</display_name>
        </choice>
        <choice>
          <value>5C</value>
          <display_name>5C</display_name>
        </choice>
        <choice>
          <value>6A</value>
          <display_name>6A</display_name>
        </choice>
        <choice>
          <value>6B</value>
          <display_name>6B</display_name>
        </choice>
        <choice>
          <value>6C</value>
          <display_name>6C</display_name>
        </choice>
        <choice>
          <value>7</value>
          <display_name>7</display_name>
        </choice>
        <choice>
          <value>8</value>
          <display_name>8</display_name>
        </choice>
      </choices>
    </argument>
    <argument>
      <name>site_state_code</name>
      <display_name>Site: State Code</display_name>
      <description>State code of the home address. If not provided, uses the EPW weather file state code.</description>
      <type>Choice</type>
      <required>false</required>
      <model_dependent>false</model_dependent>
      <choices>
        <choice>
          <value>AK</value>
          <display_name>AK</display_name>
        </choice>
        <choice>
          <value>AL</value>
          <display_name>AL</display_name>
        </choice>
        <choice>
          <value>AR</value>
          <display_name>AR</display_name>
        </choice>
        <choice>
          <value>AZ</value>
          <display_name>AZ</display_name>
        </choice>
        <choice>
          <value>CA</value>
          <display_name>CA</display_name>
        </choice>
        <choice>
          <value>CO</value>
          <display_name>CO</display_name>
        </choice>
        <choice>
          <value>CT</value>
          <display_name>CT</display_name>
        </choice>
        <choice>
          <value>DC</value>
          <display_name>DC</display_name>
        </choice>
        <choice>
          <value>DE</value>
          <display_name>DE</display_name>
        </choice>
        <choice>
          <value>FL</value>
          <display_name>FL</display_name>
        </choice>
        <choice>
          <value>GA</value>
          <display_name>GA</display_name>
        </choice>
        <choice>
          <value>HI</value>
          <display_name>HI</display_name>
        </choice>
        <choice>
          <value>IA</value>
          <display_name>IA</display_name>
        </choice>
        <choice>
          <value>ID</value>
          <display_name>ID</display_name>
        </choice>
        <choice>
          <value>IL</value>
          <display_name>IL</display_name>
        </choice>
        <choice>
          <value>IN</value>
          <display_name>IN</display_name>
        </choice>
        <choice>
          <value>KS</value>
          <display_name>KS</display_name>
        </choice>
        <choice>
          <value>KY</value>
          <display_name>KY</display_name>
        </choice>
        <choice>
          <value>LA</value>
          <display_name>LA</display_name>
        </choice>
        <choice>
          <value>MA</value>
          <display_name>MA</display_name>
        </choice>
        <choice>
          <value>MD</value>
          <display_name>MD</display_name>
        </choice>
        <choice>
          <value>ME</value>
          <display_name>ME</display_name>
        </choice>
        <choice>
          <value>MI</value>
          <display_name>MI</display_name>
        </choice>
        <choice>
          <value>MN</value>
          <display_name>MN</display_name>
        </choice>
        <choice>
          <value>MO</value>
          <display_name>MO</display_name>
        </choice>
        <choice>
          <value>MS</value>
          <display_name>MS</display_name>
        </choice>
        <choice>
          <value>MT</value>
          <display_name>MT</display_name>
        </choice>
        <choice>
          <value>NC</value>
          <display_name>NC</display_name>
        </choice>
        <choice>
          <value>ND</value>
          <display_name>ND</display_name>
        </choice>
        <choice>
          <value>NE</value>
          <display_name>NE</display_name>
        </choice>
        <choice>
          <value>NH</value>
          <display_name>NH</display_name>
        </choice>
        <choice>
          <value>NJ</value>
          <display_name>NJ</display_name>
        </choice>
        <choice>
          <value>NM</value>
          <display_name>NM</display_name>
        </choice>
        <choice>
          <value>NV</value>
          <display_name>NV</display_name>
        </choice>
        <choice>
          <value>NY</value>
          <display_name>NY</display_name>
        </choice>
        <choice>
          <value>OH</value>
          <display_name>OH</display_name>
        </choice>
        <choice>
          <value>OK</value>
          <display_name>OK</display_name>
        </choice>
        <choice>
          <value>OR</value>
          <display_name>OR</display_name>
        </choice>
        <choice>
          <value>PA</value>
          <display_name>PA</display_name>
        </choice>
        <choice>
          <value>RI</value>
          <display_name>RI</display_name>
        </choice>
        <choice>
          <value>SC</value>
          <display_name>SC</display_name>
        </choice>
        <choice>
          <value>SD</value>
          <display_name>SD</display_name>
        </choice>
        <choice>
          <value>TN</value>
          <display_name>TN</display_name>
        </choice>
        <choice>
          <value>TX</value>
          <display_name>TX</display_name>
        </choice>
        <choice>
          <value>UT</value>
          <display_name>UT</display_name>
        </choice>
        <choice>
          <value>VA</value>
          <display_name>VA</display_name>
        </choice>
        <choice>
          <value>VT</value>
          <display_name>VT</display_name>
        </choice>
        <choice>
          <value>WA</value>
          <display_name>WA</display_name>
        </choice>
        <choice>
          <value>WI</value>
          <display_name>WI</display_name>
        </choice>
        <choice>
          <value>WV</value>
          <display_name>WV</display_name>
        </choice>
        <choice>
          <value>WY</value>
          <display_name>WY</display_name>
        </choice>
      </choices>
    </argument>
    <argument>
      <name>site_time_zone</name>
      <display_name>Site: Time Zone</display_name>
      <description>Time zone, for UTC offset, of the home address. If not provided, uses the EPW weather file time zone.</description>
      <type>Choice</type>
      <required>false</required>
      <model_dependent>false</model_dependent>
      <choices>
        <choice>
          <value>-12</value>
          <display_name>-12</display_name>
        </choice>
        <choice>
          <value>-11</value>
          <display_name>-11</display_name>
        </choice>
        <choice>
          <value>-10</value>
          <display_name>-10</display_name>
        </choice>
        <choice>
          <value>-9</value>
          <display_name>-9</display_name>
        </choice>
        <choice>
          <value>-8</value>
          <display_name>-8</display_name>
        </choice>
        <choice>
          <value>-7</value>
          <display_name>-7</display_name>
        </choice>
        <choice>
          <value>-6</value>
          <display_name>-6</display_name>
        </choice>
        <choice>
          <value>-5</value>
          <display_name>-5</display_name>
        </choice>
        <choice>
          <value>-4</value>
          <display_name>-4</display_name>
        </choice>
        <choice>
          <value>-3</value>
          <display_name>-3</display_name>
        </choice>
        <choice>
          <value>-2</value>
          <display_name>-2</display_name>
        </choice>
        <choice>
          <value>-1</value>
          <display_name>-1</display_name>
        </choice>
        <choice>
          <value>0</value>
          <display_name>0</display_name>
        </choice>
        <choice>
          <value>1</value>
          <display_name>1</display_name>
        </choice>
        <choice>
          <value>2</value>
          <display_name>2</display_name>
        </choice>
        <choice>
          <value>3</value>
          <display_name>3</display_name>
        </choice>
        <choice>
          <value>4</value>
          <display_name>4</display_name>
        </choice>
        <choice>
          <value>5</value>
          <display_name>5</display_name>
        </choice>
        <choice>
          <value>6</value>
          <display_name>6</display_name>
        </choice>
        <choice>
          <value>7</value>
          <display_name>7</display_name>
        </choice>
        <choice>
          <value>8</value>
          <display_name>8</display_name>
        </choice>
        <choice>
          <value>9</value>
          <display_name>9</display_name>
        </choice>
        <choice>
          <value>10</value>
          <display_name>10</display_name>
        </choice>
        <choice>
          <value>11</value>
          <display_name>11</display_name>
        </choice>
        <choice>
          <value>12</value>
          <display_name>12</display_name>
        </choice>
        <choice>
          <value>13</value>
          <display_name>13</display_name>
        </choice>
        <choice>
          <value>14</value>
          <display_name>14</display_name>
        </choice>
      </choices>
    </argument>
    <argument>
      <name>weather_station_epw_filepath</name>
      <display_name>Weather Station: EnergyPlus Weather (EPW) Filepath</display_name>
      <description>Path of the EPW file.</description>
      <type>String</type>
      <required>true</required>
      <model_dependent>false</model_dependent>
      <default_value>USA_CO_Denver.Intl.AP.725650_TMY3.epw</default_value>
    </argument>
    <argument>
      <name>year_built</name>
      <display_name>Building Construction: Year Built</display_name>
      <description>The year the building was built</description>
      <type>Integer</type>
      <required>false</required>
      <model_dependent>false</model_dependent>
    </argument>
    <argument>
      <name>geometry_unit_type</name>
      <display_name>Geometry: Unit Type</display_name>
      <description>The type of dwelling unit. Use single-family attached for a dwelling unit with 1 or more stories, attached units to one or both sides, and no units above/below. Use apartment unit for a dwelling unit with 1 story, attached units to one, two, or three sides, and units above and/or below.</description>
      <type>Choice</type>
      <required>true</required>
      <model_dependent>false</model_dependent>
      <default_value>single-family detached</default_value>
      <choices>
        <choice>
          <value>single-family detached</value>
          <display_name>single-family detached</display_name>
        </choice>
        <choice>
          <value>single-family attached</value>
          <display_name>single-family attached</display_name>
        </choice>
        <choice>
          <value>apartment unit</value>
          <display_name>apartment unit</display_name>
        </choice>
      </choices>
    </argument>
    <argument>
      <name>geometry_unit_left_wall_is_adiabatic</name>
      <display_name>Geometry: Unit Left Wall Is Adiabatic</display_name>
      <description>Presence of an adiabatic left wall.</description>
      <type>Boolean</type>
      <required>true</required>
      <model_dependent>false</model_dependent>
      <default_value>false</default_value>
      <choices>
        <choice>
          <value>true</value>
          <display_name>true</display_name>
        </choice>
        <choice>
          <value>false</value>
          <display_name>false</display_name>
        </choice>
      </choices>
    </argument>
    <argument>
      <name>geometry_unit_right_wall_is_adiabatic</name>
      <display_name>Geometry: Unit Right Wall Is Adiabatic</display_name>
      <description>Presence of an adiabatic right wall.</description>
      <type>Boolean</type>
      <required>true</required>
      <model_dependent>false</model_dependent>
      <default_value>false</default_value>
      <choices>
        <choice>
          <value>true</value>
          <display_name>true</display_name>
        </choice>
        <choice>
          <value>false</value>
          <display_name>false</display_name>
        </choice>
      </choices>
    </argument>
    <argument>
      <name>geometry_unit_front_wall_is_adiabatic</name>
      <display_name>Geometry: Unit Front Wall Is Adiabatic</display_name>
      <description>Presence of an adiabatic front wall, for example, the unit is adjacent to a conditioned corridor.</description>
      <type>Boolean</type>
      <required>true</required>
      <model_dependent>false</model_dependent>
      <default_value>false</default_value>
      <choices>
        <choice>
          <value>true</value>
          <display_name>true</display_name>
        </choice>
        <choice>
          <value>false</value>
          <display_name>false</display_name>
        </choice>
      </choices>
    </argument>
    <argument>
      <name>geometry_unit_back_wall_is_adiabatic</name>
      <display_name>Geometry: Unit Back Wall Is Adiabatic</display_name>
      <description>Presence of an adiabatic back wall.</description>
      <type>Boolean</type>
      <required>true</required>
      <model_dependent>false</model_dependent>
      <default_value>false</default_value>
      <choices>
        <choice>
          <value>true</value>
          <display_name>true</display_name>
        </choice>
        <choice>
          <value>false</value>
          <display_name>false</display_name>
        </choice>
      </choices>
    </argument>
    <argument>
      <name>geometry_unit_num_floors_above_grade</name>
      <display_name>Geometry: Unit Number of Floors Above Grade</display_name>
      <description>The number of floors above grade in the unit. Conditioned attics are included. Assumed to be 1 if apartment unit.</description>
      <type>Integer</type>
      <units>#</units>
      <required>true</required>
      <model_dependent>false</model_dependent>
      <default_value>2</default_value>
    </argument>
    <argument>
      <name>geometry_unit_cfa</name>
      <display_name>Geometry: Unit Conditioned Floor Area</display_name>
      <description>The total floor area of the unit's conditioned space (including any conditioned basement floor area).</description>
      <type>Double</type>
      <units>ft^2</units>
      <required>true</required>
      <model_dependent>false</model_dependent>
      <default_value>2000</default_value>
    </argument>
    <argument>
      <name>geometry_unit_aspect_ratio</name>
      <display_name>Geometry: Unit Aspect Ratio</display_name>
      <description>The ratio of front/back wall length to left/right wall length for the unit, excluding any protruding garage wall area.</description>
      <type>Double</type>
      <units>FB/LR</units>
      <required>true</required>
      <model_dependent>false</model_dependent>
      <default_value>2</default_value>
    </argument>
    <argument>
      <name>geometry_unit_orientation</name>
      <display_name>Geometry: Unit Orientation</display_name>
      <description>The unit's orientation is measured clockwise from north (e.g., North=0, East=90, South=180, West=270).</description>
      <type>Double</type>
      <units>degrees</units>
      <required>true</required>
      <model_dependent>false</model_dependent>
      <default_value>180</default_value>
    </argument>
    <argument>
      <name>geometry_unit_num_bedrooms</name>
      <display_name>Geometry: Unit Number of Bedrooms</display_name>
      <description>The number of bedrooms in the unit. Used to determine the energy usage of appliances and plug loads, hot water usage, etc.</description>
      <type>Integer</type>
      <units>#</units>
      <required>true</required>
      <model_dependent>false</model_dependent>
      <default_value>3</default_value>
    </argument>
    <argument>
      <name>geometry_unit_num_bathrooms</name>
      <display_name>Geometry: Unit Number of Bathrooms</display_name>
      <description>The number of bathrooms in the unit.  A value of 'auto' will default the value based on the number of bedrooms.</description>
      <type>String</type>
      <units>#</units>
      <required>true</required>
      <model_dependent>false</model_dependent>
      <default_value>auto</default_value>
    </argument>
    <argument>
      <name>geometry_unit_num_occupants</name>
      <display_name>Geometry: Unit Number of Occupants</display_name>
      <description>The number of occupants in the unit. A value of 'auto' will default the value based on the number of bedrooms. Used to specify the internal gains from people only.</description>
      <type>String</type>
      <units>#</units>
      <required>true</required>
      <model_dependent>false</model_dependent>
      <default_value>auto</default_value>
    </argument>
    <argument>
      <name>geometry_building_num_units</name>
      <display_name>Geometry: Building Number of Units</display_name>
      <description>The number of units in the building. This is required for single-family attached and apartment units.</description>
      <type>Integer</type>
      <units>#</units>
      <required>false</required>
      <model_dependent>false</model_dependent>
    </argument>
    <argument>
      <name>geometry_average_ceiling_height</name>
      <display_name>Geometry: Average Ceiling Height</display_name>
      <description>Average distance from the floor to the ceiling.</description>
      <type>Double</type>
      <units>ft</units>
      <required>true</required>
      <model_dependent>false</model_dependent>
      <default_value>8</default_value>
    </argument>
    <argument>
      <name>geometry_garage_width</name>
      <display_name>Geometry: Garage Width</display_name>
      <description>The width of the garage. Enter zero for no garage. Only applies to single-family detached units.</description>
      <type>Double</type>
      <units>ft</units>
      <required>true</required>
      <model_dependent>false</model_dependent>
      <default_value>0</default_value>
    </argument>
    <argument>
      <name>geometry_garage_depth</name>
      <display_name>Geometry: Garage Depth</display_name>
      <description>The depth of the garage. Only applies to single-family detached units.</description>
      <type>Double</type>
      <units>ft</units>
      <required>true</required>
      <model_dependent>false</model_dependent>
      <default_value>20</default_value>
    </argument>
    <argument>
      <name>geometry_garage_protrusion</name>
      <display_name>Geometry: Garage Protrusion</display_name>
      <description>The fraction of the garage that is protruding from the living space. Only applies to single-family detached units.</description>
      <type>Double</type>
      <units>frac</units>
      <required>true</required>
      <model_dependent>false</model_dependent>
      <default_value>0</default_value>
    </argument>
    <argument>
      <name>geometry_garage_position</name>
      <display_name>Geometry: Garage Position</display_name>
      <description>The position of the garage. Only applies to single-family detached units.</description>
      <type>Choice</type>
      <required>true</required>
      <model_dependent>false</model_dependent>
      <default_value>Right</default_value>
      <choices>
        <choice>
          <value>Right</value>
          <display_name>Right</display_name>
        </choice>
        <choice>
          <value>Left</value>
          <display_name>Left</display_name>
        </choice>
      </choices>
    </argument>
    <argument>
      <name>geometry_foundation_type</name>
      <display_name>Geometry: Foundation Type</display_name>
      <description>The foundation type of the building.</description>
      <type>Choice</type>
      <required>true</required>
      <model_dependent>false</model_dependent>
      <default_value>SlabOnGrade</default_value>
      <choices>
        <choice>
          <value>SlabOnGrade</value>
          <display_name>SlabOnGrade</display_name>
        </choice>
        <choice>
          <value>VentedCrawlspace</value>
          <display_name>VentedCrawlspace</display_name>
        </choice>
        <choice>
          <value>UnventedCrawlspace</value>
          <display_name>UnventedCrawlspace</display_name>
        </choice>
        <choice>
          <value>ConditionedCrawlspace</value>
          <display_name>ConditionedCrawlspace</display_name>
        </choice>
        <choice>
          <value>UnconditionedBasement</value>
          <display_name>UnconditionedBasement</display_name>
        </choice>
        <choice>
          <value>ConditionedBasement</value>
          <display_name>ConditionedBasement</display_name>
        </choice>
        <choice>
          <value>Ambient</value>
          <display_name>Ambient</display_name>
        </choice>
        <choice>
          <value>AboveApartment</value>
          <display_name>AboveApartment</display_name>
        </choice>
      </choices>
    </argument>
    <argument>
      <name>geometry_foundation_height</name>
      <display_name>Geometry: Foundation Height</display_name>
      <description>The height of the foundation (e.g., 3ft for crawlspace, 8ft for basement). Only applies to basements/crawlspaces.</description>
      <type>Double</type>
      <units>ft</units>
      <required>true</required>
      <model_dependent>false</model_dependent>
      <default_value>0</default_value>
    </argument>
    <argument>
      <name>geometry_foundation_height_above_grade</name>
      <display_name>Geometry: Foundation Height Above Grade</display_name>
      <description>The depth above grade of the foundation wall. Only applies to basements/crawlspaces.</description>
      <type>Double</type>
      <units>ft</units>
      <required>true</required>
      <model_dependent>false</model_dependent>
      <default_value>0</default_value>
    </argument>
    <argument>
      <name>geometry_rim_joist_height</name>
      <display_name>Geometry: Rim Joist Height</display_name>
      <description>The height of the rim joists. Only applies to basements/crawlspaces.</description>
      <type>Double</type>
      <units>in</units>
      <required>false</required>
      <model_dependent>false</model_dependent>
    </argument>
    <argument>
      <name>geometry_attic_type</name>
      <display_name>Geometry: Attic Type</display_name>
      <description>The attic type of the building.</description>
      <type>Choice</type>
      <required>true</required>
      <model_dependent>false</model_dependent>
      <default_value>VentedAttic</default_value>
      <choices>
        <choice>
          <value>FlatRoof</value>
          <display_name>FlatRoof</display_name>
        </choice>
        <choice>
          <value>VentedAttic</value>
          <display_name>VentedAttic</display_name>
        </choice>
        <choice>
          <value>UnventedAttic</value>
          <display_name>UnventedAttic</display_name>
        </choice>
        <choice>
          <value>ConditionedAttic</value>
          <display_name>ConditionedAttic</display_name>
        </choice>
        <choice>
          <value>BelowApartment</value>
          <display_name>BelowApartment</display_name>
        </choice>
      </choices>
    </argument>
    <argument>
      <name>geometry_roof_type</name>
      <display_name>Geometry: Roof Type</display_name>
      <description>The roof type of the building. Ignored if the building has a flat roof.</description>
      <type>Choice</type>
      <required>true</required>
      <model_dependent>false</model_dependent>
      <default_value>gable</default_value>
      <choices>
        <choice>
          <value>gable</value>
          <display_name>gable</display_name>
        </choice>
        <choice>
          <value>hip</value>
          <display_name>hip</display_name>
        </choice>
      </choices>
    </argument>
    <argument>
      <name>geometry_roof_pitch</name>
      <display_name>Geometry: Roof Pitch</display_name>
      <description>The roof pitch of the attic. Ignored if the building has a flat roof.</description>
      <type>Choice</type>
      <required>true</required>
      <model_dependent>false</model_dependent>
      <default_value>6:12</default_value>
      <choices>
        <choice>
          <value>1:12</value>
          <display_name>1:12</display_name>
        </choice>
        <choice>
          <value>2:12</value>
          <display_name>2:12</display_name>
        </choice>
        <choice>
          <value>3:12</value>
          <display_name>3:12</display_name>
        </choice>
        <choice>
          <value>4:12</value>
          <display_name>4:12</display_name>
        </choice>
        <choice>
          <value>5:12</value>
          <display_name>5:12</display_name>
        </choice>
        <choice>
          <value>6:12</value>
          <display_name>6:12</display_name>
        </choice>
        <choice>
          <value>7:12</value>
          <display_name>7:12</display_name>
        </choice>
        <choice>
          <value>8:12</value>
          <display_name>8:12</display_name>
        </choice>
        <choice>
          <value>9:12</value>
          <display_name>9:12</display_name>
        </choice>
        <choice>
          <value>10:12</value>
          <display_name>10:12</display_name>
        </choice>
        <choice>
          <value>11:12</value>
          <display_name>11:12</display_name>
        </choice>
        <choice>
          <value>12:12</value>
          <display_name>12:12</display_name>
        </choice>
      </choices>
    </argument>
    <argument>
      <name>geometry_eaves_depth</name>
      <display_name>Geometry: Eaves Depth</display_name>
      <description>The eaves depth of the roof.</description>
      <type>Double</type>
      <units>ft</units>
      <required>true</required>
      <model_dependent>false</model_dependent>
      <default_value>2</default_value>
    </argument>
    <argument>
      <name>geometry_has_flue_or_chimney</name>
      <display_name>Geometry: Has Flue or Chimney</display_name>
      <description>Presence of flue or chimney for infiltration model.  A value of 'auto' will default based on the fuel type and efficiency of space/water heating equipment in the home.</description>
      <type>String</type>
      <required>true</required>
      <model_dependent>false</model_dependent>
      <default_value>auto</default_value>
    </argument>
    <argument>
      <name>neighbor_front_distance</name>
      <display_name>Neighbor: Front Distance</display_name>
      <description>The distance between the unit and the neighboring building to the front (not including eaves). A value of zero indicates no neighbors. Used for shading.</description>
      <type>Double</type>
      <units>ft</units>
      <required>true</required>
      <model_dependent>false</model_dependent>
      <default_value>0</default_value>
    </argument>
    <argument>
      <name>neighbor_back_distance</name>
      <display_name>Neighbor: Back Distance</display_name>
      <description>The distance between the unit and the neighboring building to the back (not including eaves). A value of zero indicates no neighbors. Used for shading.</description>
      <type>Double</type>
      <units>ft</units>
      <required>true</required>
      <model_dependent>false</model_dependent>
      <default_value>0</default_value>
    </argument>
    <argument>
      <name>neighbor_left_distance</name>
      <display_name>Neighbor: Left Distance</display_name>
      <description>The distance between the unit and the neighboring building to the left (not including eaves). A value of zero indicates no neighbors. Used for shading.</description>
      <type>Double</type>
      <units>ft</units>
      <required>true</required>
      <model_dependent>false</model_dependent>
      <default_value>10</default_value>
    </argument>
    <argument>
      <name>neighbor_right_distance</name>
      <display_name>Neighbor: Right Distance</display_name>
      <description>The distance between the unit and the neighboring building to the right (not including eaves). A value of zero indicates no neighbors. Used for shading.</description>
      <type>Double</type>
      <units>ft</units>
      <required>true</required>
      <model_dependent>false</model_dependent>
      <default_value>10</default_value>
    </argument>
    <argument>
      <name>neighbor_front_height</name>
      <display_name>Neighbor: Front Height</display_name>
      <description>The height of the neighboring building to the front. A value of 'auto' will use the same height as this building.</description>
      <type>String</type>
      <units>ft</units>
      <required>true</required>
      <model_dependent>false</model_dependent>
      <default_value>auto</default_value>
    </argument>
    <argument>
      <name>neighbor_back_height</name>
      <display_name>Neighbor: Back Height</display_name>
      <description>The height of the neighboring building to the back. A value of 'auto' will use the same height as this building.</description>
      <type>String</type>
      <units>ft</units>
      <required>true</required>
      <model_dependent>false</model_dependent>
      <default_value>auto</default_value>
    </argument>
    <argument>
      <name>neighbor_left_height</name>
      <display_name>Neighbor: Left Height</display_name>
      <description>The height of the neighboring building to the left. A value of 'auto' will use the same height as this building.</description>
      <type>String</type>
      <units>ft</units>
      <required>true</required>
      <model_dependent>false</model_dependent>
      <default_value>auto</default_value>
    </argument>
    <argument>
      <name>neighbor_right_height</name>
      <display_name>Neighbor: Right Height</display_name>
      <description>The height of the neighboring building to the right. A value of 'auto' will use the same height as this building.</description>
      <type>String</type>
      <units>ft</units>
      <required>true</required>
      <model_dependent>false</model_dependent>
      <default_value>auto</default_value>
    </argument>
    <argument>
      <name>floor_over_foundation_assembly_r</name>
      <display_name>Floor: Over Foundation Assembly R-value</display_name>
      <description>Assembly R-value for the floor over the foundation. Ignored if the building has a slab-on-grade foundation.</description>
      <type>Double</type>
      <units>h-ft^2-R/Btu</units>
      <required>true</required>
      <model_dependent>false</model_dependent>
      <default_value>28.1</default_value>
    </argument>
    <argument>
      <name>floor_over_garage_assembly_r</name>
      <display_name>Floor: Over Garage Assembly R-value</display_name>
      <description>Assembly R-value for the floor over the garage. Ignored unless the building has a garage under conditioned space.</description>
      <type>Double</type>
      <units>h-ft^2-R/Btu</units>
      <required>true</required>
      <model_dependent>false</model_dependent>
      <default_value>28.1</default_value>
    </argument>
    <argument>
      <name>foundation_wall_type</name>
      <display_name>Foundation Wall: Type</display_name>
      <description>The material type of the foundation wall.</description>
      <type>String</type>
      <required>true</required>
      <model_dependent>false</model_dependent>
      <default_value>auto</default_value>
    </argument>
    <argument>
      <name>foundation_wall_thickness</name>
      <display_name>Foundation Wall: Thickness</display_name>
      <description>The thickness of the foundation wall.</description>
      <type>String</type>
      <required>true</required>
      <model_dependent>false</model_dependent>
      <default_value>auto</default_value>
    </argument>
    <argument>
      <name>foundation_wall_insulation_r</name>
      <display_name>Foundation Wall: Insulation Nominal R-value</display_name>
      <description>Nominal R-value for the foundation wall insulation. Only applies to basements/crawlspaces.</description>
      <type>Double</type>
      <units>h-ft^2-R/Btu</units>
      <required>true</required>
      <model_dependent>false</model_dependent>
      <default_value>0</default_value>
    </argument>
    <argument>
      <name>foundation_wall_insulation_location</name>
      <display_name>Foundation Wall: Insulation Location</display_name>
      <description>Whether the insulation is on the interior or exterior of the foundation wall. Only applies to basements/crawlspaces.</description>
      <type>Choice</type>
      <units>ft</units>
      <required>false</required>
      <model_dependent>false</model_dependent>
      <default_value>exterior</default_value>
      <choices>
        <choice>
          <value>interior</value>
          <display_name>interior</display_name>
        </choice>
        <choice>
          <value>exterior</value>
          <display_name>exterior</display_name>
        </choice>
      </choices>
    </argument>
    <argument>
      <name>foundation_wall_insulation_distance_to_top</name>
      <display_name>Foundation Wall: Insulation Distance To Top</display_name>
      <description>The distance from the top of the foundation wall to the top of the foundation wall insulation. Only applies to basements/crawlspaces. A value of 'auto' will use zero.</description>
      <type>String</type>
      <units>ft</units>
      <required>true</required>
      <model_dependent>false</model_dependent>
      <default_value>auto</default_value>
    </argument>
    <argument>
      <name>foundation_wall_insulation_distance_to_bottom</name>
      <display_name>Foundation Wall: Insulation Distance To Bottom</display_name>
      <description>The distance from the top of the foundation wall to the bottom of the foundation wall insulation. Only applies to basements/crawlspaces. A value of 'auto' will use the height of the foundation wall.</description>
      <type>String</type>
      <units>ft</units>
      <required>true</required>
      <model_dependent>false</model_dependent>
      <default_value>auto</default_value>
    </argument>
    <argument>
      <name>foundation_wall_assembly_r</name>
      <display_name>Foundation Wall: Assembly R-value</display_name>
      <description>Assembly R-value for the foundation walls. Only applies to basements/crawlspaces. If provided, overrides the previous foundation wall insulation inputs.</description>
      <type>Double</type>
      <units>h-ft^2-R/Btu</units>
      <required>false</required>
      <model_dependent>false</model_dependent>
    </argument>
    <argument>
      <name>rim_joist_assembly_r</name>
      <display_name>Rim Joist: Assembly R-value</display_name>
      <description>Assembly R-value for the rim joists. Only applies to basements/crawlspaces.</description>
      <type>Double</type>
      <units>h-ft^2-R/Btu</units>
      <required>false</required>
      <model_dependent>false</model_dependent>
    </argument>
    <argument>
      <name>slab_perimeter_insulation_r</name>
      <display_name>Slab: Perimeter Insulation Nominal R-value</display_name>
      <description>Nominal R-value of the vertical slab perimeter insulation. Applies to slab-on-grade foundations and basement/crawlspace floors.</description>
      <type>Double</type>
      <units>h-ft^2-R/Btu</units>
      <required>true</required>
      <model_dependent>false</model_dependent>
      <default_value>0</default_value>
    </argument>
    <argument>
      <name>slab_perimeter_depth</name>
      <display_name>Slab: Perimeter Insulation Depth</display_name>
      <description>Depth from grade to bottom of vertical slab perimeter insulation. Applies to slab-on-grade foundations and basement/crawlspace floors.</description>
      <type>Double</type>
      <units>ft</units>
      <required>true</required>
      <model_dependent>false</model_dependent>
      <default_value>0</default_value>
    </argument>
    <argument>
      <name>slab_under_insulation_r</name>
      <display_name>Slab: Under Slab Insulation Nominal R-value</display_name>
      <description>Nominal R-value of the horizontal under slab insulation. Applies to slab-on-grade foundations and basement/crawlspace floors.</description>
      <type>Double</type>
      <units>h-ft^2-R/Btu</units>
      <required>true</required>
      <model_dependent>false</model_dependent>
      <default_value>0</default_value>
    </argument>
    <argument>
      <name>slab_under_width</name>
      <display_name>Slab: Under Slab Insulation Width</display_name>
      <description>Width from slab edge inward of horizontal under-slab insulation. Enter 999 to specify that the under slab insulation spans the entire slab. Applies to slab-on-grade foundations and basement/crawlspace floors.</description>
      <type>Double</type>
      <units>ft</units>
      <required>true</required>
      <model_dependent>false</model_dependent>
      <default_value>0</default_value>
    </argument>
    <argument>
      <name>slab_thickness</name>
      <display_name>Slab: Thickness</display_name>
      <description>The thickness of the slab. Zero can be entered if there is a dirt floor instead of a slab.</description>
      <type>String</type>
      <required>true</required>
      <model_dependent>false</model_dependent>
      <default_value>auto</default_value>
    </argument>
    <argument>
      <name>slab_carpet_fraction</name>
      <display_name>Slab: Carpet Fraction</display_name>
      <description>Fraction of the slab floor area that is carpeted.</description>
      <type>String</type>
      <units>Frac</units>
      <required>true</required>
      <model_dependent>false</model_dependent>
      <default_value>auto</default_value>
    </argument>
    <argument>
      <name>slab_carpet_r</name>
      <display_name>Slab: Carpet R-value</display_name>
      <description>R-value of the slab carpet.</description>
      <type>String</type>
      <units>h-ft^2-R/Btu</units>
      <required>true</required>
      <model_dependent>false</model_dependent>
      <default_value>auto</default_value>
    </argument>
    <argument>
      <name>ceiling_assembly_r</name>
      <display_name>Ceiling: Assembly R-value</display_name>
      <description>Assembly R-value for the ceiling (attic floor).</description>
      <type>Double</type>
      <units>h-ft^2-R/Btu</units>
      <required>true</required>
      <model_dependent>false</model_dependent>
      <default_value>31.6</default_value>
    </argument>
    <argument>
      <name>roof_material_type</name>
      <display_name>Roof: Material Type</display_name>
      <description>The material type of the roof.</description>
      <type>Choice</type>
      <required>false</required>
      <model_dependent>false</model_dependent>
      <choices>
        <choice>
          <value>asphalt or fiberglass shingles</value>
          <display_name>asphalt or fiberglass shingles</display_name>
        </choice>
        <choice>
          <value>concrete</value>
          <display_name>concrete</display_name>
        </choice>
        <choice>
          <value>cool roof</value>
          <display_name>cool roof</display_name>
        </choice>
        <choice>
          <value>slate or tile shingles</value>
          <display_name>slate or tile shingles</display_name>
        </choice>
        <choice>
          <value>expanded polystyrene sheathing</value>
          <display_name>expanded polystyrene sheathing</display_name>
        </choice>
        <choice>
          <value>metal surfacing</value>
          <display_name>metal surfacing</display_name>
        </choice>
        <choice>
          <value>plastic/rubber/synthetic sheeting</value>
          <display_name>plastic/rubber/synthetic sheeting</display_name>
        </choice>
        <choice>
          <value>shingles</value>
          <display_name>shingles</display_name>
        </choice>
        <choice>
          <value>wood shingles or shakes</value>
          <display_name>wood shingles or shakes</display_name>
        </choice>
      </choices>
    </argument>
    <argument>
      <name>roof_color</name>
      <display_name>Roof: Color</display_name>
      <description>The color of the roof.</description>
      <type>Choice</type>
      <required>true</required>
      <model_dependent>false</model_dependent>
      <default_value>medium</default_value>
      <choices>
        <choice>
          <value>dark</value>
          <display_name>dark</display_name>
        </choice>
        <choice>
          <value>light</value>
          <display_name>light</display_name>
        </choice>
        <choice>
          <value>medium</value>
          <display_name>medium</display_name>
        </choice>
        <choice>
          <value>medium dark</value>
          <display_name>medium dark</display_name>
        </choice>
        <choice>
          <value>reflective</value>
          <display_name>reflective</display_name>
        </choice>
      </choices>
    </argument>
    <argument>
      <name>roof_assembly_r</name>
      <display_name>Roof: Assembly R-value</display_name>
      <description>Assembly R-value of the roof.</description>
      <type>Double</type>
      <units>h-ft^2-R/Btu</units>
      <required>true</required>
      <model_dependent>false</model_dependent>
      <default_value>2.3</default_value>
    </argument>
    <argument>
      <name>roof_radiant_barrier</name>
      <display_name>Roof: Has Radiant Barrier</display_name>
      <description>Presence of a radiant barrier in the attic.</description>
      <type>Boolean</type>
      <required>true</required>
      <model_dependent>false</model_dependent>
      <default_value>false</default_value>
      <choices>
        <choice>
          <value>true</value>
          <display_name>true</display_name>
        </choice>
        <choice>
          <value>false</value>
          <display_name>false</display_name>
        </choice>
      </choices>
    </argument>
    <argument>
      <name>roof_radiant_barrier_grade</name>
      <display_name>Roof: Radiant Barrier Grade</display_name>
      <description>The grade of the radiant barrier, if it exists.</description>
      <type>Choice</type>
      <required>true</required>
      <model_dependent>false</model_dependent>
      <default_value>1</default_value>
      <choices>
        <choice>
          <value>1</value>
          <display_name>1</display_name>
        </choice>
        <choice>
          <value>2</value>
          <display_name>2</display_name>
        </choice>
        <choice>
          <value>3</value>
          <display_name>3</display_name>
        </choice>
      </choices>
    </argument>
    <argument>
      <name>wall_type</name>
      <display_name>Wall: Type</display_name>
      <description>The type of walls.</description>
      <type>Choice</type>
      <required>true</required>
      <model_dependent>false</model_dependent>
      <default_value>WoodStud</default_value>
      <choices>
        <choice>
          <value>WoodStud</value>
          <display_name>WoodStud</display_name>
        </choice>
        <choice>
          <value>ConcreteMasonryUnit</value>
          <display_name>ConcreteMasonryUnit</display_name>
        </choice>
        <choice>
          <value>DoubleWoodStud</value>
          <display_name>DoubleWoodStud</display_name>
        </choice>
        <choice>
          <value>InsulatedConcreteForms</value>
          <display_name>InsulatedConcreteForms</display_name>
        </choice>
        <choice>
          <value>LogWall</value>
          <display_name>LogWall</display_name>
        </choice>
        <choice>
          <value>StructurallyInsulatedPanel</value>
          <display_name>StructurallyInsulatedPanel</display_name>
        </choice>
        <choice>
          <value>SolidConcrete</value>
          <display_name>SolidConcrete</display_name>
        </choice>
        <choice>
          <value>SteelFrame</value>
          <display_name>SteelFrame</display_name>
        </choice>
        <choice>
          <value>Stone</value>
          <display_name>Stone</display_name>
        </choice>
        <choice>
          <value>StrawBale</value>
          <display_name>StrawBale</display_name>
        </choice>
        <choice>
          <value>StructuralBrick</value>
          <display_name>StructuralBrick</display_name>
        </choice>
      </choices>
    </argument>
    <argument>
      <name>wall_siding_type</name>
      <display_name>Wall: Siding Type</display_name>
      <description>The siding type of the walls. Also applies to rim joists.</description>
      <type>Choice</type>
      <required>false</required>
      <model_dependent>false</model_dependent>
      <choices>
        <choice>
          <value>aluminum siding</value>
          <display_name>aluminum siding</display_name>
        </choice>
        <choice>
          <value>asbestos siding</value>
          <display_name>asbestos siding</display_name>
        </choice>
        <choice>
          <value>brick veneer</value>
          <display_name>brick veneer</display_name>
        </choice>
        <choice>
          <value>composite shingle siding</value>
          <display_name>composite shingle siding</display_name>
        </choice>
        <choice>
          <value>fiber cement siding</value>
          <display_name>fiber cement siding</display_name>
        </choice>
        <choice>
          <value>masonite siding</value>
          <display_name>masonite siding</display_name>
        </choice>
        <choice>
          <value>none</value>
          <display_name>none</display_name>
        </choice>
        <choice>
          <value>stucco</value>
          <display_name>stucco</display_name>
        </choice>
        <choice>
          <value>synthetic stucco</value>
          <display_name>synthetic stucco</display_name>
        </choice>
        <choice>
          <value>vinyl siding</value>
          <display_name>vinyl siding</display_name>
        </choice>
        <choice>
          <value>wood siding</value>
          <display_name>wood siding</display_name>
        </choice>
      </choices>
    </argument>
    <argument>
      <name>wall_color</name>
      <display_name>Wall: Color</display_name>
      <description>The color of the walls. Also applies to rim joists.</description>
      <type>Choice</type>
      <required>true</required>
      <model_dependent>false</model_dependent>
      <default_value>medium</default_value>
      <choices>
        <choice>
          <value>dark</value>
          <display_name>dark</display_name>
        </choice>
        <choice>
          <value>light</value>
          <display_name>light</display_name>
        </choice>
        <choice>
          <value>medium</value>
          <display_name>medium</display_name>
        </choice>
        <choice>
          <value>medium dark</value>
          <display_name>medium dark</display_name>
        </choice>
        <choice>
          <value>reflective</value>
          <display_name>reflective</display_name>
        </choice>
      </choices>
    </argument>
    <argument>
      <name>wall_assembly_r</name>
      <display_name>Wall: Assembly R-value</display_name>
      <description>Assembly R-value of the walls.</description>
      <type>Double</type>
      <units>h-ft^2-R/Btu</units>
      <required>true</required>
      <model_dependent>false</model_dependent>
      <default_value>11.9</default_value>
    </argument>
    <argument>
      <name>window_front_wwr</name>
      <display_name>Windows: Front Window-to-Wall Ratio</display_name>
      <description>The ratio of window area to wall area for the unit's front facade. Enter 0 if specifying Front Window Area instead.</description>
      <type>Double</type>
      <required>true</required>
      <model_dependent>false</model_dependent>
      <default_value>0.18</default_value>
    </argument>
    <argument>
      <name>window_back_wwr</name>
      <display_name>Windows: Back Window-to-Wall Ratio</display_name>
      <description>The ratio of window area to wall area for the unit's back facade. Enter 0 if specifying Back Window Area instead.</description>
      <type>Double</type>
      <required>true</required>
      <model_dependent>false</model_dependent>
      <default_value>0.18</default_value>
    </argument>
    <argument>
      <name>window_left_wwr</name>
      <display_name>Windows: Left Window-to-Wall Ratio</display_name>
      <description>The ratio of window area to wall area for the unit's left facade (when viewed from the front). Enter 0 if specifying Left Window Area instead.</description>
      <type>Double</type>
      <required>true</required>
      <model_dependent>false</model_dependent>
      <default_value>0.18</default_value>
    </argument>
    <argument>
      <name>window_right_wwr</name>
      <display_name>Windows: Right Window-to-Wall Ratio</display_name>
      <description>The ratio of window area to wall area for the unit's right facade (when viewed from the front). Enter 0 if specifying Right Window Area instead.</description>
      <type>Double</type>
      <required>true</required>
      <model_dependent>false</model_dependent>
      <default_value>0.18</default_value>
    </argument>
    <argument>
      <name>window_area_front</name>
      <display_name>Windows: Front Window Area</display_name>
      <description>The amount of window area on the unit's front facade. Enter 0 if specifying Front Window-to-Wall Ratio instead.</description>
      <type>Double</type>
      <required>true</required>
      <model_dependent>false</model_dependent>
      <default_value>0</default_value>
    </argument>
    <argument>
      <name>window_area_back</name>
      <display_name>Windows: Back Window Area</display_name>
      <description>The amount of window area on the unit's back facade. Enter 0 if specifying Back Window-to-Wall Ratio instead.</description>
      <type>Double</type>
      <required>true</required>
      <model_dependent>false</model_dependent>
      <default_value>0</default_value>
    </argument>
    <argument>
      <name>window_area_left</name>
      <display_name>Windows: Left Window Area</display_name>
      <description>The amount of window area on the unit's left facade (when viewed from the front). Enter 0 if specifying Left Window-to-Wall Ratio instead.</description>
      <type>Double</type>
      <required>true</required>
      <model_dependent>false</model_dependent>
      <default_value>0</default_value>
    </argument>
    <argument>
      <name>window_area_right</name>
      <display_name>Windows: Right Window Area</display_name>
      <description>The amount of window area on the unit's right facade (when viewed from the front). Enter 0 if specifying Right Window-to-Wall Ratio instead.</description>
      <type>Double</type>
      <required>true</required>
      <model_dependent>false</model_dependent>
      <default_value>0</default_value>
    </argument>
    <argument>
      <name>window_aspect_ratio</name>
      <display_name>Windows: Aspect Ratio</display_name>
      <description>Ratio of window height to width.</description>
      <type>Double</type>
      <required>true</required>
      <model_dependent>false</model_dependent>
      <default_value>1.333</default_value>
    </argument>
    <argument>
      <name>window_fraction_operable</name>
      <display_name>Windows: Fraction Operable</display_name>
      <description>Fraction of windows that are operable.</description>
      <type>Double</type>
      <required>false</required>
      <model_dependent>false</model_dependent>
    </argument>
    <argument>
      <name>window_ufactor</name>
      <display_name>Windows: U-Factor</display_name>
      <description>Full-assembly NFRC U-factor.</description>
      <type>Double</type>
      <units>Btu/hr-ft^2-R</units>
      <required>true</required>
      <model_dependent>false</model_dependent>
      <default_value>0.37</default_value>
    </argument>
    <argument>
      <name>window_shgc</name>
      <display_name>Windows: SHGC</display_name>
      <description>Full-assembly NFRC solar heat gain coefficient.</description>
      <type>Double</type>
      <required>true</required>
      <model_dependent>false</model_dependent>
      <default_value>0.3</default_value>
    </argument>
    <argument>
      <name>window_interior_shading_winter</name>
      <display_name>Windows: Winter Interior Shading</display_name>
      <description>Interior shading multiplier for the heating season. 1.0 indicates no reduction in solar gain, 0.85 indicates 15% reduction, etc.</description>
      <type>Double</type>
      <required>false</required>
      <model_dependent>false</model_dependent>
    </argument>
    <argument>
      <name>window_interior_shading_summer</name>
      <display_name>Windows: Summer Interior Shading</display_name>
      <description>Interior shading multiplier for the cooling season. 1.0 indicates no reduction in solar gain, 0.85 indicates 15% reduction, etc.</description>
      <type>Double</type>
      <required>false</required>
      <model_dependent>false</model_dependent>
    </argument>
    <argument>
      <name>window_exterior_shading_winter</name>
      <display_name>Windows: Winter Exterior Shading</display_name>
      <description>Exterior shading multiplier for the heating season. 1.0 indicates no reduction in solar gain, 0.85 indicates 15% reduction, etc.</description>
      <type>Double</type>
      <required>false</required>
      <model_dependent>false</model_dependent>
    </argument>
    <argument>
      <name>window_exterior_shading_summer</name>
      <display_name>Windows: Summer Exterior Shading</display_name>
      <description>Exterior shading multiplier for the cooling season. 1.0 indicates no reduction in solar gain, 0.85 indicates 15% reduction, etc.</description>
      <type>Double</type>
      <required>false</required>
      <model_dependent>false</model_dependent>
    </argument>
    <argument>
      <name>overhangs_front_depth</name>
      <display_name>Overhangs: Front Depth</display_name>
      <description>The depth of overhangs for windows for the front facade.</description>
      <type>Double</type>
      <required>true</required>
      <model_dependent>false</model_dependent>
      <default_value>0</default_value>
    </argument>
    <argument>
      <name>overhangs_front_distance_to_top_of_window</name>
      <display_name>Overhangs: Front Distance to Top of Window</display_name>
      <description>The overhangs distance to the top of window for the front facade.</description>
      <type>Double</type>
      <required>true</required>
      <model_dependent>false</model_dependent>
      <default_value>0</default_value>
    </argument>
    <argument>
      <name>overhangs_front_distance_to_bottom_of_window</name>
      <display_name>Overhangs: Front Distance to Bottom of Window</display_name>
      <description>The overhangs distance to the bottom of window for the front facade.</description>
      <type>Double</type>
      <required>true</required>
      <model_dependent>false</model_dependent>
      <default_value>4</default_value>
    </argument>
    <argument>
      <name>overhangs_back_depth</name>
      <display_name>Overhangs: Back Depth</display_name>
      <description>The depth of overhangs for windows for the back facade.</description>
      <type>Double</type>
      <required>true</required>
      <model_dependent>false</model_dependent>
      <default_value>0</default_value>
    </argument>
    <argument>
      <name>overhangs_back_distance_to_top_of_window</name>
      <display_name>Overhangs: Back Distance to Top of Window</display_name>
      <description>The overhangs distance to the top of window for the back facade.</description>
      <type>Double</type>
      <required>true</required>
      <model_dependent>false</model_dependent>
      <default_value>0</default_value>
    </argument>
    <argument>
      <name>overhangs_back_distance_to_bottom_of_window</name>
      <display_name>Overhangs: Back Distance to Bottom of Window</display_name>
      <description>The overhangs distance to the bottom of window for the back facade.</description>
      <type>Double</type>
      <required>true</required>
      <model_dependent>false</model_dependent>
      <default_value>4</default_value>
    </argument>
    <argument>
      <name>overhangs_left_depth</name>
      <display_name>Overhangs: Left Depth</display_name>
      <description>The depth of overhangs for windows for the left facade.</description>
      <type>Double</type>
      <required>true</required>
      <model_dependent>false</model_dependent>
      <default_value>0</default_value>
    </argument>
    <argument>
      <name>overhangs_left_distance_to_top_of_window</name>
      <display_name>Overhangs: Left Distance to Top of Window</display_name>
      <description>The overhangs distance to the top of window for the left facade.</description>
      <type>Double</type>
      <required>true</required>
      <model_dependent>false</model_dependent>
      <default_value>0</default_value>
    </argument>
    <argument>
      <name>overhangs_left_distance_to_bottom_of_window</name>
      <display_name>Overhangs: Left Distance to Bottom of Window</display_name>
      <description>The overhangs distance to the bottom of window for the left facade.</description>
      <type>Double</type>
      <required>true</required>
      <model_dependent>false</model_dependent>
      <default_value>4</default_value>
    </argument>
    <argument>
      <name>overhangs_right_depth</name>
      <display_name>Overhangs: Right Depth</display_name>
      <description>The depth of overhangs for windows for the right facade.</description>
      <type>Double</type>
      <required>true</required>
      <model_dependent>false</model_dependent>
      <default_value>0</default_value>
    </argument>
    <argument>
      <name>overhangs_right_distance_to_top_of_window</name>
      <display_name>Overhangs: Right Distance to Top of Window</display_name>
      <description>The overhangs distance to the top of window for the right facade.</description>
      <type>Double</type>
      <required>true</required>
      <model_dependent>false</model_dependent>
      <default_value>0</default_value>
    </argument>
    <argument>
      <name>overhangs_right_distance_to_bottom_of_window</name>
      <display_name>Overhangs: Right Distance to Bottom of Window</display_name>
      <description>The overhangs distance to the bottom of window for the right facade.</description>
      <type>Double</type>
      <required>true</required>
      <model_dependent>false</model_dependent>
      <default_value>4</default_value>
    </argument>
    <argument>
      <name>skylight_area_front</name>
      <display_name>Skylights: Front Roof Area</display_name>
      <description>The amount of skylight area on the unit's front conditioned roof facade.</description>
      <type>Double</type>
      <required>true</required>
      <model_dependent>false</model_dependent>
      <default_value>0</default_value>
    </argument>
    <argument>
      <name>skylight_area_back</name>
      <display_name>Skylights: Back Roof Area</display_name>
      <description>The amount of skylight area on the unit's back conditioned roof facade.</description>
      <type>Double</type>
      <required>true</required>
      <model_dependent>false</model_dependent>
      <default_value>0</default_value>
    </argument>
    <argument>
      <name>skylight_area_left</name>
      <display_name>Skylights: Left Roof Area</display_name>
      <description>The amount of skylight area on the unit's left conditioned roof facade (when viewed from the front).</description>
      <type>Double</type>
      <required>true</required>
      <model_dependent>false</model_dependent>
      <default_value>0</default_value>
    </argument>
    <argument>
      <name>skylight_area_right</name>
      <display_name>Skylights: Right Roof Area</display_name>
      <description>The amount of skylight area on the unit's right conditioned roof facade (when viewed from the front).</description>
      <type>Double</type>
      <required>true</required>
      <model_dependent>false</model_dependent>
      <default_value>0</default_value>
    </argument>
    <argument>
      <name>skylight_ufactor</name>
      <display_name>Skylights: U-Factor</display_name>
      <description>Full-assembly NFRC U-factor.</description>
      <type>Double</type>
      <units>Btu/hr-ft^2-R</units>
      <required>true</required>
      <model_dependent>false</model_dependent>
      <default_value>0.33</default_value>
    </argument>
    <argument>
      <name>skylight_shgc</name>
      <display_name>Skylights: SHGC</display_name>
      <description>Full-assembly NFRC solar heat gain coefficient.</description>
      <type>Double</type>
      <required>true</required>
      <model_dependent>false</model_dependent>
      <default_value>0.45</default_value>
    </argument>
    <argument>
      <name>door_area</name>
      <display_name>Doors: Area</display_name>
      <description>The area of the opaque door(s).</description>
      <type>Double</type>
      <units>ft^2</units>
      <required>true</required>
      <model_dependent>false</model_dependent>
      <default_value>20</default_value>
    </argument>
    <argument>
      <name>door_rvalue</name>
      <display_name>Doors: R-value</display_name>
      <description>R-value of the opaque door(s).</description>
      <type>Double</type>
      <units>h-ft^2-R/Btu</units>
      <required>true</required>
      <model_dependent>false</model_dependent>
      <default_value>4.4</default_value>
    </argument>
    <argument>
      <name>air_leakage_units</name>
      <display_name>Air Leakage: Units</display_name>
      <description>The unit of measure for the air leakage.</description>
      <type>Choice</type>
      <required>true</required>
      <model_dependent>false</model_dependent>
      <default_value>ACH</default_value>
      <choices>
        <choice>
          <value>ACH</value>
          <display_name>ACH</display_name>
        </choice>
        <choice>
          <value>CFM</value>
          <display_name>CFM</display_name>
        </choice>
        <choice>
          <value>ACHnatural</value>
          <display_name>ACHnatural</display_name>
        </choice>
      </choices>
    </argument>
    <argument>
      <name>air_leakage_house_pressure</name>
      <display_name>Air Leakage: House Pressure</display_name>
      <description>The house pressure relative to outside. Required when units are ACH or CFM.</description>
      <type>Double</type>
      <units>Pa</units>
      <required>true</required>
      <model_dependent>false</model_dependent>
      <default_value>50</default_value>
    </argument>
    <argument>
      <name>air_leakage_value</name>
      <display_name>Air Leakage: Value</display_name>
      <description>Air exchange rate value.</description>
      <type>Double</type>
      <required>true</required>
      <model_dependent>false</model_dependent>
      <default_value>3</default_value>
    </argument>
    <argument>
      <name>heating_system_type</name>
      <display_name>Heating System: Type</display_name>
      <description>The type of heating system. Use 'none' if there is no heating system.</description>
      <type>Choice</type>
      <required>true</required>
      <model_dependent>false</model_dependent>
      <default_value>Furnace</default_value>
      <choices>
        <choice>
          <value>none</value>
          <display_name>none</display_name>
        </choice>
        <choice>
          <value>Furnace</value>
          <display_name>Furnace</display_name>
        </choice>
        <choice>
          <value>WallFurnace</value>
          <display_name>WallFurnace</display_name>
        </choice>
        <choice>
          <value>FloorFurnace</value>
          <display_name>FloorFurnace</display_name>
        </choice>
        <choice>
          <value>Boiler</value>
          <display_name>Boiler</display_name>
        </choice>
        <choice>
          <value>ElectricResistance</value>
          <display_name>ElectricResistance</display_name>
        </choice>
        <choice>
          <value>Stove</value>
          <display_name>Stove</display_name>
        </choice>
        <choice>
          <value>PortableHeater</value>
          <display_name>PortableHeater</display_name>
        </choice>
        <choice>
          <value>Fireplace</value>
          <display_name>Fireplace</display_name>
        </choice>
        <choice>
          <value>FixedHeater</value>
          <display_name>FixedHeater</display_name>
        </choice>
        <choice>
          <value>PackagedTerminalAirConditionerHeating</value>
          <display_name>PackagedTerminalAirConditionerHeating</display_name>
        </choice>
        <choice>
          <value>Shared Boiler w/ Baseboard</value>
          <display_name>Shared Boiler w/ Baseboard</display_name>
        </choice>
        <choice>
          <value>Shared Boiler w/ Ductless Fan Coil</value>
          <display_name>Shared Boiler w/ Ductless Fan Coil</display_name>
        </choice>
      </choices>
    </argument>
    <argument>
      <name>heating_system_fuel</name>
      <display_name>Heating System: Fuel Type</display_name>
      <description>The fuel type of the heating system. Ignored for ElectricResistance and PackagedTerminalAirConditionerHeating.</description>
      <type>Choice</type>
      <required>true</required>
      <model_dependent>false</model_dependent>
      <default_value>natural gas</default_value>
      <choices>
        <choice>
          <value>electricity</value>
          <display_name>electricity</display_name>
        </choice>
        <choice>
          <value>natural gas</value>
          <display_name>natural gas</display_name>
        </choice>
        <choice>
          <value>fuel oil</value>
          <display_name>fuel oil</display_name>
        </choice>
        <choice>
          <value>propane</value>
          <display_name>propane</display_name>
        </choice>
        <choice>
          <value>wood</value>
          <display_name>wood</display_name>
        </choice>
        <choice>
          <value>wood pellets</value>
          <display_name>wood pellets</display_name>
        </choice>
        <choice>
          <value>coal</value>
          <display_name>coal</display_name>
        </choice>
      </choices>
    </argument>
    <argument>
      <name>heating_system_heating_efficiency</name>
      <display_name>Heating System: Rated AFUE or Percent</display_name>
      <description>The rated heating efficiency value of the heating system.</description>
      <type>Double</type>
      <units>Frac</units>
      <required>true</required>
      <model_dependent>false</model_dependent>
      <default_value>0.78</default_value>
    </argument>
    <argument>
      <name>heating_system_heating_capacity</name>
      <display_name>Heating System: Heating Capacity</display_name>
      <description>The output heating capacity of the heating system. Enter 'auto' to size the capacity based on ACCA Manual J/S.</description>
      <type>String</type>
      <units>Btu/hr</units>
      <required>true</required>
      <model_dependent>false</model_dependent>
      <default_value>auto</default_value>
    </argument>
    <argument>
      <name>heating_system_fraction_heat_load_served</name>
      <display_name>Heating System: Fraction Heat Load Served</display_name>
      <description>The heating load served by the heating system.</description>
      <type>Double</type>
      <units>Frac</units>
      <required>true</required>
      <model_dependent>false</model_dependent>
      <default_value>1</default_value>
    </argument>
    <argument>
      <name>heating_system_airflow_defect_ratio</name>
      <display_name>Heating System: Airflow Defect Ratio</display_name>
      <description>The airflow defect ratio, defined as (InstalledAirflow - DesignAirflow) / DesignAirflow, of the heating system per ANSI/RESNET/ACCA Standard 310. A value of zero means no airflow defect. Applies only to Furnace.</description>
      <type>Double</type>
      <units>Frac</units>
      <required>false</required>
      <model_dependent>false</model_dependent>
    </argument>
    <argument>
      <name>cooling_system_type</name>
      <display_name>Cooling System: Type</display_name>
      <description>The type of cooling system. Use 'none' if there is no cooling system.</description>
      <type>Choice</type>
      <required>true</required>
      <model_dependent>false</model_dependent>
      <default_value>central air conditioner</default_value>
      <choices>
        <choice>
          <value>none</value>
          <display_name>none</display_name>
        </choice>
        <choice>
          <value>central air conditioner</value>
          <display_name>central air conditioner</display_name>
        </choice>
        <choice>
          <value>room air conditioner</value>
          <display_name>room air conditioner</display_name>
        </choice>
        <choice>
          <value>evaporative cooler</value>
          <display_name>evaporative cooler</display_name>
        </choice>
        <choice>
          <value>mini-split</value>
          <display_name>mini-split</display_name>
        </choice>
        <choice>
          <value>packaged terminal air conditioner</value>
          <display_name>packaged terminal air conditioner</display_name>
        </choice>
      </choices>
    </argument>
    <argument>
      <name>cooling_system_cooling_efficiency_type</name>
      <display_name>Cooling System: Efficiency Type</display_name>
      <description>The efficiency type of the cooling system. System types central air conditioner and mini-split use SEER. System types room air conditioner and packaged terminal air conditioner use EER or CEER. Ignored for system type evaporative cooler.</description>
      <type>Choice</type>
      <required>true</required>
      <model_dependent>false</model_dependent>
      <default_value>SEER</default_value>
      <choices>
        <choice>
          <value>SEER</value>
          <display_name>SEER</display_name>
        </choice>
        <choice>
          <value>EER</value>
          <display_name>EER</display_name>
        </choice>
        <choice>
          <value>CEER</value>
          <display_name>CEER</display_name>
        </choice>
      </choices>
    </argument>
    <argument>
      <name>cooling_system_cooling_efficiency</name>
      <display_name>Cooling System: Efficiency</display_name>
      <description>The rated efficiency value of the cooling system. Ignored for evaporative cooler.</description>
      <type>Double</type>
      <units>SEER or EER or CEER</units>
      <required>true</required>
      <model_dependent>false</model_dependent>
      <default_value>13</default_value>
    </argument>
    <argument>
      <name>cooling_system_cooling_compressor_type</name>
      <display_name>Cooling System: Cooling Compressor Type</display_name>
      <description>The compressor type of the cooling system. Only applies to central air conditioner.</description>
      <type>Choice</type>
      <required>false</required>
      <model_dependent>false</model_dependent>
      <choices>
        <choice>
          <value>single stage</value>
          <display_name>single stage</display_name>
        </choice>
        <choice>
          <value>two stage</value>
          <display_name>two stage</display_name>
        </choice>
        <choice>
          <value>variable speed</value>
          <display_name>variable speed</display_name>
        </choice>
      </choices>
    </argument>
    <argument>
      <name>cooling_system_cooling_sensible_heat_fraction</name>
      <display_name>Cooling System: Cooling Sensible Heat Fraction</display_name>
      <description>The sensible heat fraction of the cooling system. Ignored for evaporative cooler.</description>
      <type>Double</type>
      <units>Frac</units>
      <required>false</required>
      <model_dependent>false</model_dependent>
    </argument>
    <argument>
      <name>cooling_system_cooling_capacity</name>
      <display_name>Cooling System: Cooling Capacity</display_name>
      <description>The output cooling capacity of the cooling system. Enter 'auto' to size the capacity based on ACCA Manual J/S.</description>
      <type>String</type>
      <units>tons</units>
      <required>true</required>
      <model_dependent>false</model_dependent>
      <default_value>auto</default_value>
    </argument>
    <argument>
      <name>cooling_system_fraction_cool_load_served</name>
      <display_name>Cooling System: Fraction Cool Load Served</display_name>
      <description>The cooling load served by the cooling system.</description>
      <type>Double</type>
      <units>Frac</units>
      <required>true</required>
      <model_dependent>false</model_dependent>
      <default_value>1</default_value>
    </argument>
    <argument>
      <name>cooling_system_is_ducted</name>
      <display_name>Cooling System: Is Ducted</display_name>
      <description>Whether the cooling system is ducted or not. Only used for mini-split and evaporative cooler. It's assumed that central air conditioner is ducted, and room air conditioner and packaged terminal air conditioner are not ducted.</description>
      <type>Boolean</type>
      <required>true</required>
      <model_dependent>false</model_dependent>
      <default_value>false</default_value>
      <choices>
        <choice>
          <value>true</value>
          <display_name>true</display_name>
        </choice>
        <choice>
          <value>false</value>
          <display_name>false</display_name>
        </choice>
      </choices>
    </argument>
    <argument>
      <name>cooling_system_airflow_defect_ratio</name>
      <display_name>Cooling System: Airflow Defect Ratio</display_name>
      <description>The airflow defect ratio, defined as (InstalledAirflow - DesignAirflow) / DesignAirflow, of the cooling system per ANSI/RESNET/ACCA Standard 310. A value of zero means no airflow defect. Applies only to central air conditioner and ducted mini-split.</description>
      <type>Double</type>
      <units>Frac</units>
      <required>false</required>
      <model_dependent>false</model_dependent>
    </argument>
    <argument>
      <name>cooling_system_charge_defect_ratio</name>
      <display_name>Cooling System: Charge Defect Ratio</display_name>
      <description>The refrigerant charge defect ratio, defined as (InstalledCharge - DesignCharge) / DesignCharge, of the cooling system per ANSI/RESNET/ACCA Standard 310. A value of zero means no refrigerant charge defect. Applies only to central air conditioner and mini-split.</description>
      <type>Double</type>
      <units>Frac</units>
      <required>false</required>
      <model_dependent>false</model_dependent>
    </argument>
    <argument>
      <name>heat_pump_type</name>
      <display_name>Heat Pump: Type</display_name>
      <description>The type of heat pump. Use 'none' if there is no heat pump.</description>
      <type>Choice</type>
      <required>true</required>
      <model_dependent>false</model_dependent>
      <default_value>none</default_value>
      <choices>
        <choice>
          <value>none</value>
          <display_name>none</display_name>
        </choice>
        <choice>
          <value>air-to-air</value>
          <display_name>air-to-air</display_name>
        </choice>
        <choice>
          <value>mini-split</value>
          <display_name>mini-split</display_name>
        </choice>
        <choice>
          <value>ground-to-air</value>
          <display_name>ground-to-air</display_name>
        </choice>
        <choice>
          <value>packaged terminal heat pump</value>
          <display_name>packaged terminal heat pump</display_name>
        </choice>
      </choices>
    </argument>
    <argument>
      <name>heat_pump_heating_efficiency_type</name>
      <display_name>Heat Pump: Heating Efficiency Type</display_name>
      <description>The heating efficiency type of heat pump. System types air-to-air and mini-split use HSPF. System types ground-to-air and packaged terminal heat pump use COP.</description>
      <type>Choice</type>
      <required>true</required>
      <model_dependent>false</model_dependent>
      <default_value>HSPF</default_value>
      <choices>
        <choice>
          <value>HSPF</value>
          <display_name>HSPF</display_name>
        </choice>
        <choice>
          <value>COP</value>
          <display_name>COP</display_name>
        </choice>
      </choices>
    </argument>
    <argument>
      <name>heat_pump_heating_efficiency</name>
      <display_name>Heat Pump: Heating Efficiency</display_name>
      <description>The rated heating efficiency value of the heat pump.</description>
      <type>Double</type>
      <units>HSPF or COP</units>
      <required>true</required>
      <model_dependent>false</model_dependent>
      <default_value>7.7</default_value>
    </argument>
    <argument>
      <name>heat_pump_cooling_efficiency_type</name>
      <display_name>Heat Pump: Cooling Efficiency Type</display_name>
      <description>The cooling efficiency type of heat pump. System types air-to-air and mini-split use SEER. System types ground-to-air and packaged terminal heat pump use EER.</description>
      <type>Choice</type>
      <required>true</required>
      <model_dependent>false</model_dependent>
      <default_value>SEER</default_value>
      <choices>
        <choice>
          <value>SEER</value>
          <display_name>SEER</display_name>
        </choice>
        <choice>
          <value>EER</value>
          <display_name>EER</display_name>
        </choice>
        <choice>
          <value>CEER</value>
          <display_name>CEER</display_name>
        </choice>
      </choices>
    </argument>
    <argument>
      <name>heat_pump_cooling_efficiency</name>
      <display_name>Heat Pump: Cooling Efficiency</display_name>
      <description>The rated cooling efficiency value of the heat pump.</description>
      <type>Double</type>
      <units>SEER or EER</units>
      <required>true</required>
      <model_dependent>false</model_dependent>
      <default_value>13</default_value>
    </argument>
    <argument>
      <name>heat_pump_cooling_compressor_type</name>
      <display_name>Heat Pump: Cooling Compressor Type</display_name>
      <description>The compressor type of the heat pump. Only applies to air-to-air.</description>
      <type>Choice</type>
      <required>false</required>
      <model_dependent>false</model_dependent>
      <choices>
        <choice>
          <value>single stage</value>
          <display_name>single stage</display_name>
        </choice>
        <choice>
          <value>two stage</value>
          <display_name>two stage</display_name>
        </choice>
        <choice>
          <value>variable speed</value>
          <display_name>variable speed</display_name>
        </choice>
      </choices>
    </argument>
    <argument>
      <name>heat_pump_cooling_sensible_heat_fraction</name>
      <display_name>Heat Pump: Cooling Sensible Heat Fraction</display_name>
      <description>The sensible heat fraction of the heat pump.</description>
      <type>Double</type>
      <units>Frac</units>
      <required>false</required>
      <model_dependent>false</model_dependent>
    </argument>
    <argument>
      <name>heat_pump_heating_capacity</name>
      <display_name>Heat Pump: Heating Capacity</display_name>
      <description>The output heating capacity of the heat pump. Enter 'auto' to size the capacity based on ACCA Manual J/S (i.e., based on cooling design loads with some oversizing allowances for heating design loads). Enter 'auto using max load' to size the capacity based on the maximum of heating/cooling design loads.</description>
      <type>String</type>
      <units>Btu/hr</units>
      <required>true</required>
      <model_dependent>false</model_dependent>
      <default_value>auto</default_value>
    </argument>
    <argument>
      <name>heat_pump_heating_capacity_17_f</name>
      <display_name>Heat Pump: Heating Capacity 17F</display_name>
      <description>The output heating capacity of the heat pump at 17F. Only applies to air-to-air and mini-split.</description>
      <type>String</type>
      <units>Btu/hr</units>
      <required>true</required>
      <model_dependent>false</model_dependent>
      <default_value>auto</default_value>
    </argument>
    <argument>
      <name>heat_pump_cooling_capacity</name>
      <display_name>Heat Pump: Cooling Capacity</display_name>
      <description>The output cooling capacity of the heat pump. Enter 'auto' to size the capacity based on ACCA Manual J/S.</description>
      <type>String</type>
      <units>Btu/hr</units>
      <required>true</required>
      <model_dependent>false</model_dependent>
      <default_value>auto</default_value>
    </argument>
    <argument>
      <name>heat_pump_fraction_heat_load_served</name>
      <display_name>Heat Pump: Fraction Heat Load Served</display_name>
      <description>The heating load served by the heat pump.</description>
      <type>Double</type>
      <units>Frac</units>
      <required>true</required>
      <model_dependent>false</model_dependent>
      <default_value>1</default_value>
    </argument>
    <argument>
      <name>heat_pump_fraction_cool_load_served</name>
      <display_name>Heat Pump: Fraction Cool Load Served</display_name>
      <description>The cooling load served by the heat pump.</description>
      <type>Double</type>
      <units>Frac</units>
      <required>true</required>
      <model_dependent>false</model_dependent>
      <default_value>1</default_value>
    </argument>
    <argument>
      <name>heat_pump_backup_type</name>
      <display_name>Heat Pump: Backup Type</display_name>
      <description>The backup type of the heat pump. If 'integrated', represents e.g. built-in electric strip heat or dual-fuel integrated furnace. If 'separate', represents e.g. electric baseboard or boiler based on the Heating System 2 specified below. Use 'none' if there is no backup heating.</description>
      <type>Choice</type>
      <required>true</required>
      <model_dependent>false</model_dependent>
      <default_value>integrated</default_value>
      <choices>
        <choice>
          <value>none</value>
          <display_name>none</display_name>
        </choice>
        <choice>
          <value>integrated</value>
          <display_name>integrated</display_name>
        </choice>
        <choice>
          <value>separate</value>
          <display_name>separate</display_name>
        </choice>
      </choices>
    </argument>
    <argument>
      <name>heat_pump_backup_fuel</name>
      <display_name>Heat Pump: Backup Fuel Type</display_name>
      <description>The backup fuel type of the heat pump. Only applies if Backup Type is 'integrated'.</description>
      <type>Choice</type>
      <required>true</required>
      <model_dependent>false</model_dependent>
      <default_value>electricity</default_value>
      <choices>
        <choice>
          <value>electricity</value>
          <display_name>electricity</display_name>
        </choice>
        <choice>
          <value>natural gas</value>
          <display_name>natural gas</display_name>
        </choice>
        <choice>
          <value>fuel oil</value>
          <display_name>fuel oil</display_name>
        </choice>
        <choice>
          <value>propane</value>
          <display_name>propane</display_name>
        </choice>
      </choices>
    </argument>
    <argument>
      <name>heat_pump_backup_heating_efficiency</name>
      <display_name>Heat Pump: Backup Rated Efficiency</display_name>
      <description>The backup rated efficiency value of the heat pump. Percent for electricity fuel type. AFUE otherwise. Only applies if Backup Type is 'integrated'.</description>
      <type>Double</type>
      <required>true</required>
      <model_dependent>false</model_dependent>
      <default_value>1</default_value>
    </argument>
    <argument>
      <name>heat_pump_backup_heating_capacity</name>
      <display_name>Heat Pump: Backup Heating Capacity</display_name>
      <description>The backup output heating capacity of the heat pump. Enter 'auto' to size the capacity based on ACCA Manual J/S. Only applies if Backup Type is 'integrated'.</description>
      <type>String</type>
      <units>Btu/hr</units>
      <required>true</required>
      <model_dependent>false</model_dependent>
      <default_value>auto</default_value>
    </argument>
    <argument>
      <name>heat_pump_backup_heating_switchover_temp</name>
      <display_name>Heat Pump: Backup Heating Switchover Temperature</display_name>
      <description>The temperature at which the heat pump stops operating and the backup heating system starts running. Only applies to air-to-air and mini-split. If not provided, backup heating will operate as needed when heat pump capacity is insufficient. Applies if Backup Type is either 'integrated' or 'separate'.</description>
      <type>Double</type>
      <units>deg-F</units>
      <required>false</required>
      <model_dependent>false</model_dependent>
    </argument>
    <argument>
      <name>heat_pump_is_ducted</name>
      <display_name>Heat Pump: Is Ducted</display_name>
      <description>Whether the heat pump is ducted or not. Only used for mini-split. It's assumed that air-to-air and ground-to-air are ducted.</description>
      <type>Boolean</type>
      <required>false</required>
      <model_dependent>false</model_dependent>
      <choices>
        <choice>
          <value>true</value>
          <display_name>true</display_name>
        </choice>
        <choice>
          <value>false</value>
          <display_name>false</display_name>
        </choice>
      </choices>
    </argument>
    <argument>
      <name>heat_pump_airflow_defect_ratio</name>
      <display_name>Heat Pump: Airflow Defect Ratio</display_name>
      <description>The airflow defect ratio, defined as (InstalledAirflow - DesignAirflow) / DesignAirflow, of the heat pump per ANSI/RESNET/ACCA Standard 310. A value of zero means no airflow defect. Applies only to air-to-air, ducted mini-split, and ground-to-air.</description>
      <type>Double</type>
      <units>Frac</units>
      <required>false</required>
      <model_dependent>false</model_dependent>
    </argument>
    <argument>
      <name>heat_pump_charge_defect_ratio</name>
      <display_name>Heat Pump: Charge Defect Ratio</display_name>
      <description>The refrigerant charge defect ratio, defined as (InstalledCharge - DesignCharge) / DesignCharge, of the heat pump per ANSI/RESNET/ACCA Standard 310. A value of zero means no refrigerant charge defect. Applies to all heat pump types.</description>
      <type>Double</type>
      <units>Frac</units>
      <required>false</required>
      <model_dependent>false</model_dependent>
    </argument>
    <argument>
      <name>heating_system_2_type</name>
      <display_name>Heating System 2: Type</display_name>
      <description>The type of the second heating system.</description>
      <type>Choice</type>
      <required>true</required>
      <model_dependent>false</model_dependent>
      <default_value>none</default_value>
      <choices>
        <choice>
          <value>none</value>
          <display_name>none</display_name>
        </choice>
        <choice>
          <value>WallFurnace</value>
          <display_name>WallFurnace</display_name>
        </choice>
        <choice>
          <value>FloorFurnace</value>
          <display_name>FloorFurnace</display_name>
        </choice>
        <choice>
          <value>Boiler</value>
          <display_name>Boiler</display_name>
        </choice>
        <choice>
          <value>ElectricResistance</value>
          <display_name>ElectricResistance</display_name>
        </choice>
        <choice>
          <value>Stove</value>
          <display_name>Stove</display_name>
        </choice>
        <choice>
          <value>PortableHeater</value>
          <display_name>PortableHeater</display_name>
        </choice>
        <choice>
          <value>Fireplace</value>
          <display_name>Fireplace</display_name>
        </choice>
      </choices>
    </argument>
    <argument>
      <name>heating_system_2_fuel</name>
      <display_name>Heating System 2: Fuel Type</display_name>
      <description>The fuel type of the second heating system. Ignored for ElectricResistance.</description>
      <type>Choice</type>
      <required>true</required>
      <model_dependent>false</model_dependent>
      <default_value>electricity</default_value>
      <choices>
        <choice>
          <value>electricity</value>
          <display_name>electricity</display_name>
        </choice>
        <choice>
          <value>natural gas</value>
          <display_name>natural gas</display_name>
        </choice>
        <choice>
          <value>fuel oil</value>
          <display_name>fuel oil</display_name>
        </choice>
        <choice>
          <value>propane</value>
          <display_name>propane</display_name>
        </choice>
        <choice>
          <value>wood</value>
          <display_name>wood</display_name>
        </choice>
        <choice>
          <value>wood pellets</value>
          <display_name>wood pellets</display_name>
        </choice>
        <choice>
          <value>coal</value>
          <display_name>coal</display_name>
        </choice>
      </choices>
    </argument>
    <argument>
      <name>heating_system_2_heating_efficiency</name>
      <display_name>Heating System 2: Rated AFUE or Percent</display_name>
      <description>The rated heating efficiency value of the second heating system.</description>
      <type>Double</type>
      <units>Frac</units>
      <required>true</required>
      <model_dependent>false</model_dependent>
      <default_value>1</default_value>
    </argument>
    <argument>
      <name>heating_system_2_heating_capacity</name>
      <display_name>Heating System 2: Heating Capacity</display_name>
      <description>The output heating capacity of the second heating system. Enter 'auto' to size the capacity based on ACCA Manual J/S.</description>
      <type>String</type>
      <units>Btu/hr</units>
      <required>true</required>
      <model_dependent>false</model_dependent>
      <default_value>auto</default_value>
    </argument>
    <argument>
      <name>heating_system_2_fraction_heat_load_served</name>
      <display_name>Heating System 2: Fraction Heat Load Served</display_name>
      <description>The heat load served fraction of the second heating system. Ignored if this heating system serves as a backup system for a heat pump.</description>
      <type>Double</type>
      <units>Frac</units>
      <required>true</required>
      <model_dependent>false</model_dependent>
      <default_value>0.25</default_value>
    </argument>
    <argument>
      <name>hvac_control_heating_weekday_setpoint</name>
      <display_name>HVAC Control: Heating Weekday Setpoint Schedule</display_name>
      <description>Specify the constant or 24-hour comma-separated weekday heating setpoint schedule.</description>
      <type>String</type>
      <units>deg-F</units>
      <required>true</required>
      <model_dependent>false</model_dependent>
      <default_value>71</default_value>
    </argument>
    <argument>
      <name>hvac_control_heating_weekend_setpoint</name>
      <display_name>HVAC Control: Heating Weekend Setpoint Schedule</display_name>
      <description>Specify the constant or 24-hour comma-separated weekend heating setpoint schedule.</description>
      <type>String</type>
      <units>deg-F</units>
      <required>true</required>
      <model_dependent>false</model_dependent>
      <default_value>71</default_value>
    </argument>
    <argument>
      <name>hvac_control_cooling_weekday_setpoint</name>
      <display_name>HVAC Control: Cooling Weekday Setpoint Schedule</display_name>
      <description>Specify the constant or 24-hour comma-separated weekday cooling setpoint schedule.</description>
      <type>String</type>
      <units>deg-F</units>
      <required>true</required>
      <model_dependent>false</model_dependent>
      <default_value>76</default_value>
    </argument>
    <argument>
      <name>hvac_control_cooling_weekend_setpoint</name>
      <display_name>HVAC Control: Cooling Weekend Setpoint Schedule</display_name>
      <description>Specify the constant or 24-hour comma-separated weekend cooling setpoint schedule.</description>
      <type>String</type>
      <units>deg-F</units>
      <required>true</required>
      <model_dependent>false</model_dependent>
      <default_value>76</default_value>
    </argument>
    <argument>
      <name>hvac_control_heating_season_period</name>
      <display_name>HVAC Control: Heating Season Period</display_name>
      <description>Enter a date like "Nov 1 - Jun 30".</description>
      <type>String</type>
      <required>false</required>
      <model_dependent>false</model_dependent>
    </argument>
    <argument>
      <name>hvac_control_cooling_season_period</name>
      <display_name>HVAC Control: Cooling Season Period</display_name>
      <description>Enter a date like "Jun 1 - Oct 31".</description>
      <type>String</type>
      <required>false</required>
      <model_dependent>false</model_dependent>
    </argument>
    <argument>
      <name>ducts_leakage_units</name>
      <display_name>Ducts: Leakage Units</display_name>
      <description>The leakage units of the ducts.</description>
      <type>Choice</type>
      <required>true</required>
      <model_dependent>false</model_dependent>
      <default_value>Percent</default_value>
      <choices>
        <choice>
          <value>CFM25</value>
          <display_name>CFM25</display_name>
        </choice>
        <choice>
          <value>CFM50</value>
          <display_name>CFM50</display_name>
        </choice>
        <choice>
          <value>Percent</value>
          <display_name>Percent</display_name>
        </choice>
      </choices>
    </argument>
    <argument>
      <name>ducts_supply_leakage_to_outside_value</name>
      <display_name>Ducts: Supply Leakage to Outside Value</display_name>
      <description>The leakage value to outside for the supply ducts.</description>
      <type>Double</type>
      <required>true</required>
      <model_dependent>false</model_dependent>
      <default_value>0.1</default_value>
    </argument>
    <argument>
      <name>ducts_return_leakage_to_outside_value</name>
      <display_name>Ducts: Return Leakage to Outside Value</display_name>
      <description>The leakage value to outside for the return ducts.</description>
      <type>Double</type>
      <required>true</required>
      <model_dependent>false</model_dependent>
      <default_value>0.1</default_value>
    </argument>
    <argument>
      <name>ducts_supply_location</name>
      <display_name>Ducts: Supply Location</display_name>
      <description>The location of the supply ducts.</description>
      <type>Choice</type>
      <required>true</required>
      <model_dependent>false</model_dependent>
      <default_value>auto</default_value>
      <choices>
        <choice>
          <value>auto</value>
          <display_name>auto</display_name>
        </choice>
        <choice>
          <value>living space</value>
          <display_name>living space</display_name>
        </choice>
        <choice>
          <value>basement - conditioned</value>
          <display_name>basement - conditioned</display_name>
        </choice>
        <choice>
          <value>basement - unconditioned</value>
          <display_name>basement - unconditioned</display_name>
        </choice>
        <choice>
          <value>crawlspace - vented</value>
          <display_name>crawlspace - vented</display_name>
        </choice>
        <choice>
          <value>crawlspace - unvented</value>
          <display_name>crawlspace - unvented</display_name>
        </choice>
        <choice>
          <value>crawlspace - conditioned</value>
          <display_name>crawlspace - conditioned</display_name>
        </choice>
        <choice>
          <value>attic - vented</value>
          <display_name>attic - vented</display_name>
        </choice>
        <choice>
          <value>attic - unvented</value>
          <display_name>attic - unvented</display_name>
        </choice>
        <choice>
          <value>garage</value>
          <display_name>garage</display_name>
        </choice>
        <choice>
          <value>exterior wall</value>
          <display_name>exterior wall</display_name>
        </choice>
        <choice>
          <value>under slab</value>
          <display_name>under slab</display_name>
        </choice>
        <choice>
          <value>roof deck</value>
          <display_name>roof deck</display_name>
        </choice>
        <choice>
          <value>outside</value>
          <display_name>outside</display_name>
        </choice>
        <choice>
          <value>other housing unit</value>
          <display_name>other housing unit</display_name>
        </choice>
        <choice>
          <value>other heated space</value>
          <display_name>other heated space</display_name>
        </choice>
        <choice>
          <value>other multifamily buffer space</value>
          <display_name>other multifamily buffer space</display_name>
        </choice>
        <choice>
          <value>other non-freezing space</value>
          <display_name>other non-freezing space</display_name>
        </choice>
      </choices>
    </argument>
    <argument>
      <name>ducts_supply_insulation_r</name>
      <display_name>Ducts: Supply Insulation R-Value</display_name>
      <description>The insulation r-value of the supply ducts excluding air films.</description>
      <type>Double</type>
      <units>h-ft^2-R/Btu</units>
      <required>true</required>
      <model_dependent>false</model_dependent>
      <default_value>0</default_value>
    </argument>
    <argument>
      <name>ducts_supply_surface_area</name>
      <display_name>Ducts: Supply Surface Area</display_name>
      <description>The surface area of the supply ducts.</description>
      <type>String</type>
      <units>ft^2</units>
      <required>true</required>
      <model_dependent>false</model_dependent>
      <default_value>auto</default_value>
    </argument>
    <argument>
      <name>ducts_return_location</name>
      <display_name>Ducts: Return Location</display_name>
      <description>The location of the return ducts.</description>
      <type>Choice</type>
      <required>true</required>
      <model_dependent>false</model_dependent>
      <default_value>auto</default_value>
      <choices>
        <choice>
          <value>auto</value>
          <display_name>auto</display_name>
        </choice>
        <choice>
          <value>living space</value>
          <display_name>living space</display_name>
        </choice>
        <choice>
          <value>basement - conditioned</value>
          <display_name>basement - conditioned</display_name>
        </choice>
        <choice>
          <value>basement - unconditioned</value>
          <display_name>basement - unconditioned</display_name>
        </choice>
        <choice>
          <value>crawlspace - vented</value>
          <display_name>crawlspace - vented</display_name>
        </choice>
        <choice>
          <value>crawlspace - unvented</value>
          <display_name>crawlspace - unvented</display_name>
        </choice>
        <choice>
          <value>crawlspace - conditioned</value>
          <display_name>crawlspace - conditioned</display_name>
        </choice>
        <choice>
          <value>attic - vented</value>
          <display_name>attic - vented</display_name>
        </choice>
        <choice>
          <value>attic - unvented</value>
          <display_name>attic - unvented</display_name>
        </choice>
        <choice>
          <value>garage</value>
          <display_name>garage</display_name>
        </choice>
        <choice>
          <value>exterior wall</value>
          <display_name>exterior wall</display_name>
        </choice>
        <choice>
          <value>under slab</value>
          <display_name>under slab</display_name>
        </choice>
        <choice>
          <value>roof deck</value>
          <display_name>roof deck</display_name>
        </choice>
        <choice>
          <value>outside</value>
          <display_name>outside</display_name>
        </choice>
        <choice>
          <value>other housing unit</value>
          <display_name>other housing unit</display_name>
        </choice>
        <choice>
          <value>other heated space</value>
          <display_name>other heated space</display_name>
        </choice>
        <choice>
          <value>other multifamily buffer space</value>
          <display_name>other multifamily buffer space</display_name>
        </choice>
        <choice>
          <value>other non-freezing space</value>
          <display_name>other non-freezing space</display_name>
        </choice>
      </choices>
    </argument>
    <argument>
      <name>ducts_return_insulation_r</name>
      <display_name>Ducts: Return Insulation R-Value</display_name>
      <description>The insulation r-value of the return ducts excluding air films.</description>
      <type>Double</type>
      <units>h-ft^2-R/Btu</units>
      <required>true</required>
      <model_dependent>false</model_dependent>
      <default_value>0</default_value>
    </argument>
    <argument>
      <name>ducts_return_surface_area</name>
      <display_name>Ducts: Return Surface Area</display_name>
      <description>The surface area of the return ducts.</description>
      <type>String</type>
      <units>ft^2</units>
      <required>true</required>
      <model_dependent>false</model_dependent>
      <default_value>auto</default_value>
    </argument>
    <argument>
      <name>ducts_number_of_return_registers</name>
      <display_name>Ducts: Number of Return Registers</display_name>
      <description>The number of return registers of the ducts. Only used if duct surface areas are set to auto.</description>
      <type>String</type>
      <units>#</units>
      <required>false</required>
      <model_dependent>false</model_dependent>
      <default_value>auto</default_value>
    </argument>
    <argument>
      <name>mech_vent_fan_type</name>
      <display_name>Mechanical Ventilation: Fan Type</display_name>
      <description>The type of the mechanical ventilation. Use 'none' if there is no mechanical ventilation system.</description>
      <type>Choice</type>
      <required>true</required>
      <model_dependent>false</model_dependent>
      <default_value>none</default_value>
      <choices>
        <choice>
          <value>none</value>
          <display_name>none</display_name>
        </choice>
        <choice>
          <value>exhaust only</value>
          <display_name>exhaust only</display_name>
        </choice>
        <choice>
          <value>supply only</value>
          <display_name>supply only</display_name>
        </choice>
        <choice>
          <value>energy recovery ventilator</value>
          <display_name>energy recovery ventilator</display_name>
        </choice>
        <choice>
          <value>heat recovery ventilator</value>
          <display_name>heat recovery ventilator</display_name>
        </choice>
        <choice>
          <value>balanced</value>
          <display_name>balanced</display_name>
        </choice>
        <choice>
          <value>central fan integrated supply</value>
          <display_name>central fan integrated supply</display_name>
        </choice>
      </choices>
    </argument>
    <argument>
      <name>mech_vent_flow_rate</name>
      <display_name>Mechanical Ventilation: Flow Rate</display_name>
      <description>The flow rate of the mechanical ventilation.</description>
      <type>String</type>
      <units>CFM</units>
      <required>true</required>
      <model_dependent>false</model_dependent>
      <default_value>auto</default_value>
    </argument>
    <argument>
      <name>mech_vent_hours_in_operation</name>
      <display_name>Mechanical Ventilation: Hours In Operation</display_name>
      <description>The hours in operation of the mechanical ventilation.</description>
      <type>String</type>
      <units>hrs/day</units>
      <required>true</required>
      <model_dependent>false</model_dependent>
      <default_value>auto</default_value>
    </argument>
    <argument>
      <name>mech_vent_recovery_efficiency_type</name>
      <display_name>Mechanical Ventilation: Total Recovery Efficiency Type</display_name>
      <description>The total recovery efficiency type of the mechanical ventilation.</description>
      <type>Choice</type>
      <required>true</required>
      <model_dependent>false</model_dependent>
      <default_value>Unadjusted</default_value>
      <choices>
        <choice>
          <value>Unadjusted</value>
          <display_name>Unadjusted</display_name>
        </choice>
        <choice>
          <value>Adjusted</value>
          <display_name>Adjusted</display_name>
        </choice>
      </choices>
    </argument>
    <argument>
      <name>mech_vent_total_recovery_efficiency</name>
      <display_name>Mechanical Ventilation: Total Recovery Efficiency</display_name>
      <description>The Unadjusted or Adjusted total recovery efficiency of the mechanical ventilation. Applies to energy recovery ventilator.</description>
      <type>Double</type>
      <units>Frac</units>
      <required>true</required>
      <model_dependent>false</model_dependent>
      <default_value>0.48</default_value>
    </argument>
    <argument>
      <name>mech_vent_sensible_recovery_efficiency</name>
      <display_name>Mechanical Ventilation: Sensible Recovery Efficiency</display_name>
      <description>The Unadjusted or Adjusted sensible recovery efficiency of the mechanical ventilation. Applies to energy recovery ventilator and heat recovery ventilator.</description>
      <type>Double</type>
      <units>Frac</units>
      <required>true</required>
      <model_dependent>false</model_dependent>
      <default_value>0.72</default_value>
    </argument>
    <argument>
      <name>mech_vent_fan_power</name>
      <display_name>Mechanical Ventilation: Fan Power</display_name>
      <description>The fan power of the mechanical ventilation.</description>
      <type>String</type>
      <units>W</units>
      <required>true</required>
      <model_dependent>false</model_dependent>
      <default_value>auto</default_value>
    </argument>
    <argument>
      <name>mech_vent_num_units_served</name>
      <display_name>Mechanical Ventilation: Number of Units Served</display_name>
      <description>Number of dwelling units served by the mechanical ventilation system. Must be 1 if single-family detached. Used to apportion flow rate and fan power to the unit.</description>
      <type>Integer</type>
      <units>#</units>
      <required>true</required>
      <model_dependent>false</model_dependent>
      <default_value>1</default_value>
    </argument>
    <argument>
      <name>mech_vent_shared_frac_recirculation</name>
      <display_name>Shared Mechanical Ventilation: Fraction Recirculation</display_name>
      <description>Fraction of the total supply air that is recirculated, with the remainder assumed to be outdoor air. The value must be 0 for exhaust only systems. This is required for a shared mechanical ventilation system.</description>
      <type>Double</type>
      <units>Frac</units>
      <required>false</required>
      <model_dependent>false</model_dependent>
    </argument>
    <argument>
      <name>mech_vent_shared_preheating_fuel</name>
      <display_name>Shared Mechanical Ventilation: Preheating Fuel</display_name>
      <description>Fuel type of the preconditioning heating equipment. Only used for a shared mechanical ventilation system.</description>
      <type>Choice</type>
      <required>false</required>
      <model_dependent>false</model_dependent>
      <choices>
        <choice>
          <value>electricity</value>
          <display_name>electricity</display_name>
        </choice>
        <choice>
          <value>natural gas</value>
          <display_name>natural gas</display_name>
        </choice>
        <choice>
          <value>fuel oil</value>
          <display_name>fuel oil</display_name>
        </choice>
        <choice>
          <value>propane</value>
          <display_name>propane</display_name>
        </choice>
        <choice>
          <value>wood</value>
          <display_name>wood</display_name>
        </choice>
        <choice>
          <value>wood pellets</value>
          <display_name>wood pellets</display_name>
        </choice>
        <choice>
          <value>coal</value>
          <display_name>coal</display_name>
        </choice>
      </choices>
    </argument>
    <argument>
      <name>mech_vent_shared_preheating_efficiency</name>
      <display_name>Shared Mechanical Ventilation: Preheating Efficiency</display_name>
      <description>Efficiency of the preconditioning heating equipment. Only used for a shared mechanical ventilation system.</description>
      <type>Double</type>
      <units>COP</units>
      <required>false</required>
      <model_dependent>false</model_dependent>
    </argument>
    <argument>
      <name>mech_vent_shared_preheating_fraction_heat_load_served</name>
      <display_name>Shared Mechanical Ventilation: Preheating Fraction Ventilation Heat Load Served</display_name>
      <description>Fraction of heating load introduced by the shared ventilation system that is met by the preconditioning heating equipment.</description>
      <type>Double</type>
      <units>Frac</units>
      <required>false</required>
      <model_dependent>false</model_dependent>
    </argument>
    <argument>
      <name>mech_vent_shared_precooling_fuel</name>
      <display_name>Shared Mechanical Ventilation: Precooling Fuel</display_name>
      <description>Fuel type of the preconditioning cooling equipment. Only used for a shared mechanical ventilation system.</description>
      <type>Choice</type>
      <required>false</required>
      <model_dependent>false</model_dependent>
      <choices>
        <choice>
          <value>electricity</value>
          <display_name>electricity</display_name>
        </choice>
      </choices>
    </argument>
    <argument>
      <name>mech_vent_shared_precooling_efficiency</name>
      <display_name>Shared Mechanical Ventilation: Precooling Efficiency</display_name>
      <description>Efficiency of the preconditioning cooling equipment. Only used for a shared mechanical ventilation system.</description>
      <type>Double</type>
      <units>COP</units>
      <required>false</required>
      <model_dependent>false</model_dependent>
    </argument>
    <argument>
      <name>mech_vent_shared_precooling_fraction_cool_load_served</name>
      <display_name>Shared Mechanical Ventilation: Precooling Fraction Ventilation Cool Load Served</display_name>
      <description>Fraction of cooling load introduced by the shared ventilation system that is met by the preconditioning cooling equipment.</description>
      <type>Double</type>
      <units>Frac</units>
      <required>false</required>
      <model_dependent>false</model_dependent>
    </argument>
    <argument>
      <name>mech_vent_2_fan_type</name>
      <display_name>Mechanical Ventilation 2: Fan Type</display_name>
      <description>The type of the second mechanical ventilation. Use 'none' if there is no second mechanical ventilation system.</description>
      <type>Choice</type>
      <required>true</required>
      <model_dependent>false</model_dependent>
      <default_value>none</default_value>
      <choices>
        <choice>
          <value>none</value>
          <display_name>none</display_name>
        </choice>
        <choice>
          <value>exhaust only</value>
          <display_name>exhaust only</display_name>
        </choice>
        <choice>
          <value>supply only</value>
          <display_name>supply only</display_name>
        </choice>
        <choice>
          <value>energy recovery ventilator</value>
          <display_name>energy recovery ventilator</display_name>
        </choice>
        <choice>
          <value>heat recovery ventilator</value>
          <display_name>heat recovery ventilator</display_name>
        </choice>
        <choice>
          <value>balanced</value>
          <display_name>balanced</display_name>
        </choice>
      </choices>
    </argument>
    <argument>
      <name>mech_vent_2_flow_rate</name>
      <display_name>Mechanical Ventilation 2: Flow Rate</display_name>
      <description>The flow rate of the second mechanical ventilation.</description>
      <type>Double</type>
      <units>CFM</units>
      <required>true</required>
      <model_dependent>false</model_dependent>
      <default_value>110</default_value>
    </argument>
    <argument>
      <name>mech_vent_2_hours_in_operation</name>
      <display_name>Mechanical Ventilation 2: Hours In Operation</display_name>
      <description>The hours in operation of the second mechanical ventilation.</description>
      <type>Double</type>
      <units>hrs/day</units>
      <required>true</required>
      <model_dependent>false</model_dependent>
      <default_value>24</default_value>
    </argument>
    <argument>
      <name>mech_vent_2_recovery_efficiency_type</name>
      <display_name>Mechanical Ventilation 2: Total Recovery Efficiency Type</display_name>
      <description>The total recovery efficiency type of the second mechanical ventilation.</description>
      <type>Choice</type>
      <required>true</required>
      <model_dependent>false</model_dependent>
      <default_value>Unadjusted</default_value>
      <choices>
        <choice>
          <value>Unadjusted</value>
          <display_name>Unadjusted</display_name>
        </choice>
        <choice>
          <value>Adjusted</value>
          <display_name>Adjusted</display_name>
        </choice>
      </choices>
    </argument>
    <argument>
      <name>mech_vent_2_total_recovery_efficiency</name>
      <display_name>Mechanical Ventilation 2: Total Recovery Efficiency</display_name>
      <description>The Unadjusted or Adjusted total recovery efficiency of the second mechanical ventilation. Applies to energy recovery ventilator.</description>
      <type>Double</type>
      <units>Frac</units>
      <required>true</required>
      <model_dependent>false</model_dependent>
      <default_value>0.48</default_value>
    </argument>
    <argument>
      <name>mech_vent_2_sensible_recovery_efficiency</name>
      <display_name>Mechanical Ventilation 2: Sensible Recovery Efficiency</display_name>
      <description>The Unadjusted or Adjusted sensible recovery efficiency of the second mechanical ventilation. Applies to energy recovery ventilator and heat recovery ventilator.</description>
      <type>Double</type>
      <units>Frac</units>
      <required>true</required>
      <model_dependent>false</model_dependent>
      <default_value>0.72</default_value>
    </argument>
    <argument>
      <name>mech_vent_2_fan_power</name>
      <display_name>Mechanical Ventilation 2: Fan Power</display_name>
      <description>The fan power of the second mechanical ventilation.</description>
      <type>Double</type>
      <units>W</units>
      <required>true</required>
      <model_dependent>false</model_dependent>
      <default_value>30</default_value>
    </argument>
    <argument>
      <name>kitchen_fans_quantity</name>
      <display_name>Kitchen Fans: Quantity</display_name>
      <description>The quantity of the kitchen fans.</description>
      <type>String</type>
      <units>#</units>
      <required>true</required>
      <model_dependent>false</model_dependent>
      <default_value>auto</default_value>
    </argument>
    <argument>
      <name>kitchen_fans_flow_rate</name>
      <display_name>Kitchen Fans: Flow Rate</display_name>
      <description>The flow rate of the kitchen fan.</description>
      <type>String</type>
      <units>CFM</units>
      <required>false</required>
      <model_dependent>false</model_dependent>
      <default_value>auto</default_value>
    </argument>
    <argument>
      <name>kitchen_fans_hours_in_operation</name>
      <display_name>Kitchen Fans: Hours In Operation</display_name>
      <description>The hours in operation of the kitchen fan.</description>
      <type>String</type>
      <units>hrs/day</units>
      <required>false</required>
      <model_dependent>false</model_dependent>
      <default_value>auto</default_value>
    </argument>
    <argument>
      <name>kitchen_fans_power</name>
      <display_name>Kitchen Fans: Fan Power</display_name>
      <description>The fan power of the kitchen fan.</description>
      <type>String</type>
      <units>W</units>
      <required>false</required>
      <model_dependent>false</model_dependent>
      <default_value>auto</default_value>
    </argument>
    <argument>
      <name>kitchen_fans_start_hour</name>
      <display_name>Kitchen Fans: Start Hour</display_name>
      <description>The start hour of the kitchen fan.</description>
      <type>String</type>
      <units>hr</units>
      <required>false</required>
      <model_dependent>false</model_dependent>
      <default_value>auto</default_value>
    </argument>
    <argument>
      <name>bathroom_fans_quantity</name>
      <display_name>Bathroom Fans: Quantity</display_name>
      <description>The quantity of the bathroom fans.</description>
      <type>String</type>
      <units>#</units>
      <required>true</required>
      <model_dependent>false</model_dependent>
      <default_value>auto</default_value>
    </argument>
    <argument>
      <name>bathroom_fans_flow_rate</name>
      <display_name>Bathroom Fans: Flow Rate</display_name>
      <description>The flow rate of the bathroom fans.</description>
      <type>String</type>
      <units>CFM</units>
      <required>false</required>
      <model_dependent>false</model_dependent>
      <default_value>auto</default_value>
    </argument>
    <argument>
      <name>bathroom_fans_hours_in_operation</name>
      <display_name>Bathroom Fans: Hours In Operation</display_name>
      <description>The hours in operation of the bathroom fans.</description>
      <type>String</type>
      <units>hrs/day</units>
      <required>false</required>
      <model_dependent>false</model_dependent>
      <default_value>auto</default_value>
    </argument>
    <argument>
      <name>bathroom_fans_power</name>
      <display_name>Bathroom Fans: Fan Power</display_name>
      <description>The fan power of the bathroom fans.</description>
      <type>String</type>
      <units>W</units>
      <required>false</required>
      <model_dependent>false</model_dependent>
      <default_value>auto</default_value>
    </argument>
    <argument>
      <name>bathroom_fans_start_hour</name>
      <display_name>Bathroom Fans: Start Hour</display_name>
      <description>The start hour of the bathroom fans.</description>
      <type>String</type>
      <units>hr</units>
      <required>false</required>
      <model_dependent>false</model_dependent>
      <default_value>auto</default_value>
    </argument>
    <argument>
      <name>whole_house_fan_present</name>
      <display_name>Whole House Fan: Present</display_name>
      <description>Whether there is a whole house fan.</description>
      <type>Boolean</type>
      <required>true</required>
      <model_dependent>false</model_dependent>
      <default_value>false</default_value>
      <choices>
        <choice>
          <value>true</value>
          <display_name>true</display_name>
        </choice>
        <choice>
          <value>false</value>
          <display_name>false</display_name>
        </choice>
      </choices>
    </argument>
    <argument>
      <name>whole_house_fan_flow_rate</name>
      <display_name>Whole House Fan: Flow Rate</display_name>
      <description>The flow rate of the whole house fan.</description>
      <type>String</type>
      <units>CFM</units>
      <required>false</required>
      <model_dependent>false</model_dependent>
      <default_value>auto</default_value>
    </argument>
    <argument>
      <name>whole_house_fan_power</name>
      <display_name>Whole House Fan: Fan Power</display_name>
      <description>The fan power of the whole house fan.</description>
      <type>String</type>
      <units>W</units>
      <required>false</required>
      <model_dependent>false</model_dependent>
      <default_value>auto</default_value>
    </argument>
    <argument>
      <name>water_heater_type</name>
      <display_name>Water Heater: Type</display_name>
      <description>The type of water heater. Use 'none' if there is no water heater.</description>
      <type>Choice</type>
      <required>true</required>
      <model_dependent>false</model_dependent>
      <default_value>storage water heater</default_value>
      <choices>
        <choice>
          <value>none</value>
          <display_name>none</display_name>
        </choice>
        <choice>
          <value>storage water heater</value>
          <display_name>storage water heater</display_name>
        </choice>
        <choice>
          <value>instantaneous water heater</value>
          <display_name>instantaneous water heater</display_name>
        </choice>
        <choice>
          <value>heat pump water heater</value>
          <display_name>heat pump water heater</display_name>
        </choice>
        <choice>
          <value>space-heating boiler with storage tank</value>
          <display_name>space-heating boiler with storage tank</display_name>
        </choice>
        <choice>
          <value>space-heating boiler with tankless coil</value>
          <display_name>space-heating boiler with tankless coil</display_name>
        </choice>
      </choices>
    </argument>
    <argument>
      <name>water_heater_fuel_type</name>
      <display_name>Water Heater: Fuel Type</display_name>
      <description>The fuel type of water heater. Ignored for heat pump water heater.</description>
      <type>Choice</type>
      <required>true</required>
      <model_dependent>false</model_dependent>
      <default_value>natural gas</default_value>
      <choices>
        <choice>
          <value>electricity</value>
          <display_name>electricity</display_name>
        </choice>
        <choice>
          <value>natural gas</value>
          <display_name>natural gas</display_name>
        </choice>
        <choice>
          <value>fuel oil</value>
          <display_name>fuel oil</display_name>
        </choice>
        <choice>
          <value>propane</value>
          <display_name>propane</display_name>
        </choice>
        <choice>
          <value>wood</value>
          <display_name>wood</display_name>
        </choice>
        <choice>
          <value>coal</value>
          <display_name>coal</display_name>
        </choice>
      </choices>
    </argument>
    <argument>
      <name>water_heater_location</name>
      <display_name>Water Heater: Location</display_name>
      <description>The location of water heater.</description>
      <type>Choice</type>
      <required>true</required>
      <model_dependent>false</model_dependent>
      <default_value>auto</default_value>
      <choices>
        <choice>
          <value>auto</value>
          <display_name>auto</display_name>
        </choice>
        <choice>
          <value>living space</value>
          <display_name>living space</display_name>
        </choice>
        <choice>
          <value>basement - conditioned</value>
          <display_name>basement - conditioned</display_name>
        </choice>
        <choice>
          <value>basement - unconditioned</value>
          <display_name>basement - unconditioned</display_name>
        </choice>
        <choice>
          <value>garage</value>
          <display_name>garage</display_name>
        </choice>
        <choice>
          <value>attic - vented</value>
          <display_name>attic - vented</display_name>
        </choice>
        <choice>
          <value>attic - unvented</value>
          <display_name>attic - unvented</display_name>
        </choice>
        <choice>
          <value>crawlspace - vented</value>
          <display_name>crawlspace - vented</display_name>
        </choice>
        <choice>
          <value>crawlspace - unvented</value>
          <display_name>crawlspace - unvented</display_name>
        </choice>
        <choice>
          <value>crawlspace - conditioned</value>
          <display_name>crawlspace - conditioned</display_name>
        </choice>
        <choice>
          <value>other exterior</value>
          <display_name>other exterior</display_name>
        </choice>
        <choice>
          <value>other housing unit</value>
          <display_name>other housing unit</display_name>
        </choice>
        <choice>
          <value>other heated space</value>
          <display_name>other heated space</display_name>
        </choice>
        <choice>
          <value>other multifamily buffer space</value>
          <display_name>other multifamily buffer space</display_name>
        </choice>
        <choice>
          <value>other non-freezing space</value>
          <display_name>other non-freezing space</display_name>
        </choice>
      </choices>
    </argument>
    <argument>
      <name>water_heater_tank_volume</name>
      <display_name>Water Heater: Tank Volume</display_name>
      <description>Nominal volume of water heater tank. Set to 'auto' to have volume autosized. Only applies to storage water heater, heat pump water heater, and space-heating boiler with storage tank.</description>
      <type>String</type>
      <units>gal</units>
      <required>true</required>
      <model_dependent>false</model_dependent>
      <default_value>auto</default_value>
    </argument>
    <argument>
      <name>water_heater_efficiency_type</name>
      <display_name>Water Heater: Efficiency Type</display_name>
      <description>The efficiency type of water heater. Does not apply to space-heating boilers.</description>
      <type>Choice</type>
      <required>true</required>
      <model_dependent>false</model_dependent>
      <default_value>EnergyFactor</default_value>
      <choices>
        <choice>
          <value>EnergyFactor</value>
          <display_name>EnergyFactor</display_name>
        </choice>
        <choice>
          <value>UniformEnergyFactor</value>
          <display_name>UniformEnergyFactor</display_name>
        </choice>
      </choices>
    </argument>
    <argument>
      <name>water_heater_efficiency</name>
      <display_name>Water Heater: Efficiency</display_name>
      <description>Rated Energy Factor or Uniform Energy Factor. Does not apply to space-heating boilers.</description>
      <type>Double</type>
      <required>true</required>
      <model_dependent>false</model_dependent>
      <default_value>0.67</default_value>
    </argument>
    <argument>
      <name>water_heater_usage_bin</name>
      <display_name>Water Heater: Usage Bin</display_name>
      <description>The usage of the water heater. Required if Efficiency Type is UniformEnergyFactor and Type is not instantaneous water heater. Does not apply to space-heating boilers.</description>
      <type>Choice</type>
      <required>false</required>
      <model_dependent>false</model_dependent>
      <choices>
        <choice>
          <value>very small</value>
          <display_name>very small</display_name>
        </choice>
        <choice>
          <value>low</value>
          <display_name>low</display_name>
        </choice>
        <choice>
          <value>medium</value>
          <display_name>medium</display_name>
        </choice>
        <choice>
          <value>high</value>
          <display_name>high</display_name>
        </choice>
      </choices>
    </argument>
    <argument>
      <name>water_heater_recovery_efficiency</name>
      <display_name>Water Heater: Recovery Efficiency</display_name>
      <description>Ratio of energy delivered to water heater to the energy content of the fuel consumed by the water heater. Only used for non-electric storage water heaters.</description>
      <type>String</type>
      <units>Frac</units>
      <required>true</required>
      <model_dependent>false</model_dependent>
      <default_value>auto</default_value>
    </argument>
    <argument>
      <name>water_heater_heating_capacity</name>
      <display_name>Water Heater: Heating Capacity</display_name>
      <description>Heating capacity. Set to 'auto' to have heating capacity defaulted. Only applies to storage water heater.</description>
      <type>String</type>
      <units>Btu/hr</units>
      <required>true</required>
      <model_dependent>false</model_dependent>
      <default_value>auto</default_value>
    </argument>
    <argument>
      <name>water_heater_standby_loss</name>
      <display_name>Water Heater: Standby Loss</display_name>
      <description>The standby loss of water heater. Only applies to space-heating boilers.</description>
      <type>Double</type>
      <units>deg-F/hr</units>
      <required>false</required>
      <model_dependent>false</model_dependent>
    </argument>
    <argument>
      <name>water_heater_jacket_rvalue</name>
      <display_name>Water Heater: Jacket R-value</display_name>
      <description>The jacket R-value of water heater. Doesn't apply to instantaneous water heater or space-heating boiler with tankless coil.</description>
      <type>Double</type>
      <units>h-ft^2-R/Btu</units>
      <required>false</required>
      <model_dependent>false</model_dependent>
    </argument>
    <argument>
      <name>water_heater_setpoint_temperature</name>
      <display_name>Water Heater: Setpoint Temperature</display_name>
      <description>The setpoint temperature of water heater.</description>
      <type>String</type>
      <units>deg-F</units>
      <required>true</required>
      <model_dependent>false</model_dependent>
      <default_value>auto</default_value>
    </argument>
    <argument>
      <name>water_heater_num_units_served</name>
      <display_name>Water Heater: Number of Units Served</display_name>
      <description>Number of dwelling units served (directly or indirectly) by the water heater. Must be 1 if single-family detached. Used to apportion water heater tank losses to the unit.</description>
      <type>Integer</type>
      <units>#</units>
      <required>true</required>
      <model_dependent>false</model_dependent>
      <default_value>1</default_value>
    </argument>
    <argument>
      <name>water_heater_uses_desuperheater</name>
      <display_name>Water Heater: Uses Desuperheater</display_name>
      <description>Requires that the dwelling unit has a air-to-air, mini-split, or ground-to-air heat pump or a central air conditioner or mini-split air conditioner.</description>
      <type>Boolean</type>
      <required>false</required>
      <model_dependent>false</model_dependent>
      <choices>
        <choice>
          <value>true</value>
          <display_name>true</display_name>
        </choice>
        <choice>
          <value>false</value>
          <display_name>false</display_name>
        </choice>
      </choices>
    </argument>
    <argument>
      <name>hot_water_distribution_system_type</name>
      <display_name>Hot Water Distribution: System Type</display_name>
      <description>The type of the hot water distribution system.</description>
      <type>Choice</type>
      <required>true</required>
      <model_dependent>false</model_dependent>
      <default_value>Standard</default_value>
      <choices>
        <choice>
          <value>Standard</value>
          <display_name>Standard</display_name>
        </choice>
        <choice>
          <value>Recirculation</value>
          <display_name>Recirculation</display_name>
        </choice>
      </choices>
    </argument>
    <argument>
      <name>hot_water_distribution_standard_piping_length</name>
      <display_name>Hot Water Distribution: Standard Piping Length</display_name>
      <description>If the distribution system is Standard, the length of the piping. A value of 'auto' will use a default.</description>
      <type>String</type>
      <units>ft</units>
      <required>true</required>
      <model_dependent>false</model_dependent>
      <default_value>auto</default_value>
    </argument>
    <argument>
      <name>hot_water_distribution_recirc_control_type</name>
      <display_name>Hot Water Distribution: Recirculation Control Type</display_name>
      <description>If the distribution system is Recirculation, the type of hot water recirculation control, if any.</description>
      <type>Choice</type>
      <required>true</required>
      <model_dependent>false</model_dependent>
      <default_value>no control</default_value>
      <choices>
        <choice>
          <value>no control</value>
          <display_name>no control</display_name>
        </choice>
        <choice>
          <value>timer</value>
          <display_name>timer</display_name>
        </choice>
        <choice>
          <value>temperature</value>
          <display_name>temperature</display_name>
        </choice>
        <choice>
          <value>presence sensor demand control</value>
          <display_name>presence sensor demand control</display_name>
        </choice>
        <choice>
          <value>manual demand control</value>
          <display_name>manual demand control</display_name>
        </choice>
      </choices>
    </argument>
    <argument>
      <name>hot_water_distribution_recirc_piping_length</name>
      <display_name>Hot Water Distribution: Recirculation Piping Length</display_name>
      <description>If the distribution system is Recirculation, the length of the recirculation piping.</description>
      <type>String</type>
      <units>ft</units>
      <required>true</required>
      <model_dependent>false</model_dependent>
      <default_value>auto</default_value>
    </argument>
    <argument>
      <name>hot_water_distribution_recirc_branch_piping_length</name>
      <display_name>Hot Water Distribution: Recirculation Branch Piping Length</display_name>
      <description>If the distribution system is Recirculation, the length of the recirculation branch piping.</description>
      <type>String</type>
      <units>ft</units>
      <required>true</required>
      <model_dependent>false</model_dependent>
      <default_value>auto</default_value>
    </argument>
    <argument>
      <name>hot_water_distribution_recirc_pump_power</name>
      <display_name>Hot Water Distribution: Recirculation Pump Power</display_name>
      <description>If the distribution system is Recirculation, the recirculation pump power.</description>
      <type>String</type>
      <units>W</units>
      <required>true</required>
      <model_dependent>false</model_dependent>
      <default_value>auto</default_value>
    </argument>
    <argument>
      <name>hot_water_distribution_pipe_r</name>
      <display_name>Hot Water Distribution: Pipe Insulation Nominal R-Value</display_name>
      <description>Nominal R-value of the pipe insulation.</description>
      <type>String</type>
      <units>h-ft^2-R/Btu</units>
      <required>true</required>
      <model_dependent>false</model_dependent>
      <default_value>auto</default_value>
    </argument>
    <argument>
      <name>dwhr_facilities_connected</name>
      <display_name>Drain Water Heat Recovery: Facilities Connected</display_name>
      <description>Which facilities are connected for the drain water heat recovery. Use 'none' if there is no drain water heat recovery system.</description>
      <type>Choice</type>
      <required>true</required>
      <model_dependent>false</model_dependent>
      <default_value>none</default_value>
      <choices>
        <choice>
          <value>none</value>
          <display_name>none</display_name>
        </choice>
        <choice>
          <value>one</value>
          <display_name>one</display_name>
        </choice>
        <choice>
          <value>all</value>
          <display_name>all</display_name>
        </choice>
      </choices>
    </argument>
    <argument>
      <name>dwhr_equal_flow</name>
      <display_name>Drain Water Heat Recovery: Equal Flow</display_name>
      <description>Whether the drain water heat recovery has equal flow.</description>
      <type>Boolean</type>
      <required>true</required>
      <model_dependent>false</model_dependent>
      <default_value>true</default_value>
      <choices>
        <choice>
          <value>true</value>
          <display_name>true</display_name>
        </choice>
        <choice>
          <value>false</value>
          <display_name>false</display_name>
        </choice>
      </choices>
    </argument>
    <argument>
      <name>dwhr_efficiency</name>
      <display_name>Drain Water Heat Recovery: Efficiency</display_name>
      <description>The efficiency of the drain water heat recovery.</description>
      <type>Double</type>
      <units>Frac</units>
      <required>true</required>
      <model_dependent>false</model_dependent>
      <default_value>0.55</default_value>
    </argument>
    <argument>
      <name>water_fixtures_shower_low_flow</name>
      <display_name>Hot Water Fixtures: Is Shower Low Flow</display_name>
      <description>Whether the shower fixture is low flow.</description>
      <type>Boolean</type>
      <required>true</required>
      <model_dependent>false</model_dependent>
      <default_value>false</default_value>
      <choices>
        <choice>
          <value>true</value>
          <display_name>true</display_name>
        </choice>
        <choice>
          <value>false</value>
          <display_name>false</display_name>
        </choice>
      </choices>
    </argument>
    <argument>
      <name>water_fixtures_sink_low_flow</name>
      <display_name>Hot Water Fixtures: Is Sink Low Flow</display_name>
      <description>Whether the sink fixture is low flow.</description>
      <type>Boolean</type>
      <required>true</required>
      <model_dependent>false</model_dependent>
      <default_value>false</default_value>
      <choices>
        <choice>
          <value>true</value>
          <display_name>true</display_name>
        </choice>
        <choice>
          <value>false</value>
          <display_name>false</display_name>
        </choice>
      </choices>
    </argument>
    <argument>
      <name>water_fixtures_usage_multiplier</name>
      <display_name>Hot Water Fixtures: Usage Multiplier</display_name>
      <description>Multiplier on the hot water usage that can reflect, e.g., high/low usage occupants.</description>
      <type>Double</type>
      <required>true</required>
      <model_dependent>false</model_dependent>
      <default_value>1</default_value>
    </argument>
    <argument>
      <name>solar_thermal_system_type</name>
      <display_name>Solar Thermal: System Type</display_name>
      <description>The type of solar thermal system. Use 'none' if there is no solar thermal system.</description>
      <type>Choice</type>
      <required>true</required>
      <model_dependent>false</model_dependent>
      <default_value>none</default_value>
      <choices>
        <choice>
          <value>none</value>
          <display_name>none</display_name>
        </choice>
        <choice>
          <value>hot water</value>
          <display_name>hot water</display_name>
        </choice>
      </choices>
    </argument>
    <argument>
      <name>solar_thermal_collector_area</name>
      <display_name>Solar Thermal: Collector Area</display_name>
      <description>The collector area of the solar thermal system.</description>
      <type>Double</type>
      <units>ft^2</units>
      <required>true</required>
      <model_dependent>false</model_dependent>
      <default_value>40</default_value>
    </argument>
    <argument>
      <name>solar_thermal_collector_loop_type</name>
      <display_name>Solar Thermal: Collector Loop Type</display_name>
      <description>The collector loop type of the solar thermal system.</description>
      <type>Choice</type>
      <required>true</required>
      <model_dependent>false</model_dependent>
      <default_value>liquid direct</default_value>
      <choices>
        <choice>
          <value>liquid direct</value>
          <display_name>liquid direct</display_name>
        </choice>
        <choice>
          <value>liquid indirect</value>
          <display_name>liquid indirect</display_name>
        </choice>
        <choice>
          <value>passive thermosyphon</value>
          <display_name>passive thermosyphon</display_name>
        </choice>
      </choices>
    </argument>
    <argument>
      <name>solar_thermal_collector_type</name>
      <display_name>Solar Thermal: Collector Type</display_name>
      <description>The collector type of the solar thermal system.</description>
      <type>Choice</type>
      <required>true</required>
      <model_dependent>false</model_dependent>
      <default_value>evacuated tube</default_value>
      <choices>
        <choice>
          <value>evacuated tube</value>
          <display_name>evacuated tube</display_name>
        </choice>
        <choice>
          <value>single glazing black</value>
          <display_name>single glazing black</display_name>
        </choice>
        <choice>
          <value>double glazing black</value>
          <display_name>double glazing black</display_name>
        </choice>
        <choice>
          <value>integrated collector storage</value>
          <display_name>integrated collector storage</display_name>
        </choice>
      </choices>
    </argument>
    <argument>
      <name>solar_thermal_collector_azimuth</name>
      <display_name>Solar Thermal: Collector Azimuth</display_name>
      <description>The collector azimuth of the solar thermal system. Azimuth is measured clockwise from north (e.g., North=0, East=90, South=180, West=270).</description>
      <type>Double</type>
      <units>degrees</units>
      <required>true</required>
      <model_dependent>false</model_dependent>
      <default_value>180</default_value>
    </argument>
    <argument>
      <name>solar_thermal_collector_tilt</name>
      <display_name>Solar Thermal: Collector Tilt</display_name>
      <description>The collector tilt of the solar thermal system. Can also enter, e.g., RoofPitch, RoofPitch+20, Latitude, Latitude-15, etc.</description>
      <type>String</type>
      <units>degrees</units>
      <required>true</required>
      <model_dependent>false</model_dependent>
      <default_value>RoofPitch</default_value>
    </argument>
    <argument>
      <name>solar_thermal_collector_rated_optical_efficiency</name>
      <display_name>Solar Thermal: Collector Rated Optical Efficiency</display_name>
      <description>The collector rated optical efficiency of the solar thermal system.</description>
      <type>Double</type>
      <units>Frac</units>
      <required>true</required>
      <model_dependent>false</model_dependent>
      <default_value>0.5</default_value>
    </argument>
    <argument>
      <name>solar_thermal_collector_rated_thermal_losses</name>
      <display_name>Solar Thermal: Collector Rated Thermal Losses</display_name>
      <description>The collector rated thermal losses of the solar thermal system.</description>
      <type>Double</type>
      <units>Frac</units>
      <required>true</required>
      <model_dependent>false</model_dependent>
      <default_value>0.2799</default_value>
    </argument>
    <argument>
      <name>solar_thermal_storage_volume</name>
      <display_name>Solar Thermal: Storage Volume</display_name>
      <description>The storage volume of the solar thermal system.</description>
      <type>String</type>
      <units>Frac</units>
      <required>true</required>
      <model_dependent>false</model_dependent>
      <default_value>auto</default_value>
    </argument>
    <argument>
      <name>solar_thermal_solar_fraction</name>
      <display_name>Solar Thermal: Solar Fraction</display_name>
      <description>The solar fraction of the solar thermal system. If provided, overrides all other solar thermal inputs.</description>
      <type>Double</type>
      <units>Frac</units>
      <required>true</required>
      <model_dependent>false</model_dependent>
      <default_value>0</default_value>
    </argument>
    <argument>
      <name>pv_system_module_type</name>
      <display_name>PV System: Module Type</display_name>
      <description>Module type of the PV system. Use 'none' if there is no PV system.</description>
      <type>Choice</type>
      <required>true</required>
      <model_dependent>false</model_dependent>
      <default_value>none</default_value>
      <choices>
        <choice>
          <value>none</value>
          <display_name>none</display_name>
        </choice>
        <choice>
          <value>auto</value>
          <display_name>auto</display_name>
        </choice>
        <choice>
          <value>standard</value>
          <display_name>standard</display_name>
        </choice>
        <choice>
          <value>premium</value>
          <display_name>premium</display_name>
        </choice>
        <choice>
          <value>thin film</value>
          <display_name>thin film</display_name>
        </choice>
      </choices>
    </argument>
    <argument>
      <name>pv_system_location</name>
      <display_name>PV System: Location</display_name>
      <description>Location of the PV system.</description>
      <type>Choice</type>
      <required>true</required>
      <model_dependent>false</model_dependent>
      <default_value>auto</default_value>
      <choices>
        <choice>
          <value>auto</value>
          <display_name>auto</display_name>
        </choice>
        <choice>
          <value>roof</value>
          <display_name>roof</display_name>
        </choice>
        <choice>
          <value>ground</value>
          <display_name>ground</display_name>
        </choice>
      </choices>
    </argument>
    <argument>
      <name>pv_system_tracking</name>
      <display_name>PV System: Tracking</display_name>
      <description>Tracking of the PV system.</description>
      <type>Choice</type>
      <required>true</required>
      <model_dependent>false</model_dependent>
      <default_value>auto</default_value>
      <choices>
        <choice>
          <value>auto</value>
          <display_name>auto</display_name>
        </choice>
        <choice>
          <value>fixed</value>
          <display_name>fixed</display_name>
        </choice>
        <choice>
          <value>1-axis</value>
          <display_name>1-axis</display_name>
        </choice>
        <choice>
          <value>1-axis backtracked</value>
          <display_name>1-axis backtracked</display_name>
        </choice>
        <choice>
          <value>2-axis</value>
          <display_name>2-axis</display_name>
        </choice>
      </choices>
    </argument>
    <argument>
      <name>pv_system_array_azimuth</name>
      <display_name>PV System: Array Azimuth</display_name>
      <description>Array azimuth of the PV system. Azimuth is measured clockwise from north (e.g., North=0, East=90, South=180, West=270).</description>
      <type>Double</type>
      <units>degrees</units>
      <required>true</required>
      <model_dependent>false</model_dependent>
      <default_value>180</default_value>
    </argument>
    <argument>
      <name>pv_system_array_tilt</name>
      <display_name>PV System: Array Tilt</display_name>
      <description>Array tilt of the PV system. Can also enter, e.g., RoofPitch, RoofPitch+20, Latitude, Latitude-15, etc.</description>
      <type>String</type>
      <units>degrees</units>
      <required>true</required>
      <model_dependent>false</model_dependent>
      <default_value>RoofPitch</default_value>
    </argument>
    <argument>
      <name>pv_system_max_power_output</name>
      <display_name>PV System: Maximum Power Output</display_name>
      <description>Maximum power output of the PV system. For a shared system, this is the total building maximum power output.</description>
      <type>Double</type>
      <units>W</units>
      <required>true</required>
      <model_dependent>false</model_dependent>
      <default_value>4000</default_value>
    </argument>
    <argument>
      <name>pv_system_inverter_efficiency</name>
      <display_name>PV System: Inverter Efficiency</display_name>
      <description>Inverter efficiency of the PV system. If there are two PV systems, this will apply to both.</description>
      <type>Double</type>
      <units>Frac</units>
      <required>false</required>
      <model_dependent>false</model_dependent>
    </argument>
    <argument>
      <name>pv_system_system_losses_fraction</name>
      <display_name>PV System: System Losses Fraction</display_name>
      <description>System losses fraction of the PV system. If there are two PV systems, this will apply to both.</description>
      <type>Double</type>
      <units>Frac</units>
      <required>false</required>
      <model_dependent>false</model_dependent>
    </argument>
    <argument>
      <name>pv_system_num_bedrooms_served</name>
      <display_name>PV System: Number of Bedrooms Served</display_name>
      <description>Number of bedrooms served by PV system. Ignored if single-family detached. Used to apportion PV generation to the unit of a SFA/MF building. If there are two PV systems, this will apply to both.</description>
      <type>Integer</type>
      <units>#</units>
      <required>true</required>
      <model_dependent>false</model_dependent>
      <default_value>3</default_value>
    </argument>
    <argument>
      <name>pv_system_2_module_type</name>
      <display_name>PV System 2: Module Type</display_name>
      <description>Module type of the second PV system. Use 'none' if there is no PV system 2.</description>
      <type>Choice</type>
      <required>true</required>
      <model_dependent>false</model_dependent>
      <default_value>none</default_value>
      <choices>
        <choice>
          <value>none</value>
          <display_name>none</display_name>
        </choice>
        <choice>
          <value>auto</value>
          <display_name>auto</display_name>
        </choice>
        <choice>
          <value>standard</value>
          <display_name>standard</display_name>
        </choice>
        <choice>
          <value>premium</value>
          <display_name>premium</display_name>
        </choice>
        <choice>
          <value>thin film</value>
          <display_name>thin film</display_name>
        </choice>
      </choices>
    </argument>
    <argument>
      <name>pv_system_2_location</name>
      <display_name>PV System 2: Location</display_name>
      <description>Location of the second PV system.</description>
      <type>Choice</type>
      <required>true</required>
      <model_dependent>false</model_dependent>
      <default_value>auto</default_value>
      <choices>
        <choice>
          <value>auto</value>
          <display_name>auto</display_name>
        </choice>
        <choice>
          <value>roof</value>
          <display_name>roof</display_name>
        </choice>
        <choice>
          <value>ground</value>
          <display_name>ground</display_name>
        </choice>
      </choices>
    </argument>
    <argument>
      <name>pv_system_2_tracking</name>
      <display_name>PV System 2: Tracking</display_name>
      <description>Tracking of the second PV system.</description>
      <type>Choice</type>
      <required>true</required>
      <model_dependent>false</model_dependent>
      <default_value>auto</default_value>
      <choices>
        <choice>
          <value>auto</value>
          <display_name>auto</display_name>
        </choice>
        <choice>
          <value>fixed</value>
          <display_name>fixed</display_name>
        </choice>
        <choice>
          <value>1-axis</value>
          <display_name>1-axis</display_name>
        </choice>
        <choice>
          <value>1-axis backtracked</value>
          <display_name>1-axis backtracked</display_name>
        </choice>
        <choice>
          <value>2-axis</value>
          <display_name>2-axis</display_name>
        </choice>
      </choices>
    </argument>
    <argument>
      <name>pv_system_2_array_azimuth</name>
      <display_name>PV System 2: Array Azimuth</display_name>
      <description>Array azimuth of the second PV system. Azimuth is measured clockwise from north (e.g., North=0, East=90, South=180, West=270).</description>
      <type>Double</type>
      <units>degrees</units>
      <required>true</required>
      <model_dependent>false</model_dependent>
      <default_value>180</default_value>
    </argument>
    <argument>
      <name>pv_system_2_array_tilt</name>
      <display_name>PV System 2: Array Tilt</display_name>
      <description>Array tilt of the second PV system. Can also enter, e.g., RoofPitch, RoofPitch+20, Latitude, Latitude-15, etc.</description>
      <type>String</type>
      <units>degrees</units>
      <required>true</required>
      <model_dependent>false</model_dependent>
      <default_value>RoofPitch</default_value>
    </argument>
    <argument>
      <name>pv_system_2_max_power_output</name>
      <display_name>PV System 2: Maximum Power Output</display_name>
      <description>Maximum power output of the second PV system. For a shared system, this is the total building maximum power output.</description>
      <type>Double</type>
      <units>W</units>
      <required>true</required>
      <model_dependent>false</model_dependent>
      <default_value>4000</default_value>
    </argument>
    <argument>
      <name>battery_location</name>
      <display_name>Battery: Location</display_name>
      <description>The space type for the lithium ion battery location.</description>
      <type>Choice</type>
      <required>true</required>
      <model_dependent>false</model_dependent>
      <default_value>none</default_value>
      <choices>
        <choice>
          <value>auto</value>
          <display_name>auto</display_name>
        </choice>
        <choice>
          <value>none</value>
          <display_name>none</display_name>
        </choice>
        <choice>
          <value>living space</value>
          <display_name>living space</display_name>
        </choice>
        <choice>
          <value>basement - conditioned</value>
          <display_name>basement - conditioned</display_name>
        </choice>
        <choice>
          <value>basement - unconditioned</value>
          <display_name>basement - unconditioned</display_name>
        </choice>
        <choice>
          <value>crawlspace - vented</value>
          <display_name>crawlspace - vented</display_name>
        </choice>
        <choice>
          <value>crawlspace - unvented</value>
          <display_name>crawlspace - unvented</display_name>
        </choice>
        <choice>
          <value>crawlspace - conditioned</value>
          <display_name>crawlspace - conditioned</display_name>
        </choice>
        <choice>
          <value>attic - vented</value>
          <display_name>attic - vented</display_name>
        </choice>
        <choice>
          <value>attic - unvented</value>
          <display_name>attic - unvented</display_name>
        </choice>
        <choice>
          <value>garage</value>
          <display_name>garage</display_name>
        </choice>
        <choice>
          <value>outside</value>
          <display_name>outside</display_name>
        </choice>
      </choices>
    </argument>
    <argument>
      <name>battery_power</name>
      <display_name>Battery: Rated Power Output</display_name>
      <description>The rated power output of the lithium ion battery.</description>
      <type>String</type>
      <units>W</units>
      <required>true</required>
      <model_dependent>false</model_dependent>
      <default_value>auto</default_value>
    </argument>
    <argument>
      <name>battery_capacity</name>
      <display_name>Battery: Nominal Capacity</display_name>
      <description>The nominal capacity of the lithium ion battery.</description>
      <type>String</type>
      <units>kWh</units>
      <required>true</required>
      <model_dependent>false</model_dependent>
      <default_value>auto</default_value>
    </argument>
    <argument>
      <name>lighting_present</name>
      <display_name>Lighting: Present</display_name>
      <description>Whether there is lighting energy use.</description>
      <type>Boolean</type>
      <required>false</required>
      <model_dependent>false</model_dependent>
      <default_value>true</default_value>
      <choices>
        <choice>
          <value>true</value>
          <display_name>true</display_name>
        </choice>
        <choice>
          <value>false</value>
          <display_name>false</display_name>
        </choice>
      </choices>
    </argument>
    <argument>
      <name>lighting_interior_fraction_cfl</name>
      <display_name>Lighting: Interior Fraction CFL</display_name>
      <description>Fraction of all lamps (interior) that are compact fluorescent. Lighting not specified as CFL, LFL, or LED is assumed to be incandescent.</description>
      <type>Double</type>
      <required>true</required>
      <model_dependent>false</model_dependent>
      <default_value>0.1</default_value>
    </argument>
    <argument>
      <name>lighting_interior_fraction_lfl</name>
      <display_name>Lighting: Interior Fraction LFL</display_name>
      <description>Fraction of all lamps (interior) that are linear fluorescent. Lighting not specified as CFL, LFL, or LED is assumed to be incandescent.</description>
      <type>Double</type>
      <required>true</required>
      <model_dependent>false</model_dependent>
      <default_value>0</default_value>
    </argument>
    <argument>
      <name>lighting_interior_fraction_led</name>
      <display_name>Lighting: Interior Fraction LED</display_name>
      <description>Fraction of all lamps (interior) that are light emitting diodes. Lighting not specified as CFL, LFL, or LED is assumed to be incandescent.</description>
      <type>Double</type>
      <required>true</required>
      <model_dependent>false</model_dependent>
      <default_value>0</default_value>
    </argument>
    <argument>
      <name>lighting_interior_usage_multiplier</name>
      <display_name>Lighting: Interior Usage Multiplier</display_name>
      <description>Multiplier on the lighting energy usage (interior) that can reflect, e.g., high/low usage occupants.</description>
      <type>Double</type>
      <required>true</required>
      <model_dependent>false</model_dependent>
      <default_value>1</default_value>
    </argument>
    <argument>
      <name>lighting_exterior_fraction_cfl</name>
      <display_name>Lighting: Exterior Fraction CFL</display_name>
      <description>Fraction of all lamps (exterior) that are compact fluorescent. Lighting not specified as CFL, LFL, or LED is assumed to be incandescent.</description>
      <type>Double</type>
      <required>true</required>
      <model_dependent>false</model_dependent>
      <default_value>0</default_value>
    </argument>
    <argument>
      <name>lighting_exterior_fraction_lfl</name>
      <display_name>Lighting: Exterior Fraction LFL</display_name>
      <description>Fraction of all lamps (exterior) that are linear fluorescent. Lighting not specified as CFL, LFL, or LED is assumed to be incandescent.</description>
      <type>Double</type>
      <required>true</required>
      <model_dependent>false</model_dependent>
      <default_value>0</default_value>
    </argument>
    <argument>
      <name>lighting_exterior_fraction_led</name>
      <display_name>Lighting: Exterior Fraction LED</display_name>
      <description>Fraction of all lamps (exterior) that are light emitting diodes. Lighting not specified as CFL, LFL, or LED is assumed to be incandescent.</description>
      <type>Double</type>
      <required>true</required>
      <model_dependent>false</model_dependent>
      <default_value>0</default_value>
    </argument>
    <argument>
      <name>lighting_exterior_usage_multiplier</name>
      <display_name>Lighting: Exterior Usage Multiplier</display_name>
      <description>Multiplier on the lighting energy usage (exterior) that can reflect, e.g., high/low usage occupants.</description>
      <type>Double</type>
      <required>true</required>
      <model_dependent>false</model_dependent>
      <default_value>1</default_value>
    </argument>
    <argument>
      <name>lighting_garage_fraction_cfl</name>
      <display_name>Lighting: Garage Fraction CFL</display_name>
      <description>Fraction of all lamps (garage) that are compact fluorescent. Lighting not specified as CFL, LFL, or LED is assumed to be incandescent.</description>
      <type>Double</type>
      <required>true</required>
      <model_dependent>false</model_dependent>
      <default_value>0</default_value>
    </argument>
    <argument>
      <name>lighting_garage_fraction_lfl</name>
      <display_name>Lighting: Garage Fraction LFL</display_name>
      <description>Fraction of all lamps (garage) that are linear fluorescent. Lighting not specified as CFL, LFL, or LED is assumed to be incandescent.</description>
      <type>Double</type>
      <required>true</required>
      <model_dependent>false</model_dependent>
      <default_value>0</default_value>
    </argument>
    <argument>
      <name>lighting_garage_fraction_led</name>
      <display_name>Lighting: Garage Fraction LED</display_name>
      <description>Fraction of all lamps (garage) that are light emitting diodes. Lighting not specified as CFL, LFL, or LED is assumed to be incandescent.</description>
      <type>Double</type>
      <required>true</required>
      <model_dependent>false</model_dependent>
      <default_value>0</default_value>
    </argument>
    <argument>
      <name>lighting_garage_usage_multiplier</name>
      <display_name>Lighting: Garage Usage Multiplier</display_name>
      <description>Multiplier on the lighting energy usage (garage) that can reflect, e.g., high/low usage occupants.</description>
      <type>Double</type>
      <required>true</required>
      <model_dependent>false</model_dependent>
      <default_value>1</default_value>
    </argument>
    <argument>
      <name>holiday_lighting_present</name>
      <display_name>Holiday Lighting: Present</display_name>
      <description>Whether there is holiday lighting.</description>
      <type>Boolean</type>
      <required>true</required>
      <model_dependent>false</model_dependent>
      <default_value>false</default_value>
      <choices>
        <choice>
          <value>true</value>
          <display_name>true</display_name>
        </choice>
        <choice>
          <value>false</value>
          <display_name>false</display_name>
        </choice>
      </choices>
    </argument>
    <argument>
      <name>holiday_lighting_daily_kwh</name>
      <display_name>Holiday Lighting: Daily Consumption</display_name>
      <description>The daily energy consumption for holiday lighting (exterior).</description>
      <type>String</type>
      <units>kWh/day</units>
      <required>true</required>
      <model_dependent>false</model_dependent>
      <default_value>auto</default_value>
    </argument>
    <argument>
      <name>holiday_lighting_period</name>
      <display_name>Holiday Lighting: Period</display_name>
      <description>Enter a date like "Nov 25 - Jan 5".</description>
      <type>String</type>
      <required>false</required>
      <model_dependent>false</model_dependent>
    </argument>
    <argument>
      <name>dehumidifier_type</name>
      <display_name>Dehumidifier: Type</display_name>
      <description>The type of dehumidifier.</description>
      <type>Choice</type>
      <required>true</required>
      <model_dependent>false</model_dependent>
      <default_value>none</default_value>
      <choices>
        <choice>
          <value>none</value>
          <display_name>none</display_name>
        </choice>
        <choice>
          <value>portable</value>
          <display_name>portable</display_name>
        </choice>
        <choice>
          <value>whole-home</value>
          <display_name>whole-home</display_name>
        </choice>
      </choices>
    </argument>
    <argument>
      <name>dehumidifier_efficiency_type</name>
      <display_name>Dehumidifier: Efficiency Type</display_name>
      <description>The efficiency type of dehumidifier.</description>
      <type>Choice</type>
      <required>true</required>
      <model_dependent>false</model_dependent>
      <default_value>IntegratedEnergyFactor</default_value>
      <choices>
        <choice>
          <value>EnergyFactor</value>
          <display_name>EnergyFactor</display_name>
        </choice>
        <choice>
          <value>IntegratedEnergyFactor</value>
          <display_name>IntegratedEnergyFactor</display_name>
        </choice>
      </choices>
    </argument>
    <argument>
      <name>dehumidifier_efficiency</name>
      <display_name>Dehumidifier: Efficiency</display_name>
      <description>The efficiency of the dehumidifier.</description>
      <type>Double</type>
      <units>liters/kWh</units>
      <required>true</required>
      <model_dependent>false</model_dependent>
      <default_value>1.5</default_value>
    </argument>
    <argument>
      <name>dehumidifier_capacity</name>
      <display_name>Dehumidifier: Capacity</display_name>
      <description>The capacity (water removal rate) of the dehumidifier.</description>
      <type>Double</type>
      <units>pint/day</units>
      <required>true</required>
      <model_dependent>false</model_dependent>
      <default_value>40</default_value>
    </argument>
    <argument>
      <name>dehumidifier_rh_setpoint</name>
      <display_name>Dehumidifier: Relative Humidity Setpoint</display_name>
      <description>The relative humidity setpoint of the dehumidifier.</description>
      <type>Double</type>
      <units>Frac</units>
      <required>true</required>
      <model_dependent>false</model_dependent>
      <default_value>0.5</default_value>
    </argument>
    <argument>
      <name>dehumidifier_fraction_dehumidification_load_served</name>
      <display_name>Dehumidifier: Fraction Dehumidification Load Served</display_name>
      <description>The dehumidification load served fraction of the dehumidifier.</description>
      <type>Double</type>
      <units>Frac</units>
      <required>true</required>
      <model_dependent>false</model_dependent>
      <default_value>1</default_value>
    </argument>
    <argument>
      <name>clothes_washer_location</name>
      <display_name>Clothes Washer: Location</display_name>
      <description>The space type for the clothes washer location.</description>
      <type>Choice</type>
      <required>true</required>
      <model_dependent>false</model_dependent>
      <default_value>auto</default_value>
      <choices>
        <choice>
          <value>auto</value>
          <display_name>auto</display_name>
        </choice>
        <choice>
          <value>none</value>
          <display_name>none</display_name>
        </choice>
        <choice>
          <value>living space</value>
          <display_name>living space</display_name>
        </choice>
        <choice>
          <value>basement - conditioned</value>
          <display_name>basement - conditioned</display_name>
        </choice>
        <choice>
          <value>basement - unconditioned</value>
          <display_name>basement - unconditioned</display_name>
        </choice>
        <choice>
          <value>garage</value>
          <display_name>garage</display_name>
        </choice>
        <choice>
          <value>other housing unit</value>
          <display_name>other housing unit</display_name>
        </choice>
        <choice>
          <value>other heated space</value>
          <display_name>other heated space</display_name>
        </choice>
        <choice>
          <value>other multifamily buffer space</value>
          <display_name>other multifamily buffer space</display_name>
        </choice>
        <choice>
          <value>other non-freezing space</value>
          <display_name>other non-freezing space</display_name>
        </choice>
      </choices>
    </argument>
    <argument>
      <name>clothes_washer_efficiency_type</name>
      <display_name>Clothes Washer: Efficiency Type</display_name>
      <description>The efficiency type of the clothes washer.</description>
      <type>Choice</type>
      <required>true</required>
      <model_dependent>false</model_dependent>
      <default_value>IntegratedModifiedEnergyFactor</default_value>
      <choices>
        <choice>
          <value>ModifiedEnergyFactor</value>
          <display_name>ModifiedEnergyFactor</display_name>
        </choice>
        <choice>
          <value>IntegratedModifiedEnergyFactor</value>
          <display_name>IntegratedModifiedEnergyFactor</display_name>
        </choice>
      </choices>
    </argument>
    <argument>
      <name>clothes_washer_efficiency</name>
      <display_name>Clothes Washer: Efficiency</display_name>
      <description>The efficiency of the clothes washer.</description>
      <type>String</type>
      <units>ft^3/kWh-cyc</units>
      <required>true</required>
      <model_dependent>false</model_dependent>
      <default_value>auto</default_value>
    </argument>
    <argument>
      <name>clothes_washer_rated_annual_kwh</name>
      <display_name>Clothes Washer: Rated Annual Consumption</display_name>
      <description>The annual energy consumed by the clothes washer, as rated, obtained from the EnergyGuide label. This includes both the appliance electricity consumption and the energy required for water heating.</description>
      <type>String</type>
      <units>kWh/yr</units>
      <required>true</required>
      <model_dependent>false</model_dependent>
      <default_value>auto</default_value>
    </argument>
    <argument>
      <name>clothes_washer_label_electric_rate</name>
      <display_name>Clothes Washer: Label Electric Rate</display_name>
      <description>The annual energy consumed by the clothes washer, as rated, obtained from the EnergyGuide label. This includes both the appliance electricity consumption and the energy required for water heating.</description>
      <type>String</type>
      <units>$/kWh</units>
      <required>true</required>
      <model_dependent>false</model_dependent>
      <default_value>auto</default_value>
    </argument>
    <argument>
      <name>clothes_washer_label_gas_rate</name>
      <display_name>Clothes Washer: Label Gas Rate</display_name>
      <description>The annual energy consumed by the clothes washer, as rated, obtained from the EnergyGuide label. This includes both the appliance electricity consumption and the energy required for water heating.</description>
      <type>String</type>
      <units>$/therm</units>
      <required>true</required>
      <model_dependent>false</model_dependent>
      <default_value>auto</default_value>
    </argument>
    <argument>
      <name>clothes_washer_label_annual_gas_cost</name>
      <display_name>Clothes Washer: Label Annual Cost with Gas DHW</display_name>
      <description>The annual cost of using the system under test conditions. Input is obtained from the EnergyGuide label.</description>
      <type>String</type>
      <units>$</units>
      <required>true</required>
      <model_dependent>false</model_dependent>
      <default_value>auto</default_value>
    </argument>
    <argument>
      <name>clothes_washer_label_usage</name>
      <display_name>Clothes Washer: Label Usage</display_name>
      <description>The clothes washer loads per week.</description>
      <type>String</type>
      <units>cyc/wk</units>
      <required>true</required>
      <model_dependent>false</model_dependent>
      <default_value>auto</default_value>
    </argument>
    <argument>
      <name>clothes_washer_capacity</name>
      <display_name>Clothes Washer: Drum Volume</display_name>
      <description>Volume of the washer drum. Obtained from the EnergyStar website or the manufacturer's literature.</description>
      <type>String</type>
      <units>ft^3</units>
      <required>true</required>
      <model_dependent>false</model_dependent>
      <default_value>auto</default_value>
    </argument>
    <argument>
      <name>clothes_washer_usage_multiplier</name>
      <display_name>Clothes Washer: Usage Multiplier</display_name>
      <description>Multiplier on the clothes washer energy and hot water usage that can reflect, e.g., high/low usage occupants.</description>
      <type>Double</type>
      <required>true</required>
      <model_dependent>false</model_dependent>
      <default_value>1</default_value>
    </argument>
    <argument>
      <name>clothes_dryer_location</name>
      <display_name>Clothes Dryer: Location</display_name>
      <description>The space type for the clothes dryer location.</description>
      <type>Choice</type>
      <required>true</required>
      <model_dependent>false</model_dependent>
      <default_value>auto</default_value>
      <choices>
        <choice>
          <value>auto</value>
          <display_name>auto</display_name>
        </choice>
        <choice>
          <value>none</value>
          <display_name>none</display_name>
        </choice>
        <choice>
          <value>living space</value>
          <display_name>living space</display_name>
        </choice>
        <choice>
          <value>basement - conditioned</value>
          <display_name>basement - conditioned</display_name>
        </choice>
        <choice>
          <value>basement - unconditioned</value>
          <display_name>basement - unconditioned</display_name>
        </choice>
        <choice>
          <value>garage</value>
          <display_name>garage</display_name>
        </choice>
        <choice>
          <value>other housing unit</value>
          <display_name>other housing unit</display_name>
        </choice>
        <choice>
          <value>other heated space</value>
          <display_name>other heated space</display_name>
        </choice>
        <choice>
          <value>other multifamily buffer space</value>
          <display_name>other multifamily buffer space</display_name>
        </choice>
        <choice>
          <value>other non-freezing space</value>
          <display_name>other non-freezing space</display_name>
        </choice>
      </choices>
    </argument>
    <argument>
      <name>clothes_dryer_fuel_type</name>
      <display_name>Clothes Dryer: Fuel Type</display_name>
      <description>Type of fuel used by the clothes dryer.</description>
      <type>Choice</type>
      <required>true</required>
      <model_dependent>false</model_dependent>
      <default_value>natural gas</default_value>
      <choices>
        <choice>
          <value>electricity</value>
          <display_name>electricity</display_name>
        </choice>
        <choice>
          <value>natural gas</value>
          <display_name>natural gas</display_name>
        </choice>
        <choice>
          <value>fuel oil</value>
          <display_name>fuel oil</display_name>
        </choice>
        <choice>
          <value>propane</value>
          <display_name>propane</display_name>
        </choice>
        <choice>
          <value>wood</value>
          <display_name>wood</display_name>
        </choice>
        <choice>
          <value>coal</value>
          <display_name>coal</display_name>
        </choice>
      </choices>
    </argument>
    <argument>
      <name>clothes_dryer_efficiency_type</name>
      <display_name>Clothes Dryer: Efficiency Type</display_name>
      <description>The efficiency type of the clothes dryer.</description>
      <type>Choice</type>
      <required>true</required>
      <model_dependent>false</model_dependent>
      <default_value>CombinedEnergyFactor</default_value>
      <choices>
        <choice>
          <value>EnergyFactor</value>
          <display_name>EnergyFactor</display_name>
        </choice>
        <choice>
          <value>CombinedEnergyFactor</value>
          <display_name>CombinedEnergyFactor</display_name>
        </choice>
      </choices>
    </argument>
    <argument>
      <name>clothes_dryer_efficiency</name>
      <display_name>Clothes Dryer: Efficiency</display_name>
      <description>The efficiency of the clothes dryer.</description>
      <type>String</type>
      <units>lb/kWh</units>
      <required>true</required>
      <model_dependent>false</model_dependent>
      <default_value>auto</default_value>
    </argument>
    <argument>
      <name>clothes_dryer_vented_flow_rate</name>
      <display_name>Clothes Dryer: Vented Flow Rate</display_name>
      <description>The exhaust flow rate of the vented clothes dryer.</description>
      <type>String</type>
      <units>CFM</units>
      <required>true</required>
      <model_dependent>false</model_dependent>
      <default_value>auto</default_value>
    </argument>
    <argument>
      <name>clothes_dryer_usage_multiplier</name>
      <display_name>Clothes Dryer: Usage Multiplier</display_name>
      <description>Multiplier on the clothes dryer energy usage that can reflect, e.g., high/low usage occupants.</description>
      <type>Double</type>
      <required>true</required>
      <model_dependent>false</model_dependent>
      <default_value>1</default_value>
    </argument>
    <argument>
      <name>dishwasher_location</name>
      <display_name>Dishwasher: Location</display_name>
      <description>The space type for the dishwasher location.</description>
      <type>Choice</type>
      <required>true</required>
      <model_dependent>false</model_dependent>
      <default_value>auto</default_value>
      <choices>
        <choice>
          <value>auto</value>
          <display_name>auto</display_name>
        </choice>
        <choice>
          <value>none</value>
          <display_name>none</display_name>
        </choice>
        <choice>
          <value>living space</value>
          <display_name>living space</display_name>
        </choice>
        <choice>
          <value>basement - conditioned</value>
          <display_name>basement - conditioned</display_name>
        </choice>
        <choice>
          <value>basement - unconditioned</value>
          <display_name>basement - unconditioned</display_name>
        </choice>
        <choice>
          <value>garage</value>
          <display_name>garage</display_name>
        </choice>
        <choice>
          <value>other housing unit</value>
          <display_name>other housing unit</display_name>
        </choice>
        <choice>
          <value>other heated space</value>
          <display_name>other heated space</display_name>
        </choice>
        <choice>
          <value>other multifamily buffer space</value>
          <display_name>other multifamily buffer space</display_name>
        </choice>
        <choice>
          <value>other non-freezing space</value>
          <display_name>other non-freezing space</display_name>
        </choice>
      </choices>
    </argument>
    <argument>
      <name>dishwasher_efficiency_type</name>
      <display_name>Dishwasher: Efficiency Type</display_name>
      <description>The efficiency type of dishwasher.</description>
      <type>Choice</type>
      <required>true</required>
      <model_dependent>false</model_dependent>
      <default_value>RatedAnnualkWh</default_value>
      <choices>
        <choice>
          <value>RatedAnnualkWh</value>
          <display_name>RatedAnnualkWh</display_name>
        </choice>
        <choice>
          <value>EnergyFactor</value>
          <display_name>EnergyFactor</display_name>
        </choice>
      </choices>
    </argument>
    <argument>
      <name>dishwasher_efficiency</name>
      <display_name>Dishwasher: Efficiency</display_name>
      <description>The efficiency of the dishwasher.</description>
      <type>String</type>
      <units>RatedAnnualkWh or EnergyFactor</units>
      <required>true</required>
      <model_dependent>false</model_dependent>
      <default_value>auto</default_value>
    </argument>
    <argument>
      <name>dishwasher_label_electric_rate</name>
      <display_name>Dishwasher: Label Electric Rate</display_name>
      <description>The label electric rate of the dishwasher.</description>
      <type>String</type>
      <units>$/kWh</units>
      <required>true</required>
      <model_dependent>false</model_dependent>
      <default_value>auto</default_value>
    </argument>
    <argument>
      <name>dishwasher_label_gas_rate</name>
      <display_name>Dishwasher: Label Gas Rate</display_name>
      <description>The label gas rate of the dishwasher.</description>
      <type>String</type>
      <units>$/therm</units>
      <required>true</required>
      <model_dependent>false</model_dependent>
      <default_value>auto</default_value>
    </argument>
    <argument>
      <name>dishwasher_label_annual_gas_cost</name>
      <display_name>Dishwasher: Label Annual Gas Cost</display_name>
      <description>The label annual gas cost of the dishwasher.</description>
      <type>String</type>
      <units>$</units>
      <required>true</required>
      <model_dependent>false</model_dependent>
      <default_value>auto</default_value>
    </argument>
    <argument>
      <name>dishwasher_label_usage</name>
      <display_name>Dishwasher: Label Usage</display_name>
      <description>The dishwasher loads per week.</description>
      <type>String</type>
      <units>cyc/wk</units>
      <required>true</required>
      <model_dependent>false</model_dependent>
      <default_value>auto</default_value>
    </argument>
    <argument>
      <name>dishwasher_place_setting_capacity</name>
      <display_name>Dishwasher: Number of Place Settings</display_name>
      <description>The number of place settings for the unit. Data obtained from manufacturer's literature.</description>
      <type>String</type>
      <units>#</units>
      <required>true</required>
      <model_dependent>false</model_dependent>
      <default_value>auto</default_value>
    </argument>
    <argument>
      <name>dishwasher_usage_multiplier</name>
      <display_name>Dishwasher: Usage Multiplier</display_name>
      <description>Multiplier on the dishwasher energy usage that can reflect, e.g., high/low usage occupants.</description>
      <type>Double</type>
      <required>true</required>
      <model_dependent>false</model_dependent>
      <default_value>1</default_value>
    </argument>
    <argument>
      <name>refrigerator_location</name>
      <display_name>Refrigerator: Location</display_name>
      <description>The space type for the refrigerator location.</description>
      <type>Choice</type>
      <required>true</required>
      <model_dependent>false</model_dependent>
      <default_value>auto</default_value>
      <choices>
        <choice>
          <value>auto</value>
          <display_name>auto</display_name>
        </choice>
        <choice>
          <value>none</value>
          <display_name>none</display_name>
        </choice>
        <choice>
          <value>living space</value>
          <display_name>living space</display_name>
        </choice>
        <choice>
          <value>basement - conditioned</value>
          <display_name>basement - conditioned</display_name>
        </choice>
        <choice>
          <value>basement - unconditioned</value>
          <display_name>basement - unconditioned</display_name>
        </choice>
        <choice>
          <value>garage</value>
          <display_name>garage</display_name>
        </choice>
        <choice>
          <value>other housing unit</value>
          <display_name>other housing unit</display_name>
        </choice>
        <choice>
          <value>other heated space</value>
          <display_name>other heated space</display_name>
        </choice>
        <choice>
          <value>other multifamily buffer space</value>
          <display_name>other multifamily buffer space</display_name>
        </choice>
        <choice>
          <value>other non-freezing space</value>
          <display_name>other non-freezing space</display_name>
        </choice>
      </choices>
    </argument>
    <argument>
      <name>refrigerator_rated_annual_kwh</name>
      <display_name>Refrigerator: Rated Annual Consumption</display_name>
      <description>The EnergyGuide rated annual energy consumption for a refrigerator.</description>
      <type>String</type>
      <units>kWh/yr</units>
      <required>true</required>
      <model_dependent>false</model_dependent>
      <default_value>auto</default_value>
    </argument>
    <argument>
      <name>refrigerator_usage_multiplier</name>
      <display_name>Refrigerator: Usage Multiplier</display_name>
      <description>Multiplier on the refrigerator energy usage that can reflect, e.g., high/low usage occupants.</description>
      <type>Double</type>
      <required>true</required>
      <model_dependent>false</model_dependent>
      <default_value>1</default_value>
    </argument>
    <argument>
      <name>extra_refrigerator_location</name>
      <display_name>Extra Refrigerator: Location</display_name>
      <description>The space type for the extra refrigerator location.</description>
      <type>Choice</type>
      <required>true</required>
      <model_dependent>false</model_dependent>
      <default_value>none</default_value>
      <choices>
        <choice>
          <value>auto</value>
          <display_name>auto</display_name>
        </choice>
        <choice>
          <value>none</value>
          <display_name>none</display_name>
        </choice>
        <choice>
          <value>living space</value>
          <display_name>living space</display_name>
        </choice>
        <choice>
          <value>basement - conditioned</value>
          <display_name>basement - conditioned</display_name>
        </choice>
        <choice>
          <value>basement - unconditioned</value>
          <display_name>basement - unconditioned</display_name>
        </choice>
        <choice>
          <value>garage</value>
          <display_name>garage</display_name>
        </choice>
        <choice>
          <value>other housing unit</value>
          <display_name>other housing unit</display_name>
        </choice>
        <choice>
          <value>other heated space</value>
          <display_name>other heated space</display_name>
        </choice>
        <choice>
          <value>other multifamily buffer space</value>
          <display_name>other multifamily buffer space</display_name>
        </choice>
        <choice>
          <value>other non-freezing space</value>
          <display_name>other non-freezing space</display_name>
        </choice>
      </choices>
    </argument>
    <argument>
      <name>extra_refrigerator_rated_annual_kwh</name>
      <display_name>Extra Refrigerator: Rated Annual Consumption</display_name>
      <description>The EnergyGuide rated annual energy consumption for an extra rrefrigerator.</description>
      <type>String</type>
      <units>kWh/yr</units>
      <required>true</required>
      <model_dependent>false</model_dependent>
      <default_value>auto</default_value>
    </argument>
    <argument>
      <name>extra_refrigerator_usage_multiplier</name>
      <display_name>Extra Refrigerator: Usage Multiplier</display_name>
      <description>Multiplier on the extra refrigerator energy usage that can reflect, e.g., high/low usage occupants.</description>
      <type>Double</type>
      <required>true</required>
      <model_dependent>false</model_dependent>
      <default_value>1</default_value>
    </argument>
    <argument>
      <name>freezer_location</name>
      <display_name>Freezer: Location</display_name>
      <description>The space type for the freezer location.</description>
      <type>Choice</type>
      <required>true</required>
      <model_dependent>false</model_dependent>
      <default_value>none</default_value>
      <choices>
        <choice>
          <value>auto</value>
          <display_name>auto</display_name>
        </choice>
        <choice>
          <value>none</value>
          <display_name>none</display_name>
        </choice>
        <choice>
          <value>living space</value>
          <display_name>living space</display_name>
        </choice>
        <choice>
          <value>basement - conditioned</value>
          <display_name>basement - conditioned</display_name>
        </choice>
        <choice>
          <value>basement - unconditioned</value>
          <display_name>basement - unconditioned</display_name>
        </choice>
        <choice>
          <value>garage</value>
          <display_name>garage</display_name>
        </choice>
        <choice>
          <value>other housing unit</value>
          <display_name>other housing unit</display_name>
        </choice>
        <choice>
          <value>other heated space</value>
          <display_name>other heated space</display_name>
        </choice>
        <choice>
          <value>other multifamily buffer space</value>
          <display_name>other multifamily buffer space</display_name>
        </choice>
        <choice>
          <value>other non-freezing space</value>
          <display_name>other non-freezing space</display_name>
        </choice>
      </choices>
    </argument>
    <argument>
      <name>freezer_rated_annual_kwh</name>
      <display_name>Freezer: Rated Annual Consumption</display_name>
      <description>The EnergyGuide rated annual energy consumption for a freezer.</description>
      <type>String</type>
      <units>kWh/yr</units>
      <required>true</required>
      <model_dependent>false</model_dependent>
      <default_value>auto</default_value>
    </argument>
    <argument>
      <name>freezer_usage_multiplier</name>
      <display_name>Freezer: Usage Multiplier</display_name>
      <description>Multiplier on the freezer energy usage that can reflect, e.g., high/low usage occupants.</description>
      <type>Double</type>
      <required>true</required>
      <model_dependent>false</model_dependent>
      <default_value>1</default_value>
    </argument>
    <argument>
      <name>cooking_range_oven_location</name>
      <display_name>Cooking Range/Oven: Location</display_name>
      <description>The space type for the cooking range/oven location.</description>
      <type>Choice</type>
      <required>true</required>
      <model_dependent>false</model_dependent>
      <default_value>auto</default_value>
      <choices>
        <choice>
          <value>auto</value>
          <display_name>auto</display_name>
        </choice>
        <choice>
          <value>none</value>
          <display_name>none</display_name>
        </choice>
        <choice>
          <value>living space</value>
          <display_name>living space</display_name>
        </choice>
        <choice>
          <value>basement - conditioned</value>
          <display_name>basement - conditioned</display_name>
        </choice>
        <choice>
          <value>basement - unconditioned</value>
          <display_name>basement - unconditioned</display_name>
        </choice>
        <choice>
          <value>garage</value>
          <display_name>garage</display_name>
        </choice>
        <choice>
          <value>other housing unit</value>
          <display_name>other housing unit</display_name>
        </choice>
        <choice>
          <value>other heated space</value>
          <display_name>other heated space</display_name>
        </choice>
        <choice>
          <value>other multifamily buffer space</value>
          <display_name>other multifamily buffer space</display_name>
        </choice>
        <choice>
          <value>other non-freezing space</value>
          <display_name>other non-freezing space</display_name>
        </choice>
      </choices>
    </argument>
    <argument>
      <name>cooking_range_oven_fuel_type</name>
      <display_name>Cooking Range/Oven: Fuel Type</display_name>
      <description>Type of fuel used by the cooking range/oven.</description>
      <type>Choice</type>
      <required>true</required>
      <model_dependent>false</model_dependent>
      <default_value>natural gas</default_value>
      <choices>
        <choice>
          <value>electricity</value>
          <display_name>electricity</display_name>
        </choice>
        <choice>
          <value>natural gas</value>
          <display_name>natural gas</display_name>
        </choice>
        <choice>
          <value>fuel oil</value>
          <display_name>fuel oil</display_name>
        </choice>
        <choice>
          <value>propane</value>
          <display_name>propane</display_name>
        </choice>
        <choice>
          <value>wood</value>
          <display_name>wood</display_name>
        </choice>
        <choice>
          <value>coal</value>
          <display_name>coal</display_name>
        </choice>
      </choices>
    </argument>
    <argument>
      <name>cooking_range_oven_is_induction</name>
      <display_name>Cooking Range/Oven: Is Induction</display_name>
      <description>Whether the cooking range is induction.</description>
      <type>Boolean</type>
      <required>false</required>
      <model_dependent>false</model_dependent>
      <choices>
        <choice>
          <value>true</value>
          <display_name>true</display_name>
        </choice>
        <choice>
          <value>false</value>
          <display_name>false</display_name>
        </choice>
      </choices>
    </argument>
    <argument>
      <name>cooking_range_oven_is_convection</name>
      <display_name>Cooking Range/Oven: Is Convection</display_name>
      <description>Whether the oven is convection.</description>
      <type>Boolean</type>
      <required>false</required>
      <model_dependent>false</model_dependent>
      <choices>
        <choice>
          <value>true</value>
          <display_name>true</display_name>
        </choice>
        <choice>
          <value>false</value>
          <display_name>false</display_name>
        </choice>
      </choices>
    </argument>
    <argument>
      <name>cooking_range_oven_usage_multiplier</name>
      <display_name>Cooking Range/Oven: Usage Multiplier</display_name>
      <description>Multiplier on the cooking range/oven energy usage that can reflect, e.g., high/low usage occupants.</description>
      <type>Double</type>
      <required>true</required>
      <model_dependent>false</model_dependent>
      <default_value>1</default_value>
    </argument>
    <argument>
      <name>ceiling_fan_present</name>
      <display_name>Ceiling Fan: Present</display_name>
      <description>Whether there is are any ceiling fans.</description>
      <type>Boolean</type>
      <required>true</required>
      <model_dependent>false</model_dependent>
      <default_value>true</default_value>
      <choices>
        <choice>
          <value>true</value>
          <display_name>true</display_name>
        </choice>
        <choice>
          <value>false</value>
          <display_name>false</display_name>
        </choice>
      </choices>
    </argument>
    <argument>
      <name>ceiling_fan_efficiency</name>
      <display_name>Ceiling Fan: Efficiency</display_name>
      <description>The efficiency rating of the ceiling fan(s) at medium speed.</description>
      <type>String</type>
      <units>CFM/W</units>
      <required>true</required>
      <model_dependent>false</model_dependent>
      <default_value>auto</default_value>
    </argument>
    <argument>
      <name>ceiling_fan_quantity</name>
      <display_name>Ceiling Fan: Quantity</display_name>
      <description>Total number of ceiling fans.</description>
      <type>String</type>
      <units>#</units>
      <required>true</required>
      <model_dependent>false</model_dependent>
      <default_value>auto</default_value>
    </argument>
    <argument>
      <name>ceiling_fan_cooling_setpoint_temp_offset</name>
      <display_name>Ceiling Fan: Cooling Setpoint Temperature Offset</display_name>
      <description>The setpoint temperature offset during cooling season for the ceiling fan(s). Only applies if ceiling fan quantity is greater than zero.</description>
      <type>Double</type>
      <units>deg-F</units>
      <required>true</required>
      <model_dependent>false</model_dependent>
      <default_value>0</default_value>
    </argument>
    <argument>
      <name>misc_plug_loads_television_present</name>
      <display_name>Misc Plug Loads: Television Present</display_name>
      <description>Whether there are televisions.</description>
      <type>Boolean</type>
      <required>true</required>
      <model_dependent>false</model_dependent>
      <default_value>true</default_value>
      <choices>
        <choice>
          <value>true</value>
          <display_name>true</display_name>
        </choice>
        <choice>
          <value>false</value>
          <display_name>false</display_name>
        </choice>
      </choices>
    </argument>
    <argument>
      <name>misc_plug_loads_television_annual_kwh</name>
      <display_name>Misc Plug Loads: Television Annual kWh</display_name>
      <description>The annual energy consumption of the television plug loads.</description>
      <type>String</type>
      <units>kWh/yr</units>
      <required>true</required>
      <model_dependent>false</model_dependent>
      <default_value>auto</default_value>
    </argument>
    <argument>
      <name>misc_plug_loads_television_usage_multiplier</name>
      <display_name>Misc Plug Loads: Television Usage Multiplier</display_name>
      <description>Multiplier on the television energy usage that can reflect, e.g., high/low usage occupants.</description>
      <type>Double</type>
      <required>true</required>
      <model_dependent>false</model_dependent>
      <default_value>1</default_value>
    </argument>
    <argument>
      <name>misc_plug_loads_other_annual_kwh</name>
      <display_name>Misc Plug Loads: Other Annual kWh</display_name>
      <description>The annual energy consumption of the other residual plug loads.</description>
      <type>String</type>
      <units>kWh/yr</units>
      <required>true</required>
      <model_dependent>false</model_dependent>
      <default_value>auto</default_value>
    </argument>
    <argument>
      <name>misc_plug_loads_other_frac_sensible</name>
      <display_name>Misc Plug Loads: Other Sensible Fraction</display_name>
      <description>Fraction of other residual plug loads' internal gains that are sensible.</description>
      <type>String</type>
      <units>Frac</units>
      <required>true</required>
      <model_dependent>false</model_dependent>
      <default_value>auto</default_value>
    </argument>
    <argument>
      <name>misc_plug_loads_other_frac_latent</name>
      <display_name>Misc Plug Loads: Other Latent Fraction</display_name>
      <description>Fraction of other residual plug loads' internal gains that are latent.</description>
      <type>String</type>
      <units>Frac</units>
      <required>true</required>
      <model_dependent>false</model_dependent>
      <default_value>auto</default_value>
    </argument>
    <argument>
      <name>misc_plug_loads_other_usage_multiplier</name>
      <display_name>Misc Plug Loads: Other Usage Multiplier</display_name>
      <description>Multiplier on the other energy usage that can reflect, e.g., high/low usage occupants.</description>
      <type>Double</type>
      <required>true</required>
      <model_dependent>false</model_dependent>
      <default_value>1</default_value>
    </argument>
    <argument>
      <name>misc_plug_loads_well_pump_present</name>
      <display_name>Misc Plug Loads: Well Pump Present</display_name>
      <description>Whether there is a well pump.</description>
      <type>Boolean</type>
      <required>true</required>
      <model_dependent>false</model_dependent>
      <default_value>false</default_value>
      <choices>
        <choice>
          <value>true</value>
          <display_name>true</display_name>
        </choice>
        <choice>
          <value>false</value>
          <display_name>false</display_name>
        </choice>
      </choices>
    </argument>
    <argument>
      <name>misc_plug_loads_well_pump_annual_kwh</name>
      <display_name>Misc Plug Loads: Well Pump Annual kWh</display_name>
      <description>The annual energy consumption of the well pump plug loads.</description>
      <type>String</type>
      <units>kWh/yr</units>
      <required>true</required>
      <model_dependent>false</model_dependent>
      <default_value>auto</default_value>
    </argument>
    <argument>
      <name>misc_plug_loads_well_pump_usage_multiplier</name>
      <display_name>Misc Plug Loads: Well Pump Usage Multiplier</display_name>
      <description>Multiplier on the well pump energy usage that can reflect, e.g., high/low usage occupants.</description>
      <type>Double</type>
      <required>true</required>
      <model_dependent>false</model_dependent>
      <default_value>1</default_value>
    </argument>
    <argument>
      <name>misc_plug_loads_vehicle_present</name>
      <display_name>Misc Plug Loads: Vehicle Present</display_name>
      <description>Whether there is an electric vehicle.</description>
      <type>Boolean</type>
      <required>true</required>
      <model_dependent>false</model_dependent>
      <default_value>false</default_value>
      <choices>
        <choice>
          <value>true</value>
          <display_name>true</display_name>
        </choice>
        <choice>
          <value>false</value>
          <display_name>false</display_name>
        </choice>
      </choices>
    </argument>
    <argument>
      <name>misc_plug_loads_vehicle_annual_kwh</name>
      <display_name>Misc Plug Loads: Vehicle Annual kWh</display_name>
      <description>The annual energy consumption of the electric vehicle plug loads.</description>
      <type>String</type>
      <units>kWh/yr</units>
      <required>true</required>
      <model_dependent>false</model_dependent>
      <default_value>auto</default_value>
    </argument>
    <argument>
      <name>misc_plug_loads_vehicle_usage_multiplier</name>
      <display_name>Misc Plug Loads: Vehicle Usage Multiplier</display_name>
      <description>Multiplier on the electric vehicle energy usage that can reflect, e.g., high/low usage occupants.</description>
      <type>Double</type>
      <required>true</required>
      <model_dependent>false</model_dependent>
      <default_value>1</default_value>
    </argument>
    <argument>
      <name>misc_fuel_loads_grill_present</name>
      <display_name>Misc Fuel Loads: Grill Present</display_name>
      <description>Whether there is a fuel loads grill.</description>
      <type>Boolean</type>
      <required>true</required>
      <model_dependent>false</model_dependent>
      <default_value>false</default_value>
      <choices>
        <choice>
          <value>true</value>
          <display_name>true</display_name>
        </choice>
        <choice>
          <value>false</value>
          <display_name>false</display_name>
        </choice>
      </choices>
    </argument>
    <argument>
      <name>misc_fuel_loads_grill_fuel_type</name>
      <display_name>Misc Fuel Loads: Grill Fuel Type</display_name>
      <description>The fuel type of the fuel loads grill.</description>
      <type>Choice</type>
      <required>true</required>
      <model_dependent>false</model_dependent>
      <default_value>natural gas</default_value>
      <choices>
        <choice>
          <value>natural gas</value>
          <display_name>natural gas</display_name>
        </choice>
        <choice>
          <value>fuel oil</value>
          <display_name>fuel oil</display_name>
        </choice>
        <choice>
          <value>propane</value>
          <display_name>propane</display_name>
        </choice>
        <choice>
          <value>wood</value>
          <display_name>wood</display_name>
        </choice>
        <choice>
          <value>wood pellets</value>
          <display_name>wood pellets</display_name>
        </choice>
      </choices>
    </argument>
    <argument>
      <name>misc_fuel_loads_grill_annual_therm</name>
      <display_name>Misc Fuel Loads: Grill Annual therm</display_name>
      <description>The annual energy consumption of the fuel loads grill.</description>
      <type>String</type>
      <units>therm/yr</units>
      <required>true</required>
      <model_dependent>false</model_dependent>
      <default_value>auto</default_value>
    </argument>
    <argument>
      <name>misc_fuel_loads_grill_usage_multiplier</name>
      <display_name>Misc Fuel Loads: Grill Usage Multiplier</display_name>
      <description>Multiplier on the fuel loads grill energy usage that can reflect, e.g., high/low usage occupants.</description>
      <type>Double</type>
      <required>true</required>
      <model_dependent>false</model_dependent>
      <default_value>0</default_value>
    </argument>
    <argument>
      <name>misc_fuel_loads_lighting_present</name>
      <display_name>Misc Fuel Loads: Lighting Present</display_name>
      <description>Whether there is fuel loads lighting.</description>
      <type>Boolean</type>
      <required>true</required>
      <model_dependent>false</model_dependent>
      <default_value>false</default_value>
      <choices>
        <choice>
          <value>true</value>
          <display_name>true</display_name>
        </choice>
        <choice>
          <value>false</value>
          <display_name>false</display_name>
        </choice>
      </choices>
    </argument>
    <argument>
      <name>misc_fuel_loads_lighting_fuel_type</name>
      <display_name>Misc Fuel Loads: Lighting Fuel Type</display_name>
      <description>The fuel type of the fuel loads lighting.</description>
      <type>Choice</type>
      <required>true</required>
      <model_dependent>false</model_dependent>
      <default_value>natural gas</default_value>
      <choices>
        <choice>
          <value>natural gas</value>
          <display_name>natural gas</display_name>
        </choice>
        <choice>
          <value>fuel oil</value>
          <display_name>fuel oil</display_name>
        </choice>
        <choice>
          <value>propane</value>
          <display_name>propane</display_name>
        </choice>
        <choice>
          <value>wood</value>
          <display_name>wood</display_name>
        </choice>
        <choice>
          <value>wood pellets</value>
          <display_name>wood pellets</display_name>
        </choice>
      </choices>
    </argument>
    <argument>
      <name>misc_fuel_loads_lighting_annual_therm</name>
      <display_name>Misc Fuel Loads: Lighting Annual therm</display_name>
      <description>The annual energy consumption of the fuel loads lighting.</description>
      <type>String</type>
      <units>therm/yr</units>
      <required>true</required>
      <model_dependent>false</model_dependent>
      <default_value>auto</default_value>
    </argument>
    <argument>
      <name>misc_fuel_loads_lighting_usage_multiplier</name>
      <display_name>Misc Fuel Loads: Lighting Usage Multiplier</display_name>
      <description>Multiplier on the fuel loads lighting energy usage that can reflect, e.g., high/low usage occupants.</description>
      <type>Double</type>
      <required>true</required>
      <model_dependent>false</model_dependent>
      <default_value>0</default_value>
    </argument>
    <argument>
      <name>misc_fuel_loads_fireplace_present</name>
      <display_name>Misc Fuel Loads: Fireplace Present</display_name>
      <description>Whether there is fuel loads fireplace.</description>
      <type>Boolean</type>
      <required>true</required>
      <model_dependent>false</model_dependent>
      <default_value>false</default_value>
      <choices>
        <choice>
          <value>true</value>
          <display_name>true</display_name>
        </choice>
        <choice>
          <value>false</value>
          <display_name>false</display_name>
        </choice>
      </choices>
    </argument>
    <argument>
      <name>misc_fuel_loads_fireplace_fuel_type</name>
      <display_name>Misc Fuel Loads: Fireplace Fuel Type</display_name>
      <description>The fuel type of the fuel loads fireplace.</description>
      <type>Choice</type>
      <required>true</required>
      <model_dependent>false</model_dependent>
      <default_value>natural gas</default_value>
      <choices>
        <choice>
          <value>natural gas</value>
          <display_name>natural gas</display_name>
        </choice>
        <choice>
          <value>fuel oil</value>
          <display_name>fuel oil</display_name>
        </choice>
        <choice>
          <value>propane</value>
          <display_name>propane</display_name>
        </choice>
        <choice>
          <value>wood</value>
          <display_name>wood</display_name>
        </choice>
        <choice>
          <value>wood pellets</value>
          <display_name>wood pellets</display_name>
        </choice>
      </choices>
    </argument>
    <argument>
      <name>misc_fuel_loads_fireplace_annual_therm</name>
      <display_name>Misc Fuel Loads: Fireplace Annual therm</display_name>
      <description>The annual energy consumption of the fuel loads fireplace.</description>
      <type>String</type>
      <units>therm/yr</units>
      <required>true</required>
      <model_dependent>false</model_dependent>
      <default_value>auto</default_value>
    </argument>
    <argument>
      <name>misc_fuel_loads_fireplace_frac_sensible</name>
      <display_name>Misc Fuel Loads: Fireplace Sensible Fraction</display_name>
      <description>Fraction of fireplace residual fuel loads' internal gains that are sensible.</description>
      <type>String</type>
      <units>Frac</units>
      <required>true</required>
      <model_dependent>false</model_dependent>
      <default_value>auto</default_value>
    </argument>
    <argument>
      <name>misc_fuel_loads_fireplace_frac_latent</name>
      <display_name>Misc Fuel Loads: Fireplace Latent Fraction</display_name>
      <description>Fraction of fireplace residual fuel loads' internal gains that are latent.</description>
      <type>String</type>
      <units>Frac</units>
      <required>true</required>
      <model_dependent>false</model_dependent>
      <default_value>auto</default_value>
    </argument>
    <argument>
      <name>misc_fuel_loads_fireplace_usage_multiplier</name>
      <display_name>Misc Fuel Loads: Fireplace Usage Multiplier</display_name>
      <description>Multiplier on the fuel loads fireplace energy usage that can reflect, e.g., high/low usage occupants.</description>
      <type>Double</type>
      <required>true</required>
      <model_dependent>false</model_dependent>
      <default_value>0</default_value>
    </argument>
    <argument>
      <name>pool_present</name>
      <display_name>Pool: Present</display_name>
      <description>Whether there is a pool.</description>
      <type>Boolean</type>
      <required>true</required>
      <model_dependent>false</model_dependent>
      <default_value>false</default_value>
      <choices>
        <choice>
          <value>true</value>
          <display_name>true</display_name>
        </choice>
        <choice>
          <value>false</value>
          <display_name>false</display_name>
        </choice>
      </choices>
    </argument>
    <argument>
      <name>pool_pump_annual_kwh</name>
      <display_name>Pool: Pump Annual kWh</display_name>
      <description>The annual energy consumption of the pool pump.</description>
      <type>String</type>
      <units>kWh/yr</units>
      <required>true</required>
      <model_dependent>false</model_dependent>
      <default_value>auto</default_value>
    </argument>
    <argument>
      <name>pool_pump_usage_multiplier</name>
      <display_name>Pool: Pump Usage Multiplier</display_name>
      <description>Multiplier on the pool pump energy usage that can reflect, e.g., high/low usage occupants.</description>
      <type>Double</type>
      <required>true</required>
      <model_dependent>false</model_dependent>
      <default_value>1</default_value>
    </argument>
    <argument>
      <name>pool_heater_type</name>
      <display_name>Pool: Heater Type</display_name>
      <description>The type of pool heater. Use 'none' if there is no pool heater.</description>
      <type>Choice</type>
      <required>true</required>
      <model_dependent>false</model_dependent>
      <default_value>none</default_value>
      <choices>
        <choice>
          <value>none</value>
          <display_name>none</display_name>
        </choice>
        <choice>
          <value>electric resistance</value>
          <display_name>electric resistance</display_name>
        </choice>
        <choice>
          <value>gas fired</value>
          <display_name>gas fired</display_name>
        </choice>
        <choice>
          <value>heat pump</value>
          <display_name>heat pump</display_name>
        </choice>
      </choices>
    </argument>
    <argument>
      <name>pool_heater_annual_kwh</name>
      <display_name>Pool: Heater Annual kWh</display_name>
      <description>The annual energy consumption of the electric resistance pool heater.</description>
      <type>String</type>
      <units>kWh/yr</units>
      <required>true</required>
      <model_dependent>false</model_dependent>
      <default_value>auto</default_value>
    </argument>
    <argument>
      <name>pool_heater_annual_therm</name>
      <display_name>Pool: Heater Annual therm</display_name>
      <description>The annual energy consumption of the gas fired pool heater.</description>
      <type>String</type>
      <units>therm/yr</units>
      <required>true</required>
      <model_dependent>false</model_dependent>
      <default_value>auto</default_value>
    </argument>
    <argument>
      <name>pool_heater_usage_multiplier</name>
      <display_name>Pool: Heater Usage Multiplier</display_name>
      <description>Multiplier on the pool heater energy usage that can reflect, e.g., high/low usage occupants.</description>
      <type>Double</type>
      <required>true</required>
      <model_dependent>false</model_dependent>
      <default_value>1</default_value>
    </argument>
    <argument>
      <name>hot_tub_present</name>
      <display_name>Hot Tub: Present</display_name>
      <description>Whether there is a hot tub.</description>
      <type>Boolean</type>
      <required>true</required>
      <model_dependent>false</model_dependent>
      <default_value>false</default_value>
      <choices>
        <choice>
          <value>true</value>
          <display_name>true</display_name>
        </choice>
        <choice>
          <value>false</value>
          <display_name>false</display_name>
        </choice>
      </choices>
    </argument>
    <argument>
      <name>hot_tub_pump_annual_kwh</name>
      <display_name>Hot Tub: Pump Annual kWh</display_name>
      <description>The annual energy consumption of the hot tub pump.</description>
      <type>String</type>
      <units>kWh/yr</units>
      <required>true</required>
      <model_dependent>false</model_dependent>
      <default_value>auto</default_value>
    </argument>
    <argument>
      <name>hot_tub_pump_usage_multiplier</name>
      <display_name>Hot Tub: Pump Usage Multiplier</display_name>
      <description>Multiplier on the hot tub pump energy usage that can reflect, e.g., high/low usage occupants.</description>
      <type>Double</type>
      <required>true</required>
      <model_dependent>false</model_dependent>
      <default_value>1</default_value>
    </argument>
    <argument>
      <name>hot_tub_heater_type</name>
      <display_name>Hot Tub: Heater Type</display_name>
      <description>The type of hot tub heater. Use 'none' if there is no hot tub heater.</description>
      <type>Choice</type>
      <required>true</required>
      <model_dependent>false</model_dependent>
      <default_value>none</default_value>
      <choices>
        <choice>
          <value>none</value>
          <display_name>none</display_name>
        </choice>
        <choice>
          <value>electric resistance</value>
          <display_name>electric resistance</display_name>
        </choice>
        <choice>
          <value>gas fired</value>
          <display_name>gas fired</display_name>
        </choice>
        <choice>
          <value>heat pump</value>
          <display_name>heat pump</display_name>
        </choice>
      </choices>
    </argument>
    <argument>
      <name>hot_tub_heater_annual_kwh</name>
      <display_name>Hot Tub: Heater Annual kWh</display_name>
      <description>The annual energy consumption of the electric resistance hot tub heater.</description>
      <type>String</type>
      <units>kWh/yr</units>
      <required>true</required>
      <model_dependent>false</model_dependent>
      <default_value>auto</default_value>
    </argument>
    <argument>
      <name>hot_tub_heater_annual_therm</name>
      <display_name>Hot Tub: Heater Annual therm</display_name>
      <description>The annual energy consumption of the gas fired hot tub heater.</description>
      <type>String</type>
      <units>therm/yr</units>
      <required>true</required>
      <model_dependent>false</model_dependent>
      <default_value>auto</default_value>
    </argument>
    <argument>
      <name>hot_tub_heater_usage_multiplier</name>
      <display_name>Hot Tub: Heater Usage Multiplier</display_name>
      <description>Multiplier on the hot tub heater energy usage that can reflect, e.g., high/low usage occupants.</description>
      <type>Double</type>
      <required>true</required>
      <model_dependent>false</model_dependent>
      <default_value>1</default_value>
    </argument>
    <argument>
      <name>apply_defaults</name>
      <display_name>Apply default values</display_name>
      <description>Sets OS-HPXML default values in the HPXML output file</description>
      <type>Boolean</type>
      <required>false</required>
      <model_dependent>false</model_dependent>
      <default_value>false</default_value>
      <choices>
        <choice>
          <value>true</value>
          <display_name>true</display_name>
        </choice>
        <choice>
          <value>false</value>
          <display_name>false</display_name>
        </choice>
      </choices>
    </argument>
  </arguments>
  <outputs />
  <provenances />
  <tags>
    <tag>Whole Building.Space Types</tag>
  </tags>
  <attributes>
    <attribute>
      <name>Measure Type</name>
      <value>ModelMeasure</value>
      <datatype>string</datatype>
    </attribute>
  </attributes>
  <files>
    <file>
      <filename>geometry.rb</filename>
      <filetype>rb</filetype>
      <usage_type>resource</usage_type>
      <checksum>BBEE9EDC</checksum>
    </file>
    <file>
      <filename>build_residential_hpxml_test.rb</filename>
      <filetype>rb</filetype>
      <usage_type>test</usage_type>
<<<<<<< HEAD
      <checksum>D6804D8C</checksum>
=======
      <checksum>D3409E06</checksum>
    </file>
    <file>
      <filename>extra_files/extra-auto.xml</filename>
      <filetype>xml</filetype>
      <usage_type>test</usage_type>
      <checksum>CE8B80B7</checksum>
    </file>
    <file>
      <filename>extra_files/extra-second-heating-system-fireplace-to-heating-system.xml</filename>
      <filetype>xml</filetype>
      <usage_type>test</usage_type>
      <checksum>5D5101CC</checksum>
    </file>
    <file>
      <version>
        <software_program>OpenStudio</software_program>
        <identifier>2.9.0</identifier>
        <min_compatible>2.9.0</min_compatible>
      </version>
      <filename>measure.rb</filename>
      <filetype>rb</filetype>
      <usage_type>script</usage_type>
      <checksum>37503189</checksum>
>>>>>>> 7712db9b
    </file>
    <file>
      <filename>extra_files/base-mf.xml</filename>
      <filetype>xml</filetype>
      <usage_type>test</usage_type>
<<<<<<< HEAD
      <checksum>ABBC7C87</checksum>
=======
      <checksum>CE559523</checksum>
>>>>>>> 7712db9b
    </file>
    <file>
      <filename>extra_files/base-sfa.xml</filename>
      <filetype>xml</filetype>
      <usage_type>test</usage_type>
<<<<<<< HEAD
      <checksum>EF90124E</checksum>
=======
      <checksum>A77C384B</checksum>
>>>>>>> 7712db9b
    </file>
    <file>
      <filename>extra_files/base-sfd.xml</filename>
      <filetype>xml</filetype>
      <usage_type>test</usage_type>
<<<<<<< HEAD
      <checksum>E132D244</checksum>
    </file>
    <file>
      <filename>extra_files/extra-auto.xml</filename>
      <filetype>xml</filetype>
      <usage_type>test</usage_type>
      <checksum>FC3B541C</checksum>
=======
      <checksum>415957AF</checksum>
>>>>>>> 7712db9b
    </file>
    <file>
      <filename>extra_files/extra-dhw-solar-latitude.xml</filename>
      <filetype>xml</filetype>
      <usage_type>test</usage_type>
<<<<<<< HEAD
      <checksum>18B2FADB</checksum>
=======
      <checksum>72383EF2</checksum>
>>>>>>> 7712db9b
    </file>
    <file>
      <filename>extra_files/extra-enclosure-atticroof-conditioned-eaves-gable.xml</filename>
      <filetype>xml</filetype>
      <usage_type>test</usage_type>
<<<<<<< HEAD
      <checksum>41F1FF2F</checksum>
=======
      <checksum>B2A1C486</checksum>
>>>>>>> 7712db9b
    </file>
    <file>
      <filename>extra_files/extra-enclosure-atticroof-conditioned-eaves-hip.xml</filename>
      <filetype>xml</filetype>
      <usage_type>test</usage_type>
<<<<<<< HEAD
      <checksum>29E0DBC2</checksum>
=======
      <checksum>928AC799</checksum>
>>>>>>> 7712db9b
    </file>
    <file>
      <filename>extra_files/extra-enclosure-garage-atticroof-conditioned.xml</filename>
      <filetype>xml</filetype>
      <usage_type>test</usage_type>
<<<<<<< HEAD
      <checksum>FBFE57DB</checksum>
=======
      <checksum>2FCD642B</checksum>
>>>>>>> 7712db9b
    </file>
    <file>
      <filename>extra_files/extra-enclosure-garage-partially-protruded.xml</filename>
      <filetype>xml</filetype>
      <usage_type>test</usage_type>
<<<<<<< HEAD
      <checksum>B5A2EC94</checksum>
=======
      <checksum>50E1F03A</checksum>
>>>>>>> 7712db9b
    </file>
    <file>
      <filename>extra_files/extra-enclosure-windows-shading.xml</filename>
      <filetype>xml</filetype>
      <usage_type>test</usage_type>
<<<<<<< HEAD
      <checksum>8095061C</checksum>
=======
      <checksum>1D2560A6</checksum>
>>>>>>> 7712db9b
    </file>
    <file>
      <filename>extra_files/extra-gas-hot-tub-heater-with-zero-kwh.xml</filename>
      <filetype>xml</filetype>
      <usage_type>test</usage_type>
<<<<<<< HEAD
      <checksum>CF9BC291</checksum>
=======
      <checksum>12364E7F</checksum>
>>>>>>> 7712db9b
    </file>
    <file>
      <filename>extra_files/extra-gas-pool-heater-with-zero-kwh.xml</filename>
      <filetype>xml</filetype>
      <usage_type>test</usage_type>
<<<<<<< HEAD
      <checksum>94EBCBB1</checksum>
=======
      <checksum>3CE771CD</checksum>
>>>>>>> 7712db9b
    </file>
    <file>
      <filename>extra_files/extra-iecc-zone-different-than-epw.xml</filename>
      <filetype>xml</filetype>
      <usage_type>test</usage_type>
<<<<<<< HEAD
      <checksum>2E06B07E</checksum>
=======
      <checksum>A2D22E8A</checksum>
>>>>>>> 7712db9b
    </file>
    <file>
      <filename>extra_files/extra-mf-eaves.xml</filename>
      <filetype>xml</filetype>
      <usage_type>test</usage_type>
<<<<<<< HEAD
      <checksum>A3A2FDE7</checksum>
=======
      <checksum>A202CF44</checksum>
>>>>>>> 7712db9b
    </file>
    <file>
      <filename>extra_files/extra-mf-exterior-corridor.xml</filename>
      <filetype>xml</filetype>
      <usage_type>test</usage_type>
<<<<<<< HEAD
      <checksum>ABBC7C87</checksum>
=======
      <checksum>CE559523</checksum>
>>>>>>> 7712db9b
    </file>
    <file>
      <filename>extra_files/extra-mf-rear-units.xml</filename>
      <filetype>xml</filetype>
      <usage_type>test</usage_type>
<<<<<<< HEAD
      <checksum>ABBC7C87</checksum>
=======
      <checksum>CE559523</checksum>
>>>>>>> 7712db9b
    </file>
    <file>
      <filename>extra_files/extra-mf-slab-left-bottom-rear-units.xml</filename>
      <filetype>xml</filetype>
      <usage_type>test</usage_type>
<<<<<<< HEAD
      <checksum>82656564</checksum>
=======
      <checksum>6CEE0843</checksum>
>>>>>>> 7712db9b
    </file>
    <file>
      <filename>extra_files/extra-mf-slab-left-bottom.xml</filename>
      <filetype>xml</filetype>
      <usage_type>test</usage_type>
<<<<<<< HEAD
      <checksum>B3B4134B</checksum>
=======
      <checksum>00FF645C</checksum>
>>>>>>> 7712db9b
    </file>
    <file>
      <filename>extra_files/extra-mf-slab-left-middle-rear-units.xml</filename>
      <filetype>xml</filetype>
      <usage_type>test</usage_type>
<<<<<<< HEAD
      <checksum>79CF4A15</checksum>
=======
      <checksum>2A985B1D</checksum>
>>>>>>> 7712db9b
    </file>
    <file>
      <filename>extra_files/extra-mf-slab-left-middle.xml</filename>
      <filetype>xml</filetype>
      <usage_type>test</usage_type>
<<<<<<< HEAD
      <checksum>ABBC7C87</checksum>
=======
      <checksum>CE559523</checksum>
>>>>>>> 7712db9b
    </file>
    <file>
      <filename>extra_files/extra-mf-slab-left-top-rear-units.xml</filename>
      <filetype>xml</filetype>
      <usage_type>test</usage_type>
<<<<<<< HEAD
      <checksum>79CF4A15</checksum>
=======
      <checksum>2A985B1D</checksum>
>>>>>>> 7712db9b
    </file>
    <file>
      <filename>extra_files/extra-mf-slab-left-top.xml</filename>
      <filetype>xml</filetype>
      <usage_type>test</usage_type>
<<<<<<< HEAD
      <checksum>ABBC7C87</checksum>
=======
      <checksum>CE559523</checksum>
>>>>>>> 7712db9b
    </file>
    <file>
      <filename>extra_files/extra-mf-slab-middle-bottom-rear-units.xml</filename>
      <filetype>xml</filetype>
      <usage_type>test</usage_type>
<<<<<<< HEAD
      <checksum>799330C7</checksum>
=======
      <checksum>4C32F545</checksum>
>>>>>>> 7712db9b
    </file>
    <file>
      <filename>extra_files/extra-mf-slab-middle-bottom.xml</filename>
      <filetype>xml</filetype>
      <usage_type>test</usage_type>
<<<<<<< HEAD
      <checksum>19676863</checksum>
=======
      <checksum>3D069763</checksum>
>>>>>>> 7712db9b
    </file>
    <file>
      <filename>extra_files/extra-mf-slab-middle-middle-rear-units.xml</filename>
      <filetype>xml</filetype>
      <usage_type>test</usage_type>
<<<<<<< HEAD
      <checksum>9A0EA8B6</checksum>
=======
      <checksum>9B00B6E6</checksum>
>>>>>>> 7712db9b
    </file>
    <file>
      <filename>extra_files/extra-mf-slab-middle-middle.xml</filename>
      <filetype>xml</filetype>
      <usage_type>test</usage_type>
<<<<<<< HEAD
      <checksum>A8D2F741</checksum>
=======
      <checksum>DBD9C9CE</checksum>
>>>>>>> 7712db9b
    </file>
    <file>
      <filename>extra_files/extra-mf-slab-middle-top-rear-units.xml</filename>
      <filetype>xml</filetype>
      <usage_type>test</usage_type>
<<<<<<< HEAD
      <checksum>9A0EA8B6</checksum>
=======
      <checksum>9B00B6E6</checksum>
>>>>>>> 7712db9b
    </file>
    <file>
      <filename>extra_files/extra-mf-slab-middle-top.xml</filename>
      <filetype>xml</filetype>
      <usage_type>test</usage_type>
<<<<<<< HEAD
      <checksum>A8D2F741</checksum>
=======
      <checksum>DBD9C9CE</checksum>
>>>>>>> 7712db9b
    </file>
    <file>
      <filename>extra_files/extra-mf-slab-rear-units.xml</filename>
      <filetype>xml</filetype>
      <usage_type>test</usage_type>
<<<<<<< HEAD
      <checksum>82656564</checksum>
=======
      <checksum>6CEE0843</checksum>
>>>>>>> 7712db9b
    </file>
    <file>
      <filename>extra_files/extra-mf-slab-right-bottom-rear-units.xml</filename>
      <filetype>xml</filetype>
      <usage_type>test</usage_type>
<<<<<<< HEAD
      <checksum>799330C7</checksum>
=======
      <checksum>4C32F545</checksum>
>>>>>>> 7712db9b
    </file>
    <file>
      <filename>extra_files/extra-mf-slab-right-bottom.xml</filename>
      <filetype>xml</filetype>
      <usage_type>test</usage_type>
<<<<<<< HEAD
      <checksum>19676863</checksum>
=======
      <checksum>3D069763</checksum>
>>>>>>> 7712db9b
    </file>
    <file>
      <filename>extra_files/extra-mf-slab-right-middle-rear-units.xml</filename>
      <filetype>xml</filetype>
      <usage_type>test</usage_type>
<<<<<<< HEAD
      <checksum>9A0EA8B6</checksum>
=======
      <checksum>9B00B6E6</checksum>
>>>>>>> 7712db9b
    </file>
    <file>
      <filename>extra_files/extra-mf-slab-right-middle.xml</filename>
      <filetype>xml</filetype>
      <usage_type>test</usage_type>
<<<<<<< HEAD
      <checksum>A8D2F741</checksum>
=======
      <checksum>DBD9C9CE</checksum>
>>>>>>> 7712db9b
    </file>
    <file>
      <filename>extra_files/extra-mf-slab-right-top-rear-units.xml</filename>
      <filetype>xml</filetype>
      <usage_type>test</usage_type>
<<<<<<< HEAD
      <checksum>9A0EA8B6</checksum>
=======
      <checksum>9B00B6E6</checksum>
>>>>>>> 7712db9b
    </file>
    <file>
      <filename>extra_files/extra-mf-slab-right-top.xml</filename>
      <filetype>xml</filetype>
      <usage_type>test</usage_type>
<<<<<<< HEAD
      <checksum>A8D2F741</checksum>
=======
      <checksum>DBD9C9CE</checksum>
>>>>>>> 7712db9b
    </file>
    <file>
      <filename>extra_files/extra-mf-slab.xml</filename>
      <filetype>xml</filetype>
      <usage_type>test</usage_type>
<<<<<<< HEAD
      <checksum>B3B4134B</checksum>
=======
      <checksum>00FF645C</checksum>
>>>>>>> 7712db9b
    </file>
    <file>
      <filename>extra_files/extra-mf-unvented-crawlspace-left-bottom-rear-units.xml</filename>
      <filetype>xml</filetype>
      <usage_type>test</usage_type>
<<<<<<< HEAD
      <checksum>EA3FF65D</checksum>
=======
      <checksum>A1EA5BC7</checksum>
>>>>>>> 7712db9b
    </file>
    <file>
      <filename>extra_files/extra-mf-unvented-crawlspace-left-bottom.xml</filename>
      <filetype>xml</filetype>
      <usage_type>test</usage_type>
<<<<<<< HEAD
      <checksum>E076E518</checksum>
=======
      <checksum>454A93AC</checksum>
>>>>>>> 7712db9b
    </file>
    <file>
      <filename>extra_files/extra-mf-unvented-crawlspace-left-middle-rear-units.xml</filename>
      <filetype>xml</filetype>
      <usage_type>test</usage_type>
<<<<<<< HEAD
      <checksum>79CF4A15</checksum>
=======
      <checksum>2A985B1D</checksum>
>>>>>>> 7712db9b
    </file>
    <file>
      <filename>extra_files/extra-mf-unvented-crawlspace-left-middle.xml</filename>
      <filetype>xml</filetype>
      <usage_type>test</usage_type>
<<<<<<< HEAD
      <checksum>ABBC7C87</checksum>
=======
      <checksum>CE559523</checksum>
>>>>>>> 7712db9b
    </file>
    <file>
      <filename>extra_files/extra-mf-unvented-crawlspace-left-top-rear-units.xml</filename>
      <filetype>xml</filetype>
      <usage_type>test</usage_type>
<<<<<<< HEAD
      <checksum>79CF4A15</checksum>
=======
      <checksum>2A985B1D</checksum>
>>>>>>> 7712db9b
    </file>
    <file>
      <filename>extra_files/extra-mf-unvented-crawlspace-left-top.xml</filename>
      <filetype>xml</filetype>
      <usage_type>test</usage_type>
<<<<<<< HEAD
      <checksum>ABBC7C87</checksum>
=======
      <checksum>CE559523</checksum>
>>>>>>> 7712db9b
    </file>
    <file>
      <filename>extra_files/extra-mf-unvented-crawlspace-middle-bottom-rear-units.xml</filename>
      <filetype>xml</filetype>
      <usage_type>test</usage_type>
<<<<<<< HEAD
      <checksum>0334C256</checksum>
=======
      <checksum>DF784FEA</checksum>
>>>>>>> 7712db9b
    </file>
    <file>
      <filename>extra_files/extra-mf-unvented-crawlspace-middle-bottom.xml</filename>
      <filetype>xml</filetype>
      <usage_type>test</usage_type>
<<<<<<< HEAD
      <checksum>09313604</checksum>
=======
      <checksum>EE8D1A0D</checksum>
>>>>>>> 7712db9b
    </file>
    <file>
      <filename>extra_files/extra-mf-unvented-crawlspace-middle-middle-rear-units.xml</filename>
      <filetype>xml</filetype>
      <usage_type>test</usage_type>
<<<<<<< HEAD
      <checksum>9A0EA8B6</checksum>
=======
      <checksum>9B00B6E6</checksum>
>>>>>>> 7712db9b
    </file>
    <file>
      <filename>extra_files/extra-mf-unvented-crawlspace-middle-middle.xml</filename>
      <filetype>xml</filetype>
      <usage_type>test</usage_type>
<<<<<<< HEAD
      <checksum>A8D2F741</checksum>
=======
      <checksum>DBD9C9CE</checksum>
>>>>>>> 7712db9b
    </file>
    <file>
      <filename>extra_files/extra-mf-unvented-crawlspace-middle-top-rear-units.xml</filename>
      <filetype>xml</filetype>
      <usage_type>test</usage_type>
<<<<<<< HEAD
      <checksum>9A0EA8B6</checksum>
=======
      <checksum>9B00B6E6</checksum>
>>>>>>> 7712db9b
    </file>
    <file>
      <filename>extra_files/extra-mf-unvented-crawlspace-middle-top.xml</filename>
      <filetype>xml</filetype>
      <usage_type>test</usage_type>
<<<<<<< HEAD
      <checksum>A8D2F741</checksum>
=======
      <checksum>DBD9C9CE</checksum>
>>>>>>> 7712db9b
    </file>
    <file>
      <filename>extra_files/extra-mf-unvented-crawlspace-rear-units.xml</filename>
      <filetype>xml</filetype>
      <usage_type>test</usage_type>
<<<<<<< HEAD
      <checksum>EA3FF65D</checksum>
=======
      <checksum>A1EA5BC7</checksum>
>>>>>>> 7712db9b
    </file>
    <file>
      <filename>extra_files/extra-mf-unvented-crawlspace-right-bottom-rear-units.xml</filename>
      <filetype>xml</filetype>
      <usage_type>test</usage_type>
<<<<<<< HEAD
      <checksum>0334C256</checksum>
=======
      <checksum>DF784FEA</checksum>
>>>>>>> 7712db9b
    </file>
    <file>
      <filename>extra_files/extra-mf-unvented-crawlspace-right-bottom.xml</filename>
      <filetype>xml</filetype>
      <usage_type>test</usage_type>
<<<<<<< HEAD
      <checksum>09313604</checksum>
=======
      <checksum>EE8D1A0D</checksum>
>>>>>>> 7712db9b
    </file>
    <file>
      <filename>extra_files/extra-mf-unvented-crawlspace-right-middle-rear-units.xml</filename>
      <filetype>xml</filetype>
      <usage_type>test</usage_type>
<<<<<<< HEAD
      <checksum>9A0EA8B6</checksum>
=======
      <checksum>9B00B6E6</checksum>
>>>>>>> 7712db9b
    </file>
    <file>
      <filename>extra_files/extra-mf-unvented-crawlspace-right-middle.xml</filename>
      <filetype>xml</filetype>
      <usage_type>test</usage_type>
<<<<<<< HEAD
      <checksum>A8D2F741</checksum>
=======
      <checksum>DBD9C9CE</checksum>
>>>>>>> 7712db9b
    </file>
    <file>
      <filename>extra_files/extra-mf-unvented-crawlspace-right-top-rear-units.xml</filename>
      <filetype>xml</filetype>
      <usage_type>test</usage_type>
<<<<<<< HEAD
      <checksum>9A0EA8B6</checksum>
=======
      <checksum>9B00B6E6</checksum>
>>>>>>> 7712db9b
    </file>
    <file>
      <filename>extra_files/extra-mf-unvented-crawlspace-right-top.xml</filename>
      <filetype>xml</filetype>
      <usage_type>test</usage_type>
<<<<<<< HEAD
      <checksum>A8D2F741</checksum>
=======
      <checksum>DBD9C9CE</checksum>
>>>>>>> 7712db9b
    </file>
    <file>
      <filename>extra_files/extra-mf-unvented-crawlspace.xml</filename>
      <filetype>xml</filetype>
      <usage_type>test</usage_type>
<<<<<<< HEAD
      <checksum>E076E518</checksum>
=======
      <checksum>454A93AC</checksum>
>>>>>>> 7712db9b
    </file>
    <file>
      <filename>extra_files/extra-mf-vented-crawlspace-left-bottom-rear-units.xml</filename>
      <filetype>xml</filetype>
      <usage_type>test</usage_type>
<<<<<<< HEAD
      <checksum>4DCD7302</checksum>
=======
      <checksum>25704BA5</checksum>
>>>>>>> 7712db9b
    </file>
    <file>
      <filename>extra_files/extra-mf-vented-crawlspace-left-bottom.xml</filename>
      <filetype>xml</filetype>
      <usage_type>test</usage_type>
<<<<<<< HEAD
      <checksum>BF1EE641</checksum>
=======
      <checksum>19666A0E</checksum>
>>>>>>> 7712db9b
    </file>
    <file>
      <filename>extra_files/extra-mf-vented-crawlspace-left-middle-rear-units.xml</filename>
      <filetype>xml</filetype>
      <usage_type>test</usage_type>
<<<<<<< HEAD
      <checksum>79CF4A15</checksum>
=======
      <checksum>2A985B1D</checksum>
>>>>>>> 7712db9b
    </file>
    <file>
      <filename>extra_files/extra-mf-vented-crawlspace-left-middle.xml</filename>
      <filetype>xml</filetype>
      <usage_type>test</usage_type>
<<<<<<< HEAD
      <checksum>ABBC7C87</checksum>
=======
      <checksum>CE559523</checksum>
>>>>>>> 7712db9b
    </file>
    <file>
      <filename>extra_files/extra-mf-vented-crawlspace-left-top-rear-units.xml</filename>
      <filetype>xml</filetype>
      <usage_type>test</usage_type>
<<<<<<< HEAD
      <checksum>79CF4A15</checksum>
=======
      <checksum>2A985B1D</checksum>
>>>>>>> 7712db9b
    </file>
    <file>
      <filename>extra_files/extra-mf-vented-crawlspace-left-top.xml</filename>
      <filetype>xml</filetype>
      <usage_type>test</usage_type>
<<<<<<< HEAD
      <checksum>ABBC7C87</checksum>
=======
      <checksum>CE559523</checksum>
>>>>>>> 7712db9b
    </file>
    <file>
      <filename>extra_files/extra-mf-vented-crawlspace-middle-bottom-rear-units.xml</filename>
      <filetype>xml</filetype>
      <usage_type>test</usage_type>
<<<<<<< HEAD
      <checksum>6EEA6A62</checksum>
=======
      <checksum>30D68EF7</checksum>
>>>>>>> 7712db9b
    </file>
    <file>
      <filename>extra_files/extra-mf-vented-crawlspace-middle-bottom.xml</filename>
      <filetype>xml</filetype>
      <usage_type>test</usage_type>
<<<<<<< HEAD
      <checksum>D2094B69</checksum>
=======
      <checksum>F196AA8E</checksum>
>>>>>>> 7712db9b
    </file>
    <file>
      <filename>extra_files/extra-mf-vented-crawlspace-middle-middle-rear-units.xml</filename>
      <filetype>xml</filetype>
      <usage_type>test</usage_type>
<<<<<<< HEAD
      <checksum>9A0EA8B6</checksum>
=======
      <checksum>9B00B6E6</checksum>
>>>>>>> 7712db9b
    </file>
    <file>
      <filename>extra_files/extra-mf-vented-crawlspace-middle-middle.xml</filename>
      <filetype>xml</filetype>
      <usage_type>test</usage_type>
<<<<<<< HEAD
      <checksum>A8D2F741</checksum>
=======
      <checksum>DBD9C9CE</checksum>
>>>>>>> 7712db9b
    </file>
    <file>
      <filename>extra_files/extra-mf-vented-crawlspace-middle-top-rear-units.xml</filename>
      <filetype>xml</filetype>
      <usage_type>test</usage_type>
<<<<<<< HEAD
      <checksum>9A0EA8B6</checksum>
=======
      <checksum>9B00B6E6</checksum>
>>>>>>> 7712db9b
    </file>
    <file>
      <filename>extra_files/extra-mf-vented-crawlspace-middle-top.xml</filename>
      <filetype>xml</filetype>
      <usage_type>test</usage_type>
<<<<<<< HEAD
      <checksum>A8D2F741</checksum>
=======
      <checksum>DBD9C9CE</checksum>
>>>>>>> 7712db9b
    </file>
    <file>
      <filename>extra_files/extra-mf-vented-crawlspace-rear-units.xml</filename>
      <filetype>xml</filetype>
      <usage_type>test</usage_type>
<<<<<<< HEAD
      <checksum>4DCD7302</checksum>
=======
      <checksum>25704BA5</checksum>
>>>>>>> 7712db9b
    </file>
    <file>
      <filename>extra_files/extra-mf-vented-crawlspace-right-bottom-rear-units.xml</filename>
      <filetype>xml</filetype>
      <usage_type>test</usage_type>
<<<<<<< HEAD
      <checksum>6EEA6A62</checksum>
=======
      <checksum>30D68EF7</checksum>
>>>>>>> 7712db9b
    </file>
    <file>
      <filename>extra_files/extra-mf-vented-crawlspace-right-bottom.xml</filename>
      <filetype>xml</filetype>
      <usage_type>test</usage_type>
<<<<<<< HEAD
      <checksum>D2094B69</checksum>
=======
      <checksum>F196AA8E</checksum>
>>>>>>> 7712db9b
    </file>
    <file>
      <filename>extra_files/extra-mf-vented-crawlspace-right-middle-rear-units.xml</filename>
      <filetype>xml</filetype>
      <usage_type>test</usage_type>
<<<<<<< HEAD
      <checksum>9A0EA8B6</checksum>
=======
      <checksum>9B00B6E6</checksum>
>>>>>>> 7712db9b
    </file>
    <file>
      <filename>extra_files/extra-mf-vented-crawlspace-right-middle.xml</filename>
      <filetype>xml</filetype>
      <usage_type>test</usage_type>
<<<<<<< HEAD
      <checksum>A8D2F741</checksum>
=======
      <checksum>DBD9C9CE</checksum>
>>>>>>> 7712db9b
    </file>
    <file>
      <filename>extra_files/extra-mf-vented-crawlspace-right-top-rear-units.xml</filename>
      <filetype>xml</filetype>
      <usage_type>test</usage_type>
<<<<<<< HEAD
      <checksum>9A0EA8B6</checksum>
=======
      <checksum>9B00B6E6</checksum>
>>>>>>> 7712db9b
    </file>
    <file>
      <filename>extra_files/extra-mf-vented-crawlspace-right-top.xml</filename>
      <filetype>xml</filetype>
      <usage_type>test</usage_type>
<<<<<<< HEAD
      <checksum>A8D2F741</checksum>
=======
      <checksum>DBD9C9CE</checksum>
>>>>>>> 7712db9b
    </file>
    <file>
      <filename>extra_files/extra-mf-vented-crawlspace.xml</filename>
      <filetype>xml</filetype>
      <usage_type>test</usage_type>
<<<<<<< HEAD
      <checksum>BF1EE641</checksum>
=======
      <checksum>19666A0E</checksum>
>>>>>>> 7712db9b
    </file>
    <file>
      <filename>extra_files/extra-no-rim-joists.xml</filename>
      <filetype>xml</filetype>
      <usage_type>test</usage_type>
<<<<<<< HEAD
      <checksum>0A0F16B0</checksum>
=======
      <checksum>57F4EE9C</checksum>
>>>>>>> 7712db9b
    </file>
    <file>
      <filename>extra_files/extra-pv-roofpitch.xml</filename>
      <filetype>xml</filetype>
      <usage_type>test</usage_type>
<<<<<<< HEAD
      <checksum>0E9A0C7A</checksum>
=======
      <checksum>488ECB01</checksum>
>>>>>>> 7712db9b
    </file>
    <file>
      <filename>extra_files/extra-second-heating-system-boiler-to-heat-pump.xml</filename>
      <filetype>xml</filetype>
      <usage_type>test</usage_type>
<<<<<<< HEAD
      <checksum>1B340E23</checksum>
=======
      <checksum>B2288CD1</checksum>
>>>>>>> 7712db9b
    </file>
    <file>
      <filename>extra_files/extra-second-heating-system-boiler-to-heating-system.xml</filename>
      <filetype>xml</filetype>
      <usage_type>test</usage_type>
<<<<<<< HEAD
      <checksum>97CCE081</checksum>
=======
      <checksum>F8F44C3B</checksum>
>>>>>>> 7712db9b
    </file>
    <file>
      <filename>extra_files/extra-second-heating-system-fireplace-to-heat-pump.xml</filename>
      <filetype>xml</filetype>
      <usage_type>test</usage_type>
<<<<<<< HEAD
      <checksum>E6509C67</checksum>
    </file>
    <file>
      <filename>extra_files/extra-second-heating-system-fireplace-to-heating-system.xml</filename>
      <filetype>xml</filetype>
      <usage_type>test</usage_type>
      <checksum>A84063F4</checksum>
=======
      <checksum>ED1BECD7</checksum>
>>>>>>> 7712db9b
    </file>
    <file>
      <filename>extra_files/extra-second-heating-system-portable-heater-to-heat-pump.xml</filename>
      <filetype>xml</filetype>
      <usage_type>test</usage_type>
<<<<<<< HEAD
      <checksum>D3B69524</checksum>
=======
      <checksum>8BB1BE99</checksum>
>>>>>>> 7712db9b
    </file>
    <file>
      <filename>extra_files/extra-second-heating-system-portable-heater-to-heating-system.xml</filename>
      <filetype>xml</filetype>
      <usage_type>test</usage_type>
<<<<<<< HEAD
      <checksum>76603085</checksum>
=======
      <checksum>8A83E0B1</checksum>
>>>>>>> 7712db9b
    </file>
    <file>
      <filename>extra_files/extra-second-refrigerator.xml</filename>
      <filetype>xml</filetype>
      <usage_type>test</usage_type>
<<<<<<< HEAD
      <checksum>D1A4E67F</checksum>
=======
      <checksum>18B82C45</checksum>
>>>>>>> 7712db9b
    </file>
    <file>
      <filename>extra_files/extra-sfa-atticroof-conditioned-eaves-gable.xml</filename>
      <filetype>xml</filetype>
      <usage_type>test</usage_type>
<<<<<<< HEAD
      <checksum>C33B8362</checksum>
=======
      <checksum>9C882440</checksum>
>>>>>>> 7712db9b
    </file>
    <file>
      <filename>extra_files/extra-sfa-atticroof-conditioned-eaves-hip.xml</filename>
      <filetype>xml</filetype>
      <usage_type>test</usage_type>
<<<<<<< HEAD
      <checksum>197CD720</checksum>
=======
      <checksum>5293940B</checksum>
>>>>>>> 7712db9b
    </file>
    <file>
      <filename>extra_files/extra-sfa-atticroof-flat.xml</filename>
      <filetype>xml</filetype>
      <usage_type>test</usage_type>
<<<<<<< HEAD
      <checksum>1019083C</checksum>
=======
      <checksum>F4402A1B</checksum>
>>>>>>> 7712db9b
    </file>
    <file>
      <filename>extra_files/extra-sfa-conditioned-crawlspace.xml</filename>
      <filetype>xml</filetype>
      <usage_type>test</usage_type>
<<<<<<< HEAD
      <checksum>2BB02375</checksum>
=======
      <checksum>D04099F4</checksum>
>>>>>>> 7712db9b
    </file>
    <file>
      <filename>extra_files/extra-sfa-exterior-corridor.xml</filename>
      <filetype>xml</filetype>
      <usage_type>test</usage_type>
<<<<<<< HEAD
      <checksum>EF90124E</checksum>
=======
      <checksum>A77C384B</checksum>
>>>>>>> 7712db9b
    </file>
    <file>
      <filename>extra_files/extra-sfa-rear-units.xml</filename>
      <filetype>xml</filetype>
      <usage_type>test</usage_type>
<<<<<<< HEAD
      <checksum>EF90124E</checksum>
=======
      <checksum>A77C384B</checksum>
>>>>>>> 7712db9b
    </file>
    <file>
      <filename>extra_files/extra-sfa-slab-middle.xml</filename>
      <filetype>xml</filetype>
      <usage_type>test</usage_type>
<<<<<<< HEAD
      <checksum>1127AB1D</checksum>
=======
      <checksum>17A9EC6B</checksum>
>>>>>>> 7712db9b
    </file>
    <file>
      <filename>extra_files/extra-sfa-slab-right.xml</filename>
      <filetype>xml</filetype>
      <usage_type>test</usage_type>
<<<<<<< HEAD
      <checksum>1127AB1D</checksum>
=======
      <checksum>17A9EC6B</checksum>
>>>>>>> 7712db9b
    </file>
    <file>
      <filename>extra_files/extra-sfa-slab.xml</filename>
      <filetype>xml</filetype>
      <usage_type>test</usage_type>
<<<<<<< HEAD
      <checksum>A20116D6</checksum>
=======
      <checksum>004B1AC1</checksum>
>>>>>>> 7712db9b
    </file>
    <file>
      <filename>extra_files/extra-sfa-unconditioned-basement-middle.xml</filename>
      <filetype>xml</filetype>
      <usage_type>test</usage_type>
<<<<<<< HEAD
      <checksum>555314A9</checksum>
=======
      <checksum>C8A6003A</checksum>
>>>>>>> 7712db9b
    </file>
    <file>
      <filename>extra_files/extra-sfa-unconditioned-basement-right.xml</filename>
      <filetype>xml</filetype>
      <usage_type>test</usage_type>
<<<<<<< HEAD
      <checksum>555314A9</checksum>
=======
      <checksum>C8A6003A</checksum>
>>>>>>> 7712db9b
    </file>
    <file>
      <filename>extra_files/extra-sfa-unconditioned-basement.xml</filename>
      <filetype>xml</filetype>
      <usage_type>test</usage_type>
<<<<<<< HEAD
      <checksum>A9654867</checksum>
=======
      <checksum>22D018C4</checksum>
>>>>>>> 7712db9b
    </file>
    <file>
      <filename>extra_files/extra-sfa-unvented-crawlspace-middle.xml</filename>
      <filetype>xml</filetype>
      <usage_type>test</usage_type>
<<<<<<< HEAD
      <checksum>84D3D09D</checksum>
=======
      <checksum>18197322</checksum>
>>>>>>> 7712db9b
    </file>
    <file>
      <filename>extra_files/extra-sfa-unvented-crawlspace-right.xml</filename>
      <filetype>xml</filetype>
      <usage_type>test</usage_type>
<<<<<<< HEAD
      <checksum>84D3D09D</checksum>
=======
      <checksum>18197322</checksum>
>>>>>>> 7712db9b
    </file>
    <file>
      <filename>extra_files/extra-sfa-unvented-crawlspace.xml</filename>
      <filetype>xml</filetype>
      <usage_type>test</usage_type>
<<<<<<< HEAD
      <checksum>A1C52404</checksum>
=======
      <checksum>5ACB0D51</checksum>
>>>>>>> 7712db9b
    </file>
    <file>
      <filename>extra_files/extra-sfa-vented-crawlspace-middle.xml</filename>
      <filetype>xml</filetype>
      <usage_type>test</usage_type>
<<<<<<< HEAD
      <checksum>88FD83BC</checksum>
=======
      <checksum>668F8FD7</checksum>
>>>>>>> 7712db9b
    </file>
    <file>
      <filename>extra_files/extra-sfa-vented-crawlspace-right.xml</filename>
      <filetype>xml</filetype>
      <usage_type>test</usage_type>
<<<<<<< HEAD
      <checksum>88FD83BC</checksum>
=======
      <checksum>668F8FD7</checksum>
>>>>>>> 7712db9b
    </file>
    <file>
      <filename>extra_files/extra-sfa-vented-crawlspace.xml</filename>
      <filetype>xml</filetype>
      <usage_type>test</usage_type>
<<<<<<< HEAD
      <checksum>A5AB4C1C</checksum>
=======
      <checksum>024064E2</checksum>
>>>>>>> 7712db9b
    </file>
    <file>
      <filename>extra_files/extra-state-code-different-than-epw.xml</filename>
      <filetype>xml</filetype>
      <usage_type>test</usage_type>
<<<<<<< HEAD
      <checksum>6536E09D</checksum>
=======
      <checksum>7D75A9B0</checksum>
>>>>>>> 7712db9b
    </file>
    <file>
      <filename>extra_files/extra-zero-clothes-washer-kwh.xml</filename>
      <filetype>xml</filetype>
      <usage_type>test</usage_type>
<<<<<<< HEAD
      <checksum>C84D5188</checksum>
=======
      <checksum>F0402A30</checksum>
>>>>>>> 7712db9b
    </file>
    <file>
      <filename>extra_files/extra-zero-dishwasher-kwh.xml</filename>
      <filetype>xml</filetype>
      <usage_type>test</usage_type>
<<<<<<< HEAD
      <checksum>7B5D2E0F</checksum>
=======
      <checksum>E1EBF131</checksum>
>>>>>>> 7712db9b
    </file>
    <file>
      <filename>extra_files/extra-zero-extra-refrigerator-kwh.xml</filename>
      <filetype>xml</filetype>
      <usage_type>test</usage_type>
<<<<<<< HEAD
      <checksum>E132D244</checksum>
=======
      <checksum>415957AF</checksum>
>>>>>>> 7712db9b
    </file>
    <file>
      <filename>extra_files/extra-zero-freezer-kwh.xml</filename>
      <filetype>xml</filetype>
      <usage_type>test</usage_type>
<<<<<<< HEAD
      <checksum>E132D244</checksum>
=======
      <checksum>415957AF</checksum>
>>>>>>> 7712db9b
    </file>
    <file>
      <filename>extra_files/extra-zero-refrigerator-kwh.xml</filename>
      <filetype>xml</filetype>
      <usage_type>test</usage_type>
<<<<<<< HEAD
      <checksum>BAF4568A</checksum>
=======
      <checksum>42AEBCC0</checksum>
>>>>>>> 7712db9b
    </file>
    <file>
      <filename>extra_files/warning-conditioned-attic-with-floor-insulation.xml</filename>
      <filetype>xml</filetype>
      <usage_type>test</usage_type>
<<<<<<< HEAD
      <checksum>0325195D</checksum>
=======
      <checksum>7DCE1EC5</checksum>
>>>>>>> 7712db9b
    </file>
    <file>
      <filename>extra_files/warning-conditioned-basement-with-ceiling-insulation.xml</filename>
      <filetype>xml</filetype>
      <usage_type>test</usage_type>
<<<<<<< HEAD
      <checksum>E132D244</checksum>
=======
      <checksum>415957AF</checksum>
>>>>>>> 7712db9b
    </file>
    <file>
      <filename>extra_files/warning-mf-bottom-slab-non-zero-foundation-height.xml</filename>
      <filetype>xml</filetype>
      <usage_type>test</usage_type>
<<<<<<< HEAD
      <checksum>B3B4134B</checksum>
=======
      <checksum>00FF645C</checksum>
>>>>>>> 7712db9b
    </file>
    <file>
      <filename>extra_files/warning-multipliers-without-fuel-loads.xml</filename>
      <filetype>xml</filetype>
      <usage_type>test</usage_type>
<<<<<<< HEAD
      <checksum>E132D244</checksum>
=======
      <checksum>415957AF</checksum>
>>>>>>> 7712db9b
    </file>
    <file>
      <filename>extra_files/warning-multipliers-without-other-plug-loads.xml</filename>
      <filetype>xml</filetype>
      <usage_type>test</usage_type>
<<<<<<< HEAD
      <checksum>2A9E3EF6</checksum>
=======
      <checksum>F0B6D83D</checksum>
>>>>>>> 7712db9b
    </file>
    <file>
      <filename>extra_files/warning-multipliers-without-tv-plug-loads.xml</filename>
      <filetype>xml</filetype>
      <usage_type>test</usage_type>
<<<<<<< HEAD
      <checksum>D50D4B00</checksum>
=======
      <checksum>D96178DE</checksum>
>>>>>>> 7712db9b
    </file>
    <file>
      <filename>extra_files/warning-multipliers-without-vehicle-plug-loads.xml</filename>
      <filetype>xml</filetype>
      <usage_type>test</usage_type>
<<<<<<< HEAD
      <checksum>E132D244</checksum>
=======
      <checksum>415957AF</checksum>
>>>>>>> 7712db9b
    </file>
    <file>
      <filename>extra_files/warning-multipliers-without-well-pump-plug-loads.xml</filename>
      <filetype>xml</filetype>
      <usage_type>test</usage_type>
<<<<<<< HEAD
      <checksum>E132D244</checksum>
=======
      <checksum>415957AF</checksum>
>>>>>>> 7712db9b
    </file>
    <file>
      <filename>extra_files/warning-non-electric-heat-pump-water-heater.xml</filename>
      <filetype>xml</filetype>
      <usage_type>test</usage_type>
<<<<<<< HEAD
      <checksum>4D340FDB</checksum>
=======
      <checksum>2ADF2171</checksum>
>>>>>>> 7712db9b
    </file>
    <file>
      <filename>extra_files/warning-second-heating-system-serves-majority-heat.xml</filename>
      <filetype>xml</filetype>
      <usage_type>test</usage_type>
<<<<<<< HEAD
      <checksum>56D17A8C</checksum>
=======
      <checksum>0212A41B</checksum>
>>>>>>> 7712db9b
    </file>
    <file>
      <filename>extra_files/warning-sfd-slab-non-zero-foundation-height.xml</filename>
      <filetype>xml</filetype>
      <usage_type>test</usage_type>
<<<<<<< HEAD
      <checksum>069EEA6A</checksum>
=======
      <checksum>A14AF5F1</checksum>
>>>>>>> 7712db9b
    </file>
    <file>
      <filename>extra_files/warning-slab-non-zero-foundation-height-above-grade.xml</filename>
      <filetype>xml</filetype>
      <usage_type>test</usage_type>
<<<<<<< HEAD
      <checksum>069EEA6A</checksum>
=======
      <checksum>A14AF5F1</checksum>
>>>>>>> 7712db9b
    </file>
    <file>
      <filename>extra_files/warning-unconditioned-basement-with-wall-and-ceiling-insulation.xml</filename>
      <filetype>xml</filetype>
      <usage_type>test</usage_type>
<<<<<<< HEAD
      <checksum>31FADE03</checksum>
=======
      <checksum>0CC75E39</checksum>
>>>>>>> 7712db9b
    </file>
    <file>
      <filename>extra_files/warning-unvented-attic-with-floor-and-roof-insulation.xml</filename>
      <filetype>xml</filetype>
      <usage_type>test</usage_type>
<<<<<<< HEAD
      <checksum>6A8C83F3</checksum>
=======
      <checksum>397BAA2C</checksum>
>>>>>>> 7712db9b
    </file>
    <file>
      <filename>extra_files/warning-unvented-crawlspace-with-wall-and-ceiling-insulation.xml</filename>
      <filetype>xml</filetype>
      <usage_type>test</usage_type>
<<<<<<< HEAD
      <checksum>95130084</checksum>
=======
      <checksum>C93C16EA</checksum>
>>>>>>> 7712db9b
    </file>
    <file>
      <filename>extra_files/warning-vented-attic-with-floor-and-roof-insulation.xml</filename>
      <filetype>xml</filetype>
      <usage_type>test</usage_type>
<<<<<<< HEAD
      <checksum>E67AE5FD</checksum>
=======
      <checksum>11BAA9F6</checksum>
>>>>>>> 7712db9b
    </file>
    <file>
      <filename>extra_files/warning-vented-crawlspace-with-wall-and-ceiling-insulation.xml</filename>
      <filetype>xml</filetype>
      <usage_type>test</usage_type>
<<<<<<< HEAD
      <checksum>52371C53</checksum>
    </file>
    <file>
      <filename>extra_files/extra-time-zone-different-than-epw.xml</filename>
      <filetype>xml</filetype>
      <usage_type>test</usage_type>
      <checksum>12832F04</checksum>
    </file>
    <file>
      <version>
        <software_program>OpenStudio</software_program>
        <identifier>2.9.0</identifier>
        <min_compatible>2.9.0</min_compatible>
      </version>
      <filename>measure.rb</filename>
      <filetype>rb</filetype>
      <usage_type>script</usage_type>
      <checksum>0A713AF1</checksum>
=======
      <checksum>A887B353</checksum>
>>>>>>> 7712db9b
    </file>
  </files>
</measure><|MERGE_RESOLUTION|>--- conflicted
+++ resolved
@@ -3,13 +3,8 @@
   <schema_version>3.0</schema_version>
   <name>build_residential_hpxml</name>
   <uid>a13a8983-2b01-4930-8af2-42030b6e4233</uid>
-<<<<<<< HEAD
-  <version_id>0a905c60-14a8-4eea-a203-3262407fb4fb</version_id>
-  <version_modified>20220113T223326Z</version_modified>
-=======
-  <version_id>d3626024-281e-4086-a6b8-51dd984531d4</version_id>
-  <version_modified>20220113T015155Z</version_modified>
->>>>>>> 7712db9b
+  <version_id>bbe32bea-2013-4a46-8923-ecb5ca76df6f</version_id>
+  <version_modified>20220114T000825Z</version_modified>
   <xml_checksum>2C38F48B</xml_checksum>
   <class_name>BuildResidentialHPXML</class_name>
   <display_name>HPXML Builder (Beta)</display_name>
@@ -6027,22 +6022,19 @@
       <filename>build_residential_hpxml_test.rb</filename>
       <filetype>rb</filetype>
       <usage_type>test</usage_type>
-<<<<<<< HEAD
       <checksum>D6804D8C</checksum>
-=======
-      <checksum>D3409E06</checksum>
     </file>
     <file>
       <filename>extra_files/extra-auto.xml</filename>
       <filetype>xml</filetype>
       <usage_type>test</usage_type>
-      <checksum>CE8B80B7</checksum>
+      <checksum>759EF6AB</checksum>
     </file>
     <file>
       <filename>extra_files/extra-second-heating-system-fireplace-to-heating-system.xml</filename>
       <filetype>xml</filetype>
       <usage_type>test</usage_type>
-      <checksum>5D5101CC</checksum>
+      <checksum>9EB7DE3D</checksum>
     </file>
     <file>
       <version>
@@ -6053,1277 +6045,757 @@
       <filename>measure.rb</filename>
       <filetype>rb</filetype>
       <usage_type>script</usage_type>
-      <checksum>37503189</checksum>
->>>>>>> 7712db9b
+      <checksum>95FE302A</checksum>
     </file>
     <file>
       <filename>extra_files/base-mf.xml</filename>
       <filetype>xml</filetype>
       <usage_type>test</usage_type>
-<<<<<<< HEAD
-      <checksum>ABBC7C87</checksum>
-=======
-      <checksum>CE559523</checksum>
->>>>>>> 7712db9b
+      <checksum>C02022A9</checksum>
     </file>
     <file>
       <filename>extra_files/base-sfa.xml</filename>
       <filetype>xml</filetype>
       <usage_type>test</usage_type>
-<<<<<<< HEAD
-      <checksum>EF90124E</checksum>
-=======
-      <checksum>A77C384B</checksum>
->>>>>>> 7712db9b
+      <checksum>38AF76FE</checksum>
     </file>
     <file>
       <filename>extra_files/base-sfd.xml</filename>
       <filetype>xml</filetype>
       <usage_type>test</usage_type>
-<<<<<<< HEAD
-      <checksum>E132D244</checksum>
-    </file>
-    <file>
-      <filename>extra_files/extra-auto.xml</filename>
-      <filetype>xml</filetype>
-      <usage_type>test</usage_type>
-      <checksum>FC3B541C</checksum>
-=======
-      <checksum>415957AF</checksum>
->>>>>>> 7712db9b
+      <checksum>A8A20730</checksum>
     </file>
     <file>
       <filename>extra_files/extra-dhw-solar-latitude.xml</filename>
       <filetype>xml</filetype>
       <usage_type>test</usage_type>
-<<<<<<< HEAD
-      <checksum>18B2FADB</checksum>
-=======
-      <checksum>72383EF2</checksum>
->>>>>>> 7712db9b
+      <checksum>2B00EF4D</checksum>
     </file>
     <file>
       <filename>extra_files/extra-enclosure-atticroof-conditioned-eaves-gable.xml</filename>
       <filetype>xml</filetype>
       <usage_type>test</usage_type>
-<<<<<<< HEAD
-      <checksum>41F1FF2F</checksum>
-=======
-      <checksum>B2A1C486</checksum>
->>>>>>> 7712db9b
+      <checksum>E740AB78</checksum>
     </file>
     <file>
       <filename>extra_files/extra-enclosure-atticroof-conditioned-eaves-hip.xml</filename>
       <filetype>xml</filetype>
       <usage_type>test</usage_type>
-<<<<<<< HEAD
-      <checksum>29E0DBC2</checksum>
-=======
-      <checksum>928AC799</checksum>
->>>>>>> 7712db9b
+      <checksum>E871E993</checksum>
     </file>
     <file>
       <filename>extra_files/extra-enclosure-garage-atticroof-conditioned.xml</filename>
       <filetype>xml</filetype>
       <usage_type>test</usage_type>
-<<<<<<< HEAD
-      <checksum>FBFE57DB</checksum>
-=======
-      <checksum>2FCD642B</checksum>
->>>>>>> 7712db9b
+      <checksum>9CC2C036</checksum>
     </file>
     <file>
       <filename>extra_files/extra-enclosure-garage-partially-protruded.xml</filename>
       <filetype>xml</filetype>
       <usage_type>test</usage_type>
-<<<<<<< HEAD
-      <checksum>B5A2EC94</checksum>
-=======
-      <checksum>50E1F03A</checksum>
->>>>>>> 7712db9b
+      <checksum>90A64EC4</checksum>
     </file>
     <file>
       <filename>extra_files/extra-enclosure-windows-shading.xml</filename>
       <filetype>xml</filetype>
       <usage_type>test</usage_type>
-<<<<<<< HEAD
-      <checksum>8095061C</checksum>
-=======
-      <checksum>1D2560A6</checksum>
->>>>>>> 7712db9b
+      <checksum>91CBB522</checksum>
     </file>
     <file>
       <filename>extra_files/extra-gas-hot-tub-heater-with-zero-kwh.xml</filename>
       <filetype>xml</filetype>
       <usage_type>test</usage_type>
-<<<<<<< HEAD
-      <checksum>CF9BC291</checksum>
-=======
-      <checksum>12364E7F</checksum>
->>>>>>> 7712db9b
+      <checksum>53F24059</checksum>
     </file>
     <file>
       <filename>extra_files/extra-gas-pool-heater-with-zero-kwh.xml</filename>
       <filetype>xml</filetype>
       <usage_type>test</usage_type>
-<<<<<<< HEAD
-      <checksum>94EBCBB1</checksum>
-=======
-      <checksum>3CE771CD</checksum>
->>>>>>> 7712db9b
+      <checksum>EC182234</checksum>
     </file>
     <file>
       <filename>extra_files/extra-iecc-zone-different-than-epw.xml</filename>
       <filetype>xml</filetype>
       <usage_type>test</usage_type>
-<<<<<<< HEAD
-      <checksum>2E06B07E</checksum>
-=======
-      <checksum>A2D22E8A</checksum>
->>>>>>> 7712db9b
+      <checksum>6796650A</checksum>
     </file>
     <file>
       <filename>extra_files/extra-mf-eaves.xml</filename>
       <filetype>xml</filetype>
       <usage_type>test</usage_type>
-<<<<<<< HEAD
-      <checksum>A3A2FDE7</checksum>
-=======
-      <checksum>A202CF44</checksum>
->>>>>>> 7712db9b
+      <checksum>E9FE0B53</checksum>
     </file>
     <file>
       <filename>extra_files/extra-mf-exterior-corridor.xml</filename>
       <filetype>xml</filetype>
       <usage_type>test</usage_type>
-<<<<<<< HEAD
-      <checksum>ABBC7C87</checksum>
-=======
-      <checksum>CE559523</checksum>
->>>>>>> 7712db9b
+      <checksum>C02022A9</checksum>
     </file>
     <file>
       <filename>extra_files/extra-mf-rear-units.xml</filename>
       <filetype>xml</filetype>
       <usage_type>test</usage_type>
-<<<<<<< HEAD
-      <checksum>ABBC7C87</checksum>
-=======
-      <checksum>CE559523</checksum>
->>>>>>> 7712db9b
+      <checksum>C02022A9</checksum>
     </file>
     <file>
       <filename>extra_files/extra-mf-slab-left-bottom-rear-units.xml</filename>
       <filetype>xml</filetype>
       <usage_type>test</usage_type>
-<<<<<<< HEAD
-      <checksum>82656564</checksum>
-=======
-      <checksum>6CEE0843</checksum>
->>>>>>> 7712db9b
+      <checksum>4D8BE358</checksum>
     </file>
     <file>
       <filename>extra_files/extra-mf-slab-left-bottom.xml</filename>
       <filetype>xml</filetype>
       <usage_type>test</usage_type>
-<<<<<<< HEAD
-      <checksum>B3B4134B</checksum>
-=======
-      <checksum>00FF645C</checksum>
->>>>>>> 7712db9b
+      <checksum>B8C3A9A2</checksum>
     </file>
     <file>
       <filename>extra_files/extra-mf-slab-left-middle-rear-units.xml</filename>
       <filetype>xml</filetype>
       <usage_type>test</usage_type>
-<<<<<<< HEAD
-      <checksum>79CF4A15</checksum>
-=======
-      <checksum>2A985B1D</checksum>
->>>>>>> 7712db9b
+      <checksum>FA49B79A</checksum>
     </file>
     <file>
       <filename>extra_files/extra-mf-slab-left-middle.xml</filename>
       <filetype>xml</filetype>
       <usage_type>test</usage_type>
-<<<<<<< HEAD
-      <checksum>ABBC7C87</checksum>
-=======
-      <checksum>CE559523</checksum>
->>>>>>> 7712db9b
+      <checksum>C02022A9</checksum>
     </file>
     <file>
       <filename>extra_files/extra-mf-slab-left-top-rear-units.xml</filename>
       <filetype>xml</filetype>
       <usage_type>test</usage_type>
-<<<<<<< HEAD
-      <checksum>79CF4A15</checksum>
-=======
-      <checksum>2A985B1D</checksum>
->>>>>>> 7712db9b
+      <checksum>FA49B79A</checksum>
     </file>
     <file>
       <filename>extra_files/extra-mf-slab-left-top.xml</filename>
       <filetype>xml</filetype>
       <usage_type>test</usage_type>
-<<<<<<< HEAD
-      <checksum>ABBC7C87</checksum>
-=======
-      <checksum>CE559523</checksum>
->>>>>>> 7712db9b
+      <checksum>C02022A9</checksum>
     </file>
     <file>
       <filename>extra_files/extra-mf-slab-middle-bottom-rear-units.xml</filename>
       <filetype>xml</filetype>
       <usage_type>test</usage_type>
-<<<<<<< HEAD
-      <checksum>799330C7</checksum>
-=======
-      <checksum>4C32F545</checksum>
->>>>>>> 7712db9b
+      <checksum>D0338357</checksum>
     </file>
     <file>
       <filename>extra_files/extra-mf-slab-middle-bottom.xml</filename>
       <filetype>xml</filetype>
       <usage_type>test</usage_type>
-<<<<<<< HEAD
-      <checksum>19676863</checksum>
-=======
-      <checksum>3D069763</checksum>
->>>>>>> 7712db9b
+      <checksum>0D4F05CB</checksum>
     </file>
     <file>
       <filename>extra_files/extra-mf-slab-middle-middle-rear-units.xml</filename>
       <filetype>xml</filetype>
       <usage_type>test</usage_type>
-<<<<<<< HEAD
-      <checksum>9A0EA8B6</checksum>
-=======
-      <checksum>9B00B6E6</checksum>
->>>>>>> 7712db9b
+      <checksum>11508EA8</checksum>
     </file>
     <file>
       <filename>extra_files/extra-mf-slab-middle-middle.xml</filename>
       <filetype>xml</filetype>
       <usage_type>test</usage_type>
-<<<<<<< HEAD
-      <checksum>A8D2F741</checksum>
-=======
-      <checksum>DBD9C9CE</checksum>
->>>>>>> 7712db9b
+      <checksum>6D996CF5</checksum>
     </file>
     <file>
       <filename>extra_files/extra-mf-slab-middle-top-rear-units.xml</filename>
       <filetype>xml</filetype>
       <usage_type>test</usage_type>
-<<<<<<< HEAD
-      <checksum>9A0EA8B6</checksum>
-=======
-      <checksum>9B00B6E6</checksum>
->>>>>>> 7712db9b
+      <checksum>11508EA8</checksum>
     </file>
     <file>
       <filename>extra_files/extra-mf-slab-middle-top.xml</filename>
       <filetype>xml</filetype>
       <usage_type>test</usage_type>
-<<<<<<< HEAD
-      <checksum>A8D2F741</checksum>
-=======
-      <checksum>DBD9C9CE</checksum>
->>>>>>> 7712db9b
+      <checksum>6D996CF5</checksum>
     </file>
     <file>
       <filename>extra_files/extra-mf-slab-rear-units.xml</filename>
       <filetype>xml</filetype>
       <usage_type>test</usage_type>
-<<<<<<< HEAD
-      <checksum>82656564</checksum>
-=======
-      <checksum>6CEE0843</checksum>
->>>>>>> 7712db9b
+      <checksum>4D8BE358</checksum>
     </file>
     <file>
       <filename>extra_files/extra-mf-slab-right-bottom-rear-units.xml</filename>
       <filetype>xml</filetype>
       <usage_type>test</usage_type>
-<<<<<<< HEAD
-      <checksum>799330C7</checksum>
-=======
-      <checksum>4C32F545</checksum>
->>>>>>> 7712db9b
+      <checksum>D0338357</checksum>
     </file>
     <file>
       <filename>extra_files/extra-mf-slab-right-bottom.xml</filename>
       <filetype>xml</filetype>
       <usage_type>test</usage_type>
-<<<<<<< HEAD
-      <checksum>19676863</checksum>
-=======
-      <checksum>3D069763</checksum>
->>>>>>> 7712db9b
+      <checksum>0D4F05CB</checksum>
     </file>
     <file>
       <filename>extra_files/extra-mf-slab-right-middle-rear-units.xml</filename>
       <filetype>xml</filetype>
       <usage_type>test</usage_type>
-<<<<<<< HEAD
-      <checksum>9A0EA8B6</checksum>
-=======
-      <checksum>9B00B6E6</checksum>
->>>>>>> 7712db9b
+      <checksum>11508EA8</checksum>
     </file>
     <file>
       <filename>extra_files/extra-mf-slab-right-middle.xml</filename>
       <filetype>xml</filetype>
       <usage_type>test</usage_type>
-<<<<<<< HEAD
-      <checksum>A8D2F741</checksum>
-=======
-      <checksum>DBD9C9CE</checksum>
->>>>>>> 7712db9b
+      <checksum>6D996CF5</checksum>
     </file>
     <file>
       <filename>extra_files/extra-mf-slab-right-top-rear-units.xml</filename>
       <filetype>xml</filetype>
       <usage_type>test</usage_type>
-<<<<<<< HEAD
-      <checksum>9A0EA8B6</checksum>
-=======
-      <checksum>9B00B6E6</checksum>
->>>>>>> 7712db9b
+      <checksum>11508EA8</checksum>
     </file>
     <file>
       <filename>extra_files/extra-mf-slab-right-top.xml</filename>
       <filetype>xml</filetype>
       <usage_type>test</usage_type>
-<<<<<<< HEAD
-      <checksum>A8D2F741</checksum>
-=======
-      <checksum>DBD9C9CE</checksum>
->>>>>>> 7712db9b
+      <checksum>6D996CF5</checksum>
     </file>
     <file>
       <filename>extra_files/extra-mf-slab.xml</filename>
       <filetype>xml</filetype>
       <usage_type>test</usage_type>
-<<<<<<< HEAD
-      <checksum>B3B4134B</checksum>
-=======
-      <checksum>00FF645C</checksum>
->>>>>>> 7712db9b
+      <checksum>B8C3A9A2</checksum>
     </file>
     <file>
       <filename>extra_files/extra-mf-unvented-crawlspace-left-bottom-rear-units.xml</filename>
       <filetype>xml</filetype>
       <usage_type>test</usage_type>
-<<<<<<< HEAD
-      <checksum>EA3FF65D</checksum>
-=======
-      <checksum>A1EA5BC7</checksum>
->>>>>>> 7712db9b
+      <checksum>3D0EF758</checksum>
     </file>
     <file>
       <filename>extra_files/extra-mf-unvented-crawlspace-left-bottom.xml</filename>
       <filetype>xml</filetype>
       <usage_type>test</usage_type>
-<<<<<<< HEAD
-      <checksum>E076E518</checksum>
-=======
-      <checksum>454A93AC</checksum>
->>>>>>> 7712db9b
+      <checksum>B96CB1EB</checksum>
     </file>
     <file>
       <filename>extra_files/extra-mf-unvented-crawlspace-left-middle-rear-units.xml</filename>
       <filetype>xml</filetype>
       <usage_type>test</usage_type>
-<<<<<<< HEAD
-      <checksum>79CF4A15</checksum>
-=======
-      <checksum>2A985B1D</checksum>
->>>>>>> 7712db9b
+      <checksum>FA49B79A</checksum>
     </file>
     <file>
       <filename>extra_files/extra-mf-unvented-crawlspace-left-middle.xml</filename>
       <filetype>xml</filetype>
       <usage_type>test</usage_type>
-<<<<<<< HEAD
-      <checksum>ABBC7C87</checksum>
-=======
-      <checksum>CE559523</checksum>
->>>>>>> 7712db9b
+      <checksum>C02022A9</checksum>
     </file>
     <file>
       <filename>extra_files/extra-mf-unvented-crawlspace-left-top-rear-units.xml</filename>
       <filetype>xml</filetype>
       <usage_type>test</usage_type>
-<<<<<<< HEAD
-      <checksum>79CF4A15</checksum>
-=======
-      <checksum>2A985B1D</checksum>
->>>>>>> 7712db9b
+      <checksum>FA49B79A</checksum>
     </file>
     <file>
       <filename>extra_files/extra-mf-unvented-crawlspace-left-top.xml</filename>
       <filetype>xml</filetype>
       <usage_type>test</usage_type>
-<<<<<<< HEAD
-      <checksum>ABBC7C87</checksum>
-=======
-      <checksum>CE559523</checksum>
->>>>>>> 7712db9b
+      <checksum>C02022A9</checksum>
     </file>
     <file>
       <filename>extra_files/extra-mf-unvented-crawlspace-middle-bottom-rear-units.xml</filename>
       <filetype>xml</filetype>
       <usage_type>test</usage_type>
-<<<<<<< HEAD
-      <checksum>0334C256</checksum>
-=======
-      <checksum>DF784FEA</checksum>
->>>>>>> 7712db9b
+      <checksum>AFC7B183</checksum>
     </file>
     <file>
       <filename>extra_files/extra-mf-unvented-crawlspace-middle-bottom.xml</filename>
       <filetype>xml</filetype>
       <usage_type>test</usage_type>
-<<<<<<< HEAD
-      <checksum>09313604</checksum>
-=======
-      <checksum>EE8D1A0D</checksum>
->>>>>>> 7712db9b
+      <checksum>F4944496</checksum>
     </file>
     <file>
       <filename>extra_files/extra-mf-unvented-crawlspace-middle-middle-rear-units.xml</filename>
       <filetype>xml</filetype>
       <usage_type>test</usage_type>
-<<<<<<< HEAD
-      <checksum>9A0EA8B6</checksum>
-=======
-      <checksum>9B00B6E6</checksum>
->>>>>>> 7712db9b
+      <checksum>11508EA8</checksum>
     </file>
     <file>
       <filename>extra_files/extra-mf-unvented-crawlspace-middle-middle.xml</filename>
       <filetype>xml</filetype>
       <usage_type>test</usage_type>
-<<<<<<< HEAD
-      <checksum>A8D2F741</checksum>
-=======
-      <checksum>DBD9C9CE</checksum>
->>>>>>> 7712db9b
+      <checksum>6D996CF5</checksum>
     </file>
     <file>
       <filename>extra_files/extra-mf-unvented-crawlspace-middle-top-rear-units.xml</filename>
       <filetype>xml</filetype>
       <usage_type>test</usage_type>
-<<<<<<< HEAD
-      <checksum>9A0EA8B6</checksum>
-=======
-      <checksum>9B00B6E6</checksum>
->>>>>>> 7712db9b
+      <checksum>11508EA8</checksum>
     </file>
     <file>
       <filename>extra_files/extra-mf-unvented-crawlspace-middle-top.xml</filename>
       <filetype>xml</filetype>
       <usage_type>test</usage_type>
-<<<<<<< HEAD
-      <checksum>A8D2F741</checksum>
-=======
-      <checksum>DBD9C9CE</checksum>
->>>>>>> 7712db9b
+      <checksum>6D996CF5</checksum>
     </file>
     <file>
       <filename>extra_files/extra-mf-unvented-crawlspace-rear-units.xml</filename>
       <filetype>xml</filetype>
       <usage_type>test</usage_type>
-<<<<<<< HEAD
-      <checksum>EA3FF65D</checksum>
-=======
-      <checksum>A1EA5BC7</checksum>
->>>>>>> 7712db9b
+      <checksum>3D0EF758</checksum>
     </file>
     <file>
       <filename>extra_files/extra-mf-unvented-crawlspace-right-bottom-rear-units.xml</filename>
       <filetype>xml</filetype>
       <usage_type>test</usage_type>
-<<<<<<< HEAD
-      <checksum>0334C256</checksum>
-=======
-      <checksum>DF784FEA</checksum>
->>>>>>> 7712db9b
+      <checksum>AFC7B183</checksum>
     </file>
     <file>
       <filename>extra_files/extra-mf-unvented-crawlspace-right-bottom.xml</filename>
       <filetype>xml</filetype>
       <usage_type>test</usage_type>
-<<<<<<< HEAD
-      <checksum>09313604</checksum>
-=======
-      <checksum>EE8D1A0D</checksum>
->>>>>>> 7712db9b
+      <checksum>F4944496</checksum>
     </file>
     <file>
       <filename>extra_files/extra-mf-unvented-crawlspace-right-middle-rear-units.xml</filename>
       <filetype>xml</filetype>
       <usage_type>test</usage_type>
-<<<<<<< HEAD
-      <checksum>9A0EA8B6</checksum>
-=======
-      <checksum>9B00B6E6</checksum>
->>>>>>> 7712db9b
+      <checksum>11508EA8</checksum>
     </file>
     <file>
       <filename>extra_files/extra-mf-unvented-crawlspace-right-middle.xml</filename>
       <filetype>xml</filetype>
       <usage_type>test</usage_type>
-<<<<<<< HEAD
-      <checksum>A8D2F741</checksum>
-=======
-      <checksum>DBD9C9CE</checksum>
->>>>>>> 7712db9b
+      <checksum>6D996CF5</checksum>
     </file>
     <file>
       <filename>extra_files/extra-mf-unvented-crawlspace-right-top-rear-units.xml</filename>
       <filetype>xml</filetype>
       <usage_type>test</usage_type>
-<<<<<<< HEAD
-      <checksum>9A0EA8B6</checksum>
-=======
-      <checksum>9B00B6E6</checksum>
->>>>>>> 7712db9b
+      <checksum>11508EA8</checksum>
     </file>
     <file>
       <filename>extra_files/extra-mf-unvented-crawlspace-right-top.xml</filename>
       <filetype>xml</filetype>
       <usage_type>test</usage_type>
-<<<<<<< HEAD
-      <checksum>A8D2F741</checksum>
-=======
-      <checksum>DBD9C9CE</checksum>
->>>>>>> 7712db9b
+      <checksum>6D996CF5</checksum>
     </file>
     <file>
       <filename>extra_files/extra-mf-unvented-crawlspace.xml</filename>
       <filetype>xml</filetype>
       <usage_type>test</usage_type>
-<<<<<<< HEAD
-      <checksum>E076E518</checksum>
-=======
-      <checksum>454A93AC</checksum>
->>>>>>> 7712db9b
+      <checksum>B96CB1EB</checksum>
     </file>
     <file>
       <filename>extra_files/extra-mf-vented-crawlspace-left-bottom-rear-units.xml</filename>
       <filetype>xml</filetype>
       <usage_type>test</usage_type>
-<<<<<<< HEAD
-      <checksum>4DCD7302</checksum>
-=======
-      <checksum>25704BA5</checksum>
->>>>>>> 7712db9b
+      <checksum>D7AF6B6A</checksum>
     </file>
     <file>
       <filename>extra_files/extra-mf-vented-crawlspace-left-bottom.xml</filename>
       <filetype>xml</filetype>
       <usage_type>test</usage_type>
-<<<<<<< HEAD
-      <checksum>BF1EE641</checksum>
-=======
-      <checksum>19666A0E</checksum>
->>>>>>> 7712db9b
+      <checksum>4668F7BF</checksum>
     </file>
     <file>
       <filename>extra_files/extra-mf-vented-crawlspace-left-middle-rear-units.xml</filename>
       <filetype>xml</filetype>
       <usage_type>test</usage_type>
-<<<<<<< HEAD
-      <checksum>79CF4A15</checksum>
-=======
-      <checksum>2A985B1D</checksum>
->>>>>>> 7712db9b
+      <checksum>FA49B79A</checksum>
     </file>
     <file>
       <filename>extra_files/extra-mf-vented-crawlspace-left-middle.xml</filename>
       <filetype>xml</filetype>
       <usage_type>test</usage_type>
-<<<<<<< HEAD
-      <checksum>ABBC7C87</checksum>
-=======
-      <checksum>CE559523</checksum>
->>>>>>> 7712db9b
+      <checksum>C02022A9</checksum>
     </file>
     <file>
       <filename>extra_files/extra-mf-vented-crawlspace-left-top-rear-units.xml</filename>
       <filetype>xml</filetype>
       <usage_type>test</usage_type>
-<<<<<<< HEAD
-      <checksum>79CF4A15</checksum>
-=======
-      <checksum>2A985B1D</checksum>
->>>>>>> 7712db9b
+      <checksum>FA49B79A</checksum>
     </file>
     <file>
       <filename>extra_files/extra-mf-vented-crawlspace-left-top.xml</filename>
       <filetype>xml</filetype>
       <usage_type>test</usage_type>
-<<<<<<< HEAD
-      <checksum>ABBC7C87</checksum>
-=======
-      <checksum>CE559523</checksum>
->>>>>>> 7712db9b
+      <checksum>C02022A9</checksum>
     </file>
     <file>
       <filename>extra_files/extra-mf-vented-crawlspace-middle-bottom-rear-units.xml</filename>
       <filetype>xml</filetype>
       <usage_type>test</usage_type>
-<<<<<<< HEAD
-      <checksum>6EEA6A62</checksum>
-=======
-      <checksum>30D68EF7</checksum>
->>>>>>> 7712db9b
+      <checksum>92B31750</checksum>
     </file>
     <file>
       <filename>extra_files/extra-mf-vented-crawlspace-middle-bottom.xml</filename>
       <filetype>xml</filetype>
       <usage_type>test</usage_type>
-<<<<<<< HEAD
-      <checksum>D2094B69</checksum>
-=======
-      <checksum>F196AA8E</checksum>
->>>>>>> 7712db9b
+      <checksum>833D8BF5</checksum>
     </file>
     <file>
       <filename>extra_files/extra-mf-vented-crawlspace-middle-middle-rear-units.xml</filename>
       <filetype>xml</filetype>
       <usage_type>test</usage_type>
-<<<<<<< HEAD
-      <checksum>9A0EA8B6</checksum>
-=======
-      <checksum>9B00B6E6</checksum>
->>>>>>> 7712db9b
+      <checksum>11508EA8</checksum>
     </file>
     <file>
       <filename>extra_files/extra-mf-vented-crawlspace-middle-middle.xml</filename>
       <filetype>xml</filetype>
       <usage_type>test</usage_type>
-<<<<<<< HEAD
-      <checksum>A8D2F741</checksum>
-=======
-      <checksum>DBD9C9CE</checksum>
->>>>>>> 7712db9b
+      <checksum>6D996CF5</checksum>
     </file>
     <file>
       <filename>extra_files/extra-mf-vented-crawlspace-middle-top-rear-units.xml</filename>
       <filetype>xml</filetype>
       <usage_type>test</usage_type>
-<<<<<<< HEAD
-      <checksum>9A0EA8B6</checksum>
-=======
-      <checksum>9B00B6E6</checksum>
->>>>>>> 7712db9b
+      <checksum>11508EA8</checksum>
     </file>
     <file>
       <filename>extra_files/extra-mf-vented-crawlspace-middle-top.xml</filename>
       <filetype>xml</filetype>
       <usage_type>test</usage_type>
-<<<<<<< HEAD
-      <checksum>A8D2F741</checksum>
-=======
-      <checksum>DBD9C9CE</checksum>
->>>>>>> 7712db9b
+      <checksum>6D996CF5</checksum>
     </file>
     <file>
       <filename>extra_files/extra-mf-vented-crawlspace-rear-units.xml</filename>
       <filetype>xml</filetype>
       <usage_type>test</usage_type>
-<<<<<<< HEAD
-      <checksum>4DCD7302</checksum>
-=======
-      <checksum>25704BA5</checksum>
->>>>>>> 7712db9b
+      <checksum>D7AF6B6A</checksum>
     </file>
     <file>
       <filename>extra_files/extra-mf-vented-crawlspace-right-bottom-rear-units.xml</filename>
       <filetype>xml</filetype>
       <usage_type>test</usage_type>
-<<<<<<< HEAD
-      <checksum>6EEA6A62</checksum>
-=======
-      <checksum>30D68EF7</checksum>
->>>>>>> 7712db9b
+      <checksum>92B31750</checksum>
     </file>
     <file>
       <filename>extra_files/extra-mf-vented-crawlspace-right-bottom.xml</filename>
       <filetype>xml</filetype>
       <usage_type>test</usage_type>
-<<<<<<< HEAD
-      <checksum>D2094B69</checksum>
-=======
-      <checksum>F196AA8E</checksum>
->>>>>>> 7712db9b
+      <checksum>833D8BF5</checksum>
     </file>
     <file>
       <filename>extra_files/extra-mf-vented-crawlspace-right-middle-rear-units.xml</filename>
       <filetype>xml</filetype>
       <usage_type>test</usage_type>
-<<<<<<< HEAD
-      <checksum>9A0EA8B6</checksum>
-=======
-      <checksum>9B00B6E6</checksum>
->>>>>>> 7712db9b
+      <checksum>11508EA8</checksum>
     </file>
     <file>
       <filename>extra_files/extra-mf-vented-crawlspace-right-middle.xml</filename>
       <filetype>xml</filetype>
       <usage_type>test</usage_type>
-<<<<<<< HEAD
-      <checksum>A8D2F741</checksum>
-=======
-      <checksum>DBD9C9CE</checksum>
->>>>>>> 7712db9b
+      <checksum>6D996CF5</checksum>
     </file>
     <file>
       <filename>extra_files/extra-mf-vented-crawlspace-right-top-rear-units.xml</filename>
       <filetype>xml</filetype>
       <usage_type>test</usage_type>
-<<<<<<< HEAD
-      <checksum>9A0EA8B6</checksum>
-=======
-      <checksum>9B00B6E6</checksum>
->>>>>>> 7712db9b
+      <checksum>11508EA8</checksum>
     </file>
     <file>
       <filename>extra_files/extra-mf-vented-crawlspace-right-top.xml</filename>
       <filetype>xml</filetype>
       <usage_type>test</usage_type>
-<<<<<<< HEAD
-      <checksum>A8D2F741</checksum>
-=======
-      <checksum>DBD9C9CE</checksum>
->>>>>>> 7712db9b
+      <checksum>6D996CF5</checksum>
     </file>
     <file>
       <filename>extra_files/extra-mf-vented-crawlspace.xml</filename>
       <filetype>xml</filetype>
       <usage_type>test</usage_type>
-<<<<<<< HEAD
-      <checksum>BF1EE641</checksum>
-=======
-      <checksum>19666A0E</checksum>
->>>>>>> 7712db9b
+      <checksum>4668F7BF</checksum>
     </file>
     <file>
       <filename>extra_files/extra-no-rim-joists.xml</filename>
       <filetype>xml</filetype>
       <usage_type>test</usage_type>
-<<<<<<< HEAD
-      <checksum>0A0F16B0</checksum>
-=======
-      <checksum>57F4EE9C</checksum>
->>>>>>> 7712db9b
+      <checksum>5B5DF205</checksum>
     </file>
     <file>
       <filename>extra_files/extra-pv-roofpitch.xml</filename>
       <filetype>xml</filetype>
       <usage_type>test</usage_type>
-<<<<<<< HEAD
-      <checksum>0E9A0C7A</checksum>
-=======
-      <checksum>488ECB01</checksum>
->>>>>>> 7712db9b
+      <checksum>5F1B10F6</checksum>
     </file>
     <file>
       <filename>extra_files/extra-second-heating-system-boiler-to-heat-pump.xml</filename>
       <filetype>xml</filetype>
       <usage_type>test</usage_type>
-<<<<<<< HEAD
-      <checksum>1B340E23</checksum>
-=======
-      <checksum>B2288CD1</checksum>
->>>>>>> 7712db9b
+      <checksum>3C8E9FA6</checksum>
     </file>
     <file>
       <filename>extra_files/extra-second-heating-system-boiler-to-heating-system.xml</filename>
       <filetype>xml</filetype>
       <usage_type>test</usage_type>
-<<<<<<< HEAD
-      <checksum>97CCE081</checksum>
-=======
-      <checksum>F8F44C3B</checksum>
->>>>>>> 7712db9b
+      <checksum>7AE90B7C</checksum>
     </file>
     <file>
       <filename>extra_files/extra-second-heating-system-fireplace-to-heat-pump.xml</filename>
       <filetype>xml</filetype>
       <usage_type>test</usage_type>
-<<<<<<< HEAD
-      <checksum>E6509C67</checksum>
-    </file>
-    <file>
-      <filename>extra_files/extra-second-heating-system-fireplace-to-heating-system.xml</filename>
-      <filetype>xml</filetype>
-      <usage_type>test</usage_type>
-      <checksum>A84063F4</checksum>
-=======
-      <checksum>ED1BECD7</checksum>
->>>>>>> 7712db9b
+      <checksum>F3B2231E</checksum>
     </file>
     <file>
       <filename>extra_files/extra-second-heating-system-portable-heater-to-heat-pump.xml</filename>
       <filetype>xml</filetype>
       <usage_type>test</usage_type>
-<<<<<<< HEAD
-      <checksum>D3B69524</checksum>
-=======
-      <checksum>8BB1BE99</checksum>
->>>>>>> 7712db9b
+      <checksum>D5DABCFA</checksum>
     </file>
     <file>
       <filename>extra_files/extra-second-heating-system-portable-heater-to-heating-system.xml</filename>
       <filetype>xml</filetype>
       <usage_type>test</usage_type>
-<<<<<<< HEAD
-      <checksum>76603085</checksum>
-=======
-      <checksum>8A83E0B1</checksum>
->>>>>>> 7712db9b
+      <checksum>7F30D0AF</checksum>
     </file>
     <file>
       <filename>extra_files/extra-second-refrigerator.xml</filename>
       <filetype>xml</filetype>
       <usage_type>test</usage_type>
-<<<<<<< HEAD
-      <checksum>D1A4E67F</checksum>
-=======
-      <checksum>18B82C45</checksum>
->>>>>>> 7712db9b
+      <checksum>FE99522A</checksum>
     </file>
     <file>
       <filename>extra_files/extra-sfa-atticroof-conditioned-eaves-gable.xml</filename>
       <filetype>xml</filetype>
       <usage_type>test</usage_type>
-<<<<<<< HEAD
-      <checksum>C33B8362</checksum>
-=======
-      <checksum>9C882440</checksum>
->>>>>>> 7712db9b
+      <checksum>8A017A30</checksum>
     </file>
     <file>
       <filename>extra_files/extra-sfa-atticroof-conditioned-eaves-hip.xml</filename>
       <filetype>xml</filetype>
       <usage_type>test</usage_type>
-<<<<<<< HEAD
-      <checksum>197CD720</checksum>
-=======
-      <checksum>5293940B</checksum>
->>>>>>> 7712db9b
+      <checksum>1CBF983D</checksum>
     </file>
     <file>
       <filename>extra_files/extra-sfa-atticroof-flat.xml</filename>
       <filetype>xml</filetype>
       <usage_type>test</usage_type>
-<<<<<<< HEAD
-      <checksum>1019083C</checksum>
-=======
-      <checksum>F4402A1B</checksum>
->>>>>>> 7712db9b
+      <checksum>25F5E127</checksum>
     </file>
     <file>
       <filename>extra_files/extra-sfa-conditioned-crawlspace.xml</filename>
       <filetype>xml</filetype>
       <usage_type>test</usage_type>
-<<<<<<< HEAD
-      <checksum>2BB02375</checksum>
-=======
-      <checksum>D04099F4</checksum>
->>>>>>> 7712db9b
+      <checksum>A8C22B46</checksum>
     </file>
     <file>
       <filename>extra_files/extra-sfa-exterior-corridor.xml</filename>
       <filetype>xml</filetype>
       <usage_type>test</usage_type>
-<<<<<<< HEAD
-      <checksum>EF90124E</checksum>
-=======
-      <checksum>A77C384B</checksum>
->>>>>>> 7712db9b
+      <checksum>38AF76FE</checksum>
     </file>
     <file>
       <filename>extra_files/extra-sfa-rear-units.xml</filename>
       <filetype>xml</filetype>
       <usage_type>test</usage_type>
-<<<<<<< HEAD
-      <checksum>EF90124E</checksum>
-=======
-      <checksum>A77C384B</checksum>
->>>>>>> 7712db9b
+      <checksum>38AF76FE</checksum>
     </file>
     <file>
       <filename>extra_files/extra-sfa-slab-middle.xml</filename>
       <filetype>xml</filetype>
       <usage_type>test</usage_type>
-<<<<<<< HEAD
-      <checksum>1127AB1D</checksum>
-=======
-      <checksum>17A9EC6B</checksum>
->>>>>>> 7712db9b
+      <checksum>35D5DF1F</checksum>
     </file>
     <file>
       <filename>extra_files/extra-sfa-slab-right.xml</filename>
       <filetype>xml</filetype>
       <usage_type>test</usage_type>
-<<<<<<< HEAD
-      <checksum>1127AB1D</checksum>
-=======
-      <checksum>17A9EC6B</checksum>
->>>>>>> 7712db9b
+      <checksum>35D5DF1F</checksum>
     </file>
     <file>
       <filename>extra_files/extra-sfa-slab.xml</filename>
       <filetype>xml</filetype>
       <usage_type>test</usage_type>
-<<<<<<< HEAD
-      <checksum>A20116D6</checksum>
-=======
-      <checksum>004B1AC1</checksum>
->>>>>>> 7712db9b
+      <checksum>8F179A1D</checksum>
     </file>
     <file>
       <filename>extra_files/extra-sfa-unconditioned-basement-middle.xml</filename>
       <filetype>xml</filetype>
       <usage_type>test</usage_type>
-<<<<<<< HEAD
-      <checksum>555314A9</checksum>
-=======
-      <checksum>C8A6003A</checksum>
->>>>>>> 7712db9b
+      <checksum>104C42FC</checksum>
     </file>
     <file>
       <filename>extra_files/extra-sfa-unconditioned-basement-right.xml</filename>
       <filetype>xml</filetype>
       <usage_type>test</usage_type>
-<<<<<<< HEAD
-      <checksum>555314A9</checksum>
-=======
-      <checksum>C8A6003A</checksum>
->>>>>>> 7712db9b
+      <checksum>104C42FC</checksum>
     </file>
     <file>
       <filename>extra_files/extra-sfa-unconditioned-basement.xml</filename>
       <filetype>xml</filetype>
       <usage_type>test</usage_type>
-<<<<<<< HEAD
-      <checksum>A9654867</checksum>
-=======
-      <checksum>22D018C4</checksum>
->>>>>>> 7712db9b
+      <checksum>DE3DBB5B</checksum>
     </file>
     <file>
       <filename>extra_files/extra-sfa-unvented-crawlspace-middle.xml</filename>
       <filetype>xml</filetype>
       <usage_type>test</usage_type>
-<<<<<<< HEAD
-      <checksum>84D3D09D</checksum>
-=======
-      <checksum>18197322</checksum>
->>>>>>> 7712db9b
+      <checksum>35233282</checksum>
     </file>
     <file>
       <filename>extra_files/extra-sfa-unvented-crawlspace-right.xml</filename>
       <filetype>xml</filetype>
       <usage_type>test</usage_type>
-<<<<<<< HEAD
-      <checksum>84D3D09D</checksum>
-=======
-      <checksum>18197322</checksum>
->>>>>>> 7712db9b
+      <checksum>35233282</checksum>
     </file>
     <file>
       <filename>extra_files/extra-sfa-unvented-crawlspace.xml</filename>
       <filetype>xml</filetype>
       <usage_type>test</usage_type>
-<<<<<<< HEAD
-      <checksum>A1C52404</checksum>
-=======
-      <checksum>5ACB0D51</checksum>
->>>>>>> 7712db9b
+      <checksum>1DCE736E</checksum>
     </file>
     <file>
       <filename>extra_files/extra-sfa-vented-crawlspace-middle.xml</filename>
       <filetype>xml</filetype>
       <usage_type>test</usage_type>
-<<<<<<< HEAD
-      <checksum>88FD83BC</checksum>
-=======
-      <checksum>668F8FD7</checksum>
->>>>>>> 7712db9b
+      <checksum>5029C1AF</checksum>
     </file>
     <file>
       <filename>extra_files/extra-sfa-vented-crawlspace-right.xml</filename>
       <filetype>xml</filetype>
       <usage_type>test</usage_type>
-<<<<<<< HEAD
-      <checksum>88FD83BC</checksum>
-=======
-      <checksum>668F8FD7</checksum>
->>>>>>> 7712db9b
+      <checksum>5029C1AF</checksum>
     </file>
     <file>
       <filename>extra_files/extra-sfa-vented-crawlspace.xml</filename>
       <filetype>xml</filetype>
       <usage_type>test</usage_type>
-<<<<<<< HEAD
-      <checksum>A5AB4C1C</checksum>
-=======
-      <checksum>024064E2</checksum>
->>>>>>> 7712db9b
+      <checksum>F7B79E74</checksum>
     </file>
     <file>
       <filename>extra_files/extra-state-code-different-than-epw.xml</filename>
       <filetype>xml</filetype>
       <usage_type>test</usage_type>
-<<<<<<< HEAD
-      <checksum>6536E09D</checksum>
-=======
-      <checksum>7D75A9B0</checksum>
->>>>>>> 7712db9b
+      <checksum>97E0373B</checksum>
     </file>
     <file>
       <filename>extra_files/extra-zero-clothes-washer-kwh.xml</filename>
       <filetype>xml</filetype>
       <usage_type>test</usage_type>
-<<<<<<< HEAD
-      <checksum>C84D5188</checksum>
-=======
-      <checksum>F0402A30</checksum>
->>>>>>> 7712db9b
+      <checksum>F50CA4C9</checksum>
     </file>
     <file>
       <filename>extra_files/extra-zero-dishwasher-kwh.xml</filename>
       <filetype>xml</filetype>
       <usage_type>test</usage_type>
-<<<<<<< HEAD
-      <checksum>7B5D2E0F</checksum>
-=======
-      <checksum>E1EBF131</checksum>
->>>>>>> 7712db9b
+      <checksum>00DBEA72</checksum>
     </file>
     <file>
       <filename>extra_files/extra-zero-extra-refrigerator-kwh.xml</filename>
       <filetype>xml</filetype>
       <usage_type>test</usage_type>
-<<<<<<< HEAD
-      <checksum>E132D244</checksum>
-=======
-      <checksum>415957AF</checksum>
->>>>>>> 7712db9b
+      <checksum>A8A20730</checksum>
     </file>
     <file>
       <filename>extra_files/extra-zero-freezer-kwh.xml</filename>
       <filetype>xml</filetype>
       <usage_type>test</usage_type>
-<<<<<<< HEAD
-      <checksum>E132D244</checksum>
-=======
-      <checksum>415957AF</checksum>
->>>>>>> 7712db9b
+      <checksum>A8A20730</checksum>
     </file>
     <file>
       <filename>extra_files/extra-zero-refrigerator-kwh.xml</filename>
       <filetype>xml</filetype>
       <usage_type>test</usage_type>
-<<<<<<< HEAD
-      <checksum>BAF4568A</checksum>
-=======
-      <checksum>42AEBCC0</checksum>
->>>>>>> 7712db9b
+      <checksum>19E936C3</checksum>
     </file>
     <file>
       <filename>extra_files/warning-conditioned-attic-with-floor-insulation.xml</filename>
       <filetype>xml</filetype>
       <usage_type>test</usage_type>
-<<<<<<< HEAD
-      <checksum>0325195D</checksum>
-=======
-      <checksum>7DCE1EC5</checksum>
->>>>>>> 7712db9b
+      <checksum>9C78CF47</checksum>
     </file>
     <file>
       <filename>extra_files/warning-conditioned-basement-with-ceiling-insulation.xml</filename>
       <filetype>xml</filetype>
       <usage_type>test</usage_type>
-<<<<<<< HEAD
-      <checksum>E132D244</checksum>
-=======
-      <checksum>415957AF</checksum>
->>>>>>> 7712db9b
+      <checksum>A8A20730</checksum>
     </file>
     <file>
       <filename>extra_files/warning-mf-bottom-slab-non-zero-foundation-height.xml</filename>
       <filetype>xml</filetype>
       <usage_type>test</usage_type>
-<<<<<<< HEAD
-      <checksum>B3B4134B</checksum>
-=======
-      <checksum>00FF645C</checksum>
->>>>>>> 7712db9b
+      <checksum>B8C3A9A2</checksum>
     </file>
     <file>
       <filename>extra_files/warning-multipliers-without-fuel-loads.xml</filename>
       <filetype>xml</filetype>
       <usage_type>test</usage_type>
-<<<<<<< HEAD
-      <checksum>E132D244</checksum>
-=======
-      <checksum>415957AF</checksum>
->>>>>>> 7712db9b
+      <checksum>A8A20730</checksum>
     </file>
     <file>
       <filename>extra_files/warning-multipliers-without-other-plug-loads.xml</filename>
       <filetype>xml</filetype>
       <usage_type>test</usage_type>
-<<<<<<< HEAD
-      <checksum>2A9E3EF6</checksum>
-=======
-      <checksum>F0B6D83D</checksum>
->>>>>>> 7712db9b
+      <checksum>784D304C</checksum>
     </file>
     <file>
       <filename>extra_files/warning-multipliers-without-tv-plug-loads.xml</filename>
       <filetype>xml</filetype>
       <usage_type>test</usage_type>
-<<<<<<< HEAD
-      <checksum>D50D4B00</checksum>
-=======
-      <checksum>D96178DE</checksum>
->>>>>>> 7712db9b
+      <checksum>FEEBC29C</checksum>
     </file>
     <file>
       <filename>extra_files/warning-multipliers-without-vehicle-plug-loads.xml</filename>
       <filetype>xml</filetype>
       <usage_type>test</usage_type>
-<<<<<<< HEAD
-      <checksum>E132D244</checksum>
-=======
-      <checksum>415957AF</checksum>
->>>>>>> 7712db9b
+      <checksum>A8A20730</checksum>
     </file>
     <file>
       <filename>extra_files/warning-multipliers-without-well-pump-plug-loads.xml</filename>
       <filetype>xml</filetype>
       <usage_type>test</usage_type>
-<<<<<<< HEAD
-      <checksum>E132D244</checksum>
-=======
-      <checksum>415957AF</checksum>
->>>>>>> 7712db9b
+      <checksum>A8A20730</checksum>
     </file>
     <file>
       <filename>extra_files/warning-non-electric-heat-pump-water-heater.xml</filename>
       <filetype>xml</filetype>
       <usage_type>test</usage_type>
-<<<<<<< HEAD
-      <checksum>4D340FDB</checksum>
-=======
-      <checksum>2ADF2171</checksum>
->>>>>>> 7712db9b
+      <checksum>3143BE0D</checksum>
     </file>
     <file>
       <filename>extra_files/warning-second-heating-system-serves-majority-heat.xml</filename>
       <filetype>xml</filetype>
       <usage_type>test</usage_type>
-<<<<<<< HEAD
-      <checksum>56D17A8C</checksum>
-=======
-      <checksum>0212A41B</checksum>
->>>>>>> 7712db9b
+      <checksum>3C59C883</checksum>
     </file>
     <file>
       <filename>extra_files/warning-sfd-slab-non-zero-foundation-height.xml</filename>
       <filetype>xml</filetype>
       <usage_type>test</usage_type>
-<<<<<<< HEAD
-      <checksum>069EEA6A</checksum>
-=======
-      <checksum>A14AF5F1</checksum>
->>>>>>> 7712db9b
+      <checksum>4D6683D0</checksum>
     </file>
     <file>
       <filename>extra_files/warning-slab-non-zero-foundation-height-above-grade.xml</filename>
       <filetype>xml</filetype>
       <usage_type>test</usage_type>
-<<<<<<< HEAD
-      <checksum>069EEA6A</checksum>
-=======
-      <checksum>A14AF5F1</checksum>
->>>>>>> 7712db9b
+      <checksum>4D6683D0</checksum>
     </file>
     <file>
       <filename>extra_files/warning-unconditioned-basement-with-wall-and-ceiling-insulation.xml</filename>
       <filetype>xml</filetype>
       <usage_type>test</usage_type>
-<<<<<<< HEAD
-      <checksum>31FADE03</checksum>
-=======
-      <checksum>0CC75E39</checksum>
->>>>>>> 7712db9b
+      <checksum>F69A3830</checksum>
     </file>
     <file>
       <filename>extra_files/warning-unvented-attic-with-floor-and-roof-insulation.xml</filename>
       <filetype>xml</filetype>
       <usage_type>test</usage_type>
-<<<<<<< HEAD
-      <checksum>6A8C83F3</checksum>
-=======
-      <checksum>397BAA2C</checksum>
->>>>>>> 7712db9b
+      <checksum>7BD230CD</checksum>
     </file>
     <file>
       <filename>extra_files/warning-unvented-crawlspace-with-wall-and-ceiling-insulation.xml</filename>
       <filetype>xml</filetype>
       <usage_type>test</usage_type>
-<<<<<<< HEAD
-      <checksum>95130084</checksum>
-=======
-      <checksum>C93C16EA</checksum>
->>>>>>> 7712db9b
+      <checksum>DE8C1F95</checksum>
     </file>
     <file>
       <filename>extra_files/warning-vented-attic-with-floor-and-roof-insulation.xml</filename>
       <filetype>xml</filetype>
       <usage_type>test</usage_type>
-<<<<<<< HEAD
-      <checksum>E67AE5FD</checksum>
-=======
-      <checksum>11BAA9F6</checksum>
->>>>>>> 7712db9b
+      <checksum>B6A89115</checksum>
     </file>
     <file>
       <filename>extra_files/warning-vented-crawlspace-with-wall-and-ceiling-insulation.xml</filename>
       <filetype>xml</filetype>
       <usage_type>test</usage_type>
-<<<<<<< HEAD
-      <checksum>52371C53</checksum>
+      <checksum>EE96E4DA</checksum>
     </file>
     <file>
       <filename>extra_files/extra-time-zone-different-than-epw.xml</filename>
       <filetype>xml</filetype>
       <usage_type>test</usage_type>
-      <checksum>12832F04</checksum>
-    </file>
-    <file>
-      <version>
-        <software_program>OpenStudio</software_program>
-        <identifier>2.9.0</identifier>
-        <min_compatible>2.9.0</min_compatible>
-      </version>
-      <filename>measure.rb</filename>
-      <filetype>rb</filetype>
-      <usage_type>script</usage_type>
-      <checksum>0A713AF1</checksum>
-=======
-      <checksum>A887B353</checksum>
->>>>>>> 7712db9b
+      <checksum>075A2A0F</checksum>
     </file>
   </files>
 </measure>