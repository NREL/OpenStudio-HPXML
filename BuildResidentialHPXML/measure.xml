--- conflicted
+++ resolved
@@ -3,13 +3,8 @@
   <schema_version>3.1</schema_version>
   <name>build_residential_hpxml</name>
   <uid>a13a8983-2b01-4930-8af2-42030b6e4233</uid>
-<<<<<<< HEAD
-  <version_id>af7bc4f2-994f-4871-b364-4486adaf9170</version_id>
-  <version_modified>2024-06-28T04:02:39Z</version_modified>
-=======
-  <version_id>289ea4ef-9493-46b1-bbb0-60af732e217a</version_id>
-  <version_modified>2024-06-27T22:13:46Z</version_modified>
->>>>>>> dd977d60
+  <version_id>39535870-a320-4e7d-801d-bb9f79e2cc29</version_id>
+  <version_modified>2024-06-28T04:06:46Z</version_modified>
   <xml_checksum>2C38F48B</xml_checksum>
   <class_name>BuildResidentialHPXML</class_name>
   <display_name>HPXML Builder</display_name>
@@ -7375,11 +7370,7 @@
       <filename>README.md</filename>
       <filetype>md</filetype>
       <usage_type>readme</usage_type>
-<<<<<<< HEAD
-      <checksum>4E731D5D</checksum>
-=======
-      <checksum>4A4D37DD</checksum>
->>>>>>> dd977d60
+      <checksum>86EA9428</checksum>
     </file>
     <file>
       <filename>README.md.erb</filename>
@@ -7396,11 +7387,7 @@
       <filename>measure.rb</filename>
       <filetype>rb</filetype>
       <usage_type>script</usage_type>
-<<<<<<< HEAD
-      <checksum>159C63DC</checksum>
-=======
-      <checksum>61FCD4CE</checksum>
->>>>>>> dd977d60
+      <checksum>73C7C776</checksum>
     </file>
     <file>
       <filename>geometry.rb</filename>
