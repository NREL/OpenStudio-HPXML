--- conflicted
+++ resolved
@@ -3,13 +3,8 @@
   <schema_version>3.1</schema_version>
   <name>build_residential_hpxml</name>
   <uid>a13a8983-2b01-4930-8af2-42030b6e4233</uid>
-<<<<<<< HEAD
-  <version_id>ce26be53-5a6c-4e4c-bd27-fbb18866b817</version_id>
-  <version_modified>2024-06-25T15:11:39Z</version_modified>
-=======
-  <version_id>1cf787b3-6890-4f06-a3b0-38e992fa387b</version_id>
-  <version_modified>2024-07-03T22:55:11Z</version_modified>
->>>>>>> 96b31f5e
+  <version_id>81b606f5-3522-4b9b-ba02-f97e2c7c3834</version_id>
+  <version_modified>2024-07-08T15:47:50Z</version_modified>
   <xml_checksum>2C38F48B</xml_checksum>
   <class_name>BuildResidentialHPXML</class_name>
   <display_name>HPXML Builder</display_name>
@@ -7375,11 +7370,7 @@
       <filename>README.md</filename>
       <filetype>md</filetype>
       <usage_type>readme</usage_type>
-<<<<<<< HEAD
-      <checksum>F0083F35</checksum>
-=======
-      <checksum>38C93847</checksum>
->>>>>>> 96b31f5e
+      <checksum>A729C48B</checksum>
     </file>
     <file>
       <filename>README.md.erb</filename>
@@ -7396,11 +7387,7 @@
       <filename>measure.rb</filename>
       <filetype>rb</filetype>
       <usage_type>script</usage_type>
-<<<<<<< HEAD
-      <checksum>8CBC79A5</checksum>
-=======
-      <checksum>EA194ADD</checksum>
->>>>>>> 96b31f5e
+      <checksum>E1BF8309</checksum>
     </file>
     <file>
       <filename>geometry.rb</filename>
