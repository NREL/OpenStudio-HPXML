<?xml version="1.0"?>
<measure>
  <schema_version>3.0</schema_version>
  <name>build_residential_hpxml</name>
  <uid>a13a8983-2b01-4930-8af2-42030b6e4233</uid>
<<<<<<< HEAD
  <version_id>8ea7129c-90f8-44c7-8c97-2293508c0258</version_id>
  <version_modified>20230120T230307Z</version_modified>
=======
  <version_id>b0dca314-cc14-441d-aaa0-47518b1667bc</version_id>
  <version_modified>20230120T202028Z</version_modified>
>>>>>>> dbb65611
  <xml_checksum>2C38F48B</xml_checksum>
  <class_name>BuildResidentialHPXML</class_name>
  <display_name>HPXML Builder</display_name>
  <description>Builds a residential HPXML file.</description>
  <modeler_description>Note: OS-HPXML default values can be found in the OS-HPXML documentation or can be seen by using the 'apply_defaults' argument.</modeler_description>
  <arguments>
    <argument>
      <name>hpxml_path</name>
      <display_name>HPXML File Path</display_name>
      <description>Absolute/relative path of the HPXML file.</description>
      <type>String</type>
      <required>true</required>
      <model_dependent>false</model_dependent>
    </argument>
    <argument>
      <name>software_info_program_used</name>
      <display_name>Software Info: Program Used</display_name>
      <description>The name of the software program used.</description>
      <type>String</type>
      <required>false</required>
      <model_dependent>false</model_dependent>
    </argument>
    <argument>
      <name>software_info_program_version</name>
      <display_name>Software Info: Program Version</display_name>
      <description>The version of the software program used.</description>
      <type>String</type>
      <required>false</required>
      <model_dependent>false</model_dependent>
    </argument>
    <argument>
      <name>occupancy_calculation_type</name>
      <display_name>Occupancy Calculation Type</display_name>
      <description>The type of occupancy calculation type. If 'asset' is chosen, various end uses (e.g., clothes washer) are calculated using number of bedrooms and/or conditioned floor area. If 'operational' is chosen, end uses based on number of bedrooms are adjusted for the number of occupants. If not provided, the OS-HPXML default is used.</description>
      <type>Choice</type>
      <required>false</required>
      <model_dependent>false</model_dependent>
      <choices>
        <choice>
          <value>asset</value>
          <display_name>asset</display_name>
        </choice>
        <choice>
          <value>operational</value>
          <display_name>operational</display_name>
        </choice>
      </choices>
    </argument>
    <argument>
      <name>schedules_filepaths</name>
      <display_name>Schedules: CSV File Paths</display_name>
      <description>Absolute/relative paths of csv files containing user-specified detailed schedules. If multiple files, use a comma-separated list.</description>
      <type>String</type>
      <required>false</required>
      <model_dependent>false</model_dependent>
    </argument>
    <argument>
      <name>schedules_vacancy_period</name>
      <display_name>Schedules: Vacancy Period</display_name>
      <description>Specifies the vacancy period. Enter a date like "Dec 15 - Jan 15".</description>
      <type>String</type>
      <required>false</required>
      <model_dependent>false</model_dependent>
    </argument>
    <argument>
      <name>simulation_control_timestep</name>
      <display_name>Simulation Control: Timestep</display_name>
      <description>Value must be a divisor of 60. If not provided, the OS-HPXML default is used.</description>
      <type>Integer</type>
      <units>min</units>
      <required>false</required>
      <model_dependent>false</model_dependent>
    </argument>
    <argument>
      <name>simulation_control_run_period</name>
      <display_name>Simulation Control: Run Period</display_name>
      <description>Enter a date like "Jan 1 - Dec 31". If not provided, the OS-HPXML default is used.</description>
      <type>String</type>
      <required>false</required>
      <model_dependent>false</model_dependent>
    </argument>
    <argument>
      <name>simulation_control_run_period_calendar_year</name>
      <display_name>Simulation Control: Run Period Calendar Year</display_name>
      <description>This numeric field should contain the calendar year that determines the start day of week. If you are running simulations using AMY weather files, the value entered for calendar year will not be used; it will be overridden by the actual year found in the AMY weather file. If not provided, the OS-HPXML default is used.</description>
      <type>Integer</type>
      <units>year</units>
      <required>false</required>
      <model_dependent>false</model_dependent>
    </argument>
    <argument>
      <name>simulation_control_daylight_saving_enabled</name>
      <display_name>Simulation Control: Daylight Saving Enabled</display_name>
      <description>Whether to use daylight saving. If not provided, the OS-HPXML default is used.</description>
      <type>Boolean</type>
      <required>false</required>
      <model_dependent>false</model_dependent>
      <choices>
        <choice>
          <value>true</value>
          <display_name>true</display_name>
        </choice>
        <choice>
          <value>false</value>
          <display_name>false</display_name>
        </choice>
      </choices>
    </argument>
    <argument>
      <name>simulation_control_daylight_saving_period</name>
      <display_name>Simulation Control: Daylight Saving Period</display_name>
      <description>Enter a date like "Mar 15 - Dec 15". If not provided, the OS-HPXML default is used.</description>
      <type>String</type>
      <required>false</required>
      <model_dependent>false</model_dependent>
    </argument>
    <argument>
      <name>simulation_control_temperature_capacitance_multiplier</name>
      <display_name>Simulation Control: Temperature Capacitance Multiplier</display_name>
      <description>Affects the transient calculation of indoor air temperatures. If not provided, the OS-HPXML default is used.</description>
      <type>String</type>
      <required>false</required>
      <model_dependent>false</model_dependent>
    </argument>
    <argument>
      <name>site_type</name>
      <display_name>Site: Type</display_name>
      <description>The type of site. If not provided, the OS-HPXML default is used.</description>
      <type>Choice</type>
      <required>false</required>
      <model_dependent>false</model_dependent>
      <choices>
        <choice>
          <value>suburban</value>
          <display_name>suburban</display_name>
        </choice>
        <choice>
          <value>urban</value>
          <display_name>urban</display_name>
        </choice>
        <choice>
          <value>rural</value>
          <display_name>rural</display_name>
        </choice>
      </choices>
    </argument>
    <argument>
      <name>site_shielding_of_home</name>
      <display_name>Site: Shielding of Home</display_name>
      <description>Presence of nearby buildings, trees, obstructions for infiltration model. If not provided, the OS-HPXML default is used.</description>
      <type>Choice</type>
      <required>false</required>
      <model_dependent>false</model_dependent>
      <choices>
        <choice>
          <value>exposed</value>
          <display_name>exposed</display_name>
        </choice>
        <choice>
          <value>normal</value>
          <display_name>normal</display_name>
        </choice>
        <choice>
          <value>well-shielded</value>
          <display_name>well-shielded</display_name>
        </choice>
      </choices>
    </argument>
    <argument>
      <name>site_ground_conductivity</name>
      <display_name>Site: Ground Conductivity</display_name>
      <description>Conductivity of the ground soil. If not provided, the OS-HPXML default is used.</description>
      <type>Double</type>
      <units>Btu/hr-ft-F</units>
      <required>false</required>
      <model_dependent>false</model_dependent>
    </argument>
    <argument>
      <name>site_zip_code</name>
      <display_name>Site: Zip Code</display_name>
      <description>Zip code of the home address.</description>
      <type>String</type>
      <required>false</required>
      <model_dependent>false</model_dependent>
    </argument>
    <argument>
      <name>site_iecc_zone</name>
      <display_name>Site: IECC Zone</display_name>
      <description>IECC zone of the home address.</description>
      <type>Choice</type>
      <required>false</required>
      <model_dependent>false</model_dependent>
      <choices>
        <choice>
          <value>1A</value>
          <display_name>1A</display_name>
        </choice>
        <choice>
          <value>1B</value>
          <display_name>1B</display_name>
        </choice>
        <choice>
          <value>1C</value>
          <display_name>1C</display_name>
        </choice>
        <choice>
          <value>2A</value>
          <display_name>2A</display_name>
        </choice>
        <choice>
          <value>2B</value>
          <display_name>2B</display_name>
        </choice>
        <choice>
          <value>2C</value>
          <display_name>2C</display_name>
        </choice>
        <choice>
          <value>3A</value>
          <display_name>3A</display_name>
        </choice>
        <choice>
          <value>3B</value>
          <display_name>3B</display_name>
        </choice>
        <choice>
          <value>3C</value>
          <display_name>3C</display_name>
        </choice>
        <choice>
          <value>4A</value>
          <display_name>4A</display_name>
        </choice>
        <choice>
          <value>4B</value>
          <display_name>4B</display_name>
        </choice>
        <choice>
          <value>4C</value>
          <display_name>4C</display_name>
        </choice>
        <choice>
          <value>5A</value>
          <display_name>5A</display_name>
        </choice>
        <choice>
          <value>5B</value>
          <display_name>5B</display_name>
        </choice>
        <choice>
          <value>5C</value>
          <display_name>5C</display_name>
        </choice>
        <choice>
          <value>6A</value>
          <display_name>6A</display_name>
        </choice>
        <choice>
          <value>6B</value>
          <display_name>6B</display_name>
        </choice>
        <choice>
          <value>6C</value>
          <display_name>6C</display_name>
        </choice>
        <choice>
          <value>7</value>
          <display_name>7</display_name>
        </choice>
        <choice>
          <value>8</value>
          <display_name>8</display_name>
        </choice>
      </choices>
    </argument>
    <argument>
      <name>site_state_code</name>
      <display_name>Site: State Code</display_name>
      <description>State code of the home address.</description>
      <type>Choice</type>
      <required>false</required>
      <model_dependent>false</model_dependent>
      <choices>
        <choice>
          <value>AK</value>
          <display_name>AK</display_name>
        </choice>
        <choice>
          <value>AL</value>
          <display_name>AL</display_name>
        </choice>
        <choice>
          <value>AR</value>
          <display_name>AR</display_name>
        </choice>
        <choice>
          <value>AZ</value>
          <display_name>AZ</display_name>
        </choice>
        <choice>
          <value>CA</value>
          <display_name>CA</display_name>
        </choice>
        <choice>
          <value>CO</value>
          <display_name>CO</display_name>
        </choice>
        <choice>
          <value>CT</value>
          <display_name>CT</display_name>
        </choice>
        <choice>
          <value>DC</value>
          <display_name>DC</display_name>
        </choice>
        <choice>
          <value>DE</value>
          <display_name>DE</display_name>
        </choice>
        <choice>
          <value>FL</value>
          <display_name>FL</display_name>
        </choice>
        <choice>
          <value>GA</value>
          <display_name>GA</display_name>
        </choice>
        <choice>
          <value>HI</value>
          <display_name>HI</display_name>
        </choice>
        <choice>
          <value>IA</value>
          <display_name>IA</display_name>
        </choice>
        <choice>
          <value>ID</value>
          <display_name>ID</display_name>
        </choice>
        <choice>
          <value>IL</value>
          <display_name>IL</display_name>
        </choice>
        <choice>
          <value>IN</value>
          <display_name>IN</display_name>
        </choice>
        <choice>
          <value>KS</value>
          <display_name>KS</display_name>
        </choice>
        <choice>
          <value>KY</value>
          <display_name>KY</display_name>
        </choice>
        <choice>
          <value>LA</value>
          <display_name>LA</display_name>
        </choice>
        <choice>
          <value>MA</value>
          <display_name>MA</display_name>
        </choice>
        <choice>
          <value>MD</value>
          <display_name>MD</display_name>
        </choice>
        <choice>
          <value>ME</value>
          <display_name>ME</display_name>
        </choice>
        <choice>
          <value>MI</value>
          <display_name>MI</display_name>
        </choice>
        <choice>
          <value>MN</value>
          <display_name>MN</display_name>
        </choice>
        <choice>
          <value>MO</value>
          <display_name>MO</display_name>
        </choice>
        <choice>
          <value>MS</value>
          <display_name>MS</display_name>
        </choice>
        <choice>
          <value>MT</value>
          <display_name>MT</display_name>
        </choice>
        <choice>
          <value>NC</value>
          <display_name>NC</display_name>
        </choice>
        <choice>
          <value>ND</value>
          <display_name>ND</display_name>
        </choice>
        <choice>
          <value>NE</value>
          <display_name>NE</display_name>
        </choice>
        <choice>
          <value>NH</value>
          <display_name>NH</display_name>
        </choice>
        <choice>
          <value>NJ</value>
          <display_name>NJ</display_name>
        </choice>
        <choice>
          <value>NM</value>
          <display_name>NM</display_name>
        </choice>
        <choice>
          <value>NV</value>
          <display_name>NV</display_name>
        </choice>
        <choice>
          <value>NY</value>
          <display_name>NY</display_name>
        </choice>
        <choice>
          <value>OH</value>
          <display_name>OH</display_name>
        </choice>
        <choice>
          <value>OK</value>
          <display_name>OK</display_name>
        </choice>
        <choice>
          <value>OR</value>
          <display_name>OR</display_name>
        </choice>
        <choice>
          <value>PA</value>
          <display_name>PA</display_name>
        </choice>
        <choice>
          <value>RI</value>
          <display_name>RI</display_name>
        </choice>
        <choice>
          <value>SC</value>
          <display_name>SC</display_name>
        </choice>
        <choice>
          <value>SD</value>
          <display_name>SD</display_name>
        </choice>
        <choice>
          <value>TN</value>
          <display_name>TN</display_name>
        </choice>
        <choice>
          <value>TX</value>
          <display_name>TX</display_name>
        </choice>
        <choice>
          <value>UT</value>
          <display_name>UT</display_name>
        </choice>
        <choice>
          <value>VA</value>
          <display_name>VA</display_name>
        </choice>
        <choice>
          <value>VT</value>
          <display_name>VT</display_name>
        </choice>
        <choice>
          <value>WA</value>
          <display_name>WA</display_name>
        </choice>
        <choice>
          <value>WI</value>
          <display_name>WI</display_name>
        </choice>
        <choice>
          <value>WV</value>
          <display_name>WV</display_name>
        </choice>
        <choice>
          <value>WY</value>
          <display_name>WY</display_name>
        </choice>
      </choices>
    </argument>
    <argument>
      <name>site_time_zone_utc_offset</name>
      <display_name>Site: Time Zone UTC Offset</display_name>
      <description>Time zone UTC offset of the home address. Must be between -12 and 14.</description>
      <type>Double</type>
      <units>hr</units>
      <required>false</required>
      <model_dependent>false</model_dependent>
    </argument>
    <argument>
      <name>weather_station_epw_filepath</name>
      <display_name>Weather Station: EnergyPlus Weather (EPW) Filepath</display_name>
      <description>Path of the EPW file.</description>
      <type>String</type>
      <required>true</required>
      <model_dependent>false</model_dependent>
      <default_value>USA_CO_Denver.Intl.AP.725650_TMY3.epw</default_value>
    </argument>
    <argument>
      <name>year_built</name>
      <display_name>Building Construction: Year Built</display_name>
      <description>The year the building was built.</description>
      <type>Integer</type>
      <required>false</required>
      <model_dependent>false</model_dependent>
    </argument>
    <argument>
      <name>geometry_unit_type</name>
      <display_name>Geometry: Unit Type</display_name>
      <description>The type of dwelling unit. Use single-family attached for a dwelling unit with 1 or more stories, attached units to one or both sides, and no units above/below. Use apartment unit for a dwelling unit with 1 story, attached units to one, two, or three sides, and units above and/or below.</description>
      <type>Choice</type>
      <required>true</required>
      <model_dependent>false</model_dependent>
      <default_value>single-family detached</default_value>
      <choices>
        <choice>
          <value>single-family detached</value>
          <display_name>single-family detached</display_name>
        </choice>
        <choice>
          <value>single-family attached</value>
          <display_name>single-family attached</display_name>
        </choice>
        <choice>
          <value>apartment unit</value>
          <display_name>apartment unit</display_name>
        </choice>
      </choices>
    </argument>
    <argument>
      <name>geometry_unit_left_wall_is_adiabatic</name>
      <display_name>Geometry: Unit Left Wall Is Adiabatic</display_name>
      <description>Presence of an adiabatic left wall.</description>
      <type>Boolean</type>
      <required>true</required>
      <model_dependent>false</model_dependent>
      <default_value>false</default_value>
      <choices>
        <choice>
          <value>true</value>
          <display_name>true</display_name>
        </choice>
        <choice>
          <value>false</value>
          <display_name>false</display_name>
        </choice>
      </choices>
    </argument>
    <argument>
      <name>geometry_unit_right_wall_is_adiabatic</name>
      <display_name>Geometry: Unit Right Wall Is Adiabatic</display_name>
      <description>Presence of an adiabatic right wall.</description>
      <type>Boolean</type>
      <required>true</required>
      <model_dependent>false</model_dependent>
      <default_value>false</default_value>
      <choices>
        <choice>
          <value>true</value>
          <display_name>true</display_name>
        </choice>
        <choice>
          <value>false</value>
          <display_name>false</display_name>
        </choice>
      </choices>
    </argument>
    <argument>
      <name>geometry_unit_front_wall_is_adiabatic</name>
      <display_name>Geometry: Unit Front Wall Is Adiabatic</display_name>
      <description>Presence of an adiabatic front wall, for example, the unit is adjacent to a conditioned corridor.</description>
      <type>Boolean</type>
      <required>true</required>
      <model_dependent>false</model_dependent>
      <default_value>false</default_value>
      <choices>
        <choice>
          <value>true</value>
          <display_name>true</display_name>
        </choice>
        <choice>
          <value>false</value>
          <display_name>false</display_name>
        </choice>
      </choices>
    </argument>
    <argument>
      <name>geometry_unit_back_wall_is_adiabatic</name>
      <display_name>Geometry: Unit Back Wall Is Adiabatic</display_name>
      <description>Presence of an adiabatic back wall.</description>
      <type>Boolean</type>
      <required>true</required>
      <model_dependent>false</model_dependent>
      <default_value>false</default_value>
      <choices>
        <choice>
          <value>true</value>
          <display_name>true</display_name>
        </choice>
        <choice>
          <value>false</value>
          <display_name>false</display_name>
        </choice>
      </choices>
    </argument>
    <argument>
      <name>geometry_unit_num_floors_above_grade</name>
      <display_name>Geometry: Unit Number of Floors Above Grade</display_name>
      <description>The number of floors above grade in the unit. Attic type ConditionedAttic is included. Assumed to be 1 for apartment units.</description>
      <type>Integer</type>
      <units>#</units>
      <required>true</required>
      <model_dependent>false</model_dependent>
      <default_value>2</default_value>
    </argument>
    <argument>
      <name>geometry_unit_cfa</name>
      <display_name>Geometry: Unit Conditioned Floor Area</display_name>
      <description>The total floor area of the unit's conditioned space (including any conditioned basement floor area).</description>
      <type>Double</type>
      <units>ft^2</units>
      <required>true</required>
      <model_dependent>false</model_dependent>
      <default_value>2000</default_value>
    </argument>
    <argument>
      <name>geometry_unit_aspect_ratio</name>
      <display_name>Geometry: Unit Aspect Ratio</display_name>
      <description>The ratio of front/back wall length to left/right wall length for the unit, excluding any protruding garage wall area.</description>
      <type>Double</type>
      <units>Frac</units>
      <required>true</required>
      <model_dependent>false</model_dependent>
      <default_value>2</default_value>
    </argument>
    <argument>
      <name>geometry_unit_orientation</name>
      <display_name>Geometry: Unit Orientation</display_name>
      <description>The unit's orientation is measured clockwise from north (e.g., North=0, East=90, South=180, West=270).</description>
      <type>Double</type>
      <units>degrees</units>
      <required>true</required>
      <model_dependent>false</model_dependent>
      <default_value>180</default_value>
    </argument>
    <argument>
      <name>geometry_unit_num_bedrooms</name>
      <display_name>Geometry: Unit Number of Bedrooms</display_name>
      <description>The number of bedrooms in the unit. Used to determine the energy usage of appliances and plug loads, hot water usage, etc.</description>
      <type>Integer</type>
      <units>#</units>
      <required>true</required>
      <model_dependent>false</model_dependent>
      <default_value>3</default_value>
    </argument>
    <argument>
      <name>geometry_unit_num_bathrooms</name>
      <display_name>Geometry: Unit Number of Bathrooms</display_name>
      <description>The number of bathrooms in the unit. If not provided, the OS-HPXML default is used.</description>
      <type>Integer</type>
      <units>#</units>
      <required>false</required>
      <model_dependent>false</model_dependent>
    </argument>
    <argument>
      <name>geometry_unit_num_occupants</name>
      <display_name>Geometry: Unit Number of Occupants</display_name>
      <description>The number of occupants in the unit. If not provided, the OS-HPXML default is used. Required if Occupancy Calculation Type is 'operational'.</description>
      <type>Double</type>
      <units>#</units>
      <required>false</required>
      <model_dependent>false</model_dependent>
    </argument>
    <argument>
      <name>geometry_building_num_units</name>
      <display_name>Geometry: Building Number of Units</display_name>
      <description>The number of units in the building. Required for single-family attached and apartment units.</description>
      <type>Integer</type>
      <units>#</units>
      <required>false</required>
      <model_dependent>false</model_dependent>
    </argument>
    <argument>
      <name>geometry_average_ceiling_height</name>
      <display_name>Geometry: Average Ceiling Height</display_name>
      <description>Average distance from the floor to the ceiling.</description>
      <type>Double</type>
      <units>ft</units>
      <required>true</required>
      <model_dependent>false</model_dependent>
      <default_value>8</default_value>
    </argument>
    <argument>
      <name>geometry_garage_width</name>
      <display_name>Geometry: Garage Width</display_name>
      <description>The width of the garage. Enter zero for no garage. Only applies to single-family detached units.</description>
      <type>Double</type>
      <units>ft</units>
      <required>true</required>
      <model_dependent>false</model_dependent>
      <default_value>0</default_value>
    </argument>
    <argument>
      <name>geometry_garage_depth</name>
      <display_name>Geometry: Garage Depth</display_name>
      <description>The depth of the garage. Only applies to single-family detached units.</description>
      <type>Double</type>
      <units>ft</units>
      <required>true</required>
      <model_dependent>false</model_dependent>
      <default_value>20</default_value>
    </argument>
    <argument>
      <name>geometry_garage_protrusion</name>
      <display_name>Geometry: Garage Protrusion</display_name>
      <description>The fraction of the garage that is protruding from the living space. Only applies to single-family detached units.</description>
      <type>Double</type>
      <units>Frac</units>
      <required>true</required>
      <model_dependent>false</model_dependent>
      <default_value>0</default_value>
    </argument>
    <argument>
      <name>geometry_garage_position</name>
      <display_name>Geometry: Garage Position</display_name>
      <description>The position of the garage. Only applies to single-family detached units.</description>
      <type>Choice</type>
      <required>true</required>
      <model_dependent>false</model_dependent>
      <default_value>Right</default_value>
      <choices>
        <choice>
          <value>Right</value>
          <display_name>Right</display_name>
        </choice>
        <choice>
          <value>Left</value>
          <display_name>Left</display_name>
        </choice>
      </choices>
    </argument>
    <argument>
      <name>geometry_foundation_type</name>
      <display_name>Geometry: Foundation Type</display_name>
      <description>The foundation type of the building. Foundation types ConditionedBasement and ConditionedCrawlspace are not allowed for apartment units.</description>
      <type>Choice</type>
      <required>true</required>
      <model_dependent>false</model_dependent>
      <default_value>SlabOnGrade</default_value>
      <choices>
        <choice>
          <value>SlabOnGrade</value>
          <display_name>SlabOnGrade</display_name>
        </choice>
        <choice>
          <value>VentedCrawlspace</value>
          <display_name>VentedCrawlspace</display_name>
        </choice>
        <choice>
          <value>UnventedCrawlspace</value>
          <display_name>UnventedCrawlspace</display_name>
        </choice>
        <choice>
          <value>ConditionedCrawlspace</value>
          <display_name>ConditionedCrawlspace</display_name>
        </choice>
        <choice>
          <value>UnconditionedBasement</value>
          <display_name>UnconditionedBasement</display_name>
        </choice>
        <choice>
          <value>ConditionedBasement</value>
          <display_name>ConditionedBasement</display_name>
        </choice>
        <choice>
          <value>Ambient</value>
          <display_name>Ambient</display_name>
        </choice>
        <choice>
          <value>AboveApartment</value>
          <display_name>AboveApartment</display_name>
        </choice>
      </choices>
    </argument>
    <argument>
      <name>geometry_foundation_height</name>
      <display_name>Geometry: Foundation Height</display_name>
      <description>The height of the foundation (e.g., 3ft for crawlspace, 8ft for basement). Only applies to basements/crawlspaces.</description>
      <type>Double</type>
      <units>ft</units>
      <required>true</required>
      <model_dependent>false</model_dependent>
      <default_value>0</default_value>
    </argument>
    <argument>
      <name>geometry_foundation_height_above_grade</name>
      <display_name>Geometry: Foundation Height Above Grade</display_name>
      <description>The depth above grade of the foundation wall. Only applies to basements/crawlspaces.</description>
      <type>Double</type>
      <units>ft</units>
      <required>true</required>
      <model_dependent>false</model_dependent>
      <default_value>0</default_value>
    </argument>
    <argument>
      <name>geometry_rim_joist_height</name>
      <display_name>Geometry: Rim Joist Height</display_name>
      <description>The height of the rim joists. Only applies to basements/crawlspaces.</description>
      <type>Double</type>
      <units>in</units>
      <required>false</required>
      <model_dependent>false</model_dependent>
    </argument>
    <argument>
      <name>geometry_attic_type</name>
      <display_name>Geometry: Attic Type</display_name>
      <description>The attic type of the building. Attic type ConditionedAttic is not allowed for apartment units.</description>
      <type>Choice</type>
      <required>true</required>
      <model_dependent>false</model_dependent>
      <default_value>VentedAttic</default_value>
      <choices>
        <choice>
          <value>FlatRoof</value>
          <display_name>FlatRoof</display_name>
        </choice>
        <choice>
          <value>VentedAttic</value>
          <display_name>VentedAttic</display_name>
        </choice>
        <choice>
          <value>UnventedAttic</value>
          <display_name>UnventedAttic</display_name>
        </choice>
        <choice>
          <value>ConditionedAttic</value>
          <display_name>ConditionedAttic</display_name>
        </choice>
        <choice>
          <value>BelowApartment</value>
          <display_name>BelowApartment</display_name>
        </choice>
      </choices>
    </argument>
    <argument>
      <name>geometry_roof_type</name>
      <display_name>Geometry: Roof Type</display_name>
      <description>The roof type of the building. Ignored if the building has a flat roof.</description>
      <type>Choice</type>
      <required>true</required>
      <model_dependent>false</model_dependent>
      <default_value>gable</default_value>
      <choices>
        <choice>
          <value>gable</value>
          <display_name>gable</display_name>
        </choice>
        <choice>
          <value>hip</value>
          <display_name>hip</display_name>
        </choice>
      </choices>
    </argument>
    <argument>
      <name>geometry_roof_pitch</name>
      <display_name>Geometry: Roof Pitch</display_name>
      <description>The roof pitch of the attic. Ignored if the building has a flat roof.</description>
      <type>Choice</type>
      <required>true</required>
      <model_dependent>false</model_dependent>
      <default_value>6:12</default_value>
      <choices>
        <choice>
          <value>1:12</value>
          <display_name>1:12</display_name>
        </choice>
        <choice>
          <value>2:12</value>
          <display_name>2:12</display_name>
        </choice>
        <choice>
          <value>3:12</value>
          <display_name>3:12</display_name>
        </choice>
        <choice>
          <value>4:12</value>
          <display_name>4:12</display_name>
        </choice>
        <choice>
          <value>5:12</value>
          <display_name>5:12</display_name>
        </choice>
        <choice>
          <value>6:12</value>
          <display_name>6:12</display_name>
        </choice>
        <choice>
          <value>7:12</value>
          <display_name>7:12</display_name>
        </choice>
        <choice>
          <value>8:12</value>
          <display_name>8:12</display_name>
        </choice>
        <choice>
          <value>9:12</value>
          <display_name>9:12</display_name>
        </choice>
        <choice>
          <value>10:12</value>
          <display_name>10:12</display_name>
        </choice>
        <choice>
          <value>11:12</value>
          <display_name>11:12</display_name>
        </choice>
        <choice>
          <value>12:12</value>
          <display_name>12:12</display_name>
        </choice>
      </choices>
    </argument>
    <argument>
      <name>geometry_eaves_depth</name>
      <display_name>Geometry: Eaves Depth</display_name>
      <description>The eaves depth of the roof.</description>
      <type>Double</type>
      <units>ft</units>
      <required>true</required>
      <model_dependent>false</model_dependent>
      <default_value>2</default_value>
    </argument>
    <argument>
      <name>geometry_has_flue_or_chimney</name>
      <display_name>Geometry: Has Flue or Chimney</display_name>
      <description>Presence of flue or chimney for infiltration model. If not provided, the OS-HPXML default is used.</description>
      <type>Boolean</type>
      <required>false</required>
      <model_dependent>false</model_dependent>
      <choices>
        <choice>
          <value>true</value>
          <display_name>true</display_name>
        </choice>
        <choice>
          <value>false</value>
          <display_name>false</display_name>
        </choice>
      </choices>
    </argument>
    <argument>
      <name>neighbor_front_distance</name>
      <display_name>Neighbor: Front Distance</display_name>
      <description>The distance between the unit and the neighboring building to the front (not including eaves). A value of zero indicates no neighbors. Used for shading.</description>
      <type>Double</type>
      <units>ft</units>
      <required>true</required>
      <model_dependent>false</model_dependent>
      <default_value>0</default_value>
    </argument>
    <argument>
      <name>neighbor_back_distance</name>
      <display_name>Neighbor: Back Distance</display_name>
      <description>The distance between the unit and the neighboring building to the back (not including eaves). A value of zero indicates no neighbors. Used for shading.</description>
      <type>Double</type>
      <units>ft</units>
      <required>true</required>
      <model_dependent>false</model_dependent>
      <default_value>0</default_value>
    </argument>
    <argument>
      <name>neighbor_left_distance</name>
      <display_name>Neighbor: Left Distance</display_name>
      <description>The distance between the unit and the neighboring building to the left (not including eaves). A value of zero indicates no neighbors. Used for shading.</description>
      <type>Double</type>
      <units>ft</units>
      <required>true</required>
      <model_dependent>false</model_dependent>
      <default_value>10</default_value>
    </argument>
    <argument>
      <name>neighbor_right_distance</name>
      <display_name>Neighbor: Right Distance</display_name>
      <description>The distance between the unit and the neighboring building to the right (not including eaves). A value of zero indicates no neighbors. Used for shading.</description>
      <type>Double</type>
      <units>ft</units>
      <required>true</required>
      <model_dependent>false</model_dependent>
      <default_value>10</default_value>
    </argument>
    <argument>
      <name>neighbor_front_height</name>
      <display_name>Neighbor: Front Height</display_name>
      <description>The height of the neighboring building to the front. If not provided, the OS-HPXML default is used.</description>
      <type>Double</type>
      <units>ft</units>
      <required>false</required>
      <model_dependent>false</model_dependent>
    </argument>
    <argument>
      <name>neighbor_back_height</name>
      <display_name>Neighbor: Back Height</display_name>
      <description>The height of the neighboring building to the back. If not provided, the OS-HPXML default is used.</description>
      <type>Double</type>
      <units>ft</units>
      <required>false</required>
      <model_dependent>false</model_dependent>
    </argument>
    <argument>
      <name>neighbor_left_height</name>
      <display_name>Neighbor: Left Height</display_name>
      <description>The height of the neighboring building to the left. If not provided, the OS-HPXML default is used.</description>
      <type>Double</type>
      <units>ft</units>
      <required>false</required>
      <model_dependent>false</model_dependent>
    </argument>
    <argument>
      <name>neighbor_right_height</name>
      <display_name>Neighbor: Right Height</display_name>
      <description>The height of the neighboring building to the right. If not provided, the OS-HPXML default is used.</description>
      <type>Double</type>
      <units>ft</units>
      <required>false</required>
      <model_dependent>false</model_dependent>
    </argument>
    <argument>
      <name>floor_over_foundation_assembly_r</name>
      <display_name>Floor: Over Foundation Assembly R-value</display_name>
      <description>Assembly R-value for the floor over the foundation. Ignored if the building has a slab-on-grade foundation.</description>
      <type>Double</type>
      <units>h-ft^2-R/Btu</units>
      <required>true</required>
      <model_dependent>false</model_dependent>
      <default_value>28.1</default_value>
    </argument>
    <argument>
      <name>floor_over_garage_assembly_r</name>
      <display_name>Floor: Over Garage Assembly R-value</display_name>
      <description>Assembly R-value for the floor over the garage. Ignored unless the building has a garage under conditioned space.</description>
      <type>Double</type>
      <units>h-ft^2-R/Btu</units>
      <required>true</required>
      <model_dependent>false</model_dependent>
      <default_value>28.1</default_value>
    </argument>
    <argument>
      <name>floor_type</name>
      <display_name>Floor: Type</display_name>
      <description>The type of floors.</description>
      <type>Choice</type>
      <required>true</required>
      <model_dependent>false</model_dependent>
      <default_value>WoodFrame</default_value>
      <choices>
        <choice>
          <value>WoodFrame</value>
          <display_name>WoodFrame</display_name>
        </choice>
        <choice>
          <value>StructuralInsulatedPanel</value>
          <display_name>StructuralInsulatedPanel</display_name>
        </choice>
        <choice>
          <value>SolidConcrete</value>
          <display_name>SolidConcrete</display_name>
        </choice>
        <choice>
          <value>SteelFrame</value>
          <display_name>SteelFrame</display_name>
        </choice>
      </choices>
    </argument>
    <argument>
      <name>foundation_wall_type</name>
      <display_name>Foundation Wall: Type</display_name>
      <description>The material type of the foundation wall. If not provided, the OS-HPXML default is used.</description>
      <type>Choice</type>
      <required>false</required>
      <model_dependent>false</model_dependent>
      <choices>
        <choice>
          <value>solid concrete</value>
          <display_name>solid concrete</display_name>
        </choice>
        <choice>
          <value>concrete block</value>
          <display_name>concrete block</display_name>
        </choice>
        <choice>
          <value>concrete block foam core</value>
          <display_name>concrete block foam core</display_name>
        </choice>
        <choice>
          <value>concrete block perlite core</value>
          <display_name>concrete block perlite core</display_name>
        </choice>
        <choice>
          <value>concrete block vermiculite core</value>
          <display_name>concrete block vermiculite core</display_name>
        </choice>
        <choice>
          <value>concrete block solid core</value>
          <display_name>concrete block solid core</display_name>
        </choice>
        <choice>
          <value>double brick</value>
          <display_name>double brick</display_name>
        </choice>
        <choice>
          <value>wood</value>
          <display_name>wood</display_name>
        </choice>
      </choices>
    </argument>
    <argument>
      <name>foundation_wall_thickness</name>
      <display_name>Foundation Wall: Thickness</display_name>
      <description>The thickness of the foundation wall. If not provided, the OS-HPXML default is used.</description>
      <type>Double</type>
      <units>in</units>
      <required>false</required>
      <model_dependent>false</model_dependent>
    </argument>
    <argument>
      <name>foundation_wall_insulation_r</name>
      <display_name>Foundation Wall: Insulation Nominal R-value</display_name>
      <description>Nominal R-value for the foundation wall insulation. Only applies to basements/crawlspaces.</description>
      <type>Double</type>
      <units>h-ft^2-R/Btu</units>
      <required>true</required>
      <model_dependent>false</model_dependent>
      <default_value>0</default_value>
    </argument>
    <argument>
      <name>foundation_wall_insulation_location</name>
      <display_name>Foundation Wall: Insulation Location</display_name>
      <description>Whether the insulation is on the interior or exterior of the foundation wall. Only applies to basements/crawlspaces.</description>
      <type>Choice</type>
      <units>ft</units>
      <required>false</required>
      <model_dependent>false</model_dependent>
      <default_value>exterior</default_value>
      <choices>
        <choice>
          <value>interior</value>
          <display_name>interior</display_name>
        </choice>
        <choice>
          <value>exterior</value>
          <display_name>exterior</display_name>
        </choice>
      </choices>
    </argument>
    <argument>
      <name>foundation_wall_insulation_distance_to_top</name>
      <display_name>Foundation Wall: Insulation Distance To Top</display_name>
      <description>The distance from the top of the foundation wall to the top of the foundation wall insulation. Only applies to basements/crawlspaces. If not provided, the OS-HPXML default is used.</description>
      <type>Double</type>
      <units>ft</units>
      <required>false</required>
      <model_dependent>false</model_dependent>
    </argument>
    <argument>
      <name>foundation_wall_insulation_distance_to_bottom</name>
      <display_name>Foundation Wall: Insulation Distance To Bottom</display_name>
      <description>The distance from the top of the foundation wall to the bottom of the foundation wall insulation. Only applies to basements/crawlspaces. If not provided, the OS-HPXML default is used.</description>
      <type>Double</type>
      <units>ft</units>
      <required>false</required>
      <model_dependent>false</model_dependent>
    </argument>
    <argument>
      <name>foundation_wall_assembly_r</name>
      <display_name>Foundation Wall: Assembly R-value</display_name>
      <description>Assembly R-value for the foundation walls. Only applies to basements/crawlspaces. If provided, overrides the previous foundation wall insulation inputs. If not provided, it is ignored.</description>
      <type>Double</type>
      <units>h-ft^2-R/Btu</units>
      <required>false</required>
      <model_dependent>false</model_dependent>
    </argument>
    <argument>
      <name>rim_joist_assembly_r</name>
      <display_name>Rim Joist: Assembly R-value</display_name>
      <description>Assembly R-value for the rim joists. Only applies to basements/crawlspaces. Required if a rim joist height is provided.</description>
      <type>Double</type>
      <units>h-ft^2-R/Btu</units>
      <required>false</required>
      <model_dependent>false</model_dependent>
    </argument>
    <argument>
      <name>slab_perimeter_insulation_r</name>
      <display_name>Slab: Perimeter Insulation Nominal R-value</display_name>
      <description>Nominal R-value of the vertical slab perimeter insulation. Applies to slab-on-grade foundations and basement/crawlspace floors.</description>
      <type>Double</type>
      <units>h-ft^2-R/Btu</units>
      <required>true</required>
      <model_dependent>false</model_dependent>
      <default_value>0</default_value>
    </argument>
    <argument>
      <name>slab_perimeter_depth</name>
      <display_name>Slab: Perimeter Insulation Depth</display_name>
      <description>Depth from grade to bottom of vertical slab perimeter insulation. Applies to slab-on-grade foundations and basement/crawlspace floors.</description>
      <type>Double</type>
      <units>ft</units>
      <required>true</required>
      <model_dependent>false</model_dependent>
      <default_value>0</default_value>
    </argument>
    <argument>
      <name>slab_under_insulation_r</name>
      <display_name>Slab: Under Slab Insulation Nominal R-value</display_name>
      <description>Nominal R-value of the horizontal under slab insulation. Applies to slab-on-grade foundations and basement/crawlspace floors.</description>
      <type>Double</type>
      <units>h-ft^2-R/Btu</units>
      <required>true</required>
      <model_dependent>false</model_dependent>
      <default_value>0</default_value>
    </argument>
    <argument>
      <name>slab_under_width</name>
      <display_name>Slab: Under Slab Insulation Width</display_name>
      <description>Width from slab edge inward of horizontal under-slab insulation. Enter 999 to specify that the under slab insulation spans the entire slab. Applies to slab-on-grade foundations and basement/crawlspace floors.</description>
      <type>Double</type>
      <units>ft</units>
      <required>true</required>
      <model_dependent>false</model_dependent>
      <default_value>0</default_value>
    </argument>
    <argument>
      <name>slab_thickness</name>
      <display_name>Slab: Thickness</display_name>
      <description>The thickness of the slab. Zero can be entered if there is a dirt floor instead of a slab. If not provided, the OS-HPXML default is used.</description>
      <type>Double</type>
      <units>in</units>
      <required>false</required>
      <model_dependent>false</model_dependent>
    </argument>
    <argument>
      <name>slab_carpet_fraction</name>
      <display_name>Slab: Carpet Fraction</display_name>
      <description>Fraction of the slab floor area that is carpeted. If not provided, the OS-HPXML default is used.</description>
      <type>Double</type>
      <units>Frac</units>
      <required>false</required>
      <model_dependent>false</model_dependent>
    </argument>
    <argument>
      <name>slab_carpet_r</name>
      <display_name>Slab: Carpet R-value</display_name>
      <description>R-value of the slab carpet. If not provided, the OS-HPXML default is used.</description>
      <type>Double</type>
      <units>h-ft^2-R/Btu</units>
      <required>false</required>
      <model_dependent>false</model_dependent>
    </argument>
    <argument>
      <name>ceiling_assembly_r</name>
      <display_name>Ceiling: Assembly R-value</display_name>
      <description>Assembly R-value for the ceiling (attic floor).</description>
      <type>Double</type>
      <units>h-ft^2-R/Btu</units>
      <required>true</required>
      <model_dependent>false</model_dependent>
      <default_value>31.6</default_value>
    </argument>
    <argument>
      <name>roof_material_type</name>
      <display_name>Roof: Material Type</display_name>
      <description>The material type of the roof. If not provided, the OS-HPXML default is used.</description>
      <type>Choice</type>
      <required>false</required>
      <model_dependent>false</model_dependent>
      <choices>
        <choice>
          <value>asphalt or fiberglass shingles</value>
          <display_name>asphalt or fiberglass shingles</display_name>
        </choice>
        <choice>
          <value>concrete</value>
          <display_name>concrete</display_name>
        </choice>
        <choice>
          <value>cool roof</value>
          <display_name>cool roof</display_name>
        </choice>
        <choice>
          <value>slate or tile shingles</value>
          <display_name>slate or tile shingles</display_name>
        </choice>
        <choice>
          <value>expanded polystyrene sheathing</value>
          <display_name>expanded polystyrene sheathing</display_name>
        </choice>
        <choice>
          <value>metal surfacing</value>
          <display_name>metal surfacing</display_name>
        </choice>
        <choice>
          <value>plastic/rubber/synthetic sheeting</value>
          <display_name>plastic/rubber/synthetic sheeting</display_name>
        </choice>
        <choice>
          <value>shingles</value>
          <display_name>shingles</display_name>
        </choice>
        <choice>
          <value>wood shingles or shakes</value>
          <display_name>wood shingles or shakes</display_name>
        </choice>
      </choices>
    </argument>
    <argument>
      <name>roof_color</name>
      <display_name>Roof: Color</display_name>
      <description>The color of the roof. If not provided, the OS-HPXML default is used.</description>
      <type>Choice</type>
      <required>false</required>
      <model_dependent>false</model_dependent>
      <choices>
        <choice>
          <value>dark</value>
          <display_name>dark</display_name>
        </choice>
        <choice>
          <value>light</value>
          <display_name>light</display_name>
        </choice>
        <choice>
          <value>medium</value>
          <display_name>medium</display_name>
        </choice>
        <choice>
          <value>medium dark</value>
          <display_name>medium dark</display_name>
        </choice>
        <choice>
          <value>reflective</value>
          <display_name>reflective</display_name>
        </choice>
      </choices>
    </argument>
    <argument>
      <name>roof_assembly_r</name>
      <display_name>Roof: Assembly R-value</display_name>
      <description>Assembly R-value of the roof.</description>
      <type>Double</type>
      <units>h-ft^2-R/Btu</units>
      <required>true</required>
      <model_dependent>false</model_dependent>
      <default_value>2.3</default_value>
    </argument>
    <argument>
      <name>roof_radiant_barrier</name>
      <display_name>Roof: Has Radiant Barrier</display_name>
      <description>Presence of a radiant barrier in the attic.</description>
      <type>Boolean</type>
      <required>true</required>
      <model_dependent>false</model_dependent>
      <default_value>false</default_value>
      <choices>
        <choice>
          <value>true</value>
          <display_name>true</display_name>
        </choice>
        <choice>
          <value>false</value>
          <display_name>false</display_name>
        </choice>
      </choices>
    </argument>
    <argument>
      <name>roof_radiant_barrier_grade</name>
      <display_name>Roof: Radiant Barrier Grade</display_name>
      <description>The grade of the radiant barrier, if it exists.</description>
      <type>Choice</type>
      <required>true</required>
      <model_dependent>false</model_dependent>
      <default_value>1</default_value>
      <choices>
        <choice>
          <value>1</value>
          <display_name>1</display_name>
        </choice>
        <choice>
          <value>2</value>
          <display_name>2</display_name>
        </choice>
        <choice>
          <value>3</value>
          <display_name>3</display_name>
        </choice>
      </choices>
    </argument>
    <argument>
      <name>wall_type</name>
      <display_name>Wall: Type</display_name>
      <description>The type of walls.</description>
      <type>Choice</type>
      <required>true</required>
      <model_dependent>false</model_dependent>
      <default_value>WoodStud</default_value>
      <choices>
        <choice>
          <value>WoodStud</value>
          <display_name>WoodStud</display_name>
        </choice>
        <choice>
          <value>ConcreteMasonryUnit</value>
          <display_name>ConcreteMasonryUnit</display_name>
        </choice>
        <choice>
          <value>DoubleWoodStud</value>
          <display_name>DoubleWoodStud</display_name>
        </choice>
        <choice>
          <value>InsulatedConcreteForms</value>
          <display_name>InsulatedConcreteForms</display_name>
        </choice>
        <choice>
          <value>LogWall</value>
          <display_name>LogWall</display_name>
        </choice>
        <choice>
          <value>StructuralInsulatedPanel</value>
          <display_name>StructuralInsulatedPanel</display_name>
        </choice>
        <choice>
          <value>SolidConcrete</value>
          <display_name>SolidConcrete</display_name>
        </choice>
        <choice>
          <value>SteelFrame</value>
          <display_name>SteelFrame</display_name>
        </choice>
        <choice>
          <value>Stone</value>
          <display_name>Stone</display_name>
        </choice>
        <choice>
          <value>StrawBale</value>
          <display_name>StrawBale</display_name>
        </choice>
        <choice>
          <value>StructuralBrick</value>
          <display_name>StructuralBrick</display_name>
        </choice>
      </choices>
    </argument>
    <argument>
      <name>wall_siding_type</name>
      <display_name>Wall: Siding Type</display_name>
      <description>The siding type of the walls. Also applies to rim joists. If not provided, the OS-HPXML default is used.</description>
      <type>Choice</type>
      <required>false</required>
      <model_dependent>false</model_dependent>
      <choices>
        <choice>
          <value>aluminum siding</value>
          <display_name>aluminum siding</display_name>
        </choice>
        <choice>
          <value>asbestos siding</value>
          <display_name>asbestos siding</display_name>
        </choice>
        <choice>
          <value>brick veneer</value>
          <display_name>brick veneer</display_name>
        </choice>
        <choice>
          <value>composite shingle siding</value>
          <display_name>composite shingle siding</display_name>
        </choice>
        <choice>
          <value>fiber cement siding</value>
          <display_name>fiber cement siding</display_name>
        </choice>
        <choice>
          <value>masonite siding</value>
          <display_name>masonite siding</display_name>
        </choice>
        <choice>
          <value>none</value>
          <display_name>none</display_name>
        </choice>
        <choice>
          <value>stucco</value>
          <display_name>stucco</display_name>
        </choice>
        <choice>
          <value>synthetic stucco</value>
          <display_name>synthetic stucco</display_name>
        </choice>
        <choice>
          <value>vinyl siding</value>
          <display_name>vinyl siding</display_name>
        </choice>
        <choice>
          <value>wood siding</value>
          <display_name>wood siding</display_name>
        </choice>
      </choices>
    </argument>
    <argument>
      <name>wall_color</name>
      <display_name>Wall: Color</display_name>
      <description>The color of the walls. Also applies to rim joists. If not provided, the OS-HPXML default is used.</description>
      <type>Choice</type>
      <required>false</required>
      <model_dependent>false</model_dependent>
      <choices>
        <choice>
          <value>dark</value>
          <display_name>dark</display_name>
        </choice>
        <choice>
          <value>light</value>
          <display_name>light</display_name>
        </choice>
        <choice>
          <value>medium</value>
          <display_name>medium</display_name>
        </choice>
        <choice>
          <value>medium dark</value>
          <display_name>medium dark</display_name>
        </choice>
        <choice>
          <value>reflective</value>
          <display_name>reflective</display_name>
        </choice>
      </choices>
    </argument>
    <argument>
      <name>wall_assembly_r</name>
      <display_name>Wall: Assembly R-value</display_name>
      <description>Assembly R-value of the walls.</description>
      <type>Double</type>
      <units>h-ft^2-R/Btu</units>
      <required>true</required>
      <model_dependent>false</model_dependent>
      <default_value>11.9</default_value>
    </argument>
    <argument>
      <name>window_front_wwr</name>
      <display_name>Windows: Front Window-to-Wall Ratio</display_name>
      <description>The ratio of window area to wall area for the unit's front facade. Enter 0 if specifying Front Window Area instead.</description>
      <type>Double</type>
      <units>Frac</units>
      <required>true</required>
      <model_dependent>false</model_dependent>
      <default_value>0.18</default_value>
    </argument>
    <argument>
      <name>window_back_wwr</name>
      <display_name>Windows: Back Window-to-Wall Ratio</display_name>
      <description>The ratio of window area to wall area for the unit's back facade. Enter 0 if specifying Back Window Area instead.</description>
      <type>Double</type>
      <units>Frac</units>
      <required>true</required>
      <model_dependent>false</model_dependent>
      <default_value>0.18</default_value>
    </argument>
    <argument>
      <name>window_left_wwr</name>
      <display_name>Windows: Left Window-to-Wall Ratio</display_name>
      <description>The ratio of window area to wall area for the unit's left facade (when viewed from the front). Enter 0 if specifying Left Window Area instead.</description>
      <type>Double</type>
      <units>Frac</units>
      <required>true</required>
      <model_dependent>false</model_dependent>
      <default_value>0.18</default_value>
    </argument>
    <argument>
      <name>window_right_wwr</name>
      <display_name>Windows: Right Window-to-Wall Ratio</display_name>
      <description>The ratio of window area to wall area for the unit's right facade (when viewed from the front). Enter 0 if specifying Right Window Area instead.</description>
      <type>Double</type>
      <units>Frac</units>
      <required>true</required>
      <model_dependent>false</model_dependent>
      <default_value>0.18</default_value>
    </argument>
    <argument>
      <name>window_area_front</name>
      <display_name>Windows: Front Window Area</display_name>
      <description>The amount of window area on the unit's front facade. Enter 0 if specifying Front Window-to-Wall Ratio instead.</description>
      <type>Double</type>
      <units>ft^2</units>
      <required>true</required>
      <model_dependent>false</model_dependent>
      <default_value>0</default_value>
    </argument>
    <argument>
      <name>window_area_back</name>
      <display_name>Windows: Back Window Area</display_name>
      <description>The amount of window area on the unit's back facade. Enter 0 if specifying Back Window-to-Wall Ratio instead.</description>
      <type>Double</type>
      <units>ft^2</units>
      <required>true</required>
      <model_dependent>false</model_dependent>
      <default_value>0</default_value>
    </argument>
    <argument>
      <name>window_area_left</name>
      <display_name>Windows: Left Window Area</display_name>
      <description>The amount of window area on the unit's left facade (when viewed from the front). Enter 0 if specifying Left Window-to-Wall Ratio instead.</description>
      <type>Double</type>
      <units>ft^2</units>
      <required>true</required>
      <model_dependent>false</model_dependent>
      <default_value>0</default_value>
    </argument>
    <argument>
      <name>window_area_right</name>
      <display_name>Windows: Right Window Area</display_name>
      <description>The amount of window area on the unit's right facade (when viewed from the front). Enter 0 if specifying Right Window-to-Wall Ratio instead.</description>
      <type>Double</type>
      <units>ft^2</units>
      <required>true</required>
      <model_dependent>false</model_dependent>
      <default_value>0</default_value>
    </argument>
    <argument>
      <name>window_aspect_ratio</name>
      <display_name>Windows: Aspect Ratio</display_name>
      <description>Ratio of window height to width.</description>
      <type>Double</type>
      <units>Frac</units>
      <required>true</required>
      <model_dependent>false</model_dependent>
      <default_value>1.333</default_value>
    </argument>
    <argument>
      <name>window_fraction_operable</name>
      <display_name>Windows: Fraction Operable</display_name>
      <description>Fraction of windows that are operable. If not provided, the OS-HPXML default is used.</description>
      <type>Double</type>
      <units>Frac</units>
      <required>false</required>
      <model_dependent>false</model_dependent>
    </argument>
    <argument>
      <name>window_natvent_availability</name>
      <display_name>Windows: Natural Ventilation Availability</display_name>
      <description>For operable windows, the number of days/week that windows can be opened by occupants for natural ventilation. If not provided, the OS-HPXML default is used.</description>
      <type>Integer</type>
      <units>Days/week</units>
      <required>false</required>
      <model_dependent>false</model_dependent>
    </argument>
    <argument>
      <name>window_ufactor</name>
      <display_name>Windows: U-Factor</display_name>
      <description>Full-assembly NFRC U-factor.</description>
      <type>Double</type>
      <units>Btu/hr-ft^2-R</units>
      <required>true</required>
      <model_dependent>false</model_dependent>
      <default_value>0.37</default_value>
    </argument>
    <argument>
      <name>window_shgc</name>
      <display_name>Windows: SHGC</display_name>
      <description>Full-assembly NFRC solar heat gain coefficient.</description>
      <type>Double</type>
      <required>true</required>
      <model_dependent>false</model_dependent>
      <default_value>0.3</default_value>
    </argument>
    <argument>
      <name>window_interior_shading_winter</name>
      <display_name>Windows: Winter Interior Shading</display_name>
      <description>Interior shading multiplier for the heating season. 1.0 indicates no reduction in solar gain, 0.85 indicates 15% reduction, etc. If not provided, the OS-HPXML default is used.</description>
      <type>Double</type>
      <units>Frac</units>
      <required>false</required>
      <model_dependent>false</model_dependent>
    </argument>
    <argument>
      <name>window_interior_shading_summer</name>
      <display_name>Windows: Summer Interior Shading</display_name>
      <description>Interior shading multiplier for the cooling season. 1.0 indicates no reduction in solar gain, 0.85 indicates 15% reduction, etc. If not provided, the OS-HPXML default is used.</description>
      <type>Double</type>
      <units>Frac</units>
      <required>false</required>
      <model_dependent>false</model_dependent>
    </argument>
    <argument>
      <name>window_exterior_shading_winter</name>
      <display_name>Windows: Winter Exterior Shading</display_name>
      <description>Exterior shading multiplier for the heating season. 1.0 indicates no reduction in solar gain, 0.85 indicates 15% reduction, etc. If not provided, the OS-HPXML default is used.</description>
      <type>Double</type>
      <units>Frac</units>
      <required>false</required>
      <model_dependent>false</model_dependent>
    </argument>
    <argument>
      <name>window_exterior_shading_summer</name>
      <display_name>Windows: Summer Exterior Shading</display_name>
      <description>Exterior shading multiplier for the cooling season. 1.0 indicates no reduction in solar gain, 0.85 indicates 15% reduction, etc. If not provided, the OS-HPXML default is used.</description>
      <type>Double</type>
      <units>Frac</units>
      <required>false</required>
      <model_dependent>false</model_dependent>
    </argument>
    <argument>
      <name>window_storm_type</name>
      <display_name>Windows: Storm Type</display_name>
      <description>The type of storm, if present. If not provided, assumes there is no storm.</description>
      <type>Choice</type>
      <required>false</required>
      <model_dependent>false</model_dependent>
      <choices>
        <choice>
          <value>clear</value>
          <display_name>clear</display_name>
        </choice>
        <choice>
          <value>low-e</value>
          <display_name>low-e</display_name>
        </choice>
      </choices>
    </argument>
    <argument>
      <name>overhangs_front_depth</name>
      <display_name>Overhangs: Front Depth</display_name>
      <description>The depth of overhangs for windows for the front facade.</description>
      <type>Double</type>
      <units>ft</units>
      <required>true</required>
      <model_dependent>false</model_dependent>
      <default_value>0</default_value>
    </argument>
    <argument>
      <name>overhangs_front_distance_to_top_of_window</name>
      <display_name>Overhangs: Front Distance to Top of Window</display_name>
      <description>The overhangs distance to the top of window for the front facade.</description>
      <type>Double</type>
      <units>ft</units>
      <required>true</required>
      <model_dependent>false</model_dependent>
      <default_value>0</default_value>
    </argument>
    <argument>
      <name>overhangs_front_distance_to_bottom_of_window</name>
      <display_name>Overhangs: Front Distance to Bottom of Window</display_name>
      <description>The overhangs distance to the bottom of window for the front facade.</description>
      <type>Double</type>
      <units>ft</units>
      <required>true</required>
      <model_dependent>false</model_dependent>
      <default_value>4</default_value>
    </argument>
    <argument>
      <name>overhangs_back_depth</name>
      <display_name>Overhangs: Back Depth</display_name>
      <description>The depth of overhangs for windows for the back facade.</description>
      <type>Double</type>
      <units>ft</units>
      <required>true</required>
      <model_dependent>false</model_dependent>
      <default_value>0</default_value>
    </argument>
    <argument>
      <name>overhangs_back_distance_to_top_of_window</name>
      <display_name>Overhangs: Back Distance to Top of Window</display_name>
      <description>The overhangs distance to the top of window for the back facade.</description>
      <type>Double</type>
      <units>ft</units>
      <required>true</required>
      <model_dependent>false</model_dependent>
      <default_value>0</default_value>
    </argument>
    <argument>
      <name>overhangs_back_distance_to_bottom_of_window</name>
      <display_name>Overhangs: Back Distance to Bottom of Window</display_name>
      <description>The overhangs distance to the bottom of window for the back facade.</description>
      <type>Double</type>
      <units>ft</units>
      <required>true</required>
      <model_dependent>false</model_dependent>
      <default_value>4</default_value>
    </argument>
    <argument>
      <name>overhangs_left_depth</name>
      <display_name>Overhangs: Left Depth</display_name>
      <description>The depth of overhangs for windows for the left facade.</description>
      <type>Double</type>
      <units>ft</units>
      <required>true</required>
      <model_dependent>false</model_dependent>
      <default_value>0</default_value>
    </argument>
    <argument>
      <name>overhangs_left_distance_to_top_of_window</name>
      <display_name>Overhangs: Left Distance to Top of Window</display_name>
      <description>The overhangs distance to the top of window for the left facade.</description>
      <type>Double</type>
      <units>ft</units>
      <required>true</required>
      <model_dependent>false</model_dependent>
      <default_value>0</default_value>
    </argument>
    <argument>
      <name>overhangs_left_distance_to_bottom_of_window</name>
      <display_name>Overhangs: Left Distance to Bottom of Window</display_name>
      <description>The overhangs distance to the bottom of window for the left facade.</description>
      <type>Double</type>
      <units>ft</units>
      <required>true</required>
      <model_dependent>false</model_dependent>
      <default_value>4</default_value>
    </argument>
    <argument>
      <name>overhangs_right_depth</name>
      <display_name>Overhangs: Right Depth</display_name>
      <description>The depth of overhangs for windows for the right facade.</description>
      <type>Double</type>
      <units>ft</units>
      <required>true</required>
      <model_dependent>false</model_dependent>
      <default_value>0</default_value>
    </argument>
    <argument>
      <name>overhangs_right_distance_to_top_of_window</name>
      <display_name>Overhangs: Right Distance to Top of Window</display_name>
      <description>The overhangs distance to the top of window for the right facade.</description>
      <type>Double</type>
      <units>ft</units>
      <required>true</required>
      <model_dependent>false</model_dependent>
      <default_value>0</default_value>
    </argument>
    <argument>
      <name>overhangs_right_distance_to_bottom_of_window</name>
      <display_name>Overhangs: Right Distance to Bottom of Window</display_name>
      <description>The overhangs distance to the bottom of window for the right facade.</description>
      <type>Double</type>
      <units>ft</units>
      <required>true</required>
      <model_dependent>false</model_dependent>
      <default_value>4</default_value>
    </argument>
    <argument>
      <name>skylight_area_front</name>
      <display_name>Skylights: Front Roof Area</display_name>
      <description>The amount of skylight area on the unit's front conditioned roof facade.</description>
      <type>Double</type>
      <units>ft^2</units>
      <required>true</required>
      <model_dependent>false</model_dependent>
      <default_value>0</default_value>
    </argument>
    <argument>
      <name>skylight_area_back</name>
      <display_name>Skylights: Back Roof Area</display_name>
      <description>The amount of skylight area on the unit's back conditioned roof facade.</description>
      <type>Double</type>
      <units>ft^2</units>
      <required>true</required>
      <model_dependent>false</model_dependent>
      <default_value>0</default_value>
    </argument>
    <argument>
      <name>skylight_area_left</name>
      <display_name>Skylights: Left Roof Area</display_name>
      <description>The amount of skylight area on the unit's left conditioned roof facade (when viewed from the front).</description>
      <type>Double</type>
      <units>ft^2</units>
      <required>true</required>
      <model_dependent>false</model_dependent>
      <default_value>0</default_value>
    </argument>
    <argument>
      <name>skylight_area_right</name>
      <display_name>Skylights: Right Roof Area</display_name>
      <description>The amount of skylight area on the unit's right conditioned roof facade (when viewed from the front).</description>
      <type>Double</type>
      <units>ft^2</units>
      <required>true</required>
      <model_dependent>false</model_dependent>
      <default_value>0</default_value>
    </argument>
    <argument>
      <name>skylight_ufactor</name>
      <display_name>Skylights: U-Factor</display_name>
      <description>Full-assembly NFRC U-factor.</description>
      <type>Double</type>
      <units>Btu/hr-ft^2-R</units>
      <required>true</required>
      <model_dependent>false</model_dependent>
      <default_value>0.33</default_value>
    </argument>
    <argument>
      <name>skylight_shgc</name>
      <display_name>Skylights: SHGC</display_name>
      <description>Full-assembly NFRC solar heat gain coefficient.</description>
      <type>Double</type>
      <required>true</required>
      <model_dependent>false</model_dependent>
      <default_value>0.45</default_value>
    </argument>
    <argument>
      <name>skylight_storm_type</name>
      <display_name>Skylights: Storm Type</display_name>
      <description>The type of storm, if present. If not provided, assumes there is no storm.</description>
      <type>Choice</type>
      <required>false</required>
      <model_dependent>false</model_dependent>
      <choices>
        <choice>
          <value>clear</value>
          <display_name>clear</display_name>
        </choice>
        <choice>
          <value>low-e</value>
          <display_name>low-e</display_name>
        </choice>
      </choices>
    </argument>
    <argument>
      <name>door_area</name>
      <display_name>Doors: Area</display_name>
      <description>The area of the opaque door(s).</description>
      <type>Double</type>
      <units>ft^2</units>
      <required>true</required>
      <model_dependent>false</model_dependent>
      <default_value>20</default_value>
    </argument>
    <argument>
      <name>door_rvalue</name>
      <display_name>Doors: R-value</display_name>
      <description>R-value of the opaque door(s).</description>
      <type>Double</type>
      <units>h-ft^2-R/Btu</units>
      <required>true</required>
      <model_dependent>false</model_dependent>
      <default_value>4.4</default_value>
    </argument>
    <argument>
      <name>air_leakage_units</name>
      <display_name>Air Leakage: Units</display_name>
      <description>The unit of measure for the air leakage.</description>
      <type>Choice</type>
      <required>true</required>
      <model_dependent>false</model_dependent>
      <default_value>ACH</default_value>
      <choices>
        <choice>
          <value>ACH</value>
          <display_name>ACH</display_name>
        </choice>
        <choice>
          <value>CFM</value>
          <display_name>CFM</display_name>
        </choice>
        <choice>
          <value>ACHnatural</value>
          <display_name>ACHnatural</display_name>
        </choice>
      </choices>
    </argument>
    <argument>
      <name>air_leakage_house_pressure</name>
      <display_name>Air Leakage: House Pressure</display_name>
      <description>The house pressure relative to outside. Required when units are ACH or CFM.</description>
      <type>Double</type>
      <units>Pa</units>
      <required>true</required>
      <model_dependent>false</model_dependent>
      <default_value>50</default_value>
    </argument>
    <argument>
      <name>air_leakage_value</name>
      <display_name>Air Leakage: Value</display_name>
      <description>Air exchange rate value.</description>
      <type>Double</type>
      <required>true</required>
      <model_dependent>false</model_dependent>
      <default_value>3</default_value>
    </argument>
    <argument>
      <name>heating_system_type</name>
      <display_name>Heating System: Type</display_name>
      <description>The type of heating system. Use 'none' if there is no heating system or if there is a heat pump serving a heating load.</description>
      <type>Choice</type>
      <required>true</required>
      <model_dependent>false</model_dependent>
      <default_value>Furnace</default_value>
      <choices>
        <choice>
          <value>none</value>
          <display_name>none</display_name>
        </choice>
        <choice>
          <value>Furnace</value>
          <display_name>Furnace</display_name>
        </choice>
        <choice>
          <value>WallFurnace</value>
          <display_name>WallFurnace</display_name>
        </choice>
        <choice>
          <value>FloorFurnace</value>
          <display_name>FloorFurnace</display_name>
        </choice>
        <choice>
          <value>Boiler</value>
          <display_name>Boiler</display_name>
        </choice>
        <choice>
          <value>ElectricResistance</value>
          <display_name>ElectricResistance</display_name>
        </choice>
        <choice>
          <value>Stove</value>
          <display_name>Stove</display_name>
        </choice>
        <choice>
          <value>PortableHeater</value>
          <display_name>PortableHeater</display_name>
        </choice>
        <choice>
          <value>Fireplace</value>
          <display_name>Fireplace</display_name>
        </choice>
        <choice>
          <value>FixedHeater</value>
          <display_name>FixedHeater</display_name>
        </choice>
        <choice>
          <value>Shared Boiler w/ Baseboard</value>
          <display_name>Shared Boiler w/ Baseboard</display_name>
        </choice>
        <choice>
          <value>Shared Boiler w/ Ductless Fan Coil</value>
          <display_name>Shared Boiler w/ Ductless Fan Coil</display_name>
        </choice>
      </choices>
    </argument>
    <argument>
      <name>heating_system_fuel</name>
      <display_name>Heating System: Fuel Type</display_name>
      <description>The fuel type of the heating system. Ignored for ElectricResistance.</description>
      <type>Choice</type>
      <required>true</required>
      <model_dependent>false</model_dependent>
      <default_value>natural gas</default_value>
      <choices>
        <choice>
          <value>electricity</value>
          <display_name>electricity</display_name>
        </choice>
        <choice>
          <value>natural gas</value>
          <display_name>natural gas</display_name>
        </choice>
        <choice>
          <value>fuel oil</value>
          <display_name>fuel oil</display_name>
        </choice>
        <choice>
          <value>propane</value>
          <display_name>propane</display_name>
        </choice>
        <choice>
          <value>wood</value>
          <display_name>wood</display_name>
        </choice>
        <choice>
          <value>wood pellets</value>
          <display_name>wood pellets</display_name>
        </choice>
        <choice>
          <value>coal</value>
          <display_name>coal</display_name>
        </choice>
      </choices>
    </argument>
    <argument>
      <name>heating_system_heating_efficiency</name>
      <display_name>Heating System: Rated AFUE or Percent</display_name>
      <description>The rated heating efficiency value of the heating system.</description>
      <type>Double</type>
      <units>Frac</units>
      <required>true</required>
      <model_dependent>false</model_dependent>
      <default_value>0.78</default_value>
    </argument>
    <argument>
      <name>heating_system_heating_capacity</name>
      <display_name>Heating System: Heating Capacity</display_name>
      <description>The output heating capacity of the heating system. If not provided, the OS-HPXML autosized default is used.</description>
      <type>Double</type>
      <units>Btu/hr</units>
      <required>false</required>
      <model_dependent>false</model_dependent>
    </argument>
    <argument>
      <name>heating_system_fraction_heat_load_served</name>
      <display_name>Heating System: Fraction Heat Load Served</display_name>
      <description>The heating load served by the heating system.</description>
      <type>Double</type>
      <units>Frac</units>
      <required>true</required>
      <model_dependent>false</model_dependent>
      <default_value>1</default_value>
    </argument>
    <argument>
      <name>heating_system_airflow_defect_ratio</name>
      <display_name>Heating System: Airflow Defect Ratio</display_name>
      <description>The airflow defect ratio, defined as (InstalledAirflow - DesignAirflow) / DesignAirflow, of the heating system per ANSI/RESNET/ACCA Standard 310. A value of zero means no airflow defect. Applies only to Furnace. If not provided, assumes no defect.</description>
      <type>Double</type>
      <units>Frac</units>
      <required>false</required>
      <model_dependent>false</model_dependent>
    </argument>
    <argument>
      <name>cooling_system_type</name>
      <display_name>Cooling System: Type</display_name>
      <description>The type of cooling system. Use 'none' if there is no cooling system or if there is a heat pump serving a cooling load.</description>
      <type>Choice</type>
      <required>true</required>
      <model_dependent>false</model_dependent>
      <default_value>central air conditioner</default_value>
      <choices>
        <choice>
          <value>none</value>
          <display_name>none</display_name>
        </choice>
        <choice>
          <value>central air conditioner</value>
          <display_name>central air conditioner</display_name>
        </choice>
        <choice>
          <value>room air conditioner</value>
          <display_name>room air conditioner</display_name>
        </choice>
        <choice>
          <value>evaporative cooler</value>
          <display_name>evaporative cooler</display_name>
        </choice>
        <choice>
          <value>mini-split</value>
          <display_name>mini-split</display_name>
        </choice>
        <choice>
          <value>packaged terminal air conditioner</value>
          <display_name>packaged terminal air conditioner</display_name>
        </choice>
      </choices>
    </argument>
    <argument>
      <name>cooling_system_cooling_efficiency_type</name>
      <display_name>Cooling System: Efficiency Type</display_name>
      <description>The efficiency type of the cooling system. System types central air conditioner and mini-split use SEER or SEER2. System types room air conditioner and packaged terminal air conditioner use EER or CEER. Ignored for system type evaporative cooler.</description>
      <type>Choice</type>
      <required>true</required>
      <model_dependent>false</model_dependent>
      <default_value>SEER</default_value>
      <choices>
        <choice>
          <value>SEER</value>
          <display_name>SEER</display_name>
        </choice>
        <choice>
          <value>SEER2</value>
          <display_name>SEER2</display_name>
        </choice>
        <choice>
          <value>EER</value>
          <display_name>EER</display_name>
        </choice>
        <choice>
          <value>CEER</value>
          <display_name>CEER</display_name>
        </choice>
      </choices>
    </argument>
    <argument>
      <name>cooling_system_cooling_efficiency</name>
      <display_name>Cooling System: Efficiency</display_name>
      <description>The rated efficiency value of the cooling system. Ignored for evaporative cooler.</description>
      <type>Double</type>
      <required>true</required>
      <model_dependent>false</model_dependent>
      <default_value>13</default_value>
    </argument>
    <argument>
      <name>cooling_system_cooling_compressor_type</name>
      <display_name>Cooling System: Cooling Compressor Type</display_name>
      <description>The compressor type of the cooling system. Only applies to central air conditioner. If not provided, the OS-HPXML default is used.</description>
      <type>Choice</type>
      <required>false</required>
      <model_dependent>false</model_dependent>
      <choices>
        <choice>
          <value>single stage</value>
          <display_name>single stage</display_name>
        </choice>
        <choice>
          <value>two stage</value>
          <display_name>two stage</display_name>
        </choice>
        <choice>
          <value>variable speed</value>
          <display_name>variable speed</display_name>
        </choice>
      </choices>
    </argument>
    <argument>
      <name>cooling_system_cooling_sensible_heat_fraction</name>
      <display_name>Cooling System: Cooling Sensible Heat Fraction</display_name>
      <description>The sensible heat fraction of the cooling system. Ignored for evaporative cooler. If not provided, the OS-HPXML default is used.</description>
      <type>Double</type>
      <units>Frac</units>
      <required>false</required>
      <model_dependent>false</model_dependent>
    </argument>
    <argument>
      <name>cooling_system_cooling_capacity</name>
      <display_name>Cooling System: Cooling Capacity</display_name>
      <description>The output cooling capacity of the cooling system. If not provided, the OS-HPXML autosized default is used.</description>
      <type>Double</type>
      <units>Btu/hr</units>
      <required>false</required>
      <model_dependent>false</model_dependent>
    </argument>
    <argument>
      <name>cooling_system_fraction_cool_load_served</name>
      <display_name>Cooling System: Fraction Cool Load Served</display_name>
      <description>The cooling load served by the cooling system.</description>
      <type>Double</type>
      <units>Frac</units>
      <required>true</required>
      <model_dependent>false</model_dependent>
      <default_value>1</default_value>
    </argument>
    <argument>
      <name>cooling_system_is_ducted</name>
      <display_name>Cooling System: Is Ducted</display_name>
      <description>Whether the cooling system is ducted or not. Only used for mini-split and evaporative cooler. It's assumed that central air conditioner is ducted, and room air conditioner and packaged terminal air conditioner are not ducted.</description>
      <type>Boolean</type>
      <required>true</required>
      <model_dependent>false</model_dependent>
      <default_value>false</default_value>
      <choices>
        <choice>
          <value>true</value>
          <display_name>true</display_name>
        </choice>
        <choice>
          <value>false</value>
          <display_name>false</display_name>
        </choice>
      </choices>
    </argument>
    <argument>
      <name>cooling_system_airflow_defect_ratio</name>
      <display_name>Cooling System: Airflow Defect Ratio</display_name>
      <description>The airflow defect ratio, defined as (InstalledAirflow - DesignAirflow) / DesignAirflow, of the cooling system per ANSI/RESNET/ACCA Standard 310. A value of zero means no airflow defect. Applies only to central air conditioner and ducted mini-split. If not provided, assumes no defect.</description>
      <type>Double</type>
      <units>Frac</units>
      <required>false</required>
      <model_dependent>false</model_dependent>
    </argument>
    <argument>
      <name>cooling_system_charge_defect_ratio</name>
      <display_name>Cooling System: Charge Defect Ratio</display_name>
      <description>The refrigerant charge defect ratio, defined as (InstalledCharge - DesignCharge) / DesignCharge, of the cooling system per ANSI/RESNET/ACCA Standard 310. A value of zero means no refrigerant charge defect. Applies only to central air conditioner and mini-split. If not provided, assumes no defect.</description>
      <type>Double</type>
      <units>Frac</units>
      <required>false</required>
      <model_dependent>false</model_dependent>
    </argument>
    <argument>
      <name>cooling_system_integrated_heating_system_fuel</name>
      <display_name>Cooling System: Integrated Heating System Fuel Type</display_name>
      <description>The fuel type of the heating system integrated into cooling system. Only used for packaged terminal air conditioner and room air conditioner.</description>
      <type>Choice</type>
      <required>false</required>
      <model_dependent>false</model_dependent>
      <choices>
        <choice>
          <value>electricity</value>
          <display_name>electricity</display_name>
        </choice>
        <choice>
          <value>natural gas</value>
          <display_name>natural gas</display_name>
        </choice>
        <choice>
          <value>fuel oil</value>
          <display_name>fuel oil</display_name>
        </choice>
        <choice>
          <value>propane</value>
          <display_name>propane</display_name>
        </choice>
        <choice>
          <value>wood</value>
          <display_name>wood</display_name>
        </choice>
        <choice>
          <value>wood pellets</value>
          <display_name>wood pellets</display_name>
        </choice>
        <choice>
          <value>coal</value>
          <display_name>coal</display_name>
        </choice>
      </choices>
    </argument>
    <argument>
      <name>cooling_system_integrated_heating_system_efficiency_percent</name>
      <display_name>Cooling System: Integrated Heating System Efficiency</display_name>
      <description>The rated heating efficiency value of the heating system integrated into cooling system. Only used for packaged terminal air conditioner and room air conditioner.</description>
      <type>Double</type>
      <units>Frac</units>
      <required>false</required>
      <model_dependent>false</model_dependent>
    </argument>
    <argument>
      <name>cooling_system_integrated_heating_system_capacity</name>
      <display_name>Cooling System: Integrated Heating System Heating Capacity</display_name>
      <description>The output heating capacity of the heating system integrated into cooling system. If not provided, the OS-HPXML autosized default is used. Only used for packaged terminal air conditioner and room air conditioner.</description>
      <type>Double</type>
      <units>Btu/hr</units>
      <required>false</required>
      <model_dependent>false</model_dependent>
    </argument>
    <argument>
      <name>cooling_system_integrated_heating_system_fraction_heat_load_served</name>
      <display_name>Cooling System: Integrated Heating System Fraction Heat Load Served</display_name>
      <description>The heating load served by the heating system integrated into cooling system. Only used for packaged terminal air conditioner and room air conditioner.</description>
      <type>Double</type>
      <units>Frac</units>
      <required>false</required>
      <model_dependent>false</model_dependent>
    </argument>
    <argument>
      <name>heat_pump_type</name>
      <display_name>Heat Pump: Type</display_name>
      <description>The type of heat pump. Use 'none' if there is no heat pump.</description>
      <type>Choice</type>
      <required>true</required>
      <model_dependent>false</model_dependent>
      <default_value>none</default_value>
      <choices>
        <choice>
          <value>none</value>
          <display_name>none</display_name>
        </choice>
        <choice>
          <value>air-to-air</value>
          <display_name>air-to-air</display_name>
        </choice>
        <choice>
          <value>mini-split</value>
          <display_name>mini-split</display_name>
        </choice>
        <choice>
          <value>ground-to-air</value>
          <display_name>ground-to-air</display_name>
        </choice>
        <choice>
          <value>packaged terminal heat pump</value>
          <display_name>packaged terminal heat pump</display_name>
        </choice>
        <choice>
          <value>room air conditioner with reverse cycle</value>
          <display_name>room air conditioner with reverse cycle</display_name>
        </choice>
      </choices>
    </argument>
    <argument>
      <name>heat_pump_heating_efficiency_type</name>
      <display_name>Heat Pump: Heating Efficiency Type</display_name>
      <description>The heating efficiency type of heat pump. System types air-to-air and mini-split use HSPF or HSPF2. System types ground-to-air, packaged terminal heat pump and room air conditioner with reverse cycle use COP.</description>
      <type>Choice</type>
      <required>true</required>
      <model_dependent>false</model_dependent>
      <default_value>HSPF</default_value>
      <choices>
        <choice>
          <value>HSPF</value>
          <display_name>HSPF</display_name>
        </choice>
        <choice>
          <value>HSPF2</value>
          <display_name>HSPF2</display_name>
        </choice>
        <choice>
          <value>COP</value>
          <display_name>COP</display_name>
        </choice>
      </choices>
    </argument>
    <argument>
      <name>heat_pump_heating_efficiency</name>
      <display_name>Heat Pump: Heating Efficiency</display_name>
      <description>The rated heating efficiency value of the heat pump.</description>
      <type>Double</type>
      <required>true</required>
      <model_dependent>false</model_dependent>
      <default_value>7.7</default_value>
    </argument>
    <argument>
      <name>heat_pump_cooling_efficiency_type</name>
      <display_name>Heat Pump: Cooling Efficiency Type</display_name>
      <description>The cooling efficiency type of heat pump. System types air-to-air and mini-split use SEER or SEER2. System types ground-to-air, packaged terminal heat pump and room air conditioner with reverse cycle use EER.</description>
      <type>Choice</type>
      <required>true</required>
      <model_dependent>false</model_dependent>
      <default_value>SEER</default_value>
      <choices>
        <choice>
          <value>SEER</value>
          <display_name>SEER</display_name>
        </choice>
        <choice>
          <value>SEER2</value>
          <display_name>SEER2</display_name>
        </choice>
        <choice>
          <value>EER</value>
          <display_name>EER</display_name>
        </choice>
        <choice>
          <value>CEER</value>
          <display_name>CEER</display_name>
        </choice>
      </choices>
    </argument>
    <argument>
      <name>heat_pump_cooling_efficiency</name>
      <display_name>Heat Pump: Cooling Efficiency</display_name>
      <description>The rated cooling efficiency value of the heat pump.</description>
      <type>Double</type>
      <required>true</required>
      <model_dependent>false</model_dependent>
      <default_value>13</default_value>
    </argument>
    <argument>
      <name>heat_pump_cooling_compressor_type</name>
      <display_name>Heat Pump: Cooling Compressor Type</display_name>
      <description>The compressor type of the heat pump. Only applies to air-to-air. If not provided, the OS-HPXML default is used.</description>
      <type>Choice</type>
      <required>false</required>
      <model_dependent>false</model_dependent>
      <choices>
        <choice>
          <value>single stage</value>
          <display_name>single stage</display_name>
        </choice>
        <choice>
          <value>two stage</value>
          <display_name>two stage</display_name>
        </choice>
        <choice>
          <value>variable speed</value>
          <display_name>variable speed</display_name>
        </choice>
      </choices>
    </argument>
    <argument>
      <name>heat_pump_cooling_sensible_heat_fraction</name>
      <display_name>Heat Pump: Cooling Sensible Heat Fraction</display_name>
      <description>The sensible heat fraction of the heat pump. If not provided, the OS-HPXML default is used.</description>
      <type>Double</type>
      <units>Frac</units>
      <required>false</required>
      <model_dependent>false</model_dependent>
    </argument>
    <argument>
      <name>heat_pump_heating_capacity</name>
      <display_name>Heat Pump: Heating Capacity</display_name>
      <description>The output heating capacity of the heat pump. If not provided, the OS-HPXML autosized default is used.</description>
      <type>Double</type>
      <units>Btu/hr</units>
      <required>false</required>
      <model_dependent>false</model_dependent>
    </argument>
    <argument>
      <name>heat_pump_heating_capacity_17_f</name>
      <display_name>Heat Pump: Heating Capacity 17F</display_name>
      <description>The output heating capacity of the heat pump at 17F. Only applies to air-to-air and mini-split. If not provided, the OS-HPXML default is used.</description>
      <type>Double</type>
      <units>Btu/hr</units>
      <required>false</required>
      <model_dependent>false</model_dependent>
    </argument>
    <argument>
      <name>heat_pump_cooling_capacity</name>
      <display_name>Heat Pump: Cooling Capacity</display_name>
      <description>The output cooling capacity of the heat pump. If not provided, the OS-HPXML autosized default is used.</description>
      <type>Double</type>
      <units>Btu/hr</units>
      <required>false</required>
      <model_dependent>false</model_dependent>
    </argument>
    <argument>
      <name>heat_pump_fraction_heat_load_served</name>
      <display_name>Heat Pump: Fraction Heat Load Served</display_name>
      <description>The heating load served by the heat pump.</description>
      <type>Double</type>
      <units>Frac</units>
      <required>true</required>
      <model_dependent>false</model_dependent>
      <default_value>1</default_value>
    </argument>
    <argument>
      <name>heat_pump_fraction_cool_load_served</name>
      <display_name>Heat Pump: Fraction Cool Load Served</display_name>
      <description>The cooling load served by the heat pump.</description>
      <type>Double</type>
      <units>Frac</units>
      <required>true</required>
      <model_dependent>false</model_dependent>
      <default_value>1</default_value>
    </argument>
    <argument>
      <name>heat_pump_backup_type</name>
      <display_name>Heat Pump: Backup Type</display_name>
      <description>The backup type of the heat pump. If 'integrated', represents e.g. built-in electric strip heat or dual-fuel integrated furnace. If 'separate', represents e.g. electric baseboard or boiler based on the Heating System 2 specified below. Use 'none' if there is no backup heating.</description>
      <type>Choice</type>
      <required>true</required>
      <model_dependent>false</model_dependent>
      <default_value>integrated</default_value>
      <choices>
        <choice>
          <value>none</value>
          <display_name>none</display_name>
        </choice>
        <choice>
          <value>integrated</value>
          <display_name>integrated</display_name>
        </choice>
        <choice>
          <value>separate</value>
          <display_name>separate</display_name>
        </choice>
      </choices>
    </argument>
    <argument>
      <name>heat_pump_backup_fuel</name>
      <display_name>Heat Pump: Backup Fuel Type</display_name>
      <description>The backup fuel type of the heat pump. Only applies if Backup Type is 'integrated'.</description>
      <type>Choice</type>
      <required>true</required>
      <model_dependent>false</model_dependent>
      <default_value>electricity</default_value>
      <choices>
        <choice>
          <value>electricity</value>
          <display_name>electricity</display_name>
        </choice>
        <choice>
          <value>natural gas</value>
          <display_name>natural gas</display_name>
        </choice>
        <choice>
          <value>fuel oil</value>
          <display_name>fuel oil</display_name>
        </choice>
        <choice>
          <value>propane</value>
          <display_name>propane</display_name>
        </choice>
      </choices>
    </argument>
    <argument>
      <name>heat_pump_backup_heating_efficiency</name>
      <display_name>Heat Pump: Backup Rated Efficiency</display_name>
      <description>The backup rated efficiency value of the heat pump. Percent for electricity fuel type. AFUE otherwise. Only applies if Backup Type is 'integrated'.</description>
      <type>Double</type>
      <required>true</required>
      <model_dependent>false</model_dependent>
      <default_value>1</default_value>
    </argument>
    <argument>
      <name>heat_pump_backup_heating_capacity</name>
      <display_name>Heat Pump: Backup Heating Capacity</display_name>
      <description>The backup output heating capacity of the heat pump. If not provided, the OS-HPXML autosized default is used. Only applies if Backup Type is 'integrated'.</description>
      <type>Double</type>
      <units>Btu/hr</units>
      <required>false</required>
      <model_dependent>false</model_dependent>
    </argument>
    <argument>
      <name>heat_pump_compressor_lockout_temp</name>
      <display_name>Heat Pump: Compressor Lockout Temperature</display_name>
      <description>The temperature below which the heat pump compressor is disabled. Only applies to air-to-air and mini-split. If not provided, the OS-HPXML default is used.</description>
      <type>Double</type>
      <units>deg-F</units>
      <required>false</required>
      <model_dependent>false</model_dependent>
    </argument>
    <argument>
      <name>heat_pump_backup_heating_lockout_temp</name>
      <display_name>Heat Pump: Backup Heating Lockout Temperature</display_name>
      <description>The temperature above which the heat pump backup system is disabled. Only applies if Backup Type is 'integrated'. If not provided, the OS-HPXML default is used.</description>
      <type>Double</type>
      <units>deg-F</units>
      <required>false</required>
      <model_dependent>false</model_dependent>
    </argument>
    <argument>
      <name>heat_pump_sizing_methodology</name>
      <display_name>Heat Pump: Sizing Methodology</display_name>
      <description>The auto-sizing methodology to use when the heat pump capacity is not provided. If not provided, the OS-HPXML default is used.</description>
      <type>Choice</type>
      <required>false</required>
      <model_dependent>false</model_dependent>
      <choices>
        <choice>
          <value>ACCA</value>
          <display_name>ACCA</display_name>
        </choice>
        <choice>
          <value>HERS</value>
          <display_name>HERS</display_name>
        </choice>
        <choice>
          <value>MaxLoad</value>
          <display_name>MaxLoad</display_name>
        </choice>
      </choices>
    </argument>
    <argument>
      <name>heat_pump_is_ducted</name>
      <display_name>Heat Pump: Is Ducted</display_name>
      <description>Whether the heat pump is ducted or not. Only used for mini-split. It's assumed that air-to-air and ground-to-air are ducted. If not provided, assumes not ducted.</description>
      <type>Boolean</type>
      <required>false</required>
      <model_dependent>false</model_dependent>
      <choices>
        <choice>
          <value>true</value>
          <display_name>true</display_name>
        </choice>
        <choice>
          <value>false</value>
          <display_name>false</display_name>
        </choice>
      </choices>
    </argument>
    <argument>
      <name>heat_pump_airflow_defect_ratio</name>
      <display_name>Heat Pump: Airflow Defect Ratio</display_name>
      <description>The airflow defect ratio, defined as (InstalledAirflow - DesignAirflow) / DesignAirflow, of the heat pump per ANSI/RESNET/ACCA Standard 310. A value of zero means no airflow defect. Applies only to air-to-air, ducted mini-split, and ground-to-air. If not provided, assumes no defect.</description>
      <type>Double</type>
      <units>Frac</units>
      <required>false</required>
      <model_dependent>false</model_dependent>
    </argument>
    <argument>
      <name>heat_pump_charge_defect_ratio</name>
      <display_name>Heat Pump: Charge Defect Ratio</display_name>
      <description>The refrigerant charge defect ratio, defined as (InstalledCharge - DesignCharge) / DesignCharge, of the heat pump per ANSI/RESNET/ACCA Standard 310. A value of zero means no refrigerant charge defect. Applies to all heat pump types. If not provided, assumes no defect.</description>
      <type>Double</type>
      <units>Frac</units>
      <required>false</required>
      <model_dependent>false</model_dependent>
    </argument>
    <argument>
      <name>heating_system_2_type</name>
      <display_name>Heating System 2: Type</display_name>
      <description>The type of the second heating system.</description>
      <type>Choice</type>
      <required>true</required>
      <model_dependent>false</model_dependent>
      <default_value>none</default_value>
      <choices>
        <choice>
          <value>none</value>
          <display_name>none</display_name>
        </choice>
        <choice>
          <value>WallFurnace</value>
          <display_name>WallFurnace</display_name>
        </choice>
        <choice>
          <value>FloorFurnace</value>
          <display_name>FloorFurnace</display_name>
        </choice>
        <choice>
          <value>Boiler</value>
          <display_name>Boiler</display_name>
        </choice>
        <choice>
          <value>ElectricResistance</value>
          <display_name>ElectricResistance</display_name>
        </choice>
        <choice>
          <value>Stove</value>
          <display_name>Stove</display_name>
        </choice>
        <choice>
          <value>PortableHeater</value>
          <display_name>PortableHeater</display_name>
        </choice>
        <choice>
          <value>Fireplace</value>
          <display_name>Fireplace</display_name>
        </choice>
      </choices>
    </argument>
    <argument>
      <name>heating_system_2_fuel</name>
      <display_name>Heating System 2: Fuel Type</display_name>
      <description>The fuel type of the second heating system. Ignored for ElectricResistance.</description>
      <type>Choice</type>
      <required>true</required>
      <model_dependent>false</model_dependent>
      <default_value>electricity</default_value>
      <choices>
        <choice>
          <value>electricity</value>
          <display_name>electricity</display_name>
        </choice>
        <choice>
          <value>natural gas</value>
          <display_name>natural gas</display_name>
        </choice>
        <choice>
          <value>fuel oil</value>
          <display_name>fuel oil</display_name>
        </choice>
        <choice>
          <value>propane</value>
          <display_name>propane</display_name>
        </choice>
        <choice>
          <value>wood</value>
          <display_name>wood</display_name>
        </choice>
        <choice>
          <value>wood pellets</value>
          <display_name>wood pellets</display_name>
        </choice>
        <choice>
          <value>coal</value>
          <display_name>coal</display_name>
        </choice>
      </choices>
    </argument>
    <argument>
      <name>heating_system_2_heating_efficiency</name>
      <display_name>Heating System 2: Rated AFUE or Percent</display_name>
      <description>The rated heating efficiency value of the second heating system.</description>
      <type>Double</type>
      <units>Frac</units>
      <required>true</required>
      <model_dependent>false</model_dependent>
      <default_value>1</default_value>
    </argument>
    <argument>
      <name>heating_system_2_heating_capacity</name>
      <display_name>Heating System 2: Heating Capacity</display_name>
      <description>The output heating capacity of the second heating system. If not provided, the OS-HPXML autosized default is used.</description>
      <type>Double</type>
      <units>Btu/hr</units>
      <required>false</required>
      <model_dependent>false</model_dependent>
    </argument>
    <argument>
      <name>heating_system_2_fraction_heat_load_served</name>
      <display_name>Heating System 2: Fraction Heat Load Served</display_name>
      <description>The heat load served fraction of the second heating system. Ignored if this heating system serves as a backup system for a heat pump.</description>
      <type>Double</type>
      <units>Frac</units>
      <required>true</required>
      <model_dependent>false</model_dependent>
      <default_value>0.25</default_value>
    </argument>
    <argument>
      <name>hvac_control_heating_weekday_setpoint</name>
      <display_name>HVAC Control: Heating Weekday Setpoint Schedule</display_name>
      <description>Specify the constant or 24-hour comma-separated weekday heating setpoint schedule. Required unless a detailed CSV schedule is provided.</description>
      <type>String</type>
      <units>deg-F</units>
      <required>false</required>
      <model_dependent>false</model_dependent>
    </argument>
    <argument>
      <name>hvac_control_heating_weekend_setpoint</name>
      <display_name>HVAC Control: Heating Weekend Setpoint Schedule</display_name>
      <description>Specify the constant or 24-hour comma-separated weekend heating setpoint schedule. Required unless a detailed CSV schedule is provided.</description>
      <type>String</type>
      <units>deg-F</units>
      <required>false</required>
      <model_dependent>false</model_dependent>
    </argument>
    <argument>
      <name>hvac_control_cooling_weekday_setpoint</name>
      <display_name>HVAC Control: Cooling Weekday Setpoint Schedule</display_name>
      <description>Specify the constant or 24-hour comma-separated weekday cooling setpoint schedule. Required unless a detailed CSV schedule is provided.</description>
      <type>String</type>
      <units>deg-F</units>
      <required>false</required>
      <model_dependent>false</model_dependent>
    </argument>
    <argument>
      <name>hvac_control_cooling_weekend_setpoint</name>
      <display_name>HVAC Control: Cooling Weekend Setpoint Schedule</display_name>
      <description>Specify the constant or 24-hour comma-separated weekend cooling setpoint schedule. Required unless a detailed CSV schedule is provided.</description>
      <type>String</type>
      <units>deg-F</units>
      <required>false</required>
      <model_dependent>false</model_dependent>
    </argument>
    <argument>
      <name>hvac_control_heating_season_period</name>
      <display_name>HVAC Control: Heating Season Period</display_name>
      <description>Enter a date like 'Nov 1 - Jun 30'. If not provided, the OS-HPXML default is used. Can also provide 'BuildingAmerica' to use automatic seasons from the Building America House Simulation Protocols.</description>
      <type>String</type>
      <required>false</required>
      <model_dependent>false</model_dependent>
    </argument>
    <argument>
      <name>hvac_control_cooling_season_period</name>
      <display_name>HVAC Control: Cooling Season Period</display_name>
      <description>Enter a date like 'Jun 1 - Oct 31'. If not provided, the OS-HPXML default is used. Can also provide 'BuildingAmerica' to use automatic seasons from the Building America House Simulation Protocols.</description>
      <type>String</type>
      <required>false</required>
      <model_dependent>false</model_dependent>
    </argument>
    <argument>
      <name>ducts_leakage_units</name>
      <display_name>Ducts: Leakage Units</display_name>
      <description>The leakage units of the ducts.</description>
      <type>Choice</type>
      <required>true</required>
      <model_dependent>false</model_dependent>
      <default_value>Percent</default_value>
      <choices>
        <choice>
          <value>CFM25</value>
          <display_name>CFM25</display_name>
        </choice>
        <choice>
          <value>CFM50</value>
          <display_name>CFM50</display_name>
        </choice>
        <choice>
          <value>Percent</value>
          <display_name>Percent</display_name>
        </choice>
      </choices>
    </argument>
    <argument>
      <name>ducts_supply_leakage_to_outside_value</name>
      <display_name>Ducts: Supply Leakage to Outside Value</display_name>
      <description>The leakage value to outside for the supply ducts.</description>
      <type>Double</type>
      <required>true</required>
      <model_dependent>false</model_dependent>
      <default_value>0.1</default_value>
    </argument>
    <argument>
      <name>ducts_return_leakage_to_outside_value</name>
      <display_name>Ducts: Return Leakage to Outside Value</display_name>
      <description>The leakage value to outside for the return ducts.</description>
      <type>Double</type>
      <required>true</required>
      <model_dependent>false</model_dependent>
      <default_value>0.1</default_value>
    </argument>
    <argument>
      <name>ducts_supply_location</name>
      <display_name>Ducts: Supply Location</display_name>
      <description>The location of the supply ducts. If not provided, the OS-HPXML default is used.</description>
      <type>Choice</type>
      <required>false</required>
      <model_dependent>false</model_dependent>
      <choices>
        <choice>
          <value>living space</value>
          <display_name>living space</display_name>
        </choice>
        <choice>
          <value>basement - conditioned</value>
          <display_name>basement - conditioned</display_name>
        </choice>
        <choice>
          <value>basement - unconditioned</value>
          <display_name>basement - unconditioned</display_name>
        </choice>
        <choice>
          <value>crawlspace - vented</value>
          <display_name>crawlspace - vented</display_name>
        </choice>
        <choice>
          <value>crawlspace - unvented</value>
          <display_name>crawlspace - unvented</display_name>
        </choice>
        <choice>
          <value>crawlspace - conditioned</value>
          <display_name>crawlspace - conditioned</display_name>
        </choice>
        <choice>
          <value>attic - vented</value>
          <display_name>attic - vented</display_name>
        </choice>
        <choice>
          <value>attic - unvented</value>
          <display_name>attic - unvented</display_name>
        </choice>
        <choice>
          <value>garage</value>
          <display_name>garage</display_name>
        </choice>
        <choice>
          <value>exterior wall</value>
          <display_name>exterior wall</display_name>
        </choice>
        <choice>
          <value>under slab</value>
          <display_name>under slab</display_name>
        </choice>
        <choice>
          <value>roof deck</value>
          <display_name>roof deck</display_name>
        </choice>
        <choice>
          <value>outside</value>
          <display_name>outside</display_name>
        </choice>
        <choice>
          <value>other housing unit</value>
          <display_name>other housing unit</display_name>
        </choice>
        <choice>
          <value>other heated space</value>
          <display_name>other heated space</display_name>
        </choice>
        <choice>
          <value>other multifamily buffer space</value>
          <display_name>other multifamily buffer space</display_name>
        </choice>
        <choice>
          <value>other non-freezing space</value>
          <display_name>other non-freezing space</display_name>
        </choice>
      </choices>
    </argument>
    <argument>
      <name>ducts_supply_insulation_r</name>
      <display_name>Ducts: Supply Insulation R-Value</display_name>
      <description>The insulation r-value of the supply ducts excluding air films.</description>
      <type>Double</type>
      <units>h-ft^2-R/Btu</units>
      <required>true</required>
      <model_dependent>false</model_dependent>
      <default_value>0</default_value>
    </argument>
    <argument>
      <name>ducts_supply_surface_area</name>
      <display_name>Ducts: Supply Surface Area</display_name>
      <description>The surface area of the supply ducts. If not provided, the OS-HPXML default is used.</description>
      <type>Double</type>
      <units>ft^2</units>
      <required>false</required>
      <model_dependent>false</model_dependent>
    </argument>
    <argument>
      <name>ducts_return_location</name>
      <display_name>Ducts: Return Location</display_name>
      <description>The location of the return ducts. If not provided, the OS-HPXML default is used.</description>
      <type>Choice</type>
      <required>false</required>
      <model_dependent>false</model_dependent>
      <choices>
        <choice>
          <value>living space</value>
          <display_name>living space</display_name>
        </choice>
        <choice>
          <value>basement - conditioned</value>
          <display_name>basement - conditioned</display_name>
        </choice>
        <choice>
          <value>basement - unconditioned</value>
          <display_name>basement - unconditioned</display_name>
        </choice>
        <choice>
          <value>crawlspace - vented</value>
          <display_name>crawlspace - vented</display_name>
        </choice>
        <choice>
          <value>crawlspace - unvented</value>
          <display_name>crawlspace - unvented</display_name>
        </choice>
        <choice>
          <value>crawlspace - conditioned</value>
          <display_name>crawlspace - conditioned</display_name>
        </choice>
        <choice>
          <value>attic - vented</value>
          <display_name>attic - vented</display_name>
        </choice>
        <choice>
          <value>attic - unvented</value>
          <display_name>attic - unvented</display_name>
        </choice>
        <choice>
          <value>garage</value>
          <display_name>garage</display_name>
        </choice>
        <choice>
          <value>exterior wall</value>
          <display_name>exterior wall</display_name>
        </choice>
        <choice>
          <value>under slab</value>
          <display_name>under slab</display_name>
        </choice>
        <choice>
          <value>roof deck</value>
          <display_name>roof deck</display_name>
        </choice>
        <choice>
          <value>outside</value>
          <display_name>outside</display_name>
        </choice>
        <choice>
          <value>other housing unit</value>
          <display_name>other housing unit</display_name>
        </choice>
        <choice>
          <value>other heated space</value>
          <display_name>other heated space</display_name>
        </choice>
        <choice>
          <value>other multifamily buffer space</value>
          <display_name>other multifamily buffer space</display_name>
        </choice>
        <choice>
          <value>other non-freezing space</value>
          <display_name>other non-freezing space</display_name>
        </choice>
      </choices>
    </argument>
    <argument>
      <name>ducts_return_insulation_r</name>
      <display_name>Ducts: Return Insulation R-Value</display_name>
      <description>The insulation r-value of the return ducts excluding air films.</description>
      <type>Double</type>
      <units>h-ft^2-R/Btu</units>
      <required>true</required>
      <model_dependent>false</model_dependent>
      <default_value>0</default_value>
    </argument>
    <argument>
      <name>ducts_return_surface_area</name>
      <display_name>Ducts: Return Surface Area</display_name>
      <description>The surface area of the return ducts. If not provided, the OS-HPXML default is used.</description>
      <type>Double</type>
      <units>ft^2</units>
      <required>false</required>
      <model_dependent>false</model_dependent>
    </argument>
    <argument>
      <name>ducts_number_of_return_registers</name>
      <display_name>Ducts: Number of Return Registers</display_name>
      <description>The number of return registers of the ducts. Only used to calculate default return duct surface area. If not provided, the OS-HPXML default is used.</description>
      <type>Integer</type>
      <units>#</units>
      <required>false</required>
      <model_dependent>false</model_dependent>
    </argument>
    <argument>
      <name>mech_vent_fan_type</name>
      <display_name>Mechanical Ventilation: Fan Type</display_name>
      <description>The type of the mechanical ventilation. Use 'none' if there is no mechanical ventilation system.</description>
      <type>Choice</type>
      <required>true</required>
      <model_dependent>false</model_dependent>
      <default_value>none</default_value>
      <choices>
        <choice>
          <value>none</value>
          <display_name>none</display_name>
        </choice>
        <choice>
          <value>exhaust only</value>
          <display_name>exhaust only</display_name>
        </choice>
        <choice>
          <value>supply only</value>
          <display_name>supply only</display_name>
        </choice>
        <choice>
          <value>energy recovery ventilator</value>
          <display_name>energy recovery ventilator</display_name>
        </choice>
        <choice>
          <value>heat recovery ventilator</value>
          <display_name>heat recovery ventilator</display_name>
        </choice>
        <choice>
          <value>balanced</value>
          <display_name>balanced</display_name>
        </choice>
        <choice>
          <value>central fan integrated supply</value>
          <display_name>central fan integrated supply</display_name>
        </choice>
      </choices>
    </argument>
    <argument>
      <name>mech_vent_flow_rate</name>
      <display_name>Mechanical Ventilation: Flow Rate</display_name>
      <description>The flow rate of the mechanical ventilation. If not provided, the OS-HPXML default is used.</description>
      <type>Double</type>
      <units>CFM</units>
      <required>false</required>
      <model_dependent>false</model_dependent>
    </argument>
    <argument>
      <name>mech_vent_hours_in_operation</name>
      <display_name>Mechanical Ventilation: Hours In Operation</display_name>
      <description>The hours in operation of the mechanical ventilation. If not provided, the OS-HPXML default is used.</description>
      <type>Double</type>
      <units>hrs/day</units>
      <required>false</required>
      <model_dependent>false</model_dependent>
    </argument>
    <argument>
      <name>mech_vent_recovery_efficiency_type</name>
      <display_name>Mechanical Ventilation: Total Recovery Efficiency Type</display_name>
      <description>The total recovery efficiency type of the mechanical ventilation.</description>
      <type>Choice</type>
      <required>true</required>
      <model_dependent>false</model_dependent>
      <default_value>Unadjusted</default_value>
      <choices>
        <choice>
          <value>Unadjusted</value>
          <display_name>Unadjusted</display_name>
        </choice>
        <choice>
          <value>Adjusted</value>
          <display_name>Adjusted</display_name>
        </choice>
      </choices>
    </argument>
    <argument>
      <name>mech_vent_total_recovery_efficiency</name>
      <display_name>Mechanical Ventilation: Total Recovery Efficiency</display_name>
      <description>The Unadjusted or Adjusted total recovery efficiency of the mechanical ventilation. Applies to energy recovery ventilator.</description>
      <type>Double</type>
      <units>Frac</units>
      <required>true</required>
      <model_dependent>false</model_dependent>
      <default_value>0.48</default_value>
    </argument>
    <argument>
      <name>mech_vent_sensible_recovery_efficiency</name>
      <display_name>Mechanical Ventilation: Sensible Recovery Efficiency</display_name>
      <description>The Unadjusted or Adjusted sensible recovery efficiency of the mechanical ventilation. Applies to energy recovery ventilator and heat recovery ventilator.</description>
      <type>Double</type>
      <units>Frac</units>
      <required>true</required>
      <model_dependent>false</model_dependent>
      <default_value>0.72</default_value>
    </argument>
    <argument>
      <name>mech_vent_fan_power</name>
      <display_name>Mechanical Ventilation: Fan Power</display_name>
      <description>The fan power of the mechanical ventilation. If not provided, the OS-HPXML default is used.</description>
      <type>Double</type>
      <units>W</units>
      <required>false</required>
      <model_dependent>false</model_dependent>
    </argument>
    <argument>
      <name>mech_vent_num_units_served</name>
      <display_name>Mechanical Ventilation: Number of Units Served</display_name>
      <description>Number of dwelling units served by the mechanical ventilation system. Must be 1 if single-family detached. Used to apportion flow rate and fan power to the unit.</description>
      <type>Integer</type>
      <units>#</units>
      <required>true</required>
      <model_dependent>false</model_dependent>
      <default_value>1</default_value>
    </argument>
    <argument>
      <name>mech_vent_shared_frac_recirculation</name>
      <display_name>Shared Mechanical Ventilation: Fraction Recirculation</display_name>
      <description>Fraction of the total supply air that is recirculated, with the remainder assumed to be outdoor air. The value must be 0 for exhaust only systems. Required for a shared mechanical ventilation system.</description>
      <type>Double</type>
      <units>Frac</units>
      <required>false</required>
      <model_dependent>false</model_dependent>
    </argument>
    <argument>
      <name>mech_vent_shared_preheating_fuel</name>
      <display_name>Shared Mechanical Ventilation: Preheating Fuel</display_name>
      <description>Fuel type of the preconditioning heating equipment. Only used for a shared mechanical ventilation system. If not provided, assumes no preheating.</description>
      <type>Choice</type>
      <required>false</required>
      <model_dependent>false</model_dependent>
      <choices>
        <choice>
          <value>electricity</value>
          <display_name>electricity</display_name>
        </choice>
        <choice>
          <value>natural gas</value>
          <display_name>natural gas</display_name>
        </choice>
        <choice>
          <value>fuel oil</value>
          <display_name>fuel oil</display_name>
        </choice>
        <choice>
          <value>propane</value>
          <display_name>propane</display_name>
        </choice>
        <choice>
          <value>wood</value>
          <display_name>wood</display_name>
        </choice>
        <choice>
          <value>wood pellets</value>
          <display_name>wood pellets</display_name>
        </choice>
        <choice>
          <value>coal</value>
          <display_name>coal</display_name>
        </choice>
      </choices>
    </argument>
    <argument>
      <name>mech_vent_shared_preheating_efficiency</name>
      <display_name>Shared Mechanical Ventilation: Preheating Efficiency</display_name>
      <description>Efficiency of the preconditioning heating equipment. Only used for a shared mechanical ventilation system. If not provided, assumes no preheating.</description>
      <type>Double</type>
      <units>COP</units>
      <required>false</required>
      <model_dependent>false</model_dependent>
    </argument>
    <argument>
      <name>mech_vent_shared_preheating_fraction_heat_load_served</name>
      <display_name>Shared Mechanical Ventilation: Preheating Fraction Ventilation Heat Load Served</display_name>
      <description>Fraction of heating load introduced by the shared ventilation system that is met by the preconditioning heating equipment. If not provided, assumes no preheating.</description>
      <type>Double</type>
      <units>Frac</units>
      <required>false</required>
      <model_dependent>false</model_dependent>
    </argument>
    <argument>
      <name>mech_vent_shared_precooling_fuel</name>
      <display_name>Shared Mechanical Ventilation: Precooling Fuel</display_name>
      <description>Fuel type of the preconditioning cooling equipment. Only used for a shared mechanical ventilation system. If not provided, assumes no precooling.</description>
      <type>Choice</type>
      <required>false</required>
      <model_dependent>false</model_dependent>
      <choices>
        <choice>
          <value>electricity</value>
          <display_name>electricity</display_name>
        </choice>
      </choices>
    </argument>
    <argument>
      <name>mech_vent_shared_precooling_efficiency</name>
      <display_name>Shared Mechanical Ventilation: Precooling Efficiency</display_name>
      <description>Efficiency of the preconditioning cooling equipment. Only used for a shared mechanical ventilation system. If not provided, assumes no precooling.</description>
      <type>Double</type>
      <units>COP</units>
      <required>false</required>
      <model_dependent>false</model_dependent>
    </argument>
    <argument>
      <name>mech_vent_shared_precooling_fraction_cool_load_served</name>
      <display_name>Shared Mechanical Ventilation: Precooling Fraction Ventilation Cool Load Served</display_name>
      <description>Fraction of cooling load introduced by the shared ventilation system that is met by the preconditioning cooling equipment. If not provided, assumes no precooling.</description>
      <type>Double</type>
      <units>Frac</units>
      <required>false</required>
      <model_dependent>false</model_dependent>
    </argument>
    <argument>
      <name>mech_vent_2_fan_type</name>
      <display_name>Mechanical Ventilation 2: Fan Type</display_name>
      <description>The type of the second mechanical ventilation. Use 'none' if there is no second mechanical ventilation system.</description>
      <type>Choice</type>
      <required>true</required>
      <model_dependent>false</model_dependent>
      <default_value>none</default_value>
      <choices>
        <choice>
          <value>none</value>
          <display_name>none</display_name>
        </choice>
        <choice>
          <value>exhaust only</value>
          <display_name>exhaust only</display_name>
        </choice>
        <choice>
          <value>supply only</value>
          <display_name>supply only</display_name>
        </choice>
        <choice>
          <value>energy recovery ventilator</value>
          <display_name>energy recovery ventilator</display_name>
        </choice>
        <choice>
          <value>heat recovery ventilator</value>
          <display_name>heat recovery ventilator</display_name>
        </choice>
        <choice>
          <value>balanced</value>
          <display_name>balanced</display_name>
        </choice>
      </choices>
    </argument>
    <argument>
      <name>mech_vent_2_flow_rate</name>
      <display_name>Mechanical Ventilation 2: Flow Rate</display_name>
      <description>The flow rate of the second mechanical ventilation.</description>
      <type>Double</type>
      <units>CFM</units>
      <required>true</required>
      <model_dependent>false</model_dependent>
      <default_value>110</default_value>
    </argument>
    <argument>
      <name>mech_vent_2_hours_in_operation</name>
      <display_name>Mechanical Ventilation 2: Hours In Operation</display_name>
      <description>The hours in operation of the second mechanical ventilation.</description>
      <type>Double</type>
      <units>hrs/day</units>
      <required>true</required>
      <model_dependent>false</model_dependent>
      <default_value>24</default_value>
    </argument>
    <argument>
      <name>mech_vent_2_recovery_efficiency_type</name>
      <display_name>Mechanical Ventilation 2: Total Recovery Efficiency Type</display_name>
      <description>The total recovery efficiency type of the second mechanical ventilation.</description>
      <type>Choice</type>
      <required>true</required>
      <model_dependent>false</model_dependent>
      <default_value>Unadjusted</default_value>
      <choices>
        <choice>
          <value>Unadjusted</value>
          <display_name>Unadjusted</display_name>
        </choice>
        <choice>
          <value>Adjusted</value>
          <display_name>Adjusted</display_name>
        </choice>
      </choices>
    </argument>
    <argument>
      <name>mech_vent_2_total_recovery_efficiency</name>
      <display_name>Mechanical Ventilation 2: Total Recovery Efficiency</display_name>
      <description>The Unadjusted or Adjusted total recovery efficiency of the second mechanical ventilation. Applies to energy recovery ventilator.</description>
      <type>Double</type>
      <units>Frac</units>
      <required>true</required>
      <model_dependent>false</model_dependent>
      <default_value>0.48</default_value>
    </argument>
    <argument>
      <name>mech_vent_2_sensible_recovery_efficiency</name>
      <display_name>Mechanical Ventilation 2: Sensible Recovery Efficiency</display_name>
      <description>The Unadjusted or Adjusted sensible recovery efficiency of the second mechanical ventilation. Applies to energy recovery ventilator and heat recovery ventilator.</description>
      <type>Double</type>
      <units>Frac</units>
      <required>true</required>
      <model_dependent>false</model_dependent>
      <default_value>0.72</default_value>
    </argument>
    <argument>
      <name>mech_vent_2_fan_power</name>
      <display_name>Mechanical Ventilation 2: Fan Power</display_name>
      <description>The fan power of the second mechanical ventilation.</description>
      <type>Double</type>
      <units>W</units>
      <required>true</required>
      <model_dependent>false</model_dependent>
      <default_value>30</default_value>
    </argument>
    <argument>
      <name>kitchen_fans_quantity</name>
      <display_name>Kitchen Fans: Quantity</display_name>
      <description>The quantity of the kitchen fans. If not provided, the OS-HPXML default is used.</description>
      <type>Integer</type>
      <units>#</units>
      <required>false</required>
      <model_dependent>false</model_dependent>
    </argument>
    <argument>
      <name>kitchen_fans_flow_rate</name>
      <display_name>Kitchen Fans: Flow Rate</display_name>
      <description>The flow rate of the kitchen fan. If not provided, the OS-HPXML default is used.</description>
      <type>Double</type>
      <units>CFM</units>
      <required>false</required>
      <model_dependent>false</model_dependent>
    </argument>
    <argument>
      <name>kitchen_fans_hours_in_operation</name>
      <display_name>Kitchen Fans: Hours In Operation</display_name>
      <description>The hours in operation of the kitchen fan. If not provided, the OS-HPXML default is used.</description>
      <type>Double</type>
      <units>hrs/day</units>
      <required>false</required>
      <model_dependent>false</model_dependent>
    </argument>
    <argument>
      <name>kitchen_fans_power</name>
      <display_name>Kitchen Fans: Fan Power</display_name>
      <description>The fan power of the kitchen fan. If not provided, the OS-HPXML default is used.</description>
      <type>Double</type>
      <units>W</units>
      <required>false</required>
      <model_dependent>false</model_dependent>
    </argument>
    <argument>
      <name>kitchen_fans_start_hour</name>
      <display_name>Kitchen Fans: Start Hour</display_name>
      <description>The start hour of the kitchen fan. If not provided, the OS-HPXML default is used.</description>
      <type>Integer</type>
      <units>hr</units>
      <required>false</required>
      <model_dependent>false</model_dependent>
    </argument>
    <argument>
      <name>bathroom_fans_quantity</name>
      <display_name>Bathroom Fans: Quantity</display_name>
      <description>The quantity of the bathroom fans. If not provided, the OS-HPXML default is used.</description>
      <type>Integer</type>
      <units>#</units>
      <required>false</required>
      <model_dependent>false</model_dependent>
    </argument>
    <argument>
      <name>bathroom_fans_flow_rate</name>
      <display_name>Bathroom Fans: Flow Rate</display_name>
      <description>The flow rate of the bathroom fans. If not provided, the OS-HPXML default is used.</description>
      <type>Double</type>
      <units>CFM</units>
      <required>false</required>
      <model_dependent>false</model_dependent>
    </argument>
    <argument>
      <name>bathroom_fans_hours_in_operation</name>
      <display_name>Bathroom Fans: Hours In Operation</display_name>
      <description>The hours in operation of the bathroom fans. If not provided, the OS-HPXML default is used.</description>
      <type>Double</type>
      <units>hrs/day</units>
      <required>false</required>
      <model_dependent>false</model_dependent>
    </argument>
    <argument>
      <name>bathroom_fans_power</name>
      <display_name>Bathroom Fans: Fan Power</display_name>
      <description>The fan power of the bathroom fans. If not provided, the OS-HPXML default is used.</description>
      <type>Double</type>
      <units>W</units>
      <required>false</required>
      <model_dependent>false</model_dependent>
    </argument>
    <argument>
      <name>bathroom_fans_start_hour</name>
      <display_name>Bathroom Fans: Start Hour</display_name>
      <description>The start hour of the bathroom fans. If not provided, the OS-HPXML default is used.</description>
      <type>Integer</type>
      <units>hr</units>
      <required>false</required>
      <model_dependent>false</model_dependent>
    </argument>
    <argument>
      <name>whole_house_fan_present</name>
      <display_name>Whole House Fan: Present</display_name>
      <description>Whether there is a whole house fan.</description>
      <type>Boolean</type>
      <required>true</required>
      <model_dependent>false</model_dependent>
      <default_value>false</default_value>
      <choices>
        <choice>
          <value>true</value>
          <display_name>true</display_name>
        </choice>
        <choice>
          <value>false</value>
          <display_name>false</display_name>
        </choice>
      </choices>
    </argument>
    <argument>
      <name>whole_house_fan_flow_rate</name>
      <display_name>Whole House Fan: Flow Rate</display_name>
      <description>The flow rate of the whole house fan. If not provided, the OS-HPXML default is used.</description>
      <type>Double</type>
      <units>CFM</units>
      <required>false</required>
      <model_dependent>false</model_dependent>
    </argument>
    <argument>
      <name>whole_house_fan_power</name>
      <display_name>Whole House Fan: Fan Power</display_name>
      <description>The fan power of the whole house fan. If not provided, the OS-HPXML default is used.</description>
      <type>Double</type>
      <units>W</units>
      <required>false</required>
      <model_dependent>false</model_dependent>
    </argument>
    <argument>
      <name>water_heater_type</name>
      <display_name>Water Heater: Type</display_name>
      <description>The type of water heater. Use 'none' if there is no water heater.</description>
      <type>Choice</type>
      <required>true</required>
      <model_dependent>false</model_dependent>
      <default_value>storage water heater</default_value>
      <choices>
        <choice>
          <value>none</value>
          <display_name>none</display_name>
        </choice>
        <choice>
          <value>storage water heater</value>
          <display_name>storage water heater</display_name>
        </choice>
        <choice>
          <value>instantaneous water heater</value>
          <display_name>instantaneous water heater</display_name>
        </choice>
        <choice>
          <value>heat pump water heater</value>
          <display_name>heat pump water heater</display_name>
        </choice>
        <choice>
          <value>space-heating boiler with storage tank</value>
          <display_name>space-heating boiler with storage tank</display_name>
        </choice>
        <choice>
          <value>space-heating boiler with tankless coil</value>
          <display_name>space-heating boiler with tankless coil</display_name>
        </choice>
      </choices>
    </argument>
    <argument>
      <name>water_heater_fuel_type</name>
      <display_name>Water Heater: Fuel Type</display_name>
      <description>The fuel type of water heater. Ignored for heat pump water heater.</description>
      <type>Choice</type>
      <required>true</required>
      <model_dependent>false</model_dependent>
      <default_value>natural gas</default_value>
      <choices>
        <choice>
          <value>electricity</value>
          <display_name>electricity</display_name>
        </choice>
        <choice>
          <value>natural gas</value>
          <display_name>natural gas</display_name>
        </choice>
        <choice>
          <value>fuel oil</value>
          <display_name>fuel oil</display_name>
        </choice>
        <choice>
          <value>propane</value>
          <display_name>propane</display_name>
        </choice>
        <choice>
          <value>wood</value>
          <display_name>wood</display_name>
        </choice>
        <choice>
          <value>coal</value>
          <display_name>coal</display_name>
        </choice>
      </choices>
    </argument>
    <argument>
      <name>water_heater_location</name>
      <display_name>Water Heater: Location</display_name>
      <description>The location of water heater. If not provided, the OS-HPXML default is used.</description>
      <type>Choice</type>
      <required>false</required>
      <model_dependent>false</model_dependent>
      <choices>
        <choice>
          <value>living space</value>
          <display_name>living space</display_name>
        </choice>
        <choice>
          <value>basement - conditioned</value>
          <display_name>basement - conditioned</display_name>
        </choice>
        <choice>
          <value>basement - unconditioned</value>
          <display_name>basement - unconditioned</display_name>
        </choice>
        <choice>
          <value>garage</value>
          <display_name>garage</display_name>
        </choice>
        <choice>
          <value>attic - vented</value>
          <display_name>attic - vented</display_name>
        </choice>
        <choice>
          <value>attic - unvented</value>
          <display_name>attic - unvented</display_name>
        </choice>
        <choice>
          <value>crawlspace - vented</value>
          <display_name>crawlspace - vented</display_name>
        </choice>
        <choice>
          <value>crawlspace - unvented</value>
          <display_name>crawlspace - unvented</display_name>
        </choice>
        <choice>
          <value>crawlspace - conditioned</value>
          <display_name>crawlspace - conditioned</display_name>
        </choice>
        <choice>
          <value>other exterior</value>
          <display_name>other exterior</display_name>
        </choice>
        <choice>
          <value>other housing unit</value>
          <display_name>other housing unit</display_name>
        </choice>
        <choice>
          <value>other heated space</value>
          <display_name>other heated space</display_name>
        </choice>
        <choice>
          <value>other multifamily buffer space</value>
          <display_name>other multifamily buffer space</display_name>
        </choice>
        <choice>
          <value>other non-freezing space</value>
          <display_name>other non-freezing space</display_name>
        </choice>
      </choices>
    </argument>
    <argument>
      <name>water_heater_tank_volume</name>
      <display_name>Water Heater: Tank Volume</display_name>
      <description>Nominal volume of water heater tank. Only applies to storage water heater, heat pump water heater, and space-heating boiler with storage tank. If not provided, the OS-HPXML default is used.</description>
      <type>Double</type>
      <units>gal</units>
      <required>false</required>
      <model_dependent>false</model_dependent>
    </argument>
    <argument>
      <name>water_heater_efficiency_type</name>
      <display_name>Water Heater: Efficiency Type</display_name>
      <description>The efficiency type of water heater. Does not apply to space-heating boilers.</description>
      <type>Choice</type>
      <required>true</required>
      <model_dependent>false</model_dependent>
      <default_value>EnergyFactor</default_value>
      <choices>
        <choice>
          <value>EnergyFactor</value>
          <display_name>EnergyFactor</display_name>
        </choice>
        <choice>
          <value>UniformEnergyFactor</value>
          <display_name>UniformEnergyFactor</display_name>
        </choice>
      </choices>
    </argument>
    <argument>
      <name>water_heater_efficiency</name>
      <display_name>Water Heater: Efficiency</display_name>
      <description>Rated Energy Factor or Uniform Energy Factor. Does not apply to space-heating boilers.</description>
      <type>Double</type>
      <required>true</required>
      <model_dependent>false</model_dependent>
      <default_value>0.67</default_value>
    </argument>
    <argument>
      <name>water_heater_usage_bin</name>
      <display_name>Water Heater: Usage Bin</display_name>
      <description>The usage of the water heater. Only applies if Efficiency Type is UniformEnergyFactor and Type is not instantaneous water heater. Does not apply to space-heating boilers. If not provided, the OS-HPXML default is used.</description>
      <type>Choice</type>
      <required>false</required>
      <model_dependent>false</model_dependent>
      <choices>
        <choice>
          <value>very small</value>
          <display_name>very small</display_name>
        </choice>
        <choice>
          <value>low</value>
          <display_name>low</display_name>
        </choice>
        <choice>
          <value>medium</value>
          <display_name>medium</display_name>
        </choice>
        <choice>
          <value>high</value>
          <display_name>high</display_name>
        </choice>
      </choices>
    </argument>
    <argument>
      <name>water_heater_recovery_efficiency</name>
      <display_name>Water Heater: Recovery Efficiency</display_name>
      <description>Ratio of energy delivered to water heater to the energy content of the fuel consumed by the water heater. Only used for non-electric storage water heaters. If not provided, the OS-HPXML default is used.</description>
      <type>Double</type>
      <units>Frac</units>
      <required>false</required>
      <model_dependent>false</model_dependent>
    </argument>
    <argument>
      <name>water_heater_heating_capacity</name>
      <display_name>Water Heater: Heating Capacity</display_name>
      <description>Heating capacity. Only applies to storage water heater. If not provided, the OS-HPXML default is used.</description>
      <type>Double</type>
      <units>Btu/hr</units>
      <required>false</required>
      <model_dependent>false</model_dependent>
    </argument>
    <argument>
      <name>water_heater_standby_loss</name>
      <display_name>Water Heater: Standby Loss</display_name>
      <description>The standby loss of water heater. Only applies to space-heating boilers. If not provided, the OS-HPXML default is used.</description>
      <type>Double</type>
      <units>deg-F/hr</units>
      <required>false</required>
      <model_dependent>false</model_dependent>
    </argument>
    <argument>
      <name>water_heater_jacket_rvalue</name>
      <display_name>Water Heater: Jacket R-value</display_name>
      <description>The jacket R-value of water heater. Doesn't apply to instantaneous water heater or space-heating boiler with tankless coil. If not provided, defaults to no jacket insulation.</description>
      <type>Double</type>
      <units>h-ft^2-R/Btu</units>
      <required>false</required>
      <model_dependent>false</model_dependent>
    </argument>
    <argument>
      <name>water_heater_setpoint_temperature</name>
      <display_name>Water Heater: Setpoint Temperature</display_name>
      <description>The setpoint temperature of water heater. If not provided, the OS-HPXML default is used.</description>
      <type>Double</type>
      <units>deg-F</units>
      <required>false</required>
      <model_dependent>false</model_dependent>
    </argument>
    <argument>
      <name>water_heater_num_units_served</name>
      <display_name>Water Heater: Number of Units Served</display_name>
      <description>Number of dwelling units served (directly or indirectly) by the water heater. Must be 1 if single-family detached. Used to apportion water heater tank losses to the unit.</description>
      <type>Integer</type>
      <units>#</units>
      <required>true</required>
      <model_dependent>false</model_dependent>
      <default_value>1</default_value>
    </argument>
    <argument>
      <name>water_heater_uses_desuperheater</name>
      <display_name>Water Heater: Uses Desuperheater</display_name>
      <description>Requires that the dwelling unit has a air-to-air, mini-split, or ground-to-air heat pump or a central air conditioner or mini-split air conditioner. If not provided, assumes no desuperheater.</description>
      <type>Boolean</type>
      <required>false</required>
      <model_dependent>false</model_dependent>
      <choices>
        <choice>
          <value>true</value>
          <display_name>true</display_name>
        </choice>
        <choice>
          <value>false</value>
          <display_name>false</display_name>
        </choice>
      </choices>
    </argument>
    <argument>
      <name>water_heater_tank_model_type</name>
      <display_name>Water Heater: Tank Type</display_name>
      <description>Type of tank model to use. The 'stratified' tank generally provide more accurate results, but may significantly increase run time. Applies only to storage water heater. If not provided, the OS-HPXML default is used.</description>
      <type>Choice</type>
      <required>false</required>
      <model_dependent>false</model_dependent>
      <choices>
        <choice>
          <value>mixed</value>
          <display_name>mixed</display_name>
        </choice>
        <choice>
          <value>stratified</value>
          <display_name>stratified</display_name>
        </choice>
      </choices>
    </argument>
    <argument>
      <name>water_heater_operating_mode</name>
      <display_name>Water Heater: Operating Mode</display_name>
      <description>The water heater operating mode. The 'heat pump only' option only uses the heat pump, while 'standard' allows the backup electric resistance to come on in high demand situations. This is ignored if a scheduled operating mode type is selected. Applies only to heat pump water heater. If not provided, the OS-HPXML default is used.</description>
      <type>Choice</type>
      <required>false</required>
      <model_dependent>false</model_dependent>
      <choices>
        <choice>
          <value>standard</value>
          <display_name>standard</display_name>
        </choice>
        <choice>
          <value>heat pump only</value>
          <display_name>heat pump only</display_name>
        </choice>
      </choices>
    </argument>
    <argument>
      <name>hot_water_distribution_system_type</name>
      <display_name>Hot Water Distribution: System Type</display_name>
      <description>The type of the hot water distribution system.</description>
      <type>Choice</type>
      <required>true</required>
      <model_dependent>false</model_dependent>
      <default_value>Standard</default_value>
      <choices>
        <choice>
          <value>Standard</value>
          <display_name>Standard</display_name>
        </choice>
        <choice>
          <value>Recirculation</value>
          <display_name>Recirculation</display_name>
        </choice>
      </choices>
    </argument>
    <argument>
      <name>hot_water_distribution_standard_piping_length</name>
      <display_name>Hot Water Distribution: Standard Piping Length</display_name>
      <description>If the distribution system is Standard, the length of the piping. If not provided, the OS-HPXML default is used.</description>
      <type>Double</type>
      <units>ft</units>
      <required>false</required>
      <model_dependent>false</model_dependent>
    </argument>
    <argument>
      <name>hot_water_distribution_recirc_control_type</name>
      <display_name>Hot Water Distribution: Recirculation Control Type</display_name>
      <description>If the distribution system is Recirculation, the type of hot water recirculation control, if any.</description>
      <type>Choice</type>
      <required>true</required>
      <model_dependent>false</model_dependent>
      <default_value>no control</default_value>
      <choices>
        <choice>
          <value>no control</value>
          <display_name>no control</display_name>
        </choice>
        <choice>
          <value>timer</value>
          <display_name>timer</display_name>
        </choice>
        <choice>
          <value>temperature</value>
          <display_name>temperature</display_name>
        </choice>
        <choice>
          <value>presence sensor demand control</value>
          <display_name>presence sensor demand control</display_name>
        </choice>
        <choice>
          <value>manual demand control</value>
          <display_name>manual demand control</display_name>
        </choice>
      </choices>
    </argument>
    <argument>
      <name>hot_water_distribution_recirc_piping_length</name>
      <display_name>Hot Water Distribution: Recirculation Piping Length</display_name>
      <description>If the distribution system is Recirculation, the length of the recirculation piping. If not provided, the OS-HPXML default is used.</description>
      <type>Double</type>
      <units>ft</units>
      <required>false</required>
      <model_dependent>false</model_dependent>
    </argument>
    <argument>
      <name>hot_water_distribution_recirc_branch_piping_length</name>
      <display_name>Hot Water Distribution: Recirculation Branch Piping Length</display_name>
      <description>If the distribution system is Recirculation, the length of the recirculation branch piping. If not provided, the OS-HPXML default is used.</description>
      <type>Double</type>
      <units>ft</units>
      <required>false</required>
      <model_dependent>false</model_dependent>
    </argument>
    <argument>
      <name>hot_water_distribution_recirc_pump_power</name>
      <display_name>Hot Water Distribution: Recirculation Pump Power</display_name>
      <description>If the distribution system is Recirculation, the recirculation pump power. If not provided, the OS-HPXML default is used.</description>
      <type>Double</type>
      <units>W</units>
      <required>false</required>
      <model_dependent>false</model_dependent>
    </argument>
    <argument>
      <name>hot_water_distribution_pipe_r</name>
      <display_name>Hot Water Distribution: Pipe Insulation Nominal R-Value</display_name>
      <description>Nominal R-value of the pipe insulation. If not provided, the OS-HPXML default is used.</description>
      <type>Double</type>
      <units>h-ft^2-R/Btu</units>
      <required>false</required>
      <model_dependent>false</model_dependent>
    </argument>
    <argument>
      <name>dwhr_facilities_connected</name>
      <display_name>Drain Water Heat Recovery: Facilities Connected</display_name>
      <description>Which facilities are connected for the drain water heat recovery. Use 'none' if there is no drain water heat recovery system.</description>
      <type>Choice</type>
      <required>true</required>
      <model_dependent>false</model_dependent>
      <default_value>none</default_value>
      <choices>
        <choice>
          <value>none</value>
          <display_name>none</display_name>
        </choice>
        <choice>
          <value>one</value>
          <display_name>one</display_name>
        </choice>
        <choice>
          <value>all</value>
          <display_name>all</display_name>
        </choice>
      </choices>
    </argument>
    <argument>
      <name>dwhr_equal_flow</name>
      <display_name>Drain Water Heat Recovery: Equal Flow</display_name>
      <description>Whether the drain water heat recovery has equal flow.</description>
      <type>Boolean</type>
      <required>true</required>
      <model_dependent>false</model_dependent>
      <default_value>true</default_value>
      <choices>
        <choice>
          <value>true</value>
          <display_name>true</display_name>
        </choice>
        <choice>
          <value>false</value>
          <display_name>false</display_name>
        </choice>
      </choices>
    </argument>
    <argument>
      <name>dwhr_efficiency</name>
      <display_name>Drain Water Heat Recovery: Efficiency</display_name>
      <description>The efficiency of the drain water heat recovery.</description>
      <type>Double</type>
      <units>Frac</units>
      <required>true</required>
      <model_dependent>false</model_dependent>
      <default_value>0.55</default_value>
    </argument>
    <argument>
      <name>water_fixtures_shower_low_flow</name>
      <display_name>Hot Water Fixtures: Is Shower Low Flow</display_name>
      <description>Whether the shower fixture is low flow.</description>
      <type>Boolean</type>
      <required>true</required>
      <model_dependent>false</model_dependent>
      <default_value>false</default_value>
      <choices>
        <choice>
          <value>true</value>
          <display_name>true</display_name>
        </choice>
        <choice>
          <value>false</value>
          <display_name>false</display_name>
        </choice>
      </choices>
    </argument>
    <argument>
      <name>water_fixtures_sink_low_flow</name>
      <display_name>Hot Water Fixtures: Is Sink Low Flow</display_name>
      <description>Whether the sink fixture is low flow.</description>
      <type>Boolean</type>
      <required>true</required>
      <model_dependent>false</model_dependent>
      <default_value>false</default_value>
      <choices>
        <choice>
          <value>true</value>
          <display_name>true</display_name>
        </choice>
        <choice>
          <value>false</value>
          <display_name>false</display_name>
        </choice>
      </choices>
    </argument>
    <argument>
      <name>water_fixtures_usage_multiplier</name>
      <display_name>Hot Water Fixtures: Usage Multiplier</display_name>
      <description>Multiplier on the hot water usage that can reflect, e.g., high/low usage occupants. If not provided, the OS-HPXML default is used.</description>
      <type>Double</type>
      <required>false</required>
      <model_dependent>false</model_dependent>
    </argument>
    <argument>
      <name>solar_thermal_system_type</name>
      <display_name>Solar Thermal: System Type</display_name>
      <description>The type of solar thermal system. Use 'none' if there is no solar thermal system.</description>
      <type>Choice</type>
      <required>true</required>
      <model_dependent>false</model_dependent>
      <default_value>none</default_value>
      <choices>
        <choice>
          <value>none</value>
          <display_name>none</display_name>
        </choice>
        <choice>
          <value>hot water</value>
          <display_name>hot water</display_name>
        </choice>
      </choices>
    </argument>
    <argument>
      <name>solar_thermal_collector_area</name>
      <display_name>Solar Thermal: Collector Area</display_name>
      <description>The collector area of the solar thermal system.</description>
      <type>Double</type>
      <units>ft^2</units>
      <required>true</required>
      <model_dependent>false</model_dependent>
      <default_value>40</default_value>
    </argument>
    <argument>
      <name>solar_thermal_collector_loop_type</name>
      <display_name>Solar Thermal: Collector Loop Type</display_name>
      <description>The collector loop type of the solar thermal system.</description>
      <type>Choice</type>
      <required>true</required>
      <model_dependent>false</model_dependent>
      <default_value>liquid direct</default_value>
      <choices>
        <choice>
          <value>liquid direct</value>
          <display_name>liquid direct</display_name>
        </choice>
        <choice>
          <value>liquid indirect</value>
          <display_name>liquid indirect</display_name>
        </choice>
        <choice>
          <value>passive thermosyphon</value>
          <display_name>passive thermosyphon</display_name>
        </choice>
      </choices>
    </argument>
    <argument>
      <name>solar_thermal_collector_type</name>
      <display_name>Solar Thermal: Collector Type</display_name>
      <description>The collector type of the solar thermal system.</description>
      <type>Choice</type>
      <required>true</required>
      <model_dependent>false</model_dependent>
      <default_value>evacuated tube</default_value>
      <choices>
        <choice>
          <value>evacuated tube</value>
          <display_name>evacuated tube</display_name>
        </choice>
        <choice>
          <value>single glazing black</value>
          <display_name>single glazing black</display_name>
        </choice>
        <choice>
          <value>double glazing black</value>
          <display_name>double glazing black</display_name>
        </choice>
        <choice>
          <value>integrated collector storage</value>
          <display_name>integrated collector storage</display_name>
        </choice>
      </choices>
    </argument>
    <argument>
      <name>solar_thermal_collector_azimuth</name>
      <display_name>Solar Thermal: Collector Azimuth</display_name>
      <description>The collector azimuth of the solar thermal system. Azimuth is measured clockwise from north (e.g., North=0, East=90, South=180, West=270).</description>
      <type>Double</type>
      <units>degrees</units>
      <required>true</required>
      <model_dependent>false</model_dependent>
      <default_value>180</default_value>
    </argument>
    <argument>
      <name>solar_thermal_collector_tilt</name>
      <display_name>Solar Thermal: Collector Tilt</display_name>
      <description>The collector tilt of the solar thermal system. Can also enter, e.g., RoofPitch, RoofPitch+20, Latitude, Latitude-15, etc.</description>
      <type>String</type>
      <units>degrees</units>
      <required>true</required>
      <model_dependent>false</model_dependent>
      <default_value>RoofPitch</default_value>
    </argument>
    <argument>
      <name>solar_thermal_collector_rated_optical_efficiency</name>
      <display_name>Solar Thermal: Collector Rated Optical Efficiency</display_name>
      <description>The collector rated optical efficiency of the solar thermal system.</description>
      <type>Double</type>
      <units>Frac</units>
      <required>true</required>
      <model_dependent>false</model_dependent>
      <default_value>0.5</default_value>
    </argument>
    <argument>
      <name>solar_thermal_collector_rated_thermal_losses</name>
      <display_name>Solar Thermal: Collector Rated Thermal Losses</display_name>
      <description>The collector rated thermal losses of the solar thermal system.</description>
      <type>Double</type>
      <units>Btu/hr-ft^2-R</units>
      <required>true</required>
      <model_dependent>false</model_dependent>
      <default_value>0.2799</default_value>
    </argument>
    <argument>
      <name>solar_thermal_storage_volume</name>
      <display_name>Solar Thermal: Storage Volume</display_name>
      <description>The storage volume of the solar thermal system. If not provided, the OS-HPXML default is used.</description>
      <type>Double</type>
      <units>gal</units>
      <required>false</required>
      <model_dependent>false</model_dependent>
    </argument>
    <argument>
      <name>solar_thermal_solar_fraction</name>
      <display_name>Solar Thermal: Solar Fraction</display_name>
      <description>The solar fraction of the solar thermal system. If provided, overrides all other solar thermal inputs.</description>
      <type>Double</type>
      <units>Frac</units>
      <required>true</required>
      <model_dependent>false</model_dependent>
      <default_value>0</default_value>
    </argument>
    <argument>
      <name>pv_system_present</name>
      <display_name>PV System: Present</display_name>
      <description>Whether there is a PV system present.</description>
      <type>Boolean</type>
      <required>true</required>
      <model_dependent>false</model_dependent>
      <default_value>false</default_value>
      <choices>
        <choice>
          <value>true</value>
          <display_name>true</display_name>
        </choice>
        <choice>
          <value>false</value>
          <display_name>false</display_name>
        </choice>
      </choices>
    </argument>
    <argument>
      <name>pv_system_module_type</name>
      <display_name>PV System: Module Type</display_name>
      <description>Module type of the PV system. If not provided, the OS-HPXML default is used.</description>
      <type>Choice</type>
      <required>false</required>
      <model_dependent>false</model_dependent>
      <choices>
        <choice>
          <value>standard</value>
          <display_name>standard</display_name>
        </choice>
        <choice>
          <value>premium</value>
          <display_name>premium</display_name>
        </choice>
        <choice>
          <value>thin film</value>
          <display_name>thin film</display_name>
        </choice>
      </choices>
    </argument>
    <argument>
      <name>pv_system_location</name>
      <display_name>PV System: Location</display_name>
      <description>Location of the PV system. If not provided, the OS-HPXML default is used.</description>
      <type>Choice</type>
      <required>false</required>
      <model_dependent>false</model_dependent>
      <choices>
        <choice>
          <value>roof</value>
          <display_name>roof</display_name>
        </choice>
        <choice>
          <value>ground</value>
          <display_name>ground</display_name>
        </choice>
      </choices>
    </argument>
    <argument>
      <name>pv_system_tracking</name>
      <display_name>PV System: Tracking</display_name>
      <description>Type of tracking for the PV system. If not provided, the OS-HPXML default is used.</description>
      <type>Choice</type>
      <required>false</required>
      <model_dependent>false</model_dependent>
      <choices>
        <choice>
          <value>fixed</value>
          <display_name>fixed</display_name>
        </choice>
        <choice>
          <value>1-axis</value>
          <display_name>1-axis</display_name>
        </choice>
        <choice>
          <value>1-axis backtracked</value>
          <display_name>1-axis backtracked</display_name>
        </choice>
        <choice>
          <value>2-axis</value>
          <display_name>2-axis</display_name>
        </choice>
      </choices>
    </argument>
    <argument>
      <name>pv_system_array_azimuth</name>
      <display_name>PV System: Array Azimuth</display_name>
      <description>Array azimuth of the PV system. Azimuth is measured clockwise from north (e.g., North=0, East=90, South=180, West=270).</description>
      <type>Double</type>
      <units>degrees</units>
      <required>true</required>
      <model_dependent>false</model_dependent>
      <default_value>180</default_value>
    </argument>
    <argument>
      <name>pv_system_array_tilt</name>
      <display_name>PV System: Array Tilt</display_name>
      <description>Array tilt of the PV system. Can also enter, e.g., RoofPitch, RoofPitch+20, Latitude, Latitude-15, etc.</description>
      <type>String</type>
      <units>degrees</units>
      <required>true</required>
      <model_dependent>false</model_dependent>
      <default_value>RoofPitch</default_value>
    </argument>
    <argument>
      <name>pv_system_max_power_output</name>
      <display_name>PV System: Maximum Power Output</display_name>
      <description>Maximum power output of the PV system. For a shared system, this is the total building maximum power output.</description>
      <type>Double</type>
      <units>W</units>
      <required>true</required>
      <model_dependent>false</model_dependent>
      <default_value>4000</default_value>
    </argument>
    <argument>
      <name>pv_system_inverter_efficiency</name>
      <display_name>PV System: Inverter Efficiency</display_name>
      <description>Inverter efficiency of the PV system. If there are two PV systems, this will apply to both. If not provided, the OS-HPXML default is used.</description>
      <type>Double</type>
      <units>Frac</units>
      <required>false</required>
      <model_dependent>false</model_dependent>
    </argument>
    <argument>
      <name>pv_system_system_losses_fraction</name>
      <display_name>PV System: System Losses Fraction</display_name>
      <description>System losses fraction of the PV system. If there are two PV systems, this will apply to both. If not provided, the OS-HPXML default is used.</description>
      <type>Double</type>
      <units>Frac</units>
      <required>false</required>
      <model_dependent>false</model_dependent>
    </argument>
    <argument>
      <name>pv_system_num_bedrooms_served</name>
      <display_name>PV System: Number of Bedrooms Served</display_name>
      <description>Number of bedrooms served by PV system. Required if single-family attached or apartment unit. Used to apportion PV generation to the unit of a SFA/MF building. If there are two PV systems, this will apply to both.</description>
      <type>Integer</type>
      <units>#</units>
      <required>false</required>
      <model_dependent>false</model_dependent>
    </argument>
    <argument>
      <name>pv_system_2_present</name>
      <display_name>PV System 2: Present</display_name>
      <description>Whether there is a second PV system present.</description>
      <type>Boolean</type>
      <required>true</required>
      <model_dependent>false</model_dependent>
      <default_value>false</default_value>
      <choices>
        <choice>
          <value>true</value>
          <display_name>true</display_name>
        </choice>
        <choice>
          <value>false</value>
          <display_name>false</display_name>
        </choice>
      </choices>
    </argument>
    <argument>
      <name>pv_system_2_module_type</name>
      <display_name>PV System 2: Module Type</display_name>
      <description>Module type of the second PV system. If not provided, the OS-HPXML default is used.</description>
      <type>Choice</type>
      <required>false</required>
      <model_dependent>false</model_dependent>
      <choices>
        <choice>
          <value>standard</value>
          <display_name>standard</display_name>
        </choice>
        <choice>
          <value>premium</value>
          <display_name>premium</display_name>
        </choice>
        <choice>
          <value>thin film</value>
          <display_name>thin film</display_name>
        </choice>
      </choices>
    </argument>
    <argument>
      <name>pv_system_2_location</name>
      <display_name>PV System 2: Location</display_name>
      <description>Location of the second PV system. If not provided, the OS-HPXML default is used.</description>
      <type>Choice</type>
      <required>false</required>
      <model_dependent>false</model_dependent>
      <choices>
        <choice>
          <value>roof</value>
          <display_name>roof</display_name>
        </choice>
        <choice>
          <value>ground</value>
          <display_name>ground</display_name>
        </choice>
      </choices>
    </argument>
    <argument>
      <name>pv_system_2_tracking</name>
      <display_name>PV System 2: Tracking</display_name>
      <description>Type of tracking for the second PV system. If not provided, the OS-HPXML default is used.</description>
      <type>Choice</type>
      <required>false</required>
      <model_dependent>false</model_dependent>
      <choices>
        <choice>
          <value>fixed</value>
          <display_name>fixed</display_name>
        </choice>
        <choice>
          <value>1-axis</value>
          <display_name>1-axis</display_name>
        </choice>
        <choice>
          <value>1-axis backtracked</value>
          <display_name>1-axis backtracked</display_name>
        </choice>
        <choice>
          <value>2-axis</value>
          <display_name>2-axis</display_name>
        </choice>
      </choices>
    </argument>
    <argument>
      <name>pv_system_2_array_azimuth</name>
      <display_name>PV System 2: Array Azimuth</display_name>
      <description>Array azimuth of the second PV system. Azimuth is measured clockwise from north (e.g., North=0, East=90, South=180, West=270).</description>
      <type>Double</type>
      <units>degrees</units>
      <required>true</required>
      <model_dependent>false</model_dependent>
      <default_value>180</default_value>
    </argument>
    <argument>
      <name>pv_system_2_array_tilt</name>
      <display_name>PV System 2: Array Tilt</display_name>
      <description>Array tilt of the second PV system. Can also enter, e.g., RoofPitch, RoofPitch+20, Latitude, Latitude-15, etc.</description>
      <type>String</type>
      <units>degrees</units>
      <required>true</required>
      <model_dependent>false</model_dependent>
      <default_value>RoofPitch</default_value>
    </argument>
    <argument>
      <name>pv_system_2_max_power_output</name>
      <display_name>PV System 2: Maximum Power Output</display_name>
      <description>Maximum power output of the second PV system. For a shared system, this is the total building maximum power output.</description>
      <type>Double</type>
      <units>W</units>
      <required>true</required>
      <model_dependent>false</model_dependent>
      <default_value>4000</default_value>
    </argument>
    <argument>
      <name>battery_present</name>
      <display_name>Battery: Present</display_name>
      <description>Whether there is a lithium ion battery present.</description>
      <type>Boolean</type>
      <required>true</required>
      <model_dependent>false</model_dependent>
      <default_value>false</default_value>
      <choices>
        <choice>
          <value>true</value>
          <display_name>true</display_name>
        </choice>
        <choice>
          <value>false</value>
          <display_name>false</display_name>
        </choice>
      </choices>
    </argument>
    <argument>
      <name>battery_location</name>
      <display_name>Battery: Location</display_name>
      <description>The space type for the lithium ion battery location. If not provided, the OS-HPXML default is used.</description>
      <type>Choice</type>
      <required>false</required>
      <model_dependent>false</model_dependent>
      <choices>
        <choice>
          <value>living space</value>
          <display_name>living space</display_name>
        </choice>
        <choice>
          <value>basement - conditioned</value>
          <display_name>basement - conditioned</display_name>
        </choice>
        <choice>
          <value>basement - unconditioned</value>
          <display_name>basement - unconditioned</display_name>
        </choice>
        <choice>
          <value>crawlspace - vented</value>
          <display_name>crawlspace - vented</display_name>
        </choice>
        <choice>
          <value>crawlspace - unvented</value>
          <display_name>crawlspace - unvented</display_name>
        </choice>
        <choice>
          <value>crawlspace - conditioned</value>
          <display_name>crawlspace - conditioned</display_name>
        </choice>
        <choice>
          <value>attic - vented</value>
          <display_name>attic - vented</display_name>
        </choice>
        <choice>
          <value>attic - unvented</value>
          <display_name>attic - unvented</display_name>
        </choice>
        <choice>
          <value>garage</value>
          <display_name>garage</display_name>
        </choice>
        <choice>
          <value>outside</value>
          <display_name>outside</display_name>
        </choice>
      </choices>
    </argument>
    <argument>
      <name>battery_power</name>
      <display_name>Battery: Rated Power Output</display_name>
      <description>The rated power output of the lithium ion battery. If not provided, the OS-HPXML default is used.</description>
      <type>Double</type>
      <units>W</units>
      <required>false</required>
      <model_dependent>false</model_dependent>
    </argument>
    <argument>
      <name>battery_capacity</name>
      <display_name>Battery: Nominal Capacity</display_name>
      <description>The nominal capacity of the lithium ion battery. If not provided, the OS-HPXML default is used.</description>
      <type>Double</type>
      <units>kWh</units>
      <required>false</required>
      <model_dependent>false</model_dependent>
    </argument>
    <argument>
      <name>battery_usable_capacity</name>
      <display_name>Battery: Usable Capacity</display_name>
      <description>The usable capacity of the lithium ion battery. If not provided, the OS-HPXML default is used.</description>
      <type>Double</type>
      <units>kWh</units>
      <required>false</required>
      <model_dependent>false</model_dependent>
    </argument>
    <argument>
      <name>battery_round_trip_efficiency</name>
      <display_name>Battery: Round Trip Efficiency</display_name>
      <description>The round trip efficiency of the lithium ion battery. If not provided, the OS-HPXML default is used.</description>
      <type>Double</type>
      <units>Frac</units>
      <required>false</required>
      <model_dependent>false</model_dependent>
    </argument>
    <argument>
      <name>lighting_present</name>
      <display_name>Lighting: Present</display_name>
      <description>Whether there is lighting energy use.</description>
      <type>Boolean</type>
      <required>true</required>
      <model_dependent>false</model_dependent>
      <default_value>true</default_value>
      <choices>
        <choice>
          <value>true</value>
          <display_name>true</display_name>
        </choice>
        <choice>
          <value>false</value>
          <display_name>false</display_name>
        </choice>
      </choices>
    </argument>
    <argument>
      <name>lighting_interior_fraction_cfl</name>
      <display_name>Lighting: Interior Fraction CFL</display_name>
      <description>Fraction of all lamps (interior) that are compact fluorescent. Lighting not specified as CFL, LFL, or LED is assumed to be incandescent.</description>
      <type>Double</type>
      <required>true</required>
      <model_dependent>false</model_dependent>
      <default_value>0.1</default_value>
    </argument>
    <argument>
      <name>lighting_interior_fraction_lfl</name>
      <display_name>Lighting: Interior Fraction LFL</display_name>
      <description>Fraction of all lamps (interior) that are linear fluorescent. Lighting not specified as CFL, LFL, or LED is assumed to be incandescent.</description>
      <type>Double</type>
      <required>true</required>
      <model_dependent>false</model_dependent>
      <default_value>0</default_value>
    </argument>
    <argument>
      <name>lighting_interior_fraction_led</name>
      <display_name>Lighting: Interior Fraction LED</display_name>
      <description>Fraction of all lamps (interior) that are light emitting diodes. Lighting not specified as CFL, LFL, or LED is assumed to be incandescent.</description>
      <type>Double</type>
      <required>true</required>
      <model_dependent>false</model_dependent>
      <default_value>0</default_value>
    </argument>
    <argument>
      <name>lighting_interior_usage_multiplier</name>
      <display_name>Lighting: Interior Usage Multiplier</display_name>
      <description>Multiplier on the lighting energy usage (interior) that can reflect, e.g., high/low usage occupants. If not provided, the OS-HPXML default is used.</description>
      <type>Double</type>
      <required>false</required>
      <model_dependent>false</model_dependent>
    </argument>
    <argument>
      <name>lighting_exterior_fraction_cfl</name>
      <display_name>Lighting: Exterior Fraction CFL</display_name>
      <description>Fraction of all lamps (exterior) that are compact fluorescent. Lighting not specified as CFL, LFL, or LED is assumed to be incandescent.</description>
      <type>Double</type>
      <required>true</required>
      <model_dependent>false</model_dependent>
      <default_value>0</default_value>
    </argument>
    <argument>
      <name>lighting_exterior_fraction_lfl</name>
      <display_name>Lighting: Exterior Fraction LFL</display_name>
      <description>Fraction of all lamps (exterior) that are linear fluorescent. Lighting not specified as CFL, LFL, or LED is assumed to be incandescent.</description>
      <type>Double</type>
      <required>true</required>
      <model_dependent>false</model_dependent>
      <default_value>0</default_value>
    </argument>
    <argument>
      <name>lighting_exterior_fraction_led</name>
      <display_name>Lighting: Exterior Fraction LED</display_name>
      <description>Fraction of all lamps (exterior) that are light emitting diodes. Lighting not specified as CFL, LFL, or LED is assumed to be incandescent.</description>
      <type>Double</type>
      <required>true</required>
      <model_dependent>false</model_dependent>
      <default_value>0</default_value>
    </argument>
    <argument>
      <name>lighting_exterior_usage_multiplier</name>
      <display_name>Lighting: Exterior Usage Multiplier</display_name>
      <description>Multiplier on the lighting energy usage (exterior) that can reflect, e.g., high/low usage occupants. If not provided, the OS-HPXML default is used.</description>
      <type>Double</type>
      <required>false</required>
      <model_dependent>false</model_dependent>
    </argument>
    <argument>
      <name>lighting_garage_fraction_cfl</name>
      <display_name>Lighting: Garage Fraction CFL</display_name>
      <description>Fraction of all lamps (garage) that are compact fluorescent. Lighting not specified as CFL, LFL, or LED is assumed to be incandescent.</description>
      <type>Double</type>
      <required>true</required>
      <model_dependent>false</model_dependent>
      <default_value>0</default_value>
    </argument>
    <argument>
      <name>lighting_garage_fraction_lfl</name>
      <display_name>Lighting: Garage Fraction LFL</display_name>
      <description>Fraction of all lamps (garage) that are linear fluorescent. Lighting not specified as CFL, LFL, or LED is assumed to be incandescent.</description>
      <type>Double</type>
      <required>true</required>
      <model_dependent>false</model_dependent>
      <default_value>0</default_value>
    </argument>
    <argument>
      <name>lighting_garage_fraction_led</name>
      <display_name>Lighting: Garage Fraction LED</display_name>
      <description>Fraction of all lamps (garage) that are light emitting diodes. Lighting not specified as CFL, LFL, or LED is assumed to be incandescent.</description>
      <type>Double</type>
      <required>true</required>
      <model_dependent>false</model_dependent>
      <default_value>0</default_value>
    </argument>
    <argument>
      <name>lighting_garage_usage_multiplier</name>
      <display_name>Lighting: Garage Usage Multiplier</display_name>
      <description>Multiplier on the lighting energy usage (garage) that can reflect, e.g., high/low usage occupants. If not provided, the OS-HPXML default is used.</description>
      <type>Double</type>
      <required>false</required>
      <model_dependent>false</model_dependent>
    </argument>
    <argument>
      <name>holiday_lighting_present</name>
      <display_name>Holiday Lighting: Present</display_name>
      <description>Whether there is holiday lighting.</description>
      <type>Boolean</type>
      <required>true</required>
      <model_dependent>false</model_dependent>
      <default_value>false</default_value>
      <choices>
        <choice>
          <value>true</value>
          <display_name>true</display_name>
        </choice>
        <choice>
          <value>false</value>
          <display_name>false</display_name>
        </choice>
      </choices>
    </argument>
    <argument>
      <name>holiday_lighting_daily_kwh</name>
      <display_name>Holiday Lighting: Daily Consumption</display_name>
      <description>The daily energy consumption for holiday lighting (exterior). If not provided, the OS-HPXML default is used.</description>
      <type>Double</type>
      <units>kWh/day</units>
      <required>false</required>
      <model_dependent>false</model_dependent>
    </argument>
    <argument>
      <name>holiday_lighting_period</name>
      <display_name>Holiday Lighting: Period</display_name>
      <description>Enter a date like "Nov 25 - Jan 5". If not provided, the OS-HPXML default is used.</description>
      <type>String</type>
      <required>false</required>
      <model_dependent>false</model_dependent>
    </argument>
    <argument>
      <name>dehumidifier_type</name>
      <display_name>Dehumidifier: Type</display_name>
      <description>The type of dehumidifier.</description>
      <type>Choice</type>
      <required>true</required>
      <model_dependent>false</model_dependent>
      <default_value>none</default_value>
      <choices>
        <choice>
          <value>none</value>
          <display_name>none</display_name>
        </choice>
        <choice>
          <value>portable</value>
          <display_name>portable</display_name>
        </choice>
        <choice>
          <value>whole-home</value>
          <display_name>whole-home</display_name>
        </choice>
      </choices>
    </argument>
    <argument>
      <name>dehumidifier_efficiency_type</name>
      <display_name>Dehumidifier: Efficiency Type</display_name>
      <description>The efficiency type of dehumidifier.</description>
      <type>Choice</type>
      <required>true</required>
      <model_dependent>false</model_dependent>
      <default_value>IntegratedEnergyFactor</default_value>
      <choices>
        <choice>
          <value>EnergyFactor</value>
          <display_name>EnergyFactor</display_name>
        </choice>
        <choice>
          <value>IntegratedEnergyFactor</value>
          <display_name>IntegratedEnergyFactor</display_name>
        </choice>
      </choices>
    </argument>
    <argument>
      <name>dehumidifier_efficiency</name>
      <display_name>Dehumidifier: Efficiency</display_name>
      <description>The efficiency of the dehumidifier.</description>
      <type>Double</type>
      <units>liters/kWh</units>
      <required>true</required>
      <model_dependent>false</model_dependent>
      <default_value>1.5</default_value>
    </argument>
    <argument>
      <name>dehumidifier_capacity</name>
      <display_name>Dehumidifier: Capacity</display_name>
      <description>The capacity (water removal rate) of the dehumidifier.</description>
      <type>Double</type>
      <units>pint/day</units>
      <required>true</required>
      <model_dependent>false</model_dependent>
      <default_value>40</default_value>
    </argument>
    <argument>
      <name>dehumidifier_rh_setpoint</name>
      <display_name>Dehumidifier: Relative Humidity Setpoint</display_name>
      <description>The relative humidity setpoint of the dehumidifier.</description>
      <type>Double</type>
      <units>Frac</units>
      <required>true</required>
      <model_dependent>false</model_dependent>
      <default_value>0.5</default_value>
    </argument>
    <argument>
      <name>dehumidifier_fraction_dehumidification_load_served</name>
      <display_name>Dehumidifier: Fraction Dehumidification Load Served</display_name>
      <description>The dehumidification load served fraction of the dehumidifier.</description>
      <type>Double</type>
      <units>Frac</units>
      <required>true</required>
      <model_dependent>false</model_dependent>
      <default_value>1</default_value>
    </argument>
    <argument>
      <name>clothes_washer_present</name>
      <display_name>Clothes Washer: Present</display_name>
      <description>Whether there is a clothes washer present.</description>
      <type>Boolean</type>
      <required>true</required>
      <model_dependent>false</model_dependent>
      <default_value>true</default_value>
      <choices>
        <choice>
          <value>true</value>
          <display_name>true</display_name>
        </choice>
        <choice>
          <value>false</value>
          <display_name>false</display_name>
        </choice>
      </choices>
    </argument>
    <argument>
      <name>clothes_washer_location</name>
      <display_name>Clothes Washer: Location</display_name>
      <description>The space type for the clothes washer location. If not provided, the OS-HPXML default is used.</description>
      <type>Choice</type>
      <required>false</required>
      <model_dependent>false</model_dependent>
      <choices>
        <choice>
          <value>living space</value>
          <display_name>living space</display_name>
        </choice>
        <choice>
          <value>basement - conditioned</value>
          <display_name>basement - conditioned</display_name>
        </choice>
        <choice>
          <value>basement - unconditioned</value>
          <display_name>basement - unconditioned</display_name>
        </choice>
        <choice>
          <value>garage</value>
          <display_name>garage</display_name>
        </choice>
        <choice>
          <value>other housing unit</value>
          <display_name>other housing unit</display_name>
        </choice>
        <choice>
          <value>other heated space</value>
          <display_name>other heated space</display_name>
        </choice>
        <choice>
          <value>other multifamily buffer space</value>
          <display_name>other multifamily buffer space</display_name>
        </choice>
        <choice>
          <value>other non-freezing space</value>
          <display_name>other non-freezing space</display_name>
        </choice>
      </choices>
    </argument>
    <argument>
      <name>clothes_washer_efficiency_type</name>
      <display_name>Clothes Washer: Efficiency Type</display_name>
      <description>The efficiency type of the clothes washer.</description>
      <type>Choice</type>
      <required>true</required>
      <model_dependent>false</model_dependent>
      <default_value>IntegratedModifiedEnergyFactor</default_value>
      <choices>
        <choice>
          <value>ModifiedEnergyFactor</value>
          <display_name>ModifiedEnergyFactor</display_name>
        </choice>
        <choice>
          <value>IntegratedModifiedEnergyFactor</value>
          <display_name>IntegratedModifiedEnergyFactor</display_name>
        </choice>
      </choices>
    </argument>
    <argument>
      <name>clothes_washer_efficiency</name>
      <display_name>Clothes Washer: Efficiency</display_name>
      <description>The efficiency of the clothes washer. If not provided, the OS-HPXML default is used.</description>
      <type>Double</type>
      <units>ft^3/kWh-cyc</units>
      <required>false</required>
      <model_dependent>false</model_dependent>
    </argument>
    <argument>
      <name>clothes_washer_rated_annual_kwh</name>
      <display_name>Clothes Washer: Rated Annual Consumption</display_name>
      <description>The annual energy consumed by the clothes washer, as rated, obtained from the EnergyGuide label. This includes both the appliance electricity consumption and the energy required for water heating. If not provided, the OS-HPXML default is used.</description>
      <type>Double</type>
      <units>kWh/yr</units>
      <required>false</required>
      <model_dependent>false</model_dependent>
    </argument>
    <argument>
      <name>clothes_washer_label_electric_rate</name>
      <display_name>Clothes Washer: Label Electric Rate</display_name>
      <description>The annual energy consumed by the clothes washer, as rated, obtained from the EnergyGuide label. This includes both the appliance electricity consumption and the energy required for water heating. If not provided, the OS-HPXML default is used.</description>
      <type>Double</type>
      <units>$/kWh</units>
      <required>false</required>
      <model_dependent>false</model_dependent>
    </argument>
    <argument>
      <name>clothes_washer_label_gas_rate</name>
      <display_name>Clothes Washer: Label Gas Rate</display_name>
      <description>The annual energy consumed by the clothes washer, as rated, obtained from the EnergyGuide label. This includes both the appliance electricity consumption and the energy required for water heating. If not provided, the OS-HPXML default is used.</description>
      <type>Double</type>
      <units>$/therm</units>
      <required>false</required>
      <model_dependent>false</model_dependent>
    </argument>
    <argument>
      <name>clothes_washer_label_annual_gas_cost</name>
      <display_name>Clothes Washer: Label Annual Cost with Gas DHW</display_name>
      <description>The annual cost of using the system under test conditions. Input is obtained from the EnergyGuide label. If not provided, the OS-HPXML default is used.</description>
      <type>Double</type>
      <units>$</units>
      <required>false</required>
      <model_dependent>false</model_dependent>
    </argument>
    <argument>
      <name>clothes_washer_label_usage</name>
      <display_name>Clothes Washer: Label Usage</display_name>
      <description>The clothes washer loads per week. If not provided, the OS-HPXML default is used.</description>
      <type>Double</type>
      <units>cyc/wk</units>
      <required>false</required>
      <model_dependent>false</model_dependent>
    </argument>
    <argument>
      <name>clothes_washer_capacity</name>
      <display_name>Clothes Washer: Drum Volume</display_name>
      <description>Volume of the washer drum. Obtained from the EnergyStar website or the manufacturer's literature. If not provided, the OS-HPXML default is used.</description>
      <type>Double</type>
      <units>ft^3</units>
      <required>false</required>
      <model_dependent>false</model_dependent>
    </argument>
    <argument>
      <name>clothes_washer_usage_multiplier</name>
      <display_name>Clothes Washer: Usage Multiplier</display_name>
      <description>Multiplier on the clothes washer energy and hot water usage that can reflect, e.g., high/low usage occupants. If not provided, the OS-HPXML default is used.</description>
      <type>Double</type>
      <required>false</required>
      <model_dependent>false</model_dependent>
    </argument>
    <argument>
      <name>clothes_dryer_present</name>
      <display_name>Clothes Dryer: Present</display_name>
      <description>Whether there is a clothes dryer present.</description>
      <type>Boolean</type>
      <required>true</required>
      <model_dependent>false</model_dependent>
      <default_value>true</default_value>
      <choices>
        <choice>
          <value>true</value>
          <display_name>true</display_name>
        </choice>
        <choice>
          <value>false</value>
          <display_name>false</display_name>
        </choice>
      </choices>
    </argument>
    <argument>
      <name>clothes_dryer_location</name>
      <display_name>Clothes Dryer: Location</display_name>
      <description>The space type for the clothes dryer location. If not provided, the OS-HPXML default is used.</description>
      <type>Choice</type>
      <required>false</required>
      <model_dependent>false</model_dependent>
      <choices>
        <choice>
          <value>living space</value>
          <display_name>living space</display_name>
        </choice>
        <choice>
          <value>basement - conditioned</value>
          <display_name>basement - conditioned</display_name>
        </choice>
        <choice>
          <value>basement - unconditioned</value>
          <display_name>basement - unconditioned</display_name>
        </choice>
        <choice>
          <value>garage</value>
          <display_name>garage</display_name>
        </choice>
        <choice>
          <value>other housing unit</value>
          <display_name>other housing unit</display_name>
        </choice>
        <choice>
          <value>other heated space</value>
          <display_name>other heated space</display_name>
        </choice>
        <choice>
          <value>other multifamily buffer space</value>
          <display_name>other multifamily buffer space</display_name>
        </choice>
        <choice>
          <value>other non-freezing space</value>
          <display_name>other non-freezing space</display_name>
        </choice>
      </choices>
    </argument>
    <argument>
      <name>clothes_dryer_fuel_type</name>
      <display_name>Clothes Dryer: Fuel Type</display_name>
      <description>Type of fuel used by the clothes dryer.</description>
      <type>Choice</type>
      <required>true</required>
      <model_dependent>false</model_dependent>
      <default_value>natural gas</default_value>
      <choices>
        <choice>
          <value>electricity</value>
          <display_name>electricity</display_name>
        </choice>
        <choice>
          <value>natural gas</value>
          <display_name>natural gas</display_name>
        </choice>
        <choice>
          <value>fuel oil</value>
          <display_name>fuel oil</display_name>
        </choice>
        <choice>
          <value>propane</value>
          <display_name>propane</display_name>
        </choice>
        <choice>
          <value>wood</value>
          <display_name>wood</display_name>
        </choice>
        <choice>
          <value>coal</value>
          <display_name>coal</display_name>
        </choice>
      </choices>
    </argument>
    <argument>
      <name>clothes_dryer_efficiency_type</name>
      <display_name>Clothes Dryer: Efficiency Type</display_name>
      <description>The efficiency type of the clothes dryer.</description>
      <type>Choice</type>
      <required>true</required>
      <model_dependent>false</model_dependent>
      <default_value>CombinedEnergyFactor</default_value>
      <choices>
        <choice>
          <value>EnergyFactor</value>
          <display_name>EnergyFactor</display_name>
        </choice>
        <choice>
          <value>CombinedEnergyFactor</value>
          <display_name>CombinedEnergyFactor</display_name>
        </choice>
      </choices>
    </argument>
    <argument>
      <name>clothes_dryer_efficiency</name>
      <display_name>Clothes Dryer: Efficiency</display_name>
      <description>The efficiency of the clothes dryer. If not provided, the OS-HPXML default is used.</description>
      <type>Double</type>
      <units>lb/kWh</units>
      <required>false</required>
      <model_dependent>false</model_dependent>
    </argument>
    <argument>
      <name>clothes_dryer_vented_flow_rate</name>
      <display_name>Clothes Dryer: Vented Flow Rate</display_name>
      <description>The exhaust flow rate of the vented clothes dryer. If not provided, the OS-HPXML default is used.</description>
      <type>Double</type>
      <units>CFM</units>
      <required>false</required>
      <model_dependent>false</model_dependent>
    </argument>
    <argument>
      <name>clothes_dryer_usage_multiplier</name>
      <display_name>Clothes Dryer: Usage Multiplier</display_name>
      <description>Multiplier on the clothes dryer energy usage that can reflect, e.g., high/low usage occupants. If not provided, the OS-HPXML default is used.</description>
      <type>Double</type>
      <required>false</required>
      <model_dependent>false</model_dependent>
    </argument>
    <argument>
      <name>dishwasher_present</name>
      <display_name>Dishwasher: Present</display_name>
      <description>Whether there is a dishwasher present.</description>
      <type>Boolean</type>
      <required>true</required>
      <model_dependent>false</model_dependent>
      <default_value>true</default_value>
      <choices>
        <choice>
          <value>true</value>
          <display_name>true</display_name>
        </choice>
        <choice>
          <value>false</value>
          <display_name>false</display_name>
        </choice>
      </choices>
    </argument>
    <argument>
      <name>dishwasher_location</name>
      <display_name>Dishwasher: Location</display_name>
      <description>The space type for the dishwasher location. If not provided, the OS-HPXML default is used.</description>
      <type>Choice</type>
      <required>false</required>
      <model_dependent>false</model_dependent>
      <choices>
        <choice>
          <value>living space</value>
          <display_name>living space</display_name>
        </choice>
        <choice>
          <value>basement - conditioned</value>
          <display_name>basement - conditioned</display_name>
        </choice>
        <choice>
          <value>basement - unconditioned</value>
          <display_name>basement - unconditioned</display_name>
        </choice>
        <choice>
          <value>garage</value>
          <display_name>garage</display_name>
        </choice>
        <choice>
          <value>other housing unit</value>
          <display_name>other housing unit</display_name>
        </choice>
        <choice>
          <value>other heated space</value>
          <display_name>other heated space</display_name>
        </choice>
        <choice>
          <value>other multifamily buffer space</value>
          <display_name>other multifamily buffer space</display_name>
        </choice>
        <choice>
          <value>other non-freezing space</value>
          <display_name>other non-freezing space</display_name>
        </choice>
      </choices>
    </argument>
    <argument>
      <name>dishwasher_efficiency_type</name>
      <display_name>Dishwasher: Efficiency Type</display_name>
      <description>The efficiency type of dishwasher.</description>
      <type>Choice</type>
      <required>true</required>
      <model_dependent>false</model_dependent>
      <default_value>RatedAnnualkWh</default_value>
      <choices>
        <choice>
          <value>RatedAnnualkWh</value>
          <display_name>RatedAnnualkWh</display_name>
        </choice>
        <choice>
          <value>EnergyFactor</value>
          <display_name>EnergyFactor</display_name>
        </choice>
      </choices>
    </argument>
    <argument>
      <name>dishwasher_efficiency</name>
      <display_name>Dishwasher: Efficiency</display_name>
      <description>The efficiency of the dishwasher. If not provided, the OS-HPXML default is used.</description>
      <type>Double</type>
      <units>RatedAnnualkWh or EnergyFactor</units>
      <required>false</required>
      <model_dependent>false</model_dependent>
    </argument>
    <argument>
      <name>dishwasher_label_electric_rate</name>
      <display_name>Dishwasher: Label Electric Rate</display_name>
      <description>The label electric rate of the dishwasher. If not provided, the OS-HPXML default is used.</description>
      <type>Double</type>
      <units>$/kWh</units>
      <required>false</required>
      <model_dependent>false</model_dependent>
    </argument>
    <argument>
      <name>dishwasher_label_gas_rate</name>
      <display_name>Dishwasher: Label Gas Rate</display_name>
      <description>The label gas rate of the dishwasher. If not provided, the OS-HPXML default is used.</description>
      <type>Double</type>
      <units>$/therm</units>
      <required>false</required>
      <model_dependent>false</model_dependent>
    </argument>
    <argument>
      <name>dishwasher_label_annual_gas_cost</name>
      <display_name>Dishwasher: Label Annual Gas Cost</display_name>
      <description>The label annual gas cost of the dishwasher. If not provided, the OS-HPXML default is used.</description>
      <type>Double</type>
      <units>$</units>
      <required>false</required>
      <model_dependent>false</model_dependent>
    </argument>
    <argument>
      <name>dishwasher_label_usage</name>
      <display_name>Dishwasher: Label Usage</display_name>
      <description>The dishwasher loads per week. If not provided, the OS-HPXML default is used.</description>
      <type>Double</type>
      <units>cyc/wk</units>
      <required>false</required>
      <model_dependent>false</model_dependent>
    </argument>
    <argument>
      <name>dishwasher_place_setting_capacity</name>
      <display_name>Dishwasher: Number of Place Settings</display_name>
      <description>The number of place settings for the unit. Data obtained from manufacturer's literature. If not provided, the OS-HPXML default is used.</description>
      <type>Integer</type>
      <units>#</units>
      <required>false</required>
      <model_dependent>false</model_dependent>
    </argument>
    <argument>
      <name>dishwasher_usage_multiplier</name>
      <display_name>Dishwasher: Usage Multiplier</display_name>
      <description>Multiplier on the dishwasher energy usage that can reflect, e.g., high/low usage occupants. If not provided, the OS-HPXML default is used.</description>
      <type>Double</type>
      <required>false</required>
      <model_dependent>false</model_dependent>
    </argument>
    <argument>
      <name>refrigerator_present</name>
      <display_name>Refrigerator: Present</display_name>
      <description>Whether there is a refrigerator present.</description>
      <type>Boolean</type>
      <required>true</required>
      <model_dependent>false</model_dependent>
      <default_value>true</default_value>
      <choices>
        <choice>
          <value>true</value>
          <display_name>true</display_name>
        </choice>
        <choice>
          <value>false</value>
          <display_name>false</display_name>
        </choice>
      </choices>
    </argument>
    <argument>
      <name>refrigerator_location</name>
      <display_name>Refrigerator: Location</display_name>
      <description>The space type for the refrigerator location. If not provided, the OS-HPXML default is used.</description>
      <type>Choice</type>
      <required>false</required>
      <model_dependent>false</model_dependent>
      <choices>
        <choice>
          <value>living space</value>
          <display_name>living space</display_name>
        </choice>
        <choice>
          <value>basement - conditioned</value>
          <display_name>basement - conditioned</display_name>
        </choice>
        <choice>
          <value>basement - unconditioned</value>
          <display_name>basement - unconditioned</display_name>
        </choice>
        <choice>
          <value>garage</value>
          <display_name>garage</display_name>
        </choice>
        <choice>
          <value>other housing unit</value>
          <display_name>other housing unit</display_name>
        </choice>
        <choice>
          <value>other heated space</value>
          <display_name>other heated space</display_name>
        </choice>
        <choice>
          <value>other multifamily buffer space</value>
          <display_name>other multifamily buffer space</display_name>
        </choice>
        <choice>
          <value>other non-freezing space</value>
          <display_name>other non-freezing space</display_name>
        </choice>
      </choices>
    </argument>
    <argument>
      <name>refrigerator_rated_annual_kwh</name>
      <display_name>Refrigerator: Rated Annual Consumption</display_name>
      <description>The EnergyGuide rated annual energy consumption for a refrigerator. If not provided, the OS-HPXML default is used.</description>
      <type>Double</type>
      <units>kWh/yr</units>
      <required>false</required>
      <model_dependent>false</model_dependent>
    </argument>
    <argument>
      <name>refrigerator_usage_multiplier</name>
      <display_name>Refrigerator: Usage Multiplier</display_name>
      <description>Multiplier on the refrigerator energy usage that can reflect, e.g., high/low usage occupants. If not provided, the OS-HPXML default is used.</description>
      <type>Double</type>
      <required>false</required>
      <model_dependent>false</model_dependent>
    </argument>
    <argument>
      <name>extra_refrigerator_present</name>
      <display_name>Extra Refrigerator: Present</display_name>
      <description>Whether there is an extra refrigerator present.</description>
      <type>Boolean</type>
      <required>true</required>
      <model_dependent>false</model_dependent>
      <default_value>false</default_value>
      <choices>
        <choice>
          <value>true</value>
          <display_name>true</display_name>
        </choice>
        <choice>
          <value>false</value>
          <display_name>false</display_name>
        </choice>
      </choices>
    </argument>
    <argument>
      <name>extra_refrigerator_location</name>
      <display_name>Extra Refrigerator: Location</display_name>
      <description>The space type for the extra refrigerator location. If not provided, the OS-HPXML default is used.</description>
      <type>Choice</type>
      <required>false</required>
      <model_dependent>false</model_dependent>
      <choices>
        <choice>
          <value>living space</value>
          <display_name>living space</display_name>
        </choice>
        <choice>
          <value>basement - conditioned</value>
          <display_name>basement - conditioned</display_name>
        </choice>
        <choice>
          <value>basement - unconditioned</value>
          <display_name>basement - unconditioned</display_name>
        </choice>
        <choice>
          <value>garage</value>
          <display_name>garage</display_name>
        </choice>
        <choice>
          <value>other housing unit</value>
          <display_name>other housing unit</display_name>
        </choice>
        <choice>
          <value>other heated space</value>
          <display_name>other heated space</display_name>
        </choice>
        <choice>
          <value>other multifamily buffer space</value>
          <display_name>other multifamily buffer space</display_name>
        </choice>
        <choice>
          <value>other non-freezing space</value>
          <display_name>other non-freezing space</display_name>
        </choice>
      </choices>
    </argument>
    <argument>
      <name>extra_refrigerator_rated_annual_kwh</name>
      <display_name>Extra Refrigerator: Rated Annual Consumption</display_name>
      <description>The EnergyGuide rated annual energy consumption for an extra rrefrigerator. If not provided, the OS-HPXML default is used.</description>
      <type>Double</type>
      <units>kWh/yr</units>
      <required>false</required>
      <model_dependent>false</model_dependent>
    </argument>
    <argument>
      <name>extra_refrigerator_usage_multiplier</name>
      <display_name>Extra Refrigerator: Usage Multiplier</display_name>
      <description>Multiplier on the extra refrigerator energy usage that can reflect, e.g., high/low usage occupants. If not provided, the OS-HPXML default is used.</description>
      <type>Double</type>
      <required>false</required>
      <model_dependent>false</model_dependent>
    </argument>
    <argument>
      <name>freezer_present</name>
      <display_name>Freezer: Present</display_name>
      <description>Whether there is a freezer present.</description>
      <type>Boolean</type>
      <required>true</required>
      <model_dependent>false</model_dependent>
      <default_value>false</default_value>
      <choices>
        <choice>
          <value>true</value>
          <display_name>true</display_name>
        </choice>
        <choice>
          <value>false</value>
          <display_name>false</display_name>
        </choice>
      </choices>
    </argument>
    <argument>
      <name>freezer_location</name>
      <display_name>Freezer: Location</display_name>
      <description>The space type for the freezer location. If not provided, the OS-HPXML default is used.</description>
      <type>Choice</type>
      <required>false</required>
      <model_dependent>false</model_dependent>
      <choices>
        <choice>
          <value>living space</value>
          <display_name>living space</display_name>
        </choice>
        <choice>
          <value>basement - conditioned</value>
          <display_name>basement - conditioned</display_name>
        </choice>
        <choice>
          <value>basement - unconditioned</value>
          <display_name>basement - unconditioned</display_name>
        </choice>
        <choice>
          <value>garage</value>
          <display_name>garage</display_name>
        </choice>
        <choice>
          <value>other housing unit</value>
          <display_name>other housing unit</display_name>
        </choice>
        <choice>
          <value>other heated space</value>
          <display_name>other heated space</display_name>
        </choice>
        <choice>
          <value>other multifamily buffer space</value>
          <display_name>other multifamily buffer space</display_name>
        </choice>
        <choice>
          <value>other non-freezing space</value>
          <display_name>other non-freezing space</display_name>
        </choice>
      </choices>
    </argument>
    <argument>
      <name>freezer_rated_annual_kwh</name>
      <display_name>Freezer: Rated Annual Consumption</display_name>
      <description>The EnergyGuide rated annual energy consumption for a freezer. If not provided, the OS-HPXML default is used.</description>
      <type>Double</type>
      <units>kWh/yr</units>
      <required>false</required>
      <model_dependent>false</model_dependent>
    </argument>
    <argument>
      <name>freezer_usage_multiplier</name>
      <display_name>Freezer: Usage Multiplier</display_name>
      <description>Multiplier on the freezer energy usage that can reflect, e.g., high/low usage occupants. If not provided, the OS-HPXML default is used.</description>
      <type>Double</type>
      <required>false</required>
      <model_dependent>false</model_dependent>
    </argument>
    <argument>
      <name>cooking_range_oven_present</name>
      <display_name>Cooking Range/Oven: Present</display_name>
      <description>Whether there is a cooking range/oven present.</description>
      <type>Boolean</type>
      <required>true</required>
      <model_dependent>false</model_dependent>
      <default_value>true</default_value>
      <choices>
        <choice>
          <value>true</value>
          <display_name>true</display_name>
        </choice>
        <choice>
          <value>false</value>
          <display_name>false</display_name>
        </choice>
      </choices>
    </argument>
    <argument>
      <name>cooking_range_oven_location</name>
      <display_name>Cooking Range/Oven: Location</display_name>
      <description>The space type for the cooking range/oven location. If not provided, the OS-HPXML default is used.</description>
      <type>Choice</type>
      <required>false</required>
      <model_dependent>false</model_dependent>
      <choices>
        <choice>
          <value>living space</value>
          <display_name>living space</display_name>
        </choice>
        <choice>
          <value>basement - conditioned</value>
          <display_name>basement - conditioned</display_name>
        </choice>
        <choice>
          <value>basement - unconditioned</value>
          <display_name>basement - unconditioned</display_name>
        </choice>
        <choice>
          <value>garage</value>
          <display_name>garage</display_name>
        </choice>
        <choice>
          <value>other housing unit</value>
          <display_name>other housing unit</display_name>
        </choice>
        <choice>
          <value>other heated space</value>
          <display_name>other heated space</display_name>
        </choice>
        <choice>
          <value>other multifamily buffer space</value>
          <display_name>other multifamily buffer space</display_name>
        </choice>
        <choice>
          <value>other non-freezing space</value>
          <display_name>other non-freezing space</display_name>
        </choice>
      </choices>
    </argument>
    <argument>
      <name>cooking_range_oven_fuel_type</name>
      <display_name>Cooking Range/Oven: Fuel Type</display_name>
      <description>Type of fuel used by the cooking range/oven.</description>
      <type>Choice</type>
      <required>true</required>
      <model_dependent>false</model_dependent>
      <default_value>natural gas</default_value>
      <choices>
        <choice>
          <value>electricity</value>
          <display_name>electricity</display_name>
        </choice>
        <choice>
          <value>natural gas</value>
          <display_name>natural gas</display_name>
        </choice>
        <choice>
          <value>fuel oil</value>
          <display_name>fuel oil</display_name>
        </choice>
        <choice>
          <value>propane</value>
          <display_name>propane</display_name>
        </choice>
        <choice>
          <value>wood</value>
          <display_name>wood</display_name>
        </choice>
        <choice>
          <value>coal</value>
          <display_name>coal</display_name>
        </choice>
      </choices>
    </argument>
    <argument>
      <name>cooking_range_oven_is_induction</name>
      <display_name>Cooking Range/Oven: Is Induction</display_name>
      <description>Whether the cooking range is induction. If not provided, the OS-HPXML default is used.</description>
      <type>Boolean</type>
      <required>false</required>
      <model_dependent>false</model_dependent>
      <choices>
        <choice>
          <value>true</value>
          <display_name>true</display_name>
        </choice>
        <choice>
          <value>false</value>
          <display_name>false</display_name>
        </choice>
      </choices>
    </argument>
    <argument>
      <name>cooking_range_oven_is_convection</name>
      <display_name>Cooking Range/Oven: Is Convection</display_name>
      <description>Whether the oven is convection. If not provided, the OS-HPXML default is used.</description>
      <type>Boolean</type>
      <required>false</required>
      <model_dependent>false</model_dependent>
      <choices>
        <choice>
          <value>true</value>
          <display_name>true</display_name>
        </choice>
        <choice>
          <value>false</value>
          <display_name>false</display_name>
        </choice>
      </choices>
    </argument>
    <argument>
      <name>cooking_range_oven_usage_multiplier</name>
      <display_name>Cooking Range/Oven: Usage Multiplier</display_name>
      <description>Multiplier on the cooking range/oven energy usage that can reflect, e.g., high/low usage occupants. If not provided, the OS-HPXML default is used.</description>
      <type>Double</type>
      <required>false</required>
      <model_dependent>false</model_dependent>
    </argument>
    <argument>
      <name>ceiling_fan_present</name>
      <display_name>Ceiling Fan: Present</display_name>
      <description>Whether there are any ceiling fans.</description>
      <type>Boolean</type>
      <required>true</required>
      <model_dependent>false</model_dependent>
      <default_value>true</default_value>
      <choices>
        <choice>
          <value>true</value>
          <display_name>true</display_name>
        </choice>
        <choice>
          <value>false</value>
          <display_name>false</display_name>
        </choice>
      </choices>
    </argument>
    <argument>
      <name>ceiling_fan_efficiency</name>
      <display_name>Ceiling Fan: Efficiency</display_name>
      <description>The efficiency rating of the ceiling fan(s) at medium speed. If not provided, the OS-HPXML default is used.</description>
      <type>Double</type>
      <units>CFM/W</units>
      <required>false</required>
      <model_dependent>false</model_dependent>
    </argument>
    <argument>
      <name>ceiling_fan_quantity</name>
      <display_name>Ceiling Fan: Quantity</display_name>
      <description>Total number of ceiling fans. If not provided, the OS-HPXML default is used.</description>
      <type>Integer</type>
      <units>#</units>
      <required>false</required>
      <model_dependent>false</model_dependent>
    </argument>
    <argument>
      <name>ceiling_fan_cooling_setpoint_temp_offset</name>
      <display_name>Ceiling Fan: Cooling Setpoint Temperature Offset</display_name>
      <description>The setpoint temperature offset during cooling season for the ceiling fan(s). Only applies if ceiling fan quantity is greater than zero. If not provided, the OS-HPXML default is used.</description>
      <type>Double</type>
      <units>deg-F</units>
      <required>false</required>
      <model_dependent>false</model_dependent>
    </argument>
    <argument>
      <name>misc_plug_loads_television_present</name>
      <display_name>Misc Plug Loads: Television Present</display_name>
      <description>Whether there are televisions.</description>
      <type>Boolean</type>
      <required>true</required>
      <model_dependent>false</model_dependent>
      <default_value>true</default_value>
      <choices>
        <choice>
          <value>true</value>
          <display_name>true</display_name>
        </choice>
        <choice>
          <value>false</value>
          <display_name>false</display_name>
        </choice>
      </choices>
    </argument>
    <argument>
      <name>misc_plug_loads_television_annual_kwh</name>
      <display_name>Misc Plug Loads: Television Annual kWh</display_name>
      <description>The annual energy consumption of the television plug loads. If not provided, the OS-HPXML default is used.</description>
      <type>Double</type>
      <units>kWh/yr</units>
      <required>false</required>
      <model_dependent>false</model_dependent>
    </argument>
    <argument>
      <name>misc_plug_loads_television_usage_multiplier</name>
      <display_name>Misc Plug Loads: Television Usage Multiplier</display_name>
      <description>Multiplier on the television energy usage that can reflect, e.g., high/low usage occupants. If not provided, the OS-HPXML default is used.</description>
      <type>Double</type>
      <required>false</required>
      <model_dependent>false</model_dependent>
    </argument>
    <argument>
      <name>misc_plug_loads_other_annual_kwh</name>
      <display_name>Misc Plug Loads: Other Annual kWh</display_name>
      <description>The annual energy consumption of the other residual plug loads. If not provided, the OS-HPXML default is used.</description>
      <type>Double</type>
      <units>kWh/yr</units>
      <required>false</required>
      <model_dependent>false</model_dependent>
    </argument>
    <argument>
      <name>misc_plug_loads_other_frac_sensible</name>
      <display_name>Misc Plug Loads: Other Sensible Fraction</display_name>
      <description>Fraction of other residual plug loads' internal gains that are sensible. If not provided, the OS-HPXML default is used.</description>
      <type>Double</type>
      <units>Frac</units>
      <required>false</required>
      <model_dependent>false</model_dependent>
    </argument>
    <argument>
      <name>misc_plug_loads_other_frac_latent</name>
      <display_name>Misc Plug Loads: Other Latent Fraction</display_name>
      <description>Fraction of other residual plug loads' internal gains that are latent. If not provided, the OS-HPXML default is used.</description>
      <type>Double</type>
      <units>Frac</units>
      <required>false</required>
      <model_dependent>false</model_dependent>
    </argument>
    <argument>
      <name>misc_plug_loads_other_usage_multiplier</name>
      <display_name>Misc Plug Loads: Other Usage Multiplier</display_name>
      <description>Multiplier on the other energy usage that can reflect, e.g., high/low usage occupants. If not provided, the OS-HPXML default is used.</description>
      <type>Double</type>
      <required>false</required>
      <model_dependent>false</model_dependent>
    </argument>
    <argument>
      <name>misc_plug_loads_well_pump_present</name>
      <display_name>Misc Plug Loads: Well Pump Present</display_name>
      <description>Whether there is a well pump.</description>
      <type>Boolean</type>
      <required>true</required>
      <model_dependent>false</model_dependent>
      <default_value>false</default_value>
      <choices>
        <choice>
          <value>true</value>
          <display_name>true</display_name>
        </choice>
        <choice>
          <value>false</value>
          <display_name>false</display_name>
        </choice>
      </choices>
    </argument>
    <argument>
      <name>misc_plug_loads_well_pump_annual_kwh</name>
      <display_name>Misc Plug Loads: Well Pump Annual kWh</display_name>
      <description>The annual energy consumption of the well pump plug loads. If not provided, the OS-HPXML default is used.</description>
      <type>Double</type>
      <units>kWh/yr</units>
      <required>false</required>
      <model_dependent>false</model_dependent>
    </argument>
    <argument>
      <name>misc_plug_loads_well_pump_usage_multiplier</name>
      <display_name>Misc Plug Loads: Well Pump Usage Multiplier</display_name>
      <description>Multiplier on the well pump energy usage that can reflect, e.g., high/low usage occupants. If not provided, the OS-HPXML default is used.</description>
      <type>Double</type>
      <required>false</required>
      <model_dependent>false</model_dependent>
    </argument>
    <argument>
      <name>misc_plug_loads_vehicle_present</name>
      <display_name>Misc Plug Loads: Vehicle Present</display_name>
      <description>Whether there is an electric vehicle.</description>
      <type>Boolean</type>
      <required>true</required>
      <model_dependent>false</model_dependent>
      <default_value>false</default_value>
      <choices>
        <choice>
          <value>true</value>
          <display_name>true</display_name>
        </choice>
        <choice>
          <value>false</value>
          <display_name>false</display_name>
        </choice>
      </choices>
    </argument>
    <argument>
      <name>misc_plug_loads_vehicle_annual_kwh</name>
      <display_name>Misc Plug Loads: Vehicle Annual kWh</display_name>
      <description>The annual energy consumption of the electric vehicle plug loads. If not provided, the OS-HPXML default is used.</description>
      <type>Double</type>
      <units>kWh/yr</units>
      <required>false</required>
      <model_dependent>false</model_dependent>
    </argument>
    <argument>
      <name>misc_plug_loads_vehicle_usage_multiplier</name>
      <display_name>Misc Plug Loads: Vehicle Usage Multiplier</display_name>
      <description>Multiplier on the electric vehicle energy usage that can reflect, e.g., high/low usage occupants. If not provided, the OS-HPXML default is used.</description>
      <type>Double</type>
      <required>false</required>
      <model_dependent>false</model_dependent>
    </argument>
    <argument>
      <name>misc_fuel_loads_grill_present</name>
      <display_name>Misc Fuel Loads: Grill Present</display_name>
      <description>Whether there is a fuel loads grill.</description>
      <type>Boolean</type>
      <required>true</required>
      <model_dependent>false</model_dependent>
      <default_value>false</default_value>
      <choices>
        <choice>
          <value>true</value>
          <display_name>true</display_name>
        </choice>
        <choice>
          <value>false</value>
          <display_name>false</display_name>
        </choice>
      </choices>
    </argument>
    <argument>
      <name>misc_fuel_loads_grill_fuel_type</name>
      <display_name>Misc Fuel Loads: Grill Fuel Type</display_name>
      <description>The fuel type of the fuel loads grill.</description>
      <type>Choice</type>
      <required>true</required>
      <model_dependent>false</model_dependent>
      <default_value>natural gas</default_value>
      <choices>
        <choice>
          <value>natural gas</value>
          <display_name>natural gas</display_name>
        </choice>
        <choice>
          <value>fuel oil</value>
          <display_name>fuel oil</display_name>
        </choice>
        <choice>
          <value>propane</value>
          <display_name>propane</display_name>
        </choice>
        <choice>
          <value>wood</value>
          <display_name>wood</display_name>
        </choice>
        <choice>
          <value>wood pellets</value>
          <display_name>wood pellets</display_name>
        </choice>
      </choices>
    </argument>
    <argument>
      <name>misc_fuel_loads_grill_annual_therm</name>
      <display_name>Misc Fuel Loads: Grill Annual therm</display_name>
      <description>The annual energy consumption of the fuel loads grill. If not provided, the OS-HPXML default is used.</description>
      <type>Double</type>
      <units>therm/yr</units>
      <required>false</required>
      <model_dependent>false</model_dependent>
    </argument>
    <argument>
      <name>misc_fuel_loads_grill_usage_multiplier</name>
      <display_name>Misc Fuel Loads: Grill Usage Multiplier</display_name>
      <description>Multiplier on the fuel loads grill energy usage that can reflect, e.g., high/low usage occupants. If not provided, the OS-HPXML default is used.</description>
      <type>Double</type>
      <required>false</required>
      <model_dependent>false</model_dependent>
    </argument>
    <argument>
      <name>misc_fuel_loads_lighting_present</name>
      <display_name>Misc Fuel Loads: Lighting Present</display_name>
      <description>Whether there is fuel loads lighting.</description>
      <type>Boolean</type>
      <required>true</required>
      <model_dependent>false</model_dependent>
      <default_value>false</default_value>
      <choices>
        <choice>
          <value>true</value>
          <display_name>true</display_name>
        </choice>
        <choice>
          <value>false</value>
          <display_name>false</display_name>
        </choice>
      </choices>
    </argument>
    <argument>
      <name>misc_fuel_loads_lighting_fuel_type</name>
      <display_name>Misc Fuel Loads: Lighting Fuel Type</display_name>
      <description>The fuel type of the fuel loads lighting.</description>
      <type>Choice</type>
      <required>true</required>
      <model_dependent>false</model_dependent>
      <default_value>natural gas</default_value>
      <choices>
        <choice>
          <value>natural gas</value>
          <display_name>natural gas</display_name>
        </choice>
        <choice>
          <value>fuel oil</value>
          <display_name>fuel oil</display_name>
        </choice>
        <choice>
          <value>propane</value>
          <display_name>propane</display_name>
        </choice>
        <choice>
          <value>wood</value>
          <display_name>wood</display_name>
        </choice>
        <choice>
          <value>wood pellets</value>
          <display_name>wood pellets</display_name>
        </choice>
      </choices>
    </argument>
    <argument>
      <name>misc_fuel_loads_lighting_annual_therm</name>
      <display_name>Misc Fuel Loads: Lighting Annual therm</display_name>
      <description>The annual energy consumption of the fuel loads lighting. If not provided, the OS-HPXML default is used.</description>
      <type>Double</type>
      <units>therm/yr</units>
      <required>false</required>
      <model_dependent>false</model_dependent>
    </argument>
    <argument>
      <name>misc_fuel_loads_lighting_usage_multiplier</name>
      <display_name>Misc Fuel Loads: Lighting Usage Multiplier</display_name>
      <description>Multiplier on the fuel loads lighting energy usage that can reflect, e.g., high/low usage occupants. If not provided, the OS-HPXML default is used.</description>
      <type>Double</type>
      <required>false</required>
      <model_dependent>false</model_dependent>
    </argument>
    <argument>
      <name>misc_fuel_loads_fireplace_present</name>
      <display_name>Misc Fuel Loads: Fireplace Present</display_name>
      <description>Whether there is fuel loads fireplace.</description>
      <type>Boolean</type>
      <required>true</required>
      <model_dependent>false</model_dependent>
      <default_value>false</default_value>
      <choices>
        <choice>
          <value>true</value>
          <display_name>true</display_name>
        </choice>
        <choice>
          <value>false</value>
          <display_name>false</display_name>
        </choice>
      </choices>
    </argument>
    <argument>
      <name>misc_fuel_loads_fireplace_fuel_type</name>
      <display_name>Misc Fuel Loads: Fireplace Fuel Type</display_name>
      <description>The fuel type of the fuel loads fireplace.</description>
      <type>Choice</type>
      <required>true</required>
      <model_dependent>false</model_dependent>
      <default_value>natural gas</default_value>
      <choices>
        <choice>
          <value>natural gas</value>
          <display_name>natural gas</display_name>
        </choice>
        <choice>
          <value>fuel oil</value>
          <display_name>fuel oil</display_name>
        </choice>
        <choice>
          <value>propane</value>
          <display_name>propane</display_name>
        </choice>
        <choice>
          <value>wood</value>
          <display_name>wood</display_name>
        </choice>
        <choice>
          <value>wood pellets</value>
          <display_name>wood pellets</display_name>
        </choice>
      </choices>
    </argument>
    <argument>
      <name>misc_fuel_loads_fireplace_annual_therm</name>
      <display_name>Misc Fuel Loads: Fireplace Annual therm</display_name>
      <description>The annual energy consumption of the fuel loads fireplace. If not provided, the OS-HPXML default is used.</description>
      <type>Double</type>
      <units>therm/yr</units>
      <required>false</required>
      <model_dependent>false</model_dependent>
    </argument>
    <argument>
      <name>misc_fuel_loads_fireplace_frac_sensible</name>
      <display_name>Misc Fuel Loads: Fireplace Sensible Fraction</display_name>
      <description>Fraction of fireplace residual fuel loads' internal gains that are sensible. If not provided, the OS-HPXML default is used.</description>
      <type>Double</type>
      <units>Frac</units>
      <required>false</required>
      <model_dependent>false</model_dependent>
    </argument>
    <argument>
      <name>misc_fuel_loads_fireplace_frac_latent</name>
      <display_name>Misc Fuel Loads: Fireplace Latent Fraction</display_name>
      <description>Fraction of fireplace residual fuel loads' internal gains that are latent. If not provided, the OS-HPXML default is used.</description>
      <type>Double</type>
      <units>Frac</units>
      <required>false</required>
      <model_dependent>false</model_dependent>
    </argument>
    <argument>
      <name>misc_fuel_loads_fireplace_usage_multiplier</name>
      <display_name>Misc Fuel Loads: Fireplace Usage Multiplier</display_name>
      <description>Multiplier on the fuel loads fireplace energy usage that can reflect, e.g., high/low usage occupants. If not provided, the OS-HPXML default is used.</description>
      <type>Double</type>
      <required>false</required>
      <model_dependent>false</model_dependent>
    </argument>
    <argument>
      <name>pool_present</name>
      <display_name>Pool: Present</display_name>
      <description>Whether there is a pool.</description>
      <type>Boolean</type>
      <required>true</required>
      <model_dependent>false</model_dependent>
      <default_value>false</default_value>
      <choices>
        <choice>
          <value>true</value>
          <display_name>true</display_name>
        </choice>
        <choice>
          <value>false</value>
          <display_name>false</display_name>
        </choice>
      </choices>
    </argument>
    <argument>
      <name>pool_pump_annual_kwh</name>
      <display_name>Pool: Pump Annual kWh</display_name>
      <description>The annual energy consumption of the pool pump. If not provided, the OS-HPXML default is used.</description>
      <type>Double</type>
      <units>kWh/yr</units>
      <required>false</required>
      <model_dependent>false</model_dependent>
    </argument>
    <argument>
      <name>pool_pump_usage_multiplier</name>
      <display_name>Pool: Pump Usage Multiplier</display_name>
      <description>Multiplier on the pool pump energy usage that can reflect, e.g., high/low usage occupants. If not provided, the OS-HPXML default is used.</description>
      <type>Double</type>
      <required>false</required>
      <model_dependent>false</model_dependent>
    </argument>
    <argument>
      <name>pool_heater_type</name>
      <display_name>Pool: Heater Type</display_name>
      <description>The type of pool heater. Use 'none' if there is no pool heater.</description>
      <type>Choice</type>
      <required>true</required>
      <model_dependent>false</model_dependent>
      <default_value>none</default_value>
      <choices>
        <choice>
          <value>none</value>
          <display_name>none</display_name>
        </choice>
        <choice>
          <value>electric resistance</value>
          <display_name>electric resistance</display_name>
        </choice>
        <choice>
          <value>gas fired</value>
          <display_name>gas fired</display_name>
        </choice>
        <choice>
          <value>heat pump</value>
          <display_name>heat pump</display_name>
        </choice>
      </choices>
    </argument>
    <argument>
      <name>pool_heater_annual_kwh</name>
      <display_name>Pool: Heater Annual kWh</display_name>
      <description>The annual energy consumption of the electric resistance pool heater. If not provided, the OS-HPXML default is used.</description>
      <type>Double</type>
      <units>kWh/yr</units>
      <required>false</required>
      <model_dependent>false</model_dependent>
    </argument>
    <argument>
      <name>pool_heater_annual_therm</name>
      <display_name>Pool: Heater Annual therm</display_name>
      <description>The annual energy consumption of the gas fired pool heater. If not provided, the OS-HPXML default is used.</description>
      <type>Double</type>
      <units>therm/yr</units>
      <required>false</required>
      <model_dependent>false</model_dependent>
    </argument>
    <argument>
      <name>pool_heater_usage_multiplier</name>
      <display_name>Pool: Heater Usage Multiplier</display_name>
      <description>Multiplier on the pool heater energy usage that can reflect, e.g., high/low usage occupants. If not provided, the OS-HPXML default is used.</description>
      <type>Double</type>
      <required>false</required>
      <model_dependent>false</model_dependent>
    </argument>
    <argument>
      <name>hot_tub_present</name>
      <display_name>Hot Tub: Present</display_name>
      <description>Whether there is a hot tub.</description>
      <type>Boolean</type>
      <required>true</required>
      <model_dependent>false</model_dependent>
      <default_value>false</default_value>
      <choices>
        <choice>
          <value>true</value>
          <display_name>true</display_name>
        </choice>
        <choice>
          <value>false</value>
          <display_name>false</display_name>
        </choice>
      </choices>
    </argument>
    <argument>
      <name>hot_tub_pump_annual_kwh</name>
      <display_name>Hot Tub: Pump Annual kWh</display_name>
      <description>The annual energy consumption of the hot tub pump. If not provided, the OS-HPXML default is used.</description>
      <type>Double</type>
      <units>kWh/yr</units>
      <required>false</required>
      <model_dependent>false</model_dependent>
    </argument>
    <argument>
      <name>hot_tub_pump_usage_multiplier</name>
      <display_name>Hot Tub: Pump Usage Multiplier</display_name>
      <description>Multiplier on the hot tub pump energy usage that can reflect, e.g., high/low usage occupants. If not provided, the OS-HPXML default is used.</description>
      <type>Double</type>
      <required>false</required>
      <model_dependent>false</model_dependent>
    </argument>
    <argument>
      <name>hot_tub_heater_type</name>
      <display_name>Hot Tub: Heater Type</display_name>
      <description>The type of hot tub heater. Use 'none' if there is no hot tub heater.</description>
      <type>Choice</type>
      <required>true</required>
      <model_dependent>false</model_dependent>
      <default_value>none</default_value>
      <choices>
        <choice>
          <value>none</value>
          <display_name>none</display_name>
        </choice>
        <choice>
          <value>electric resistance</value>
          <display_name>electric resistance</display_name>
        </choice>
        <choice>
          <value>gas fired</value>
          <display_name>gas fired</display_name>
        </choice>
        <choice>
          <value>heat pump</value>
          <display_name>heat pump</display_name>
        </choice>
      </choices>
    </argument>
    <argument>
      <name>hot_tub_heater_annual_kwh</name>
      <display_name>Hot Tub: Heater Annual kWh</display_name>
      <description>The annual energy consumption of the electric resistance hot tub heater. If not provided, the OS-HPXML default is used.</description>
      <type>Double</type>
      <units>kWh/yr</units>
      <required>false</required>
      <model_dependent>false</model_dependent>
    </argument>
    <argument>
      <name>hot_tub_heater_annual_therm</name>
      <display_name>Hot Tub: Heater Annual therm</display_name>
      <description>The annual energy consumption of the gas fired hot tub heater. If not provided, the OS-HPXML default is used.</description>
      <type>Double</type>
      <units>therm/yr</units>
      <required>false</required>
      <model_dependent>false</model_dependent>
    </argument>
    <argument>
      <name>hot_tub_heater_usage_multiplier</name>
      <display_name>Hot Tub: Heater Usage Multiplier</display_name>
      <description>Multiplier on the hot tub heater energy usage that can reflect, e.g., high/low usage occupants. If not provided, the OS-HPXML default is used.</description>
      <type>Double</type>
      <required>false</required>
      <model_dependent>false</model_dependent>
    </argument>
    <argument>
      <name>emissions_scenario_names</name>
      <display_name>Emissions: Scenario Names</display_name>
      <description>Names of emissions scenarios. If multiple scenarios, use a comma-separated list. If not provided, no emissions scenarios are calculated.</description>
      <type>String</type>
      <required>false</required>
      <model_dependent>false</model_dependent>
    </argument>
    <argument>
      <name>emissions_types</name>
      <display_name>Emissions: Types</display_name>
      <description>Types of emissions (e.g., CO2e, NOx, etc.). If multiple scenarios, use a comma-separated list.</description>
      <type>String</type>
      <required>false</required>
      <model_dependent>false</model_dependent>
    </argument>
    <argument>
      <name>emissions_electricity_units</name>
      <display_name>Emissions: Electricity Units</display_name>
      <description>Electricity emissions factors units. If multiple scenarios, use a comma-separated list. Only lb/MWh and kg/MWh are allowed.</description>
      <type>String</type>
      <required>false</required>
      <model_dependent>false</model_dependent>
    </argument>
    <argument>
      <name>emissions_electricity_values_or_filepaths</name>
      <display_name>Emissions: Electricity Values or File Paths</display_name>
      <description>Electricity emissions factors values, specified as either an annual factor or an absolute/relative path to a file with hourly factors. If multiple scenarios, use a comma-separated list.</description>
      <type>String</type>
      <required>false</required>
      <model_dependent>false</model_dependent>
    </argument>
    <argument>
      <name>emissions_electricity_number_of_header_rows</name>
      <display_name>Emissions: Electricity Files Number of Header Rows</display_name>
      <description>The number of header rows in the electricity emissions factor file. Only applies when an electricity filepath is used. If multiple scenarios, use a comma-separated list.</description>
      <type>String</type>
      <required>false</required>
      <model_dependent>false</model_dependent>
    </argument>
    <argument>
      <name>emissions_electricity_column_numbers</name>
      <display_name>Emissions: Electricity Files Column Numbers</display_name>
      <description>The column number in the electricity emissions factor file. Only applies when an electricity filepath is used. If multiple scenarios, use a comma-separated list.</description>
      <type>String</type>
      <required>false</required>
      <model_dependent>false</model_dependent>
    </argument>
    <argument>
      <name>emissions_fossil_fuel_units</name>
      <display_name>Emissions: Fossil Fuel Units</display_name>
      <description>Fossil fuel emissions factors units. If multiple scenarios, use a comma-separated list. Only lb/MBtu and kg/MBtu are allowed.</description>
      <type>String</type>
      <required>false</required>
      <model_dependent>false</model_dependent>
    </argument>
    <argument>
      <name>emissions_natural_gas_values</name>
      <display_name>Emissions: Natural Gas Values</display_name>
      <description>Natural gas emissions factors values, specified as an annual factor. If multiple scenarios, use a comma-separated list.</description>
      <type>String</type>
      <required>false</required>
      <model_dependent>false</model_dependent>
    </argument>
    <argument>
      <name>emissions_propane_values</name>
      <display_name>Emissions: Propane Values</display_name>
      <description>Propane emissions factors values, specified as an annual factor. If multiple scenarios, use a comma-separated list.</description>
      <type>String</type>
      <required>false</required>
      <model_dependent>false</model_dependent>
    </argument>
    <argument>
      <name>emissions_fuel_oil_values</name>
      <display_name>Emissions: Fuel Oil Values</display_name>
      <description>Fuel oil emissions factors values, specified as an annual factor. If multiple scenarios, use a comma-separated list.</description>
      <type>String</type>
      <required>false</required>
      <model_dependent>false</model_dependent>
    </argument>
    <argument>
      <name>emissions_coal_values</name>
      <display_name>Emissions: Coal Values</display_name>
      <description>Coal emissions factors values, specified as an annual factor. If multiple scenarios, use a comma-separated list.</description>
      <type>String</type>
      <required>false</required>
      <model_dependent>false</model_dependent>
    </argument>
    <argument>
      <name>emissions_wood_values</name>
      <display_name>Emissions: Wood Values</display_name>
      <description>Wood emissions factors values, specified as an annual factor. If multiple scenarios, use a comma-separated list.</description>
      <type>String</type>
      <required>false</required>
      <model_dependent>false</model_dependent>
    </argument>
    <argument>
      <name>emissions_wood_pellets_values</name>
      <display_name>Emissions: Wood Pellets Values</display_name>
      <description>Wood pellets emissions factors values, specified as an annual factor. If multiple scenarios, use a comma-separated list.</description>
      <type>String</type>
      <required>false</required>
      <model_dependent>false</model_dependent>
    </argument>
    <argument>
      <name>utility_bill_scenario_names</name>
      <display_name>Utility Bills: Scenario Names</display_name>
      <description>Names of utility bill scenarios. If multiple scenarios, use a comma-separated list. If not provided, no utility bills scenarios are calculated.</description>
      <type>String</type>
      <required>false</required>
      <model_dependent>false</model_dependent>
    </argument>
    <argument>
      <name>utility_bill_electricity_filepaths</name>
      <display_name>Utility Bills: Electricity File Paths</display_name>
      <description>Electricity tariff file specified as an absolute/relative path to a file with utility rate structure information. Tariff file must be formatted to OpenEI API version 7. If multiple scenarios, use a comma-separated list.</description>
      <type>String</type>
      <required>false</required>
      <model_dependent>false</model_dependent>
    </argument>
    <argument>
      <name>utility_bill_electricity_fixed_charges</name>
      <display_name>Utility Bills: Electricity Fixed Charges</display_name>
      <description>Electricity utility bill monthly fixed charges. If multiple scenarios, use a comma-separated list.</description>
      <type>String</type>
      <required>false</required>
      <model_dependent>false</model_dependent>
    </argument>
    <argument>
      <name>utility_bill_natural_gas_fixed_charges</name>
      <display_name>Utility Bills: Natural Gas Fixed Charges</display_name>
      <description>Natural gas utility bill monthly fixed charges. If multiple scenarios, use a comma-separated list.</description>
      <type>String</type>
      <required>false</required>
      <model_dependent>false</model_dependent>
    </argument>
    <argument>
      <name>utility_bill_propane_fixed_charges</name>
      <display_name>Utility Bills: Propane Fixed Charges</display_name>
      <description>Propane utility bill monthly fixed charges. If multiple scenarios, use a comma-separated list.</description>
      <type>String</type>
      <required>false</required>
      <model_dependent>false</model_dependent>
    </argument>
    <argument>
      <name>utility_bill_fuel_oil_fixed_charges</name>
      <display_name>Utility Bills: Fuel Oil Fixed Charges</display_name>
      <description>Fuel oil utility bill monthly fixed charges. If multiple scenarios, use a comma-separated list.</description>
      <type>String</type>
      <required>false</required>
      <model_dependent>false</model_dependent>
    </argument>
    <argument>
      <name>utility_bill_coal_fixed_charges</name>
      <display_name>Utility Bills: Coal Fixed Charges</display_name>
      <description>Coal utility bill monthly fixed charges. If multiple scenarios, use a comma-separated list.</description>
      <type>String</type>
      <required>false</required>
      <model_dependent>false</model_dependent>
    </argument>
    <argument>
      <name>utility_bill_wood_fixed_charges</name>
      <display_name>Utility Bills: Wood Fixed Charges</display_name>
      <description>Wood utility bill monthly fixed charges. If multiple scenarios, use a comma-separated list.</description>
      <type>String</type>
      <required>false</required>
      <model_dependent>false</model_dependent>
    </argument>
    <argument>
      <name>utility_bill_wood_pellets_fixed_charges</name>
      <display_name>Utility Bills: Wood Pellets Fixed Charges</display_name>
      <description>Wood pellets utility bill monthly fixed charges. If multiple scenarios, use a comma-separated list.</description>
      <type>String</type>
      <required>false</required>
      <model_dependent>false</model_dependent>
    </argument>
    <argument>
      <name>utility_bill_electricity_marginal_rates</name>
      <display_name>Utility Bills: Electricity Marginal Rates</display_name>
      <description>Electricity utility bill marginal rates. If multiple scenarios, use a comma-separated list.</description>
      <type>String</type>
      <required>false</required>
      <model_dependent>false</model_dependent>
    </argument>
    <argument>
      <name>utility_bill_natural_gas_marginal_rates</name>
      <display_name>Utility Bills: Natural Gas Marginal Rates</display_name>
      <description>Natural gas utility bill marginal rates. If multiple scenarios, use a comma-separated list.</description>
      <type>String</type>
      <required>false</required>
      <model_dependent>false</model_dependent>
    </argument>
    <argument>
      <name>utility_bill_propane_marginal_rates</name>
      <display_name>Utility Bills: Propane Marginal Rates</display_name>
      <description>Propane utility bill marginal rates. If multiple scenarios, use a comma-separated list.</description>
      <type>String</type>
      <required>false</required>
      <model_dependent>false</model_dependent>
    </argument>
    <argument>
      <name>utility_bill_fuel_oil_marginal_rates</name>
      <display_name>Utility Bills: Fuel Oil Marginal Rates</display_name>
      <description>Fuel oil utility bill marginal rates. If multiple scenarios, use a comma-separated list.</description>
      <type>String</type>
      <required>false</required>
      <model_dependent>false</model_dependent>
    </argument>
    <argument>
      <name>utility_bill_coal_marginal_rates</name>
      <display_name>Utility Bills: Coal Marginal Rates</display_name>
      <description>Coal utility bill marginal rates. If multiple scenarios, use a comma-separated list.</description>
      <type>String</type>
      <required>false</required>
      <model_dependent>false</model_dependent>
    </argument>
    <argument>
      <name>utility_bill_wood_marginal_rates</name>
      <display_name>Utility Bills: Wood Marginal Rates</display_name>
      <description>Wood utility bill marginal rates. If multiple scenarios, use a comma-separated list.</description>
      <type>String</type>
      <required>false</required>
      <model_dependent>false</model_dependent>
    </argument>
    <argument>
      <name>utility_bill_wood_pellets_marginal_rates</name>
      <display_name>Utility Bills: Wood Pellets Marginal Rates</display_name>
      <description>Wood pellets utility bill marginal rates. If multiple scenarios, use a comma-separated list.</description>
      <type>String</type>
      <required>false</required>
      <model_dependent>false</model_dependent>
    </argument>
    <argument>
      <name>utility_bill_pv_compensation_types</name>
      <display_name>Utility Bills: PV Compensation Types</display_name>
      <description>Utility bill PV compensation types. If multiple scenarios, use a comma-separated list.</description>
      <type>String</type>
      <required>false</required>
      <model_dependent>false</model_dependent>
    </argument>
    <argument>
      <name>utility_bill_pv_net_metering_annual_excess_sellback_rate_types</name>
      <display_name>Utility Bills: PV Net Metering Annual Excess Sellback Rate Types</display_name>
      <description>Utility bill PV net metering annual excess sellback rate types. Only applies if the PV compensation type is 'NetMetering'. If multiple scenarios, use a comma-separated list.</description>
      <type>String</type>
      <required>false</required>
      <model_dependent>false</model_dependent>
    </argument>
    <argument>
      <name>utility_bill_pv_net_metering_annual_excess_sellback_rates</name>
      <display_name>Utility Bills: PV Net Metering Annual Excess Sellback Rates</display_name>
      <description>Utility bill PV net metering annual excess sellback rates. Only applies if the PV compensation type is 'NetMetering' and the PV annual excess sellback rate type is 'User-Specified'. If multiple scenarios, use a comma-separated list.</description>
      <type>String</type>
      <required>false</required>
      <model_dependent>false</model_dependent>
    </argument>
    <argument>
      <name>utility_bill_pv_feed_in_tariff_rates</name>
      <display_name>Utility Bills: PV Feed-In Tariff Rates</display_name>
      <description>Utility bill PV annual full/gross feed-in tariff rates. Only applies if the PV compensation type is 'FeedInTariff'. If multiple scenarios, use a comma-separated list.</description>
      <type>String</type>
      <required>false</required>
      <model_dependent>false</model_dependent>
    </argument>
    <argument>
      <name>utility_bill_pv_monthly_grid_connection_fee_units</name>
      <display_name>Utility Bills: PV Monthly Grid Connection Fee Units</display_name>
      <description>Utility bill PV monthly grid connection fee units. If multiple scenarios, use a comma-separated list.</description>
      <type>String</type>
      <required>false</required>
      <model_dependent>false</model_dependent>
    </argument>
    <argument>
      <name>utility_bill_pv_monthly_grid_connection_fees</name>
      <display_name>Utility Bills: PV Monthly Grid Connection Fees</display_name>
      <description>Utility bill PV monthly grid connection fees. If multiple scenarios, use a comma-separated list.</description>
      <type>String</type>
      <required>false</required>
      <model_dependent>false</model_dependent>
    </argument>
    <argument>
      <name>additional_properties</name>
      <display_name>Additional Properties</display_name>
      <description>Additional properties specified as key-value pairs (i.e., key=value). If multiple additional properties, use a |-separated list. For example, 'LowIncome=false|Remodeled|Description=2-story home in Denver'. These properties will be stored in the HPXML file under /HPXML/SoftwareInfo/extension/AdditionalProperties.</description>
      <type>String</type>
      <required>false</required>
      <model_dependent>false</model_dependent>
    </argument>
    <argument>
      <name>apply_defaults</name>
      <display_name>Apply Default Values?</display_name>
      <description>If true, applies OS-HPXML default values to the HPXML output file.</description>
      <type>Boolean</type>
      <required>false</required>
      <model_dependent>false</model_dependent>
      <default_value>false</default_value>
      <choices>
        <choice>
          <value>true</value>
          <display_name>true</display_name>
        </choice>
        <choice>
          <value>false</value>
          <display_name>false</display_name>
        </choice>
      </choices>
    </argument>
    <argument>
      <name>apply_validation</name>
      <display_name>Apply Validation?</display_name>
      <description>If true, validates the HPXML output file. Set to false for faster performance. Note that validation is not needed if the HPXML file will be validated downstream (e.g., via the HPXMLtoOpenStudio measure).</description>
      <type>Boolean</type>
      <required>false</required>
      <model_dependent>false</model_dependent>
      <default_value>false</default_value>
      <choices>
        <choice>
          <value>true</value>
          <display_name>true</display_name>
        </choice>
        <choice>
          <value>false</value>
          <display_name>false</display_name>
        </choice>
      </choices>
    </argument>
  </arguments>
  <outputs />
  <provenances />
  <tags>
    <tag>Whole Building.Space Types</tag>
  </tags>
  <attributes>
    <attribute>
      <name>Measure Type</name>
      <value>ModelMeasure</value>
      <datatype>string</datatype>
    </attribute>
  </attributes>
  <files>
    <file>
      <filename>geometry.rb</filename>
      <filetype>rb</filetype>
      <usage_type>resource</usage_type>
      <checksum>D9E75C2E</checksum>
    </file>
    <file>
      <filename>build_residential_hpxml_test.rb</filename>
      <filetype>rb</filetype>
      <usage_type>test</usage_type>
      <checksum>B16976B9</checksum>
    </file>
    <file>
      <version>
        <software_program>OpenStudio</software_program>
        <identifier>2.9.0</identifier>
        <min_compatible>2.9.0</min_compatible>
      </version>
      <filename>measure.rb</filename>
      <filetype>rb</filetype>
      <usage_type>script</usage_type>
<<<<<<< HEAD
      <checksum>EAD6A0D5</checksum>
=======
      <checksum>B18289BF</checksum>
>>>>>>> dbb65611
    </file>
  </files>
</measure><|MERGE_RESOLUTION|>--- conflicted
+++ resolved
@@ -3,13 +3,8 @@
   <schema_version>3.0</schema_version>
   <name>build_residential_hpxml</name>
   <uid>a13a8983-2b01-4930-8af2-42030b6e4233</uid>
-<<<<<<< HEAD
-  <version_id>8ea7129c-90f8-44c7-8c97-2293508c0258</version_id>
-  <version_modified>20230120T230307Z</version_modified>
-=======
-  <version_id>b0dca314-cc14-441d-aaa0-47518b1667bc</version_id>
-  <version_modified>20230120T202028Z</version_modified>
->>>>>>> dbb65611
+  <version_id>27b473a6-c878-4b1a-be98-2e9656886f58</version_id>
+  <version_modified>20230123T235344Z</version_modified>
   <xml_checksum>2C38F48B</xml_checksum>
   <class_name>BuildResidentialHPXML</class_name>
   <display_name>HPXML Builder</display_name>
@@ -6535,11 +6530,7 @@
       <filename>measure.rb</filename>
       <filetype>rb</filetype>
       <usage_type>script</usage_type>
-<<<<<<< HEAD
-      <checksum>EAD6A0D5</checksum>
-=======
-      <checksum>B18289BF</checksum>
->>>>>>> dbb65611
+      <checksum>080D3066</checksum>
     </file>
   </files>
 </measure>