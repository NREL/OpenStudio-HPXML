--- conflicted
+++ resolved
@@ -3,13 +3,8 @@
   <schema_version>3.1</schema_version>
   <name>build_residential_hpxml</name>
   <uid>a13a8983-2b01-4930-8af2-42030b6e4233</uid>
-<<<<<<< HEAD
-  <version_id>2231919e-4ec3-4dfd-96d1-33f287c2a124</version_id>
-  <version_modified>2024-08-30T13:48:47Z</version_modified>
-=======
-  <version_id>cc583c34-5fa1-4ec6-8ce1-932fe6575ac3</version_id>
-  <version_modified>2024-08-30T14:45:05Z</version_modified>
->>>>>>> c2cec15f
+  <version_id>449e3a1f-a772-48cf-9e79-a3336064575d</version_id>
+  <version_modified>2024-08-30T17:09:59Z</version_modified>
   <xml_checksum>2C38F48B</xml_checksum>
   <class_name>BuildResidentialHPXML</class_name>
   <display_name>HPXML Builder</display_name>
@@ -7548,11 +7543,7 @@
       <filename>README.md</filename>
       <filetype>md</filetype>
       <usage_type>readme</usage_type>
-<<<<<<< HEAD
-      <checksum>EAB15880</checksum>
-=======
-      <checksum>5533A263</checksum>
->>>>>>> c2cec15f
+      <checksum>63F441E3</checksum>
     </file>
     <file>
       <filename>README.md.erb</filename>
@@ -7569,11 +7560,7 @@
       <filename>measure.rb</filename>
       <filetype>rb</filetype>
       <usage_type>script</usage_type>
-<<<<<<< HEAD
-      <checksum>49EB36F2</checksum>
-=======
-      <checksum>6D3C7443</checksum>
->>>>>>> c2cec15f
+      <checksum>1A369C97</checksum>
     </file>
     <file>
       <filename>constants.rb</filename>
@@ -9613,11 +9600,7 @@
       <filename>test_build_residential_hpxml.rb</filename>
       <filetype>rb</filetype>
       <usage_type>test</usage_type>
-<<<<<<< HEAD
-      <checksum>17C2A23D</checksum>
-=======
-      <checksum>3636F36A</checksum>
->>>>>>> c2cec15f
+      <checksum>28EF393B</checksum>
     </file>
   </files>
 </measure>