<?xml version="1.0"?>
<measure>
  <schema_version>3.1</schema_version>
  <name>build_residential_hpxml</name>
  <uid>a13a8983-2b01-4930-8af2-42030b6e4233</uid>
<<<<<<< HEAD
  <version_id>7c50e224-07c8-4724-a6d6-1df0364e1993</version_id>
  <version_modified>2023-06-13T00:16:02Z</version_modified>
=======
  <version_id>d20becd1-748d-4de9-a6d6-2d3fe1777b62</version_id>
  <version_modified>2023-06-23T14:29:10Z</version_modified>
>>>>>>> deb2c5e0
  <xml_checksum>2C38F48B</xml_checksum>
  <class_name>BuildResidentialHPXML</class_name>
  <display_name>HPXML Builder</display_name>
  <description>Builds a residential HPXML file.</description>
  <modeler_description>Note: OS-HPXML default values can be found in the OS-HPXML documentation or can be seen by using the 'apply_defaults' argument.</modeler_description>
  <arguments>
    <argument>
      <name>hpxml_path</name>
      <display_name>HPXML File Path</display_name>
      <description>Absolute/relative path of the HPXML file.</description>
      <type>String</type>
      <required>true</required>
      <model_dependent>false</model_dependent>
    </argument>
    <argument>
      <name>software_info_program_used</name>
      <display_name>Software Info: Program Used</display_name>
      <description>The name of the software program used.</description>
      <type>String</type>
      <required>false</required>
      <model_dependent>false</model_dependent>
    </argument>
    <argument>
      <name>software_info_program_version</name>
      <display_name>Software Info: Program Version</display_name>
      <description>The version of the software program used.</description>
      <type>String</type>
      <required>false</required>
      <model_dependent>false</model_dependent>
    </argument>
    <argument>
      <name>schedules_filepaths</name>
      <display_name>Schedules: CSV File Paths</display_name>
      <description>Absolute/relative paths of csv files containing user-specified detailed schedules. If multiple files, use a comma-separated list.</description>
      <type>String</type>
      <required>false</required>
      <model_dependent>false</model_dependent>
    </argument>
    <argument>
      <name>schedules_vacancy_period</name>
      <display_name>Schedules: Vacancy Period</display_name>
      <description>Specifies the vacancy period. Enter a date like "Dec 15 - Jan 15". Optionally, can enter hour of the day like "Dec 15 2 - Jan 15 20" (start hour can be 0 through 23 and end hour can be 1 through 24).</description>
      <type>String</type>
      <required>false</required>
      <model_dependent>false</model_dependent>
    </argument>
    <argument>
      <name>schedules_power_outage_period</name>
      <display_name>Schedules: Power Outage Period</display_name>
      <description>Specifies the power outage period. Enter a date like "Dec 15 - Jan 15". Optionally, can enter hour of the day like "Dec 15 2 - Jan 15 20" (start hour can be 0 through 23 and end hour can be 1 through 24).</description>
      <type>String</type>
      <required>false</required>
      <model_dependent>false</model_dependent>
    </argument>
    <argument>
      <name>schedules_power_outage_window_natvent_availability</name>
      <display_name>Schedules: Power Outage Period Window Natural Ventilation Availability</display_name>
      <description>The availability of the natural ventilation schedule during the outage period.</description>
      <type>Choice</type>
      <required>false</required>
      <model_dependent>false</model_dependent>
      <choices>
        <choice>
          <value>regular schedule</value>
          <display_name>regular schedule</display_name>
        </choice>
        <choice>
          <value>always available</value>
          <display_name>always available</display_name>
        </choice>
        <choice>
          <value>always unavailable</value>
          <display_name>always unavailable</display_name>
        </choice>
      </choices>
    </argument>
    <argument>
      <name>simulation_control_timestep</name>
      <display_name>Simulation Control: Timestep</display_name>
      <description>Value must be a divisor of 60. If not provided, the OS-HPXML default is used.</description>
      <type>Integer</type>
      <units>min</units>
      <required>false</required>
      <model_dependent>false</model_dependent>
    </argument>
    <argument>
      <name>simulation_control_run_period</name>
      <display_name>Simulation Control: Run Period</display_name>
      <description>Enter a date like "Jan 1 - Dec 31". If not provided, the OS-HPXML default is used.</description>
      <type>String</type>
      <required>false</required>
      <model_dependent>false</model_dependent>
    </argument>
    <argument>
      <name>simulation_control_run_period_calendar_year</name>
      <display_name>Simulation Control: Run Period Calendar Year</display_name>
      <description>This numeric field should contain the calendar year that determines the start day of week. If you are running simulations using AMY weather files, the value entered for calendar year will not be used; it will be overridden by the actual year found in the AMY weather file. If not provided, the OS-HPXML default is used.</description>
      <type>Integer</type>
      <units>year</units>
      <required>false</required>
      <model_dependent>false</model_dependent>
    </argument>
    <argument>
      <name>simulation_control_daylight_saving_enabled</name>
      <display_name>Simulation Control: Daylight Saving Enabled</display_name>
      <description>Whether to use daylight saving. If not provided, the OS-HPXML default is used.</description>
      <type>Boolean</type>
      <required>false</required>
      <model_dependent>false</model_dependent>
      <choices>
        <choice>
          <value>true</value>
          <display_name>true</display_name>
        </choice>
        <choice>
          <value>false</value>
          <display_name>false</display_name>
        </choice>
      </choices>
    </argument>
    <argument>
      <name>simulation_control_daylight_saving_period</name>
      <display_name>Simulation Control: Daylight Saving Period</display_name>
      <description>Enter a date like "Mar 15 - Dec 15". If not provided, the OS-HPXML default is used.</description>
      <type>String</type>
      <required>false</required>
      <model_dependent>false</model_dependent>
    </argument>
    <argument>
      <name>simulation_control_temperature_capacitance_multiplier</name>
      <display_name>Simulation Control: Temperature Capacitance Multiplier</display_name>
      <description>Affects the transient calculation of indoor air temperatures. If not provided, the OS-HPXML default is used.</description>
      <type>String</type>
      <required>false</required>
      <model_dependent>false</model_dependent>
    </argument>
    <argument>
      <name>site_type</name>
      <display_name>Site: Type</display_name>
      <description>The type of site. If not provided, the OS-HPXML default is used.</description>
      <type>Choice</type>
      <required>false</required>
      <model_dependent>false</model_dependent>
      <choices>
        <choice>
          <value>suburban</value>
          <display_name>suburban</display_name>
        </choice>
        <choice>
          <value>urban</value>
          <display_name>urban</display_name>
        </choice>
        <choice>
          <value>rural</value>
          <display_name>rural</display_name>
        </choice>
      </choices>
    </argument>
    <argument>
      <name>site_shielding_of_home</name>
      <display_name>Site: Shielding of Home</display_name>
      <description>Presence of nearby buildings, trees, obstructions for infiltration model. If not provided, the OS-HPXML default is used.</description>
      <type>Choice</type>
      <required>false</required>
      <model_dependent>false</model_dependent>
      <choices>
        <choice>
          <value>exposed</value>
          <display_name>exposed</display_name>
        </choice>
        <choice>
          <value>normal</value>
          <display_name>normal</display_name>
        </choice>
        <choice>
          <value>well-shielded</value>
          <display_name>well-shielded</display_name>
        </choice>
      </choices>
    </argument>
    <argument>
      <name>site_ground_conductivity</name>
      <display_name>Site: Ground Conductivity</display_name>
      <description>Conductivity of the ground soil. If not provided, the OS-HPXML default is used.</description>
      <type>Double</type>
      <units>Btu/hr-ft-F</units>
      <required>false</required>
      <model_dependent>false</model_dependent>
    </argument>
    <argument>
      <name>site_ground_diffusivity</name>
      <display_name>Site: Ground Diffusivity</display_name>
      <description>Diffusivity of the ground soil. If not provided, the OS-HPXML default is used.</description>
      <type>Double</type>
      <units>ft^2/hr</units>
      <required>false</required>
      <model_dependent>false</model_dependent>
    </argument>
    <argument>
      <name>site_zip_code</name>
      <display_name>Site: Zip Code</display_name>
      <description>Zip code of the home address.</description>
      <type>String</type>
      <required>false</required>
      <model_dependent>false</model_dependent>
    </argument>
    <argument>
      <name>site_iecc_zone</name>
      <display_name>Site: IECC Zone</display_name>
      <description>IECC zone of the home address.</description>
      <type>Choice</type>
      <required>false</required>
      <model_dependent>false</model_dependent>
      <choices>
        <choice>
          <value>1A</value>
          <display_name>1A</display_name>
        </choice>
        <choice>
          <value>1B</value>
          <display_name>1B</display_name>
        </choice>
        <choice>
          <value>1C</value>
          <display_name>1C</display_name>
        </choice>
        <choice>
          <value>2A</value>
          <display_name>2A</display_name>
        </choice>
        <choice>
          <value>2B</value>
          <display_name>2B</display_name>
        </choice>
        <choice>
          <value>2C</value>
          <display_name>2C</display_name>
        </choice>
        <choice>
          <value>3A</value>
          <display_name>3A</display_name>
        </choice>
        <choice>
          <value>3B</value>
          <display_name>3B</display_name>
        </choice>
        <choice>
          <value>3C</value>
          <display_name>3C</display_name>
        </choice>
        <choice>
          <value>4A</value>
          <display_name>4A</display_name>
        </choice>
        <choice>
          <value>4B</value>
          <display_name>4B</display_name>
        </choice>
        <choice>
          <value>4C</value>
          <display_name>4C</display_name>
        </choice>
        <choice>
          <value>5A</value>
          <display_name>5A</display_name>
        </choice>
        <choice>
          <value>5B</value>
          <display_name>5B</display_name>
        </choice>
        <choice>
          <value>5C</value>
          <display_name>5C</display_name>
        </choice>
        <choice>
          <value>6A</value>
          <display_name>6A</display_name>
        </choice>
        <choice>
          <value>6B</value>
          <display_name>6B</display_name>
        </choice>
        <choice>
          <value>6C</value>
          <display_name>6C</display_name>
        </choice>
        <choice>
          <value>7</value>
          <display_name>7</display_name>
        </choice>
        <choice>
          <value>8</value>
          <display_name>8</display_name>
        </choice>
      </choices>
    </argument>
    <argument>
      <name>site_state_code</name>
      <display_name>Site: State Code</display_name>
      <description>State code of the home address.</description>
      <type>Choice</type>
      <required>false</required>
      <model_dependent>false</model_dependent>
      <choices>
        <choice>
          <value>AK</value>
          <display_name>AK</display_name>
        </choice>
        <choice>
          <value>AL</value>
          <display_name>AL</display_name>
        </choice>
        <choice>
          <value>AR</value>
          <display_name>AR</display_name>
        </choice>
        <choice>
          <value>AZ</value>
          <display_name>AZ</display_name>
        </choice>
        <choice>
          <value>CA</value>
          <display_name>CA</display_name>
        </choice>
        <choice>
          <value>CO</value>
          <display_name>CO</display_name>
        </choice>
        <choice>
          <value>CT</value>
          <display_name>CT</display_name>
        </choice>
        <choice>
          <value>DC</value>
          <display_name>DC</display_name>
        </choice>
        <choice>
          <value>DE</value>
          <display_name>DE</display_name>
        </choice>
        <choice>
          <value>FL</value>
          <display_name>FL</display_name>
        </choice>
        <choice>
          <value>GA</value>
          <display_name>GA</display_name>
        </choice>
        <choice>
          <value>HI</value>
          <display_name>HI</display_name>
        </choice>
        <choice>
          <value>IA</value>
          <display_name>IA</display_name>
        </choice>
        <choice>
          <value>ID</value>
          <display_name>ID</display_name>
        </choice>
        <choice>
          <value>IL</value>
          <display_name>IL</display_name>
        </choice>
        <choice>
          <value>IN</value>
          <display_name>IN</display_name>
        </choice>
        <choice>
          <value>KS</value>
          <display_name>KS</display_name>
        </choice>
        <choice>
          <value>KY</value>
          <display_name>KY</display_name>
        </choice>
        <choice>
          <value>LA</value>
          <display_name>LA</display_name>
        </choice>
        <choice>
          <value>MA</value>
          <display_name>MA</display_name>
        </choice>
        <choice>
          <value>MD</value>
          <display_name>MD</display_name>
        </choice>
        <choice>
          <value>ME</value>
          <display_name>ME</display_name>
        </choice>
        <choice>
          <value>MI</value>
          <display_name>MI</display_name>
        </choice>
        <choice>
          <value>MN</value>
          <display_name>MN</display_name>
        </choice>
        <choice>
          <value>MO</value>
          <display_name>MO</display_name>
        </choice>
        <choice>
          <value>MS</value>
          <display_name>MS</display_name>
        </choice>
        <choice>
          <value>MT</value>
          <display_name>MT</display_name>
        </choice>
        <choice>
          <value>NC</value>
          <display_name>NC</display_name>
        </choice>
        <choice>
          <value>ND</value>
          <display_name>ND</display_name>
        </choice>
        <choice>
          <value>NE</value>
          <display_name>NE</display_name>
        </choice>
        <choice>
          <value>NH</value>
          <display_name>NH</display_name>
        </choice>
        <choice>
          <value>NJ</value>
          <display_name>NJ</display_name>
        </choice>
        <choice>
          <value>NM</value>
          <display_name>NM</display_name>
        </choice>
        <choice>
          <value>NV</value>
          <display_name>NV</display_name>
        </choice>
        <choice>
          <value>NY</value>
          <display_name>NY</display_name>
        </choice>
        <choice>
          <value>OH</value>
          <display_name>OH</display_name>
        </choice>
        <choice>
          <value>OK</value>
          <display_name>OK</display_name>
        </choice>
        <choice>
          <value>OR</value>
          <display_name>OR</display_name>
        </choice>
        <choice>
          <value>PA</value>
          <display_name>PA</display_name>
        </choice>
        <choice>
          <value>RI</value>
          <display_name>RI</display_name>
        </choice>
        <choice>
          <value>SC</value>
          <display_name>SC</display_name>
        </choice>
        <choice>
          <value>SD</value>
          <display_name>SD</display_name>
        </choice>
        <choice>
          <value>TN</value>
          <display_name>TN</display_name>
        </choice>
        <choice>
          <value>TX</value>
          <display_name>TX</display_name>
        </choice>
        <choice>
          <value>UT</value>
          <display_name>UT</display_name>
        </choice>
        <choice>
          <value>VA</value>
          <display_name>VA</display_name>
        </choice>
        <choice>
          <value>VT</value>
          <display_name>VT</display_name>
        </choice>
        <choice>
          <value>WA</value>
          <display_name>WA</display_name>
        </choice>
        <choice>
          <value>WI</value>
          <display_name>WI</display_name>
        </choice>
        <choice>
          <value>WV</value>
          <display_name>WV</display_name>
        </choice>
        <choice>
          <value>WY</value>
          <display_name>WY</display_name>
        </choice>
      </choices>
    </argument>
    <argument>
      <name>site_time_zone_utc_offset</name>
      <display_name>Site: Time Zone UTC Offset</display_name>
      <description>Time zone UTC offset of the home address. Must be between -12 and 14.</description>
      <type>Double</type>
      <units>hr</units>
      <required>false</required>
      <model_dependent>false</model_dependent>
    </argument>
    <argument>
      <name>weather_station_epw_filepath</name>
      <display_name>Weather Station: EnergyPlus Weather (EPW) Filepath</display_name>
      <description>Path of the EPW file.</description>
      <type>String</type>
      <required>true</required>
      <model_dependent>false</model_dependent>
      <default_value>USA_CO_Denver.Intl.AP.725650_TMY3.epw</default_value>
    </argument>
    <argument>
      <name>year_built</name>
      <display_name>Building Construction: Year Built</display_name>
      <description>The year the building was built.</description>
      <type>Integer</type>
      <required>false</required>
      <model_dependent>false</model_dependent>
    </argument>
    <argument>
      <name>geometry_unit_type</name>
      <display_name>Geometry: Unit Type</display_name>
      <description>The type of dwelling unit. Use single-family attached for a dwelling unit with 1 or more stories, attached units to one or both sides, and no units above/below. Use apartment unit for a dwelling unit with 1 story, attached units to one, two, or three sides, and units above and/or below.</description>
      <type>Choice</type>
      <required>true</required>
      <model_dependent>false</model_dependent>
      <default_value>single-family detached</default_value>
      <choices>
        <choice>
          <value>single-family detached</value>
          <display_name>single-family detached</display_name>
        </choice>
        <choice>
          <value>single-family attached</value>
          <display_name>single-family attached</display_name>
        </choice>
        <choice>
          <value>apartment unit</value>
          <display_name>apartment unit</display_name>
        </choice>
      </choices>
    </argument>
    <argument>
      <name>geometry_unit_left_wall_is_adiabatic</name>
      <display_name>Geometry: Unit Left Wall Is Adiabatic</display_name>
      <description>Presence of an adiabatic left wall.</description>
      <type>Boolean</type>
      <required>false</required>
      <model_dependent>false</model_dependent>
      <default_value>false</default_value>
      <choices>
        <choice>
          <value>true</value>
          <display_name>true</display_name>
        </choice>
        <choice>
          <value>false</value>
          <display_name>false</display_name>
        </choice>
      </choices>
    </argument>
    <argument>
      <name>geometry_unit_right_wall_is_adiabatic</name>
      <display_name>Geometry: Unit Right Wall Is Adiabatic</display_name>
      <description>Presence of an adiabatic right wall.</description>
      <type>Boolean</type>
      <required>false</required>
      <model_dependent>false</model_dependent>
      <default_value>false</default_value>
      <choices>
        <choice>
          <value>true</value>
          <display_name>true</display_name>
        </choice>
        <choice>
          <value>false</value>
          <display_name>false</display_name>
        </choice>
      </choices>
    </argument>
    <argument>
      <name>geometry_unit_front_wall_is_adiabatic</name>
      <display_name>Geometry: Unit Front Wall Is Adiabatic</display_name>
      <description>Presence of an adiabatic front wall, for example, the unit is adjacent to a conditioned corridor.</description>
      <type>Boolean</type>
      <required>false</required>
      <model_dependent>false</model_dependent>
      <default_value>false</default_value>
      <choices>
        <choice>
          <value>true</value>
          <display_name>true</display_name>
        </choice>
        <choice>
          <value>false</value>
          <display_name>false</display_name>
        </choice>
      </choices>
    </argument>
    <argument>
      <name>geometry_unit_back_wall_is_adiabatic</name>
      <display_name>Geometry: Unit Back Wall Is Adiabatic</display_name>
      <description>Presence of an adiabatic back wall.</description>
      <type>Boolean</type>
      <required>false</required>
      <model_dependent>false</model_dependent>
      <default_value>false</default_value>
      <choices>
        <choice>
          <value>true</value>
          <display_name>true</display_name>
        </choice>
        <choice>
          <value>false</value>
          <display_name>false</display_name>
        </choice>
      </choices>
    </argument>
    <argument>
      <name>geometry_unit_num_floors_above_grade</name>
      <display_name>Geometry: Unit Number of Floors Above Grade</display_name>
      <description>The number of floors above grade in the unit. Attic type ConditionedAttic is included. Assumed to be 1 for apartment units.</description>
      <type>Integer</type>
      <units>#</units>
      <required>true</required>
      <model_dependent>false</model_dependent>
      <default_value>2</default_value>
    </argument>
    <argument>
      <name>geometry_unit_cfa</name>
      <display_name>Geometry: Unit Conditioned Floor Area</display_name>
      <description>The total floor area of the unit's conditioned space (including any conditioned basement floor area).</description>
      <type>Double</type>
      <units>ft^2</units>
      <required>true</required>
      <model_dependent>false</model_dependent>
      <default_value>2000</default_value>
    </argument>
    <argument>
      <name>geometry_unit_aspect_ratio</name>
      <display_name>Geometry: Unit Aspect Ratio</display_name>
      <description>The ratio of front/back wall length to left/right wall length for the unit, excluding any protruding garage wall area.</description>
      <type>Double</type>
      <units>Frac</units>
      <required>true</required>
      <model_dependent>false</model_dependent>
      <default_value>2</default_value>
    </argument>
    <argument>
      <name>geometry_unit_orientation</name>
      <display_name>Geometry: Unit Orientation</display_name>
      <description>The unit's orientation is measured clockwise from north (e.g., North=0, East=90, South=180, West=270).</description>
      <type>Double</type>
      <units>degrees</units>
      <required>true</required>
      <model_dependent>false</model_dependent>
      <default_value>180</default_value>
    </argument>
    <argument>
      <name>geometry_unit_num_bedrooms</name>
      <display_name>Geometry: Unit Number of Bedrooms</display_name>
      <description>The number of bedrooms in the unit.</description>
      <type>Integer</type>
      <units>#</units>
      <required>true</required>
      <model_dependent>false</model_dependent>
      <default_value>3</default_value>
    </argument>
    <argument>
      <name>geometry_unit_num_bathrooms</name>
      <display_name>Geometry: Unit Number of Bathrooms</display_name>
      <description>The number of bathrooms in the unit. If not provided, the OS-HPXML default is used.</description>
      <type>Integer</type>
      <units>#</units>
      <required>false</required>
      <model_dependent>false</model_dependent>
    </argument>
    <argument>
      <name>geometry_unit_num_occupants</name>
      <display_name>Geometry: Unit Number of Occupants</display_name>
      <description>The number of occupants in the unit. If not provided, an *asset* calculation is performed assuming standard occupancy, in which various end use defaults (e.g., plug loads, appliances, and hot water usage) are calculated based on Number of Bedrooms and Conditioned Floor Area per ANSI/RESNET/ICC 301-2019. If provided, an *operational* calculation is instead performed in which the end use defaults are adjusted using the relationship between Number of Bedrooms and Number of Occupants from RECS 2015.</description>
      <type>Double</type>
      <units>#</units>
      <required>false</required>
      <model_dependent>false</model_dependent>
    </argument>
    <argument>
      <name>geometry_building_num_units</name>
      <display_name>Geometry: Building Number of Units</display_name>
      <description>The number of units in the building. Required for single-family attached and apartment units.</description>
      <type>Integer</type>
      <units>#</units>
      <required>false</required>
      <model_dependent>false</model_dependent>
    </argument>
    <argument>
      <name>geometry_average_ceiling_height</name>
      <display_name>Geometry: Average Ceiling Height</display_name>
      <description>Average distance from the floor to the ceiling.</description>
      <type>Double</type>
      <units>ft</units>
      <required>true</required>
      <model_dependent>false</model_dependent>
      <default_value>8</default_value>
    </argument>
    <argument>
      <name>geometry_garage_width</name>
      <display_name>Geometry: Garage Width</display_name>
      <description>The width of the garage. Enter zero for no garage. Only applies to single-family detached units.</description>
      <type>Double</type>
      <units>ft</units>
      <required>true</required>
      <model_dependent>false</model_dependent>
      <default_value>0</default_value>
    </argument>
    <argument>
      <name>geometry_garage_depth</name>
      <display_name>Geometry: Garage Depth</display_name>
      <description>The depth of the garage. Only applies to single-family detached units.</description>
      <type>Double</type>
      <units>ft</units>
      <required>true</required>
      <model_dependent>false</model_dependent>
      <default_value>20</default_value>
    </argument>
    <argument>
      <name>geometry_garage_protrusion</name>
      <display_name>Geometry: Garage Protrusion</display_name>
      <description>The fraction of the garage that is protruding from the living space. Only applies to single-family detached units.</description>
      <type>Double</type>
      <units>Frac</units>
      <required>true</required>
      <model_dependent>false</model_dependent>
      <default_value>0</default_value>
    </argument>
    <argument>
      <name>geometry_garage_position</name>
      <display_name>Geometry: Garage Position</display_name>
      <description>The position of the garage. Only applies to single-family detached units.</description>
      <type>Choice</type>
      <required>true</required>
      <model_dependent>false</model_dependent>
      <default_value>Right</default_value>
      <choices>
        <choice>
          <value>Right</value>
          <display_name>Right</display_name>
        </choice>
        <choice>
          <value>Left</value>
          <display_name>Left</display_name>
        </choice>
      </choices>
    </argument>
    <argument>
      <name>geometry_foundation_type</name>
      <display_name>Geometry: Foundation Type</display_name>
      <description>The foundation type of the building. Foundation types ConditionedBasement and ConditionedCrawlspace are not allowed for apartment units.</description>
      <type>Choice</type>
      <required>true</required>
      <model_dependent>false</model_dependent>
      <default_value>SlabOnGrade</default_value>
      <choices>
        <choice>
          <value>SlabOnGrade</value>
          <display_name>SlabOnGrade</display_name>
        </choice>
        <choice>
          <value>VentedCrawlspace</value>
          <display_name>VentedCrawlspace</display_name>
        </choice>
        <choice>
          <value>UnventedCrawlspace</value>
          <display_name>UnventedCrawlspace</display_name>
        </choice>
        <choice>
          <value>ConditionedCrawlspace</value>
          <display_name>ConditionedCrawlspace</display_name>
        </choice>
        <choice>
          <value>UnconditionedBasement</value>
          <display_name>UnconditionedBasement</display_name>
        </choice>
        <choice>
          <value>ConditionedBasement</value>
          <display_name>ConditionedBasement</display_name>
        </choice>
        <choice>
          <value>Ambient</value>
          <display_name>Ambient</display_name>
        </choice>
        <choice>
          <value>AboveApartment</value>
          <display_name>AboveApartment</display_name>
        </choice>
      </choices>
    </argument>
    <argument>
      <name>geometry_foundation_height</name>
      <display_name>Geometry: Foundation Height</display_name>
      <description>The height of the foundation (e.g., 3ft for crawlspace, 8ft for basement). Only applies to basements/crawlspaces.</description>
      <type>Double</type>
      <units>ft</units>
      <required>true</required>
      <model_dependent>false</model_dependent>
      <default_value>0</default_value>
    </argument>
    <argument>
      <name>geometry_foundation_height_above_grade</name>
      <display_name>Geometry: Foundation Height Above Grade</display_name>
      <description>The depth above grade of the foundation wall. Only applies to basements/crawlspaces.</description>
      <type>Double</type>
      <units>ft</units>
      <required>true</required>
      <model_dependent>false</model_dependent>
      <default_value>0</default_value>
    </argument>
    <argument>
      <name>geometry_rim_joist_height</name>
      <display_name>Geometry: Rim Joist Height</display_name>
      <description>The height of the rim joists. Only applies to basements/crawlspaces.</description>
      <type>Double</type>
      <units>in</units>
      <required>false</required>
      <model_dependent>false</model_dependent>
    </argument>
    <argument>
      <name>geometry_attic_type</name>
      <display_name>Geometry: Attic Type</display_name>
      <description>The attic type of the building. Attic type ConditionedAttic is not allowed for apartment units.</description>
      <type>Choice</type>
      <required>true</required>
      <model_dependent>false</model_dependent>
      <default_value>VentedAttic</default_value>
      <choices>
        <choice>
          <value>FlatRoof</value>
          <display_name>FlatRoof</display_name>
        </choice>
        <choice>
          <value>VentedAttic</value>
          <display_name>VentedAttic</display_name>
        </choice>
        <choice>
          <value>UnventedAttic</value>
          <display_name>UnventedAttic</display_name>
        </choice>
        <choice>
          <value>ConditionedAttic</value>
          <display_name>ConditionedAttic</display_name>
        </choice>
        <choice>
          <value>BelowApartment</value>
          <display_name>BelowApartment</display_name>
        </choice>
      </choices>
    </argument>
    <argument>
      <name>geometry_roof_type</name>
      <display_name>Geometry: Roof Type</display_name>
      <description>The roof type of the building. Ignored if the building has a flat roof.</description>
      <type>Choice</type>
      <required>true</required>
      <model_dependent>false</model_dependent>
      <default_value>gable</default_value>
      <choices>
        <choice>
          <value>gable</value>
          <display_name>gable</display_name>
        </choice>
        <choice>
          <value>hip</value>
          <display_name>hip</display_name>
        </choice>
      </choices>
    </argument>
    <argument>
      <name>geometry_roof_pitch</name>
      <display_name>Geometry: Roof Pitch</display_name>
      <description>The roof pitch of the attic. Ignored if the building has a flat roof.</description>
      <type>Choice</type>
      <required>true</required>
      <model_dependent>false</model_dependent>
      <default_value>6:12</default_value>
      <choices>
        <choice>
          <value>1:12</value>
          <display_name>1:12</display_name>
        </choice>
        <choice>
          <value>2:12</value>
          <display_name>2:12</display_name>
        </choice>
        <choice>
          <value>3:12</value>
          <display_name>3:12</display_name>
        </choice>
        <choice>
          <value>4:12</value>
          <display_name>4:12</display_name>
        </choice>
        <choice>
          <value>5:12</value>
          <display_name>5:12</display_name>
        </choice>
        <choice>
          <value>6:12</value>
          <display_name>6:12</display_name>
        </choice>
        <choice>
          <value>7:12</value>
          <display_name>7:12</display_name>
        </choice>
        <choice>
          <value>8:12</value>
          <display_name>8:12</display_name>
        </choice>
        <choice>
          <value>9:12</value>
          <display_name>9:12</display_name>
        </choice>
        <choice>
          <value>10:12</value>
          <display_name>10:12</display_name>
        </choice>
        <choice>
          <value>11:12</value>
          <display_name>11:12</display_name>
        </choice>
        <choice>
          <value>12:12</value>
          <display_name>12:12</display_name>
        </choice>
      </choices>
    </argument>
    <argument>
      <name>geometry_eaves_depth</name>
      <display_name>Geometry: Eaves Depth</display_name>
      <description>The eaves depth of the roof.</description>
      <type>Double</type>
      <units>ft</units>
      <required>true</required>
      <model_dependent>false</model_dependent>
      <default_value>2</default_value>
    </argument>
    <argument>
      <name>neighbor_front_distance</name>
      <display_name>Neighbor: Front Distance</display_name>
      <description>The distance between the unit and the neighboring building to the front (not including eaves). A value of zero indicates no neighbors. Used for shading.</description>
      <type>Double</type>
      <units>ft</units>
      <required>true</required>
      <model_dependent>false</model_dependent>
      <default_value>0</default_value>
    </argument>
    <argument>
      <name>neighbor_back_distance</name>
      <display_name>Neighbor: Back Distance</display_name>
      <description>The distance between the unit and the neighboring building to the back (not including eaves). A value of zero indicates no neighbors. Used for shading.</description>
      <type>Double</type>
      <units>ft</units>
      <required>true</required>
      <model_dependent>false</model_dependent>
      <default_value>0</default_value>
    </argument>
    <argument>
      <name>neighbor_left_distance</name>
      <display_name>Neighbor: Left Distance</display_name>
      <description>The distance between the unit and the neighboring building to the left (not including eaves). A value of zero indicates no neighbors. Used for shading.</description>
      <type>Double</type>
      <units>ft</units>
      <required>true</required>
      <model_dependent>false</model_dependent>
      <default_value>10</default_value>
    </argument>
    <argument>
      <name>neighbor_right_distance</name>
      <display_name>Neighbor: Right Distance</display_name>
      <description>The distance between the unit and the neighboring building to the right (not including eaves). A value of zero indicates no neighbors. Used for shading.</description>
      <type>Double</type>
      <units>ft</units>
      <required>true</required>
      <model_dependent>false</model_dependent>
      <default_value>10</default_value>
    </argument>
    <argument>
      <name>neighbor_front_height</name>
      <display_name>Neighbor: Front Height</display_name>
      <description>The height of the neighboring building to the front. If not provided, the OS-HPXML default is used.</description>
      <type>Double</type>
      <units>ft</units>
      <required>false</required>
      <model_dependent>false</model_dependent>
    </argument>
    <argument>
      <name>neighbor_back_height</name>
      <display_name>Neighbor: Back Height</display_name>
      <description>The height of the neighboring building to the back. If not provided, the OS-HPXML default is used.</description>
      <type>Double</type>
      <units>ft</units>
      <required>false</required>
      <model_dependent>false</model_dependent>
    </argument>
    <argument>
      <name>neighbor_left_height</name>
      <display_name>Neighbor: Left Height</display_name>
      <description>The height of the neighboring building to the left. If not provided, the OS-HPXML default is used.</description>
      <type>Double</type>
      <units>ft</units>
      <required>false</required>
      <model_dependent>false</model_dependent>
    </argument>
    <argument>
      <name>neighbor_right_height</name>
      <display_name>Neighbor: Right Height</display_name>
      <description>The height of the neighboring building to the right. If not provided, the OS-HPXML default is used.</description>
      <type>Double</type>
      <units>ft</units>
      <required>false</required>
      <model_dependent>false</model_dependent>
    </argument>
    <argument>
      <name>floor_over_foundation_assembly_r</name>
      <display_name>Floor: Over Foundation Assembly R-value</display_name>
      <description>Assembly R-value for the floor over the foundation. Ignored if the building has a slab-on-grade foundation.</description>
      <type>Double</type>
      <units>h-ft^2-R/Btu</units>
      <required>true</required>
      <model_dependent>false</model_dependent>
      <default_value>28.1</default_value>
    </argument>
    <argument>
      <name>floor_over_garage_assembly_r</name>
      <display_name>Floor: Over Garage Assembly R-value</display_name>
      <description>Assembly R-value for the floor over the garage. Ignored unless the building has a garage under conditioned space.</description>
      <type>Double</type>
      <units>h-ft^2-R/Btu</units>
      <required>true</required>
      <model_dependent>false</model_dependent>
      <default_value>28.1</default_value>
    </argument>
    <argument>
      <name>floor_type</name>
      <display_name>Floor: Type</display_name>
      <description>The type of floors.</description>
      <type>Choice</type>
      <required>true</required>
      <model_dependent>false</model_dependent>
      <default_value>WoodFrame</default_value>
      <choices>
        <choice>
          <value>WoodFrame</value>
          <display_name>WoodFrame</display_name>
        </choice>
        <choice>
          <value>StructuralInsulatedPanel</value>
          <display_name>StructuralInsulatedPanel</display_name>
        </choice>
        <choice>
          <value>SolidConcrete</value>
          <display_name>SolidConcrete</display_name>
        </choice>
        <choice>
          <value>SteelFrame</value>
          <display_name>SteelFrame</display_name>
        </choice>
      </choices>
    </argument>
    <argument>
      <name>foundation_wall_type</name>
      <display_name>Foundation Wall: Type</display_name>
      <description>The material type of the foundation wall. If not provided, the OS-HPXML default is used.</description>
      <type>Choice</type>
      <required>false</required>
      <model_dependent>false</model_dependent>
      <choices>
        <choice>
          <value>solid concrete</value>
          <display_name>solid concrete</display_name>
        </choice>
        <choice>
          <value>concrete block</value>
          <display_name>concrete block</display_name>
        </choice>
        <choice>
          <value>concrete block foam core</value>
          <display_name>concrete block foam core</display_name>
        </choice>
        <choice>
          <value>concrete block perlite core</value>
          <display_name>concrete block perlite core</display_name>
        </choice>
        <choice>
          <value>concrete block vermiculite core</value>
          <display_name>concrete block vermiculite core</display_name>
        </choice>
        <choice>
          <value>concrete block solid core</value>
          <display_name>concrete block solid core</display_name>
        </choice>
        <choice>
          <value>double brick</value>
          <display_name>double brick</display_name>
        </choice>
        <choice>
          <value>wood</value>
          <display_name>wood</display_name>
        </choice>
      </choices>
    </argument>
    <argument>
      <name>foundation_wall_thickness</name>
      <display_name>Foundation Wall: Thickness</display_name>
      <description>The thickness of the foundation wall. If not provided, the OS-HPXML default is used.</description>
      <type>Double</type>
      <units>in</units>
      <required>false</required>
      <model_dependent>false</model_dependent>
    </argument>
    <argument>
      <name>foundation_wall_insulation_r</name>
      <display_name>Foundation Wall: Insulation Nominal R-value</display_name>
      <description>Nominal R-value for the foundation wall insulation. Only applies to basements/crawlspaces.</description>
      <type>Double</type>
      <units>h-ft^2-R/Btu</units>
      <required>true</required>
      <model_dependent>false</model_dependent>
      <default_value>0</default_value>
    </argument>
    <argument>
      <name>foundation_wall_insulation_location</name>
      <display_name>Foundation Wall: Insulation Location</display_name>
      <description>Whether the insulation is on the interior or exterior of the foundation wall. Only applies to basements/crawlspaces.</description>
      <type>Choice</type>
      <units>ft</units>
      <required>false</required>
      <model_dependent>false</model_dependent>
      <default_value>exterior</default_value>
      <choices>
        <choice>
          <value>interior</value>
          <display_name>interior</display_name>
        </choice>
        <choice>
          <value>exterior</value>
          <display_name>exterior</display_name>
        </choice>
      </choices>
    </argument>
    <argument>
      <name>foundation_wall_insulation_distance_to_top</name>
      <display_name>Foundation Wall: Insulation Distance To Top</display_name>
      <description>The distance from the top of the foundation wall to the top of the foundation wall insulation. Only applies to basements/crawlspaces. If not provided, the OS-HPXML default is used.</description>
      <type>Double</type>
      <units>ft</units>
      <required>false</required>
      <model_dependent>false</model_dependent>
    </argument>
    <argument>
      <name>foundation_wall_insulation_distance_to_bottom</name>
      <display_name>Foundation Wall: Insulation Distance To Bottom</display_name>
      <description>The distance from the top of the foundation wall to the bottom of the foundation wall insulation. Only applies to basements/crawlspaces. If not provided, the OS-HPXML default is used.</description>
      <type>Double</type>
      <units>ft</units>
      <required>false</required>
      <model_dependent>false</model_dependent>
    </argument>
    <argument>
      <name>foundation_wall_assembly_r</name>
      <display_name>Foundation Wall: Assembly R-value</display_name>
      <description>Assembly R-value for the foundation walls. Only applies to basements/crawlspaces. If provided, overrides the previous foundation wall insulation inputs. If not provided, it is ignored.</description>
      <type>Double</type>
      <units>h-ft^2-R/Btu</units>
      <required>false</required>
      <model_dependent>false</model_dependent>
    </argument>
    <argument>
      <name>rim_joist_assembly_r</name>
      <display_name>Rim Joist: Assembly R-value</display_name>
      <description>Assembly R-value for the rim joists. Only applies to basements/crawlspaces. Required if a rim joist height is provided.</description>
      <type>Double</type>
      <units>h-ft^2-R/Btu</units>
      <required>false</required>
      <model_dependent>false</model_dependent>
    </argument>
    <argument>
      <name>slab_perimeter_insulation_r</name>
      <display_name>Slab: Perimeter Insulation Nominal R-value</display_name>
      <description>Nominal R-value of the vertical slab perimeter insulation. Applies to slab-on-grade foundations and basement/crawlspace floors.</description>
      <type>Double</type>
      <units>h-ft^2-R/Btu</units>
      <required>true</required>
      <model_dependent>false</model_dependent>
      <default_value>0</default_value>
    </argument>
    <argument>
      <name>slab_perimeter_depth</name>
      <display_name>Slab: Perimeter Insulation Depth</display_name>
      <description>Depth from grade to bottom of vertical slab perimeter insulation. Applies to slab-on-grade foundations and basement/crawlspace floors.</description>
      <type>Double</type>
      <units>ft</units>
      <required>true</required>
      <model_dependent>false</model_dependent>
      <default_value>0</default_value>
    </argument>
    <argument>
      <name>slab_under_insulation_r</name>
      <display_name>Slab: Under Slab Insulation Nominal R-value</display_name>
      <description>Nominal R-value of the horizontal under slab insulation. Applies to slab-on-grade foundations and basement/crawlspace floors.</description>
      <type>Double</type>
      <units>h-ft^2-R/Btu</units>
      <required>true</required>
      <model_dependent>false</model_dependent>
      <default_value>0</default_value>
    </argument>
    <argument>
      <name>slab_under_width</name>
      <display_name>Slab: Under Slab Insulation Width</display_name>
      <description>Width from slab edge inward of horizontal under-slab insulation. Enter 999 to specify that the under slab insulation spans the entire slab. Applies to slab-on-grade foundations and basement/crawlspace floors.</description>
      <type>Double</type>
      <units>ft</units>
      <required>true</required>
      <model_dependent>false</model_dependent>
      <default_value>0</default_value>
    </argument>
    <argument>
      <name>slab_thickness</name>
      <display_name>Slab: Thickness</display_name>
      <description>The thickness of the slab. Zero can be entered if there is a dirt floor instead of a slab. If not provided, the OS-HPXML default is used.</description>
      <type>Double</type>
      <units>in</units>
      <required>false</required>
      <model_dependent>false</model_dependent>
    </argument>
    <argument>
      <name>slab_carpet_fraction</name>
      <display_name>Slab: Carpet Fraction</display_name>
      <description>Fraction of the slab floor area that is carpeted. If not provided, the OS-HPXML default is used.</description>
      <type>Double</type>
      <units>Frac</units>
      <required>false</required>
      <model_dependent>false</model_dependent>
    </argument>
    <argument>
      <name>slab_carpet_r</name>
      <display_name>Slab: Carpet R-value</display_name>
      <description>R-value of the slab carpet. If not provided, the OS-HPXML default is used.</description>
      <type>Double</type>
      <units>h-ft^2-R/Btu</units>
      <required>false</required>
      <model_dependent>false</model_dependent>
    </argument>
    <argument>
      <name>ceiling_assembly_r</name>
      <display_name>Ceiling: Assembly R-value</display_name>
      <description>Assembly R-value for the ceiling (attic floor).</description>
      <type>Double</type>
      <units>h-ft^2-R/Btu</units>
      <required>true</required>
      <model_dependent>false</model_dependent>
      <default_value>31.6</default_value>
    </argument>
    <argument>
      <name>roof_material_type</name>
      <display_name>Roof: Material Type</display_name>
      <description>The material type of the roof. If not provided, the OS-HPXML default is used.</description>
      <type>Choice</type>
      <required>false</required>
      <model_dependent>false</model_dependent>
      <choices>
        <choice>
          <value>asphalt or fiberglass shingles</value>
          <display_name>asphalt or fiberglass shingles</display_name>
        </choice>
        <choice>
          <value>concrete</value>
          <display_name>concrete</display_name>
        </choice>
        <choice>
          <value>cool roof</value>
          <display_name>cool roof</display_name>
        </choice>
        <choice>
          <value>slate or tile shingles</value>
          <display_name>slate or tile shingles</display_name>
        </choice>
        <choice>
          <value>expanded polystyrene sheathing</value>
          <display_name>expanded polystyrene sheathing</display_name>
        </choice>
        <choice>
          <value>metal surfacing</value>
          <display_name>metal surfacing</display_name>
        </choice>
        <choice>
          <value>plastic/rubber/synthetic sheeting</value>
          <display_name>plastic/rubber/synthetic sheeting</display_name>
        </choice>
        <choice>
          <value>shingles</value>
          <display_name>shingles</display_name>
        </choice>
        <choice>
          <value>wood shingles or shakes</value>
          <display_name>wood shingles or shakes</display_name>
        </choice>
      </choices>
    </argument>
    <argument>
      <name>roof_color</name>
      <display_name>Roof: Color</display_name>
      <description>The color of the roof. If not provided, the OS-HPXML default is used.</description>
      <type>Choice</type>
      <required>false</required>
      <model_dependent>false</model_dependent>
      <choices>
        <choice>
          <value>dark</value>
          <display_name>dark</display_name>
        </choice>
        <choice>
          <value>light</value>
          <display_name>light</display_name>
        </choice>
        <choice>
          <value>medium</value>
          <display_name>medium</display_name>
        </choice>
        <choice>
          <value>medium dark</value>
          <display_name>medium dark</display_name>
        </choice>
        <choice>
          <value>reflective</value>
          <display_name>reflective</display_name>
        </choice>
      </choices>
    </argument>
    <argument>
      <name>roof_assembly_r</name>
      <display_name>Roof: Assembly R-value</display_name>
      <description>Assembly R-value of the roof.</description>
      <type>Double</type>
      <units>h-ft^2-R/Btu</units>
      <required>true</required>
      <model_dependent>false</model_dependent>
      <default_value>2.3</default_value>
    </argument>
    <argument>
      <name>roof_radiant_barrier</name>
      <display_name>Roof: Has Radiant Barrier</display_name>
      <description>Presence of a radiant barrier in the attic.</description>
      <type>Boolean</type>
      <required>true</required>
      <model_dependent>false</model_dependent>
      <default_value>false</default_value>
      <choices>
        <choice>
          <value>true</value>
          <display_name>true</display_name>
        </choice>
        <choice>
          <value>false</value>
          <display_name>false</display_name>
        </choice>
      </choices>
    </argument>
    <argument>
      <name>roof_radiant_barrier_grade</name>
      <display_name>Roof: Radiant Barrier Grade</display_name>
      <description>The grade of the radiant barrier. If not provided, the OS-HPXML default is used.</description>
      <type>Choice</type>
      <required>false</required>
      <model_dependent>false</model_dependent>
      <default_value>1</default_value>
      <choices>
        <choice>
          <value>1</value>
          <display_name>1</display_name>
        </choice>
        <choice>
          <value>2</value>
          <display_name>2</display_name>
        </choice>
        <choice>
          <value>3</value>
          <display_name>3</display_name>
        </choice>
      </choices>
    </argument>
    <argument>
      <name>wall_type</name>
      <display_name>Wall: Type</display_name>
      <description>The type of walls.</description>
      <type>Choice</type>
      <required>true</required>
      <model_dependent>false</model_dependent>
      <default_value>WoodStud</default_value>
      <choices>
        <choice>
          <value>WoodStud</value>
          <display_name>WoodStud</display_name>
        </choice>
        <choice>
          <value>ConcreteMasonryUnit</value>
          <display_name>ConcreteMasonryUnit</display_name>
        </choice>
        <choice>
          <value>DoubleWoodStud</value>
          <display_name>DoubleWoodStud</display_name>
        </choice>
        <choice>
          <value>InsulatedConcreteForms</value>
          <display_name>InsulatedConcreteForms</display_name>
        </choice>
        <choice>
          <value>LogWall</value>
          <display_name>LogWall</display_name>
        </choice>
        <choice>
          <value>StructuralInsulatedPanel</value>
          <display_name>StructuralInsulatedPanel</display_name>
        </choice>
        <choice>
          <value>SolidConcrete</value>
          <display_name>SolidConcrete</display_name>
        </choice>
        <choice>
          <value>SteelFrame</value>
          <display_name>SteelFrame</display_name>
        </choice>
        <choice>
          <value>Stone</value>
          <display_name>Stone</display_name>
        </choice>
        <choice>
          <value>StrawBale</value>
          <display_name>StrawBale</display_name>
        </choice>
        <choice>
          <value>StructuralBrick</value>
          <display_name>StructuralBrick</display_name>
        </choice>
      </choices>
    </argument>
    <argument>
      <name>wall_siding_type</name>
      <display_name>Wall: Siding Type</display_name>
      <description>The siding type of the walls. Also applies to rim joists. If not provided, the OS-HPXML default is used.</description>
      <type>Choice</type>
      <required>false</required>
      <model_dependent>false</model_dependent>
      <choices>
        <choice>
          <value>aluminum siding</value>
          <display_name>aluminum siding</display_name>
        </choice>
        <choice>
          <value>asbestos siding</value>
          <display_name>asbestos siding</display_name>
        </choice>
        <choice>
          <value>brick veneer</value>
          <display_name>brick veneer</display_name>
        </choice>
        <choice>
          <value>composite shingle siding</value>
          <display_name>composite shingle siding</display_name>
        </choice>
        <choice>
          <value>fiber cement siding</value>
          <display_name>fiber cement siding</display_name>
        </choice>
        <choice>
          <value>masonite siding</value>
          <display_name>masonite siding</display_name>
        </choice>
        <choice>
          <value>none</value>
          <display_name>none</display_name>
        </choice>
        <choice>
          <value>stucco</value>
          <display_name>stucco</display_name>
        </choice>
        <choice>
          <value>synthetic stucco</value>
          <display_name>synthetic stucco</display_name>
        </choice>
        <choice>
          <value>vinyl siding</value>
          <display_name>vinyl siding</display_name>
        </choice>
        <choice>
          <value>wood siding</value>
          <display_name>wood siding</display_name>
        </choice>
      </choices>
    </argument>
    <argument>
      <name>wall_color</name>
      <display_name>Wall: Color</display_name>
      <description>The color of the walls. Also applies to rim joists. If not provided, the OS-HPXML default is used.</description>
      <type>Choice</type>
      <required>false</required>
      <model_dependent>false</model_dependent>
      <choices>
        <choice>
          <value>dark</value>
          <display_name>dark</display_name>
        </choice>
        <choice>
          <value>light</value>
          <display_name>light</display_name>
        </choice>
        <choice>
          <value>medium</value>
          <display_name>medium</display_name>
        </choice>
        <choice>
          <value>medium dark</value>
          <display_name>medium dark</display_name>
        </choice>
        <choice>
          <value>reflective</value>
          <display_name>reflective</display_name>
        </choice>
      </choices>
    </argument>
    <argument>
      <name>wall_assembly_r</name>
      <display_name>Wall: Assembly R-value</display_name>
      <description>Assembly R-value of the walls.</description>
      <type>Double</type>
      <units>h-ft^2-R/Btu</units>
      <required>true</required>
      <model_dependent>false</model_dependent>
      <default_value>11.9</default_value>
    </argument>
    <argument>
      <name>window_front_wwr</name>
      <display_name>Windows: Front Window-to-Wall Ratio</display_name>
      <description>The ratio of window area to wall area for the unit's front facade. Enter 0 if specifying Front Window Area instead.</description>
      <type>Double</type>
      <units>Frac</units>
      <required>true</required>
      <model_dependent>false</model_dependent>
      <default_value>0.18</default_value>
    </argument>
    <argument>
      <name>window_back_wwr</name>
      <display_name>Windows: Back Window-to-Wall Ratio</display_name>
      <description>The ratio of window area to wall area for the unit's back facade. Enter 0 if specifying Back Window Area instead.</description>
      <type>Double</type>
      <units>Frac</units>
      <required>true</required>
      <model_dependent>false</model_dependent>
      <default_value>0.18</default_value>
    </argument>
    <argument>
      <name>window_left_wwr</name>
      <display_name>Windows: Left Window-to-Wall Ratio</display_name>
      <description>The ratio of window area to wall area for the unit's left facade (when viewed from the front). Enter 0 if specifying Left Window Area instead.</description>
      <type>Double</type>
      <units>Frac</units>
      <required>true</required>
      <model_dependent>false</model_dependent>
      <default_value>0.18</default_value>
    </argument>
    <argument>
      <name>window_right_wwr</name>
      <display_name>Windows: Right Window-to-Wall Ratio</display_name>
      <description>The ratio of window area to wall area for the unit's right facade (when viewed from the front). Enter 0 if specifying Right Window Area instead.</description>
      <type>Double</type>
      <units>Frac</units>
      <required>true</required>
      <model_dependent>false</model_dependent>
      <default_value>0.18</default_value>
    </argument>
    <argument>
      <name>window_area_front</name>
      <display_name>Windows: Front Window Area</display_name>
      <description>The amount of window area on the unit's front facade. Enter 0 if specifying Front Window-to-Wall Ratio instead.</description>
      <type>Double</type>
      <units>ft^2</units>
      <required>true</required>
      <model_dependent>false</model_dependent>
      <default_value>0</default_value>
    </argument>
    <argument>
      <name>window_area_back</name>
      <display_name>Windows: Back Window Area</display_name>
      <description>The amount of window area on the unit's back facade. Enter 0 if specifying Back Window-to-Wall Ratio instead.</description>
      <type>Double</type>
      <units>ft^2</units>
      <required>true</required>
      <model_dependent>false</model_dependent>
      <default_value>0</default_value>
    </argument>
    <argument>
      <name>window_area_left</name>
      <display_name>Windows: Left Window Area</display_name>
      <description>The amount of window area on the unit's left facade (when viewed from the front). Enter 0 if specifying Left Window-to-Wall Ratio instead.</description>
      <type>Double</type>
      <units>ft^2</units>
      <required>true</required>
      <model_dependent>false</model_dependent>
      <default_value>0</default_value>
    </argument>
    <argument>
      <name>window_area_right</name>
      <display_name>Windows: Right Window Area</display_name>
      <description>The amount of window area on the unit's right facade (when viewed from the front). Enter 0 if specifying Right Window-to-Wall Ratio instead.</description>
      <type>Double</type>
      <units>ft^2</units>
      <required>true</required>
      <model_dependent>false</model_dependent>
      <default_value>0</default_value>
    </argument>
    <argument>
      <name>window_aspect_ratio</name>
      <display_name>Windows: Aspect Ratio</display_name>
      <description>Ratio of window height to width.</description>
      <type>Double</type>
      <units>Frac</units>
      <required>true</required>
      <model_dependent>false</model_dependent>
      <default_value>1.333</default_value>
    </argument>
    <argument>
      <name>window_fraction_operable</name>
      <display_name>Windows: Fraction Operable</display_name>
      <description>Fraction of windows that are operable. If not provided, the OS-HPXML default is used.</description>
      <type>Double</type>
      <units>Frac</units>
      <required>false</required>
      <model_dependent>false</model_dependent>
    </argument>
    <argument>
      <name>window_natvent_availability</name>
      <display_name>Windows: Natural Ventilation Availability</display_name>
      <description>For operable windows, the number of days/week that windows can be opened by occupants for natural ventilation. If not provided, the OS-HPXML default is used.</description>
      <type>Integer</type>
      <units>Days/week</units>
      <required>false</required>
      <model_dependent>false</model_dependent>
    </argument>
    <argument>
      <name>window_ufactor</name>
      <display_name>Windows: U-Factor</display_name>
      <description>Full-assembly NFRC U-factor.</description>
      <type>Double</type>
      <units>Btu/hr-ft^2-R</units>
      <required>true</required>
      <model_dependent>false</model_dependent>
      <default_value>0.37</default_value>
    </argument>
    <argument>
      <name>window_shgc</name>
      <display_name>Windows: SHGC</display_name>
      <description>Full-assembly NFRC solar heat gain coefficient.</description>
      <type>Double</type>
      <required>true</required>
      <model_dependent>false</model_dependent>
      <default_value>0.3</default_value>
    </argument>
    <argument>
      <name>window_interior_shading_winter</name>
      <display_name>Windows: Winter Interior Shading</display_name>
      <description>Interior shading coefficient for the winter season. 1.0 indicates no reduction in solar gain, 0.85 indicates 15% reduction, etc. If not provided, the OS-HPXML default is used.</description>
      <type>Double</type>
      <units>Frac</units>
      <required>false</required>
      <model_dependent>false</model_dependent>
    </argument>
    <argument>
      <name>window_interior_shading_summer</name>
      <display_name>Windows: Summer Interior Shading</display_name>
      <description>Interior shading coefficient for the summer season. 1.0 indicates no reduction in solar gain, 0.85 indicates 15% reduction, etc. If not provided, the OS-HPXML default is used.</description>
      <type>Double</type>
      <units>Frac</units>
      <required>false</required>
      <model_dependent>false</model_dependent>
    </argument>
    <argument>
      <name>window_exterior_shading_winter</name>
      <display_name>Windows: Winter Exterior Shading</display_name>
      <description>Exterior shading coefficient for the winter season. 1.0 indicates no reduction in solar gain, 0.85 indicates 15% reduction, etc. If not provided, the OS-HPXML default is used.</description>
      <type>Double</type>
      <units>Frac</units>
      <required>false</required>
      <model_dependent>false</model_dependent>
    </argument>
    <argument>
      <name>window_exterior_shading_summer</name>
      <display_name>Windows: Summer Exterior Shading</display_name>
      <description>Exterior shading coefficient for the summer season. 1.0 indicates no reduction in solar gain, 0.85 indicates 15% reduction, etc. If not provided, the OS-HPXML default is used.</description>
      <type>Double</type>
      <units>Frac</units>
      <required>false</required>
      <model_dependent>false</model_dependent>
    </argument>
    <argument>
      <name>window_shading_summer_season</name>
      <display_name>Windows: Shading Summer Season</display_name>
      <description>Enter a date like "May 1 - Sep 30". Defines the summer season for purposes of shading coefficients; the rest of the year is assumed to be winter. If not provided, the OS-HPXML default is used.</description>
      <type>String</type>
      <required>false</required>
      <model_dependent>false</model_dependent>
    </argument>
    <argument>
      <name>window_storm_type</name>
      <display_name>Windows: Storm Type</display_name>
      <description>The type of storm, if present. If not provided, assumes there is no storm.</description>
      <type>Choice</type>
      <required>false</required>
      <model_dependent>false</model_dependent>
      <choices>
        <choice>
          <value>clear</value>
          <display_name>clear</display_name>
        </choice>
        <choice>
          <value>low-e</value>
          <display_name>low-e</display_name>
        </choice>
      </choices>
    </argument>
    <argument>
      <name>overhangs_front_depth</name>
      <display_name>Overhangs: Front Depth</display_name>
      <description>The depth of overhangs for windows for the front facade.</description>
      <type>Double</type>
      <units>ft</units>
      <required>true</required>
      <model_dependent>false</model_dependent>
      <default_value>0</default_value>
    </argument>
    <argument>
      <name>overhangs_front_distance_to_top_of_window</name>
      <display_name>Overhangs: Front Distance to Top of Window</display_name>
      <description>The overhangs distance to the top of window for the front facade.</description>
      <type>Double</type>
      <units>ft</units>
      <required>true</required>
      <model_dependent>false</model_dependent>
      <default_value>0</default_value>
    </argument>
    <argument>
      <name>overhangs_front_distance_to_bottom_of_window</name>
      <display_name>Overhangs: Front Distance to Bottom of Window</display_name>
      <description>The overhangs distance to the bottom of window for the front facade.</description>
      <type>Double</type>
      <units>ft</units>
      <required>true</required>
      <model_dependent>false</model_dependent>
      <default_value>4</default_value>
    </argument>
    <argument>
      <name>overhangs_back_depth</name>
      <display_name>Overhangs: Back Depth</display_name>
      <description>The depth of overhangs for windows for the back facade.</description>
      <type>Double</type>
      <units>ft</units>
      <required>true</required>
      <model_dependent>false</model_dependent>
      <default_value>0</default_value>
    </argument>
    <argument>
      <name>overhangs_back_distance_to_top_of_window</name>
      <display_name>Overhangs: Back Distance to Top of Window</display_name>
      <description>The overhangs distance to the top of window for the back facade.</description>
      <type>Double</type>
      <units>ft</units>
      <required>true</required>
      <model_dependent>false</model_dependent>
      <default_value>0</default_value>
    </argument>
    <argument>
      <name>overhangs_back_distance_to_bottom_of_window</name>
      <display_name>Overhangs: Back Distance to Bottom of Window</display_name>
      <description>The overhangs distance to the bottom of window for the back facade.</description>
      <type>Double</type>
      <units>ft</units>
      <required>true</required>
      <model_dependent>false</model_dependent>
      <default_value>4</default_value>
    </argument>
    <argument>
      <name>overhangs_left_depth</name>
      <display_name>Overhangs: Left Depth</display_name>
      <description>The depth of overhangs for windows for the left facade.</description>
      <type>Double</type>
      <units>ft</units>
      <required>true</required>
      <model_dependent>false</model_dependent>
      <default_value>0</default_value>
    </argument>
    <argument>
      <name>overhangs_left_distance_to_top_of_window</name>
      <display_name>Overhangs: Left Distance to Top of Window</display_name>
      <description>The overhangs distance to the top of window for the left facade.</description>
      <type>Double</type>
      <units>ft</units>
      <required>true</required>
      <model_dependent>false</model_dependent>
      <default_value>0</default_value>
    </argument>
    <argument>
      <name>overhangs_left_distance_to_bottom_of_window</name>
      <display_name>Overhangs: Left Distance to Bottom of Window</display_name>
      <description>The overhangs distance to the bottom of window for the left facade.</description>
      <type>Double</type>
      <units>ft</units>
      <required>true</required>
      <model_dependent>false</model_dependent>
      <default_value>4</default_value>
    </argument>
    <argument>
      <name>overhangs_right_depth</name>
      <display_name>Overhangs: Right Depth</display_name>
      <description>The depth of overhangs for windows for the right facade.</description>
      <type>Double</type>
      <units>ft</units>
      <required>true</required>
      <model_dependent>false</model_dependent>
      <default_value>0</default_value>
    </argument>
    <argument>
      <name>overhangs_right_distance_to_top_of_window</name>
      <display_name>Overhangs: Right Distance to Top of Window</display_name>
      <description>The overhangs distance to the top of window for the right facade.</description>
      <type>Double</type>
      <units>ft</units>
      <required>true</required>
      <model_dependent>false</model_dependent>
      <default_value>0</default_value>
    </argument>
    <argument>
      <name>overhangs_right_distance_to_bottom_of_window</name>
      <display_name>Overhangs: Right Distance to Bottom of Window</display_name>
      <description>The overhangs distance to the bottom of window for the right facade.</description>
      <type>Double</type>
      <units>ft</units>
      <required>true</required>
      <model_dependent>false</model_dependent>
      <default_value>4</default_value>
    </argument>
    <argument>
      <name>skylight_area_front</name>
      <display_name>Skylights: Front Roof Area</display_name>
      <description>The amount of skylight area on the unit's front conditioned roof facade.</description>
      <type>Double</type>
      <units>ft^2</units>
      <required>true</required>
      <model_dependent>false</model_dependent>
      <default_value>0</default_value>
    </argument>
    <argument>
      <name>skylight_area_back</name>
      <display_name>Skylights: Back Roof Area</display_name>
      <description>The amount of skylight area on the unit's back conditioned roof facade.</description>
      <type>Double</type>
      <units>ft^2</units>
      <required>true</required>
      <model_dependent>false</model_dependent>
      <default_value>0</default_value>
    </argument>
    <argument>
      <name>skylight_area_left</name>
      <display_name>Skylights: Left Roof Area</display_name>
      <description>The amount of skylight area on the unit's left conditioned roof facade (when viewed from the front).</description>
      <type>Double</type>
      <units>ft^2</units>
      <required>true</required>
      <model_dependent>false</model_dependent>
      <default_value>0</default_value>
    </argument>
    <argument>
      <name>skylight_area_right</name>
      <display_name>Skylights: Right Roof Area</display_name>
      <description>The amount of skylight area on the unit's right conditioned roof facade (when viewed from the front).</description>
      <type>Double</type>
      <units>ft^2</units>
      <required>true</required>
      <model_dependent>false</model_dependent>
      <default_value>0</default_value>
    </argument>
    <argument>
      <name>skylight_ufactor</name>
      <display_name>Skylights: U-Factor</display_name>
      <description>Full-assembly NFRC U-factor.</description>
      <type>Double</type>
      <units>Btu/hr-ft^2-R</units>
      <required>true</required>
      <model_dependent>false</model_dependent>
      <default_value>0.33</default_value>
    </argument>
    <argument>
      <name>skylight_shgc</name>
      <display_name>Skylights: SHGC</display_name>
      <description>Full-assembly NFRC solar heat gain coefficient.</description>
      <type>Double</type>
      <required>true</required>
      <model_dependent>false</model_dependent>
      <default_value>0.45</default_value>
    </argument>
    <argument>
      <name>skylight_storm_type</name>
      <display_name>Skylights: Storm Type</display_name>
      <description>The type of storm, if present. If not provided, assumes there is no storm.</description>
      <type>Choice</type>
      <required>false</required>
      <model_dependent>false</model_dependent>
      <choices>
        <choice>
          <value>clear</value>
          <display_name>clear</display_name>
        </choice>
        <choice>
          <value>low-e</value>
          <display_name>low-e</display_name>
        </choice>
      </choices>
    </argument>
    <argument>
      <name>door_area</name>
      <display_name>Doors: Area</display_name>
      <description>The area of the opaque door(s).</description>
      <type>Double</type>
      <units>ft^2</units>
      <required>true</required>
      <model_dependent>false</model_dependent>
      <default_value>20</default_value>
    </argument>
    <argument>
      <name>door_rvalue</name>
      <display_name>Doors: R-value</display_name>
      <description>R-value of the opaque door(s).</description>
      <type>Double</type>
      <units>h-ft^2-R/Btu</units>
      <required>true</required>
      <model_dependent>false</model_dependent>
      <default_value>4.4</default_value>
    </argument>
    <argument>
      <name>air_leakage_units</name>
      <display_name>Air Leakage: Units</display_name>
      <description>The unit of measure for the air leakage.</description>
      <type>Choice</type>
      <required>true</required>
      <model_dependent>false</model_dependent>
      <default_value>ACH</default_value>
      <choices>
        <choice>
          <value>ACH</value>
          <display_name>ACH</display_name>
        </choice>
        <choice>
          <value>CFM</value>
          <display_name>CFM</display_name>
        </choice>
        <choice>
          <value>ACHnatural</value>
          <display_name>ACHnatural</display_name>
        </choice>
        <choice>
          <value>CFMnatural</value>
          <display_name>CFMnatural</display_name>
        </choice>
        <choice>
          <value>EffectiveLeakageArea</value>
          <display_name>EffectiveLeakageArea</display_name>
        </choice>
      </choices>
    </argument>
    <argument>
      <name>air_leakage_house_pressure</name>
      <display_name>Air Leakage: House Pressure</display_name>
      <description>The house pressure relative to outside. Required when units are ACH or CFM.</description>
      <type>Double</type>
      <units>Pa</units>
      <required>true</required>
      <model_dependent>false</model_dependent>
      <default_value>50</default_value>
    </argument>
    <argument>
      <name>air_leakage_value</name>
      <display_name>Air Leakage: Value</display_name>
      <description>Air exchange rate value. For 'EffectiveLeakageArea', provide value in sq. in.</description>
      <type>Double</type>
      <required>true</required>
      <model_dependent>false</model_dependent>
      <default_value>3</default_value>
    </argument>
    <argument>
      <name>air_leakage_type</name>
      <display_name>Air Leakage: Type</display_name>
      <description>Type of air leakage. If 'unit total', represents the total infiltration to the unit as measured by a compartmentalization test, in which case the air leakage value will be adjusted by the ratio of exterior envelope surface area to total envelope surface area. Otherwise, if 'unit exterior only', represents the infiltration to the unit from outside only as measured by a guarded test. Required when unit type is single-family attached or apartment unit.</description>
      <type>Choice</type>
      <required>false</required>
      <model_dependent>false</model_dependent>
      <choices>
        <choice>
          <value>unit total</value>
          <display_name>unit total</display_name>
        </choice>
        <choice>
          <value>unit exterior only</value>
          <display_name>unit exterior only</display_name>
        </choice>
      </choices>
    </argument>
    <argument>
      <name>air_leakage_has_flue_or_chimney_in_conditioned_space</name>
      <display_name>Air Leakage: Has Flue or Chimney in Conditioned Space</display_name>
      <description>Presence of flue or chimney with combustion air from conditioned space; used for infiltration model. If not provided, the OS-HPXML default is used.</description>
      <type>Boolean</type>
      <required>false</required>
      <model_dependent>false</model_dependent>
      <choices>
        <choice>
          <value>true</value>
          <display_name>true</display_name>
        </choice>
        <choice>
          <value>false</value>
          <display_name>false</display_name>
        </choice>
      </choices>
    </argument>
    <argument>
      <name>heating_system_type</name>
      <display_name>Heating System: Type</display_name>
      <description>The type of heating system. Use 'none' if there is no heating system or if there is a heat pump serving a heating load.</description>
      <type>Choice</type>
      <required>true</required>
      <model_dependent>false</model_dependent>
      <default_value>Furnace</default_value>
      <choices>
        <choice>
          <value>none</value>
          <display_name>none</display_name>
        </choice>
        <choice>
          <value>Furnace</value>
          <display_name>Furnace</display_name>
        </choice>
        <choice>
          <value>WallFurnace</value>
          <display_name>WallFurnace</display_name>
        </choice>
        <choice>
          <value>FloorFurnace</value>
          <display_name>FloorFurnace</display_name>
        </choice>
        <choice>
          <value>Boiler</value>
          <display_name>Boiler</display_name>
        </choice>
        <choice>
          <value>ElectricResistance</value>
          <display_name>ElectricResistance</display_name>
        </choice>
        <choice>
          <value>Stove</value>
          <display_name>Stove</display_name>
        </choice>
        <choice>
          <value>PortableHeater</value>
          <display_name>PortableHeater</display_name>
        </choice>
        <choice>
          <value>Fireplace</value>
          <display_name>Fireplace</display_name>
        </choice>
        <choice>
          <value>FixedHeater</value>
          <display_name>FixedHeater</display_name>
        </choice>
        <choice>
          <value>Shared Boiler w/ Baseboard</value>
          <display_name>Shared Boiler w/ Baseboard</display_name>
        </choice>
        <choice>
          <value>Shared Boiler w/ Ductless Fan Coil</value>
          <display_name>Shared Boiler w/ Ductless Fan Coil</display_name>
        </choice>
      </choices>
    </argument>
    <argument>
      <name>heating_system_fuel</name>
      <display_name>Heating System: Fuel Type</display_name>
      <description>The fuel type of the heating system. Ignored for ElectricResistance.</description>
      <type>Choice</type>
      <required>true</required>
      <model_dependent>false</model_dependent>
      <default_value>natural gas</default_value>
      <choices>
        <choice>
          <value>electricity</value>
          <display_name>electricity</display_name>
        </choice>
        <choice>
          <value>natural gas</value>
          <display_name>natural gas</display_name>
        </choice>
        <choice>
          <value>fuel oil</value>
          <display_name>fuel oil</display_name>
        </choice>
        <choice>
          <value>propane</value>
          <display_name>propane</display_name>
        </choice>
        <choice>
          <value>wood</value>
          <display_name>wood</display_name>
        </choice>
        <choice>
          <value>wood pellets</value>
          <display_name>wood pellets</display_name>
        </choice>
        <choice>
          <value>coal</value>
          <display_name>coal</display_name>
        </choice>
      </choices>
    </argument>
    <argument>
      <name>heating_system_heating_efficiency</name>
      <display_name>Heating System: Rated AFUE or Percent</display_name>
      <description>The rated heating efficiency value of the heating system.</description>
      <type>Double</type>
      <units>Frac</units>
      <required>true</required>
      <model_dependent>false</model_dependent>
      <default_value>0.78</default_value>
    </argument>
    <argument>
      <name>heating_system_heating_capacity</name>
      <display_name>Heating System: Heating Capacity</display_name>
      <description>The output heating capacity of the heating system. If not provided, the OS-HPXML autosized default is used.</description>
      <type>Double</type>
      <units>Btu/hr</units>
      <required>false</required>
      <model_dependent>false</model_dependent>
    </argument>
    <argument>
      <name>heating_system_fraction_heat_load_served</name>
      <display_name>Heating System: Fraction Heat Load Served</display_name>
      <description>The heating load served by the heating system.</description>
      <type>Double</type>
      <units>Frac</units>
      <required>true</required>
      <model_dependent>false</model_dependent>
      <default_value>1</default_value>
    </argument>
    <argument>
      <name>heating_system_pilot_light</name>
      <display_name>Heating System: Pilot Light</display_name>
      <description>The fuel usage of the pilot light. Applies only to Furnace, WallFurnace, FloorFurnace, Stove, Boiler, and Fireplace with non-electric fuel type. If not provided, assumes no pilot light.</description>
      <type>Double</type>
      <units>Btuh</units>
      <required>false</required>
      <model_dependent>false</model_dependent>
    </argument>
    <argument>
      <name>heating_system_airflow_defect_ratio</name>
      <display_name>Heating System: Airflow Defect Ratio</display_name>
      <description>The airflow defect ratio, defined as (InstalledAirflow - DesignAirflow) / DesignAirflow, of the heating system per ANSI/RESNET/ACCA Standard 310. A value of zero means no airflow defect. Applies only to Furnace. If not provided, assumes no defect.</description>
      <type>Double</type>
      <units>Frac</units>
      <required>false</required>
      <model_dependent>false</model_dependent>
    </argument>
    <argument>
      <name>cooling_system_type</name>
      <display_name>Cooling System: Type</display_name>
      <description>The type of cooling system. Use 'none' if there is no cooling system or if there is a heat pump serving a cooling load.</description>
      <type>Choice</type>
      <required>true</required>
      <model_dependent>false</model_dependent>
      <default_value>central air conditioner</default_value>
      <choices>
        <choice>
          <value>none</value>
          <display_name>none</display_name>
        </choice>
        <choice>
          <value>central air conditioner</value>
          <display_name>central air conditioner</display_name>
        </choice>
        <choice>
          <value>room air conditioner</value>
          <display_name>room air conditioner</display_name>
        </choice>
        <choice>
          <value>evaporative cooler</value>
          <display_name>evaporative cooler</display_name>
        </choice>
        <choice>
          <value>mini-split</value>
          <display_name>mini-split</display_name>
        </choice>
        <choice>
          <value>packaged terminal air conditioner</value>
          <display_name>packaged terminal air conditioner</display_name>
        </choice>
      </choices>
    </argument>
    <argument>
      <name>cooling_system_cooling_efficiency_type</name>
      <display_name>Cooling System: Efficiency Type</display_name>
      <description>The efficiency type of the cooling system. System types central air conditioner and mini-split use SEER or SEER2. System types room air conditioner and packaged terminal air conditioner use EER or CEER. Ignored for system type evaporative cooler.</description>
      <type>Choice</type>
      <required>true</required>
      <model_dependent>false</model_dependent>
      <default_value>SEER</default_value>
      <choices>
        <choice>
          <value>SEER</value>
          <display_name>SEER</display_name>
        </choice>
        <choice>
          <value>SEER2</value>
          <display_name>SEER2</display_name>
        </choice>
        <choice>
          <value>EER</value>
          <display_name>EER</display_name>
        </choice>
        <choice>
          <value>CEER</value>
          <display_name>CEER</display_name>
        </choice>
      </choices>
    </argument>
    <argument>
      <name>cooling_system_cooling_efficiency</name>
      <display_name>Cooling System: Efficiency</display_name>
      <description>The rated efficiency value of the cooling system. Ignored for evaporative cooler.</description>
      <type>Double</type>
      <required>true</required>
      <model_dependent>false</model_dependent>
      <default_value>13</default_value>
    </argument>
    <argument>
      <name>cooling_system_cooling_compressor_type</name>
      <display_name>Cooling System: Cooling Compressor Type</display_name>
      <description>The compressor type of the cooling system. Only applies to central air conditioner. If not provided, the OS-HPXML default is used.</description>
      <type>Choice</type>
      <required>false</required>
      <model_dependent>false</model_dependent>
      <choices>
        <choice>
          <value>single stage</value>
          <display_name>single stage</display_name>
        </choice>
        <choice>
          <value>two stage</value>
          <display_name>two stage</display_name>
        </choice>
        <choice>
          <value>variable speed</value>
          <display_name>variable speed</display_name>
        </choice>
      </choices>
    </argument>
    <argument>
      <name>cooling_system_cooling_sensible_heat_fraction</name>
      <display_name>Cooling System: Cooling Sensible Heat Fraction</display_name>
      <description>The sensible heat fraction of the cooling system. Ignored for evaporative cooler. If not provided, the OS-HPXML default is used.</description>
      <type>Double</type>
      <units>Frac</units>
      <required>false</required>
      <model_dependent>false</model_dependent>
    </argument>
    <argument>
      <name>cooling_system_cooling_capacity</name>
      <display_name>Cooling System: Cooling Capacity</display_name>
      <description>The output cooling capacity of the cooling system. If not provided, the OS-HPXML autosized default is used.</description>
      <type>Double</type>
      <units>Btu/hr</units>
      <required>false</required>
      <model_dependent>false</model_dependent>
    </argument>
    <argument>
      <name>cooling_system_fraction_cool_load_served</name>
      <display_name>Cooling System: Fraction Cool Load Served</display_name>
      <description>The cooling load served by the cooling system.</description>
      <type>Double</type>
      <units>Frac</units>
      <required>true</required>
      <model_dependent>false</model_dependent>
      <default_value>1</default_value>
    </argument>
    <argument>
      <name>cooling_system_is_ducted</name>
      <display_name>Cooling System: Is Ducted</display_name>
      <description>Whether the cooling system is ducted or not. Only used for mini-split and evaporative cooler. It's assumed that central air conditioner is ducted, and room air conditioner and packaged terminal air conditioner are not ducted.</description>
      <type>Boolean</type>
      <required>false</required>
      <model_dependent>false</model_dependent>
      <default_value>false</default_value>
      <choices>
        <choice>
          <value>true</value>
          <display_name>true</display_name>
        </choice>
        <choice>
          <value>false</value>
          <display_name>false</display_name>
        </choice>
      </choices>
    </argument>
    <argument>
      <name>cooling_system_airflow_defect_ratio</name>
      <display_name>Cooling System: Airflow Defect Ratio</display_name>
      <description>The airflow defect ratio, defined as (InstalledAirflow - DesignAirflow) / DesignAirflow, of the cooling system per ANSI/RESNET/ACCA Standard 310. A value of zero means no airflow defect. Applies only to central air conditioner and ducted mini-split. If not provided, assumes no defect.</description>
      <type>Double</type>
      <units>Frac</units>
      <required>false</required>
      <model_dependent>false</model_dependent>
    </argument>
    <argument>
      <name>cooling_system_charge_defect_ratio</name>
      <display_name>Cooling System: Charge Defect Ratio</display_name>
      <description>The refrigerant charge defect ratio, defined as (InstalledCharge - DesignCharge) / DesignCharge, of the cooling system per ANSI/RESNET/ACCA Standard 310. A value of zero means no refrigerant charge defect. Applies only to central air conditioner and mini-split. If not provided, assumes no defect.</description>
      <type>Double</type>
      <units>Frac</units>
      <required>false</required>
      <model_dependent>false</model_dependent>
    </argument>
    <argument>
      <name>cooling_system_crankcase_heater_watts</name>
      <display_name>Cooling System: Crankcase Heater Power Watts</display_name>
      <description>Cooling system crankcase heater power consumption in Watts. Applies only to central air conditioner, mini-split, packaged terminal air conditioner and room air conditioner. If not provided, the OS-HPXML default is used.</description>
      <type>Double</type>
      <units>W</units>
      <required>false</required>
      <model_dependent>false</model_dependent>
    </argument>
    <argument>
      <name>cooling_system_integrated_heating_system_fuel</name>
      <display_name>Cooling System: Integrated Heating System Fuel Type</display_name>
      <description>The fuel type of the heating system integrated into cooling system. Only used for packaged terminal air conditioner and room air conditioner.</description>
      <type>Choice</type>
      <required>false</required>
      <model_dependent>false</model_dependent>
      <choices>
        <choice>
          <value>electricity</value>
          <display_name>electricity</display_name>
        </choice>
        <choice>
          <value>natural gas</value>
          <display_name>natural gas</display_name>
        </choice>
        <choice>
          <value>fuel oil</value>
          <display_name>fuel oil</display_name>
        </choice>
        <choice>
          <value>propane</value>
          <display_name>propane</display_name>
        </choice>
        <choice>
          <value>wood</value>
          <display_name>wood</display_name>
        </choice>
        <choice>
          <value>wood pellets</value>
          <display_name>wood pellets</display_name>
        </choice>
        <choice>
          <value>coal</value>
          <display_name>coal</display_name>
        </choice>
      </choices>
    </argument>
    <argument>
      <name>cooling_system_integrated_heating_system_efficiency_percent</name>
      <display_name>Cooling System: Integrated Heating System Efficiency</display_name>
      <description>The rated heating efficiency value of the heating system integrated into cooling system. Only used for packaged terminal air conditioner and room air conditioner.</description>
      <type>Double</type>
      <units>Frac</units>
      <required>false</required>
      <model_dependent>false</model_dependent>
    </argument>
    <argument>
      <name>cooling_system_integrated_heating_system_capacity</name>
      <display_name>Cooling System: Integrated Heating System Heating Capacity</display_name>
      <description>The output heating capacity of the heating system integrated into cooling system. If not provided, the OS-HPXML autosized default is used. Only used for packaged terminal air conditioner and room air conditioner.</description>
      <type>Double</type>
      <units>Btu/hr</units>
      <required>false</required>
      <model_dependent>false</model_dependent>
    </argument>
    <argument>
      <name>cooling_system_integrated_heating_system_fraction_heat_load_served</name>
      <display_name>Cooling System: Integrated Heating System Fraction Heat Load Served</display_name>
      <description>The heating load served by the heating system integrated into cooling system. Only used for packaged terminal air conditioner and room air conditioner.</description>
      <type>Double</type>
      <units>Frac</units>
      <required>false</required>
      <model_dependent>false</model_dependent>
    </argument>
    <argument>
      <name>heat_pump_type</name>
      <display_name>Heat Pump: Type</display_name>
      <description>The type of heat pump. Use 'none' if there is no heat pump.</description>
      <type>Choice</type>
      <required>true</required>
      <model_dependent>false</model_dependent>
      <default_value>none</default_value>
      <choices>
        <choice>
          <value>none</value>
          <display_name>none</display_name>
        </choice>
        <choice>
          <value>air-to-air</value>
          <display_name>air-to-air</display_name>
        </choice>
        <choice>
          <value>mini-split</value>
          <display_name>mini-split</display_name>
        </choice>
        <choice>
          <value>ground-to-air</value>
          <display_name>ground-to-air</display_name>
        </choice>
        <choice>
          <value>packaged terminal heat pump</value>
          <display_name>packaged terminal heat pump</display_name>
        </choice>
        <choice>
          <value>room air conditioner with reverse cycle</value>
          <display_name>room air conditioner with reverse cycle</display_name>
        </choice>
      </choices>
    </argument>
    <argument>
      <name>heat_pump_heating_efficiency_type</name>
      <display_name>Heat Pump: Heating Efficiency Type</display_name>
      <description>The heating efficiency type of heat pump. System types air-to-air and mini-split use HSPF or HSPF2. System types ground-to-air, packaged terminal heat pump and room air conditioner with reverse cycle use COP.</description>
      <type>Choice</type>
      <required>true</required>
      <model_dependent>false</model_dependent>
      <default_value>HSPF</default_value>
      <choices>
        <choice>
          <value>HSPF</value>
          <display_name>HSPF</display_name>
        </choice>
        <choice>
          <value>HSPF2</value>
          <display_name>HSPF2</display_name>
        </choice>
        <choice>
          <value>COP</value>
          <display_name>COP</display_name>
        </choice>
      </choices>
    </argument>
    <argument>
      <name>heat_pump_heating_efficiency</name>
      <display_name>Heat Pump: Heating Efficiency</display_name>
      <description>The rated heating efficiency value of the heat pump.</description>
      <type>Double</type>
      <required>true</required>
      <model_dependent>false</model_dependent>
      <default_value>7.7</default_value>
    </argument>
    <argument>
      <name>heat_pump_cooling_efficiency_type</name>
      <display_name>Heat Pump: Cooling Efficiency Type</display_name>
      <description>The cooling efficiency type of heat pump. System types air-to-air and mini-split use SEER or SEER2. System types ground-to-air, packaged terminal heat pump and room air conditioner with reverse cycle use EER.</description>
      <type>Choice</type>
      <required>true</required>
      <model_dependent>false</model_dependent>
      <default_value>SEER</default_value>
      <choices>
        <choice>
          <value>SEER</value>
          <display_name>SEER</display_name>
        </choice>
        <choice>
          <value>SEER2</value>
          <display_name>SEER2</display_name>
        </choice>
        <choice>
          <value>EER</value>
          <display_name>EER</display_name>
        </choice>
        <choice>
          <value>CEER</value>
          <display_name>CEER</display_name>
        </choice>
      </choices>
    </argument>
    <argument>
      <name>heat_pump_cooling_efficiency</name>
      <display_name>Heat Pump: Cooling Efficiency</display_name>
      <description>The rated cooling efficiency value of the heat pump.</description>
      <type>Double</type>
      <required>true</required>
      <model_dependent>false</model_dependent>
      <default_value>13</default_value>
    </argument>
    <argument>
      <name>heat_pump_cooling_compressor_type</name>
      <display_name>Heat Pump: Cooling Compressor Type</display_name>
      <description>The compressor type of the heat pump. Only applies to air-to-air. If not provided, the OS-HPXML default is used.</description>
      <type>Choice</type>
      <required>false</required>
      <model_dependent>false</model_dependent>
      <choices>
        <choice>
          <value>single stage</value>
          <display_name>single stage</display_name>
        </choice>
        <choice>
          <value>two stage</value>
          <display_name>two stage</display_name>
        </choice>
        <choice>
          <value>variable speed</value>
          <display_name>variable speed</display_name>
        </choice>
      </choices>
    </argument>
    <argument>
      <name>heat_pump_cooling_sensible_heat_fraction</name>
      <display_name>Heat Pump: Cooling Sensible Heat Fraction</display_name>
      <description>The sensible heat fraction of the heat pump. If not provided, the OS-HPXML default is used.</description>
      <type>Double</type>
      <units>Frac</units>
      <required>false</required>
      <model_dependent>false</model_dependent>
    </argument>
    <argument>
      <name>heat_pump_heating_capacity</name>
      <display_name>Heat Pump: Heating Capacity</display_name>
      <description>The output heating capacity of the heat pump. If not provided, the OS-HPXML autosized default is used.</description>
      <type>Double</type>
      <units>Btu/hr</units>
      <required>false</required>
      <model_dependent>false</model_dependent>
    </argument>
    <argument>
      <name>heat_pump_heating_capacity_retention_fraction</name>
      <display_name>Heat Pump: Heating Capacity Retention Fraction</display_name>
      <description>The output heating capacity of the heat pump at a user-specified temperature (e.g., 17F or 5F) divided by the above nominal heating capacity. Applies to all heat pump types except ground-to-air. If not provided, the OS-HPXML default is used.</description>
      <type>Double</type>
      <units>Frac</units>
      <required>false</required>
      <model_dependent>false</model_dependent>
    </argument>
    <argument>
      <name>heat_pump_heating_capacity_retention_temp</name>
      <display_name>Heat Pump: Heating Capacity Retention Temperature</display_name>
      <description>The user-specified temperature (e.g., 17F or 5F) for the above heating capacity retention fraction. Applies to all heat pump types except ground-to-air. Required if the Heating Capacity Retention Fraction is provided.</description>
      <type>Double</type>
      <units>deg-F</units>
      <required>false</required>
      <model_dependent>false</model_dependent>
    </argument>
    <argument>
      <name>heat_pump_cooling_capacity</name>
      <display_name>Heat Pump: Cooling Capacity</display_name>
      <description>The output cooling capacity of the heat pump. If not provided, the OS-HPXML autosized default is used.</description>
      <type>Double</type>
      <units>Btu/hr</units>
      <required>false</required>
      <model_dependent>false</model_dependent>
    </argument>
    <argument>
      <name>heat_pump_fraction_heat_load_served</name>
      <display_name>Heat Pump: Fraction Heat Load Served</display_name>
      <description>The heating load served by the heat pump.</description>
      <type>Double</type>
      <units>Frac</units>
      <required>true</required>
      <model_dependent>false</model_dependent>
      <default_value>1</default_value>
    </argument>
    <argument>
      <name>heat_pump_fraction_cool_load_served</name>
      <display_name>Heat Pump: Fraction Cool Load Served</display_name>
      <description>The cooling load served by the heat pump.</description>
      <type>Double</type>
      <units>Frac</units>
      <required>true</required>
      <model_dependent>false</model_dependent>
      <default_value>1</default_value>
    </argument>
    <argument>
      <name>heat_pump_compressor_lockout_temp</name>
      <display_name>Heat Pump: Compressor Lockout Temperature</display_name>
      <description>The temperature below which the heat pump compressor is disabled. If both this and Backup Heating Lockout Temperature are provided and use the same value, it essentially defines a switchover temperature (for, e.g., a dual-fuel heat pump). Applies to all heat pump types other than ground-to-air. If not provided, the OS-HPXML default is used.</description>
      <type>Double</type>
      <units>deg-F</units>
      <required>false</required>
      <model_dependent>false</model_dependent>
    </argument>
    <argument>
      <name>heat_pump_backup_type</name>
      <display_name>Heat Pump: Backup Type</display_name>
      <description>The backup type of the heat pump. If 'integrated', represents e.g. built-in electric strip heat or dual-fuel integrated furnace. If 'separate', represents e.g. electric baseboard or boiler based on the Heating System 2 specified below. Use 'none' if there is no backup heating.</description>
      <type>Choice</type>
      <required>true</required>
      <model_dependent>false</model_dependent>
      <default_value>integrated</default_value>
      <choices>
        <choice>
          <value>none</value>
          <display_name>none</display_name>
        </choice>
        <choice>
          <value>integrated</value>
          <display_name>integrated</display_name>
        </choice>
        <choice>
          <value>separate</value>
          <display_name>separate</display_name>
        </choice>
      </choices>
    </argument>
    <argument>
      <name>heat_pump_backup_fuel</name>
      <display_name>Heat Pump: Backup Fuel Type</display_name>
      <description>The backup fuel type of the heat pump. Only applies if Backup Type is 'integrated'.</description>
      <type>Choice</type>
      <required>true</required>
      <model_dependent>false</model_dependent>
      <default_value>electricity</default_value>
      <choices>
        <choice>
          <value>electricity</value>
          <display_name>electricity</display_name>
        </choice>
        <choice>
          <value>natural gas</value>
          <display_name>natural gas</display_name>
        </choice>
        <choice>
          <value>fuel oil</value>
          <display_name>fuel oil</display_name>
        </choice>
        <choice>
          <value>propane</value>
          <display_name>propane</display_name>
        </choice>
      </choices>
    </argument>
    <argument>
      <name>heat_pump_backup_heating_efficiency</name>
      <display_name>Heat Pump: Backup Rated Efficiency</display_name>
      <description>The backup rated efficiency value of the heat pump. Percent for electricity fuel type. AFUE otherwise. Only applies if Backup Type is 'integrated'.</description>
      <type>Double</type>
      <required>true</required>
      <model_dependent>false</model_dependent>
      <default_value>1</default_value>
    </argument>
    <argument>
      <name>heat_pump_backup_heating_capacity</name>
      <display_name>Heat Pump: Backup Heating Capacity</display_name>
      <description>The backup output heating capacity of the heat pump. If not provided, the OS-HPXML autosized default is used. Only applies if Backup Type is 'integrated'.</description>
      <type>Double</type>
      <units>Btu/hr</units>
      <required>false</required>
      <model_dependent>false</model_dependent>
    </argument>
    <argument>
      <name>heat_pump_backup_heating_lockout_temp</name>
      <display_name>Heat Pump: Backup Heating Lockout Temperature</display_name>
      <description>The temperature above which the heat pump backup system is disabled. If both this and Compressor Lockout Temperature are provided and use the same value, it essentially defines a switchover temperature (for, e.g., a dual-fuel heat pump). Applies for both Backup Type of 'integrated' and 'separate'. If not provided, the OS-HPXML default is used.</description>
      <type>Double</type>
      <units>deg-F</units>
      <required>false</required>
      <model_dependent>false</model_dependent>
    </argument>
    <argument>
      <name>heat_pump_sizing_methodology</name>
      <display_name>Heat Pump: Sizing Methodology</display_name>
      <description>The auto-sizing methodology to use when the heat pump capacity is not provided. If not provided, the OS-HPXML default is used.</description>
      <type>Choice</type>
      <required>false</required>
      <model_dependent>false</model_dependent>
      <choices>
        <choice>
          <value>ACCA</value>
          <display_name>ACCA</display_name>
        </choice>
        <choice>
          <value>HERS</value>
          <display_name>HERS</display_name>
        </choice>
        <choice>
          <value>MaxLoad</value>
          <display_name>MaxLoad</display_name>
        </choice>
      </choices>
    </argument>
    <argument>
      <name>heat_pump_is_ducted</name>
      <display_name>Heat Pump: Is Ducted</display_name>
      <description>Whether the heat pump is ducted or not. Only used for mini-split. It's assumed that air-to-air and ground-to-air are ducted, and packaged terminal heat pump and room air conditioner with reverse cycle are not ducted. If not provided, assumes not ducted.</description>
      <type>Boolean</type>
      <required>false</required>
      <model_dependent>false</model_dependent>
      <choices>
        <choice>
          <value>true</value>
          <display_name>true</display_name>
        </choice>
        <choice>
          <value>false</value>
          <display_name>false</display_name>
        </choice>
      </choices>
    </argument>
    <argument>
      <name>heat_pump_airflow_defect_ratio</name>
      <display_name>Heat Pump: Airflow Defect Ratio</display_name>
      <description>The airflow defect ratio, defined as (InstalledAirflow - DesignAirflow) / DesignAirflow, of the heat pump per ANSI/RESNET/ACCA Standard 310. A value of zero means no airflow defect. Applies only to air-to-air, ducted mini-split, and ground-to-air. If not provided, assumes no defect.</description>
      <type>Double</type>
      <units>Frac</units>
      <required>false</required>
      <model_dependent>false</model_dependent>
    </argument>
    <argument>
      <name>heat_pump_charge_defect_ratio</name>
      <display_name>Heat Pump: Charge Defect Ratio</display_name>
      <description>The refrigerant charge defect ratio, defined as (InstalledCharge - DesignCharge) / DesignCharge, of the heat pump per ANSI/RESNET/ACCA Standard 310. A value of zero means no refrigerant charge defect. Applies to all heat pump types. If not provided, assumes no defect.</description>
      <type>Double</type>
      <units>Frac</units>
      <required>false</required>
      <model_dependent>false</model_dependent>
    </argument>
    <argument>
      <name>heat_pump_crankcase_heater_watts</name>
      <display_name>Heat Pump: Crankcase Heater Power Watts</display_name>
      <description>Heat Pump crankcase heater power consumption in Watts. Applies only to air-to-air, mini-split, packaged terminal heat pump and room air conditioner with reverse cycle. If not provided, the OS-HPXML default is used.</description>
      <type>Double</type>
      <units>W</units>
      <required>false</required>
      <model_dependent>false</model_dependent>
    </argument>
    <argument>
      <name>geothermal_loop_loop_flow</name>
      <display_name>Geothermal Loop: Loop Flow</display_name>
      <description>Water flow rate through the geothermal loop. Only applies to ground-to-air heat pump type. If not provided, the OS-HPXML autosized default is used.</description>
      <type>Double</type>
      <units>gpm</units>
      <required>false</required>
      <model_dependent>false</model_dependent>
    </argument>
    <argument>
      <name>geothermal_loop_boreholes_or_trenches_count</name>
      <display_name>Geothermal Loop: Boreholes or Trenches Count</display_name>
      <description>Number of boreholes or trenches. Only applies to ground-to-air heat pump type. If not provided, the OS-HPXML autosized default is used.</description>
      <type>Integer</type>
      <units>#</units>
      <required>false</required>
      <model_dependent>false</model_dependent>
    </argument>
    <argument>
      <name>geothermal_loop_boreholes_or_trenches_length</name>
      <display_name>Geothermal Loop: Boreholes or Trenches Length</display_name>
      <description>Average length of each borehole (vertical) or trench (horizontal). Only applies to ground-to-air heat pump type. If not provided, the OS-HPXML autosized default is used.</description>
      <type>Double</type>
      <units>ft</units>
      <required>false</required>
      <model_dependent>false</model_dependent>
    </argument>
    <argument>
      <name>geothermal_loop_boreholes_or_trenches_spacing</name>
      <display_name>Geothermal Loop: Boreholes or Trenches Spacing</display_name>
      <description>Distance between bores/trenches. Only applies to ground-to-air heat pump type. If not provided, the OS-HPXML default is used.</description>
      <type>Double</type>
      <units>ft</units>
      <required>false</required>
      <model_dependent>false</model_dependent>
    </argument>
    <argument>
      <name>geothermal_loop_boreholes_or_trenches_diameter</name>
      <display_name>Geothermal Loop: Boreholes or Trenches Diameter</display_name>
      <description>Diameter of bores/trenches. Only applies to ground-to-air heat pump type. If not provided, the OS-HPXML default is used.</description>
      <type>Double</type>
      <units>in</units>
      <required>false</required>
      <model_dependent>false</model_dependent>
    </argument>
    <argument>
      <name>geothermal_loop_grout_conductivity</name>
      <display_name>Geothermal Loop: Grout Conductivity</display_name>
      <description>Grout conductivity of the geothermal loop. Only applies to ground-to-air heat pump type. If not provided, the OS-HPXML default is used.</description>
      <type>Double</type>
      <units>Btu/hr-ft-F</units>
      <required>false</required>
      <model_dependent>false</model_dependent>
    </argument>
    <argument>
      <name>geothermal_loop_pipe_conductivity</name>
      <display_name>Geothermal Loop: Pipe Conductivity</display_name>
      <description>Pipe conductivity of the geothermal loop. Only applies to ground-to-air heat pump type. If not provided, the OS-HPXML default is used.</description>
      <type>Double</type>
      <units>Btu/hr-ft-F</units>
      <required>false</required>
      <model_dependent>false</model_dependent>
    </argument>
    <argument>
      <name>geothermal_loop_pipe_diameter</name>
      <display_name>Geothermal Loop: Pipe Diameter</display_name>
      <description>Pipe diameter of the geothermal loop. Only applies to ground-to-air heat pump type. If not provided, the OS-HPXML default is used.</description>
      <type>Choice</type>
      <units>in</units>
      <required>false</required>
      <model_dependent>false</model_dependent>
      <choices>
        <choice>
          <value>3/4" pipe</value>
          <display_name>3/4" pipe</display_name>
        </choice>
        <choice>
          <value>1" pipe</value>
          <display_name>1" pipe</display_name>
        </choice>
        <choice>
          <value>1-1/4" pipe</value>
          <display_name>1-1/4" pipe</display_name>
        </choice>
      </choices>
    </argument>
    <argument>
      <name>geothermal_loop_pipe_shank_spacing</name>
      <display_name>Geothermal Loop: Pipe Shank Spacing</display_name>
      <description>Measured as center-to-center (not edge-to-edge) distance between two branches of a vertical U-tube. Only applies to ground-to-air heat pump type. If not provided, the OS-HPXML default is used.</description>
      <type>Double</type>
      <units>in</units>
      <required>false</required>
      <model_dependent>false</model_dependent>
    </argument>
    <argument>
      <name>geothermal_loop_borefield_configuration</name>
      <display_name>Geothermal Loop: Borefield Configuration</display_name>
      <description>Borefield configuration of the geothermal loop. Only applies to ground-to-air heat pump type. If not provided, the OS-HPXML default is used.</description>
      <type>Choice</type>
      <required>false</required>
      <model_dependent>false</model_dependent>
      <choices>
        <choice>
          <value>single</value>
          <display_name>single</display_name>
        </choice>
        <choice>
          <value>line</value>
          <display_name>line</display_name>
        </choice>
        <choice>
          <value>l-config</value>
          <display_name>l-config</display_name>
        </choice>
        <choice>
          <value>rectangle</value>
          <display_name>rectangle</display_name>
        </choice>
        <choice>
          <value>u-config</value>
          <display_name>u-config</display_name>
        </choice>
        <choice>
          <value>l2-config</value>
          <display_name>l2-config</display_name>
        </choice>
        <choice>
          <value>open-rectangle</value>
          <display_name>open-rectangle</display_name>
        </choice>
      </choices>
    </argument>
    <argument>
      <name>heating_system_2_type</name>
      <display_name>Heating System 2: Type</display_name>
      <description>The type of the second heating system.</description>
      <type>Choice</type>
      <required>true</required>
      <model_dependent>false</model_dependent>
      <default_value>none</default_value>
      <choices>
        <choice>
          <value>none</value>
          <display_name>none</display_name>
        </choice>
        <choice>
          <value>Furnace</value>
          <display_name>Furnace</display_name>
        </choice>
        <choice>
          <value>WallFurnace</value>
          <display_name>WallFurnace</display_name>
        </choice>
        <choice>
          <value>FloorFurnace</value>
          <display_name>FloorFurnace</display_name>
        </choice>
        <choice>
          <value>Boiler</value>
          <display_name>Boiler</display_name>
        </choice>
        <choice>
          <value>ElectricResistance</value>
          <display_name>ElectricResistance</display_name>
        </choice>
        <choice>
          <value>Stove</value>
          <display_name>Stove</display_name>
        </choice>
        <choice>
          <value>PortableHeater</value>
          <display_name>PortableHeater</display_name>
        </choice>
        <choice>
          <value>Fireplace</value>
          <display_name>Fireplace</display_name>
        </choice>
        <choice>
          <value>FixedHeater</value>
          <display_name>FixedHeater</display_name>
        </choice>
      </choices>
    </argument>
    <argument>
      <name>heating_system_2_fuel</name>
      <display_name>Heating System 2: Fuel Type</display_name>
      <description>The fuel type of the second heating system. Ignored for ElectricResistance.</description>
      <type>Choice</type>
      <required>true</required>
      <model_dependent>false</model_dependent>
      <default_value>electricity</default_value>
      <choices>
        <choice>
          <value>electricity</value>
          <display_name>electricity</display_name>
        </choice>
        <choice>
          <value>natural gas</value>
          <display_name>natural gas</display_name>
        </choice>
        <choice>
          <value>fuel oil</value>
          <display_name>fuel oil</display_name>
        </choice>
        <choice>
          <value>propane</value>
          <display_name>propane</display_name>
        </choice>
        <choice>
          <value>wood</value>
          <display_name>wood</display_name>
        </choice>
        <choice>
          <value>wood pellets</value>
          <display_name>wood pellets</display_name>
        </choice>
        <choice>
          <value>coal</value>
          <display_name>coal</display_name>
        </choice>
      </choices>
    </argument>
    <argument>
      <name>heating_system_2_heating_efficiency</name>
      <display_name>Heating System 2: Rated AFUE or Percent</display_name>
      <description>The rated heating efficiency value of the second heating system.</description>
      <type>Double</type>
      <units>Frac</units>
      <required>true</required>
      <model_dependent>false</model_dependent>
      <default_value>1</default_value>
    </argument>
    <argument>
      <name>heating_system_2_heating_capacity</name>
      <display_name>Heating System 2: Heating Capacity</display_name>
      <description>The output heating capacity of the second heating system. If not provided, the OS-HPXML autosized default is used.</description>
      <type>Double</type>
      <units>Btu/hr</units>
      <required>false</required>
      <model_dependent>false</model_dependent>
    </argument>
    <argument>
      <name>heating_system_2_fraction_heat_load_served</name>
      <display_name>Heating System 2: Fraction Heat Load Served</display_name>
      <description>The heat load served fraction of the second heating system. Ignored if this heating system serves as a backup system for a heat pump.</description>
      <type>Double</type>
      <units>Frac</units>
      <required>true</required>
      <model_dependent>false</model_dependent>
      <default_value>0.25</default_value>
    </argument>
    <argument>
      <name>hvac_control_heating_weekday_setpoint</name>
      <display_name>HVAC Control: Heating Weekday Setpoint Schedule</display_name>
      <description>Specify the constant or 24-hour comma-separated weekday heating setpoint schedule. Required unless a detailed CSV schedule is provided.</description>
      <type>String</type>
      <units>deg-F</units>
      <required>false</required>
      <model_dependent>false</model_dependent>
    </argument>
    <argument>
      <name>hvac_control_heating_weekend_setpoint</name>
      <display_name>HVAC Control: Heating Weekend Setpoint Schedule</display_name>
      <description>Specify the constant or 24-hour comma-separated weekend heating setpoint schedule. Required unless a detailed CSV schedule is provided.</description>
      <type>String</type>
      <units>deg-F</units>
      <required>false</required>
      <model_dependent>false</model_dependent>
    </argument>
    <argument>
      <name>hvac_control_cooling_weekday_setpoint</name>
      <display_name>HVAC Control: Cooling Weekday Setpoint Schedule</display_name>
      <description>Specify the constant or 24-hour comma-separated weekday cooling setpoint schedule. Required unless a detailed CSV schedule is provided.</description>
      <type>String</type>
      <units>deg-F</units>
      <required>false</required>
      <model_dependent>false</model_dependent>
    </argument>
    <argument>
      <name>hvac_control_cooling_weekend_setpoint</name>
      <display_name>HVAC Control: Cooling Weekend Setpoint Schedule</display_name>
      <description>Specify the constant or 24-hour comma-separated weekend cooling setpoint schedule. Required unless a detailed CSV schedule is provided.</description>
      <type>String</type>
      <units>deg-F</units>
      <required>false</required>
      <model_dependent>false</model_dependent>
    </argument>
    <argument>
      <name>hvac_control_heating_season_period</name>
      <display_name>HVAC Control: Heating Season Period</display_name>
      <description>Enter a date like 'Nov 1 - Jun 30'. If not provided, the OS-HPXML default is used. Can also provide 'BuildingAmerica' to use automatic seasons from the Building America House Simulation Protocols.</description>
      <type>String</type>
      <required>false</required>
      <model_dependent>false</model_dependent>
    </argument>
    <argument>
      <name>hvac_control_cooling_season_period</name>
      <display_name>HVAC Control: Cooling Season Period</display_name>
      <description>Enter a date like 'Jun 1 - Oct 31'. If not provided, the OS-HPXML default is used. Can also provide 'BuildingAmerica' to use automatic seasons from the Building America House Simulation Protocols.</description>
      <type>String</type>
      <required>false</required>
      <model_dependent>false</model_dependent>
    </argument>
    <argument>
      <name>ducts_leakage_units</name>
      <display_name>Ducts: Leakage Units</display_name>
      <description>The leakage units of the ducts.</description>
      <type>Choice</type>
      <required>true</required>
      <model_dependent>false</model_dependent>
      <default_value>Percent</default_value>
      <choices>
        <choice>
          <value>CFM25</value>
          <display_name>CFM25</display_name>
        </choice>
        <choice>
          <value>CFM50</value>
          <display_name>CFM50</display_name>
        </choice>
        <choice>
          <value>Percent</value>
          <display_name>Percent</display_name>
        </choice>
      </choices>
    </argument>
    <argument>
      <name>ducts_supply_leakage_to_outside_value</name>
      <display_name>Ducts: Supply Leakage to Outside Value</display_name>
      <description>The leakage value to outside for the supply ducts.</description>
      <type>Double</type>
      <required>true</required>
      <model_dependent>false</model_dependent>
      <default_value>0.1</default_value>
    </argument>
    <argument>
      <name>ducts_return_leakage_to_outside_value</name>
      <display_name>Ducts: Return Leakage to Outside Value</display_name>
      <description>The leakage value to outside for the return ducts.</description>
      <type>Double</type>
      <required>true</required>
      <model_dependent>false</model_dependent>
      <default_value>0.1</default_value>
    </argument>
    <argument>
      <name>ducts_supply_location</name>
      <display_name>Ducts: Supply Location</display_name>
      <description>The location of the supply ducts. If not provided, the OS-HPXML default is used.</description>
      <type>Choice</type>
      <required>false</required>
      <model_dependent>false</model_dependent>
      <choices>
        <choice>
          <value>living space</value>
          <display_name>living space</display_name>
        </choice>
        <choice>
          <value>basement - conditioned</value>
          <display_name>basement - conditioned</display_name>
        </choice>
        <choice>
          <value>basement - unconditioned</value>
          <display_name>basement - unconditioned</display_name>
        </choice>
        <choice>
          <value>crawlspace - vented</value>
          <display_name>crawlspace - vented</display_name>
        </choice>
        <choice>
          <value>crawlspace - unvented</value>
          <display_name>crawlspace - unvented</display_name>
        </choice>
        <choice>
          <value>crawlspace - conditioned</value>
          <display_name>crawlspace - conditioned</display_name>
        </choice>
        <choice>
          <value>attic - vented</value>
          <display_name>attic - vented</display_name>
        </choice>
        <choice>
          <value>attic - unvented</value>
          <display_name>attic - unvented</display_name>
        </choice>
        <choice>
          <value>garage</value>
          <display_name>garage</display_name>
        </choice>
        <choice>
          <value>exterior wall</value>
          <display_name>exterior wall</display_name>
        </choice>
        <choice>
          <value>under slab</value>
          <display_name>under slab</display_name>
        </choice>
        <choice>
          <value>roof deck</value>
          <display_name>roof deck</display_name>
        </choice>
        <choice>
          <value>outside</value>
          <display_name>outside</display_name>
        </choice>
        <choice>
          <value>other housing unit</value>
          <display_name>other housing unit</display_name>
        </choice>
        <choice>
          <value>other heated space</value>
          <display_name>other heated space</display_name>
        </choice>
        <choice>
          <value>other multifamily buffer space</value>
          <display_name>other multifamily buffer space</display_name>
        </choice>
        <choice>
          <value>other non-freezing space</value>
          <display_name>other non-freezing space</display_name>
        </choice>
      </choices>
    </argument>
    <argument>
      <name>ducts_supply_insulation_r</name>
      <display_name>Ducts: Supply Insulation R-Value</display_name>
      <description>The insulation r-value of the supply ducts excluding air films.</description>
      <type>Double</type>
      <units>h-ft^2-R/Btu</units>
      <required>true</required>
      <model_dependent>false</model_dependent>
      <default_value>0</default_value>
    </argument>
    <argument>
      <name>ducts_supply_buried_insulation_level</name>
      <display_name>Ducts: Supply Buried Insulation Level</display_name>
      <description>Whether the supply ducts are buried in, e.g., attic loose-fill insulation. Partially buried ducts have insulation that does not cover the top of the ducts. Fully buried ducts have insulation that just covers the top of the ducts. Deeply buried ducts have insulation that continues above the top of the ducts.</description>
      <type>Choice</type>
      <required>false</required>
      <model_dependent>false</model_dependent>
      <choices>
        <choice>
          <value>not buried</value>
          <display_name>not buried</display_name>
        </choice>
        <choice>
          <value>partially buried</value>
          <display_name>partially buried</display_name>
        </choice>
        <choice>
          <value>fully buried</value>
          <display_name>fully buried</display_name>
        </choice>
        <choice>
          <value>deeply buried</value>
          <display_name>deeply buried</display_name>
        </choice>
      </choices>
    </argument>
    <argument>
      <name>ducts_supply_surface_area</name>
      <display_name>Ducts: Supply Surface Area</display_name>
      <description>The surface area of the supply ducts. If not provided, the OS-HPXML default is used.</description>
      <type>Double</type>
      <units>ft^2</units>
      <required>false</required>
      <model_dependent>false</model_dependent>
    </argument>
    <argument>
      <name>ducts_return_location</name>
      <display_name>Ducts: Return Location</display_name>
      <description>The location of the return ducts. If not provided, the OS-HPXML default is used.</description>
      <type>Choice</type>
      <required>false</required>
      <model_dependent>false</model_dependent>
      <choices>
        <choice>
          <value>living space</value>
          <display_name>living space</display_name>
        </choice>
        <choice>
          <value>basement - conditioned</value>
          <display_name>basement - conditioned</display_name>
        </choice>
        <choice>
          <value>basement - unconditioned</value>
          <display_name>basement - unconditioned</display_name>
        </choice>
        <choice>
          <value>crawlspace - vented</value>
          <display_name>crawlspace - vented</display_name>
        </choice>
        <choice>
          <value>crawlspace - unvented</value>
          <display_name>crawlspace - unvented</display_name>
        </choice>
        <choice>
          <value>crawlspace - conditioned</value>
          <display_name>crawlspace - conditioned</display_name>
        </choice>
        <choice>
          <value>attic - vented</value>
          <display_name>attic - vented</display_name>
        </choice>
        <choice>
          <value>attic - unvented</value>
          <display_name>attic - unvented</display_name>
        </choice>
        <choice>
          <value>garage</value>
          <display_name>garage</display_name>
        </choice>
        <choice>
          <value>exterior wall</value>
          <display_name>exterior wall</display_name>
        </choice>
        <choice>
          <value>under slab</value>
          <display_name>under slab</display_name>
        </choice>
        <choice>
          <value>roof deck</value>
          <display_name>roof deck</display_name>
        </choice>
        <choice>
          <value>outside</value>
          <display_name>outside</display_name>
        </choice>
        <choice>
          <value>other housing unit</value>
          <display_name>other housing unit</display_name>
        </choice>
        <choice>
          <value>other heated space</value>
          <display_name>other heated space</display_name>
        </choice>
        <choice>
          <value>other multifamily buffer space</value>
          <display_name>other multifamily buffer space</display_name>
        </choice>
        <choice>
          <value>other non-freezing space</value>
          <display_name>other non-freezing space</display_name>
        </choice>
      </choices>
    </argument>
    <argument>
      <name>ducts_return_insulation_r</name>
      <display_name>Ducts: Return Insulation R-Value</display_name>
      <description>The insulation r-value of the return ducts excluding air films.</description>
      <type>Double</type>
      <units>h-ft^2-R/Btu</units>
      <required>true</required>
      <model_dependent>false</model_dependent>
      <default_value>0</default_value>
    </argument>
    <argument>
      <name>ducts_return_buried_insulation_level</name>
      <display_name>Ducts: Return Buried Insulation Level</display_name>
      <description>Whether the return ducts are buried in, e.g., attic loose-fill insulation. Partially buried ducts have insulation that does not cover the top of the ducts. Fully buried ducts have insulation that just covers the top of the ducts. Deeply buried ducts have insulation that continues above the top of the ducts.</description>
      <type>Choice</type>
      <required>false</required>
      <model_dependent>false</model_dependent>
      <choices>
        <choice>
          <value>not buried</value>
          <display_name>not buried</display_name>
        </choice>
        <choice>
          <value>partially buried</value>
          <display_name>partially buried</display_name>
        </choice>
        <choice>
          <value>fully buried</value>
          <display_name>fully buried</display_name>
        </choice>
        <choice>
          <value>deeply buried</value>
          <display_name>deeply buried</display_name>
        </choice>
      </choices>
    </argument>
    <argument>
      <name>ducts_return_surface_area</name>
      <display_name>Ducts: Return Surface Area</display_name>
      <description>The surface area of the return ducts. If not provided, the OS-HPXML default is used.</description>
      <type>Double</type>
      <units>ft^2</units>
      <required>false</required>
      <model_dependent>false</model_dependent>
    </argument>
    <argument>
      <name>ducts_number_of_return_registers</name>
      <display_name>Ducts: Number of Return Registers</display_name>
      <description>The number of return registers of the ducts. Only used to calculate default return duct surface area. If not provided, the OS-HPXML default is used.</description>
      <type>Integer</type>
      <units>#</units>
      <required>false</required>
      <model_dependent>false</model_dependent>
    </argument>
    <argument>
      <name>mech_vent_fan_type</name>
      <display_name>Mechanical Ventilation: Fan Type</display_name>
      <description>The type of the mechanical ventilation. Use 'none' if there is no mechanical ventilation system.</description>
      <type>Choice</type>
      <required>true</required>
      <model_dependent>false</model_dependent>
      <default_value>none</default_value>
      <choices>
        <choice>
          <value>none</value>
          <display_name>none</display_name>
        </choice>
        <choice>
          <value>exhaust only</value>
          <display_name>exhaust only</display_name>
        </choice>
        <choice>
          <value>supply only</value>
          <display_name>supply only</display_name>
        </choice>
        <choice>
          <value>energy recovery ventilator</value>
          <display_name>energy recovery ventilator</display_name>
        </choice>
        <choice>
          <value>heat recovery ventilator</value>
          <display_name>heat recovery ventilator</display_name>
        </choice>
        <choice>
          <value>balanced</value>
          <display_name>balanced</display_name>
        </choice>
        <choice>
          <value>central fan integrated supply</value>
          <display_name>central fan integrated supply</display_name>
        </choice>
      </choices>
    </argument>
    <argument>
      <name>mech_vent_flow_rate</name>
      <display_name>Mechanical Ventilation: Flow Rate</display_name>
      <description>The flow rate of the mechanical ventilation. If not provided, the OS-HPXML default is used.</description>
      <type>Double</type>
      <units>CFM</units>
      <required>false</required>
      <model_dependent>false</model_dependent>
    </argument>
    <argument>
      <name>mech_vent_hours_in_operation</name>
      <display_name>Mechanical Ventilation: Hours In Operation</display_name>
      <description>The hours in operation of the mechanical ventilation. If not provided, the OS-HPXML default is used.</description>
      <type>Double</type>
      <units>hrs/day</units>
      <required>false</required>
      <model_dependent>false</model_dependent>
    </argument>
    <argument>
      <name>mech_vent_recovery_efficiency_type</name>
      <display_name>Mechanical Ventilation: Total Recovery Efficiency Type</display_name>
      <description>The total recovery efficiency type of the mechanical ventilation.</description>
      <type>Choice</type>
      <required>true</required>
      <model_dependent>false</model_dependent>
      <default_value>Unadjusted</default_value>
      <choices>
        <choice>
          <value>Unadjusted</value>
          <display_name>Unadjusted</display_name>
        </choice>
        <choice>
          <value>Adjusted</value>
          <display_name>Adjusted</display_name>
        </choice>
      </choices>
    </argument>
    <argument>
      <name>mech_vent_total_recovery_efficiency</name>
      <display_name>Mechanical Ventilation: Total Recovery Efficiency</display_name>
      <description>The Unadjusted or Adjusted total recovery efficiency of the mechanical ventilation. Applies to energy recovery ventilator.</description>
      <type>Double</type>
      <units>Frac</units>
      <required>true</required>
      <model_dependent>false</model_dependent>
      <default_value>0.48</default_value>
    </argument>
    <argument>
      <name>mech_vent_sensible_recovery_efficiency</name>
      <display_name>Mechanical Ventilation: Sensible Recovery Efficiency</display_name>
      <description>The Unadjusted or Adjusted sensible recovery efficiency of the mechanical ventilation. Applies to energy recovery ventilator and heat recovery ventilator.</description>
      <type>Double</type>
      <units>Frac</units>
      <required>true</required>
      <model_dependent>false</model_dependent>
      <default_value>0.72</default_value>
    </argument>
    <argument>
      <name>mech_vent_fan_power</name>
      <display_name>Mechanical Ventilation: Fan Power</display_name>
      <description>The fan power of the mechanical ventilation. If not provided, the OS-HPXML default is used.</description>
      <type>Double</type>
      <units>W</units>
      <required>false</required>
      <model_dependent>false</model_dependent>
    </argument>
    <argument>
      <name>mech_vent_num_units_served</name>
      <display_name>Mechanical Ventilation: Number of Units Served</display_name>
      <description>Number of dwelling units served by the mechanical ventilation system. Must be 1 if single-family detached. Used to apportion flow rate and fan power to the unit.</description>
      <type>Integer</type>
      <units>#</units>
      <required>true</required>
      <model_dependent>false</model_dependent>
      <default_value>1</default_value>
    </argument>
    <argument>
      <name>mech_vent_shared_frac_recirculation</name>
      <display_name>Shared Mechanical Ventilation: Fraction Recirculation</display_name>
      <description>Fraction of the total supply air that is recirculated, with the remainder assumed to be outdoor air. The value must be 0 for exhaust only systems. Required for a shared mechanical ventilation system.</description>
      <type>Double</type>
      <units>Frac</units>
      <required>false</required>
      <model_dependent>false</model_dependent>
    </argument>
    <argument>
      <name>mech_vent_shared_preheating_fuel</name>
      <display_name>Shared Mechanical Ventilation: Preheating Fuel</display_name>
      <description>Fuel type of the preconditioning heating equipment. Only used for a shared mechanical ventilation system. If not provided, assumes no preheating.</description>
      <type>Choice</type>
      <required>false</required>
      <model_dependent>false</model_dependent>
      <choices>
        <choice>
          <value>electricity</value>
          <display_name>electricity</display_name>
        </choice>
        <choice>
          <value>natural gas</value>
          <display_name>natural gas</display_name>
        </choice>
        <choice>
          <value>fuel oil</value>
          <display_name>fuel oil</display_name>
        </choice>
        <choice>
          <value>propane</value>
          <display_name>propane</display_name>
        </choice>
        <choice>
          <value>wood</value>
          <display_name>wood</display_name>
        </choice>
        <choice>
          <value>wood pellets</value>
          <display_name>wood pellets</display_name>
        </choice>
        <choice>
          <value>coal</value>
          <display_name>coal</display_name>
        </choice>
      </choices>
    </argument>
    <argument>
      <name>mech_vent_shared_preheating_efficiency</name>
      <display_name>Shared Mechanical Ventilation: Preheating Efficiency</display_name>
      <description>Efficiency of the preconditioning heating equipment. Only used for a shared mechanical ventilation system. If not provided, assumes no preheating.</description>
      <type>Double</type>
      <units>COP</units>
      <required>false</required>
      <model_dependent>false</model_dependent>
    </argument>
    <argument>
      <name>mech_vent_shared_preheating_fraction_heat_load_served</name>
      <display_name>Shared Mechanical Ventilation: Preheating Fraction Ventilation Heat Load Served</display_name>
      <description>Fraction of heating load introduced by the shared ventilation system that is met by the preconditioning heating equipment. If not provided, assumes no preheating.</description>
      <type>Double</type>
      <units>Frac</units>
      <required>false</required>
      <model_dependent>false</model_dependent>
    </argument>
    <argument>
      <name>mech_vent_shared_precooling_fuel</name>
      <display_name>Shared Mechanical Ventilation: Precooling Fuel</display_name>
      <description>Fuel type of the preconditioning cooling equipment. Only used for a shared mechanical ventilation system. If not provided, assumes no precooling.</description>
      <type>Choice</type>
      <required>false</required>
      <model_dependent>false</model_dependent>
      <choices>
        <choice>
          <value>electricity</value>
          <display_name>electricity</display_name>
        </choice>
      </choices>
    </argument>
    <argument>
      <name>mech_vent_shared_precooling_efficiency</name>
      <display_name>Shared Mechanical Ventilation: Precooling Efficiency</display_name>
      <description>Efficiency of the preconditioning cooling equipment. Only used for a shared mechanical ventilation system. If not provided, assumes no precooling.</description>
      <type>Double</type>
      <units>COP</units>
      <required>false</required>
      <model_dependent>false</model_dependent>
    </argument>
    <argument>
      <name>mech_vent_shared_precooling_fraction_cool_load_served</name>
      <display_name>Shared Mechanical Ventilation: Precooling Fraction Ventilation Cool Load Served</display_name>
      <description>Fraction of cooling load introduced by the shared ventilation system that is met by the preconditioning cooling equipment. If not provided, assumes no precooling.</description>
      <type>Double</type>
      <units>Frac</units>
      <required>false</required>
      <model_dependent>false</model_dependent>
    </argument>
    <argument>
      <name>mech_vent_2_fan_type</name>
      <display_name>Mechanical Ventilation 2: Fan Type</display_name>
      <description>The type of the second mechanical ventilation. Use 'none' if there is no second mechanical ventilation system.</description>
      <type>Choice</type>
      <required>true</required>
      <model_dependent>false</model_dependent>
      <default_value>none</default_value>
      <choices>
        <choice>
          <value>none</value>
          <display_name>none</display_name>
        </choice>
        <choice>
          <value>exhaust only</value>
          <display_name>exhaust only</display_name>
        </choice>
        <choice>
          <value>supply only</value>
          <display_name>supply only</display_name>
        </choice>
        <choice>
          <value>energy recovery ventilator</value>
          <display_name>energy recovery ventilator</display_name>
        </choice>
        <choice>
          <value>heat recovery ventilator</value>
          <display_name>heat recovery ventilator</display_name>
        </choice>
        <choice>
          <value>balanced</value>
          <display_name>balanced</display_name>
        </choice>
      </choices>
    </argument>
    <argument>
      <name>mech_vent_2_flow_rate</name>
      <display_name>Mechanical Ventilation 2: Flow Rate</display_name>
      <description>The flow rate of the second mechanical ventilation.</description>
      <type>Double</type>
      <units>CFM</units>
      <required>true</required>
      <model_dependent>false</model_dependent>
      <default_value>110</default_value>
    </argument>
    <argument>
      <name>mech_vent_2_hours_in_operation</name>
      <display_name>Mechanical Ventilation 2: Hours In Operation</display_name>
      <description>The hours in operation of the second mechanical ventilation.</description>
      <type>Double</type>
      <units>hrs/day</units>
      <required>true</required>
      <model_dependent>false</model_dependent>
      <default_value>24</default_value>
    </argument>
    <argument>
      <name>mech_vent_2_recovery_efficiency_type</name>
      <display_name>Mechanical Ventilation 2: Total Recovery Efficiency Type</display_name>
      <description>The total recovery efficiency type of the second mechanical ventilation.</description>
      <type>Choice</type>
      <required>true</required>
      <model_dependent>false</model_dependent>
      <default_value>Unadjusted</default_value>
      <choices>
        <choice>
          <value>Unadjusted</value>
          <display_name>Unadjusted</display_name>
        </choice>
        <choice>
          <value>Adjusted</value>
          <display_name>Adjusted</display_name>
        </choice>
      </choices>
    </argument>
    <argument>
      <name>mech_vent_2_total_recovery_efficiency</name>
      <display_name>Mechanical Ventilation 2: Total Recovery Efficiency</display_name>
      <description>The Unadjusted or Adjusted total recovery efficiency of the second mechanical ventilation. Applies to energy recovery ventilator.</description>
      <type>Double</type>
      <units>Frac</units>
      <required>true</required>
      <model_dependent>false</model_dependent>
      <default_value>0.48</default_value>
    </argument>
    <argument>
      <name>mech_vent_2_sensible_recovery_efficiency</name>
      <display_name>Mechanical Ventilation 2: Sensible Recovery Efficiency</display_name>
      <description>The Unadjusted or Adjusted sensible recovery efficiency of the second mechanical ventilation. Applies to energy recovery ventilator and heat recovery ventilator.</description>
      <type>Double</type>
      <units>Frac</units>
      <required>true</required>
      <model_dependent>false</model_dependent>
      <default_value>0.72</default_value>
    </argument>
    <argument>
      <name>mech_vent_2_fan_power</name>
      <display_name>Mechanical Ventilation 2: Fan Power</display_name>
      <description>The fan power of the second mechanical ventilation.</description>
      <type>Double</type>
      <units>W</units>
      <required>true</required>
      <model_dependent>false</model_dependent>
      <default_value>30</default_value>
    </argument>
    <argument>
      <name>kitchen_fans_quantity</name>
      <display_name>Kitchen Fans: Quantity</display_name>
      <description>The quantity of the kitchen fans. If not provided, the OS-HPXML default is used.</description>
      <type>Integer</type>
      <units>#</units>
      <required>false</required>
      <model_dependent>false</model_dependent>
    </argument>
    <argument>
      <name>kitchen_fans_flow_rate</name>
      <display_name>Kitchen Fans: Flow Rate</display_name>
      <description>The flow rate of the kitchen fan. If not provided, the OS-HPXML default is used.</description>
      <type>Double</type>
      <units>CFM</units>
      <required>false</required>
      <model_dependent>false</model_dependent>
    </argument>
    <argument>
      <name>kitchen_fans_hours_in_operation</name>
      <display_name>Kitchen Fans: Hours In Operation</display_name>
      <description>The hours in operation of the kitchen fan. If not provided, the OS-HPXML default is used.</description>
      <type>Double</type>
      <units>hrs/day</units>
      <required>false</required>
      <model_dependent>false</model_dependent>
    </argument>
    <argument>
      <name>kitchen_fans_power</name>
      <display_name>Kitchen Fans: Fan Power</display_name>
      <description>The fan power of the kitchen fan. If not provided, the OS-HPXML default is used.</description>
      <type>Double</type>
      <units>W</units>
      <required>false</required>
      <model_dependent>false</model_dependent>
    </argument>
    <argument>
      <name>kitchen_fans_start_hour</name>
      <display_name>Kitchen Fans: Start Hour</display_name>
      <description>The start hour of the kitchen fan. If not provided, the OS-HPXML default is used.</description>
      <type>Integer</type>
      <units>hr</units>
      <required>false</required>
      <model_dependent>false</model_dependent>
    </argument>
    <argument>
      <name>bathroom_fans_quantity</name>
      <display_name>Bathroom Fans: Quantity</display_name>
      <description>The quantity of the bathroom fans. If not provided, the OS-HPXML default is used.</description>
      <type>Integer</type>
      <units>#</units>
      <required>false</required>
      <model_dependent>false</model_dependent>
    </argument>
    <argument>
      <name>bathroom_fans_flow_rate</name>
      <display_name>Bathroom Fans: Flow Rate</display_name>
      <description>The flow rate of the bathroom fans. If not provided, the OS-HPXML default is used.</description>
      <type>Double</type>
      <units>CFM</units>
      <required>false</required>
      <model_dependent>false</model_dependent>
    </argument>
    <argument>
      <name>bathroom_fans_hours_in_operation</name>
      <display_name>Bathroom Fans: Hours In Operation</display_name>
      <description>The hours in operation of the bathroom fans. If not provided, the OS-HPXML default is used.</description>
      <type>Double</type>
      <units>hrs/day</units>
      <required>false</required>
      <model_dependent>false</model_dependent>
    </argument>
    <argument>
      <name>bathroom_fans_power</name>
      <display_name>Bathroom Fans: Fan Power</display_name>
      <description>The fan power of the bathroom fans. If not provided, the OS-HPXML default is used.</description>
      <type>Double</type>
      <units>W</units>
      <required>false</required>
      <model_dependent>false</model_dependent>
    </argument>
    <argument>
      <name>bathroom_fans_start_hour</name>
      <display_name>Bathroom Fans: Start Hour</display_name>
      <description>The start hour of the bathroom fans. If not provided, the OS-HPXML default is used.</description>
      <type>Integer</type>
      <units>hr</units>
      <required>false</required>
      <model_dependent>false</model_dependent>
    </argument>
    <argument>
      <name>whole_house_fan_present</name>
      <display_name>Whole House Fan: Present</display_name>
      <description>Whether there is a whole house fan.</description>
      <type>Boolean</type>
      <required>true</required>
      <model_dependent>false</model_dependent>
      <default_value>false</default_value>
      <choices>
        <choice>
          <value>true</value>
          <display_name>true</display_name>
        </choice>
        <choice>
          <value>false</value>
          <display_name>false</display_name>
        </choice>
      </choices>
    </argument>
    <argument>
      <name>whole_house_fan_flow_rate</name>
      <display_name>Whole House Fan: Flow Rate</display_name>
      <description>The flow rate of the whole house fan. If not provided, the OS-HPXML default is used.</description>
      <type>Double</type>
      <units>CFM</units>
      <required>false</required>
      <model_dependent>false</model_dependent>
    </argument>
    <argument>
      <name>whole_house_fan_power</name>
      <display_name>Whole House Fan: Fan Power</display_name>
      <description>The fan power of the whole house fan. If not provided, the OS-HPXML default is used.</description>
      <type>Double</type>
      <units>W</units>
      <required>false</required>
      <model_dependent>false</model_dependent>
    </argument>
    <argument>
      <name>water_heater_type</name>
      <display_name>Water Heater: Type</display_name>
      <description>The type of water heater. Use 'none' if there is no water heater.</description>
      <type>Choice</type>
      <required>true</required>
      <model_dependent>false</model_dependent>
      <default_value>storage water heater</default_value>
      <choices>
        <choice>
          <value>none</value>
          <display_name>none</display_name>
        </choice>
        <choice>
          <value>storage water heater</value>
          <display_name>storage water heater</display_name>
        </choice>
        <choice>
          <value>instantaneous water heater</value>
          <display_name>instantaneous water heater</display_name>
        </choice>
        <choice>
          <value>heat pump water heater</value>
          <display_name>heat pump water heater</display_name>
        </choice>
        <choice>
          <value>space-heating boiler with storage tank</value>
          <display_name>space-heating boiler with storage tank</display_name>
        </choice>
        <choice>
          <value>space-heating boiler with tankless coil</value>
          <display_name>space-heating boiler with tankless coil</display_name>
        </choice>
      </choices>
    </argument>
    <argument>
      <name>water_heater_fuel_type</name>
      <display_name>Water Heater: Fuel Type</display_name>
      <description>The fuel type of water heater. Ignored for heat pump water heater.</description>
      <type>Choice</type>
      <required>true</required>
      <model_dependent>false</model_dependent>
      <default_value>natural gas</default_value>
      <choices>
        <choice>
          <value>electricity</value>
          <display_name>electricity</display_name>
        </choice>
        <choice>
          <value>natural gas</value>
          <display_name>natural gas</display_name>
        </choice>
        <choice>
          <value>fuel oil</value>
          <display_name>fuel oil</display_name>
        </choice>
        <choice>
          <value>propane</value>
          <display_name>propane</display_name>
        </choice>
        <choice>
          <value>wood</value>
          <display_name>wood</display_name>
        </choice>
        <choice>
          <value>coal</value>
          <display_name>coal</display_name>
        </choice>
      </choices>
    </argument>
    <argument>
      <name>water_heater_location</name>
      <display_name>Water Heater: Location</display_name>
      <description>The location of water heater. If not provided, the OS-HPXML default is used.</description>
      <type>Choice</type>
      <required>false</required>
      <model_dependent>false</model_dependent>
      <choices>
        <choice>
          <value>living space</value>
          <display_name>living space</display_name>
        </choice>
        <choice>
          <value>basement - conditioned</value>
          <display_name>basement - conditioned</display_name>
        </choice>
        <choice>
          <value>basement - unconditioned</value>
          <display_name>basement - unconditioned</display_name>
        </choice>
        <choice>
          <value>garage</value>
          <display_name>garage</display_name>
        </choice>
        <choice>
          <value>attic - vented</value>
          <display_name>attic - vented</display_name>
        </choice>
        <choice>
          <value>attic - unvented</value>
          <display_name>attic - unvented</display_name>
        </choice>
        <choice>
          <value>crawlspace - vented</value>
          <display_name>crawlspace - vented</display_name>
        </choice>
        <choice>
          <value>crawlspace - unvented</value>
          <display_name>crawlspace - unvented</display_name>
        </choice>
        <choice>
          <value>crawlspace - conditioned</value>
          <display_name>crawlspace - conditioned</display_name>
        </choice>
        <choice>
          <value>other exterior</value>
          <display_name>other exterior</display_name>
        </choice>
        <choice>
          <value>other housing unit</value>
          <display_name>other housing unit</display_name>
        </choice>
        <choice>
          <value>other heated space</value>
          <display_name>other heated space</display_name>
        </choice>
        <choice>
          <value>other multifamily buffer space</value>
          <display_name>other multifamily buffer space</display_name>
        </choice>
        <choice>
          <value>other non-freezing space</value>
          <display_name>other non-freezing space</display_name>
        </choice>
      </choices>
    </argument>
    <argument>
      <name>water_heater_tank_volume</name>
      <display_name>Water Heater: Tank Volume</display_name>
      <description>Nominal volume of water heater tank. Only applies to storage water heater, heat pump water heater, and space-heating boiler with storage tank. If not provided, the OS-HPXML default is used.</description>
      <type>Double</type>
      <units>gal</units>
      <required>false</required>
      <model_dependent>false</model_dependent>
    </argument>
    <argument>
      <name>water_heater_efficiency_type</name>
      <display_name>Water Heater: Efficiency Type</display_name>
      <description>The efficiency type of water heater. Does not apply to space-heating boilers.</description>
      <type>Choice</type>
      <required>true</required>
      <model_dependent>false</model_dependent>
      <default_value>EnergyFactor</default_value>
      <choices>
        <choice>
          <value>EnergyFactor</value>
          <display_name>EnergyFactor</display_name>
        </choice>
        <choice>
          <value>UniformEnergyFactor</value>
          <display_name>UniformEnergyFactor</display_name>
        </choice>
      </choices>
    </argument>
    <argument>
      <name>water_heater_efficiency</name>
      <display_name>Water Heater: Efficiency</display_name>
      <description>Rated Energy Factor or Uniform Energy Factor. Does not apply to space-heating boilers.</description>
      <type>Double</type>
      <required>true</required>
      <model_dependent>false</model_dependent>
      <default_value>0.67</default_value>
    </argument>
    <argument>
      <name>water_heater_usage_bin</name>
      <display_name>Water Heater: Usage Bin</display_name>
      <description>The usage of the water heater. Only applies if Efficiency Type is UniformEnergyFactor and Type is not instantaneous water heater. Does not apply to space-heating boilers. If not provided, the OS-HPXML default is used.</description>
      <type>Choice</type>
      <required>false</required>
      <model_dependent>false</model_dependent>
      <choices>
        <choice>
          <value>very small</value>
          <display_name>very small</display_name>
        </choice>
        <choice>
          <value>low</value>
          <display_name>low</display_name>
        </choice>
        <choice>
          <value>medium</value>
          <display_name>medium</display_name>
        </choice>
        <choice>
          <value>high</value>
          <display_name>high</display_name>
        </choice>
      </choices>
    </argument>
    <argument>
      <name>water_heater_recovery_efficiency</name>
      <display_name>Water Heater: Recovery Efficiency</display_name>
      <description>Ratio of energy delivered to water heater to the energy content of the fuel consumed by the water heater. Only used for non-electric storage water heaters. If not provided, the OS-HPXML default is used.</description>
      <type>Double</type>
      <units>Frac</units>
      <required>false</required>
      <model_dependent>false</model_dependent>
    </argument>
    <argument>
      <name>water_heater_heating_capacity</name>
      <display_name>Water Heater: Heating Capacity</display_name>
      <description>Heating capacity. Only applies to storage water heater. If not provided, the OS-HPXML default is used.</description>
      <type>Double</type>
      <units>Btu/hr</units>
      <required>false</required>
      <model_dependent>false</model_dependent>
    </argument>
    <argument>
      <name>water_heater_standby_loss</name>
      <display_name>Water Heater: Standby Loss</display_name>
      <description>The standby loss of water heater. Only applies to space-heating boilers. If not provided, the OS-HPXML default is used.</description>
      <type>Double</type>
      <units>deg-F/hr</units>
      <required>false</required>
      <model_dependent>false</model_dependent>
    </argument>
    <argument>
      <name>water_heater_jacket_rvalue</name>
      <display_name>Water Heater: Jacket R-value</display_name>
      <description>The jacket R-value of water heater. Doesn't apply to instantaneous water heater or space-heating boiler with tankless coil. If not provided, defaults to no jacket insulation.</description>
      <type>Double</type>
      <units>h-ft^2-R/Btu</units>
      <required>false</required>
      <model_dependent>false</model_dependent>
    </argument>
    <argument>
      <name>water_heater_setpoint_temperature</name>
      <display_name>Water Heater: Setpoint Temperature</display_name>
      <description>The setpoint temperature of water heater. If not provided, the OS-HPXML default is used.</description>
      <type>Double</type>
      <units>deg-F</units>
      <required>false</required>
      <model_dependent>false</model_dependent>
    </argument>
    <argument>
      <name>water_heater_num_units_served</name>
      <display_name>Water Heater: Number of Units Served</display_name>
      <description>Number of dwelling units served (directly or indirectly) by the water heater. Must be 1 if single-family detached. Used to apportion water heater tank losses to the unit.</description>
      <type>Integer</type>
      <units>#</units>
      <required>true</required>
      <model_dependent>false</model_dependent>
      <default_value>1</default_value>
    </argument>
    <argument>
      <name>water_heater_uses_desuperheater</name>
      <display_name>Water Heater: Uses Desuperheater</display_name>
      <description>Requires that the dwelling unit has a air-to-air, mini-split, or ground-to-air heat pump or a central air conditioner or mini-split air conditioner. If not provided, assumes no desuperheater.</description>
      <type>Boolean</type>
      <required>false</required>
      <model_dependent>false</model_dependent>
      <choices>
        <choice>
          <value>true</value>
          <display_name>true</display_name>
        </choice>
        <choice>
          <value>false</value>
          <display_name>false</display_name>
        </choice>
      </choices>
    </argument>
    <argument>
      <name>water_heater_tank_model_type</name>
      <display_name>Water Heater: Tank Type</display_name>
      <description>Type of tank model to use. The 'stratified' tank generally provide more accurate results, but may significantly increase run time. Applies only to storage water heater. If not provided, the OS-HPXML default is used.</description>
      <type>Choice</type>
      <required>false</required>
      <model_dependent>false</model_dependent>
      <choices>
        <choice>
          <value>mixed</value>
          <display_name>mixed</display_name>
        </choice>
        <choice>
          <value>stratified</value>
          <display_name>stratified</display_name>
        </choice>
      </choices>
    </argument>
    <argument>
      <name>water_heater_operating_mode</name>
      <display_name>Water Heater: Operating Mode</display_name>
      <description>The water heater operating mode. The 'heat pump only' option only uses the heat pump, while 'hybrid/auto' allows the backup electric resistance to come on in high demand situations. This is ignored if a scheduled operating mode type is selected. Applies only to heat pump water heater. If not provided, the OS-HPXML default is used.</description>
      <type>Choice</type>
      <required>false</required>
      <model_dependent>false</model_dependent>
      <choices>
        <choice>
          <value>hybrid/auto</value>
          <display_name>hybrid/auto</display_name>
        </choice>
        <choice>
          <value>heat pump only</value>
          <display_name>heat pump only</display_name>
        </choice>
      </choices>
    </argument>
    <argument>
      <name>hot_water_distribution_system_type</name>
      <display_name>Hot Water Distribution: System Type</display_name>
      <description>The type of the hot water distribution system.</description>
      <type>Choice</type>
      <required>true</required>
      <model_dependent>false</model_dependent>
      <default_value>Standard</default_value>
      <choices>
        <choice>
          <value>Standard</value>
          <display_name>Standard</display_name>
        </choice>
        <choice>
          <value>Recirculation</value>
          <display_name>Recirculation</display_name>
        </choice>
      </choices>
    </argument>
    <argument>
      <name>hot_water_distribution_standard_piping_length</name>
      <display_name>Hot Water Distribution: Standard Piping Length</display_name>
      <description>If the distribution system is Standard, the length of the piping. If not provided, the OS-HPXML default is used.</description>
      <type>Double</type>
      <units>ft</units>
      <required>false</required>
      <model_dependent>false</model_dependent>
    </argument>
    <argument>
      <name>hot_water_distribution_recirc_control_type</name>
      <display_name>Hot Water Distribution: Recirculation Control Type</display_name>
      <description>If the distribution system is Recirculation, the type of hot water recirculation control, if any.</description>
      <type>Choice</type>
      <required>false</required>
      <model_dependent>false</model_dependent>
      <default_value>no control</default_value>
      <choices>
        <choice>
          <value>no control</value>
          <display_name>no control</display_name>
        </choice>
        <choice>
          <value>timer</value>
          <display_name>timer</display_name>
        </choice>
        <choice>
          <value>temperature</value>
          <display_name>temperature</display_name>
        </choice>
        <choice>
          <value>presence sensor demand control</value>
          <display_name>presence sensor demand control</display_name>
        </choice>
        <choice>
          <value>manual demand control</value>
          <display_name>manual demand control</display_name>
        </choice>
      </choices>
    </argument>
    <argument>
      <name>hot_water_distribution_recirc_piping_length</name>
      <display_name>Hot Water Distribution: Recirculation Piping Length</display_name>
      <description>If the distribution system is Recirculation, the length of the recirculation piping. If not provided, the OS-HPXML default is used.</description>
      <type>Double</type>
      <units>ft</units>
      <required>false</required>
      <model_dependent>false</model_dependent>
    </argument>
    <argument>
      <name>hot_water_distribution_recirc_branch_piping_length</name>
      <display_name>Hot Water Distribution: Recirculation Branch Piping Length</display_name>
      <description>If the distribution system is Recirculation, the length of the recirculation branch piping. If not provided, the OS-HPXML default is used.</description>
      <type>Double</type>
      <units>ft</units>
      <required>false</required>
      <model_dependent>false</model_dependent>
    </argument>
    <argument>
      <name>hot_water_distribution_recirc_pump_power</name>
      <display_name>Hot Water Distribution: Recirculation Pump Power</display_name>
      <description>If the distribution system is Recirculation, the recirculation pump power. If not provided, the OS-HPXML default is used.</description>
      <type>Double</type>
      <units>W</units>
      <required>false</required>
      <model_dependent>false</model_dependent>
    </argument>
    <argument>
      <name>hot_water_distribution_pipe_r</name>
      <display_name>Hot Water Distribution: Pipe Insulation Nominal R-Value</display_name>
      <description>Nominal R-value of the pipe insulation. If not provided, the OS-HPXML default is used.</description>
      <type>Double</type>
      <units>h-ft^2-R/Btu</units>
      <required>false</required>
      <model_dependent>false</model_dependent>
    </argument>
    <argument>
      <name>dwhr_facilities_connected</name>
      <display_name>Drain Water Heat Recovery: Facilities Connected</display_name>
      <description>Which facilities are connected for the drain water heat recovery. Use 'none' if there is no drain water heat recovery system.</description>
      <type>Choice</type>
      <required>true</required>
      <model_dependent>false</model_dependent>
      <default_value>none</default_value>
      <choices>
        <choice>
          <value>none</value>
          <display_name>none</display_name>
        </choice>
        <choice>
          <value>one</value>
          <display_name>one</display_name>
        </choice>
        <choice>
          <value>all</value>
          <display_name>all</display_name>
        </choice>
      </choices>
    </argument>
    <argument>
      <name>dwhr_equal_flow</name>
      <display_name>Drain Water Heat Recovery: Equal Flow</display_name>
      <description>Whether the drain water heat recovery has equal flow.</description>
      <type>Boolean</type>
      <required>false</required>
      <model_dependent>false</model_dependent>
      <default_value>true</default_value>
      <choices>
        <choice>
          <value>true</value>
          <display_name>true</display_name>
        </choice>
        <choice>
          <value>false</value>
          <display_name>false</display_name>
        </choice>
      </choices>
    </argument>
    <argument>
      <name>dwhr_efficiency</name>
      <display_name>Drain Water Heat Recovery: Efficiency</display_name>
      <description>The efficiency of the drain water heat recovery.</description>
      <type>Double</type>
      <units>Frac</units>
      <required>false</required>
      <model_dependent>false</model_dependent>
      <default_value>0.55</default_value>
    </argument>
    <argument>
      <name>water_fixtures_shower_low_flow</name>
      <display_name>Hot Water Fixtures: Is Shower Low Flow</display_name>
      <description>Whether the shower fixture is low flow.</description>
      <type>Boolean</type>
      <required>true</required>
      <model_dependent>false</model_dependent>
      <default_value>false</default_value>
      <choices>
        <choice>
          <value>true</value>
          <display_name>true</display_name>
        </choice>
        <choice>
          <value>false</value>
          <display_name>false</display_name>
        </choice>
      </choices>
    </argument>
    <argument>
      <name>water_fixtures_sink_low_flow</name>
      <display_name>Hot Water Fixtures: Is Sink Low Flow</display_name>
      <description>Whether the sink fixture is low flow.</description>
      <type>Boolean</type>
      <required>true</required>
      <model_dependent>false</model_dependent>
      <default_value>false</default_value>
      <choices>
        <choice>
          <value>true</value>
          <display_name>true</display_name>
        </choice>
        <choice>
          <value>false</value>
          <display_name>false</display_name>
        </choice>
      </choices>
    </argument>
    <argument>
      <name>water_fixtures_usage_multiplier</name>
      <display_name>Hot Water Fixtures: Usage Multiplier</display_name>
      <description>Multiplier on the hot water usage that can reflect, e.g., high/low usage occupants. If not provided, the OS-HPXML default is used.</description>
      <type>Double</type>
      <required>false</required>
      <model_dependent>false</model_dependent>
    </argument>
    <argument>
      <name>solar_thermal_system_type</name>
      <display_name>Solar Thermal: System Type</display_name>
      <description>The type of solar thermal system. Use 'none' if there is no solar thermal system.</description>
      <type>Choice</type>
      <required>true</required>
      <model_dependent>false</model_dependent>
      <default_value>none</default_value>
      <choices>
        <choice>
          <value>none</value>
          <display_name>none</display_name>
        </choice>
        <choice>
          <value>hot water</value>
          <display_name>hot water</display_name>
        </choice>
      </choices>
    </argument>
    <argument>
      <name>solar_thermal_collector_area</name>
      <display_name>Solar Thermal: Collector Area</display_name>
      <description>The collector area of the solar thermal system.</description>
      <type>Double</type>
      <units>ft^2</units>
      <required>true</required>
      <model_dependent>false</model_dependent>
      <default_value>40</default_value>
    </argument>
    <argument>
      <name>solar_thermal_collector_loop_type</name>
      <display_name>Solar Thermal: Collector Loop Type</display_name>
      <description>The collector loop type of the solar thermal system.</description>
      <type>Choice</type>
      <required>true</required>
      <model_dependent>false</model_dependent>
      <default_value>liquid direct</default_value>
      <choices>
        <choice>
          <value>liquid direct</value>
          <display_name>liquid direct</display_name>
        </choice>
        <choice>
          <value>liquid indirect</value>
          <display_name>liquid indirect</display_name>
        </choice>
        <choice>
          <value>passive thermosyphon</value>
          <display_name>passive thermosyphon</display_name>
        </choice>
      </choices>
    </argument>
    <argument>
      <name>solar_thermal_collector_type</name>
      <display_name>Solar Thermal: Collector Type</display_name>
      <description>The collector type of the solar thermal system.</description>
      <type>Choice</type>
      <required>true</required>
      <model_dependent>false</model_dependent>
      <default_value>evacuated tube</default_value>
      <choices>
        <choice>
          <value>evacuated tube</value>
          <display_name>evacuated tube</display_name>
        </choice>
        <choice>
          <value>single glazing black</value>
          <display_name>single glazing black</display_name>
        </choice>
        <choice>
          <value>double glazing black</value>
          <display_name>double glazing black</display_name>
        </choice>
        <choice>
          <value>integrated collector storage</value>
          <display_name>integrated collector storage</display_name>
        </choice>
      </choices>
    </argument>
    <argument>
      <name>solar_thermal_collector_azimuth</name>
      <display_name>Solar Thermal: Collector Azimuth</display_name>
      <description>The collector azimuth of the solar thermal system. Azimuth is measured clockwise from north (e.g., North=0, East=90, South=180, West=270).</description>
      <type>Double</type>
      <units>degrees</units>
      <required>true</required>
      <model_dependent>false</model_dependent>
      <default_value>180</default_value>
    </argument>
    <argument>
      <name>solar_thermal_collector_tilt</name>
      <display_name>Solar Thermal: Collector Tilt</display_name>
      <description>The collector tilt of the solar thermal system. Can also enter, e.g., RoofPitch, RoofPitch+20, Latitude, Latitude-15, etc.</description>
      <type>String</type>
      <units>degrees</units>
      <required>true</required>
      <model_dependent>false</model_dependent>
      <default_value>RoofPitch</default_value>
    </argument>
    <argument>
      <name>solar_thermal_collector_rated_optical_efficiency</name>
      <display_name>Solar Thermal: Collector Rated Optical Efficiency</display_name>
      <description>The collector rated optical efficiency of the solar thermal system.</description>
      <type>Double</type>
      <units>Frac</units>
      <required>true</required>
      <model_dependent>false</model_dependent>
      <default_value>0.5</default_value>
    </argument>
    <argument>
      <name>solar_thermal_collector_rated_thermal_losses</name>
      <display_name>Solar Thermal: Collector Rated Thermal Losses</display_name>
      <description>The collector rated thermal losses of the solar thermal system.</description>
      <type>Double</type>
      <units>Btu/hr-ft^2-R</units>
      <required>true</required>
      <model_dependent>false</model_dependent>
      <default_value>0.2799</default_value>
    </argument>
    <argument>
      <name>solar_thermal_storage_volume</name>
      <display_name>Solar Thermal: Storage Volume</display_name>
      <description>The storage volume of the solar thermal system. If not provided, the OS-HPXML default is used.</description>
      <type>Double</type>
      <units>gal</units>
      <required>false</required>
      <model_dependent>false</model_dependent>
    </argument>
    <argument>
      <name>solar_thermal_solar_fraction</name>
      <display_name>Solar Thermal: Solar Fraction</display_name>
      <description>The solar fraction of the solar thermal system. If provided, overrides all other solar thermal inputs.</description>
      <type>Double</type>
      <units>Frac</units>
      <required>true</required>
      <model_dependent>false</model_dependent>
      <default_value>0</default_value>
    </argument>
    <argument>
      <name>pv_system_present</name>
      <display_name>PV System: Present</display_name>
      <description>Whether there is a PV system present.</description>
      <type>Boolean</type>
      <required>true</required>
      <model_dependent>false</model_dependent>
      <default_value>false</default_value>
      <choices>
        <choice>
          <value>true</value>
          <display_name>true</display_name>
        </choice>
        <choice>
          <value>false</value>
          <display_name>false</display_name>
        </choice>
      </choices>
    </argument>
    <argument>
      <name>pv_system_module_type</name>
      <display_name>PV System: Module Type</display_name>
      <description>Module type of the PV system. If not provided, the OS-HPXML default is used.</description>
      <type>Choice</type>
      <required>false</required>
      <model_dependent>false</model_dependent>
      <choices>
        <choice>
          <value>standard</value>
          <display_name>standard</display_name>
        </choice>
        <choice>
          <value>premium</value>
          <display_name>premium</display_name>
        </choice>
        <choice>
          <value>thin film</value>
          <display_name>thin film</display_name>
        </choice>
      </choices>
    </argument>
    <argument>
      <name>pv_system_location</name>
      <display_name>PV System: Location</display_name>
      <description>Location of the PV system. If not provided, the OS-HPXML default is used.</description>
      <type>Choice</type>
      <required>false</required>
      <model_dependent>false</model_dependent>
      <choices>
        <choice>
          <value>roof</value>
          <display_name>roof</display_name>
        </choice>
        <choice>
          <value>ground</value>
          <display_name>ground</display_name>
        </choice>
      </choices>
    </argument>
    <argument>
      <name>pv_system_tracking</name>
      <display_name>PV System: Tracking</display_name>
      <description>Type of tracking for the PV system. If not provided, the OS-HPXML default is used.</description>
      <type>Choice</type>
      <required>false</required>
      <model_dependent>false</model_dependent>
      <choices>
        <choice>
          <value>fixed</value>
          <display_name>fixed</display_name>
        </choice>
        <choice>
          <value>1-axis</value>
          <display_name>1-axis</display_name>
        </choice>
        <choice>
          <value>1-axis backtracked</value>
          <display_name>1-axis backtracked</display_name>
        </choice>
        <choice>
          <value>2-axis</value>
          <display_name>2-axis</display_name>
        </choice>
      </choices>
    </argument>
    <argument>
      <name>pv_system_array_azimuth</name>
      <display_name>PV System: Array Azimuth</display_name>
      <description>Array azimuth of the PV system. Azimuth is measured clockwise from north (e.g., North=0, East=90, South=180, West=270).</description>
      <type>Double</type>
      <units>degrees</units>
      <required>true</required>
      <model_dependent>false</model_dependent>
      <default_value>180</default_value>
    </argument>
    <argument>
      <name>pv_system_array_tilt</name>
      <display_name>PV System: Array Tilt</display_name>
      <description>Array tilt of the PV system. Can also enter, e.g., RoofPitch, RoofPitch+20, Latitude, Latitude-15, etc.</description>
      <type>String</type>
      <units>degrees</units>
      <required>true</required>
      <model_dependent>false</model_dependent>
      <default_value>RoofPitch</default_value>
    </argument>
    <argument>
      <name>pv_system_max_power_output</name>
      <display_name>PV System: Maximum Power Output</display_name>
      <description>Maximum power output of the PV system. For a shared system, this is the total building maximum power output.</description>
      <type>Double</type>
      <units>W</units>
      <required>true</required>
      <model_dependent>false</model_dependent>
      <default_value>4000</default_value>
    </argument>
    <argument>
      <name>pv_system_inverter_efficiency</name>
      <display_name>PV System: Inverter Efficiency</display_name>
      <description>Inverter efficiency of the PV system. If there are two PV systems, this will apply to both. If not provided, the OS-HPXML default is used.</description>
      <type>Double</type>
      <units>Frac</units>
      <required>false</required>
      <model_dependent>false</model_dependent>
    </argument>
    <argument>
      <name>pv_system_system_losses_fraction</name>
      <display_name>PV System: System Losses Fraction</display_name>
      <description>System losses fraction of the PV system. If there are two PV systems, this will apply to both. If not provided, the OS-HPXML default is used.</description>
      <type>Double</type>
      <units>Frac</units>
      <required>false</required>
      <model_dependent>false</model_dependent>
    </argument>
    <argument>
      <name>pv_system_num_bedrooms_served</name>
      <display_name>PV System: Number of Bedrooms Served</display_name>
      <description>Number of bedrooms served by PV system. Required if single-family attached or apartment unit. Used to apportion PV generation to the unit of a SFA/MF building. If there are two PV systems, this will apply to both.</description>
      <type>Integer</type>
      <units>#</units>
      <required>false</required>
      <model_dependent>false</model_dependent>
    </argument>
    <argument>
      <name>pv_system_2_present</name>
      <display_name>PV System 2: Present</display_name>
      <description>Whether there is a second PV system present.</description>
      <type>Boolean</type>
      <required>true</required>
      <model_dependent>false</model_dependent>
      <default_value>false</default_value>
      <choices>
        <choice>
          <value>true</value>
          <display_name>true</display_name>
        </choice>
        <choice>
          <value>false</value>
          <display_name>false</display_name>
        </choice>
      </choices>
    </argument>
    <argument>
      <name>pv_system_2_module_type</name>
      <display_name>PV System 2: Module Type</display_name>
      <description>Module type of the second PV system. If not provided, the OS-HPXML default is used.</description>
      <type>Choice</type>
      <required>false</required>
      <model_dependent>false</model_dependent>
      <choices>
        <choice>
          <value>standard</value>
          <display_name>standard</display_name>
        </choice>
        <choice>
          <value>premium</value>
          <display_name>premium</display_name>
        </choice>
        <choice>
          <value>thin film</value>
          <display_name>thin film</display_name>
        </choice>
      </choices>
    </argument>
    <argument>
      <name>pv_system_2_location</name>
      <display_name>PV System 2: Location</display_name>
      <description>Location of the second PV system. If not provided, the OS-HPXML default is used.</description>
      <type>Choice</type>
      <required>false</required>
      <model_dependent>false</model_dependent>
      <choices>
        <choice>
          <value>roof</value>
          <display_name>roof</display_name>
        </choice>
        <choice>
          <value>ground</value>
          <display_name>ground</display_name>
        </choice>
      </choices>
    </argument>
    <argument>
      <name>pv_system_2_tracking</name>
      <display_name>PV System 2: Tracking</display_name>
      <description>Type of tracking for the second PV system. If not provided, the OS-HPXML default is used.</description>
      <type>Choice</type>
      <required>false</required>
      <model_dependent>false</model_dependent>
      <choices>
        <choice>
          <value>fixed</value>
          <display_name>fixed</display_name>
        </choice>
        <choice>
          <value>1-axis</value>
          <display_name>1-axis</display_name>
        </choice>
        <choice>
          <value>1-axis backtracked</value>
          <display_name>1-axis backtracked</display_name>
        </choice>
        <choice>
          <value>2-axis</value>
          <display_name>2-axis</display_name>
        </choice>
      </choices>
    </argument>
    <argument>
      <name>pv_system_2_array_azimuth</name>
      <display_name>PV System 2: Array Azimuth</display_name>
      <description>Array azimuth of the second PV system. Azimuth is measured clockwise from north (e.g., North=0, East=90, South=180, West=270).</description>
      <type>Double</type>
      <units>degrees</units>
      <required>true</required>
      <model_dependent>false</model_dependent>
      <default_value>180</default_value>
    </argument>
    <argument>
      <name>pv_system_2_array_tilt</name>
      <display_name>PV System 2: Array Tilt</display_name>
      <description>Array tilt of the second PV system. Can also enter, e.g., RoofPitch, RoofPitch+20, Latitude, Latitude-15, etc.</description>
      <type>String</type>
      <units>degrees</units>
      <required>true</required>
      <model_dependent>false</model_dependent>
      <default_value>RoofPitch</default_value>
    </argument>
    <argument>
      <name>pv_system_2_max_power_output</name>
      <display_name>PV System 2: Maximum Power Output</display_name>
      <description>Maximum power output of the second PV system. For a shared system, this is the total building maximum power output.</description>
      <type>Double</type>
      <units>W</units>
      <required>true</required>
      <model_dependent>false</model_dependent>
      <default_value>4000</default_value>
    </argument>
    <argument>
      <name>battery_present</name>
      <display_name>Battery: Present</display_name>
      <description>Whether there is a lithium ion battery present.</description>
      <type>Boolean</type>
      <required>true</required>
      <model_dependent>false</model_dependent>
      <default_value>false</default_value>
      <choices>
        <choice>
          <value>true</value>
          <display_name>true</display_name>
        </choice>
        <choice>
          <value>false</value>
          <display_name>false</display_name>
        </choice>
      </choices>
    </argument>
    <argument>
      <name>battery_location</name>
      <display_name>Battery: Location</display_name>
      <description>The space type for the lithium ion battery location. If not provided, the OS-HPXML default is used.</description>
      <type>Choice</type>
      <required>false</required>
      <model_dependent>false</model_dependent>
      <choices>
        <choice>
          <value>living space</value>
          <display_name>living space</display_name>
        </choice>
        <choice>
          <value>basement - conditioned</value>
          <display_name>basement - conditioned</display_name>
        </choice>
        <choice>
          <value>basement - unconditioned</value>
          <display_name>basement - unconditioned</display_name>
        </choice>
        <choice>
          <value>crawlspace - vented</value>
          <display_name>crawlspace - vented</display_name>
        </choice>
        <choice>
          <value>crawlspace - unvented</value>
          <display_name>crawlspace - unvented</display_name>
        </choice>
        <choice>
          <value>crawlspace - conditioned</value>
          <display_name>crawlspace - conditioned</display_name>
        </choice>
        <choice>
          <value>attic - vented</value>
          <display_name>attic - vented</display_name>
        </choice>
        <choice>
          <value>attic - unvented</value>
          <display_name>attic - unvented</display_name>
        </choice>
        <choice>
          <value>garage</value>
          <display_name>garage</display_name>
        </choice>
        <choice>
          <value>outside</value>
          <display_name>outside</display_name>
        </choice>
      </choices>
    </argument>
    <argument>
      <name>battery_power</name>
      <display_name>Battery: Rated Power Output</display_name>
      <description>The rated power output of the lithium ion battery. If not provided, the OS-HPXML default is used.</description>
      <type>Double</type>
      <units>W</units>
      <required>false</required>
      <model_dependent>false</model_dependent>
    </argument>
    <argument>
      <name>battery_capacity</name>
      <display_name>Battery: Nominal Capacity</display_name>
      <description>The nominal capacity of the lithium ion battery. If not provided, the OS-HPXML default is used.</description>
      <type>Double</type>
      <units>kWh</units>
      <required>false</required>
      <model_dependent>false</model_dependent>
    </argument>
    <argument>
      <name>battery_usable_capacity</name>
      <display_name>Battery: Usable Capacity</display_name>
      <description>The usable capacity of the lithium ion battery. If not provided, the OS-HPXML default is used.</description>
      <type>Double</type>
      <units>kWh</units>
      <required>false</required>
      <model_dependent>false</model_dependent>
    </argument>
    <argument>
      <name>battery_round_trip_efficiency</name>
      <display_name>Battery: Round Trip Efficiency</display_name>
      <description>The round trip efficiency of the lithium ion battery. If not provided, the OS-HPXML default is used.</description>
      <type>Double</type>
      <units>Frac</units>
      <required>false</required>
      <model_dependent>false</model_dependent>
    </argument>
    <argument>
      <name>lighting_present</name>
      <display_name>Lighting: Present</display_name>
      <description>Whether there is lighting energy use.</description>
      <type>Boolean</type>
      <required>true</required>
      <model_dependent>false</model_dependent>
      <default_value>true</default_value>
      <choices>
        <choice>
          <value>true</value>
          <display_name>true</display_name>
        </choice>
        <choice>
          <value>false</value>
          <display_name>false</display_name>
        </choice>
      </choices>
    </argument>
    <argument>
      <name>lighting_interior_fraction_cfl</name>
      <display_name>Lighting: Interior Fraction CFL</display_name>
      <description>Fraction of all lamps (interior) that are compact fluorescent. Lighting not specified as CFL, LFL, or LED is assumed to be incandescent.</description>
      <type>Double</type>
      <required>true</required>
      <model_dependent>false</model_dependent>
      <default_value>0.1</default_value>
    </argument>
    <argument>
      <name>lighting_interior_fraction_lfl</name>
      <display_name>Lighting: Interior Fraction LFL</display_name>
      <description>Fraction of all lamps (interior) that are linear fluorescent. Lighting not specified as CFL, LFL, or LED is assumed to be incandescent.</description>
      <type>Double</type>
      <required>true</required>
      <model_dependent>false</model_dependent>
      <default_value>0</default_value>
    </argument>
    <argument>
      <name>lighting_interior_fraction_led</name>
      <display_name>Lighting: Interior Fraction LED</display_name>
      <description>Fraction of all lamps (interior) that are light emitting diodes. Lighting not specified as CFL, LFL, or LED is assumed to be incandescent.</description>
      <type>Double</type>
      <required>true</required>
      <model_dependent>false</model_dependent>
      <default_value>0</default_value>
    </argument>
    <argument>
      <name>lighting_interior_usage_multiplier</name>
      <display_name>Lighting: Interior Usage Multiplier</display_name>
      <description>Multiplier on the lighting energy usage (interior) that can reflect, e.g., high/low usage occupants. If not provided, the OS-HPXML default is used.</description>
      <type>Double</type>
      <required>false</required>
      <model_dependent>false</model_dependent>
    </argument>
    <argument>
      <name>lighting_exterior_fraction_cfl</name>
      <display_name>Lighting: Exterior Fraction CFL</display_name>
      <description>Fraction of all lamps (exterior) that are compact fluorescent. Lighting not specified as CFL, LFL, or LED is assumed to be incandescent.</description>
      <type>Double</type>
      <required>true</required>
      <model_dependent>false</model_dependent>
      <default_value>0</default_value>
    </argument>
    <argument>
      <name>lighting_exterior_fraction_lfl</name>
      <display_name>Lighting: Exterior Fraction LFL</display_name>
      <description>Fraction of all lamps (exterior) that are linear fluorescent. Lighting not specified as CFL, LFL, or LED is assumed to be incandescent.</description>
      <type>Double</type>
      <required>true</required>
      <model_dependent>false</model_dependent>
      <default_value>0</default_value>
    </argument>
    <argument>
      <name>lighting_exterior_fraction_led</name>
      <display_name>Lighting: Exterior Fraction LED</display_name>
      <description>Fraction of all lamps (exterior) that are light emitting diodes. Lighting not specified as CFL, LFL, or LED is assumed to be incandescent.</description>
      <type>Double</type>
      <required>true</required>
      <model_dependent>false</model_dependent>
      <default_value>0</default_value>
    </argument>
    <argument>
      <name>lighting_exterior_usage_multiplier</name>
      <display_name>Lighting: Exterior Usage Multiplier</display_name>
      <description>Multiplier on the lighting energy usage (exterior) that can reflect, e.g., high/low usage occupants. If not provided, the OS-HPXML default is used.</description>
      <type>Double</type>
      <required>false</required>
      <model_dependent>false</model_dependent>
    </argument>
    <argument>
      <name>lighting_garage_fraction_cfl</name>
      <display_name>Lighting: Garage Fraction CFL</display_name>
      <description>Fraction of all lamps (garage) that are compact fluorescent. Lighting not specified as CFL, LFL, or LED is assumed to be incandescent.</description>
      <type>Double</type>
      <required>true</required>
      <model_dependent>false</model_dependent>
      <default_value>0</default_value>
    </argument>
    <argument>
      <name>lighting_garage_fraction_lfl</name>
      <display_name>Lighting: Garage Fraction LFL</display_name>
      <description>Fraction of all lamps (garage) that are linear fluorescent. Lighting not specified as CFL, LFL, or LED is assumed to be incandescent.</description>
      <type>Double</type>
      <required>true</required>
      <model_dependent>false</model_dependent>
      <default_value>0</default_value>
    </argument>
    <argument>
      <name>lighting_garage_fraction_led</name>
      <display_name>Lighting: Garage Fraction LED</display_name>
      <description>Fraction of all lamps (garage) that are light emitting diodes. Lighting not specified as CFL, LFL, or LED is assumed to be incandescent.</description>
      <type>Double</type>
      <required>true</required>
      <model_dependent>false</model_dependent>
      <default_value>0</default_value>
    </argument>
    <argument>
      <name>lighting_garage_usage_multiplier</name>
      <display_name>Lighting: Garage Usage Multiplier</display_name>
      <description>Multiplier on the lighting energy usage (garage) that can reflect, e.g., high/low usage occupants. If not provided, the OS-HPXML default is used.</description>
      <type>Double</type>
      <required>false</required>
      <model_dependent>false</model_dependent>
    </argument>
    <argument>
      <name>holiday_lighting_present</name>
      <display_name>Holiday Lighting: Present</display_name>
      <description>Whether there is holiday lighting.</description>
      <type>Boolean</type>
      <required>true</required>
      <model_dependent>false</model_dependent>
      <default_value>false</default_value>
      <choices>
        <choice>
          <value>true</value>
          <display_name>true</display_name>
        </choice>
        <choice>
          <value>false</value>
          <display_name>false</display_name>
        </choice>
      </choices>
    </argument>
    <argument>
      <name>holiday_lighting_daily_kwh</name>
      <display_name>Holiday Lighting: Daily Consumption</display_name>
      <description>The daily energy consumption for holiday lighting (exterior). If not provided, the OS-HPXML default is used.</description>
      <type>Double</type>
      <units>kWh/day</units>
      <required>false</required>
      <model_dependent>false</model_dependent>
    </argument>
    <argument>
      <name>holiday_lighting_period</name>
      <display_name>Holiday Lighting: Period</display_name>
      <description>Enter a date like "Nov 25 - Jan 5". If not provided, the OS-HPXML default is used.</description>
      <type>String</type>
      <required>false</required>
      <model_dependent>false</model_dependent>
    </argument>
    <argument>
      <name>dehumidifier_type</name>
      <display_name>Dehumidifier: Type</display_name>
      <description>The type of dehumidifier.</description>
      <type>Choice</type>
      <required>true</required>
      <model_dependent>false</model_dependent>
      <default_value>none</default_value>
      <choices>
        <choice>
          <value>none</value>
          <display_name>none</display_name>
        </choice>
        <choice>
          <value>portable</value>
          <display_name>portable</display_name>
        </choice>
        <choice>
          <value>whole-home</value>
          <display_name>whole-home</display_name>
        </choice>
      </choices>
    </argument>
    <argument>
      <name>dehumidifier_efficiency_type</name>
      <display_name>Dehumidifier: Efficiency Type</display_name>
      <description>The efficiency type of dehumidifier.</description>
      <type>Choice</type>
      <required>true</required>
      <model_dependent>false</model_dependent>
      <default_value>IntegratedEnergyFactor</default_value>
      <choices>
        <choice>
          <value>EnergyFactor</value>
          <display_name>EnergyFactor</display_name>
        </choice>
        <choice>
          <value>IntegratedEnergyFactor</value>
          <display_name>IntegratedEnergyFactor</display_name>
        </choice>
      </choices>
    </argument>
    <argument>
      <name>dehumidifier_efficiency</name>
      <display_name>Dehumidifier: Efficiency</display_name>
      <description>The efficiency of the dehumidifier.</description>
      <type>Double</type>
      <units>liters/kWh</units>
      <required>true</required>
      <model_dependent>false</model_dependent>
      <default_value>1.5</default_value>
    </argument>
    <argument>
      <name>dehumidifier_capacity</name>
      <display_name>Dehumidifier: Capacity</display_name>
      <description>The capacity (water removal rate) of the dehumidifier.</description>
      <type>Double</type>
      <units>pint/day</units>
      <required>true</required>
      <model_dependent>false</model_dependent>
      <default_value>40</default_value>
    </argument>
    <argument>
      <name>dehumidifier_rh_setpoint</name>
      <display_name>Dehumidifier: Relative Humidity Setpoint</display_name>
      <description>The relative humidity setpoint of the dehumidifier.</description>
      <type>Double</type>
      <units>Frac</units>
      <required>true</required>
      <model_dependent>false</model_dependent>
      <default_value>0.5</default_value>
    </argument>
    <argument>
      <name>dehumidifier_fraction_dehumidification_load_served</name>
      <display_name>Dehumidifier: Fraction Dehumidification Load Served</display_name>
      <description>The dehumidification load served fraction of the dehumidifier.</description>
      <type>Double</type>
      <units>Frac</units>
      <required>true</required>
      <model_dependent>false</model_dependent>
      <default_value>1</default_value>
    </argument>
    <argument>
      <name>clothes_washer_present</name>
      <display_name>Clothes Washer: Present</display_name>
      <description>Whether there is a clothes washer present.</description>
      <type>Boolean</type>
      <required>true</required>
      <model_dependent>false</model_dependent>
      <default_value>true</default_value>
      <choices>
        <choice>
          <value>true</value>
          <display_name>true</display_name>
        </choice>
        <choice>
          <value>false</value>
          <display_name>false</display_name>
        </choice>
      </choices>
    </argument>
    <argument>
      <name>clothes_washer_location</name>
      <display_name>Clothes Washer: Location</display_name>
      <description>The space type for the clothes washer location. If not provided, the OS-HPXML default is used.</description>
      <type>Choice</type>
      <required>false</required>
      <model_dependent>false</model_dependent>
      <choices>
        <choice>
          <value>living space</value>
          <display_name>living space</display_name>
        </choice>
        <choice>
          <value>basement - conditioned</value>
          <display_name>basement - conditioned</display_name>
        </choice>
        <choice>
          <value>basement - unconditioned</value>
          <display_name>basement - unconditioned</display_name>
        </choice>
        <choice>
          <value>garage</value>
          <display_name>garage</display_name>
        </choice>
        <choice>
          <value>other housing unit</value>
          <display_name>other housing unit</display_name>
        </choice>
        <choice>
          <value>other heated space</value>
          <display_name>other heated space</display_name>
        </choice>
        <choice>
          <value>other multifamily buffer space</value>
          <display_name>other multifamily buffer space</display_name>
        </choice>
        <choice>
          <value>other non-freezing space</value>
          <display_name>other non-freezing space</display_name>
        </choice>
      </choices>
    </argument>
    <argument>
      <name>clothes_washer_efficiency_type</name>
      <display_name>Clothes Washer: Efficiency Type</display_name>
      <description>The efficiency type of the clothes washer.</description>
      <type>Choice</type>
      <required>true</required>
      <model_dependent>false</model_dependent>
      <default_value>IntegratedModifiedEnergyFactor</default_value>
      <choices>
        <choice>
          <value>ModifiedEnergyFactor</value>
          <display_name>ModifiedEnergyFactor</display_name>
        </choice>
        <choice>
          <value>IntegratedModifiedEnergyFactor</value>
          <display_name>IntegratedModifiedEnergyFactor</display_name>
        </choice>
      </choices>
    </argument>
    <argument>
      <name>clothes_washer_efficiency</name>
      <display_name>Clothes Washer: Efficiency</display_name>
      <description>The efficiency of the clothes washer. If not provided, the OS-HPXML default is used.</description>
      <type>Double</type>
      <units>ft^3/kWh-cyc</units>
      <required>false</required>
      <model_dependent>false</model_dependent>
    </argument>
    <argument>
      <name>clothes_washer_rated_annual_kwh</name>
      <display_name>Clothes Washer: Rated Annual Consumption</display_name>
      <description>The annual energy consumed by the clothes washer, as rated, obtained from the EnergyGuide label. This includes both the appliance electricity consumption and the energy required for water heating. If not provided, the OS-HPXML default is used.</description>
      <type>Double</type>
      <units>kWh/yr</units>
      <required>false</required>
      <model_dependent>false</model_dependent>
    </argument>
    <argument>
      <name>clothes_washer_label_electric_rate</name>
      <display_name>Clothes Washer: Label Electric Rate</display_name>
      <description>The annual energy consumed by the clothes washer, as rated, obtained from the EnergyGuide label. This includes both the appliance electricity consumption and the energy required for water heating. If not provided, the OS-HPXML default is used.</description>
      <type>Double</type>
      <units>$/kWh</units>
      <required>false</required>
      <model_dependent>false</model_dependent>
    </argument>
    <argument>
      <name>clothes_washer_label_gas_rate</name>
      <display_name>Clothes Washer: Label Gas Rate</display_name>
      <description>The annual energy consumed by the clothes washer, as rated, obtained from the EnergyGuide label. This includes both the appliance electricity consumption and the energy required for water heating. If not provided, the OS-HPXML default is used.</description>
      <type>Double</type>
      <units>$/therm</units>
      <required>false</required>
      <model_dependent>false</model_dependent>
    </argument>
    <argument>
      <name>clothes_washer_label_annual_gas_cost</name>
      <display_name>Clothes Washer: Label Annual Cost with Gas DHW</display_name>
      <description>The annual cost of using the system under test conditions. Input is obtained from the EnergyGuide label. If not provided, the OS-HPXML default is used.</description>
      <type>Double</type>
      <units>$</units>
      <required>false</required>
      <model_dependent>false</model_dependent>
    </argument>
    <argument>
      <name>clothes_washer_label_usage</name>
      <display_name>Clothes Washer: Label Usage</display_name>
      <description>The clothes washer loads per week. If not provided, the OS-HPXML default is used.</description>
      <type>Double</type>
      <units>cyc/wk</units>
      <required>false</required>
      <model_dependent>false</model_dependent>
    </argument>
    <argument>
      <name>clothes_washer_capacity</name>
      <display_name>Clothes Washer: Drum Volume</display_name>
      <description>Volume of the washer drum. Obtained from the EnergyStar website or the manufacturer's literature. If not provided, the OS-HPXML default is used.</description>
      <type>Double</type>
      <units>ft^3</units>
      <required>false</required>
      <model_dependent>false</model_dependent>
    </argument>
    <argument>
      <name>clothes_washer_usage_multiplier</name>
      <display_name>Clothes Washer: Usage Multiplier</display_name>
      <description>Multiplier on the clothes washer energy and hot water usage that can reflect, e.g., high/low usage occupants. If not provided, the OS-HPXML default is used.</description>
      <type>Double</type>
      <required>false</required>
      <model_dependent>false</model_dependent>
    </argument>
    <argument>
      <name>clothes_dryer_present</name>
      <display_name>Clothes Dryer: Present</display_name>
      <description>Whether there is a clothes dryer present.</description>
      <type>Boolean</type>
      <required>true</required>
      <model_dependent>false</model_dependent>
      <default_value>true</default_value>
      <choices>
        <choice>
          <value>true</value>
          <display_name>true</display_name>
        </choice>
        <choice>
          <value>false</value>
          <display_name>false</display_name>
        </choice>
      </choices>
    </argument>
    <argument>
      <name>clothes_dryer_location</name>
      <display_name>Clothes Dryer: Location</display_name>
      <description>The space type for the clothes dryer location. If not provided, the OS-HPXML default is used.</description>
      <type>Choice</type>
      <required>false</required>
      <model_dependent>false</model_dependent>
      <choices>
        <choice>
          <value>living space</value>
          <display_name>living space</display_name>
        </choice>
        <choice>
          <value>basement - conditioned</value>
          <display_name>basement - conditioned</display_name>
        </choice>
        <choice>
          <value>basement - unconditioned</value>
          <display_name>basement - unconditioned</display_name>
        </choice>
        <choice>
          <value>garage</value>
          <display_name>garage</display_name>
        </choice>
        <choice>
          <value>other housing unit</value>
          <display_name>other housing unit</display_name>
        </choice>
        <choice>
          <value>other heated space</value>
          <display_name>other heated space</display_name>
        </choice>
        <choice>
          <value>other multifamily buffer space</value>
          <display_name>other multifamily buffer space</display_name>
        </choice>
        <choice>
          <value>other non-freezing space</value>
          <display_name>other non-freezing space</display_name>
        </choice>
      </choices>
    </argument>
    <argument>
      <name>clothes_dryer_fuel_type</name>
      <display_name>Clothes Dryer: Fuel Type</display_name>
      <description>Type of fuel used by the clothes dryer.</description>
      <type>Choice</type>
      <required>true</required>
      <model_dependent>false</model_dependent>
      <default_value>natural gas</default_value>
      <choices>
        <choice>
          <value>electricity</value>
          <display_name>electricity</display_name>
        </choice>
        <choice>
          <value>natural gas</value>
          <display_name>natural gas</display_name>
        </choice>
        <choice>
          <value>fuel oil</value>
          <display_name>fuel oil</display_name>
        </choice>
        <choice>
          <value>propane</value>
          <display_name>propane</display_name>
        </choice>
        <choice>
          <value>wood</value>
          <display_name>wood</display_name>
        </choice>
        <choice>
          <value>coal</value>
          <display_name>coal</display_name>
        </choice>
      </choices>
    </argument>
    <argument>
      <name>clothes_dryer_efficiency_type</name>
      <display_name>Clothes Dryer: Efficiency Type</display_name>
      <description>The efficiency type of the clothes dryer.</description>
      <type>Choice</type>
      <required>true</required>
      <model_dependent>false</model_dependent>
      <default_value>CombinedEnergyFactor</default_value>
      <choices>
        <choice>
          <value>EnergyFactor</value>
          <display_name>EnergyFactor</display_name>
        </choice>
        <choice>
          <value>CombinedEnergyFactor</value>
          <display_name>CombinedEnergyFactor</display_name>
        </choice>
      </choices>
    </argument>
    <argument>
      <name>clothes_dryer_efficiency</name>
      <display_name>Clothes Dryer: Efficiency</display_name>
      <description>The efficiency of the clothes dryer. If not provided, the OS-HPXML default is used.</description>
      <type>Double</type>
      <units>lb/kWh</units>
      <required>false</required>
      <model_dependent>false</model_dependent>
    </argument>
    <argument>
      <name>clothes_dryer_vented_flow_rate</name>
      <display_name>Clothes Dryer: Vented Flow Rate</display_name>
      <description>The exhaust flow rate of the vented clothes dryer. If not provided, the OS-HPXML default is used.</description>
      <type>Double</type>
      <units>CFM</units>
      <required>false</required>
      <model_dependent>false</model_dependent>
    </argument>
    <argument>
      <name>clothes_dryer_usage_multiplier</name>
      <display_name>Clothes Dryer: Usage Multiplier</display_name>
      <description>Multiplier on the clothes dryer energy usage that can reflect, e.g., high/low usage occupants. If not provided, the OS-HPXML default is used.</description>
      <type>Double</type>
      <required>false</required>
      <model_dependent>false</model_dependent>
    </argument>
    <argument>
      <name>dishwasher_present</name>
      <display_name>Dishwasher: Present</display_name>
      <description>Whether there is a dishwasher present.</description>
      <type>Boolean</type>
      <required>true</required>
      <model_dependent>false</model_dependent>
      <default_value>true</default_value>
      <choices>
        <choice>
          <value>true</value>
          <display_name>true</display_name>
        </choice>
        <choice>
          <value>false</value>
          <display_name>false</display_name>
        </choice>
      </choices>
    </argument>
    <argument>
      <name>dishwasher_location</name>
      <display_name>Dishwasher: Location</display_name>
      <description>The space type for the dishwasher location. If not provided, the OS-HPXML default is used.</description>
      <type>Choice</type>
      <required>false</required>
      <model_dependent>false</model_dependent>
      <choices>
        <choice>
          <value>living space</value>
          <display_name>living space</display_name>
        </choice>
        <choice>
          <value>basement - conditioned</value>
          <display_name>basement - conditioned</display_name>
        </choice>
        <choice>
          <value>basement - unconditioned</value>
          <display_name>basement - unconditioned</display_name>
        </choice>
        <choice>
          <value>garage</value>
          <display_name>garage</display_name>
        </choice>
        <choice>
          <value>other housing unit</value>
          <display_name>other housing unit</display_name>
        </choice>
        <choice>
          <value>other heated space</value>
          <display_name>other heated space</display_name>
        </choice>
        <choice>
          <value>other multifamily buffer space</value>
          <display_name>other multifamily buffer space</display_name>
        </choice>
        <choice>
          <value>other non-freezing space</value>
          <display_name>other non-freezing space</display_name>
        </choice>
      </choices>
    </argument>
    <argument>
      <name>dishwasher_efficiency_type</name>
      <display_name>Dishwasher: Efficiency Type</display_name>
      <description>The efficiency type of dishwasher.</description>
      <type>Choice</type>
      <required>true</required>
      <model_dependent>false</model_dependent>
      <default_value>RatedAnnualkWh</default_value>
      <choices>
        <choice>
          <value>RatedAnnualkWh</value>
          <display_name>RatedAnnualkWh</display_name>
        </choice>
        <choice>
          <value>EnergyFactor</value>
          <display_name>EnergyFactor</display_name>
        </choice>
      </choices>
    </argument>
    <argument>
      <name>dishwasher_efficiency</name>
      <display_name>Dishwasher: Efficiency</display_name>
      <description>The efficiency of the dishwasher. If not provided, the OS-HPXML default is used.</description>
      <type>Double</type>
      <units>RatedAnnualkWh or EnergyFactor</units>
      <required>false</required>
      <model_dependent>false</model_dependent>
    </argument>
    <argument>
      <name>dishwasher_label_electric_rate</name>
      <display_name>Dishwasher: Label Electric Rate</display_name>
      <description>The label electric rate of the dishwasher. If not provided, the OS-HPXML default is used.</description>
      <type>Double</type>
      <units>$/kWh</units>
      <required>false</required>
      <model_dependent>false</model_dependent>
    </argument>
    <argument>
      <name>dishwasher_label_gas_rate</name>
      <display_name>Dishwasher: Label Gas Rate</display_name>
      <description>The label gas rate of the dishwasher. If not provided, the OS-HPXML default is used.</description>
      <type>Double</type>
      <units>$/therm</units>
      <required>false</required>
      <model_dependent>false</model_dependent>
    </argument>
    <argument>
      <name>dishwasher_label_annual_gas_cost</name>
      <display_name>Dishwasher: Label Annual Gas Cost</display_name>
      <description>The label annual gas cost of the dishwasher. If not provided, the OS-HPXML default is used.</description>
      <type>Double</type>
      <units>$</units>
      <required>false</required>
      <model_dependent>false</model_dependent>
    </argument>
    <argument>
      <name>dishwasher_label_usage</name>
      <display_name>Dishwasher: Label Usage</display_name>
      <description>The dishwasher loads per week. If not provided, the OS-HPXML default is used.</description>
      <type>Double</type>
      <units>cyc/wk</units>
      <required>false</required>
      <model_dependent>false</model_dependent>
    </argument>
    <argument>
      <name>dishwasher_place_setting_capacity</name>
      <display_name>Dishwasher: Number of Place Settings</display_name>
      <description>The number of place settings for the unit. Data obtained from manufacturer's literature. If not provided, the OS-HPXML default is used.</description>
      <type>Integer</type>
      <units>#</units>
      <required>false</required>
      <model_dependent>false</model_dependent>
    </argument>
    <argument>
      <name>dishwasher_usage_multiplier</name>
      <display_name>Dishwasher: Usage Multiplier</display_name>
      <description>Multiplier on the dishwasher energy usage that can reflect, e.g., high/low usage occupants. If not provided, the OS-HPXML default is used.</description>
      <type>Double</type>
      <required>false</required>
      <model_dependent>false</model_dependent>
    </argument>
    <argument>
      <name>refrigerator_present</name>
      <display_name>Refrigerator: Present</display_name>
      <description>Whether there is a refrigerator present.</description>
      <type>Boolean</type>
      <required>true</required>
      <model_dependent>false</model_dependent>
      <default_value>true</default_value>
      <choices>
        <choice>
          <value>true</value>
          <display_name>true</display_name>
        </choice>
        <choice>
          <value>false</value>
          <display_name>false</display_name>
        </choice>
      </choices>
    </argument>
    <argument>
      <name>refrigerator_location</name>
      <display_name>Refrigerator: Location</display_name>
      <description>The space type for the refrigerator location. If not provided, the OS-HPXML default is used.</description>
      <type>Choice</type>
      <required>false</required>
      <model_dependent>false</model_dependent>
      <choices>
        <choice>
          <value>living space</value>
          <display_name>living space</display_name>
        </choice>
        <choice>
          <value>basement - conditioned</value>
          <display_name>basement - conditioned</display_name>
        </choice>
        <choice>
          <value>basement - unconditioned</value>
          <display_name>basement - unconditioned</display_name>
        </choice>
        <choice>
          <value>garage</value>
          <display_name>garage</display_name>
        </choice>
        <choice>
          <value>other housing unit</value>
          <display_name>other housing unit</display_name>
        </choice>
        <choice>
          <value>other heated space</value>
          <display_name>other heated space</display_name>
        </choice>
        <choice>
          <value>other multifamily buffer space</value>
          <display_name>other multifamily buffer space</display_name>
        </choice>
        <choice>
          <value>other non-freezing space</value>
          <display_name>other non-freezing space</display_name>
        </choice>
      </choices>
    </argument>
    <argument>
      <name>refrigerator_rated_annual_kwh</name>
      <display_name>Refrigerator: Rated Annual Consumption</display_name>
      <description>The EnergyGuide rated annual energy consumption for a refrigerator. If not provided, the OS-HPXML default is used.</description>
      <type>Double</type>
      <units>kWh/yr</units>
      <required>false</required>
      <model_dependent>false</model_dependent>
    </argument>
    <argument>
      <name>refrigerator_usage_multiplier</name>
      <display_name>Refrigerator: Usage Multiplier</display_name>
      <description>Multiplier on the refrigerator energy usage that can reflect, e.g., high/low usage occupants. If not provided, the OS-HPXML default is used.</description>
      <type>Double</type>
      <required>false</required>
      <model_dependent>false</model_dependent>
    </argument>
    <argument>
      <name>extra_refrigerator_present</name>
      <display_name>Extra Refrigerator: Present</display_name>
      <description>Whether there is an extra refrigerator present.</description>
      <type>Boolean</type>
      <required>true</required>
      <model_dependent>false</model_dependent>
      <default_value>false</default_value>
      <choices>
        <choice>
          <value>true</value>
          <display_name>true</display_name>
        </choice>
        <choice>
          <value>false</value>
          <display_name>false</display_name>
        </choice>
      </choices>
    </argument>
    <argument>
      <name>extra_refrigerator_location</name>
      <display_name>Extra Refrigerator: Location</display_name>
      <description>The space type for the extra refrigerator location. If not provided, the OS-HPXML default is used.</description>
      <type>Choice</type>
      <required>false</required>
      <model_dependent>false</model_dependent>
      <choices>
        <choice>
          <value>living space</value>
          <display_name>living space</display_name>
        </choice>
        <choice>
          <value>basement - conditioned</value>
          <display_name>basement - conditioned</display_name>
        </choice>
        <choice>
          <value>basement - unconditioned</value>
          <display_name>basement - unconditioned</display_name>
        </choice>
        <choice>
          <value>garage</value>
          <display_name>garage</display_name>
        </choice>
        <choice>
          <value>other housing unit</value>
          <display_name>other housing unit</display_name>
        </choice>
        <choice>
          <value>other heated space</value>
          <display_name>other heated space</display_name>
        </choice>
        <choice>
          <value>other multifamily buffer space</value>
          <display_name>other multifamily buffer space</display_name>
        </choice>
        <choice>
          <value>other non-freezing space</value>
          <display_name>other non-freezing space</display_name>
        </choice>
      </choices>
    </argument>
    <argument>
      <name>extra_refrigerator_rated_annual_kwh</name>
      <display_name>Extra Refrigerator: Rated Annual Consumption</display_name>
      <description>The EnergyGuide rated annual energy consumption for an extra rrefrigerator. If not provided, the OS-HPXML default is used.</description>
      <type>Double</type>
      <units>kWh/yr</units>
      <required>false</required>
      <model_dependent>false</model_dependent>
    </argument>
    <argument>
      <name>extra_refrigerator_usage_multiplier</name>
      <display_name>Extra Refrigerator: Usage Multiplier</display_name>
      <description>Multiplier on the extra refrigerator energy usage that can reflect, e.g., high/low usage occupants. If not provided, the OS-HPXML default is used.</description>
      <type>Double</type>
      <required>false</required>
      <model_dependent>false</model_dependent>
    </argument>
    <argument>
      <name>freezer_present</name>
      <display_name>Freezer: Present</display_name>
      <description>Whether there is a freezer present.</description>
      <type>Boolean</type>
      <required>true</required>
      <model_dependent>false</model_dependent>
      <default_value>false</default_value>
      <choices>
        <choice>
          <value>true</value>
          <display_name>true</display_name>
        </choice>
        <choice>
          <value>false</value>
          <display_name>false</display_name>
        </choice>
      </choices>
    </argument>
    <argument>
      <name>freezer_location</name>
      <display_name>Freezer: Location</display_name>
      <description>The space type for the freezer location. If not provided, the OS-HPXML default is used.</description>
      <type>Choice</type>
      <required>false</required>
      <model_dependent>false</model_dependent>
      <choices>
        <choice>
          <value>living space</value>
          <display_name>living space</display_name>
        </choice>
        <choice>
          <value>basement - conditioned</value>
          <display_name>basement - conditioned</display_name>
        </choice>
        <choice>
          <value>basement - unconditioned</value>
          <display_name>basement - unconditioned</display_name>
        </choice>
        <choice>
          <value>garage</value>
          <display_name>garage</display_name>
        </choice>
        <choice>
          <value>other housing unit</value>
          <display_name>other housing unit</display_name>
        </choice>
        <choice>
          <value>other heated space</value>
          <display_name>other heated space</display_name>
        </choice>
        <choice>
          <value>other multifamily buffer space</value>
          <display_name>other multifamily buffer space</display_name>
        </choice>
        <choice>
          <value>other non-freezing space</value>
          <display_name>other non-freezing space</display_name>
        </choice>
      </choices>
    </argument>
    <argument>
      <name>freezer_rated_annual_kwh</name>
      <display_name>Freezer: Rated Annual Consumption</display_name>
      <description>The EnergyGuide rated annual energy consumption for a freezer. If not provided, the OS-HPXML default is used.</description>
      <type>Double</type>
      <units>kWh/yr</units>
      <required>false</required>
      <model_dependent>false</model_dependent>
    </argument>
    <argument>
      <name>freezer_usage_multiplier</name>
      <display_name>Freezer: Usage Multiplier</display_name>
      <description>Multiplier on the freezer energy usage that can reflect, e.g., high/low usage occupants. If not provided, the OS-HPXML default is used.</description>
      <type>Double</type>
      <required>false</required>
      <model_dependent>false</model_dependent>
    </argument>
    <argument>
      <name>cooking_range_oven_present</name>
      <display_name>Cooking Range/Oven: Present</display_name>
      <description>Whether there is a cooking range/oven present.</description>
      <type>Boolean</type>
      <required>true</required>
      <model_dependent>false</model_dependent>
      <default_value>true</default_value>
      <choices>
        <choice>
          <value>true</value>
          <display_name>true</display_name>
        </choice>
        <choice>
          <value>false</value>
          <display_name>false</display_name>
        </choice>
      </choices>
    </argument>
    <argument>
      <name>cooking_range_oven_location</name>
      <display_name>Cooking Range/Oven: Location</display_name>
      <description>The space type for the cooking range/oven location. If not provided, the OS-HPXML default is used.</description>
      <type>Choice</type>
      <required>false</required>
      <model_dependent>false</model_dependent>
      <choices>
        <choice>
          <value>living space</value>
          <display_name>living space</display_name>
        </choice>
        <choice>
          <value>basement - conditioned</value>
          <display_name>basement - conditioned</display_name>
        </choice>
        <choice>
          <value>basement - unconditioned</value>
          <display_name>basement - unconditioned</display_name>
        </choice>
        <choice>
          <value>garage</value>
          <display_name>garage</display_name>
        </choice>
        <choice>
          <value>other housing unit</value>
          <display_name>other housing unit</display_name>
        </choice>
        <choice>
          <value>other heated space</value>
          <display_name>other heated space</display_name>
        </choice>
        <choice>
          <value>other multifamily buffer space</value>
          <display_name>other multifamily buffer space</display_name>
        </choice>
        <choice>
          <value>other non-freezing space</value>
          <display_name>other non-freezing space</display_name>
        </choice>
      </choices>
    </argument>
    <argument>
      <name>cooking_range_oven_fuel_type</name>
      <display_name>Cooking Range/Oven: Fuel Type</display_name>
      <description>Type of fuel used by the cooking range/oven.</description>
      <type>Choice</type>
      <required>true</required>
      <model_dependent>false</model_dependent>
      <default_value>natural gas</default_value>
      <choices>
        <choice>
          <value>electricity</value>
          <display_name>electricity</display_name>
        </choice>
        <choice>
          <value>natural gas</value>
          <display_name>natural gas</display_name>
        </choice>
        <choice>
          <value>fuel oil</value>
          <display_name>fuel oil</display_name>
        </choice>
        <choice>
          <value>propane</value>
          <display_name>propane</display_name>
        </choice>
        <choice>
          <value>wood</value>
          <display_name>wood</display_name>
        </choice>
        <choice>
          <value>coal</value>
          <display_name>coal</display_name>
        </choice>
      </choices>
    </argument>
    <argument>
      <name>cooking_range_oven_is_induction</name>
      <display_name>Cooking Range/Oven: Is Induction</display_name>
      <description>Whether the cooking range is induction. If not provided, the OS-HPXML default is used.</description>
      <type>Boolean</type>
      <required>false</required>
      <model_dependent>false</model_dependent>
      <choices>
        <choice>
          <value>true</value>
          <display_name>true</display_name>
        </choice>
        <choice>
          <value>false</value>
          <display_name>false</display_name>
        </choice>
      </choices>
    </argument>
    <argument>
      <name>cooking_range_oven_is_convection</name>
      <display_name>Cooking Range/Oven: Is Convection</display_name>
      <description>Whether the oven is convection. If not provided, the OS-HPXML default is used.</description>
      <type>Boolean</type>
      <required>false</required>
      <model_dependent>false</model_dependent>
      <choices>
        <choice>
          <value>true</value>
          <display_name>true</display_name>
        </choice>
        <choice>
          <value>false</value>
          <display_name>false</display_name>
        </choice>
      </choices>
    </argument>
    <argument>
      <name>cooking_range_oven_usage_multiplier</name>
      <display_name>Cooking Range/Oven: Usage Multiplier</display_name>
      <description>Multiplier on the cooking range/oven energy usage that can reflect, e.g., high/low usage occupants. If not provided, the OS-HPXML default is used.</description>
      <type>Double</type>
      <required>false</required>
      <model_dependent>false</model_dependent>
    </argument>
    <argument>
      <name>ceiling_fan_present</name>
      <display_name>Ceiling Fan: Present</display_name>
      <description>Whether there are any ceiling fans.</description>
      <type>Boolean</type>
      <required>true</required>
      <model_dependent>false</model_dependent>
      <default_value>true</default_value>
      <choices>
        <choice>
          <value>true</value>
          <display_name>true</display_name>
        </choice>
        <choice>
          <value>false</value>
          <display_name>false</display_name>
        </choice>
      </choices>
    </argument>
    <argument>
      <name>ceiling_fan_efficiency</name>
      <display_name>Ceiling Fan: Efficiency</display_name>
      <description>The efficiency rating of the ceiling fan(s) at medium speed. If not provided, the OS-HPXML default is used.</description>
      <type>Double</type>
      <units>CFM/W</units>
      <required>false</required>
      <model_dependent>false</model_dependent>
    </argument>
    <argument>
      <name>ceiling_fan_quantity</name>
      <display_name>Ceiling Fan: Quantity</display_name>
      <description>Total number of ceiling fans. If not provided, the OS-HPXML default is used.</description>
      <type>Integer</type>
      <units>#</units>
      <required>false</required>
      <model_dependent>false</model_dependent>
    </argument>
    <argument>
      <name>ceiling_fan_cooling_setpoint_temp_offset</name>
      <display_name>Ceiling Fan: Cooling Setpoint Temperature Offset</display_name>
      <description>The cooling setpoint temperature offset during months when the ceiling fans are operating. Only applies if ceiling fan quantity is greater than zero. If not provided, the OS-HPXML default is used.</description>
      <type>Double</type>
      <units>deg-F</units>
      <required>false</required>
      <model_dependent>false</model_dependent>
    </argument>
    <argument>
      <name>misc_plug_loads_television_present</name>
      <display_name>Misc Plug Loads: Television Present</display_name>
      <description>Whether there are televisions.</description>
      <type>Boolean</type>
      <required>true</required>
      <model_dependent>false</model_dependent>
      <default_value>true</default_value>
      <choices>
        <choice>
          <value>true</value>
          <display_name>true</display_name>
        </choice>
        <choice>
          <value>false</value>
          <display_name>false</display_name>
        </choice>
      </choices>
    </argument>
    <argument>
      <name>misc_plug_loads_television_annual_kwh</name>
      <display_name>Misc Plug Loads: Television Annual kWh</display_name>
      <description>The annual energy consumption of the television plug loads. If not provided, the OS-HPXML default is used.</description>
      <type>Double</type>
      <units>kWh/yr</units>
      <required>false</required>
      <model_dependent>false</model_dependent>
    </argument>
    <argument>
      <name>misc_plug_loads_television_usage_multiplier</name>
      <display_name>Misc Plug Loads: Television Usage Multiplier</display_name>
      <description>Multiplier on the television energy usage that can reflect, e.g., high/low usage occupants. If not provided, the OS-HPXML default is used.</description>
      <type>Double</type>
      <required>false</required>
      <model_dependent>false</model_dependent>
    </argument>
    <argument>
      <name>misc_plug_loads_other_annual_kwh</name>
      <display_name>Misc Plug Loads: Other Annual kWh</display_name>
      <description>The annual energy consumption of the other residual plug loads. If not provided, the OS-HPXML default is used.</description>
      <type>Double</type>
      <units>kWh/yr</units>
      <required>false</required>
      <model_dependent>false</model_dependent>
    </argument>
    <argument>
      <name>misc_plug_loads_other_frac_sensible</name>
      <display_name>Misc Plug Loads: Other Sensible Fraction</display_name>
      <description>Fraction of other residual plug loads' internal gains that are sensible. If not provided, the OS-HPXML default is used.</description>
      <type>Double</type>
      <units>Frac</units>
      <required>false</required>
      <model_dependent>false</model_dependent>
    </argument>
    <argument>
      <name>misc_plug_loads_other_frac_latent</name>
      <display_name>Misc Plug Loads: Other Latent Fraction</display_name>
      <description>Fraction of other residual plug loads' internal gains that are latent. If not provided, the OS-HPXML default is used.</description>
      <type>Double</type>
      <units>Frac</units>
      <required>false</required>
      <model_dependent>false</model_dependent>
    </argument>
    <argument>
      <name>misc_plug_loads_other_usage_multiplier</name>
      <display_name>Misc Plug Loads: Other Usage Multiplier</display_name>
      <description>Multiplier on the other energy usage that can reflect, e.g., high/low usage occupants. If not provided, the OS-HPXML default is used.</description>
      <type>Double</type>
      <required>false</required>
      <model_dependent>false</model_dependent>
    </argument>
    <argument>
      <name>misc_plug_loads_well_pump_present</name>
      <display_name>Misc Plug Loads: Well Pump Present</display_name>
      <description>Whether there is a well pump.</description>
      <type>Boolean</type>
      <required>true</required>
      <model_dependent>false</model_dependent>
      <default_value>false</default_value>
      <choices>
        <choice>
          <value>true</value>
          <display_name>true</display_name>
        </choice>
        <choice>
          <value>false</value>
          <display_name>false</display_name>
        </choice>
      </choices>
    </argument>
    <argument>
      <name>misc_plug_loads_well_pump_annual_kwh</name>
      <display_name>Misc Plug Loads: Well Pump Annual kWh</display_name>
      <description>The annual energy consumption of the well pump plug loads. If not provided, the OS-HPXML default is used.</description>
      <type>Double</type>
      <units>kWh/yr</units>
      <required>false</required>
      <model_dependent>false</model_dependent>
    </argument>
    <argument>
      <name>misc_plug_loads_well_pump_usage_multiplier</name>
      <display_name>Misc Plug Loads: Well Pump Usage Multiplier</display_name>
      <description>Multiplier on the well pump energy usage that can reflect, e.g., high/low usage occupants. If not provided, the OS-HPXML default is used.</description>
      <type>Double</type>
      <required>false</required>
      <model_dependent>false</model_dependent>
    </argument>
    <argument>
      <name>misc_plug_loads_vehicle_present</name>
      <display_name>Misc Plug Loads: Vehicle Present</display_name>
      <description>Whether there is an electric vehicle.</description>
      <type>Boolean</type>
      <required>true</required>
      <model_dependent>false</model_dependent>
      <default_value>false</default_value>
      <choices>
        <choice>
          <value>true</value>
          <display_name>true</display_name>
        </choice>
        <choice>
          <value>false</value>
          <display_name>false</display_name>
        </choice>
      </choices>
    </argument>
    <argument>
      <name>misc_plug_loads_vehicle_annual_kwh</name>
      <display_name>Misc Plug Loads: Vehicle Annual kWh</display_name>
      <description>The annual energy consumption of the electric vehicle plug loads. If not provided, the OS-HPXML default is used.</description>
      <type>Double</type>
      <units>kWh/yr</units>
      <required>false</required>
      <model_dependent>false</model_dependent>
    </argument>
    <argument>
      <name>misc_plug_loads_vehicle_usage_multiplier</name>
      <display_name>Misc Plug Loads: Vehicle Usage Multiplier</display_name>
      <description>Multiplier on the electric vehicle energy usage that can reflect, e.g., high/low usage occupants. If not provided, the OS-HPXML default is used.</description>
      <type>Double</type>
      <required>false</required>
      <model_dependent>false</model_dependent>
    </argument>
    <argument>
      <name>misc_fuel_loads_grill_present</name>
      <display_name>Misc Fuel Loads: Grill Present</display_name>
      <description>Whether there is a fuel loads grill.</description>
      <type>Boolean</type>
      <required>true</required>
      <model_dependent>false</model_dependent>
      <default_value>false</default_value>
      <choices>
        <choice>
          <value>true</value>
          <display_name>true</display_name>
        </choice>
        <choice>
          <value>false</value>
          <display_name>false</display_name>
        </choice>
      </choices>
    </argument>
    <argument>
      <name>misc_fuel_loads_grill_fuel_type</name>
      <display_name>Misc Fuel Loads: Grill Fuel Type</display_name>
      <description>The fuel type of the fuel loads grill.</description>
      <type>Choice</type>
      <required>true</required>
      <model_dependent>false</model_dependent>
      <default_value>natural gas</default_value>
      <choices>
        <choice>
          <value>natural gas</value>
          <display_name>natural gas</display_name>
        </choice>
        <choice>
          <value>fuel oil</value>
          <display_name>fuel oil</display_name>
        </choice>
        <choice>
          <value>propane</value>
          <display_name>propane</display_name>
        </choice>
        <choice>
          <value>wood</value>
          <display_name>wood</display_name>
        </choice>
        <choice>
          <value>wood pellets</value>
          <display_name>wood pellets</display_name>
        </choice>
      </choices>
    </argument>
    <argument>
      <name>misc_fuel_loads_grill_annual_therm</name>
      <display_name>Misc Fuel Loads: Grill Annual therm</display_name>
      <description>The annual energy consumption of the fuel loads grill. If not provided, the OS-HPXML default is used.</description>
      <type>Double</type>
      <units>therm/yr</units>
      <required>false</required>
      <model_dependent>false</model_dependent>
    </argument>
    <argument>
      <name>misc_fuel_loads_grill_usage_multiplier</name>
      <display_name>Misc Fuel Loads: Grill Usage Multiplier</display_name>
      <description>Multiplier on the fuel loads grill energy usage that can reflect, e.g., high/low usage occupants. If not provided, the OS-HPXML default is used.</description>
      <type>Double</type>
      <required>false</required>
      <model_dependent>false</model_dependent>
    </argument>
    <argument>
      <name>misc_fuel_loads_lighting_present</name>
      <display_name>Misc Fuel Loads: Lighting Present</display_name>
      <description>Whether there is fuel loads lighting.</description>
      <type>Boolean</type>
      <required>true</required>
      <model_dependent>false</model_dependent>
      <default_value>false</default_value>
      <choices>
        <choice>
          <value>true</value>
          <display_name>true</display_name>
        </choice>
        <choice>
          <value>false</value>
          <display_name>false</display_name>
        </choice>
      </choices>
    </argument>
    <argument>
      <name>misc_fuel_loads_lighting_fuel_type</name>
      <display_name>Misc Fuel Loads: Lighting Fuel Type</display_name>
      <description>The fuel type of the fuel loads lighting.</description>
      <type>Choice</type>
      <required>true</required>
      <model_dependent>false</model_dependent>
      <default_value>natural gas</default_value>
      <choices>
        <choice>
          <value>natural gas</value>
          <display_name>natural gas</display_name>
        </choice>
        <choice>
          <value>fuel oil</value>
          <display_name>fuel oil</display_name>
        </choice>
        <choice>
          <value>propane</value>
          <display_name>propane</display_name>
        </choice>
        <choice>
          <value>wood</value>
          <display_name>wood</display_name>
        </choice>
        <choice>
          <value>wood pellets</value>
          <display_name>wood pellets</display_name>
        </choice>
      </choices>
    </argument>
    <argument>
      <name>misc_fuel_loads_lighting_annual_therm</name>
      <display_name>Misc Fuel Loads: Lighting Annual therm</display_name>
      <description>The annual energy consumption of the fuel loads lighting. If not provided, the OS-HPXML default is used.</description>
      <type>Double</type>
      <units>therm/yr</units>
      <required>false</required>
      <model_dependent>false</model_dependent>
    </argument>
    <argument>
      <name>misc_fuel_loads_lighting_usage_multiplier</name>
      <display_name>Misc Fuel Loads: Lighting Usage Multiplier</display_name>
      <description>Multiplier on the fuel loads lighting energy usage that can reflect, e.g., high/low usage occupants. If not provided, the OS-HPXML default is used.</description>
      <type>Double</type>
      <required>false</required>
      <model_dependent>false</model_dependent>
    </argument>
    <argument>
      <name>misc_fuel_loads_fireplace_present</name>
      <display_name>Misc Fuel Loads: Fireplace Present</display_name>
      <description>Whether there is fuel loads fireplace.</description>
      <type>Boolean</type>
      <required>true</required>
      <model_dependent>false</model_dependent>
      <default_value>false</default_value>
      <choices>
        <choice>
          <value>true</value>
          <display_name>true</display_name>
        </choice>
        <choice>
          <value>false</value>
          <display_name>false</display_name>
        </choice>
      </choices>
    </argument>
    <argument>
      <name>misc_fuel_loads_fireplace_fuel_type</name>
      <display_name>Misc Fuel Loads: Fireplace Fuel Type</display_name>
      <description>The fuel type of the fuel loads fireplace.</description>
      <type>Choice</type>
      <required>true</required>
      <model_dependent>false</model_dependent>
      <default_value>natural gas</default_value>
      <choices>
        <choice>
          <value>natural gas</value>
          <display_name>natural gas</display_name>
        </choice>
        <choice>
          <value>fuel oil</value>
          <display_name>fuel oil</display_name>
        </choice>
        <choice>
          <value>propane</value>
          <display_name>propane</display_name>
        </choice>
        <choice>
          <value>wood</value>
          <display_name>wood</display_name>
        </choice>
        <choice>
          <value>wood pellets</value>
          <display_name>wood pellets</display_name>
        </choice>
      </choices>
    </argument>
    <argument>
      <name>misc_fuel_loads_fireplace_annual_therm</name>
      <display_name>Misc Fuel Loads: Fireplace Annual therm</display_name>
      <description>The annual energy consumption of the fuel loads fireplace. If not provided, the OS-HPXML default is used.</description>
      <type>Double</type>
      <units>therm/yr</units>
      <required>false</required>
      <model_dependent>false</model_dependent>
    </argument>
    <argument>
      <name>misc_fuel_loads_fireplace_frac_sensible</name>
      <display_name>Misc Fuel Loads: Fireplace Sensible Fraction</display_name>
      <description>Fraction of fireplace residual fuel loads' internal gains that are sensible. If not provided, the OS-HPXML default is used.</description>
      <type>Double</type>
      <units>Frac</units>
      <required>false</required>
      <model_dependent>false</model_dependent>
    </argument>
    <argument>
      <name>misc_fuel_loads_fireplace_frac_latent</name>
      <display_name>Misc Fuel Loads: Fireplace Latent Fraction</display_name>
      <description>Fraction of fireplace residual fuel loads' internal gains that are latent. If not provided, the OS-HPXML default is used.</description>
      <type>Double</type>
      <units>Frac</units>
      <required>false</required>
      <model_dependent>false</model_dependent>
    </argument>
    <argument>
      <name>misc_fuel_loads_fireplace_usage_multiplier</name>
      <display_name>Misc Fuel Loads: Fireplace Usage Multiplier</display_name>
      <description>Multiplier on the fuel loads fireplace energy usage that can reflect, e.g., high/low usage occupants. If not provided, the OS-HPXML default is used.</description>
      <type>Double</type>
      <required>false</required>
      <model_dependent>false</model_dependent>
    </argument>
    <argument>
      <name>pool_present</name>
      <display_name>Pool: Present</display_name>
      <description>Whether there is a pool.</description>
      <type>Boolean</type>
      <required>true</required>
      <model_dependent>false</model_dependent>
      <default_value>false</default_value>
      <choices>
        <choice>
          <value>true</value>
          <display_name>true</display_name>
        </choice>
        <choice>
          <value>false</value>
          <display_name>false</display_name>
        </choice>
      </choices>
    </argument>
    <argument>
      <name>pool_pump_annual_kwh</name>
      <display_name>Pool: Pump Annual kWh</display_name>
      <description>The annual energy consumption of the pool pump. If not provided, the OS-HPXML default is used.</description>
      <type>Double</type>
      <units>kWh/yr</units>
      <required>false</required>
      <model_dependent>false</model_dependent>
    </argument>
    <argument>
      <name>pool_pump_usage_multiplier</name>
      <display_name>Pool: Pump Usage Multiplier</display_name>
      <description>Multiplier on the pool pump energy usage that can reflect, e.g., high/low usage occupants. If not provided, the OS-HPXML default is used.</description>
      <type>Double</type>
      <required>false</required>
      <model_dependent>false</model_dependent>
    </argument>
    <argument>
      <name>pool_heater_type</name>
      <display_name>Pool: Heater Type</display_name>
      <description>The type of pool heater. Use 'none' if there is no pool heater.</description>
      <type>Choice</type>
      <required>true</required>
      <model_dependent>false</model_dependent>
      <default_value>none</default_value>
      <choices>
        <choice>
          <value>none</value>
          <display_name>none</display_name>
        </choice>
        <choice>
          <value>electric resistance</value>
          <display_name>electric resistance</display_name>
        </choice>
        <choice>
          <value>gas fired</value>
          <display_name>gas fired</display_name>
        </choice>
        <choice>
          <value>heat pump</value>
          <display_name>heat pump</display_name>
        </choice>
      </choices>
    </argument>
    <argument>
      <name>pool_heater_annual_kwh</name>
      <display_name>Pool: Heater Annual kWh</display_name>
      <description>The annual energy consumption of the electric resistance pool heater. If not provided, the OS-HPXML default is used.</description>
      <type>Double</type>
      <units>kWh/yr</units>
      <required>false</required>
      <model_dependent>false</model_dependent>
    </argument>
    <argument>
      <name>pool_heater_annual_therm</name>
      <display_name>Pool: Heater Annual therm</display_name>
      <description>The annual energy consumption of the gas fired pool heater. If not provided, the OS-HPXML default is used.</description>
      <type>Double</type>
      <units>therm/yr</units>
      <required>false</required>
      <model_dependent>false</model_dependent>
    </argument>
    <argument>
      <name>pool_heater_usage_multiplier</name>
      <display_name>Pool: Heater Usage Multiplier</display_name>
      <description>Multiplier on the pool heater energy usage that can reflect, e.g., high/low usage occupants. If not provided, the OS-HPXML default is used.</description>
      <type>Double</type>
      <required>false</required>
      <model_dependent>false</model_dependent>
    </argument>
    <argument>
      <name>hot_tub_present</name>
      <display_name>Hot Tub: Present</display_name>
      <description>Whether there is a hot tub.</description>
      <type>Boolean</type>
      <required>true</required>
      <model_dependent>false</model_dependent>
      <default_value>false</default_value>
      <choices>
        <choice>
          <value>true</value>
          <display_name>true</display_name>
        </choice>
        <choice>
          <value>false</value>
          <display_name>false</display_name>
        </choice>
      </choices>
    </argument>
    <argument>
      <name>hot_tub_pump_annual_kwh</name>
      <display_name>Hot Tub: Pump Annual kWh</display_name>
      <description>The annual energy consumption of the hot tub pump. If not provided, the OS-HPXML default is used.</description>
      <type>Double</type>
      <units>kWh/yr</units>
      <required>false</required>
      <model_dependent>false</model_dependent>
    </argument>
    <argument>
      <name>hot_tub_pump_usage_multiplier</name>
      <display_name>Hot Tub: Pump Usage Multiplier</display_name>
      <description>Multiplier on the hot tub pump energy usage that can reflect, e.g., high/low usage occupants. If not provided, the OS-HPXML default is used.</description>
      <type>Double</type>
      <required>false</required>
      <model_dependent>false</model_dependent>
    </argument>
    <argument>
      <name>hot_tub_heater_type</name>
      <display_name>Hot Tub: Heater Type</display_name>
      <description>The type of hot tub heater. Use 'none' if there is no hot tub heater.</description>
      <type>Choice</type>
      <required>true</required>
      <model_dependent>false</model_dependent>
      <default_value>none</default_value>
      <choices>
        <choice>
          <value>none</value>
          <display_name>none</display_name>
        </choice>
        <choice>
          <value>electric resistance</value>
          <display_name>electric resistance</display_name>
        </choice>
        <choice>
          <value>gas fired</value>
          <display_name>gas fired</display_name>
        </choice>
        <choice>
          <value>heat pump</value>
          <display_name>heat pump</display_name>
        </choice>
      </choices>
    </argument>
    <argument>
      <name>hot_tub_heater_annual_kwh</name>
      <display_name>Hot Tub: Heater Annual kWh</display_name>
      <description>The annual energy consumption of the electric resistance hot tub heater. If not provided, the OS-HPXML default is used.</description>
      <type>Double</type>
      <units>kWh/yr</units>
      <required>false</required>
      <model_dependent>false</model_dependent>
    </argument>
    <argument>
      <name>hot_tub_heater_annual_therm</name>
      <display_name>Hot Tub: Heater Annual therm</display_name>
      <description>The annual energy consumption of the gas fired hot tub heater. If not provided, the OS-HPXML default is used.</description>
      <type>Double</type>
      <units>therm/yr</units>
      <required>false</required>
      <model_dependent>false</model_dependent>
    </argument>
    <argument>
      <name>hot_tub_heater_usage_multiplier</name>
      <display_name>Hot Tub: Heater Usage Multiplier</display_name>
      <description>Multiplier on the hot tub heater energy usage that can reflect, e.g., high/low usage occupants. If not provided, the OS-HPXML default is used.</description>
      <type>Double</type>
      <required>false</required>
      <model_dependent>false</model_dependent>
    </argument>
    <argument>
      <name>emissions_scenario_names</name>
      <display_name>Emissions: Scenario Names</display_name>
      <description>Names of emissions scenarios. If multiple scenarios, use a comma-separated list. If not provided, no emissions scenarios are calculated.</description>
      <type>String</type>
      <required>false</required>
      <model_dependent>false</model_dependent>
    </argument>
    <argument>
      <name>emissions_types</name>
      <display_name>Emissions: Types</display_name>
      <description>Types of emissions (e.g., CO2e, NOx, etc.). If multiple scenarios, use a comma-separated list.</description>
      <type>String</type>
      <required>false</required>
      <model_dependent>false</model_dependent>
    </argument>
    <argument>
      <name>emissions_electricity_units</name>
      <display_name>Emissions: Electricity Units</display_name>
      <description>Electricity emissions factors units. If multiple scenarios, use a comma-separated list. Only lb/MWh and kg/MWh are allowed.</description>
      <type>String</type>
      <required>false</required>
      <model_dependent>false</model_dependent>
    </argument>
    <argument>
      <name>emissions_electricity_values_or_filepaths</name>
      <display_name>Emissions: Electricity Values or File Paths</display_name>
      <description>Electricity emissions factors values, specified as either an annual factor or an absolute/relative path to a file with hourly factors. If multiple scenarios, use a comma-separated list.</description>
      <type>String</type>
      <required>false</required>
      <model_dependent>false</model_dependent>
    </argument>
    <argument>
      <name>emissions_electricity_number_of_header_rows</name>
      <display_name>Emissions: Electricity Files Number of Header Rows</display_name>
      <description>The number of header rows in the electricity emissions factor file. Only applies when an electricity filepath is used. If multiple scenarios, use a comma-separated list.</description>
      <type>String</type>
      <required>false</required>
      <model_dependent>false</model_dependent>
    </argument>
    <argument>
      <name>emissions_electricity_column_numbers</name>
      <display_name>Emissions: Electricity Files Column Numbers</display_name>
      <description>The column number in the electricity emissions factor file. Only applies when an electricity filepath is used. If multiple scenarios, use a comma-separated list.</description>
      <type>String</type>
      <required>false</required>
      <model_dependent>false</model_dependent>
    </argument>
    <argument>
      <name>emissions_fossil_fuel_units</name>
      <display_name>Emissions: Fossil Fuel Units</display_name>
      <description>Fossil fuel emissions factors units. If multiple scenarios, use a comma-separated list. Only lb/MBtu and kg/MBtu are allowed.</description>
      <type>String</type>
      <required>false</required>
      <model_dependent>false</model_dependent>
    </argument>
    <argument>
      <name>emissions_natural_gas_values</name>
      <display_name>Emissions: Natural Gas Values</display_name>
      <description>Natural gas emissions factors values, specified as an annual factor. If multiple scenarios, use a comma-separated list.</description>
      <type>String</type>
      <required>false</required>
      <model_dependent>false</model_dependent>
    </argument>
    <argument>
      <name>emissions_propane_values</name>
      <display_name>Emissions: Propane Values</display_name>
      <description>Propane emissions factors values, specified as an annual factor. If multiple scenarios, use a comma-separated list.</description>
      <type>String</type>
      <required>false</required>
      <model_dependent>false</model_dependent>
    </argument>
    <argument>
      <name>emissions_fuel_oil_values</name>
      <display_name>Emissions: Fuel Oil Values</display_name>
      <description>Fuel oil emissions factors values, specified as an annual factor. If multiple scenarios, use a comma-separated list.</description>
      <type>String</type>
      <required>false</required>
      <model_dependent>false</model_dependent>
    </argument>
    <argument>
      <name>emissions_coal_values</name>
      <display_name>Emissions: Coal Values</display_name>
      <description>Coal emissions factors values, specified as an annual factor. If multiple scenarios, use a comma-separated list.</description>
      <type>String</type>
      <required>false</required>
      <model_dependent>false</model_dependent>
    </argument>
    <argument>
      <name>emissions_wood_values</name>
      <display_name>Emissions: Wood Values</display_name>
      <description>Wood emissions factors values, specified as an annual factor. If multiple scenarios, use a comma-separated list.</description>
      <type>String</type>
      <required>false</required>
      <model_dependent>false</model_dependent>
    </argument>
    <argument>
      <name>emissions_wood_pellets_values</name>
      <display_name>Emissions: Wood Pellets Values</display_name>
      <description>Wood pellets emissions factors values, specified as an annual factor. If multiple scenarios, use a comma-separated list.</description>
      <type>String</type>
      <required>false</required>
      <model_dependent>false</model_dependent>
    </argument>
    <argument>
      <name>utility_bill_scenario_names</name>
      <display_name>Utility Bills: Scenario Names</display_name>
      <description>Names of utility bill scenarios. If multiple scenarios, use a comma-separated list. If not provided, no utility bills scenarios are calculated.</description>
      <type>String</type>
      <required>false</required>
      <model_dependent>false</model_dependent>
    </argument>
    <argument>
      <name>utility_bill_electricity_filepaths</name>
      <display_name>Utility Bills: Electricity File Paths</display_name>
      <description>Electricity tariff file specified as an absolute/relative path to a file with utility rate structure information. Tariff file must be formatted to OpenEI API version 7. If multiple scenarios, use a comma-separated list.</description>
      <type>String</type>
      <required>false</required>
      <model_dependent>false</model_dependent>
    </argument>
    <argument>
      <name>utility_bill_electricity_fixed_charges</name>
      <display_name>Utility Bills: Electricity Fixed Charges</display_name>
      <description>Electricity utility bill monthly fixed charges. If multiple scenarios, use a comma-separated list.</description>
      <type>String</type>
      <required>false</required>
      <model_dependent>false</model_dependent>
    </argument>
    <argument>
      <name>utility_bill_natural_gas_fixed_charges</name>
      <display_name>Utility Bills: Natural Gas Fixed Charges</display_name>
      <description>Natural gas utility bill monthly fixed charges. If multiple scenarios, use a comma-separated list.</description>
      <type>String</type>
      <required>false</required>
      <model_dependent>false</model_dependent>
    </argument>
    <argument>
      <name>utility_bill_propane_fixed_charges</name>
      <display_name>Utility Bills: Propane Fixed Charges</display_name>
      <description>Propane utility bill monthly fixed charges. If multiple scenarios, use a comma-separated list.</description>
      <type>String</type>
      <required>false</required>
      <model_dependent>false</model_dependent>
    </argument>
    <argument>
      <name>utility_bill_fuel_oil_fixed_charges</name>
      <display_name>Utility Bills: Fuel Oil Fixed Charges</display_name>
      <description>Fuel oil utility bill monthly fixed charges. If multiple scenarios, use a comma-separated list.</description>
      <type>String</type>
      <required>false</required>
      <model_dependent>false</model_dependent>
    </argument>
    <argument>
      <name>utility_bill_coal_fixed_charges</name>
      <display_name>Utility Bills: Coal Fixed Charges</display_name>
      <description>Coal utility bill monthly fixed charges. If multiple scenarios, use a comma-separated list.</description>
      <type>String</type>
      <required>false</required>
      <model_dependent>false</model_dependent>
    </argument>
    <argument>
      <name>utility_bill_wood_fixed_charges</name>
      <display_name>Utility Bills: Wood Fixed Charges</display_name>
      <description>Wood utility bill monthly fixed charges. If multiple scenarios, use a comma-separated list.</description>
      <type>String</type>
      <required>false</required>
      <model_dependent>false</model_dependent>
    </argument>
    <argument>
      <name>utility_bill_wood_pellets_fixed_charges</name>
      <display_name>Utility Bills: Wood Pellets Fixed Charges</display_name>
      <description>Wood pellets utility bill monthly fixed charges. If multiple scenarios, use a comma-separated list.</description>
      <type>String</type>
      <required>false</required>
      <model_dependent>false</model_dependent>
    </argument>
    <argument>
      <name>utility_bill_electricity_marginal_rates</name>
      <display_name>Utility Bills: Electricity Marginal Rates</display_name>
      <description>Electricity utility bill marginal rates. If multiple scenarios, use a comma-separated list.</description>
      <type>String</type>
      <required>false</required>
      <model_dependent>false</model_dependent>
    </argument>
    <argument>
      <name>utility_bill_natural_gas_marginal_rates</name>
      <display_name>Utility Bills: Natural Gas Marginal Rates</display_name>
      <description>Natural gas utility bill marginal rates. If multiple scenarios, use a comma-separated list.</description>
      <type>String</type>
      <required>false</required>
      <model_dependent>false</model_dependent>
    </argument>
    <argument>
      <name>utility_bill_propane_marginal_rates</name>
      <display_name>Utility Bills: Propane Marginal Rates</display_name>
      <description>Propane utility bill marginal rates. If multiple scenarios, use a comma-separated list.</description>
      <type>String</type>
      <required>false</required>
      <model_dependent>false</model_dependent>
    </argument>
    <argument>
      <name>utility_bill_fuel_oil_marginal_rates</name>
      <display_name>Utility Bills: Fuel Oil Marginal Rates</display_name>
      <description>Fuel oil utility bill marginal rates. If multiple scenarios, use a comma-separated list.</description>
      <type>String</type>
      <required>false</required>
      <model_dependent>false</model_dependent>
    </argument>
    <argument>
      <name>utility_bill_coal_marginal_rates</name>
      <display_name>Utility Bills: Coal Marginal Rates</display_name>
      <description>Coal utility bill marginal rates. If multiple scenarios, use a comma-separated list.</description>
      <type>String</type>
      <required>false</required>
      <model_dependent>false</model_dependent>
    </argument>
    <argument>
      <name>utility_bill_wood_marginal_rates</name>
      <display_name>Utility Bills: Wood Marginal Rates</display_name>
      <description>Wood utility bill marginal rates. If multiple scenarios, use a comma-separated list.</description>
      <type>String</type>
      <required>false</required>
      <model_dependent>false</model_dependent>
    </argument>
    <argument>
      <name>utility_bill_wood_pellets_marginal_rates</name>
      <display_name>Utility Bills: Wood Pellets Marginal Rates</display_name>
      <description>Wood pellets utility bill marginal rates. If multiple scenarios, use a comma-separated list.</description>
      <type>String</type>
      <required>false</required>
      <model_dependent>false</model_dependent>
    </argument>
    <argument>
      <name>utility_bill_pv_compensation_types</name>
      <display_name>Utility Bills: PV Compensation Types</display_name>
      <description>Utility bill PV compensation types. If multiple scenarios, use a comma-separated list.</description>
      <type>String</type>
      <required>false</required>
      <model_dependent>false</model_dependent>
    </argument>
    <argument>
      <name>utility_bill_pv_net_metering_annual_excess_sellback_rate_types</name>
      <display_name>Utility Bills: PV Net Metering Annual Excess Sellback Rate Types</display_name>
      <description>Utility bill PV net metering annual excess sellback rate types. Only applies if the PV compensation type is 'NetMetering'. If multiple scenarios, use a comma-separated list.</description>
      <type>String</type>
      <required>false</required>
      <model_dependent>false</model_dependent>
    </argument>
    <argument>
      <name>utility_bill_pv_net_metering_annual_excess_sellback_rates</name>
      <display_name>Utility Bills: PV Net Metering Annual Excess Sellback Rates</display_name>
      <description>Utility bill PV net metering annual excess sellback rates. Only applies if the PV compensation type is 'NetMetering' and the PV annual excess sellback rate type is 'User-Specified'. If multiple scenarios, use a comma-separated list.</description>
      <type>String</type>
      <required>false</required>
      <model_dependent>false</model_dependent>
    </argument>
    <argument>
      <name>utility_bill_pv_feed_in_tariff_rates</name>
      <display_name>Utility Bills: PV Feed-In Tariff Rates</display_name>
      <description>Utility bill PV annual full/gross feed-in tariff rates. Only applies if the PV compensation type is 'FeedInTariff'. If multiple scenarios, use a comma-separated list.</description>
      <type>String</type>
      <required>false</required>
      <model_dependent>false</model_dependent>
    </argument>
    <argument>
      <name>utility_bill_pv_monthly_grid_connection_fee_units</name>
      <display_name>Utility Bills: PV Monthly Grid Connection Fee Units</display_name>
      <description>Utility bill PV monthly grid connection fee units. If multiple scenarios, use a comma-separated list.</description>
      <type>String</type>
      <required>false</required>
      <model_dependent>false</model_dependent>
    </argument>
    <argument>
      <name>utility_bill_pv_monthly_grid_connection_fees</name>
      <display_name>Utility Bills: PV Monthly Grid Connection Fees</display_name>
      <description>Utility bill PV monthly grid connection fees. If multiple scenarios, use a comma-separated list.</description>
      <type>String</type>
      <required>false</required>
      <model_dependent>false</model_dependent>
    </argument>
    <argument>
      <name>additional_properties</name>
      <display_name>Additional Properties</display_name>
      <description>Additional properties specified as key-value pairs (i.e., key=value). If multiple additional properties, use a |-separated list. For example, 'LowIncome=false|Remodeled|Description=2-story home in Denver'. These properties will be stored in the HPXML file under /HPXML/SoftwareInfo/extension/AdditionalProperties.</description>
      <type>String</type>
      <required>false</required>
      <model_dependent>false</model_dependent>
    </argument>
    <argument>
      <name>combine_like_surfaces</name>
      <display_name>Combine like surfaces?</display_name>
      <description>If true, combines like surfaces to simplify the HPXML file generated.</description>
      <type>Boolean</type>
      <required>false</required>
      <model_dependent>false</model_dependent>
      <default_value>false</default_value>
      <choices>
        <choice>
          <value>true</value>
          <display_name>true</display_name>
        </choice>
        <choice>
          <value>false</value>
          <display_name>false</display_name>
        </choice>
      </choices>
    </argument>
    <argument>
      <name>apply_defaults</name>
      <display_name>Apply Default Values?</display_name>
      <description>If true, applies OS-HPXML default values to the HPXML output file. Setting to true will also force validation of the HPXML output file before applying OS-HPXML default values.</description>
      <type>Boolean</type>
      <required>false</required>
      <model_dependent>false</model_dependent>
      <default_value>false</default_value>
      <choices>
        <choice>
          <value>true</value>
          <display_name>true</display_name>
        </choice>
        <choice>
          <value>false</value>
          <display_name>false</display_name>
        </choice>
      </choices>
    </argument>
    <argument>
      <name>apply_validation</name>
      <display_name>Apply Validation?</display_name>
      <description>If true, validates the HPXML output file. Set to false for faster performance. Note that validation is not needed if the HPXML file will be validated downstream (e.g., via the HPXMLtoOpenStudio measure).</description>
      <type>Boolean</type>
      <required>false</required>
      <model_dependent>false</model_dependent>
      <default_value>false</default_value>
      <choices>
        <choice>
          <value>true</value>
          <display_name>true</display_name>
        </choice>
        <choice>
          <value>false</value>
          <display_name>false</display_name>
        </choice>
      </choices>
    </argument>
  </arguments>
  <outputs />
  <provenances />
  <tags>
    <tag>Whole Building.Space Types</tag>
  </tags>
  <attributes>
    <attribute>
      <name>Measure Type</name>
      <value>ModelMeasure</value>
      <datatype>string</datatype>
    </attribute>
  </attributes>
  <files>
    <file>
      <version>
        <software_program>OpenStudio</software_program>
        <identifier>2.9.0</identifier>
        <min_compatible>2.9.0</min_compatible>
      </version>
      <filename>measure.rb</filename>
      <filetype>rb</filetype>
      <usage_type>script</usage_type>
<<<<<<< HEAD
      <checksum>595F4F68</checksum>
=======
      <checksum>DD2D104D</checksum>
>>>>>>> deb2c5e0
    </file>
    <file>
      <filename>geometry.rb</filename>
      <filetype>rb</filetype>
      <usage_type>resource</usage_type>
      <checksum>2448A56F</checksum>
    </file>
    <file>
      <filename>build_residential_hpxml_test.rb</filename>
      <filetype>rb</filetype>
      <usage_type>test</usage_type>
      <checksum>010244DB</checksum>
    </file>
  </files>
</measure><|MERGE_RESOLUTION|>--- conflicted
+++ resolved
@@ -3,13 +3,8 @@
   <schema_version>3.1</schema_version>
   <name>build_residential_hpxml</name>
   <uid>a13a8983-2b01-4930-8af2-42030b6e4233</uid>
-<<<<<<< HEAD
-  <version_id>7c50e224-07c8-4724-a6d6-1df0364e1993</version_id>
-  <version_modified>2023-06-13T00:16:02Z</version_modified>
-=======
-  <version_id>d20becd1-748d-4de9-a6d6-2d3fe1777b62</version_id>
-  <version_modified>2023-06-23T14:29:10Z</version_modified>
->>>>>>> deb2c5e0
+  <version_id>e4b7bc30-f315-4686-b699-4ddfd0b29d73</version_id>
+  <version_modified>2023-06-27T16:11:05Z</version_modified>
   <xml_checksum>2C38F48B</xml_checksum>
   <class_name>BuildResidentialHPXML</class_name>
   <display_name>HPXML Builder</display_name>
@@ -6826,11 +6821,7 @@
       <filename>measure.rb</filename>
       <filetype>rb</filetype>
       <usage_type>script</usage_type>
-<<<<<<< HEAD
-      <checksum>595F4F68</checksum>
-=======
-      <checksum>DD2D104D</checksum>
->>>>>>> deb2c5e0
+      <checksum>66418923</checksum>
     </file>
     <file>
       <filename>geometry.rb</filename>
