<?xml version="1.0"?>
<measure>
  <schema_version>3.0</schema_version>
  <name>build_residential_hpxml</name>
  <uid>a13a8983-2b01-4930-8af2-42030b6e4233</uid>
<<<<<<< HEAD
  <version_id>5b886cce-a13e-4ad8-a77f-db336e6dadfb</version_id>
  <version_modified>20220929T172550Z</version_modified>
=======
  <version_id>42bb3575-dfe5-4a6c-a97b-875bb522461b</version_id>
  <version_modified>20220930T164344Z</version_modified>
>>>>>>> 762a1fcc
  <xml_checksum>2C38F48B</xml_checksum>
  <class_name>BuildResidentialHPXML</class_name>
  <display_name>HPXML Builder</display_name>
  <description>Builds a residential HPXML file.</description>
  <modeler_description>Note: OS-HPXML default values can be found in the OS-HPXML documentation or can be seen by using the 'apply_defaults' argument.</modeler_description>
  <arguments>
    <argument>
      <name>hpxml_path</name>
      <display_name>HPXML File Path</display_name>
      <description>Absolute/relative path of the HPXML file.</description>
      <type>String</type>
      <required>true</required>
      <model_dependent>false</model_dependent>
    </argument>
    <argument>
      <name>software_info_program_used</name>
      <display_name>Software Info: Program Used</display_name>
      <description>The name of the software program used.</description>
      <type>String</type>
      <required>false</required>
      <model_dependent>false</model_dependent>
    </argument>
    <argument>
      <name>software_info_program_version</name>
      <display_name>Software Info: Program Version</display_name>
      <description>The version of the software program used.</description>
      <type>String</type>
      <required>false</required>
      <model_dependent>false</model_dependent>
    </argument>
    <argument>
      <name>occupancy_calculation_type</name>
      <display_name>Occupancy Calculation Type</display_name>
      <description>The type of occupancy calculation type. If 'asset' is chosen, various end uses (e.g., clothes washer) are calculated using number of bedrooms and/or conditioned floor area. If 'operational' is chosen, end uses based on number of bedrooms are adjusted for the number of occupants. If not provided, the OS-HPXML default is used.</description>
      <type>Choice</type>
      <required>false</required>
      <model_dependent>false</model_dependent>
      <choices>
        <choice>
          <value>asset</value>
          <display_name>asset</display_name>
        </choice>
        <choice>
          <value>operational</value>
          <display_name>operational</display_name>
        </choice>
      </choices>
    </argument>
    <argument>
      <name>schedules_filepaths</name>
      <display_name>Schedules: CSV File Paths</display_name>
      <description>Absolute/relative paths of csv files containing user-specified detailed schedules. If multiple files, use a comma-separated list.</description>
      <type>String</type>
      <required>false</required>
      <model_dependent>false</model_dependent>
    </argument>
    <argument>
      <name>simulation_control_timestep</name>
      <display_name>Simulation Control: Timestep</display_name>
      <description>Value must be a divisor of 60. If not provided, the OS-HPXML default is used.</description>
      <type>Integer</type>
      <units>min</units>
      <required>false</required>
      <model_dependent>false</model_dependent>
    </argument>
    <argument>
      <name>simulation_control_run_period</name>
      <display_name>Simulation Control: Run Period</display_name>
      <description>Enter a date like "Jan 1 - Dec 31". If not provided, the OS-HPXML default is used.</description>
      <type>String</type>
      <required>false</required>
      <model_dependent>false</model_dependent>
    </argument>
    <argument>
      <name>simulation_control_run_period_calendar_year</name>
      <display_name>Simulation Control: Run Period Calendar Year</display_name>
      <description>This numeric field should contain the calendar year that determines the start day of week. If you are running simulations using AMY weather files, the value entered for calendar year will not be used; it will be overridden by the actual year found in the AMY weather file. If not provided, the OS-HPXML default is used.</description>
      <type>Integer</type>
      <units>year</units>
      <required>false</required>
      <model_dependent>false</model_dependent>
    </argument>
    <argument>
      <name>simulation_control_daylight_saving_enabled</name>
      <display_name>Simulation Control: Daylight Saving Enabled</display_name>
      <description>Whether to use daylight saving. If not provided, the OS-HPXML default is used.</description>
      <type>Boolean</type>
      <required>false</required>
      <model_dependent>false</model_dependent>
      <choices>
        <choice>
          <value>true</value>
          <display_name>true</display_name>
        </choice>
        <choice>
          <value>false</value>
          <display_name>false</display_name>
        </choice>
      </choices>
    </argument>
    <argument>
      <name>simulation_control_daylight_saving_period</name>
      <display_name>Simulation Control: Daylight Saving Period</display_name>
      <description>Enter a date like "Mar 15 - Dec 15". If not provided, the OS-HPXML default is used.</description>
      <type>String</type>
      <required>false</required>
      <model_dependent>false</model_dependent>
    </argument>
    <argument>
      <name>simulation_control_temperature_capacitance_multiplier</name>
      <display_name>Simulation Control: Temperature Capacitance Multiplier</display_name>
      <description>Affects the transient calculation of indoor air temperatures. If not provided, the OS-HPXML default is used.</description>
      <type>String</type>
      <required>false</required>
      <model_dependent>false</model_dependent>
    </argument>
    <argument>
      <name>site_type</name>
      <display_name>Site: Type</display_name>
      <description>The type of site. If not provided, the OS-HPXML default is used.</description>
      <type>Choice</type>
      <required>false</required>
      <model_dependent>false</model_dependent>
      <choices>
        <choice>
          <value>suburban</value>
          <display_name>suburban</display_name>
        </choice>
        <choice>
          <value>urban</value>
          <display_name>urban</display_name>
        </choice>
        <choice>
          <value>rural</value>
          <display_name>rural</display_name>
        </choice>
      </choices>
    </argument>
    <argument>
      <name>site_shielding_of_home</name>
      <display_name>Site: Shielding of Home</display_name>
      <description>Presence of nearby buildings, trees, obstructions for infiltration model. If not provided, the OS-HPXML default is used.</description>
      <type>Choice</type>
      <required>false</required>
      <model_dependent>false</model_dependent>
      <choices>
        <choice>
          <value>exposed</value>
          <display_name>exposed</display_name>
        </choice>
        <choice>
          <value>normal</value>
          <display_name>normal</display_name>
        </choice>
        <choice>
          <value>well-shielded</value>
          <display_name>well-shielded</display_name>
        </choice>
      </choices>
    </argument>
    <argument>
      <name>site_ground_conductivity</name>
      <display_name>Site: Ground Conductivity</display_name>
      <description>Conductivity of the ground soil. If not provided, the OS-HPXML default is used.</description>
      <type>Double</type>
      <units>Btu/hr-ft-F</units>
      <required>false</required>
      <model_dependent>false</model_dependent>
    </argument>
    <argument>
      <name>site_zip_code</name>
      <display_name>Site: Zip Code</display_name>
      <description>Zip code of the home address.</description>
      <type>String</type>
      <required>false</required>
      <model_dependent>false</model_dependent>
    </argument>
    <argument>
      <name>site_iecc_zone</name>
      <display_name>Site: IECC Zone</display_name>
      <description>IECC zone of the home address.</description>
      <type>Choice</type>
      <required>false</required>
      <model_dependent>false</model_dependent>
      <choices>
        <choice>
          <value>1A</value>
          <display_name>1A</display_name>
        </choice>
        <choice>
          <value>1B</value>
          <display_name>1B</display_name>
        </choice>
        <choice>
          <value>1C</value>
          <display_name>1C</display_name>
        </choice>
        <choice>
          <value>2A</value>
          <display_name>2A</display_name>
        </choice>
        <choice>
          <value>2B</value>
          <display_name>2B</display_name>
        </choice>
        <choice>
          <value>2C</value>
          <display_name>2C</display_name>
        </choice>
        <choice>
          <value>3A</value>
          <display_name>3A</display_name>
        </choice>
        <choice>
          <value>3B</value>
          <display_name>3B</display_name>
        </choice>
        <choice>
          <value>3C</value>
          <display_name>3C</display_name>
        </choice>
        <choice>
          <value>4A</value>
          <display_name>4A</display_name>
        </choice>
        <choice>
          <value>4B</value>
          <display_name>4B</display_name>
        </choice>
        <choice>
          <value>4C</value>
          <display_name>4C</display_name>
        </choice>
        <choice>
          <value>5A</value>
          <display_name>5A</display_name>
        </choice>
        <choice>
          <value>5B</value>
          <display_name>5B</display_name>
        </choice>
        <choice>
          <value>5C</value>
          <display_name>5C</display_name>
        </choice>
        <choice>
          <value>6A</value>
          <display_name>6A</display_name>
        </choice>
        <choice>
          <value>6B</value>
          <display_name>6B</display_name>
        </choice>
        <choice>
          <value>6C</value>
          <display_name>6C</display_name>
        </choice>
        <choice>
          <value>7</value>
          <display_name>7</display_name>
        </choice>
        <choice>
          <value>8</value>
          <display_name>8</display_name>
        </choice>
      </choices>
    </argument>
    <argument>
      <name>site_state_code</name>
      <display_name>Site: State Code</display_name>
      <description>State code of the home address.</description>
      <type>Choice</type>
      <required>false</required>
      <model_dependent>false</model_dependent>
      <choices>
        <choice>
          <value>AK</value>
          <display_name>AK</display_name>
        </choice>
        <choice>
          <value>AL</value>
          <display_name>AL</display_name>
        </choice>
        <choice>
          <value>AR</value>
          <display_name>AR</display_name>
        </choice>
        <choice>
          <value>AZ</value>
          <display_name>AZ</display_name>
        </choice>
        <choice>
          <value>CA</value>
          <display_name>CA</display_name>
        </choice>
        <choice>
          <value>CO</value>
          <display_name>CO</display_name>
        </choice>
        <choice>
          <value>CT</value>
          <display_name>CT</display_name>
        </choice>
        <choice>
          <value>DC</value>
          <display_name>DC</display_name>
        </choice>
        <choice>
          <value>DE</value>
          <display_name>DE</display_name>
        </choice>
        <choice>
          <value>FL</value>
          <display_name>FL</display_name>
        </choice>
        <choice>
          <value>GA</value>
          <display_name>GA</display_name>
        </choice>
        <choice>
          <value>HI</value>
          <display_name>HI</display_name>
        </choice>
        <choice>
          <value>IA</value>
          <display_name>IA</display_name>
        </choice>
        <choice>
          <value>ID</value>
          <display_name>ID</display_name>
        </choice>
        <choice>
          <value>IL</value>
          <display_name>IL</display_name>
        </choice>
        <choice>
          <value>IN</value>
          <display_name>IN</display_name>
        </choice>
        <choice>
          <value>KS</value>
          <display_name>KS</display_name>
        </choice>
        <choice>
          <value>KY</value>
          <display_name>KY</display_name>
        </choice>
        <choice>
          <value>LA</value>
          <display_name>LA</display_name>
        </choice>
        <choice>
          <value>MA</value>
          <display_name>MA</display_name>
        </choice>
        <choice>
          <value>MD</value>
          <display_name>MD</display_name>
        </choice>
        <choice>
          <value>ME</value>
          <display_name>ME</display_name>
        </choice>
        <choice>
          <value>MI</value>
          <display_name>MI</display_name>
        </choice>
        <choice>
          <value>MN</value>
          <display_name>MN</display_name>
        </choice>
        <choice>
          <value>MO</value>
          <display_name>MO</display_name>
        </choice>
        <choice>
          <value>MS</value>
          <display_name>MS</display_name>
        </choice>
        <choice>
          <value>MT</value>
          <display_name>MT</display_name>
        </choice>
        <choice>
          <value>NC</value>
          <display_name>NC</display_name>
        </choice>
        <choice>
          <value>ND</value>
          <display_name>ND</display_name>
        </choice>
        <choice>
          <value>NE</value>
          <display_name>NE</display_name>
        </choice>
        <choice>
          <value>NH</value>
          <display_name>NH</display_name>
        </choice>
        <choice>
          <value>NJ</value>
          <display_name>NJ</display_name>
        </choice>
        <choice>
          <value>NM</value>
          <display_name>NM</display_name>
        </choice>
        <choice>
          <value>NV</value>
          <display_name>NV</display_name>
        </choice>
        <choice>
          <value>NY</value>
          <display_name>NY</display_name>
        </choice>
        <choice>
          <value>OH</value>
          <display_name>OH</display_name>
        </choice>
        <choice>
          <value>OK</value>
          <display_name>OK</display_name>
        </choice>
        <choice>
          <value>OR</value>
          <display_name>OR</display_name>
        </choice>
        <choice>
          <value>PA</value>
          <display_name>PA</display_name>
        </choice>
        <choice>
          <value>RI</value>
          <display_name>RI</display_name>
        </choice>
        <choice>
          <value>SC</value>
          <display_name>SC</display_name>
        </choice>
        <choice>
          <value>SD</value>
          <display_name>SD</display_name>
        </choice>
        <choice>
          <value>TN</value>
          <display_name>TN</display_name>
        </choice>
        <choice>
          <value>TX</value>
          <display_name>TX</display_name>
        </choice>
        <choice>
          <value>UT</value>
          <display_name>UT</display_name>
        </choice>
        <choice>
          <value>VA</value>
          <display_name>VA</display_name>
        </choice>
        <choice>
          <value>VT</value>
          <display_name>VT</display_name>
        </choice>
        <choice>
          <value>WA</value>
          <display_name>WA</display_name>
        </choice>
        <choice>
          <value>WI</value>
          <display_name>WI</display_name>
        </choice>
        <choice>
          <value>WV</value>
          <display_name>WV</display_name>
        </choice>
        <choice>
          <value>WY</value>
          <display_name>WY</display_name>
        </choice>
      </choices>
    </argument>
    <argument>
      <name>site_time_zone_utc_offset</name>
      <display_name>Site: Time Zone UTC Offset</display_name>
      <description>Time zone UTC offset of the home address. Must be between -12 and 14.</description>
      <type>Double</type>
      <units>hr</units>
      <required>false</required>
      <model_dependent>false</model_dependent>
    </argument>
    <argument>
      <name>weather_station_epw_filepath</name>
      <display_name>Weather Station: EnergyPlus Weather (EPW) Filepath</display_name>
      <description>Path of the EPW file.</description>
      <type>String</type>
      <required>true</required>
      <model_dependent>false</model_dependent>
      <default_value>USA_CO_Denver.Intl.AP.725650_TMY3.epw</default_value>
    </argument>
    <argument>
      <name>year_built</name>
      <display_name>Building Construction: Year Built</display_name>
      <description>The year the building was built.</description>
      <type>Integer</type>
      <required>false</required>
      <model_dependent>false</model_dependent>
    </argument>
    <argument>
      <name>geometry_unit_type</name>
      <display_name>Geometry: Unit Type</display_name>
      <description>The type of dwelling unit. Use single-family attached for a dwelling unit with 1 or more stories, attached units to one or both sides, and no units above/below. Use apartment unit for a dwelling unit with 1 story, attached units to one, two, or three sides, and units above and/or below.</description>
      <type>Choice</type>
      <required>true</required>
      <model_dependent>false</model_dependent>
      <default_value>single-family detached</default_value>
      <choices>
        <choice>
          <value>single-family detached</value>
          <display_name>single-family detached</display_name>
        </choice>
        <choice>
          <value>single-family attached</value>
          <display_name>single-family attached</display_name>
        </choice>
        <choice>
          <value>apartment unit</value>
          <display_name>apartment unit</display_name>
        </choice>
      </choices>
    </argument>
    <argument>
      <name>geometry_unit_left_wall_is_adiabatic</name>
      <display_name>Geometry: Unit Left Wall Is Adiabatic</display_name>
      <description>Presence of an adiabatic left wall.</description>
      <type>Boolean</type>
      <required>true</required>
      <model_dependent>false</model_dependent>
      <default_value>false</default_value>
      <choices>
        <choice>
          <value>true</value>
          <display_name>true</display_name>
        </choice>
        <choice>
          <value>false</value>
          <display_name>false</display_name>
        </choice>
      </choices>
    </argument>
    <argument>
      <name>geometry_unit_right_wall_is_adiabatic</name>
      <display_name>Geometry: Unit Right Wall Is Adiabatic</display_name>
      <description>Presence of an adiabatic right wall.</description>
      <type>Boolean</type>
      <required>true</required>
      <model_dependent>false</model_dependent>
      <default_value>false</default_value>
      <choices>
        <choice>
          <value>true</value>
          <display_name>true</display_name>
        </choice>
        <choice>
          <value>false</value>
          <display_name>false</display_name>
        </choice>
      </choices>
    </argument>
    <argument>
      <name>geometry_unit_front_wall_is_adiabatic</name>
      <display_name>Geometry: Unit Front Wall Is Adiabatic</display_name>
      <description>Presence of an adiabatic front wall, for example, the unit is adjacent to a conditioned corridor.</description>
      <type>Boolean</type>
      <required>true</required>
      <model_dependent>false</model_dependent>
      <default_value>false</default_value>
      <choices>
        <choice>
          <value>true</value>
          <display_name>true</display_name>
        </choice>
        <choice>
          <value>false</value>
          <display_name>false</display_name>
        </choice>
      </choices>
    </argument>
    <argument>
      <name>geometry_unit_back_wall_is_adiabatic</name>
      <display_name>Geometry: Unit Back Wall Is Adiabatic</display_name>
      <description>Presence of an adiabatic back wall.</description>
      <type>Boolean</type>
      <required>true</required>
      <model_dependent>false</model_dependent>
      <default_value>false</default_value>
      <choices>
        <choice>
          <value>true</value>
          <display_name>true</display_name>
        </choice>
        <choice>
          <value>false</value>
          <display_name>false</display_name>
        </choice>
      </choices>
    </argument>
    <argument>
      <name>geometry_unit_num_floors_above_grade</name>
      <display_name>Geometry: Unit Number of Floors Above Grade</display_name>
      <description>The number of floors above grade in the unit. Attic type ConditionedAttic is included. Assumed to be 1 for apartment units.</description>
      <type>Integer</type>
      <units>#</units>
      <required>true</required>
      <model_dependent>false</model_dependent>
      <default_value>2</default_value>
    </argument>
    <argument>
      <name>geometry_unit_cfa</name>
      <display_name>Geometry: Unit Conditioned Floor Area</display_name>
      <description>The total floor area of the unit's conditioned space (including any conditioned basement floor area).</description>
      <type>Double</type>
      <units>ft^2</units>
      <required>true</required>
      <model_dependent>false</model_dependent>
      <default_value>2000</default_value>
    </argument>
    <argument>
      <name>geometry_unit_aspect_ratio</name>
      <display_name>Geometry: Unit Aspect Ratio</display_name>
      <description>The ratio of front/back wall length to left/right wall length for the unit, excluding any protruding garage wall area.</description>
      <type>Double</type>
      <units>Frac</units>
      <required>true</required>
      <model_dependent>false</model_dependent>
      <default_value>2</default_value>
    </argument>
    <argument>
      <name>geometry_unit_orientation</name>
      <display_name>Geometry: Unit Orientation</display_name>
      <description>The unit's orientation is measured clockwise from north (e.g., North=0, East=90, South=180, West=270).</description>
      <type>Double</type>
      <units>degrees</units>
      <required>true</required>
      <model_dependent>false</model_dependent>
      <default_value>180</default_value>
    </argument>
    <argument>
      <name>geometry_unit_num_bedrooms</name>
      <display_name>Geometry: Unit Number of Bedrooms</display_name>
      <description>The number of bedrooms in the unit. Used to determine the energy usage of appliances and plug loads, hot water usage, etc.</description>
      <type>Integer</type>
      <units>#</units>
      <required>true</required>
      <model_dependent>false</model_dependent>
      <default_value>3</default_value>
    </argument>
    <argument>
      <name>geometry_unit_num_bathrooms</name>
      <display_name>Geometry: Unit Number of Bathrooms</display_name>
      <description>The number of bathrooms in the unit. If not provided, the OS-HPXML default is used.</description>
      <type>Integer</type>
      <units>#</units>
      <required>false</required>
      <model_dependent>false</model_dependent>
    </argument>
    <argument>
      <name>geometry_unit_num_occupants</name>
      <display_name>Geometry: Unit Number of Occupants</display_name>
      <description>The number of occupants in the unit. If not provided, the OS-HPXML default is used. Required if Occupancy Calculation Type is 'operational'.</description>
      <type>Double</type>
      <units>#</units>
      <required>false</required>
      <model_dependent>false</model_dependent>
    </argument>
    <argument>
      <name>geometry_building_num_units</name>
      <display_name>Geometry: Building Number of Units</display_name>
      <description>The number of units in the building. Required for single-family attached and apartment units.</description>
      <type>Integer</type>
      <units>#</units>
      <required>false</required>
      <model_dependent>false</model_dependent>
    </argument>
    <argument>
      <name>geometry_average_ceiling_height</name>
      <display_name>Geometry: Average Ceiling Height</display_name>
      <description>Average distance from the floor to the ceiling.</description>
      <type>Double</type>
      <units>ft</units>
      <required>true</required>
      <model_dependent>false</model_dependent>
      <default_value>8</default_value>
    </argument>
    <argument>
      <name>geometry_garage_width</name>
      <display_name>Geometry: Garage Width</display_name>
      <description>The width of the garage. Enter zero for no garage. Only applies to single-family detached units.</description>
      <type>Double</type>
      <units>ft</units>
      <required>true</required>
      <model_dependent>false</model_dependent>
      <default_value>0</default_value>
    </argument>
    <argument>
      <name>geometry_garage_depth</name>
      <display_name>Geometry: Garage Depth</display_name>
      <description>The depth of the garage. Only applies to single-family detached units.</description>
      <type>Double</type>
      <units>ft</units>
      <required>true</required>
      <model_dependent>false</model_dependent>
      <default_value>20</default_value>
    </argument>
    <argument>
      <name>geometry_garage_protrusion</name>
      <display_name>Geometry: Garage Protrusion</display_name>
      <description>The fraction of the garage that is protruding from the living space. Only applies to single-family detached units.</description>
      <type>Double</type>
      <units>Frac</units>
      <required>true</required>
      <model_dependent>false</model_dependent>
      <default_value>0</default_value>
    </argument>
    <argument>
      <name>geometry_garage_position</name>
      <display_name>Geometry: Garage Position</display_name>
      <description>The position of the garage. Only applies to single-family detached units.</description>
      <type>Choice</type>
      <required>true</required>
      <model_dependent>false</model_dependent>
      <default_value>Right</default_value>
      <choices>
        <choice>
          <value>Right</value>
          <display_name>Right</display_name>
        </choice>
        <choice>
          <value>Left</value>
          <display_name>Left</display_name>
        </choice>
      </choices>
    </argument>
    <argument>
      <name>geometry_foundation_type</name>
      <display_name>Geometry: Foundation Type</display_name>
      <description>The foundation type of the building. Foundation types ConditionedBasement and ConditionedCrawlspace are not allowed for apartment units.</description>
      <type>Choice</type>
      <required>true</required>
      <model_dependent>false</model_dependent>
      <default_value>SlabOnGrade</default_value>
      <choices>
        <choice>
          <value>SlabOnGrade</value>
          <display_name>SlabOnGrade</display_name>
        </choice>
        <choice>
          <value>VentedCrawlspace</value>
          <display_name>VentedCrawlspace</display_name>
        </choice>
        <choice>
          <value>UnventedCrawlspace</value>
          <display_name>UnventedCrawlspace</display_name>
        </choice>
        <choice>
          <value>ConditionedCrawlspace</value>
          <display_name>ConditionedCrawlspace</display_name>
        </choice>
        <choice>
          <value>UnconditionedBasement</value>
          <display_name>UnconditionedBasement</display_name>
        </choice>
        <choice>
          <value>ConditionedBasement</value>
          <display_name>ConditionedBasement</display_name>
        </choice>
        <choice>
          <value>Ambient</value>
          <display_name>Ambient</display_name>
        </choice>
        <choice>
          <value>AboveApartment</value>
          <display_name>AboveApartment</display_name>
        </choice>
      </choices>
    </argument>
    <argument>
      <name>geometry_foundation_height</name>
      <display_name>Geometry: Foundation Height</display_name>
      <description>The height of the foundation (e.g., 3ft for crawlspace, 8ft for basement). Only applies to basements/crawlspaces.</description>
      <type>Double</type>
      <units>ft</units>
      <required>true</required>
      <model_dependent>false</model_dependent>
      <default_value>0</default_value>
    </argument>
    <argument>
      <name>geometry_foundation_height_above_grade</name>
      <display_name>Geometry: Foundation Height Above Grade</display_name>
      <description>The depth above grade of the foundation wall. Only applies to basements/crawlspaces.</description>
      <type>Double</type>
      <units>ft</units>
      <required>true</required>
      <model_dependent>false</model_dependent>
      <default_value>0</default_value>
    </argument>
    <argument>
      <name>geometry_rim_joist_height</name>
      <display_name>Geometry: Rim Joist Height</display_name>
      <description>The height of the rim joists. Only applies to basements/crawlspaces.</description>
      <type>Double</type>
      <units>in</units>
      <required>false</required>
      <model_dependent>false</model_dependent>
    </argument>
    <argument>
      <name>geometry_attic_type</name>
      <display_name>Geometry: Attic Type</display_name>
      <description>The attic type of the building. Attic type ConditionedAttic is not allowed for apartment units.</description>
      <type>Choice</type>
      <required>true</required>
      <model_dependent>false</model_dependent>
      <default_value>VentedAttic</default_value>
      <choices>
        <choice>
          <value>FlatRoof</value>
          <display_name>FlatRoof</display_name>
        </choice>
        <choice>
          <value>VentedAttic</value>
          <display_name>VentedAttic</display_name>
        </choice>
        <choice>
          <value>UnventedAttic</value>
          <display_name>UnventedAttic</display_name>
        </choice>
        <choice>
          <value>ConditionedAttic</value>
          <display_name>ConditionedAttic</display_name>
        </choice>
        <choice>
          <value>BelowApartment</value>
          <display_name>BelowApartment</display_name>
        </choice>
      </choices>
    </argument>
    <argument>
      <name>geometry_roof_type</name>
      <display_name>Geometry: Roof Type</display_name>
      <description>The roof type of the building. Ignored if the building has a flat roof.</description>
      <type>Choice</type>
      <required>true</required>
      <model_dependent>false</model_dependent>
      <default_value>gable</default_value>
      <choices>
        <choice>
          <value>gable</value>
          <display_name>gable</display_name>
        </choice>
        <choice>
          <value>hip</value>
          <display_name>hip</display_name>
        </choice>
      </choices>
    </argument>
    <argument>
      <name>geometry_roof_pitch</name>
      <display_name>Geometry: Roof Pitch</display_name>
      <description>The roof pitch of the attic. Ignored if the building has a flat roof.</description>
      <type>Choice</type>
      <required>true</required>
      <model_dependent>false</model_dependent>
      <default_value>6:12</default_value>
      <choices>
        <choice>
          <value>1:12</value>
          <display_name>1:12</display_name>
        </choice>
        <choice>
          <value>2:12</value>
          <display_name>2:12</display_name>
        </choice>
        <choice>
          <value>3:12</value>
          <display_name>3:12</display_name>
        </choice>
        <choice>
          <value>4:12</value>
          <display_name>4:12</display_name>
        </choice>
        <choice>
          <value>5:12</value>
          <display_name>5:12</display_name>
        </choice>
        <choice>
          <value>6:12</value>
          <display_name>6:12</display_name>
        </choice>
        <choice>
          <value>7:12</value>
          <display_name>7:12</display_name>
        </choice>
        <choice>
          <value>8:12</value>
          <display_name>8:12</display_name>
        </choice>
        <choice>
          <value>9:12</value>
          <display_name>9:12</display_name>
        </choice>
        <choice>
          <value>10:12</value>
          <display_name>10:12</display_name>
        </choice>
        <choice>
          <value>11:12</value>
          <display_name>11:12</display_name>
        </choice>
        <choice>
          <value>12:12</value>
          <display_name>12:12</display_name>
        </choice>
      </choices>
    </argument>
    <argument>
      <name>geometry_eaves_depth</name>
      <display_name>Geometry: Eaves Depth</display_name>
      <description>The eaves depth of the roof.</description>
      <type>Double</type>
      <units>ft</units>
      <required>true</required>
      <model_dependent>false</model_dependent>
      <default_value>2</default_value>
    </argument>
    <argument>
      <name>geometry_has_flue_or_chimney</name>
      <display_name>Geometry: Has Flue or Chimney</display_name>
      <description>Presence of flue or chimney for infiltration model. If not provided, the OS-HPXML default is used.</description>
      <type>Boolean</type>
      <required>false</required>
      <model_dependent>false</model_dependent>
      <choices>
        <choice>
          <value>true</value>
          <display_name>true</display_name>
        </choice>
        <choice>
          <value>false</value>
          <display_name>false</display_name>
        </choice>
      </choices>
    </argument>
    <argument>
      <name>neighbor_front_distance</name>
      <display_name>Neighbor: Front Distance</display_name>
      <description>The distance between the unit and the neighboring building to the front (not including eaves). A value of zero indicates no neighbors. Used for shading.</description>
      <type>Double</type>
      <units>ft</units>
      <required>true</required>
      <model_dependent>false</model_dependent>
      <default_value>0</default_value>
    </argument>
    <argument>
      <name>neighbor_back_distance</name>
      <display_name>Neighbor: Back Distance</display_name>
      <description>The distance between the unit and the neighboring building to the back (not including eaves). A value of zero indicates no neighbors. Used for shading.</description>
      <type>Double</type>
      <units>ft</units>
      <required>true</required>
      <model_dependent>false</model_dependent>
      <default_value>0</default_value>
    </argument>
    <argument>
      <name>neighbor_left_distance</name>
      <display_name>Neighbor: Left Distance</display_name>
      <description>The distance between the unit and the neighboring building to the left (not including eaves). A value of zero indicates no neighbors. Used for shading.</description>
      <type>Double</type>
      <units>ft</units>
      <required>true</required>
      <model_dependent>false</model_dependent>
      <default_value>10</default_value>
    </argument>
    <argument>
      <name>neighbor_right_distance</name>
      <display_name>Neighbor: Right Distance</display_name>
      <description>The distance between the unit and the neighboring building to the right (not including eaves). A value of zero indicates no neighbors. Used for shading.</description>
      <type>Double</type>
      <units>ft</units>
      <required>true</required>
      <model_dependent>false</model_dependent>
      <default_value>10</default_value>
    </argument>
    <argument>
      <name>neighbor_front_height</name>
      <display_name>Neighbor: Front Height</display_name>
      <description>The height of the neighboring building to the front. If not provided, the OS-HPXML default is used.</description>
      <type>Double</type>
      <units>ft</units>
      <required>false</required>
      <model_dependent>false</model_dependent>
    </argument>
    <argument>
      <name>neighbor_back_height</name>
      <display_name>Neighbor: Back Height</display_name>
      <description>The height of the neighboring building to the back. If not provided, the OS-HPXML default is used.</description>
      <type>Double</type>
      <units>ft</units>
      <required>false</required>
      <model_dependent>false</model_dependent>
    </argument>
    <argument>
      <name>neighbor_left_height</name>
      <display_name>Neighbor: Left Height</display_name>
      <description>The height of the neighboring building to the left. If not provided, the OS-HPXML default is used.</description>
      <type>Double</type>
      <units>ft</units>
      <required>false</required>
      <model_dependent>false</model_dependent>
    </argument>
    <argument>
      <name>neighbor_right_height</name>
      <display_name>Neighbor: Right Height</display_name>
      <description>The height of the neighboring building to the right. If not provided, the OS-HPXML default is used.</description>
      <type>Double</type>
      <units>ft</units>
      <required>false</required>
      <model_dependent>false</model_dependent>
    </argument>
    <argument>
      <name>floor_over_foundation_assembly_r</name>
      <display_name>Floor: Over Foundation Assembly R-value</display_name>
      <description>Assembly R-value for the floor over the foundation. Ignored if the building has a slab-on-grade foundation.</description>
      <type>Double</type>
      <units>h-ft^2-R/Btu</units>
      <required>true</required>
      <model_dependent>false</model_dependent>
      <default_value>28.1</default_value>
    </argument>
    <argument>
      <name>floor_over_garage_assembly_r</name>
      <display_name>Floor: Over Garage Assembly R-value</display_name>
      <description>Assembly R-value for the floor over the garage. Ignored unless the building has a garage under conditioned space.</description>
      <type>Double</type>
      <units>h-ft^2-R/Btu</units>
      <required>true</required>
      <model_dependent>false</model_dependent>
      <default_value>28.1</default_value>
    </argument>
    <argument>
      <name>foundation_wall_type</name>
      <display_name>Foundation Wall: Type</display_name>
      <description>The material type of the foundation wall. If not provided, the OS-HPXML default is used.</description>
      <type>Choice</type>
      <required>false</required>
      <model_dependent>false</model_dependent>
      <choices>
        <choice>
          <value>solid concrete</value>
          <display_name>solid concrete</display_name>
        </choice>
        <choice>
          <value>concrete block</value>
          <display_name>concrete block</display_name>
        </choice>
        <choice>
          <value>concrete block foam core</value>
          <display_name>concrete block foam core</display_name>
        </choice>
        <choice>
          <value>concrete block perlite core</value>
          <display_name>concrete block perlite core</display_name>
        </choice>
        <choice>
          <value>concrete block vermiculite core</value>
          <display_name>concrete block vermiculite core</display_name>
        </choice>
        <choice>
          <value>concrete block solid core</value>
          <display_name>concrete block solid core</display_name>
        </choice>
        <choice>
          <value>double brick</value>
          <display_name>double brick</display_name>
        </choice>
        <choice>
          <value>wood</value>
          <display_name>wood</display_name>
        </choice>
      </choices>
    </argument>
    <argument>
      <name>foundation_wall_thickness</name>
      <display_name>Foundation Wall: Thickness</display_name>
      <description>The thickness of the foundation wall. If not provided, the OS-HPXML default is used.</description>
      <type>Double</type>
      <units>in</units>
      <required>false</required>
      <model_dependent>false</model_dependent>
    </argument>
    <argument>
      <name>foundation_wall_insulation_r</name>
      <display_name>Foundation Wall: Insulation Nominal R-value</display_name>
      <description>Nominal R-value for the foundation wall insulation. Only applies to basements/crawlspaces.</description>
      <type>Double</type>
      <units>h-ft^2-R/Btu</units>
      <required>true</required>
      <model_dependent>false</model_dependent>
      <default_value>0</default_value>
    </argument>
    <argument>
      <name>foundation_wall_insulation_location</name>
      <display_name>Foundation Wall: Insulation Location</display_name>
      <description>Whether the insulation is on the interior or exterior of the foundation wall. Only applies to basements/crawlspaces.</description>
      <type>Choice</type>
      <units>ft</units>
      <required>false</required>
      <model_dependent>false</model_dependent>
      <default_value>exterior</default_value>
      <choices>
        <choice>
          <value>interior</value>
          <display_name>interior</display_name>
        </choice>
        <choice>
          <value>exterior</value>
          <display_name>exterior</display_name>
        </choice>
      </choices>
    </argument>
    <argument>
      <name>foundation_wall_insulation_distance_to_top</name>
      <display_name>Foundation Wall: Insulation Distance To Top</display_name>
      <description>The distance from the top of the foundation wall to the top of the foundation wall insulation. Only applies to basements/crawlspaces. If not provided, the OS-HPXML default is used.</description>
      <type>Double</type>
      <units>ft</units>
      <required>false</required>
      <model_dependent>false</model_dependent>
    </argument>
    <argument>
      <name>foundation_wall_insulation_distance_to_bottom</name>
      <display_name>Foundation Wall: Insulation Distance To Bottom</display_name>
      <description>The distance from the top of the foundation wall to the bottom of the foundation wall insulation. Only applies to basements/crawlspaces. If not provided, the OS-HPXML default is used.</description>
      <type>Double</type>
      <units>ft</units>
      <required>false</required>
      <model_dependent>false</model_dependent>
    </argument>
    <argument>
      <name>foundation_wall_assembly_r</name>
      <display_name>Foundation Wall: Assembly R-value</display_name>
      <description>Assembly R-value for the foundation walls. Only applies to basements/crawlspaces. If provided, overrides the previous foundation wall insulation inputs. If not provided, it is ignored.</description>
      <type>Double</type>
      <units>h-ft^2-R/Btu</units>
      <required>false</required>
      <model_dependent>false</model_dependent>
    </argument>
    <argument>
      <name>rim_joist_assembly_r</name>
      <display_name>Rim Joist: Assembly R-value</display_name>
      <description>Assembly R-value for the rim joists. Only applies to basements/crawlspaces. Required if a rim joist height is provided.</description>
      <type>Double</type>
      <units>h-ft^2-R/Btu</units>
      <required>false</required>
      <model_dependent>false</model_dependent>
    </argument>
    <argument>
      <name>slab_perimeter_insulation_r</name>
      <display_name>Slab: Perimeter Insulation Nominal R-value</display_name>
      <description>Nominal R-value of the vertical slab perimeter insulation. Applies to slab-on-grade foundations and basement/crawlspace floors.</description>
      <type>Double</type>
      <units>h-ft^2-R/Btu</units>
      <required>true</required>
      <model_dependent>false</model_dependent>
      <default_value>0</default_value>
    </argument>
    <argument>
      <name>slab_perimeter_depth</name>
      <display_name>Slab: Perimeter Insulation Depth</display_name>
      <description>Depth from grade to bottom of vertical slab perimeter insulation. Applies to slab-on-grade foundations and basement/crawlspace floors.</description>
      <type>Double</type>
      <units>ft</units>
      <required>true</required>
      <model_dependent>false</model_dependent>
      <default_value>0</default_value>
    </argument>
    <argument>
      <name>slab_under_insulation_r</name>
      <display_name>Slab: Under Slab Insulation Nominal R-value</display_name>
      <description>Nominal R-value of the horizontal under slab insulation. Applies to slab-on-grade foundations and basement/crawlspace floors.</description>
      <type>Double</type>
      <units>h-ft^2-R/Btu</units>
      <required>true</required>
      <model_dependent>false</model_dependent>
      <default_value>0</default_value>
    </argument>
    <argument>
      <name>slab_under_width</name>
      <display_name>Slab: Under Slab Insulation Width</display_name>
      <description>Width from slab edge inward of horizontal under-slab insulation. Enter 999 to specify that the under slab insulation spans the entire slab. Applies to slab-on-grade foundations and basement/crawlspace floors.</description>
      <type>Double</type>
      <units>ft</units>
      <required>true</required>
      <model_dependent>false</model_dependent>
      <default_value>0</default_value>
    </argument>
    <argument>
      <name>slab_thickness</name>
      <display_name>Slab: Thickness</display_name>
      <description>The thickness of the slab. Zero can be entered if there is a dirt floor instead of a slab. If not provided, the OS-HPXML default is used.</description>
      <type>Double</type>
      <units>in</units>
      <required>false</required>
      <model_dependent>false</model_dependent>
    </argument>
    <argument>
      <name>slab_carpet_fraction</name>
      <display_name>Slab: Carpet Fraction</display_name>
      <description>Fraction of the slab floor area that is carpeted. If not provided, the OS-HPXML default is used.</description>
      <type>Double</type>
      <units>Frac</units>
      <required>false</required>
      <model_dependent>false</model_dependent>
    </argument>
    <argument>
      <name>slab_carpet_r</name>
      <display_name>Slab: Carpet R-value</display_name>
      <description>R-value of the slab carpet. If not provided, the OS-HPXML default is used.</description>
      <type>Double</type>
      <units>h-ft^2-R/Btu</units>
      <required>false</required>
      <model_dependent>false</model_dependent>
    </argument>
    <argument>
      <name>ceiling_assembly_r</name>
      <display_name>Ceiling: Assembly R-value</display_name>
      <description>Assembly R-value for the ceiling (attic floor).</description>
      <type>Double</type>
      <units>h-ft^2-R/Btu</units>
      <required>true</required>
      <model_dependent>false</model_dependent>
      <default_value>31.6</default_value>
    </argument>
    <argument>
      <name>roof_material_type</name>
      <display_name>Roof: Material Type</display_name>
      <description>The material type of the roof. If not provided, the OS-HPXML default is used.</description>
      <type>Choice</type>
      <required>false</required>
      <model_dependent>false</model_dependent>
      <choices>
        <choice>
          <value>asphalt or fiberglass shingles</value>
          <display_name>asphalt or fiberglass shingles</display_name>
        </choice>
        <choice>
          <value>concrete</value>
          <display_name>concrete</display_name>
        </choice>
        <choice>
          <value>cool roof</value>
          <display_name>cool roof</display_name>
        </choice>
        <choice>
          <value>slate or tile shingles</value>
          <display_name>slate or tile shingles</display_name>
        </choice>
        <choice>
          <value>expanded polystyrene sheathing</value>
          <display_name>expanded polystyrene sheathing</display_name>
        </choice>
        <choice>
          <value>metal surfacing</value>
          <display_name>metal surfacing</display_name>
        </choice>
        <choice>
          <value>plastic/rubber/synthetic sheeting</value>
          <display_name>plastic/rubber/synthetic sheeting</display_name>
        </choice>
        <choice>
          <value>shingles</value>
          <display_name>shingles</display_name>
        </choice>
        <choice>
          <value>wood shingles or shakes</value>
          <display_name>wood shingles or shakes</display_name>
        </choice>
      </choices>
    </argument>
    <argument>
      <name>roof_color</name>
      <display_name>Roof: Color</display_name>
      <description>The color of the roof. If not provided, the OS-HPXML default is used.</description>
      <type>Choice</type>
      <required>false</required>
      <model_dependent>false</model_dependent>
      <choices>
        <choice>
          <value>dark</value>
          <display_name>dark</display_name>
        </choice>
        <choice>
          <value>light</value>
          <display_name>light</display_name>
        </choice>
        <choice>
          <value>medium</value>
          <display_name>medium</display_name>
        </choice>
        <choice>
          <value>medium dark</value>
          <display_name>medium dark</display_name>
        </choice>
        <choice>
          <value>reflective</value>
          <display_name>reflective</display_name>
        </choice>
      </choices>
    </argument>
    <argument>
      <name>roof_assembly_r</name>
      <display_name>Roof: Assembly R-value</display_name>
      <description>Assembly R-value of the roof.</description>
      <type>Double</type>
      <units>h-ft^2-R/Btu</units>
      <required>true</required>
      <model_dependent>false</model_dependent>
      <default_value>2.3</default_value>
    </argument>
    <argument>
      <name>roof_radiant_barrier</name>
      <display_name>Roof: Has Radiant Barrier</display_name>
      <description>Presence of a radiant barrier in the attic.</description>
      <type>Boolean</type>
      <required>true</required>
      <model_dependent>false</model_dependent>
      <default_value>false</default_value>
      <choices>
        <choice>
          <value>true</value>
          <display_name>true</display_name>
        </choice>
        <choice>
          <value>false</value>
          <display_name>false</display_name>
        </choice>
      </choices>
    </argument>
    <argument>
      <name>roof_radiant_barrier_grade</name>
      <display_name>Roof: Radiant Barrier Grade</display_name>
      <description>The grade of the radiant barrier, if it exists.</description>
      <type>Choice</type>
      <required>true</required>
      <model_dependent>false</model_dependent>
      <default_value>1</default_value>
      <choices>
        <choice>
          <value>1</value>
          <display_name>1</display_name>
        </choice>
        <choice>
          <value>2</value>
          <display_name>2</display_name>
        </choice>
        <choice>
          <value>3</value>
          <display_name>3</display_name>
        </choice>
      </choices>
    </argument>
    <argument>
      <name>wall_type</name>
      <display_name>Wall: Type</display_name>
      <description>The type of walls.</description>
      <type>Choice</type>
      <required>true</required>
      <model_dependent>false</model_dependent>
      <default_value>WoodStud</default_value>
      <choices>
        <choice>
          <value>WoodStud</value>
          <display_name>WoodStud</display_name>
        </choice>
        <choice>
          <value>ConcreteMasonryUnit</value>
          <display_name>ConcreteMasonryUnit</display_name>
        </choice>
        <choice>
          <value>DoubleWoodStud</value>
          <display_name>DoubleWoodStud</display_name>
        </choice>
        <choice>
          <value>InsulatedConcreteForms</value>
          <display_name>InsulatedConcreteForms</display_name>
        </choice>
        <choice>
          <value>LogWall</value>
          <display_name>LogWall</display_name>
        </choice>
        <choice>
          <value>StructurallyInsulatedPanel</value>
          <display_name>StructurallyInsulatedPanel</display_name>
        </choice>
        <choice>
          <value>SolidConcrete</value>
          <display_name>SolidConcrete</display_name>
        </choice>
        <choice>
          <value>SteelFrame</value>
          <display_name>SteelFrame</display_name>
        </choice>
        <choice>
          <value>Stone</value>
          <display_name>Stone</display_name>
        </choice>
        <choice>
          <value>StrawBale</value>
          <display_name>StrawBale</display_name>
        </choice>
        <choice>
          <value>StructuralBrick</value>
          <display_name>StructuralBrick</display_name>
        </choice>
      </choices>
    </argument>
    <argument>
      <name>wall_siding_type</name>
      <display_name>Wall: Siding Type</display_name>
      <description>The siding type of the walls. Also applies to rim joists. If not provided, the OS-HPXML default is used.</description>
      <type>Choice</type>
      <required>false</required>
      <model_dependent>false</model_dependent>
      <choices>
        <choice>
          <value>aluminum siding</value>
          <display_name>aluminum siding</display_name>
        </choice>
        <choice>
          <value>asbestos siding</value>
          <display_name>asbestos siding</display_name>
        </choice>
        <choice>
          <value>brick veneer</value>
          <display_name>brick veneer</display_name>
        </choice>
        <choice>
          <value>composite shingle siding</value>
          <display_name>composite shingle siding</display_name>
        </choice>
        <choice>
          <value>fiber cement siding</value>
          <display_name>fiber cement siding</display_name>
        </choice>
        <choice>
          <value>masonite siding</value>
          <display_name>masonite siding</display_name>
        </choice>
        <choice>
          <value>none</value>
          <display_name>none</display_name>
        </choice>
        <choice>
          <value>stucco</value>
          <display_name>stucco</display_name>
        </choice>
        <choice>
          <value>synthetic stucco</value>
          <display_name>synthetic stucco</display_name>
        </choice>
        <choice>
          <value>vinyl siding</value>
          <display_name>vinyl siding</display_name>
        </choice>
        <choice>
          <value>wood siding</value>
          <display_name>wood siding</display_name>
        </choice>
      </choices>
    </argument>
    <argument>
      <name>wall_color</name>
      <display_name>Wall: Color</display_name>
      <description>The color of the walls. Also applies to rim joists. If not provided, the OS-HPXML default is used.</description>
      <type>Choice</type>
      <required>false</required>
      <model_dependent>false</model_dependent>
      <choices>
        <choice>
          <value>dark</value>
          <display_name>dark</display_name>
        </choice>
        <choice>
          <value>light</value>
          <display_name>light</display_name>
        </choice>
        <choice>
          <value>medium</value>
          <display_name>medium</display_name>
        </choice>
        <choice>
          <value>medium dark</value>
          <display_name>medium dark</display_name>
        </choice>
        <choice>
          <value>reflective</value>
          <display_name>reflective</display_name>
        </choice>
      </choices>
    </argument>
    <argument>
      <name>wall_assembly_r</name>
      <display_name>Wall: Assembly R-value</display_name>
      <description>Assembly R-value of the walls.</description>
      <type>Double</type>
      <units>h-ft^2-R/Btu</units>
      <required>true</required>
      <model_dependent>false</model_dependent>
      <default_value>11.9</default_value>
    </argument>
    <argument>
      <name>window_front_wwr</name>
      <display_name>Windows: Front Window-to-Wall Ratio</display_name>
      <description>The ratio of window area to wall area for the unit's front facade. Enter 0 if specifying Front Window Area instead.</description>
      <type>Double</type>
      <units>Frac</units>
      <required>true</required>
      <model_dependent>false</model_dependent>
      <default_value>0.18</default_value>
    </argument>
    <argument>
      <name>window_back_wwr</name>
      <display_name>Windows: Back Window-to-Wall Ratio</display_name>
      <description>The ratio of window area to wall area for the unit's back facade. Enter 0 if specifying Back Window Area instead.</description>
      <type>Double</type>
      <units>Frac</units>
      <required>true</required>
      <model_dependent>false</model_dependent>
      <default_value>0.18</default_value>
    </argument>
    <argument>
      <name>window_left_wwr</name>
      <display_name>Windows: Left Window-to-Wall Ratio</display_name>
      <description>The ratio of window area to wall area for the unit's left facade (when viewed from the front). Enter 0 if specifying Left Window Area instead.</description>
      <type>Double</type>
      <units>Frac</units>
      <required>true</required>
      <model_dependent>false</model_dependent>
      <default_value>0.18</default_value>
    </argument>
    <argument>
      <name>window_right_wwr</name>
      <display_name>Windows: Right Window-to-Wall Ratio</display_name>
      <description>The ratio of window area to wall area for the unit's right facade (when viewed from the front). Enter 0 if specifying Right Window Area instead.</description>
      <type>Double</type>
      <units>Frac</units>
      <required>true</required>
      <model_dependent>false</model_dependent>
      <default_value>0.18</default_value>
    </argument>
    <argument>
      <name>window_area_front</name>
      <display_name>Windows: Front Window Area</display_name>
      <description>The amount of window area on the unit's front facade. Enter 0 if specifying Front Window-to-Wall Ratio instead.</description>
      <type>Double</type>
      <units>ft^2</units>
      <required>true</required>
      <model_dependent>false</model_dependent>
      <default_value>0</default_value>
    </argument>
    <argument>
      <name>window_area_back</name>
      <display_name>Windows: Back Window Area</display_name>
      <description>The amount of window area on the unit's back facade. Enter 0 if specifying Back Window-to-Wall Ratio instead.</description>
      <type>Double</type>
      <units>ft^2</units>
      <required>true</required>
      <model_dependent>false</model_dependent>
      <default_value>0</default_value>
    </argument>
    <argument>
      <name>window_area_left</name>
      <display_name>Windows: Left Window Area</display_name>
      <description>The amount of window area on the unit's left facade (when viewed from the front). Enter 0 if specifying Left Window-to-Wall Ratio instead.</description>
      <type>Double</type>
      <units>ft^2</units>
      <required>true</required>
      <model_dependent>false</model_dependent>
      <default_value>0</default_value>
    </argument>
    <argument>
      <name>window_area_right</name>
      <display_name>Windows: Right Window Area</display_name>
      <description>The amount of window area on the unit's right facade (when viewed from the front). Enter 0 if specifying Right Window-to-Wall Ratio instead.</description>
      <type>Double</type>
      <units>ft^2</units>
      <required>true</required>
      <model_dependent>false</model_dependent>
      <default_value>0</default_value>
    </argument>
    <argument>
      <name>window_aspect_ratio</name>
      <display_name>Windows: Aspect Ratio</display_name>
      <description>Ratio of window height to width.</description>
      <type>Double</type>
      <units>Frac</units>
      <required>true</required>
      <model_dependent>false</model_dependent>
      <default_value>1.333</default_value>
    </argument>
    <argument>
      <name>window_fraction_operable</name>
      <display_name>Windows: Fraction Operable</display_name>
      <description>Fraction of windows that are operable. If not provided, the OS-HPXML default is used.</description>
      <type>Double</type>
      <units>Frac</units>
      <required>false</required>
      <model_dependent>false</model_dependent>
    </argument>
    <argument>
      <name>window_natvent_availability</name>
      <display_name>Windows: Natural Ventilation Availability</display_name>
      <description>For operable windows, the number of days/week that windows can be opened by occupants for natural ventilation. If not provided, the OS-HPXML default is used.</description>
      <type>Integer</type>
      <units>Days/week</units>
      <required>false</required>
      <model_dependent>false</model_dependent>
    </argument>
    <argument>
      <name>window_ufactor</name>
      <display_name>Windows: U-Factor</display_name>
      <description>Full-assembly NFRC U-factor.</description>
      <type>Double</type>
      <units>Btu/hr-ft^2-R</units>
      <required>true</required>
      <model_dependent>false</model_dependent>
      <default_value>0.37</default_value>
    </argument>
    <argument>
      <name>window_shgc</name>
      <display_name>Windows: SHGC</display_name>
      <description>Full-assembly NFRC solar heat gain coefficient.</description>
      <type>Double</type>
      <required>true</required>
      <model_dependent>false</model_dependent>
      <default_value>0.3</default_value>
    </argument>
    <argument>
      <name>window_interior_shading_winter</name>
      <display_name>Windows: Winter Interior Shading</display_name>
      <description>Interior shading multiplier for the heating season. 1.0 indicates no reduction in solar gain, 0.85 indicates 15% reduction, etc. If not provided, the OS-HPXML default is used.</description>
      <type>Double</type>
      <units>Frac</units>
      <required>false</required>
      <model_dependent>false</model_dependent>
    </argument>
    <argument>
      <name>window_interior_shading_summer</name>
      <display_name>Windows: Summer Interior Shading</display_name>
      <description>Interior shading multiplier for the cooling season. 1.0 indicates no reduction in solar gain, 0.85 indicates 15% reduction, etc. If not provided, the OS-HPXML default is used.</description>
      <type>Double</type>
      <units>Frac</units>
      <required>false</required>
      <model_dependent>false</model_dependent>
    </argument>
    <argument>
      <name>window_exterior_shading_winter</name>
      <display_name>Windows: Winter Exterior Shading</display_name>
      <description>Exterior shading multiplier for the heating season. 1.0 indicates no reduction in solar gain, 0.85 indicates 15% reduction, etc. If not provided, the OS-HPXML default is used.</description>
      <type>Double</type>
      <units>Frac</units>
      <required>false</required>
      <model_dependent>false</model_dependent>
    </argument>
    <argument>
      <name>window_exterior_shading_summer</name>
      <display_name>Windows: Summer Exterior Shading</display_name>
      <description>Exterior shading multiplier for the cooling season. 1.0 indicates no reduction in solar gain, 0.85 indicates 15% reduction, etc. If not provided, the OS-HPXML default is used.</description>
      <type>Double</type>
      <units>Frac</units>
      <required>false</required>
      <model_dependent>false</model_dependent>
    </argument>
    <argument>
      <name>window_storm_type</name>
      <display_name>Windows: Storm Type</display_name>
      <description>The type of storm, if present. If not provided, assumes there is no storm.</description>
      <type>Choice</type>
      <required>false</required>
      <model_dependent>false</model_dependent>
      <choices>
        <choice>
          <value>clear</value>
          <display_name>clear</display_name>
        </choice>
        <choice>
          <value>low-e</value>
          <display_name>low-e</display_name>
        </choice>
      </choices>
    </argument>
    <argument>
      <name>overhangs_front_depth</name>
      <display_name>Overhangs: Front Depth</display_name>
      <description>The depth of overhangs for windows for the front facade.</description>
      <type>Double</type>
      <units>ft</units>
      <required>true</required>
      <model_dependent>false</model_dependent>
      <default_value>0</default_value>
    </argument>
    <argument>
      <name>overhangs_front_distance_to_top_of_window</name>
      <display_name>Overhangs: Front Distance to Top of Window</display_name>
      <description>The overhangs distance to the top of window for the front facade.</description>
      <type>Double</type>
      <units>ft</units>
      <required>true</required>
      <model_dependent>false</model_dependent>
      <default_value>0</default_value>
    </argument>
    <argument>
      <name>overhangs_front_distance_to_bottom_of_window</name>
      <display_name>Overhangs: Front Distance to Bottom of Window</display_name>
      <description>The overhangs distance to the bottom of window for the front facade.</description>
      <type>Double</type>
      <units>ft</units>
      <required>true</required>
      <model_dependent>false</model_dependent>
      <default_value>4</default_value>
    </argument>
    <argument>
      <name>overhangs_back_depth</name>
      <display_name>Overhangs: Back Depth</display_name>
      <description>The depth of overhangs for windows for the back facade.</description>
      <type>Double</type>
      <units>ft</units>
      <required>true</required>
      <model_dependent>false</model_dependent>
      <default_value>0</default_value>
    </argument>
    <argument>
      <name>overhangs_back_distance_to_top_of_window</name>
      <display_name>Overhangs: Back Distance to Top of Window</display_name>
      <description>The overhangs distance to the top of window for the back facade.</description>
      <type>Double</type>
      <units>ft</units>
      <required>true</required>
      <model_dependent>false</model_dependent>
      <default_value>0</default_value>
    </argument>
    <argument>
      <name>overhangs_back_distance_to_bottom_of_window</name>
      <display_name>Overhangs: Back Distance to Bottom of Window</display_name>
      <description>The overhangs distance to the bottom of window for the back facade.</description>
      <type>Double</type>
      <units>ft</units>
      <required>true</required>
      <model_dependent>false</model_dependent>
      <default_value>4</default_value>
    </argument>
    <argument>
      <name>overhangs_left_depth</name>
      <display_name>Overhangs: Left Depth</display_name>
      <description>The depth of overhangs for windows for the left facade.</description>
      <type>Double</type>
      <units>ft</units>
      <required>true</required>
      <model_dependent>false</model_dependent>
      <default_value>0</default_value>
    </argument>
    <argument>
      <name>overhangs_left_distance_to_top_of_window</name>
      <display_name>Overhangs: Left Distance to Top of Window</display_name>
      <description>The overhangs distance to the top of window for the left facade.</description>
      <type>Double</type>
      <units>ft</units>
      <required>true</required>
      <model_dependent>false</model_dependent>
      <default_value>0</default_value>
    </argument>
    <argument>
      <name>overhangs_left_distance_to_bottom_of_window</name>
      <display_name>Overhangs: Left Distance to Bottom of Window</display_name>
      <description>The overhangs distance to the bottom of window for the left facade.</description>
      <type>Double</type>
      <units>ft</units>
      <required>true</required>
      <model_dependent>false</model_dependent>
      <default_value>4</default_value>
    </argument>
    <argument>
      <name>overhangs_right_depth</name>
      <display_name>Overhangs: Right Depth</display_name>
      <description>The depth of overhangs for windows for the right facade.</description>
      <type>Double</type>
      <units>ft</units>
      <required>true</required>
      <model_dependent>false</model_dependent>
      <default_value>0</default_value>
    </argument>
    <argument>
      <name>overhangs_right_distance_to_top_of_window</name>
      <display_name>Overhangs: Right Distance to Top of Window</display_name>
      <description>The overhangs distance to the top of window for the right facade.</description>
      <type>Double</type>
      <units>ft</units>
      <required>true</required>
      <model_dependent>false</model_dependent>
      <default_value>0</default_value>
    </argument>
    <argument>
      <name>overhangs_right_distance_to_bottom_of_window</name>
      <display_name>Overhangs: Right Distance to Bottom of Window</display_name>
      <description>The overhangs distance to the bottom of window for the right facade.</description>
      <type>Double</type>
      <units>ft</units>
      <required>true</required>
      <model_dependent>false</model_dependent>
      <default_value>4</default_value>
    </argument>
    <argument>
      <name>skylight_area_front</name>
      <display_name>Skylights: Front Roof Area</display_name>
      <description>The amount of skylight area on the unit's front conditioned roof facade.</description>
      <type>Double</type>
      <units>ft^2</units>
      <required>true</required>
      <model_dependent>false</model_dependent>
      <default_value>0</default_value>
    </argument>
    <argument>
      <name>skylight_area_back</name>
      <display_name>Skylights: Back Roof Area</display_name>
      <description>The amount of skylight area on the unit's back conditioned roof facade.</description>
      <type>Double</type>
      <units>ft^2</units>
      <required>true</required>
      <model_dependent>false</model_dependent>
      <default_value>0</default_value>
    </argument>
    <argument>
      <name>skylight_area_left</name>
      <display_name>Skylights: Left Roof Area</display_name>
      <description>The amount of skylight area on the unit's left conditioned roof facade (when viewed from the front).</description>
      <type>Double</type>
      <units>ft^2</units>
      <required>true</required>
      <model_dependent>false</model_dependent>
      <default_value>0</default_value>
    </argument>
    <argument>
      <name>skylight_area_right</name>
      <display_name>Skylights: Right Roof Area</display_name>
      <description>The amount of skylight area on the unit's right conditioned roof facade (when viewed from the front).</description>
      <type>Double</type>
      <units>ft^2</units>
      <required>true</required>
      <model_dependent>false</model_dependent>
      <default_value>0</default_value>
    </argument>
    <argument>
      <name>skylight_ufactor</name>
      <display_name>Skylights: U-Factor</display_name>
      <description>Full-assembly NFRC U-factor.</description>
      <type>Double</type>
      <units>Btu/hr-ft^2-R</units>
      <required>true</required>
      <model_dependent>false</model_dependent>
      <default_value>0.33</default_value>
    </argument>
    <argument>
      <name>skylight_shgc</name>
      <display_name>Skylights: SHGC</display_name>
      <description>Full-assembly NFRC solar heat gain coefficient.</description>
      <type>Double</type>
      <required>true</required>
      <model_dependent>false</model_dependent>
      <default_value>0.45</default_value>
    </argument>
    <argument>
      <name>skylight_storm_type</name>
      <display_name>Skylights: Storm Type</display_name>
      <description>The type of storm, if present. If not provided, assumes there is no storm.</description>
      <type>Choice</type>
      <required>false</required>
      <model_dependent>false</model_dependent>
      <choices>
        <choice>
          <value>clear</value>
          <display_name>clear</display_name>
        </choice>
        <choice>
          <value>low-e</value>
          <display_name>low-e</display_name>
        </choice>
      </choices>
    </argument>
    <argument>
      <name>door_area</name>
      <display_name>Doors: Area</display_name>
      <description>The area of the opaque door(s).</description>
      <type>Double</type>
      <units>ft^2</units>
      <required>true</required>
      <model_dependent>false</model_dependent>
      <default_value>20</default_value>
    </argument>
    <argument>
      <name>door_rvalue</name>
      <display_name>Doors: R-value</display_name>
      <description>R-value of the opaque door(s).</description>
      <type>Double</type>
      <units>h-ft^2-R/Btu</units>
      <required>true</required>
      <model_dependent>false</model_dependent>
      <default_value>4.4</default_value>
    </argument>
    <argument>
      <name>air_leakage_units</name>
      <display_name>Air Leakage: Units</display_name>
      <description>The unit of measure for the air leakage.</description>
      <type>Choice</type>
      <required>true</required>
      <model_dependent>false</model_dependent>
      <default_value>ACH</default_value>
      <choices>
        <choice>
          <value>ACH</value>
          <display_name>ACH</display_name>
        </choice>
        <choice>
          <value>CFM</value>
          <display_name>CFM</display_name>
        </choice>
        <choice>
          <value>ACHnatural</value>
          <display_name>ACHnatural</display_name>
        </choice>
      </choices>
    </argument>
    <argument>
      <name>air_leakage_house_pressure</name>
      <display_name>Air Leakage: House Pressure</display_name>
      <description>The house pressure relative to outside. Required when units are ACH or CFM.</description>
      <type>Double</type>
      <units>Pa</units>
      <required>true</required>
      <model_dependent>false</model_dependent>
      <default_value>50</default_value>
    </argument>
    <argument>
      <name>air_leakage_value</name>
      <display_name>Air Leakage: Value</display_name>
      <description>Air exchange rate value.</description>
      <type>Double</type>
      <required>true</required>
      <model_dependent>false</model_dependent>
      <default_value>3</default_value>
    </argument>
    <argument>
      <name>heating_system_type</name>
      <display_name>Heating System: Type</display_name>
      <description>The type of heating system. Use 'none' if there is no heating system or if there is a heat pump serving a heating load.</description>
      <type>Choice</type>
      <required>true</required>
      <model_dependent>false</model_dependent>
      <default_value>Furnace</default_value>
      <choices>
        <choice>
          <value>none</value>
          <display_name>none</display_name>
        </choice>
        <choice>
          <value>Furnace</value>
          <display_name>Furnace</display_name>
        </choice>
        <choice>
          <value>WallFurnace</value>
          <display_name>WallFurnace</display_name>
        </choice>
        <choice>
          <value>FloorFurnace</value>
          <display_name>FloorFurnace</display_name>
        </choice>
        <choice>
          <value>Boiler</value>
          <display_name>Boiler</display_name>
        </choice>
        <choice>
          <value>ElectricResistance</value>
          <display_name>ElectricResistance</display_name>
        </choice>
        <choice>
          <value>Stove</value>
          <display_name>Stove</display_name>
        </choice>
        <choice>
          <value>PortableHeater</value>
          <display_name>PortableHeater</display_name>
        </choice>
        <choice>
          <value>Fireplace</value>
          <display_name>Fireplace</display_name>
        </choice>
        <choice>
          <value>FixedHeater</value>
          <display_name>FixedHeater</display_name>
        </choice>
        <choice>
          <value>PackagedTerminalAirConditionerHeating</value>
          <display_name>PackagedTerminalAirConditionerHeating</display_name>
        </choice>
        <choice>
          <value>Shared Boiler w/ Baseboard</value>
          <display_name>Shared Boiler w/ Baseboard</display_name>
        </choice>
        <choice>
          <value>Shared Boiler w/ Ductless Fan Coil</value>
          <display_name>Shared Boiler w/ Ductless Fan Coil</display_name>
        </choice>
      </choices>
    </argument>
    <argument>
      <name>heating_system_fuel</name>
      <display_name>Heating System: Fuel Type</display_name>
      <description>The fuel type of the heating system. Ignored for ElectricResistance and PackagedTerminalAirConditionerHeating.</description>
      <type>Choice</type>
      <required>true</required>
      <model_dependent>false</model_dependent>
      <default_value>natural gas</default_value>
      <choices>
        <choice>
          <value>electricity</value>
          <display_name>electricity</display_name>
        </choice>
        <choice>
          <value>natural gas</value>
          <display_name>natural gas</display_name>
        </choice>
        <choice>
          <value>fuel oil</value>
          <display_name>fuel oil</display_name>
        </choice>
        <choice>
          <value>propane</value>
          <display_name>propane</display_name>
        </choice>
        <choice>
          <value>wood</value>
          <display_name>wood</display_name>
        </choice>
        <choice>
          <value>wood pellets</value>
          <display_name>wood pellets</display_name>
        </choice>
        <choice>
          <value>coal</value>
          <display_name>coal</display_name>
        </choice>
      </choices>
    </argument>
    <argument>
      <name>heating_system_heating_efficiency</name>
      <display_name>Heating System: Rated AFUE or Percent</display_name>
      <description>The rated heating efficiency value of the heating system.</description>
      <type>Double</type>
      <units>Frac</units>
      <required>true</required>
      <model_dependent>false</model_dependent>
      <default_value>0.78</default_value>
    </argument>
    <argument>
      <name>heating_system_heating_capacity</name>
      <display_name>Heating System: Heating Capacity</display_name>
      <description>The output heating capacity of the heating system. If not provided, the OS-HPXML autosized default is used.</description>
      <type>Double</type>
      <units>Btu/hr</units>
      <required>false</required>
      <model_dependent>false</model_dependent>
    </argument>
    <argument>
      <name>heating_system_fraction_heat_load_served</name>
      <display_name>Heating System: Fraction Heat Load Served</display_name>
      <description>The heating load served by the heating system.</description>
      <type>Double</type>
      <units>Frac</units>
      <required>true</required>
      <model_dependent>false</model_dependent>
      <default_value>1</default_value>
    </argument>
    <argument>
      <name>heating_system_airflow_defect_ratio</name>
      <display_name>Heating System: Airflow Defect Ratio</display_name>
      <description>The airflow defect ratio, defined as (InstalledAirflow - DesignAirflow) / DesignAirflow, of the heating system per ANSI/RESNET/ACCA Standard 310. A value of zero means no airflow defect. Applies only to Furnace. If not provided, assumes no defect.</description>
      <type>Double</type>
      <units>Frac</units>
      <required>false</required>
      <model_dependent>false</model_dependent>
    </argument>
    <argument>
      <name>cooling_system_type</name>
      <display_name>Cooling System: Type</display_name>
      <description>The type of cooling system. Use 'none' if there is no cooling system or if there is a heat pump serving a cooling load.</description>
      <type>Choice</type>
      <required>true</required>
      <model_dependent>false</model_dependent>
      <default_value>central air conditioner</default_value>
      <choices>
        <choice>
          <value>none</value>
          <display_name>none</display_name>
        </choice>
        <choice>
          <value>central air conditioner</value>
          <display_name>central air conditioner</display_name>
        </choice>
        <choice>
          <value>room air conditioner</value>
          <display_name>room air conditioner</display_name>
        </choice>
        <choice>
          <value>evaporative cooler</value>
          <display_name>evaporative cooler</display_name>
        </choice>
        <choice>
          <value>mini-split</value>
          <display_name>mini-split</display_name>
        </choice>
        <choice>
          <value>packaged terminal air conditioner</value>
          <display_name>packaged terminal air conditioner</display_name>
        </choice>
      </choices>
    </argument>
    <argument>
      <name>cooling_system_cooling_efficiency_type</name>
      <display_name>Cooling System: Efficiency Type</display_name>
      <description>The efficiency type of the cooling system. System types central air conditioner and mini-split use SEER or SEER2. System types room air conditioner and packaged terminal air conditioner use EER or CEER. Ignored for system type evaporative cooler.</description>
      <type>Choice</type>
      <required>true</required>
      <model_dependent>false</model_dependent>
      <default_value>SEER</default_value>
      <choices>
        <choice>
          <value>SEER</value>
          <display_name>SEER</display_name>
        </choice>
        <choice>
          <value>SEER2</value>
          <display_name>SEER2</display_name>
        </choice>
        <choice>
          <value>EER</value>
          <display_name>EER</display_name>
        </choice>
        <choice>
          <value>CEER</value>
          <display_name>CEER</display_name>
        </choice>
      </choices>
    </argument>
    <argument>
      <name>cooling_system_cooling_efficiency</name>
      <display_name>Cooling System: Efficiency</display_name>
      <description>The rated efficiency value of the cooling system. Ignored for evaporative cooler.</description>
      <type>Double</type>
      <required>true</required>
      <model_dependent>false</model_dependent>
      <default_value>13</default_value>
    </argument>
    <argument>
      <name>cooling_system_cooling_compressor_type</name>
      <display_name>Cooling System: Cooling Compressor Type</display_name>
      <description>The compressor type of the cooling system. Only applies to central air conditioner. If not provided, the OS-HPXML default is used.</description>
      <type>Choice</type>
      <required>false</required>
      <model_dependent>false</model_dependent>
      <choices>
        <choice>
          <value>single stage</value>
          <display_name>single stage</display_name>
        </choice>
        <choice>
          <value>two stage</value>
          <display_name>two stage</display_name>
        </choice>
        <choice>
          <value>variable speed</value>
          <display_name>variable speed</display_name>
        </choice>
      </choices>
    </argument>
    <argument>
      <name>cooling_system_cooling_sensible_heat_fraction</name>
      <display_name>Cooling System: Cooling Sensible Heat Fraction</display_name>
      <description>The sensible heat fraction of the cooling system. Ignored for evaporative cooler. If not provided, the OS-HPXML default is used.</description>
      <type>Double</type>
      <units>Frac</units>
      <required>false</required>
      <model_dependent>false</model_dependent>
    </argument>
    <argument>
      <name>cooling_system_cooling_capacity</name>
      <display_name>Cooling System: Cooling Capacity</display_name>
      <description>The output cooling capacity of the cooling system. If not provided, the OS-HPXML autosized default is used.</description>
      <type>Double</type>
      <units>Btu/hr</units>
      <required>false</required>
      <model_dependent>false</model_dependent>
    </argument>
    <argument>
      <name>cooling_system_fraction_cool_load_served</name>
      <display_name>Cooling System: Fraction Cool Load Served</display_name>
      <description>The cooling load served by the cooling system.</description>
      <type>Double</type>
      <units>Frac</units>
      <required>true</required>
      <model_dependent>false</model_dependent>
      <default_value>1</default_value>
    </argument>
    <argument>
      <name>cooling_system_is_ducted</name>
      <display_name>Cooling System: Is Ducted</display_name>
      <description>Whether the cooling system is ducted or not. Only used for mini-split and evaporative cooler. It's assumed that central air conditioner is ducted, and room air conditioner and packaged terminal air conditioner are not ducted.</description>
      <type>Boolean</type>
      <required>true</required>
      <model_dependent>false</model_dependent>
      <default_value>false</default_value>
      <choices>
        <choice>
          <value>true</value>
          <display_name>true</display_name>
        </choice>
        <choice>
          <value>false</value>
          <display_name>false</display_name>
        </choice>
      </choices>
    </argument>
    <argument>
      <name>cooling_system_airflow_defect_ratio</name>
      <display_name>Cooling System: Airflow Defect Ratio</display_name>
      <description>The airflow defect ratio, defined as (InstalledAirflow - DesignAirflow) / DesignAirflow, of the cooling system per ANSI/RESNET/ACCA Standard 310. A value of zero means no airflow defect. Applies only to central air conditioner and ducted mini-split. If not provided, assumes no defect.</description>
      <type>Double</type>
      <units>Frac</units>
      <required>false</required>
      <model_dependent>false</model_dependent>
    </argument>
    <argument>
      <name>cooling_system_charge_defect_ratio</name>
      <display_name>Cooling System: Charge Defect Ratio</display_name>
      <description>The refrigerant charge defect ratio, defined as (InstalledCharge - DesignCharge) / DesignCharge, of the cooling system per ANSI/RESNET/ACCA Standard 310. A value of zero means no refrigerant charge defect. Applies only to central air conditioner and mini-split. If not provided, assumes no defect.</description>
      <type>Double</type>
      <units>Frac</units>
      <required>false</required>
      <model_dependent>false</model_dependent>
    </argument>
    <argument>
      <name>heat_pump_type</name>
      <display_name>Heat Pump: Type</display_name>
      <description>The type of heat pump. Use 'none' if there is no heat pump.</description>
      <type>Choice</type>
      <required>true</required>
      <model_dependent>false</model_dependent>
      <default_value>none</default_value>
      <choices>
        <choice>
          <value>none</value>
          <display_name>none</display_name>
        </choice>
        <choice>
          <value>air-to-air</value>
          <display_name>air-to-air</display_name>
        </choice>
        <choice>
          <value>mini-split</value>
          <display_name>mini-split</display_name>
        </choice>
        <choice>
          <value>ground-to-air</value>
          <display_name>ground-to-air</display_name>
        </choice>
        <choice>
          <value>packaged terminal heat pump</value>
          <display_name>packaged terminal heat pump</display_name>
        </choice>
      </choices>
    </argument>
    <argument>
      <name>heat_pump_heating_efficiency_type</name>
      <display_name>Heat Pump: Heating Efficiency Type</display_name>
      <description>The heating efficiency type of heat pump. System types air-to-air and mini-split use HSPF or HSPF2. System types ground-to-air and packaged terminal heat pump use COP.</description>
      <type>Choice</type>
      <required>true</required>
      <model_dependent>false</model_dependent>
      <default_value>HSPF</default_value>
      <choices>
        <choice>
          <value>HSPF</value>
          <display_name>HSPF</display_name>
        </choice>
        <choice>
          <value>HSPF2</value>
          <display_name>HSPF2</display_name>
        </choice>
        <choice>
          <value>COP</value>
          <display_name>COP</display_name>
        </choice>
      </choices>
    </argument>
    <argument>
      <name>heat_pump_heating_efficiency</name>
      <display_name>Heat Pump: Heating Efficiency</display_name>
      <description>The rated heating efficiency value of the heat pump.</description>
      <type>Double</type>
      <required>true</required>
      <model_dependent>false</model_dependent>
      <default_value>7.7</default_value>
    </argument>
    <argument>
      <name>heat_pump_cooling_efficiency_type</name>
      <display_name>Heat Pump: Cooling Efficiency Type</display_name>
      <description>The cooling efficiency type of heat pump. System types air-to-air and mini-split use SEER or SEER2. System types ground-to-air and packaged terminal heat pump use EER.</description>
      <type>Choice</type>
      <required>true</required>
      <model_dependent>false</model_dependent>
      <default_value>SEER</default_value>
      <choices>
        <choice>
          <value>SEER</value>
          <display_name>SEER</display_name>
        </choice>
        <choice>
          <value>SEER2</value>
          <display_name>SEER2</display_name>
        </choice>
        <choice>
          <value>EER</value>
          <display_name>EER</display_name>
        </choice>
        <choice>
          <value>CEER</value>
          <display_name>CEER</display_name>
        </choice>
      </choices>
    </argument>
    <argument>
      <name>heat_pump_cooling_efficiency</name>
      <display_name>Heat Pump: Cooling Efficiency</display_name>
      <description>The rated cooling efficiency value of the heat pump.</description>
      <type>Double</type>
      <required>true</required>
      <model_dependent>false</model_dependent>
      <default_value>13</default_value>
    </argument>
    <argument>
      <name>heat_pump_cooling_compressor_type</name>
      <display_name>Heat Pump: Cooling Compressor Type</display_name>
      <description>The compressor type of the heat pump. Only applies to air-to-air. If not provided, the OS-HPXML default is used.</description>
      <type>Choice</type>
      <required>false</required>
      <model_dependent>false</model_dependent>
      <choices>
        <choice>
          <value>single stage</value>
          <display_name>single stage</display_name>
        </choice>
        <choice>
          <value>two stage</value>
          <display_name>two stage</display_name>
        </choice>
        <choice>
          <value>variable speed</value>
          <display_name>variable speed</display_name>
        </choice>
      </choices>
    </argument>
    <argument>
      <name>heat_pump_cooling_sensible_heat_fraction</name>
      <display_name>Heat Pump: Cooling Sensible Heat Fraction</display_name>
      <description>The sensible heat fraction of the heat pump. If not provided, the OS-HPXML default is used.</description>
      <type>Double</type>
      <units>Frac</units>
      <required>false</required>
      <model_dependent>false</model_dependent>
    </argument>
    <argument>
      <name>heat_pump_heating_capacity</name>
      <display_name>Heat Pump: Heating Capacity</display_name>
      <description>The output heating capacity of the heat pump. If not provided, the OS-HPXML autosized default is used.</description>
      <type>Double</type>
      <units>Btu/hr</units>
      <required>false</required>
      <model_dependent>false</model_dependent>
    </argument>
    <argument>
      <name>heat_pump_heating_capacity_17_f</name>
      <display_name>Heat Pump: Heating Capacity 17F</display_name>
      <description>The output heating capacity of the heat pump at 17F. Only applies to air-to-air and mini-split. If not provided, the OS-HPXML default is used.</description>
      <type>Double</type>
      <units>Btu/hr</units>
      <required>false</required>
      <model_dependent>false</model_dependent>
    </argument>
    <argument>
      <name>heat_pump_cooling_capacity</name>
      <display_name>Heat Pump: Cooling Capacity</display_name>
      <description>The output cooling capacity of the heat pump. If not provided, the OS-HPXML autosized default is used.</description>
      <type>Double</type>
      <units>Btu/hr</units>
      <required>false</required>
      <model_dependent>false</model_dependent>
    </argument>
    <argument>
      <name>heat_pump_fraction_heat_load_served</name>
      <display_name>Heat Pump: Fraction Heat Load Served</display_name>
      <description>The heating load served by the heat pump.</description>
      <type>Double</type>
      <units>Frac</units>
      <required>true</required>
      <model_dependent>false</model_dependent>
      <default_value>1</default_value>
    </argument>
    <argument>
      <name>heat_pump_fraction_cool_load_served</name>
      <display_name>Heat Pump: Fraction Cool Load Served</display_name>
      <description>The cooling load served by the heat pump.</description>
      <type>Double</type>
      <units>Frac</units>
      <required>true</required>
      <model_dependent>false</model_dependent>
      <default_value>1</default_value>
    </argument>
    <argument>
      <name>heat_pump_backup_type</name>
      <display_name>Heat Pump: Backup Type</display_name>
      <description>The backup type of the heat pump. If 'integrated', represents e.g. built-in electric strip heat or dual-fuel integrated furnace. If 'separate', represents e.g. electric baseboard or boiler based on the Heating System 2 specified below. Use 'none' if there is no backup heating.</description>
      <type>Choice</type>
      <required>true</required>
      <model_dependent>false</model_dependent>
      <default_value>integrated</default_value>
      <choices>
        <choice>
          <value>none</value>
          <display_name>none</display_name>
        </choice>
        <choice>
          <value>integrated</value>
          <display_name>integrated</display_name>
        </choice>
        <choice>
          <value>separate</value>
          <display_name>separate</display_name>
        </choice>
      </choices>
    </argument>
    <argument>
      <name>heat_pump_backup_fuel</name>
      <display_name>Heat Pump: Backup Fuel Type</display_name>
      <description>The backup fuel type of the heat pump. Only applies if Backup Type is 'integrated'.</description>
      <type>Choice</type>
      <required>true</required>
      <model_dependent>false</model_dependent>
      <default_value>electricity</default_value>
      <choices>
        <choice>
          <value>electricity</value>
          <display_name>electricity</display_name>
        </choice>
        <choice>
          <value>natural gas</value>
          <display_name>natural gas</display_name>
        </choice>
        <choice>
          <value>fuel oil</value>
          <display_name>fuel oil</display_name>
        </choice>
        <choice>
          <value>propane</value>
          <display_name>propane</display_name>
        </choice>
      </choices>
    </argument>
    <argument>
      <name>heat_pump_backup_heating_efficiency</name>
      <display_name>Heat Pump: Backup Rated Efficiency</display_name>
      <description>The backup rated efficiency value of the heat pump. Percent for electricity fuel type. AFUE otherwise. Only applies if Backup Type is 'integrated'.</description>
      <type>Double</type>
      <required>true</required>
      <model_dependent>false</model_dependent>
      <default_value>1</default_value>
    </argument>
    <argument>
      <name>heat_pump_backup_heating_capacity</name>
      <display_name>Heat Pump: Backup Heating Capacity</display_name>
      <description>The backup output heating capacity of the heat pump. If not provided, the OS-HPXML autosized default is used. Only applies if Backup Type is 'integrated'.</description>
      <type>Double</type>
      <units>Btu/hr</units>
      <required>false</required>
      <model_dependent>false</model_dependent>
    </argument>
    <argument>
      <name>heat_pump_backup_heating_switchover_temp</name>
      <display_name>Heat Pump: Backup Heating Switchover Temperature</display_name>
      <description>The temperature at which the heat pump stops operating and the backup heating system starts running. Only applies to air-to-air and mini-split. If not provided, backup heating will operate as needed when heat pump capacity is insufficient. Applies if Backup Type is either 'integrated' or 'separate'. Both Switchover Temperature and Lockout Temperature cannot be specified.</description>
      <type>Double</type>
      <units>deg-F</units>
      <required>false</required>
      <model_dependent>false</model_dependent>
    </argument>
    <argument>
      <name>heat_pump_backup_heating_lockout_temp</name>
      <display_name>Heat Pump: Backup Heating Lockout Temperature</display_name>
      <description>The temperature above which the backup system is disabled in order to prevent backup heating operation during, e.g., a thermostat heating setback recovery event. If not provided, backup heating will operate as needed when heat pump capacity is insufficient. Only applies if Backup Type is 'integrated'. Both Switchover Temperature and Lockout Temperature cannot be specified.</description>
      <type>Double</type>
      <units>deg-F</units>
      <required>false</required>
      <model_dependent>false</model_dependent>
    </argument>
    <argument>
      <name>heat_pump_sizing_methodology</name>
      <display_name>Heat Pump: Sizing Methodology</display_name>
      <description>The auto-sizing methodology to use when the heat pump capacity is not provided. If not provided, the OS-HPXML default is used.</description>
      <type>Choice</type>
      <required>false</required>
      <model_dependent>false</model_dependent>
      <choices>
        <choice>
          <value>ACCA</value>
          <display_name>ACCA</display_name>
        </choice>
        <choice>
          <value>HERS</value>
          <display_name>HERS</display_name>
        </choice>
        <choice>
          <value>MaxLoad</value>
          <display_name>MaxLoad</display_name>
        </choice>
      </choices>
    </argument>
    <argument>
      <name>heat_pump_is_ducted</name>
      <display_name>Heat Pump: Is Ducted</display_name>
      <description>Whether the heat pump is ducted or not. Only used for mini-split. It's assumed that air-to-air and ground-to-air are ducted. If not provided, assumes not ducted.</description>
      <type>Boolean</type>
      <required>false</required>
      <model_dependent>false</model_dependent>
      <choices>
        <choice>
          <value>true</value>
          <display_name>true</display_name>
        </choice>
        <choice>
          <value>false</value>
          <display_name>false</display_name>
        </choice>
      </choices>
    </argument>
    <argument>
      <name>heat_pump_airflow_defect_ratio</name>
      <display_name>Heat Pump: Airflow Defect Ratio</display_name>
      <description>The airflow defect ratio, defined as (InstalledAirflow - DesignAirflow) / DesignAirflow, of the heat pump per ANSI/RESNET/ACCA Standard 310. A value of zero means no airflow defect. Applies only to air-to-air, ducted mini-split, and ground-to-air. If not provided, assumes no defect.</description>
      <type>Double</type>
      <units>Frac</units>
      <required>false</required>
      <model_dependent>false</model_dependent>
    </argument>
    <argument>
      <name>heat_pump_charge_defect_ratio</name>
      <display_name>Heat Pump: Charge Defect Ratio</display_name>
      <description>The refrigerant charge defect ratio, defined as (InstalledCharge - DesignCharge) / DesignCharge, of the heat pump per ANSI/RESNET/ACCA Standard 310. A value of zero means no refrigerant charge defect. Applies to all heat pump types. If not provided, assumes no defect.</description>
      <type>Double</type>
      <units>Frac</units>
      <required>false</required>
      <model_dependent>false</model_dependent>
    </argument>
    <argument>
      <name>heating_system_2_type</name>
      <display_name>Heating System 2: Type</display_name>
      <description>The type of the second heating system.</description>
      <type>Choice</type>
      <required>true</required>
      <model_dependent>false</model_dependent>
      <default_value>none</default_value>
      <choices>
        <choice>
          <value>none</value>
          <display_name>none</display_name>
        </choice>
        <choice>
          <value>WallFurnace</value>
          <display_name>WallFurnace</display_name>
        </choice>
        <choice>
          <value>FloorFurnace</value>
          <display_name>FloorFurnace</display_name>
        </choice>
        <choice>
          <value>Boiler</value>
          <display_name>Boiler</display_name>
        </choice>
        <choice>
          <value>ElectricResistance</value>
          <display_name>ElectricResistance</display_name>
        </choice>
        <choice>
          <value>Stove</value>
          <display_name>Stove</display_name>
        </choice>
        <choice>
          <value>PortableHeater</value>
          <display_name>PortableHeater</display_name>
        </choice>
        <choice>
          <value>Fireplace</value>
          <display_name>Fireplace</display_name>
        </choice>
      </choices>
    </argument>
    <argument>
      <name>heating_system_2_fuel</name>
      <display_name>Heating System 2: Fuel Type</display_name>
      <description>The fuel type of the second heating system. Ignored for ElectricResistance.</description>
      <type>Choice</type>
      <required>true</required>
      <model_dependent>false</model_dependent>
      <default_value>electricity</default_value>
      <choices>
        <choice>
          <value>electricity</value>
          <display_name>electricity</display_name>
        </choice>
        <choice>
          <value>natural gas</value>
          <display_name>natural gas</display_name>
        </choice>
        <choice>
          <value>fuel oil</value>
          <display_name>fuel oil</display_name>
        </choice>
        <choice>
          <value>propane</value>
          <display_name>propane</display_name>
        </choice>
        <choice>
          <value>wood</value>
          <display_name>wood</display_name>
        </choice>
        <choice>
          <value>wood pellets</value>
          <display_name>wood pellets</display_name>
        </choice>
        <choice>
          <value>coal</value>
          <display_name>coal</display_name>
        </choice>
      </choices>
    </argument>
    <argument>
      <name>heating_system_2_heating_efficiency</name>
      <display_name>Heating System 2: Rated AFUE or Percent</display_name>
      <description>The rated heating efficiency value of the second heating system.</description>
      <type>Double</type>
      <units>Frac</units>
      <required>true</required>
      <model_dependent>false</model_dependent>
      <default_value>1</default_value>
    </argument>
    <argument>
      <name>heating_system_2_heating_capacity</name>
      <display_name>Heating System 2: Heating Capacity</display_name>
      <description>The output heating capacity of the second heating system. If not provided, the OS-HPXML autosized default is used.</description>
      <type>Double</type>
      <units>Btu/hr</units>
      <required>false</required>
      <model_dependent>false</model_dependent>
    </argument>
    <argument>
      <name>heating_system_2_fraction_heat_load_served</name>
      <display_name>Heating System 2: Fraction Heat Load Served</display_name>
      <description>The heat load served fraction of the second heating system. Ignored if this heating system serves as a backup system for a heat pump.</description>
      <type>Double</type>
      <units>Frac</units>
      <required>true</required>
      <model_dependent>false</model_dependent>
      <default_value>0.25</default_value>
    </argument>
    <argument>
      <name>hvac_control_heating_weekday_setpoint</name>
      <display_name>HVAC Control: Heating Weekday Setpoint Schedule</display_name>
      <description>Specify the constant or 24-hour comma-separated weekday heating setpoint schedule. Required unless a detailed CSV schedule is provided.</description>
      <type>String</type>
      <units>deg-F</units>
      <required>false</required>
      <model_dependent>false</model_dependent>
    </argument>
    <argument>
      <name>hvac_control_heating_weekend_setpoint</name>
      <display_name>HVAC Control: Heating Weekend Setpoint Schedule</display_name>
      <description>Specify the constant or 24-hour comma-separated weekend heating setpoint schedule. Required unless a detailed CSV schedule is provided.</description>
      <type>String</type>
      <units>deg-F</units>
      <required>false</required>
      <model_dependent>false</model_dependent>
    </argument>
    <argument>
      <name>hvac_control_cooling_weekday_setpoint</name>
      <display_name>HVAC Control: Cooling Weekday Setpoint Schedule</display_name>
      <description>Specify the constant or 24-hour comma-separated weekday cooling setpoint schedule. Required unless a detailed CSV schedule is provided.</description>
      <type>String</type>
      <units>deg-F</units>
      <required>false</required>
      <model_dependent>false</model_dependent>
    </argument>
    <argument>
      <name>hvac_control_cooling_weekend_setpoint</name>
      <display_name>HVAC Control: Cooling Weekend Setpoint Schedule</display_name>
      <description>Specify the constant or 24-hour comma-separated weekend cooling setpoint schedule. Required unless a detailed CSV schedule is provided.</description>
      <type>String</type>
      <units>deg-F</units>
      <required>false</required>
      <model_dependent>false</model_dependent>
    </argument>
    <argument>
      <name>hvac_control_heating_season_period</name>
      <display_name>HVAC Control: Heating Season Period</display_name>
      <description>Enter a date like 'Nov 1 - Jun 30'. If not provided, the OS-HPXML default is used. Can also provide 'BuildingAmerica' to use automatic seasons from the Building America House Simulation Protocols.</description>
      <type>String</type>
      <required>false</required>
      <model_dependent>false</model_dependent>
    </argument>
    <argument>
      <name>hvac_control_cooling_season_period</name>
      <display_name>HVAC Control: Cooling Season Period</display_name>
      <description>Enter a date like 'Jun 1 - Oct 31'. If not provided, the OS-HPXML default is used. Can also provide 'BuildingAmerica' to use automatic seasons from the Building America House Simulation Protocols.</description>
      <type>String</type>
      <required>false</required>
      <model_dependent>false</model_dependent>
    </argument>
    <argument>
      <name>ducts_leakage_units</name>
      <display_name>Ducts: Leakage Units</display_name>
      <description>The leakage units of the ducts.</description>
      <type>Choice</type>
      <required>true</required>
      <model_dependent>false</model_dependent>
      <default_value>Percent</default_value>
      <choices>
        <choice>
          <value>CFM25</value>
          <display_name>CFM25</display_name>
        </choice>
        <choice>
          <value>CFM50</value>
          <display_name>CFM50</display_name>
        </choice>
        <choice>
          <value>Percent</value>
          <display_name>Percent</display_name>
        </choice>
      </choices>
    </argument>
    <argument>
      <name>ducts_supply_leakage_to_outside_value</name>
      <display_name>Ducts: Supply Leakage to Outside Value</display_name>
      <description>The leakage value to outside for the supply ducts.</description>
      <type>Double</type>
      <required>true</required>
      <model_dependent>false</model_dependent>
      <default_value>0.1</default_value>
    </argument>
    <argument>
      <name>ducts_return_leakage_to_outside_value</name>
      <display_name>Ducts: Return Leakage to Outside Value</display_name>
      <description>The leakage value to outside for the return ducts.</description>
      <type>Double</type>
      <required>true</required>
      <model_dependent>false</model_dependent>
      <default_value>0.1</default_value>
    </argument>
    <argument>
      <name>ducts_supply_location</name>
      <display_name>Ducts: Supply Location</display_name>
      <description>The location of the supply ducts. If not provided, the OS-HPXML default is used.</description>
      <type>Choice</type>
      <required>false</required>
      <model_dependent>false</model_dependent>
      <choices>
        <choice>
          <value>living space</value>
          <display_name>living space</display_name>
        </choice>
        <choice>
          <value>basement - conditioned</value>
          <display_name>basement - conditioned</display_name>
        </choice>
        <choice>
          <value>basement - unconditioned</value>
          <display_name>basement - unconditioned</display_name>
        </choice>
        <choice>
          <value>crawlspace - vented</value>
          <display_name>crawlspace - vented</display_name>
        </choice>
        <choice>
          <value>crawlspace - unvented</value>
          <display_name>crawlspace - unvented</display_name>
        </choice>
        <choice>
          <value>crawlspace - conditioned</value>
          <display_name>crawlspace - conditioned</display_name>
        </choice>
        <choice>
          <value>attic - vented</value>
          <display_name>attic - vented</display_name>
        </choice>
        <choice>
          <value>attic - unvented</value>
          <display_name>attic - unvented</display_name>
        </choice>
        <choice>
          <value>garage</value>
          <display_name>garage</display_name>
        </choice>
        <choice>
          <value>exterior wall</value>
          <display_name>exterior wall</display_name>
        </choice>
        <choice>
          <value>under slab</value>
          <display_name>under slab</display_name>
        </choice>
        <choice>
          <value>roof deck</value>
          <display_name>roof deck</display_name>
        </choice>
        <choice>
          <value>outside</value>
          <display_name>outside</display_name>
        </choice>
        <choice>
          <value>other housing unit</value>
          <display_name>other housing unit</display_name>
        </choice>
        <choice>
          <value>other heated space</value>
          <display_name>other heated space</display_name>
        </choice>
        <choice>
          <value>other multifamily buffer space</value>
          <display_name>other multifamily buffer space</display_name>
        </choice>
        <choice>
          <value>other non-freezing space</value>
          <display_name>other non-freezing space</display_name>
        </choice>
      </choices>
    </argument>
    <argument>
      <name>ducts_supply_insulation_r</name>
      <display_name>Ducts: Supply Insulation R-Value</display_name>
      <description>The insulation r-value of the supply ducts excluding air films.</description>
      <type>Double</type>
      <units>h-ft^2-R/Btu</units>
      <required>true</required>
      <model_dependent>false</model_dependent>
      <default_value>0</default_value>
    </argument>
    <argument>
      <name>ducts_supply_surface_area</name>
      <display_name>Ducts: Supply Surface Area</display_name>
      <description>The surface area of the supply ducts. If not provided, the OS-HPXML default is used.</description>
      <type>Double</type>
      <units>ft^2</units>
      <required>false</required>
      <model_dependent>false</model_dependent>
    </argument>
    <argument>
      <name>ducts_return_location</name>
      <display_name>Ducts: Return Location</display_name>
      <description>The location of the return ducts. If not provided, the OS-HPXML default is used.</description>
      <type>Choice</type>
      <required>false</required>
      <model_dependent>false</model_dependent>
      <choices>
        <choice>
          <value>living space</value>
          <display_name>living space</display_name>
        </choice>
        <choice>
          <value>basement - conditioned</value>
          <display_name>basement - conditioned</display_name>
        </choice>
        <choice>
          <value>basement - unconditioned</value>
          <display_name>basement - unconditioned</display_name>
        </choice>
        <choice>
          <value>crawlspace - vented</value>
          <display_name>crawlspace - vented</display_name>
        </choice>
        <choice>
          <value>crawlspace - unvented</value>
          <display_name>crawlspace - unvented</display_name>
        </choice>
        <choice>
          <value>crawlspace - conditioned</value>
          <display_name>crawlspace - conditioned</display_name>
        </choice>
        <choice>
          <value>attic - vented</value>
          <display_name>attic - vented</display_name>
        </choice>
        <choice>
          <value>attic - unvented</value>
          <display_name>attic - unvented</display_name>
        </choice>
        <choice>
          <value>garage</value>
          <display_name>garage</display_name>
        </choice>
        <choice>
          <value>exterior wall</value>
          <display_name>exterior wall</display_name>
        </choice>
        <choice>
          <value>under slab</value>
          <display_name>under slab</display_name>
        </choice>
        <choice>
          <value>roof deck</value>
          <display_name>roof deck</display_name>
        </choice>
        <choice>
          <value>outside</value>
          <display_name>outside</display_name>
        </choice>
        <choice>
          <value>other housing unit</value>
          <display_name>other housing unit</display_name>
        </choice>
        <choice>
          <value>other heated space</value>
          <display_name>other heated space</display_name>
        </choice>
        <choice>
          <value>other multifamily buffer space</value>
          <display_name>other multifamily buffer space</display_name>
        </choice>
        <choice>
          <value>other non-freezing space</value>
          <display_name>other non-freezing space</display_name>
        </choice>
      </choices>
    </argument>
    <argument>
      <name>ducts_return_insulation_r</name>
      <display_name>Ducts: Return Insulation R-Value</display_name>
      <description>The insulation r-value of the return ducts excluding air films.</description>
      <type>Double</type>
      <units>h-ft^2-R/Btu</units>
      <required>true</required>
      <model_dependent>false</model_dependent>
      <default_value>0</default_value>
    </argument>
    <argument>
      <name>ducts_return_surface_area</name>
      <display_name>Ducts: Return Surface Area</display_name>
      <description>The surface area of the return ducts. If not provided, the OS-HPXML default is used.</description>
      <type>Double</type>
      <units>ft^2</units>
      <required>false</required>
      <model_dependent>false</model_dependent>
    </argument>
    <argument>
      <name>ducts_number_of_return_registers</name>
      <display_name>Ducts: Number of Return Registers</display_name>
      <description>The number of return registers of the ducts. Only used to calculate default return duct surface area. If not provided, the OS-HPXML default is used.</description>
      <type>Integer</type>
      <units>#</units>
      <required>false</required>
      <model_dependent>false</model_dependent>
    </argument>
    <argument>
      <name>mech_vent_fan_type</name>
      <display_name>Mechanical Ventilation: Fan Type</display_name>
      <description>The type of the mechanical ventilation. Use 'none' if there is no mechanical ventilation system.</description>
      <type>Choice</type>
      <required>true</required>
      <model_dependent>false</model_dependent>
      <default_value>none</default_value>
      <choices>
        <choice>
          <value>none</value>
          <display_name>none</display_name>
        </choice>
        <choice>
          <value>exhaust only</value>
          <display_name>exhaust only</display_name>
        </choice>
        <choice>
          <value>supply only</value>
          <display_name>supply only</display_name>
        </choice>
        <choice>
          <value>energy recovery ventilator</value>
          <display_name>energy recovery ventilator</display_name>
        </choice>
        <choice>
          <value>heat recovery ventilator</value>
          <display_name>heat recovery ventilator</display_name>
        </choice>
        <choice>
          <value>balanced</value>
          <display_name>balanced</display_name>
        </choice>
        <choice>
          <value>central fan integrated supply</value>
          <display_name>central fan integrated supply</display_name>
        </choice>
      </choices>
    </argument>
    <argument>
      <name>mech_vent_flow_rate</name>
      <display_name>Mechanical Ventilation: Flow Rate</display_name>
      <description>The flow rate of the mechanical ventilation. If not provided, the OS-HPXML default is used.</description>
      <type>Double</type>
      <units>CFM</units>
      <required>false</required>
      <model_dependent>false</model_dependent>
    </argument>
    <argument>
      <name>mech_vent_hours_in_operation</name>
      <display_name>Mechanical Ventilation: Hours In Operation</display_name>
      <description>The hours in operation of the mechanical ventilation. If not provided, the OS-HPXML default is used.</description>
      <type>Double</type>
      <units>hrs/day</units>
      <required>false</required>
      <model_dependent>false</model_dependent>
    </argument>
    <argument>
      <name>mech_vent_recovery_efficiency_type</name>
      <display_name>Mechanical Ventilation: Total Recovery Efficiency Type</display_name>
      <description>The total recovery efficiency type of the mechanical ventilation.</description>
      <type>Choice</type>
      <required>true</required>
      <model_dependent>false</model_dependent>
      <default_value>Unadjusted</default_value>
      <choices>
        <choice>
          <value>Unadjusted</value>
          <display_name>Unadjusted</display_name>
        </choice>
        <choice>
          <value>Adjusted</value>
          <display_name>Adjusted</display_name>
        </choice>
      </choices>
    </argument>
    <argument>
      <name>mech_vent_total_recovery_efficiency</name>
      <display_name>Mechanical Ventilation: Total Recovery Efficiency</display_name>
      <description>The Unadjusted or Adjusted total recovery efficiency of the mechanical ventilation. Applies to energy recovery ventilator.</description>
      <type>Double</type>
      <units>Frac</units>
      <required>true</required>
      <model_dependent>false</model_dependent>
      <default_value>0.48</default_value>
    </argument>
    <argument>
      <name>mech_vent_sensible_recovery_efficiency</name>
      <display_name>Mechanical Ventilation: Sensible Recovery Efficiency</display_name>
      <description>The Unadjusted or Adjusted sensible recovery efficiency of the mechanical ventilation. Applies to energy recovery ventilator and heat recovery ventilator.</description>
      <type>Double</type>
      <units>Frac</units>
      <required>true</required>
      <model_dependent>false</model_dependent>
      <default_value>0.72</default_value>
    </argument>
    <argument>
      <name>mech_vent_fan_power</name>
      <display_name>Mechanical Ventilation: Fan Power</display_name>
      <description>The fan power of the mechanical ventilation. If not provided, the OS-HPXML default is used.</description>
      <type>Double</type>
      <units>W</units>
      <required>false</required>
      <model_dependent>false</model_dependent>
    </argument>
    <argument>
      <name>mech_vent_num_units_served</name>
      <display_name>Mechanical Ventilation: Number of Units Served</display_name>
      <description>Number of dwelling units served by the mechanical ventilation system. Must be 1 if single-family detached. Used to apportion flow rate and fan power to the unit.</description>
      <type>Integer</type>
      <units>#</units>
      <required>true</required>
      <model_dependent>false</model_dependent>
      <default_value>1</default_value>
    </argument>
    <argument>
      <name>mech_vent_shared_frac_recirculation</name>
      <display_name>Shared Mechanical Ventilation: Fraction Recirculation</display_name>
      <description>Fraction of the total supply air that is recirculated, with the remainder assumed to be outdoor air. The value must be 0 for exhaust only systems. Required for a shared mechanical ventilation system.</description>
      <type>Double</type>
      <units>Frac</units>
      <required>false</required>
      <model_dependent>false</model_dependent>
    </argument>
    <argument>
      <name>mech_vent_shared_preheating_fuel</name>
      <display_name>Shared Mechanical Ventilation: Preheating Fuel</display_name>
      <description>Fuel type of the preconditioning heating equipment. Only used for a shared mechanical ventilation system. If not provided, assumes no preheating.</description>
      <type>Choice</type>
      <required>false</required>
      <model_dependent>false</model_dependent>
      <choices>
        <choice>
          <value>electricity</value>
          <display_name>electricity</display_name>
        </choice>
        <choice>
          <value>natural gas</value>
          <display_name>natural gas</display_name>
        </choice>
        <choice>
          <value>fuel oil</value>
          <display_name>fuel oil</display_name>
        </choice>
        <choice>
          <value>propane</value>
          <display_name>propane</display_name>
        </choice>
        <choice>
          <value>wood</value>
          <display_name>wood</display_name>
        </choice>
        <choice>
          <value>wood pellets</value>
          <display_name>wood pellets</display_name>
        </choice>
        <choice>
          <value>coal</value>
          <display_name>coal</display_name>
        </choice>
      </choices>
    </argument>
    <argument>
      <name>mech_vent_shared_preheating_efficiency</name>
      <display_name>Shared Mechanical Ventilation: Preheating Efficiency</display_name>
      <description>Efficiency of the preconditioning heating equipment. Only used for a shared mechanical ventilation system. If not provided, assumes no preheating.</description>
      <type>Double</type>
      <units>COP</units>
      <required>false</required>
      <model_dependent>false</model_dependent>
    </argument>
    <argument>
      <name>mech_vent_shared_preheating_fraction_heat_load_served</name>
      <display_name>Shared Mechanical Ventilation: Preheating Fraction Ventilation Heat Load Served</display_name>
      <description>Fraction of heating load introduced by the shared ventilation system that is met by the preconditioning heating equipment. If not provided, assumes no preheating.</description>
      <type>Double</type>
      <units>Frac</units>
      <required>false</required>
      <model_dependent>false</model_dependent>
    </argument>
    <argument>
      <name>mech_vent_shared_precooling_fuel</name>
      <display_name>Shared Mechanical Ventilation: Precooling Fuel</display_name>
      <description>Fuel type of the preconditioning cooling equipment. Only used for a shared mechanical ventilation system. If not provided, assumes no precooling.</description>
      <type>Choice</type>
      <required>false</required>
      <model_dependent>false</model_dependent>
      <choices>
        <choice>
          <value>electricity</value>
          <display_name>electricity</display_name>
        </choice>
      </choices>
    </argument>
    <argument>
      <name>mech_vent_shared_precooling_efficiency</name>
      <display_name>Shared Mechanical Ventilation: Precooling Efficiency</display_name>
      <description>Efficiency of the preconditioning cooling equipment. Only used for a shared mechanical ventilation system. If not provided, assumes no precooling.</description>
      <type>Double</type>
      <units>COP</units>
      <required>false</required>
      <model_dependent>false</model_dependent>
    </argument>
    <argument>
      <name>mech_vent_shared_precooling_fraction_cool_load_served</name>
      <display_name>Shared Mechanical Ventilation: Precooling Fraction Ventilation Cool Load Served</display_name>
      <description>Fraction of cooling load introduced by the shared ventilation system that is met by the preconditioning cooling equipment. If not provided, assumes no precooling.</description>
      <type>Double</type>
      <units>Frac</units>
      <required>false</required>
      <model_dependent>false</model_dependent>
    </argument>
    <argument>
      <name>mech_vent_2_fan_type</name>
      <display_name>Mechanical Ventilation 2: Fan Type</display_name>
      <description>The type of the second mechanical ventilation. Use 'none' if there is no second mechanical ventilation system.</description>
      <type>Choice</type>
      <required>true</required>
      <model_dependent>false</model_dependent>
      <default_value>none</default_value>
      <choices>
        <choice>
          <value>none</value>
          <display_name>none</display_name>
        </choice>
        <choice>
          <value>exhaust only</value>
          <display_name>exhaust only</display_name>
        </choice>
        <choice>
          <value>supply only</value>
          <display_name>supply only</display_name>
        </choice>
        <choice>
          <value>energy recovery ventilator</value>
          <display_name>energy recovery ventilator</display_name>
        </choice>
        <choice>
          <value>heat recovery ventilator</value>
          <display_name>heat recovery ventilator</display_name>
        </choice>
        <choice>
          <value>balanced</value>
          <display_name>balanced</display_name>
        </choice>
      </choices>
    </argument>
    <argument>
      <name>mech_vent_2_flow_rate</name>
      <display_name>Mechanical Ventilation 2: Flow Rate</display_name>
      <description>The flow rate of the second mechanical ventilation.</description>
      <type>Double</type>
      <units>CFM</units>
      <required>true</required>
      <model_dependent>false</model_dependent>
      <default_value>110</default_value>
    </argument>
    <argument>
      <name>mech_vent_2_hours_in_operation</name>
      <display_name>Mechanical Ventilation 2: Hours In Operation</display_name>
      <description>The hours in operation of the second mechanical ventilation.</description>
      <type>Double</type>
      <units>hrs/day</units>
      <required>true</required>
      <model_dependent>false</model_dependent>
      <default_value>24</default_value>
    </argument>
    <argument>
      <name>mech_vent_2_recovery_efficiency_type</name>
      <display_name>Mechanical Ventilation 2: Total Recovery Efficiency Type</display_name>
      <description>The total recovery efficiency type of the second mechanical ventilation.</description>
      <type>Choice</type>
      <required>true</required>
      <model_dependent>false</model_dependent>
      <default_value>Unadjusted</default_value>
      <choices>
        <choice>
          <value>Unadjusted</value>
          <display_name>Unadjusted</display_name>
        </choice>
        <choice>
          <value>Adjusted</value>
          <display_name>Adjusted</display_name>
        </choice>
      </choices>
    </argument>
    <argument>
      <name>mech_vent_2_total_recovery_efficiency</name>
      <display_name>Mechanical Ventilation 2: Total Recovery Efficiency</display_name>
      <description>The Unadjusted or Adjusted total recovery efficiency of the second mechanical ventilation. Applies to energy recovery ventilator.</description>
      <type>Double</type>
      <units>Frac</units>
      <required>true</required>
      <model_dependent>false</model_dependent>
      <default_value>0.48</default_value>
    </argument>
    <argument>
      <name>mech_vent_2_sensible_recovery_efficiency</name>
      <display_name>Mechanical Ventilation 2: Sensible Recovery Efficiency</display_name>
      <description>The Unadjusted or Adjusted sensible recovery efficiency of the second mechanical ventilation. Applies to energy recovery ventilator and heat recovery ventilator.</description>
      <type>Double</type>
      <units>Frac</units>
      <required>true</required>
      <model_dependent>false</model_dependent>
      <default_value>0.72</default_value>
    </argument>
    <argument>
      <name>mech_vent_2_fan_power</name>
      <display_name>Mechanical Ventilation 2: Fan Power</display_name>
      <description>The fan power of the second mechanical ventilation.</description>
      <type>Double</type>
      <units>W</units>
      <required>true</required>
      <model_dependent>false</model_dependent>
      <default_value>30</default_value>
    </argument>
    <argument>
      <name>kitchen_fans_quantity</name>
      <display_name>Kitchen Fans: Quantity</display_name>
      <description>The quantity of the kitchen fans. If not provided, the OS-HPXML default is used.</description>
      <type>Integer</type>
      <units>#</units>
      <required>false</required>
      <model_dependent>false</model_dependent>
    </argument>
    <argument>
      <name>kitchen_fans_flow_rate</name>
      <display_name>Kitchen Fans: Flow Rate</display_name>
      <description>The flow rate of the kitchen fan. If not provided, the OS-HPXML default is used.</description>
      <type>Double</type>
      <units>CFM</units>
      <required>false</required>
      <model_dependent>false</model_dependent>
    </argument>
    <argument>
      <name>kitchen_fans_hours_in_operation</name>
      <display_name>Kitchen Fans: Hours In Operation</display_name>
      <description>The hours in operation of the kitchen fan. If not provided, the OS-HPXML default is used.</description>
      <type>Double</type>
      <units>hrs/day</units>
      <required>false</required>
      <model_dependent>false</model_dependent>
    </argument>
    <argument>
      <name>kitchen_fans_power</name>
      <display_name>Kitchen Fans: Fan Power</display_name>
      <description>The fan power of the kitchen fan. If not provided, the OS-HPXML default is used.</description>
      <type>Double</type>
      <units>W</units>
      <required>false</required>
      <model_dependent>false</model_dependent>
    </argument>
    <argument>
      <name>kitchen_fans_start_hour</name>
      <display_name>Kitchen Fans: Start Hour</display_name>
      <description>The start hour of the kitchen fan. If not provided, the OS-HPXML default is used.</description>
      <type>Integer</type>
      <units>hr</units>
      <required>false</required>
      <model_dependent>false</model_dependent>
    </argument>
    <argument>
      <name>bathroom_fans_quantity</name>
      <display_name>Bathroom Fans: Quantity</display_name>
      <description>The quantity of the bathroom fans. If not provided, the OS-HPXML default is used.</description>
      <type>Integer</type>
      <units>#</units>
      <required>false</required>
      <model_dependent>false</model_dependent>
    </argument>
    <argument>
      <name>bathroom_fans_flow_rate</name>
      <display_name>Bathroom Fans: Flow Rate</display_name>
      <description>The flow rate of the bathroom fans. If not provided, the OS-HPXML default is used.</description>
      <type>Double</type>
      <units>CFM</units>
      <required>false</required>
      <model_dependent>false</model_dependent>
    </argument>
    <argument>
      <name>bathroom_fans_hours_in_operation</name>
      <display_name>Bathroom Fans: Hours In Operation</display_name>
      <description>The hours in operation of the bathroom fans. If not provided, the OS-HPXML default is used.</description>
      <type>Double</type>
      <units>hrs/day</units>
      <required>false</required>
      <model_dependent>false</model_dependent>
    </argument>
    <argument>
      <name>bathroom_fans_power</name>
      <display_name>Bathroom Fans: Fan Power</display_name>
      <description>The fan power of the bathroom fans. If not provided, the OS-HPXML default is used.</description>
      <type>Double</type>
      <units>W</units>
      <required>false</required>
      <model_dependent>false</model_dependent>
    </argument>
    <argument>
      <name>bathroom_fans_start_hour</name>
      <display_name>Bathroom Fans: Start Hour</display_name>
      <description>The start hour of the bathroom fans. If not provided, the OS-HPXML default is used.</description>
      <type>Integer</type>
      <units>hr</units>
      <required>false</required>
      <model_dependent>false</model_dependent>
    </argument>
    <argument>
      <name>whole_house_fan_present</name>
      <display_name>Whole House Fan: Present</display_name>
      <description>Whether there is a whole house fan.</description>
      <type>Boolean</type>
      <required>true</required>
      <model_dependent>false</model_dependent>
      <default_value>false</default_value>
      <choices>
        <choice>
          <value>true</value>
          <display_name>true</display_name>
        </choice>
        <choice>
          <value>false</value>
          <display_name>false</display_name>
        </choice>
      </choices>
    </argument>
    <argument>
      <name>whole_house_fan_flow_rate</name>
      <display_name>Whole House Fan: Flow Rate</display_name>
      <description>The flow rate of the whole house fan. If not provided, the OS-HPXML default is used.</description>
      <type>Double</type>
      <units>CFM</units>
      <required>false</required>
      <model_dependent>false</model_dependent>
    </argument>
    <argument>
      <name>whole_house_fan_power</name>
      <display_name>Whole House Fan: Fan Power</display_name>
      <description>The fan power of the whole house fan. If not provided, the OS-HPXML default is used.</description>
      <type>Double</type>
      <units>W</units>
      <required>false</required>
      <model_dependent>false</model_dependent>
    </argument>
    <argument>
      <name>water_heater_type</name>
      <display_name>Water Heater: Type</display_name>
      <description>The type of water heater. Use 'none' if there is no water heater.</description>
      <type>Choice</type>
      <required>true</required>
      <model_dependent>false</model_dependent>
      <default_value>storage water heater</default_value>
      <choices>
        <choice>
          <value>none</value>
          <display_name>none</display_name>
        </choice>
        <choice>
          <value>storage water heater</value>
          <display_name>storage water heater</display_name>
        </choice>
        <choice>
          <value>instantaneous water heater</value>
          <display_name>instantaneous water heater</display_name>
        </choice>
        <choice>
          <value>heat pump water heater</value>
          <display_name>heat pump water heater</display_name>
        </choice>
        <choice>
          <value>space-heating boiler with storage tank</value>
          <display_name>space-heating boiler with storage tank</display_name>
        </choice>
        <choice>
          <value>space-heating boiler with tankless coil</value>
          <display_name>space-heating boiler with tankless coil</display_name>
        </choice>
      </choices>
    </argument>
    <argument>
      <name>water_heater_fuel_type</name>
      <display_name>Water Heater: Fuel Type</display_name>
      <description>The fuel type of water heater. Ignored for heat pump water heater.</description>
      <type>Choice</type>
      <required>true</required>
      <model_dependent>false</model_dependent>
      <default_value>natural gas</default_value>
      <choices>
        <choice>
          <value>electricity</value>
          <display_name>electricity</display_name>
        </choice>
        <choice>
          <value>natural gas</value>
          <display_name>natural gas</display_name>
        </choice>
        <choice>
          <value>fuel oil</value>
          <display_name>fuel oil</display_name>
        </choice>
        <choice>
          <value>propane</value>
          <display_name>propane</display_name>
        </choice>
        <choice>
          <value>wood</value>
          <display_name>wood</display_name>
        </choice>
        <choice>
          <value>coal</value>
          <display_name>coal</display_name>
        </choice>
      </choices>
    </argument>
    <argument>
      <name>water_heater_location</name>
      <display_name>Water Heater: Location</display_name>
      <description>The location of water heater. If not provided, the OS-HPXML default is used.</description>
      <type>Choice</type>
      <required>false</required>
      <model_dependent>false</model_dependent>
      <choices>
        <choice>
          <value>living space</value>
          <display_name>living space</display_name>
        </choice>
        <choice>
          <value>basement - conditioned</value>
          <display_name>basement - conditioned</display_name>
        </choice>
        <choice>
          <value>basement - unconditioned</value>
          <display_name>basement - unconditioned</display_name>
        </choice>
        <choice>
          <value>garage</value>
          <display_name>garage</display_name>
        </choice>
        <choice>
          <value>attic - vented</value>
          <display_name>attic - vented</display_name>
        </choice>
        <choice>
          <value>attic - unvented</value>
          <display_name>attic - unvented</display_name>
        </choice>
        <choice>
          <value>crawlspace - vented</value>
          <display_name>crawlspace - vented</display_name>
        </choice>
        <choice>
          <value>crawlspace - unvented</value>
          <display_name>crawlspace - unvented</display_name>
        </choice>
        <choice>
          <value>crawlspace - conditioned</value>
          <display_name>crawlspace - conditioned</display_name>
        </choice>
        <choice>
          <value>other exterior</value>
          <display_name>other exterior</display_name>
        </choice>
        <choice>
          <value>other housing unit</value>
          <display_name>other housing unit</display_name>
        </choice>
        <choice>
          <value>other heated space</value>
          <display_name>other heated space</display_name>
        </choice>
        <choice>
          <value>other multifamily buffer space</value>
          <display_name>other multifamily buffer space</display_name>
        </choice>
        <choice>
          <value>other non-freezing space</value>
          <display_name>other non-freezing space</display_name>
        </choice>
      </choices>
    </argument>
    <argument>
      <name>water_heater_tank_volume</name>
      <display_name>Water Heater: Tank Volume</display_name>
      <description>Nominal volume of water heater tank. Only applies to storage water heater, heat pump water heater, and space-heating boiler with storage tank. If not provided, the OS-HPXML default is used.</description>
      <type>Double</type>
      <units>gal</units>
      <required>false</required>
      <model_dependent>false</model_dependent>
    </argument>
    <argument>
      <name>water_heater_efficiency_type</name>
      <display_name>Water Heater: Efficiency Type</display_name>
      <description>The efficiency type of water heater. Does not apply to space-heating boilers.</description>
      <type>Choice</type>
      <required>true</required>
      <model_dependent>false</model_dependent>
      <default_value>EnergyFactor</default_value>
      <choices>
        <choice>
          <value>EnergyFactor</value>
          <display_name>EnergyFactor</display_name>
        </choice>
        <choice>
          <value>UniformEnergyFactor</value>
          <display_name>UniformEnergyFactor</display_name>
        </choice>
      </choices>
    </argument>
    <argument>
      <name>water_heater_efficiency</name>
      <display_name>Water Heater: Efficiency</display_name>
      <description>Rated Energy Factor or Uniform Energy Factor. Does not apply to space-heating boilers.</description>
      <type>Double</type>
      <required>true</required>
      <model_dependent>false</model_dependent>
      <default_value>0.67</default_value>
    </argument>
    <argument>
      <name>water_heater_usage_bin</name>
      <display_name>Water Heater: Usage Bin</display_name>
      <description>The usage of the water heater. Only applies if Efficiency Type is UniformEnergyFactor and Type is not instantaneous water heater. Does not apply to space-heating boilers. If not provided, the OS-HPXML default is used.</description>
      <type>Choice</type>
      <required>false</required>
      <model_dependent>false</model_dependent>
      <choices>
        <choice>
          <value>very small</value>
          <display_name>very small</display_name>
        </choice>
        <choice>
          <value>low</value>
          <display_name>low</display_name>
        </choice>
        <choice>
          <value>medium</value>
          <display_name>medium</display_name>
        </choice>
        <choice>
          <value>high</value>
          <display_name>high</display_name>
        </choice>
      </choices>
    </argument>
    <argument>
      <name>water_heater_recovery_efficiency</name>
      <display_name>Water Heater: Recovery Efficiency</display_name>
      <description>Ratio of energy delivered to water heater to the energy content of the fuel consumed by the water heater. Only used for non-electric storage water heaters. If not provided, the OS-HPXML default is used.</description>
      <type>Double</type>
      <units>Frac</units>
      <required>false</required>
      <model_dependent>false</model_dependent>
    </argument>
    <argument>
      <name>water_heater_heating_capacity</name>
      <display_name>Water Heater: Heating Capacity</display_name>
      <description>Heating capacity. Only applies to storage water heater. If not provided, the OS-HPXML default is used.</description>
      <type>Double</type>
      <units>Btu/hr</units>
      <required>false</required>
      <model_dependent>false</model_dependent>
    </argument>
    <argument>
      <name>water_heater_standby_loss</name>
      <display_name>Water Heater: Standby Loss</display_name>
      <description>The standby loss of water heater. Only applies to space-heating boilers. If not provided, the OS-HPXML default is used.</description>
      <type>Double</type>
      <units>deg-F/hr</units>
      <required>false</required>
      <model_dependent>false</model_dependent>
    </argument>
    <argument>
      <name>water_heater_jacket_rvalue</name>
      <display_name>Water Heater: Jacket R-value</display_name>
      <description>The jacket R-value of water heater. Doesn't apply to instantaneous water heater or space-heating boiler with tankless coil. If not provided, defaults to no jacket insulation.</description>
      <type>Double</type>
      <units>h-ft^2-R/Btu</units>
      <required>false</required>
      <model_dependent>false</model_dependent>
    </argument>
    <argument>
      <name>water_heater_setpoint_temperature</name>
      <display_name>Water Heater: Setpoint Temperature</display_name>
      <description>The setpoint temperature of water heater. If not provided, the OS-HPXML default is used.</description>
      <type>Double</type>
      <units>deg-F</units>
      <required>false</required>
      <model_dependent>false</model_dependent>
    </argument>
    <argument>
      <name>water_heater_num_units_served</name>
      <display_name>Water Heater: Number of Units Served</display_name>
      <description>Number of dwelling units served (directly or indirectly) by the water heater. Must be 1 if single-family detached. Used to apportion water heater tank losses to the unit.</description>
      <type>Integer</type>
      <units>#</units>
      <required>true</required>
      <model_dependent>false</model_dependent>
      <default_value>1</default_value>
    </argument>
    <argument>
      <name>water_heater_uses_desuperheater</name>
      <display_name>Water Heater: Uses Desuperheater</display_name>
      <description>Requires that the dwelling unit has a air-to-air, mini-split, or ground-to-air heat pump or a central air conditioner or mini-split air conditioner. If not provided, assumes no desuperheater.</description>
      <type>Boolean</type>
      <required>false</required>
      <model_dependent>false</model_dependent>
      <choices>
        <choice>
          <value>true</value>
          <display_name>true</display_name>
        </choice>
        <choice>
          <value>false</value>
          <display_name>false</display_name>
        </choice>
      </choices>
    </argument>
    <argument>
      <name>water_heater_tank_model_type</name>
      <display_name>Water Heater: Tank Type</display_name>
      <description>Type of tank model to use. The 'stratified' tank generally provide more accurate results, but may significantly increase run time. Applies only to storage water heater. If not provided, the OS-HPXML default is used.</description>
      <type>Choice</type>
      <required>false</required>
      <model_dependent>false</model_dependent>
      <choices>
        <choice>
          <value>mixed</value>
          <display_name>mixed</display_name>
        </choice>
        <choice>
          <value>stratified</value>
          <display_name>stratified</display_name>
        </choice>
      </choices>
    </argument>
    <argument>
      <name>water_heater_operating_mode</name>
      <display_name>Water Heater: Operating Mode</display_name>
      <description>The water heater operating mode. The 'heat pump only' option only uses the heat pump, while 'standard' allows the backup electric resistance to come on in high demand situations. This is ignored if a scheduled operating mode type is selected. Applies only to heat pump water heater. If not provided, the OS-HPXML default is used.</description>
      <type>Choice</type>
      <required>false</required>
      <model_dependent>false</model_dependent>
      <choices>
        <choice>
          <value>standard</value>
          <display_name>standard</display_name>
        </choice>
        <choice>
          <value>heat pump only</value>
          <display_name>heat pump only</display_name>
        </choice>
      </choices>
    </argument>
    <argument>
      <name>hot_water_distribution_system_type</name>
      <display_name>Hot Water Distribution: System Type</display_name>
      <description>The type of the hot water distribution system.</description>
      <type>Choice</type>
      <required>true</required>
      <model_dependent>false</model_dependent>
      <default_value>Standard</default_value>
      <choices>
        <choice>
          <value>Standard</value>
          <display_name>Standard</display_name>
        </choice>
        <choice>
          <value>Recirculation</value>
          <display_name>Recirculation</display_name>
        </choice>
      </choices>
    </argument>
    <argument>
      <name>hot_water_distribution_standard_piping_length</name>
      <display_name>Hot Water Distribution: Standard Piping Length</display_name>
      <description>If the distribution system is Standard, the length of the piping. If not provided, the OS-HPXML default is used.</description>
      <type>Double</type>
      <units>ft</units>
      <required>false</required>
      <model_dependent>false</model_dependent>
    </argument>
    <argument>
      <name>hot_water_distribution_recirc_control_type</name>
      <display_name>Hot Water Distribution: Recirculation Control Type</display_name>
      <description>If the distribution system is Recirculation, the type of hot water recirculation control, if any.</description>
      <type>Choice</type>
      <required>true</required>
      <model_dependent>false</model_dependent>
      <default_value>no control</default_value>
      <choices>
        <choice>
          <value>no control</value>
          <display_name>no control</display_name>
        </choice>
        <choice>
          <value>timer</value>
          <display_name>timer</display_name>
        </choice>
        <choice>
          <value>temperature</value>
          <display_name>temperature</display_name>
        </choice>
        <choice>
          <value>presence sensor demand control</value>
          <display_name>presence sensor demand control</display_name>
        </choice>
        <choice>
          <value>manual demand control</value>
          <display_name>manual demand control</display_name>
        </choice>
      </choices>
    </argument>
    <argument>
      <name>hot_water_distribution_recirc_piping_length</name>
      <display_name>Hot Water Distribution: Recirculation Piping Length</display_name>
      <description>If the distribution system is Recirculation, the length of the recirculation piping. If not provided, the OS-HPXML default is used.</description>
      <type>Double</type>
      <units>ft</units>
      <required>false</required>
      <model_dependent>false</model_dependent>
    </argument>
    <argument>
      <name>hot_water_distribution_recirc_branch_piping_length</name>
      <display_name>Hot Water Distribution: Recirculation Branch Piping Length</display_name>
      <description>If the distribution system is Recirculation, the length of the recirculation branch piping. If not provided, the OS-HPXML default is used.</description>
      <type>Double</type>
      <units>ft</units>
      <required>false</required>
      <model_dependent>false</model_dependent>
    </argument>
    <argument>
      <name>hot_water_distribution_recirc_pump_power</name>
      <display_name>Hot Water Distribution: Recirculation Pump Power</display_name>
      <description>If the distribution system is Recirculation, the recirculation pump power. If not provided, the OS-HPXML default is used.</description>
      <type>Double</type>
      <units>W</units>
      <required>false</required>
      <model_dependent>false</model_dependent>
    </argument>
    <argument>
      <name>hot_water_distribution_pipe_r</name>
      <display_name>Hot Water Distribution: Pipe Insulation Nominal R-Value</display_name>
      <description>Nominal R-value of the pipe insulation. If not provided, the OS-HPXML default is used.</description>
      <type>Double</type>
      <units>h-ft^2-R/Btu</units>
      <required>false</required>
      <model_dependent>false</model_dependent>
    </argument>
    <argument>
      <name>dwhr_facilities_connected</name>
      <display_name>Drain Water Heat Recovery: Facilities Connected</display_name>
      <description>Which facilities are connected for the drain water heat recovery. Use 'none' if there is no drain water heat recovery system.</description>
      <type>Choice</type>
      <required>true</required>
      <model_dependent>false</model_dependent>
      <default_value>none</default_value>
      <choices>
        <choice>
          <value>none</value>
          <display_name>none</display_name>
        </choice>
        <choice>
          <value>one</value>
          <display_name>one</display_name>
        </choice>
        <choice>
          <value>all</value>
          <display_name>all</display_name>
        </choice>
      </choices>
    </argument>
    <argument>
      <name>dwhr_equal_flow</name>
      <display_name>Drain Water Heat Recovery: Equal Flow</display_name>
      <description>Whether the drain water heat recovery has equal flow.</description>
      <type>Boolean</type>
      <required>true</required>
      <model_dependent>false</model_dependent>
      <default_value>true</default_value>
      <choices>
        <choice>
          <value>true</value>
          <display_name>true</display_name>
        </choice>
        <choice>
          <value>false</value>
          <display_name>false</display_name>
        </choice>
      </choices>
    </argument>
    <argument>
      <name>dwhr_efficiency</name>
      <display_name>Drain Water Heat Recovery: Efficiency</display_name>
      <description>The efficiency of the drain water heat recovery.</description>
      <type>Double</type>
      <units>Frac</units>
      <required>true</required>
      <model_dependent>false</model_dependent>
      <default_value>0.55</default_value>
    </argument>
    <argument>
      <name>water_fixtures_shower_low_flow</name>
      <display_name>Hot Water Fixtures: Is Shower Low Flow</display_name>
      <description>Whether the shower fixture is low flow.</description>
      <type>Boolean</type>
      <required>true</required>
      <model_dependent>false</model_dependent>
      <default_value>false</default_value>
      <choices>
        <choice>
          <value>true</value>
          <display_name>true</display_name>
        </choice>
        <choice>
          <value>false</value>
          <display_name>false</display_name>
        </choice>
      </choices>
    </argument>
    <argument>
      <name>water_fixtures_sink_low_flow</name>
      <display_name>Hot Water Fixtures: Is Sink Low Flow</display_name>
      <description>Whether the sink fixture is low flow.</description>
      <type>Boolean</type>
      <required>true</required>
      <model_dependent>false</model_dependent>
      <default_value>false</default_value>
      <choices>
        <choice>
          <value>true</value>
          <display_name>true</display_name>
        </choice>
        <choice>
          <value>false</value>
          <display_name>false</display_name>
        </choice>
      </choices>
    </argument>
    <argument>
      <name>water_fixtures_usage_multiplier</name>
      <display_name>Hot Water Fixtures: Usage Multiplier</display_name>
      <description>Multiplier on the hot water usage that can reflect, e.g., high/low usage occupants. If not provided, the OS-HPXML default is used.</description>
      <type>Double</type>
      <required>false</required>
      <model_dependent>false</model_dependent>
    </argument>
    <argument>
      <name>solar_thermal_system_type</name>
      <display_name>Solar Thermal: System Type</display_name>
      <description>The type of solar thermal system. Use 'none' if there is no solar thermal system.</description>
      <type>Choice</type>
      <required>true</required>
      <model_dependent>false</model_dependent>
      <default_value>none</default_value>
      <choices>
        <choice>
          <value>none</value>
          <display_name>none</display_name>
        </choice>
        <choice>
          <value>hot water</value>
          <display_name>hot water</display_name>
        </choice>
      </choices>
    </argument>
    <argument>
      <name>solar_thermal_collector_area</name>
      <display_name>Solar Thermal: Collector Area</display_name>
      <description>The collector area of the solar thermal system.</description>
      <type>Double</type>
      <units>ft^2</units>
      <required>true</required>
      <model_dependent>false</model_dependent>
      <default_value>40</default_value>
    </argument>
    <argument>
      <name>solar_thermal_collector_loop_type</name>
      <display_name>Solar Thermal: Collector Loop Type</display_name>
      <description>The collector loop type of the solar thermal system.</description>
      <type>Choice</type>
      <required>true</required>
      <model_dependent>false</model_dependent>
      <default_value>liquid direct</default_value>
      <choices>
        <choice>
          <value>liquid direct</value>
          <display_name>liquid direct</display_name>
        </choice>
        <choice>
          <value>liquid indirect</value>
          <display_name>liquid indirect</display_name>
        </choice>
        <choice>
          <value>passive thermosyphon</value>
          <display_name>passive thermosyphon</display_name>
        </choice>
      </choices>
    </argument>
    <argument>
      <name>solar_thermal_collector_type</name>
      <display_name>Solar Thermal: Collector Type</display_name>
      <description>The collector type of the solar thermal system.</description>
      <type>Choice</type>
      <required>true</required>
      <model_dependent>false</model_dependent>
      <default_value>evacuated tube</default_value>
      <choices>
        <choice>
          <value>evacuated tube</value>
          <display_name>evacuated tube</display_name>
        </choice>
        <choice>
          <value>single glazing black</value>
          <display_name>single glazing black</display_name>
        </choice>
        <choice>
          <value>double glazing black</value>
          <display_name>double glazing black</display_name>
        </choice>
        <choice>
          <value>integrated collector storage</value>
          <display_name>integrated collector storage</display_name>
        </choice>
      </choices>
    </argument>
    <argument>
      <name>solar_thermal_collector_azimuth</name>
      <display_name>Solar Thermal: Collector Azimuth</display_name>
      <description>The collector azimuth of the solar thermal system. Azimuth is measured clockwise from north (e.g., North=0, East=90, South=180, West=270).</description>
      <type>Double</type>
      <units>degrees</units>
      <required>true</required>
      <model_dependent>false</model_dependent>
      <default_value>180</default_value>
    </argument>
    <argument>
      <name>solar_thermal_collector_tilt</name>
      <display_name>Solar Thermal: Collector Tilt</display_name>
      <description>The collector tilt of the solar thermal system. Can also enter, e.g., RoofPitch, RoofPitch+20, Latitude, Latitude-15, etc.</description>
      <type>String</type>
      <units>degrees</units>
      <required>true</required>
      <model_dependent>false</model_dependent>
      <default_value>RoofPitch</default_value>
    </argument>
    <argument>
      <name>solar_thermal_collector_rated_optical_efficiency</name>
      <display_name>Solar Thermal: Collector Rated Optical Efficiency</display_name>
      <description>The collector rated optical efficiency of the solar thermal system.</description>
      <type>Double</type>
      <units>Frac</units>
      <required>true</required>
      <model_dependent>false</model_dependent>
      <default_value>0.5</default_value>
    </argument>
    <argument>
      <name>solar_thermal_collector_rated_thermal_losses</name>
      <display_name>Solar Thermal: Collector Rated Thermal Losses</display_name>
      <description>The collector rated thermal losses of the solar thermal system.</description>
      <type>Double</type>
      <units>Btu/hr-ft^2-R</units>
      <required>true</required>
      <model_dependent>false</model_dependent>
      <default_value>0.2799</default_value>
    </argument>
    <argument>
      <name>solar_thermal_storage_volume</name>
      <display_name>Solar Thermal: Storage Volume</display_name>
      <description>The storage volume of the solar thermal system. If not provided, the OS-HPXML default is used.</description>
      <type>Double</type>
      <units>gal</units>
      <required>false</required>
      <model_dependent>false</model_dependent>
    </argument>
    <argument>
      <name>solar_thermal_solar_fraction</name>
      <display_name>Solar Thermal: Solar Fraction</display_name>
      <description>The solar fraction of the solar thermal system. If provided, overrides all other solar thermal inputs.</description>
      <type>Double</type>
      <units>Frac</units>
      <required>true</required>
      <model_dependent>false</model_dependent>
      <default_value>0</default_value>
    </argument>
    <argument>
      <name>pv_system_present</name>
      <display_name>PV System: Present</display_name>
      <description>Whether there is a PV system present.</description>
      <type>Boolean</type>
      <required>true</required>
      <model_dependent>false</model_dependent>
      <default_value>false</default_value>
      <choices>
        <choice>
          <value>true</value>
          <display_name>true</display_name>
        </choice>
        <choice>
          <value>false</value>
          <display_name>false</display_name>
        </choice>
      </choices>
    </argument>
    <argument>
      <name>pv_system_module_type</name>
      <display_name>PV System: Module Type</display_name>
      <description>Module type of the PV system. If not provided, the OS-HPXML default is used.</description>
      <type>Choice</type>
      <required>false</required>
      <model_dependent>false</model_dependent>
      <choices>
        <choice>
          <value>standard</value>
          <display_name>standard</display_name>
        </choice>
        <choice>
          <value>premium</value>
          <display_name>premium</display_name>
        </choice>
        <choice>
          <value>thin film</value>
          <display_name>thin film</display_name>
        </choice>
      </choices>
    </argument>
    <argument>
      <name>pv_system_location</name>
      <display_name>PV System: Location</display_name>
      <description>Location of the PV system. If not provided, the OS-HPXML default is used.</description>
      <type>Choice</type>
      <required>false</required>
      <model_dependent>false</model_dependent>
      <choices>
        <choice>
          <value>roof</value>
          <display_name>roof</display_name>
        </choice>
        <choice>
          <value>ground</value>
          <display_name>ground</display_name>
        </choice>
      </choices>
    </argument>
    <argument>
      <name>pv_system_tracking</name>
      <display_name>PV System: Tracking</display_name>
      <description>Type of tracking for the PV system. If not provided, the OS-HPXML default is used.</description>
      <type>Choice</type>
      <required>false</required>
      <model_dependent>false</model_dependent>
      <choices>
        <choice>
          <value>fixed</value>
          <display_name>fixed</display_name>
        </choice>
        <choice>
          <value>1-axis</value>
          <display_name>1-axis</display_name>
        </choice>
        <choice>
          <value>1-axis backtracked</value>
          <display_name>1-axis backtracked</display_name>
        </choice>
        <choice>
          <value>2-axis</value>
          <display_name>2-axis</display_name>
        </choice>
      </choices>
    </argument>
    <argument>
      <name>pv_system_array_azimuth</name>
      <display_name>PV System: Array Azimuth</display_name>
      <description>Array azimuth of the PV system. Azimuth is measured clockwise from north (e.g., North=0, East=90, South=180, West=270).</description>
      <type>Double</type>
      <units>degrees</units>
      <required>true</required>
      <model_dependent>false</model_dependent>
      <default_value>180</default_value>
    </argument>
    <argument>
      <name>pv_system_array_tilt</name>
      <display_name>PV System: Array Tilt</display_name>
      <description>Array tilt of the PV system. Can also enter, e.g., RoofPitch, RoofPitch+20, Latitude, Latitude-15, etc.</description>
      <type>String</type>
      <units>degrees</units>
      <required>true</required>
      <model_dependent>false</model_dependent>
      <default_value>RoofPitch</default_value>
    </argument>
    <argument>
      <name>pv_system_max_power_output</name>
      <display_name>PV System: Maximum Power Output</display_name>
      <description>Maximum power output of the PV system. For a shared system, this is the total building maximum power output.</description>
      <type>Double</type>
      <units>W</units>
      <required>true</required>
      <model_dependent>false</model_dependent>
      <default_value>4000</default_value>
    </argument>
    <argument>
      <name>pv_system_inverter_efficiency</name>
      <display_name>PV System: Inverter Efficiency</display_name>
      <description>Inverter efficiency of the PV system. If there are two PV systems, this will apply to both. If not provided, the OS-HPXML default is used.</description>
      <type>Double</type>
      <units>Frac</units>
      <required>false</required>
      <model_dependent>false</model_dependent>
    </argument>
    <argument>
      <name>pv_system_system_losses_fraction</name>
      <display_name>PV System: System Losses Fraction</display_name>
      <description>System losses fraction of the PV system. If there are two PV systems, this will apply to both. If not provided, the OS-HPXML default is used.</description>
      <type>Double</type>
      <units>Frac</units>
      <required>false</required>
      <model_dependent>false</model_dependent>
    </argument>
    <argument>
      <name>pv_system_num_bedrooms_served</name>
      <display_name>PV System: Number of Bedrooms Served</display_name>
      <description>Number of bedrooms served by PV system. Required if single-family attached or apartment unit. Used to apportion PV generation to the unit of a SFA/MF building. If there are two PV systems, this will apply to both.</description>
      <type>Integer</type>
      <units>#</units>
      <required>false</required>
      <model_dependent>false</model_dependent>
    </argument>
    <argument>
      <name>pv_system_2_present</name>
      <display_name>PV System 2: Present</display_name>
      <description>Whether there is a second PV system present.</description>
      <type>Boolean</type>
      <required>true</required>
      <model_dependent>false</model_dependent>
      <default_value>false</default_value>
      <choices>
        <choice>
          <value>true</value>
          <display_name>true</display_name>
        </choice>
        <choice>
          <value>false</value>
          <display_name>false</display_name>
        </choice>
      </choices>
    </argument>
    <argument>
      <name>pv_system_2_module_type</name>
      <display_name>PV System 2: Module Type</display_name>
      <description>Module type of the second PV system. If not provided, the OS-HPXML default is used.</description>
      <type>Choice</type>
      <required>false</required>
      <model_dependent>false</model_dependent>
      <choices>
        <choice>
          <value>standard</value>
          <display_name>standard</display_name>
        </choice>
        <choice>
          <value>premium</value>
          <display_name>premium</display_name>
        </choice>
        <choice>
          <value>thin film</value>
          <display_name>thin film</display_name>
        </choice>
      </choices>
    </argument>
    <argument>
      <name>pv_system_2_location</name>
      <display_name>PV System 2: Location</display_name>
      <description>Location of the second PV system. If not provided, the OS-HPXML default is used.</description>
      <type>Choice</type>
      <required>false</required>
      <model_dependent>false</model_dependent>
      <choices>
        <choice>
          <value>roof</value>
          <display_name>roof</display_name>
        </choice>
        <choice>
          <value>ground</value>
          <display_name>ground</display_name>
        </choice>
      </choices>
    </argument>
    <argument>
      <name>pv_system_2_tracking</name>
      <display_name>PV System 2: Tracking</display_name>
      <description>Type of tracking for the second PV system. If not provided, the OS-HPXML default is used.</description>
      <type>Choice</type>
      <required>false</required>
      <model_dependent>false</model_dependent>
      <choices>
        <choice>
          <value>fixed</value>
          <display_name>fixed</display_name>
        </choice>
        <choice>
          <value>1-axis</value>
          <display_name>1-axis</display_name>
        </choice>
        <choice>
          <value>1-axis backtracked</value>
          <display_name>1-axis backtracked</display_name>
        </choice>
        <choice>
          <value>2-axis</value>
          <display_name>2-axis</display_name>
        </choice>
      </choices>
    </argument>
    <argument>
      <name>pv_system_2_array_azimuth</name>
      <display_name>PV System 2: Array Azimuth</display_name>
      <description>Array azimuth of the second PV system. Azimuth is measured clockwise from north (e.g., North=0, East=90, South=180, West=270).</description>
      <type>Double</type>
      <units>degrees</units>
      <required>true</required>
      <model_dependent>false</model_dependent>
      <default_value>180</default_value>
    </argument>
    <argument>
      <name>pv_system_2_array_tilt</name>
      <display_name>PV System 2: Array Tilt</display_name>
      <description>Array tilt of the second PV system. Can also enter, e.g., RoofPitch, RoofPitch+20, Latitude, Latitude-15, etc.</description>
      <type>String</type>
      <units>degrees</units>
      <required>true</required>
      <model_dependent>false</model_dependent>
      <default_value>RoofPitch</default_value>
    </argument>
    <argument>
      <name>pv_system_2_max_power_output</name>
      <display_name>PV System 2: Maximum Power Output</display_name>
      <description>Maximum power output of the second PV system. For a shared system, this is the total building maximum power output.</description>
      <type>Double</type>
      <units>W</units>
      <required>true</required>
      <model_dependent>false</model_dependent>
      <default_value>4000</default_value>
    </argument>
    <argument>
      <name>battery_present</name>
      <display_name>Battery: Present</display_name>
      <description>Whether there is a lithium ion battery present.</description>
      <type>Boolean</type>
      <required>true</required>
      <model_dependent>false</model_dependent>
      <default_value>false</default_value>
      <choices>
        <choice>
          <value>true</value>
          <display_name>true</display_name>
        </choice>
        <choice>
          <value>false</value>
          <display_name>false</display_name>
        </choice>
      </choices>
    </argument>
    <argument>
      <name>battery_location</name>
      <display_name>Battery: Location</display_name>
      <description>The space type for the lithium ion battery location. If not provided, the OS-HPXML default is used.</description>
      <type>Choice</type>
      <required>false</required>
      <model_dependent>false</model_dependent>
      <choices>
        <choice>
          <value>living space</value>
          <display_name>living space</display_name>
        </choice>
        <choice>
          <value>basement - conditioned</value>
          <display_name>basement - conditioned</display_name>
        </choice>
        <choice>
          <value>basement - unconditioned</value>
          <display_name>basement - unconditioned</display_name>
        </choice>
        <choice>
          <value>crawlspace - vented</value>
          <display_name>crawlspace - vented</display_name>
        </choice>
        <choice>
          <value>crawlspace - unvented</value>
          <display_name>crawlspace - unvented</display_name>
        </choice>
        <choice>
          <value>crawlspace - conditioned</value>
          <display_name>crawlspace - conditioned</display_name>
        </choice>
        <choice>
          <value>attic - vented</value>
          <display_name>attic - vented</display_name>
        </choice>
        <choice>
          <value>attic - unvented</value>
          <display_name>attic - unvented</display_name>
        </choice>
        <choice>
          <value>garage</value>
          <display_name>garage</display_name>
        </choice>
        <choice>
          <value>outside</value>
          <display_name>outside</display_name>
        </choice>
      </choices>
    </argument>
    <argument>
      <name>battery_power</name>
      <display_name>Battery: Rated Power Output</display_name>
      <description>The rated power output of the lithium ion battery. If not provided, the OS-HPXML default is used.</description>
      <type>Double</type>
      <units>W</units>
      <required>false</required>
      <model_dependent>false</model_dependent>
    </argument>
    <argument>
      <name>battery_capacity</name>
      <display_name>Battery: Nominal Capacity</display_name>
      <description>The nominal capacity of the lithium ion battery. If not provided, the OS-HPXML default is used.</description>
      <type>Double</type>
      <units>kWh</units>
      <required>false</required>
      <model_dependent>false</model_dependent>
    </argument>
    <argument>
      <name>battery_usable_capacity</name>
      <display_name>Battery: Usable Capacity</display_name>
      <description>The usable capacity of the lithium ion battery. If not provided, the OS-HPXML default is used.</description>
      <type>Double</type>
      <units>kWh</units>
      <required>false</required>
      <model_dependent>false</model_dependent>
    </argument>
    <argument>
      <name>lighting_present</name>
      <display_name>Lighting: Present</display_name>
      <description>Whether there is lighting energy use.</description>
      <type>Boolean</type>
      <required>true</required>
      <model_dependent>false</model_dependent>
      <default_value>true</default_value>
      <choices>
        <choice>
          <value>true</value>
          <display_name>true</display_name>
        </choice>
        <choice>
          <value>false</value>
          <display_name>false</display_name>
        </choice>
      </choices>
    </argument>
    <argument>
      <name>lighting_interior_fraction_cfl</name>
      <display_name>Lighting: Interior Fraction CFL</display_name>
      <description>Fraction of all lamps (interior) that are compact fluorescent. Lighting not specified as CFL, LFL, or LED is assumed to be incandescent.</description>
      <type>Double</type>
      <required>true</required>
      <model_dependent>false</model_dependent>
      <default_value>0.1</default_value>
    </argument>
    <argument>
      <name>lighting_interior_fraction_lfl</name>
      <display_name>Lighting: Interior Fraction LFL</display_name>
      <description>Fraction of all lamps (interior) that are linear fluorescent. Lighting not specified as CFL, LFL, or LED is assumed to be incandescent.</description>
      <type>Double</type>
      <required>true</required>
      <model_dependent>false</model_dependent>
      <default_value>0</default_value>
    </argument>
    <argument>
      <name>lighting_interior_fraction_led</name>
      <display_name>Lighting: Interior Fraction LED</display_name>
      <description>Fraction of all lamps (interior) that are light emitting diodes. Lighting not specified as CFL, LFL, or LED is assumed to be incandescent.</description>
      <type>Double</type>
      <required>true</required>
      <model_dependent>false</model_dependent>
      <default_value>0</default_value>
    </argument>
    <argument>
      <name>lighting_interior_usage_multiplier</name>
      <display_name>Lighting: Interior Usage Multiplier</display_name>
      <description>Multiplier on the lighting energy usage (interior) that can reflect, e.g., high/low usage occupants. If not provided, the OS-HPXML default is used.</description>
      <type>Double</type>
      <required>false</required>
      <model_dependent>false</model_dependent>
    </argument>
    <argument>
      <name>lighting_exterior_fraction_cfl</name>
      <display_name>Lighting: Exterior Fraction CFL</display_name>
      <description>Fraction of all lamps (exterior) that are compact fluorescent. Lighting not specified as CFL, LFL, or LED is assumed to be incandescent.</description>
      <type>Double</type>
      <required>true</required>
      <model_dependent>false</model_dependent>
      <default_value>0</default_value>
    </argument>
    <argument>
      <name>lighting_exterior_fraction_lfl</name>
      <display_name>Lighting: Exterior Fraction LFL</display_name>
      <description>Fraction of all lamps (exterior) that are linear fluorescent. Lighting not specified as CFL, LFL, or LED is assumed to be incandescent.</description>
      <type>Double</type>
      <required>true</required>
      <model_dependent>false</model_dependent>
      <default_value>0</default_value>
    </argument>
    <argument>
      <name>lighting_exterior_fraction_led</name>
      <display_name>Lighting: Exterior Fraction LED</display_name>
      <description>Fraction of all lamps (exterior) that are light emitting diodes. Lighting not specified as CFL, LFL, or LED is assumed to be incandescent.</description>
      <type>Double</type>
      <required>true</required>
      <model_dependent>false</model_dependent>
      <default_value>0</default_value>
    </argument>
    <argument>
      <name>lighting_exterior_usage_multiplier</name>
      <display_name>Lighting: Exterior Usage Multiplier</display_name>
      <description>Multiplier on the lighting energy usage (exterior) that can reflect, e.g., high/low usage occupants. If not provided, the OS-HPXML default is used.</description>
      <type>Double</type>
      <required>false</required>
      <model_dependent>false</model_dependent>
    </argument>
    <argument>
      <name>lighting_garage_fraction_cfl</name>
      <display_name>Lighting: Garage Fraction CFL</display_name>
      <description>Fraction of all lamps (garage) that are compact fluorescent. Lighting not specified as CFL, LFL, or LED is assumed to be incandescent.</description>
      <type>Double</type>
      <required>true</required>
      <model_dependent>false</model_dependent>
      <default_value>0</default_value>
    </argument>
    <argument>
      <name>lighting_garage_fraction_lfl</name>
      <display_name>Lighting: Garage Fraction LFL</display_name>
      <description>Fraction of all lamps (garage) that are linear fluorescent. Lighting not specified as CFL, LFL, or LED is assumed to be incandescent.</description>
      <type>Double</type>
      <required>true</required>
      <model_dependent>false</model_dependent>
      <default_value>0</default_value>
    </argument>
    <argument>
      <name>lighting_garage_fraction_led</name>
      <display_name>Lighting: Garage Fraction LED</display_name>
      <description>Fraction of all lamps (garage) that are light emitting diodes. Lighting not specified as CFL, LFL, or LED is assumed to be incandescent.</description>
      <type>Double</type>
      <required>true</required>
      <model_dependent>false</model_dependent>
      <default_value>0</default_value>
    </argument>
    <argument>
      <name>lighting_garage_usage_multiplier</name>
      <display_name>Lighting: Garage Usage Multiplier</display_name>
      <description>Multiplier on the lighting energy usage (garage) that can reflect, e.g., high/low usage occupants. If not provided, the OS-HPXML default is used.</description>
      <type>Double</type>
      <required>false</required>
      <model_dependent>false</model_dependent>
    </argument>
    <argument>
      <name>holiday_lighting_present</name>
      <display_name>Holiday Lighting: Present</display_name>
      <description>Whether there is holiday lighting.</description>
      <type>Boolean</type>
      <required>true</required>
      <model_dependent>false</model_dependent>
      <default_value>false</default_value>
      <choices>
        <choice>
          <value>true</value>
          <display_name>true</display_name>
        </choice>
        <choice>
          <value>false</value>
          <display_name>false</display_name>
        </choice>
      </choices>
    </argument>
    <argument>
      <name>holiday_lighting_daily_kwh</name>
      <display_name>Holiday Lighting: Daily Consumption</display_name>
      <description>The daily energy consumption for holiday lighting (exterior). If not provided, the OS-HPXML default is used.</description>
      <type>Double</type>
      <units>kWh/day</units>
      <required>false</required>
      <model_dependent>false</model_dependent>
    </argument>
    <argument>
      <name>holiday_lighting_period</name>
      <display_name>Holiday Lighting: Period</display_name>
      <description>Enter a date like "Nov 25 - Jan 5". If not provided, the OS-HPXML default is used.</description>
      <type>String</type>
      <required>false</required>
      <model_dependent>false</model_dependent>
    </argument>
    <argument>
      <name>dehumidifier_type</name>
      <display_name>Dehumidifier: Type</display_name>
      <description>The type of dehumidifier.</description>
      <type>Choice</type>
      <required>true</required>
      <model_dependent>false</model_dependent>
      <default_value>none</default_value>
      <choices>
        <choice>
          <value>none</value>
          <display_name>none</display_name>
        </choice>
        <choice>
          <value>portable</value>
          <display_name>portable</display_name>
        </choice>
        <choice>
          <value>whole-home</value>
          <display_name>whole-home</display_name>
        </choice>
      </choices>
    </argument>
    <argument>
      <name>dehumidifier_efficiency_type</name>
      <display_name>Dehumidifier: Efficiency Type</display_name>
      <description>The efficiency type of dehumidifier.</description>
      <type>Choice</type>
      <required>true</required>
      <model_dependent>false</model_dependent>
      <default_value>IntegratedEnergyFactor</default_value>
      <choices>
        <choice>
          <value>EnergyFactor</value>
          <display_name>EnergyFactor</display_name>
        </choice>
        <choice>
          <value>IntegratedEnergyFactor</value>
          <display_name>IntegratedEnergyFactor</display_name>
        </choice>
      </choices>
    </argument>
    <argument>
      <name>dehumidifier_efficiency</name>
      <display_name>Dehumidifier: Efficiency</display_name>
      <description>The efficiency of the dehumidifier.</description>
      <type>Double</type>
      <units>liters/kWh</units>
      <required>true</required>
      <model_dependent>false</model_dependent>
      <default_value>1.5</default_value>
    </argument>
    <argument>
      <name>dehumidifier_capacity</name>
      <display_name>Dehumidifier: Capacity</display_name>
      <description>The capacity (water removal rate) of the dehumidifier.</description>
      <type>Double</type>
      <units>pint/day</units>
      <required>true</required>
      <model_dependent>false</model_dependent>
      <default_value>40</default_value>
    </argument>
    <argument>
      <name>dehumidifier_rh_setpoint</name>
      <display_name>Dehumidifier: Relative Humidity Setpoint</display_name>
      <description>The relative humidity setpoint of the dehumidifier.</description>
      <type>Double</type>
      <units>Frac</units>
      <required>true</required>
      <model_dependent>false</model_dependent>
      <default_value>0.5</default_value>
    </argument>
    <argument>
      <name>dehumidifier_fraction_dehumidification_load_served</name>
      <display_name>Dehumidifier: Fraction Dehumidification Load Served</display_name>
      <description>The dehumidification load served fraction of the dehumidifier.</description>
      <type>Double</type>
      <units>Frac</units>
      <required>true</required>
      <model_dependent>false</model_dependent>
      <default_value>1</default_value>
    </argument>
    <argument>
      <name>clothes_washer_present</name>
      <display_name>Clothes Washer: Present</display_name>
      <description>Whether there is a clothes washer present.</description>
      <type>Boolean</type>
      <required>true</required>
      <model_dependent>false</model_dependent>
      <default_value>true</default_value>
      <choices>
        <choice>
          <value>true</value>
          <display_name>true</display_name>
        </choice>
        <choice>
          <value>false</value>
          <display_name>false</display_name>
        </choice>
      </choices>
    </argument>
    <argument>
      <name>clothes_washer_location</name>
      <display_name>Clothes Washer: Location</display_name>
      <description>The space type for the clothes washer location. If not provided, the OS-HPXML default is used.</description>
      <type>Choice</type>
      <required>false</required>
      <model_dependent>false</model_dependent>
      <choices>
        <choice>
          <value>living space</value>
          <display_name>living space</display_name>
        </choice>
        <choice>
          <value>basement - conditioned</value>
          <display_name>basement - conditioned</display_name>
        </choice>
        <choice>
          <value>basement - unconditioned</value>
          <display_name>basement - unconditioned</display_name>
        </choice>
        <choice>
          <value>garage</value>
          <display_name>garage</display_name>
        </choice>
        <choice>
          <value>other housing unit</value>
          <display_name>other housing unit</display_name>
        </choice>
        <choice>
          <value>other heated space</value>
          <display_name>other heated space</display_name>
        </choice>
        <choice>
          <value>other multifamily buffer space</value>
          <display_name>other multifamily buffer space</display_name>
        </choice>
        <choice>
          <value>other non-freezing space</value>
          <display_name>other non-freezing space</display_name>
        </choice>
      </choices>
    </argument>
    <argument>
      <name>clothes_washer_efficiency_type</name>
      <display_name>Clothes Washer: Efficiency Type</display_name>
      <description>The efficiency type of the clothes washer.</description>
      <type>Choice</type>
      <required>true</required>
      <model_dependent>false</model_dependent>
      <default_value>IntegratedModifiedEnergyFactor</default_value>
      <choices>
        <choice>
          <value>ModifiedEnergyFactor</value>
          <display_name>ModifiedEnergyFactor</display_name>
        </choice>
        <choice>
          <value>IntegratedModifiedEnergyFactor</value>
          <display_name>IntegratedModifiedEnergyFactor</display_name>
        </choice>
      </choices>
    </argument>
    <argument>
      <name>clothes_washer_efficiency</name>
      <display_name>Clothes Washer: Efficiency</display_name>
      <description>The efficiency of the clothes washer. If not provided, the OS-HPXML default is used.</description>
      <type>Double</type>
      <units>ft^3/kWh-cyc</units>
      <required>false</required>
      <model_dependent>false</model_dependent>
    </argument>
    <argument>
      <name>clothes_washer_rated_annual_kwh</name>
      <display_name>Clothes Washer: Rated Annual Consumption</display_name>
      <description>The annual energy consumed by the clothes washer, as rated, obtained from the EnergyGuide label. This includes both the appliance electricity consumption and the energy required for water heating. If not provided, the OS-HPXML default is used.</description>
      <type>Double</type>
      <units>kWh/yr</units>
      <required>false</required>
      <model_dependent>false</model_dependent>
    </argument>
    <argument>
      <name>clothes_washer_label_electric_rate</name>
      <display_name>Clothes Washer: Label Electric Rate</display_name>
      <description>The annual energy consumed by the clothes washer, as rated, obtained from the EnergyGuide label. This includes both the appliance electricity consumption and the energy required for water heating. If not provided, the OS-HPXML default is used.</description>
      <type>Double</type>
      <units>$/kWh</units>
      <required>false</required>
      <model_dependent>false</model_dependent>
    </argument>
    <argument>
      <name>clothes_washer_label_gas_rate</name>
      <display_name>Clothes Washer: Label Gas Rate</display_name>
      <description>The annual energy consumed by the clothes washer, as rated, obtained from the EnergyGuide label. This includes both the appliance electricity consumption and the energy required for water heating. If not provided, the OS-HPXML default is used.</description>
      <type>Double</type>
      <units>$/therm</units>
      <required>false</required>
      <model_dependent>false</model_dependent>
    </argument>
    <argument>
      <name>clothes_washer_label_annual_gas_cost</name>
      <display_name>Clothes Washer: Label Annual Cost with Gas DHW</display_name>
      <description>The annual cost of using the system under test conditions. Input is obtained from the EnergyGuide label. If not provided, the OS-HPXML default is used.</description>
      <type>Double</type>
      <units>$</units>
      <required>false</required>
      <model_dependent>false</model_dependent>
    </argument>
    <argument>
      <name>clothes_washer_label_usage</name>
      <display_name>Clothes Washer: Label Usage</display_name>
      <description>The clothes washer loads per week. If not provided, the OS-HPXML default is used.</description>
      <type>Double</type>
      <units>cyc/wk</units>
      <required>false</required>
      <model_dependent>false</model_dependent>
    </argument>
    <argument>
      <name>clothes_washer_capacity</name>
      <display_name>Clothes Washer: Drum Volume</display_name>
      <description>Volume of the washer drum. Obtained from the EnergyStar website or the manufacturer's literature. If not provided, the OS-HPXML default is used.</description>
      <type>Double</type>
      <units>ft^3</units>
      <required>false</required>
      <model_dependent>false</model_dependent>
    </argument>
    <argument>
      <name>clothes_washer_usage_multiplier</name>
      <display_name>Clothes Washer: Usage Multiplier</display_name>
      <description>Multiplier on the clothes washer energy and hot water usage that can reflect, e.g., high/low usage occupants. If not provided, the OS-HPXML default is used.</description>
      <type>Double</type>
      <required>false</required>
      <model_dependent>false</model_dependent>
    </argument>
    <argument>
      <name>clothes_dryer_present</name>
      <display_name>Clothes Dryer: Present</display_name>
      <description>Whether there is a clothes dryer present.</description>
      <type>Boolean</type>
      <required>true</required>
      <model_dependent>false</model_dependent>
      <default_value>true</default_value>
      <choices>
        <choice>
          <value>true</value>
          <display_name>true</display_name>
        </choice>
        <choice>
          <value>false</value>
          <display_name>false</display_name>
        </choice>
      </choices>
    </argument>
    <argument>
      <name>clothes_dryer_location</name>
      <display_name>Clothes Dryer: Location</display_name>
      <description>The space type for the clothes dryer location. If not provided, the OS-HPXML default is used.</description>
      <type>Choice</type>
      <required>false</required>
      <model_dependent>false</model_dependent>
      <choices>
        <choice>
          <value>living space</value>
          <display_name>living space</display_name>
        </choice>
        <choice>
          <value>basement - conditioned</value>
          <display_name>basement - conditioned</display_name>
        </choice>
        <choice>
          <value>basement - unconditioned</value>
          <display_name>basement - unconditioned</display_name>
        </choice>
        <choice>
          <value>garage</value>
          <display_name>garage</display_name>
        </choice>
        <choice>
          <value>other housing unit</value>
          <display_name>other housing unit</display_name>
        </choice>
        <choice>
          <value>other heated space</value>
          <display_name>other heated space</display_name>
        </choice>
        <choice>
          <value>other multifamily buffer space</value>
          <display_name>other multifamily buffer space</display_name>
        </choice>
        <choice>
          <value>other non-freezing space</value>
          <display_name>other non-freezing space</display_name>
        </choice>
      </choices>
    </argument>
    <argument>
      <name>clothes_dryer_fuel_type</name>
      <display_name>Clothes Dryer: Fuel Type</display_name>
      <description>Type of fuel used by the clothes dryer.</description>
      <type>Choice</type>
      <required>true</required>
      <model_dependent>false</model_dependent>
      <default_value>natural gas</default_value>
      <choices>
        <choice>
          <value>electricity</value>
          <display_name>electricity</display_name>
        </choice>
        <choice>
          <value>natural gas</value>
          <display_name>natural gas</display_name>
        </choice>
        <choice>
          <value>fuel oil</value>
          <display_name>fuel oil</display_name>
        </choice>
        <choice>
          <value>propane</value>
          <display_name>propane</display_name>
        </choice>
        <choice>
          <value>wood</value>
          <display_name>wood</display_name>
        </choice>
        <choice>
          <value>coal</value>
          <display_name>coal</display_name>
        </choice>
      </choices>
    </argument>
    <argument>
      <name>clothes_dryer_efficiency_type</name>
      <display_name>Clothes Dryer: Efficiency Type</display_name>
      <description>The efficiency type of the clothes dryer.</description>
      <type>Choice</type>
      <required>true</required>
      <model_dependent>false</model_dependent>
      <default_value>CombinedEnergyFactor</default_value>
      <choices>
        <choice>
          <value>EnergyFactor</value>
          <display_name>EnergyFactor</display_name>
        </choice>
        <choice>
          <value>CombinedEnergyFactor</value>
          <display_name>CombinedEnergyFactor</display_name>
        </choice>
      </choices>
    </argument>
    <argument>
      <name>clothes_dryer_efficiency</name>
      <display_name>Clothes Dryer: Efficiency</display_name>
      <description>The efficiency of the clothes dryer. If not provided, the OS-HPXML default is used.</description>
      <type>Double</type>
      <units>lb/kWh</units>
      <required>false</required>
      <model_dependent>false</model_dependent>
    </argument>
    <argument>
      <name>clothes_dryer_vented_flow_rate</name>
      <display_name>Clothes Dryer: Vented Flow Rate</display_name>
      <description>The exhaust flow rate of the vented clothes dryer. If not provided, the OS-HPXML default is used.</description>
      <type>Double</type>
      <units>CFM</units>
      <required>false</required>
      <model_dependent>false</model_dependent>
    </argument>
    <argument>
      <name>clothes_dryer_usage_multiplier</name>
      <display_name>Clothes Dryer: Usage Multiplier</display_name>
      <description>Multiplier on the clothes dryer energy usage that can reflect, e.g., high/low usage occupants. If not provided, the OS-HPXML default is used.</description>
      <type>Double</type>
      <required>false</required>
      <model_dependent>false</model_dependent>
    </argument>
    <argument>
      <name>dishwasher_present</name>
      <display_name>Dishwasher: Present</display_name>
      <description>Whether there is a dishwasher present.</description>
      <type>Boolean</type>
      <required>true</required>
      <model_dependent>false</model_dependent>
      <default_value>true</default_value>
      <choices>
        <choice>
          <value>true</value>
          <display_name>true</display_name>
        </choice>
        <choice>
          <value>false</value>
          <display_name>false</display_name>
        </choice>
      </choices>
    </argument>
    <argument>
      <name>dishwasher_location</name>
      <display_name>Dishwasher: Location</display_name>
      <description>The space type for the dishwasher location. If not provided, the OS-HPXML default is used.</description>
      <type>Choice</type>
      <required>false</required>
      <model_dependent>false</model_dependent>
      <choices>
        <choice>
          <value>living space</value>
          <display_name>living space</display_name>
        </choice>
        <choice>
          <value>basement - conditioned</value>
          <display_name>basement - conditioned</display_name>
        </choice>
        <choice>
          <value>basement - unconditioned</value>
          <display_name>basement - unconditioned</display_name>
        </choice>
        <choice>
          <value>garage</value>
          <display_name>garage</display_name>
        </choice>
        <choice>
          <value>other housing unit</value>
          <display_name>other housing unit</display_name>
        </choice>
        <choice>
          <value>other heated space</value>
          <display_name>other heated space</display_name>
        </choice>
        <choice>
          <value>other multifamily buffer space</value>
          <display_name>other multifamily buffer space</display_name>
        </choice>
        <choice>
          <value>other non-freezing space</value>
          <display_name>other non-freezing space</display_name>
        </choice>
      </choices>
    </argument>
    <argument>
      <name>dishwasher_efficiency_type</name>
      <display_name>Dishwasher: Efficiency Type</display_name>
      <description>The efficiency type of dishwasher.</description>
      <type>Choice</type>
      <required>true</required>
      <model_dependent>false</model_dependent>
      <default_value>RatedAnnualkWh</default_value>
      <choices>
        <choice>
          <value>RatedAnnualkWh</value>
          <display_name>RatedAnnualkWh</display_name>
        </choice>
        <choice>
          <value>EnergyFactor</value>
          <display_name>EnergyFactor</display_name>
        </choice>
      </choices>
    </argument>
    <argument>
      <name>dishwasher_efficiency</name>
      <display_name>Dishwasher: Efficiency</display_name>
      <description>The efficiency of the dishwasher. If not provided, the OS-HPXML default is used.</description>
      <type>Double</type>
      <units>RatedAnnualkWh or EnergyFactor</units>
      <required>false</required>
      <model_dependent>false</model_dependent>
    </argument>
    <argument>
      <name>dishwasher_label_electric_rate</name>
      <display_name>Dishwasher: Label Electric Rate</display_name>
      <description>The label electric rate of the dishwasher. If not provided, the OS-HPXML default is used.</description>
      <type>Double</type>
      <units>$/kWh</units>
      <required>false</required>
      <model_dependent>false</model_dependent>
    </argument>
    <argument>
      <name>dishwasher_label_gas_rate</name>
      <display_name>Dishwasher: Label Gas Rate</display_name>
      <description>The label gas rate of the dishwasher. If not provided, the OS-HPXML default is used.</description>
      <type>Double</type>
      <units>$/therm</units>
      <required>false</required>
      <model_dependent>false</model_dependent>
    </argument>
    <argument>
      <name>dishwasher_label_annual_gas_cost</name>
      <display_name>Dishwasher: Label Annual Gas Cost</display_name>
      <description>The label annual gas cost of the dishwasher. If not provided, the OS-HPXML default is used.</description>
      <type>Double</type>
      <units>$</units>
      <required>false</required>
      <model_dependent>false</model_dependent>
    </argument>
    <argument>
      <name>dishwasher_label_usage</name>
      <display_name>Dishwasher: Label Usage</display_name>
      <description>The dishwasher loads per week. If not provided, the OS-HPXML default is used.</description>
      <type>Double</type>
      <units>cyc/wk</units>
      <required>false</required>
      <model_dependent>false</model_dependent>
    </argument>
    <argument>
      <name>dishwasher_place_setting_capacity</name>
      <display_name>Dishwasher: Number of Place Settings</display_name>
      <description>The number of place settings for the unit. Data obtained from manufacturer's literature. If not provided, the OS-HPXML default is used.</description>
      <type>Integer</type>
      <units>#</units>
      <required>false</required>
      <model_dependent>false</model_dependent>
    </argument>
    <argument>
      <name>dishwasher_usage_multiplier</name>
      <display_name>Dishwasher: Usage Multiplier</display_name>
      <description>Multiplier on the dishwasher energy usage that can reflect, e.g., high/low usage occupants. If not provided, the OS-HPXML default is used.</description>
      <type>Double</type>
      <required>false</required>
      <model_dependent>false</model_dependent>
    </argument>
    <argument>
      <name>refrigerator_present</name>
      <display_name>Refrigerator: Present</display_name>
      <description>Whether there is a refrigerator present.</description>
      <type>Boolean</type>
      <required>true</required>
      <model_dependent>false</model_dependent>
      <default_value>true</default_value>
      <choices>
        <choice>
          <value>true</value>
          <display_name>true</display_name>
        </choice>
        <choice>
          <value>false</value>
          <display_name>false</display_name>
        </choice>
      </choices>
    </argument>
    <argument>
      <name>refrigerator_location</name>
      <display_name>Refrigerator: Location</display_name>
      <description>The space type for the refrigerator location. If not provided, the OS-HPXML default is used.</description>
      <type>Choice</type>
      <required>false</required>
      <model_dependent>false</model_dependent>
      <choices>
        <choice>
          <value>living space</value>
          <display_name>living space</display_name>
        </choice>
        <choice>
          <value>basement - conditioned</value>
          <display_name>basement - conditioned</display_name>
        </choice>
        <choice>
          <value>basement - unconditioned</value>
          <display_name>basement - unconditioned</display_name>
        </choice>
        <choice>
          <value>garage</value>
          <display_name>garage</display_name>
        </choice>
        <choice>
          <value>other housing unit</value>
          <display_name>other housing unit</display_name>
        </choice>
        <choice>
          <value>other heated space</value>
          <display_name>other heated space</display_name>
        </choice>
        <choice>
          <value>other multifamily buffer space</value>
          <display_name>other multifamily buffer space</display_name>
        </choice>
        <choice>
          <value>other non-freezing space</value>
          <display_name>other non-freezing space</display_name>
        </choice>
      </choices>
    </argument>
    <argument>
      <name>refrigerator_rated_annual_kwh</name>
      <display_name>Refrigerator: Rated Annual Consumption</display_name>
      <description>The EnergyGuide rated annual energy consumption for a refrigerator. If not provided, the OS-HPXML default is used.</description>
      <type>Double</type>
      <units>kWh/yr</units>
      <required>false</required>
      <model_dependent>false</model_dependent>
    </argument>
    <argument>
      <name>refrigerator_usage_multiplier</name>
      <display_name>Refrigerator: Usage Multiplier</display_name>
      <description>Multiplier on the refrigerator energy usage that can reflect, e.g., high/low usage occupants. If not provided, the OS-HPXML default is used.</description>
      <type>Double</type>
      <required>false</required>
      <model_dependent>false</model_dependent>
    </argument>
    <argument>
      <name>extra_refrigerator_present</name>
      <display_name>Extra Refrigerator: Present</display_name>
      <description>Whether there is an extra refrigerator present.</description>
      <type>Boolean</type>
      <required>true</required>
      <model_dependent>false</model_dependent>
      <default_value>false</default_value>
      <choices>
        <choice>
          <value>true</value>
          <display_name>true</display_name>
        </choice>
        <choice>
          <value>false</value>
          <display_name>false</display_name>
        </choice>
      </choices>
    </argument>
    <argument>
      <name>extra_refrigerator_location</name>
      <display_name>Extra Refrigerator: Location</display_name>
      <description>The space type for the extra refrigerator location. If not provided, the OS-HPXML default is used.</description>
      <type>Choice</type>
      <required>false</required>
      <model_dependent>false</model_dependent>
      <choices>
        <choice>
          <value>living space</value>
          <display_name>living space</display_name>
        </choice>
        <choice>
          <value>basement - conditioned</value>
          <display_name>basement - conditioned</display_name>
        </choice>
        <choice>
          <value>basement - unconditioned</value>
          <display_name>basement - unconditioned</display_name>
        </choice>
        <choice>
          <value>garage</value>
          <display_name>garage</display_name>
        </choice>
        <choice>
          <value>other housing unit</value>
          <display_name>other housing unit</display_name>
        </choice>
        <choice>
          <value>other heated space</value>
          <display_name>other heated space</display_name>
        </choice>
        <choice>
          <value>other multifamily buffer space</value>
          <display_name>other multifamily buffer space</display_name>
        </choice>
        <choice>
          <value>other non-freezing space</value>
          <display_name>other non-freezing space</display_name>
        </choice>
      </choices>
    </argument>
    <argument>
      <name>extra_refrigerator_rated_annual_kwh</name>
      <display_name>Extra Refrigerator: Rated Annual Consumption</display_name>
      <description>The EnergyGuide rated annual energy consumption for an extra rrefrigerator. If not provided, the OS-HPXML default is used.</description>
      <type>Double</type>
      <units>kWh/yr</units>
      <required>false</required>
      <model_dependent>false</model_dependent>
    </argument>
    <argument>
      <name>extra_refrigerator_usage_multiplier</name>
      <display_name>Extra Refrigerator: Usage Multiplier</display_name>
      <description>Multiplier on the extra refrigerator energy usage that can reflect, e.g., high/low usage occupants. If not provided, the OS-HPXML default is used.</description>
      <type>Double</type>
      <required>false</required>
      <model_dependent>false</model_dependent>
    </argument>
    <argument>
      <name>freezer_present</name>
      <display_name>Freezer: Present</display_name>
      <description>Whether there is a freezer present.</description>
      <type>Boolean</type>
      <required>true</required>
      <model_dependent>false</model_dependent>
      <default_value>false</default_value>
      <choices>
        <choice>
          <value>true</value>
          <display_name>true</display_name>
        </choice>
        <choice>
          <value>false</value>
          <display_name>false</display_name>
        </choice>
      </choices>
    </argument>
    <argument>
      <name>freezer_location</name>
      <display_name>Freezer: Location</display_name>
      <description>The space type for the freezer location. If not provided, the OS-HPXML default is used.</description>
      <type>Choice</type>
      <required>false</required>
      <model_dependent>false</model_dependent>
      <choices>
        <choice>
          <value>living space</value>
          <display_name>living space</display_name>
        </choice>
        <choice>
          <value>basement - conditioned</value>
          <display_name>basement - conditioned</display_name>
        </choice>
        <choice>
          <value>basement - unconditioned</value>
          <display_name>basement - unconditioned</display_name>
        </choice>
        <choice>
          <value>garage</value>
          <display_name>garage</display_name>
        </choice>
        <choice>
          <value>other housing unit</value>
          <display_name>other housing unit</display_name>
        </choice>
        <choice>
          <value>other heated space</value>
          <display_name>other heated space</display_name>
        </choice>
        <choice>
          <value>other multifamily buffer space</value>
          <display_name>other multifamily buffer space</display_name>
        </choice>
        <choice>
          <value>other non-freezing space</value>
          <display_name>other non-freezing space</display_name>
        </choice>
      </choices>
    </argument>
    <argument>
      <name>freezer_rated_annual_kwh</name>
      <display_name>Freezer: Rated Annual Consumption</display_name>
      <description>The EnergyGuide rated annual energy consumption for a freezer. If not provided, the OS-HPXML default is used.</description>
      <type>Double</type>
      <units>kWh/yr</units>
      <required>false</required>
      <model_dependent>false</model_dependent>
    </argument>
    <argument>
      <name>freezer_usage_multiplier</name>
      <display_name>Freezer: Usage Multiplier</display_name>
      <description>Multiplier on the freezer energy usage that can reflect, e.g., high/low usage occupants. If not provided, the OS-HPXML default is used.</description>
      <type>Double</type>
      <required>false</required>
      <model_dependent>false</model_dependent>
    </argument>
    <argument>
      <name>cooking_range_oven_present</name>
      <display_name>Cooking Range/Oven: Present</display_name>
      <description>Whether there is a cooking range/oven present.</description>
      <type>Boolean</type>
      <required>true</required>
      <model_dependent>false</model_dependent>
      <default_value>true</default_value>
      <choices>
        <choice>
          <value>true</value>
          <display_name>true</display_name>
        </choice>
        <choice>
          <value>false</value>
          <display_name>false</display_name>
        </choice>
      </choices>
    </argument>
    <argument>
      <name>cooking_range_oven_location</name>
      <display_name>Cooking Range/Oven: Location</display_name>
      <description>The space type for the cooking range/oven location. If not provided, the OS-HPXML default is used.</description>
      <type>Choice</type>
      <required>false</required>
      <model_dependent>false</model_dependent>
      <choices>
        <choice>
          <value>living space</value>
          <display_name>living space</display_name>
        </choice>
        <choice>
          <value>basement - conditioned</value>
          <display_name>basement - conditioned</display_name>
        </choice>
        <choice>
          <value>basement - unconditioned</value>
          <display_name>basement - unconditioned</display_name>
        </choice>
        <choice>
          <value>garage</value>
          <display_name>garage</display_name>
        </choice>
        <choice>
          <value>other housing unit</value>
          <display_name>other housing unit</display_name>
        </choice>
        <choice>
          <value>other heated space</value>
          <display_name>other heated space</display_name>
        </choice>
        <choice>
          <value>other multifamily buffer space</value>
          <display_name>other multifamily buffer space</display_name>
        </choice>
        <choice>
          <value>other non-freezing space</value>
          <display_name>other non-freezing space</display_name>
        </choice>
      </choices>
    </argument>
    <argument>
      <name>cooking_range_oven_fuel_type</name>
      <display_name>Cooking Range/Oven: Fuel Type</display_name>
      <description>Type of fuel used by the cooking range/oven.</description>
      <type>Choice</type>
      <required>true</required>
      <model_dependent>false</model_dependent>
      <default_value>natural gas</default_value>
      <choices>
        <choice>
          <value>electricity</value>
          <display_name>electricity</display_name>
        </choice>
        <choice>
          <value>natural gas</value>
          <display_name>natural gas</display_name>
        </choice>
        <choice>
          <value>fuel oil</value>
          <display_name>fuel oil</display_name>
        </choice>
        <choice>
          <value>propane</value>
          <display_name>propane</display_name>
        </choice>
        <choice>
          <value>wood</value>
          <display_name>wood</display_name>
        </choice>
        <choice>
          <value>coal</value>
          <display_name>coal</display_name>
        </choice>
      </choices>
    </argument>
    <argument>
      <name>cooking_range_oven_is_induction</name>
      <display_name>Cooking Range/Oven: Is Induction</display_name>
      <description>Whether the cooking range is induction. If not provided, the OS-HPXML default is used.</description>
      <type>Boolean</type>
      <required>false</required>
      <model_dependent>false</model_dependent>
      <choices>
        <choice>
          <value>true</value>
          <display_name>true</display_name>
        </choice>
        <choice>
          <value>false</value>
          <display_name>false</display_name>
        </choice>
      </choices>
    </argument>
    <argument>
      <name>cooking_range_oven_is_convection</name>
      <display_name>Cooking Range/Oven: Is Convection</display_name>
      <description>Whether the oven is convection. If not provided, the OS-HPXML default is used.</description>
      <type>Boolean</type>
      <required>false</required>
      <model_dependent>false</model_dependent>
      <choices>
        <choice>
          <value>true</value>
          <display_name>true</display_name>
        </choice>
        <choice>
          <value>false</value>
          <display_name>false</display_name>
        </choice>
      </choices>
    </argument>
    <argument>
      <name>cooking_range_oven_usage_multiplier</name>
      <display_name>Cooking Range/Oven: Usage Multiplier</display_name>
      <description>Multiplier on the cooking range/oven energy usage that can reflect, e.g., high/low usage occupants. If not provided, the OS-HPXML default is used.</description>
      <type>Double</type>
      <required>false</required>
      <model_dependent>false</model_dependent>
    </argument>
    <argument>
      <name>ceiling_fan_present</name>
      <display_name>Ceiling Fan: Present</display_name>
      <description>Whether there are any ceiling fans.</description>
      <type>Boolean</type>
      <required>true</required>
      <model_dependent>false</model_dependent>
      <default_value>true</default_value>
      <choices>
        <choice>
          <value>true</value>
          <display_name>true</display_name>
        </choice>
        <choice>
          <value>false</value>
          <display_name>false</display_name>
        </choice>
      </choices>
    </argument>
    <argument>
      <name>ceiling_fan_efficiency</name>
      <display_name>Ceiling Fan: Efficiency</display_name>
      <description>The efficiency rating of the ceiling fan(s) at medium speed. If not provided, the OS-HPXML default is used.</description>
      <type>Double</type>
      <units>CFM/W</units>
      <required>false</required>
      <model_dependent>false</model_dependent>
    </argument>
    <argument>
      <name>ceiling_fan_quantity</name>
      <display_name>Ceiling Fan: Quantity</display_name>
      <description>Total number of ceiling fans. If not provided, the OS-HPXML default is used.</description>
      <type>Integer</type>
      <units>#</units>
      <required>false</required>
      <model_dependent>false</model_dependent>
    </argument>
    <argument>
      <name>ceiling_fan_cooling_setpoint_temp_offset</name>
      <display_name>Ceiling Fan: Cooling Setpoint Temperature Offset</display_name>
      <description>The setpoint temperature offset during cooling season for the ceiling fan(s). Only applies if ceiling fan quantity is greater than zero. If not provided, the OS-HPXML default is used.</description>
      <type>Double</type>
      <units>deg-F</units>
      <required>false</required>
      <model_dependent>false</model_dependent>
    </argument>
    <argument>
      <name>misc_plug_loads_television_present</name>
      <display_name>Misc Plug Loads: Television Present</display_name>
      <description>Whether there are televisions.</description>
      <type>Boolean</type>
      <required>true</required>
      <model_dependent>false</model_dependent>
      <default_value>true</default_value>
      <choices>
        <choice>
          <value>true</value>
          <display_name>true</display_name>
        </choice>
        <choice>
          <value>false</value>
          <display_name>false</display_name>
        </choice>
      </choices>
    </argument>
    <argument>
      <name>misc_plug_loads_television_annual_kwh</name>
      <display_name>Misc Plug Loads: Television Annual kWh</display_name>
      <description>The annual energy consumption of the television plug loads. If not provided, the OS-HPXML default is used.</description>
      <type>Double</type>
      <units>kWh/yr</units>
      <required>false</required>
      <model_dependent>false</model_dependent>
    </argument>
    <argument>
      <name>misc_plug_loads_television_usage_multiplier</name>
      <display_name>Misc Plug Loads: Television Usage Multiplier</display_name>
      <description>Multiplier on the television energy usage that can reflect, e.g., high/low usage occupants. If not provided, the OS-HPXML default is used.</description>
      <type>Double</type>
      <required>false</required>
      <model_dependent>false</model_dependent>
    </argument>
    <argument>
      <name>misc_plug_loads_other_annual_kwh</name>
      <display_name>Misc Plug Loads: Other Annual kWh</display_name>
      <description>The annual energy consumption of the other residual plug loads. If not provided, the OS-HPXML default is used.</description>
      <type>Double</type>
      <units>kWh/yr</units>
      <required>false</required>
      <model_dependent>false</model_dependent>
    </argument>
    <argument>
      <name>misc_plug_loads_other_frac_sensible</name>
      <display_name>Misc Plug Loads: Other Sensible Fraction</display_name>
      <description>Fraction of other residual plug loads' internal gains that are sensible. If not provided, the OS-HPXML default is used.</description>
      <type>Double</type>
      <units>Frac</units>
      <required>false</required>
      <model_dependent>false</model_dependent>
    </argument>
    <argument>
      <name>misc_plug_loads_other_frac_latent</name>
      <display_name>Misc Plug Loads: Other Latent Fraction</display_name>
      <description>Fraction of other residual plug loads' internal gains that are latent. If not provided, the OS-HPXML default is used.</description>
      <type>Double</type>
      <units>Frac</units>
      <required>false</required>
      <model_dependent>false</model_dependent>
    </argument>
    <argument>
      <name>misc_plug_loads_other_usage_multiplier</name>
      <display_name>Misc Plug Loads: Other Usage Multiplier</display_name>
      <description>Multiplier on the other energy usage that can reflect, e.g., high/low usage occupants. If not provided, the OS-HPXML default is used.</description>
      <type>Double</type>
      <required>false</required>
      <model_dependent>false</model_dependent>
    </argument>
    <argument>
      <name>misc_plug_loads_well_pump_present</name>
      <display_name>Misc Plug Loads: Well Pump Present</display_name>
      <description>Whether there is a well pump.</description>
      <type>Boolean</type>
      <required>true</required>
      <model_dependent>false</model_dependent>
      <default_value>false</default_value>
      <choices>
        <choice>
          <value>true</value>
          <display_name>true</display_name>
        </choice>
        <choice>
          <value>false</value>
          <display_name>false</display_name>
        </choice>
      </choices>
    </argument>
    <argument>
      <name>misc_plug_loads_well_pump_annual_kwh</name>
      <display_name>Misc Plug Loads: Well Pump Annual kWh</display_name>
      <description>The annual energy consumption of the well pump plug loads. If not provided, the OS-HPXML default is used.</description>
      <type>Double</type>
      <units>kWh/yr</units>
      <required>false</required>
      <model_dependent>false</model_dependent>
    </argument>
    <argument>
      <name>misc_plug_loads_well_pump_usage_multiplier</name>
      <display_name>Misc Plug Loads: Well Pump Usage Multiplier</display_name>
      <description>Multiplier on the well pump energy usage that can reflect, e.g., high/low usage occupants. If not provided, the OS-HPXML default is used.</description>
      <type>Double</type>
      <required>false</required>
      <model_dependent>false</model_dependent>
    </argument>
    <argument>
      <name>misc_plug_loads_vehicle_present</name>
      <display_name>Misc Plug Loads: Vehicle Present</display_name>
      <description>Whether there is an electric vehicle.</description>
      <type>Boolean</type>
      <required>true</required>
      <model_dependent>false</model_dependent>
      <default_value>false</default_value>
      <choices>
        <choice>
          <value>true</value>
          <display_name>true</display_name>
        </choice>
        <choice>
          <value>false</value>
          <display_name>false</display_name>
        </choice>
      </choices>
    </argument>
    <argument>
      <name>misc_plug_loads_vehicle_annual_kwh</name>
      <display_name>Misc Plug Loads: Vehicle Annual kWh</display_name>
      <description>The annual energy consumption of the electric vehicle plug loads. If not provided, the OS-HPXML default is used.</description>
      <type>Double</type>
      <units>kWh/yr</units>
      <required>false</required>
      <model_dependent>false</model_dependent>
    </argument>
    <argument>
      <name>misc_plug_loads_vehicle_usage_multiplier</name>
      <display_name>Misc Plug Loads: Vehicle Usage Multiplier</display_name>
      <description>Multiplier on the electric vehicle energy usage that can reflect, e.g., high/low usage occupants. If not provided, the OS-HPXML default is used.</description>
      <type>Double</type>
      <required>false</required>
      <model_dependent>false</model_dependent>
    </argument>
    <argument>
      <name>misc_fuel_loads_grill_present</name>
      <display_name>Misc Fuel Loads: Grill Present</display_name>
      <description>Whether there is a fuel loads grill.</description>
      <type>Boolean</type>
      <required>true</required>
      <model_dependent>false</model_dependent>
      <default_value>false</default_value>
      <choices>
        <choice>
          <value>true</value>
          <display_name>true</display_name>
        </choice>
        <choice>
          <value>false</value>
          <display_name>false</display_name>
        </choice>
      </choices>
    </argument>
    <argument>
      <name>misc_fuel_loads_grill_fuel_type</name>
      <display_name>Misc Fuel Loads: Grill Fuel Type</display_name>
      <description>The fuel type of the fuel loads grill.</description>
      <type>Choice</type>
      <required>true</required>
      <model_dependent>false</model_dependent>
      <default_value>natural gas</default_value>
      <choices>
        <choice>
          <value>natural gas</value>
          <display_name>natural gas</display_name>
        </choice>
        <choice>
          <value>fuel oil</value>
          <display_name>fuel oil</display_name>
        </choice>
        <choice>
          <value>propane</value>
          <display_name>propane</display_name>
        </choice>
        <choice>
          <value>wood</value>
          <display_name>wood</display_name>
        </choice>
        <choice>
          <value>wood pellets</value>
          <display_name>wood pellets</display_name>
        </choice>
      </choices>
    </argument>
    <argument>
      <name>misc_fuel_loads_grill_annual_therm</name>
      <display_name>Misc Fuel Loads: Grill Annual therm</display_name>
      <description>The annual energy consumption of the fuel loads grill. If not provided, the OS-HPXML default is used.</description>
      <type>Double</type>
      <units>therm/yr</units>
      <required>false</required>
      <model_dependent>false</model_dependent>
    </argument>
    <argument>
      <name>misc_fuel_loads_grill_usage_multiplier</name>
      <display_name>Misc Fuel Loads: Grill Usage Multiplier</display_name>
      <description>Multiplier on the fuel loads grill energy usage that can reflect, e.g., high/low usage occupants. If not provided, the OS-HPXML default is used.</description>
      <type>Double</type>
      <required>false</required>
      <model_dependent>false</model_dependent>
    </argument>
    <argument>
      <name>misc_fuel_loads_lighting_present</name>
      <display_name>Misc Fuel Loads: Lighting Present</display_name>
      <description>Whether there is fuel loads lighting.</description>
      <type>Boolean</type>
      <required>true</required>
      <model_dependent>false</model_dependent>
      <default_value>false</default_value>
      <choices>
        <choice>
          <value>true</value>
          <display_name>true</display_name>
        </choice>
        <choice>
          <value>false</value>
          <display_name>false</display_name>
        </choice>
      </choices>
    </argument>
    <argument>
      <name>misc_fuel_loads_lighting_fuel_type</name>
      <display_name>Misc Fuel Loads: Lighting Fuel Type</display_name>
      <description>The fuel type of the fuel loads lighting.</description>
      <type>Choice</type>
      <required>true</required>
      <model_dependent>false</model_dependent>
      <default_value>natural gas</default_value>
      <choices>
        <choice>
          <value>natural gas</value>
          <display_name>natural gas</display_name>
        </choice>
        <choice>
          <value>fuel oil</value>
          <display_name>fuel oil</display_name>
        </choice>
        <choice>
          <value>propane</value>
          <display_name>propane</display_name>
        </choice>
        <choice>
          <value>wood</value>
          <display_name>wood</display_name>
        </choice>
        <choice>
          <value>wood pellets</value>
          <display_name>wood pellets</display_name>
        </choice>
      </choices>
    </argument>
    <argument>
      <name>misc_fuel_loads_lighting_annual_therm</name>
      <display_name>Misc Fuel Loads: Lighting Annual therm</display_name>
      <description>The annual energy consumption of the fuel loads lighting. If not provided, the OS-HPXML default is used.</description>
      <type>Double</type>
      <units>therm/yr</units>
      <required>false</required>
      <model_dependent>false</model_dependent>
    </argument>
    <argument>
      <name>misc_fuel_loads_lighting_usage_multiplier</name>
      <display_name>Misc Fuel Loads: Lighting Usage Multiplier</display_name>
      <description>Multiplier on the fuel loads lighting energy usage that can reflect, e.g., high/low usage occupants. If not provided, the OS-HPXML default is used.</description>
      <type>Double</type>
      <required>false</required>
      <model_dependent>false</model_dependent>
    </argument>
    <argument>
      <name>misc_fuel_loads_fireplace_present</name>
      <display_name>Misc Fuel Loads: Fireplace Present</display_name>
      <description>Whether there is fuel loads fireplace.</description>
      <type>Boolean</type>
      <required>true</required>
      <model_dependent>false</model_dependent>
      <default_value>false</default_value>
      <choices>
        <choice>
          <value>true</value>
          <display_name>true</display_name>
        </choice>
        <choice>
          <value>false</value>
          <display_name>false</display_name>
        </choice>
      </choices>
    </argument>
    <argument>
      <name>misc_fuel_loads_fireplace_fuel_type</name>
      <display_name>Misc Fuel Loads: Fireplace Fuel Type</display_name>
      <description>The fuel type of the fuel loads fireplace.</description>
      <type>Choice</type>
      <required>true</required>
      <model_dependent>false</model_dependent>
      <default_value>natural gas</default_value>
      <choices>
        <choice>
          <value>natural gas</value>
          <display_name>natural gas</display_name>
        </choice>
        <choice>
          <value>fuel oil</value>
          <display_name>fuel oil</display_name>
        </choice>
        <choice>
          <value>propane</value>
          <display_name>propane</display_name>
        </choice>
        <choice>
          <value>wood</value>
          <display_name>wood</display_name>
        </choice>
        <choice>
          <value>wood pellets</value>
          <display_name>wood pellets</display_name>
        </choice>
      </choices>
    </argument>
    <argument>
      <name>misc_fuel_loads_fireplace_annual_therm</name>
      <display_name>Misc Fuel Loads: Fireplace Annual therm</display_name>
      <description>The annual energy consumption of the fuel loads fireplace. If not provided, the OS-HPXML default is used.</description>
      <type>Double</type>
      <units>therm/yr</units>
      <required>false</required>
      <model_dependent>false</model_dependent>
    </argument>
    <argument>
      <name>misc_fuel_loads_fireplace_frac_sensible</name>
      <display_name>Misc Fuel Loads: Fireplace Sensible Fraction</display_name>
      <description>Fraction of fireplace residual fuel loads' internal gains that are sensible. If not provided, the OS-HPXML default is used.</description>
      <type>Double</type>
      <units>Frac</units>
      <required>false</required>
      <model_dependent>false</model_dependent>
    </argument>
    <argument>
      <name>misc_fuel_loads_fireplace_frac_latent</name>
      <display_name>Misc Fuel Loads: Fireplace Latent Fraction</display_name>
      <description>Fraction of fireplace residual fuel loads' internal gains that are latent. If not provided, the OS-HPXML default is used.</description>
      <type>Double</type>
      <units>Frac</units>
      <required>false</required>
      <model_dependent>false</model_dependent>
    </argument>
    <argument>
      <name>misc_fuel_loads_fireplace_usage_multiplier</name>
      <display_name>Misc Fuel Loads: Fireplace Usage Multiplier</display_name>
      <description>Multiplier on the fuel loads fireplace energy usage that can reflect, e.g., high/low usage occupants. If not provided, the OS-HPXML default is used.</description>
      <type>Double</type>
      <required>false</required>
      <model_dependent>false</model_dependent>
    </argument>
    <argument>
      <name>pool_present</name>
      <display_name>Pool: Present</display_name>
      <description>Whether there is a pool.</description>
      <type>Boolean</type>
      <required>true</required>
      <model_dependent>false</model_dependent>
      <default_value>false</default_value>
      <choices>
        <choice>
          <value>true</value>
          <display_name>true</display_name>
        </choice>
        <choice>
          <value>false</value>
          <display_name>false</display_name>
        </choice>
      </choices>
    </argument>
    <argument>
      <name>pool_pump_annual_kwh</name>
      <display_name>Pool: Pump Annual kWh</display_name>
      <description>The annual energy consumption of the pool pump. If not provided, the OS-HPXML default is used.</description>
      <type>Double</type>
      <units>kWh/yr</units>
      <required>false</required>
      <model_dependent>false</model_dependent>
    </argument>
    <argument>
      <name>pool_pump_usage_multiplier</name>
      <display_name>Pool: Pump Usage Multiplier</display_name>
      <description>Multiplier on the pool pump energy usage that can reflect, e.g., high/low usage occupants. If not provided, the OS-HPXML default is used.</description>
      <type>Double</type>
      <required>false</required>
      <model_dependent>false</model_dependent>
    </argument>
    <argument>
      <name>pool_heater_type</name>
      <display_name>Pool: Heater Type</display_name>
      <description>The type of pool heater. Use 'none' if there is no pool heater.</description>
      <type>Choice</type>
      <required>true</required>
      <model_dependent>false</model_dependent>
      <default_value>none</default_value>
      <choices>
        <choice>
          <value>none</value>
          <display_name>none</display_name>
        </choice>
        <choice>
          <value>electric resistance</value>
          <display_name>electric resistance</display_name>
        </choice>
        <choice>
          <value>gas fired</value>
          <display_name>gas fired</display_name>
        </choice>
        <choice>
          <value>heat pump</value>
          <display_name>heat pump</display_name>
        </choice>
      </choices>
    </argument>
    <argument>
      <name>pool_heater_annual_kwh</name>
      <display_name>Pool: Heater Annual kWh</display_name>
      <description>The annual energy consumption of the electric resistance pool heater. If not provided, the OS-HPXML default is used.</description>
      <type>Double</type>
      <units>kWh/yr</units>
      <required>false</required>
      <model_dependent>false</model_dependent>
    </argument>
    <argument>
      <name>pool_heater_annual_therm</name>
      <display_name>Pool: Heater Annual therm</display_name>
      <description>The annual energy consumption of the gas fired pool heater. If not provided, the OS-HPXML default is used.</description>
      <type>Double</type>
      <units>therm/yr</units>
      <required>false</required>
      <model_dependent>false</model_dependent>
    </argument>
    <argument>
      <name>pool_heater_usage_multiplier</name>
      <display_name>Pool: Heater Usage Multiplier</display_name>
      <description>Multiplier on the pool heater energy usage that can reflect, e.g., high/low usage occupants. If not provided, the OS-HPXML default is used.</description>
      <type>Double</type>
      <required>false</required>
      <model_dependent>false</model_dependent>
    </argument>
    <argument>
      <name>hot_tub_present</name>
      <display_name>Hot Tub: Present</display_name>
      <description>Whether there is a hot tub.</description>
      <type>Boolean</type>
      <required>true</required>
      <model_dependent>false</model_dependent>
      <default_value>false</default_value>
      <choices>
        <choice>
          <value>true</value>
          <display_name>true</display_name>
        </choice>
        <choice>
          <value>false</value>
          <display_name>false</display_name>
        </choice>
      </choices>
    </argument>
    <argument>
      <name>hot_tub_pump_annual_kwh</name>
      <display_name>Hot Tub: Pump Annual kWh</display_name>
      <description>The annual energy consumption of the hot tub pump. If not provided, the OS-HPXML default is used.</description>
      <type>Double</type>
      <units>kWh/yr</units>
      <required>false</required>
      <model_dependent>false</model_dependent>
    </argument>
    <argument>
      <name>hot_tub_pump_usage_multiplier</name>
      <display_name>Hot Tub: Pump Usage Multiplier</display_name>
      <description>Multiplier on the hot tub pump energy usage that can reflect, e.g., high/low usage occupants. If not provided, the OS-HPXML default is used.</description>
      <type>Double</type>
      <required>false</required>
      <model_dependent>false</model_dependent>
    </argument>
    <argument>
      <name>hot_tub_heater_type</name>
      <display_name>Hot Tub: Heater Type</display_name>
      <description>The type of hot tub heater. Use 'none' if there is no hot tub heater.</description>
      <type>Choice</type>
      <required>true</required>
      <model_dependent>false</model_dependent>
      <default_value>none</default_value>
      <choices>
        <choice>
          <value>none</value>
          <display_name>none</display_name>
        </choice>
        <choice>
          <value>electric resistance</value>
          <display_name>electric resistance</display_name>
        </choice>
        <choice>
          <value>gas fired</value>
          <display_name>gas fired</display_name>
        </choice>
        <choice>
          <value>heat pump</value>
          <display_name>heat pump</display_name>
        </choice>
      </choices>
    </argument>
    <argument>
      <name>hot_tub_heater_annual_kwh</name>
      <display_name>Hot Tub: Heater Annual kWh</display_name>
      <description>The annual energy consumption of the electric resistance hot tub heater. If not provided, the OS-HPXML default is used.</description>
      <type>Double</type>
      <units>kWh/yr</units>
      <required>false</required>
      <model_dependent>false</model_dependent>
    </argument>
    <argument>
      <name>hot_tub_heater_annual_therm</name>
      <display_name>Hot Tub: Heater Annual therm</display_name>
      <description>The annual energy consumption of the gas fired hot tub heater. If not provided, the OS-HPXML default is used.</description>
      <type>Double</type>
      <units>therm/yr</units>
      <required>false</required>
      <model_dependent>false</model_dependent>
    </argument>
    <argument>
      <name>hot_tub_heater_usage_multiplier</name>
      <display_name>Hot Tub: Heater Usage Multiplier</display_name>
      <description>Multiplier on the hot tub heater energy usage that can reflect, e.g., high/low usage occupants. If not provided, the OS-HPXML default is used.</description>
      <type>Double</type>
      <required>false</required>
      <model_dependent>false</model_dependent>
    </argument>
    <argument>
      <name>emissions_scenario_names</name>
      <display_name>Emissions: Scenario Names</display_name>
      <description>Names of emissions scenarios. If multiple scenarios, use a comma-separated list. If not provided, no emissions scenarios are calculated.</description>
      <type>String</type>
      <required>false</required>
      <model_dependent>false</model_dependent>
    </argument>
    <argument>
      <name>emissions_types</name>
      <display_name>Emissions: Types</display_name>
      <description>Types of emissions (e.g., CO2e, NOx, etc.). If multiple scenarios, use a comma-separated list.</description>
      <type>String</type>
      <required>false</required>
      <model_dependent>false</model_dependent>
    </argument>
    <argument>
      <name>emissions_electricity_units</name>
      <display_name>Emissions: Electricity Units</display_name>
      <description>Electricity emissions factors units. If multiple scenarios, use a comma-separated list. Only lb/MWh and kg/MWh are allowed.</description>
      <type>String</type>
      <required>false</required>
      <model_dependent>false</model_dependent>
    </argument>
    <argument>
      <name>emissions_electricity_values_or_filepaths</name>
      <display_name>Emissions: Electricity Values or File Paths</display_name>
      <description>Electricity emissions factors values, specified as either an annual factor or an absolute/relative path to a file with hourly factors. If multiple scenarios, use a comma-separated list.</description>
      <type>String</type>
      <required>false</required>
      <model_dependent>false</model_dependent>
    </argument>
    <argument>
      <name>emissions_electricity_number_of_header_rows</name>
      <display_name>Emissions: Electricity Files Number of Header Rows</display_name>
      <description>The number of header rows in the electricity emissions factor file. Only applies when an electricity filepath is used. If multiple scenarios, use a comma-separated list.</description>
      <type>String</type>
      <required>false</required>
      <model_dependent>false</model_dependent>
    </argument>
    <argument>
      <name>emissions_electricity_column_numbers</name>
      <display_name>Emissions: Electricity Files Column Numbers</display_name>
      <description>The column number in the electricity emissions factor file. Only applies when an electricity filepath is used. If multiple scenarios, use a comma-separated list.</description>
      <type>String</type>
      <required>false</required>
      <model_dependent>false</model_dependent>
    </argument>
    <argument>
      <name>emissions_fossil_fuel_units</name>
      <display_name>Emissions: Fossil Fuel Units</display_name>
      <description>Fossil fuel emissions factors units. If multiple scenarios, use a comma-separated list. Only lb/MBtu and kg/MBtu are allowed.</description>
      <type>String</type>
      <required>false</required>
      <model_dependent>false</model_dependent>
    </argument>
    <argument>
      <name>emissions_natural_gas_values</name>
      <display_name>Emissions: Natural Gas Values</display_name>
      <description>Natural gas emissions factors values, specified as an annual factor. If multiple scenarios, use a comma-separated list.</description>
      <type>String</type>
      <required>false</required>
      <model_dependent>false</model_dependent>
    </argument>
    <argument>
      <name>emissions_propane_values</name>
      <display_name>Emissions: Propane Values</display_name>
      <description>Propane emissions factors values, specified as an annual factor. If multiple scenarios, use a comma-separated list.</description>
      <type>String</type>
      <required>false</required>
      <model_dependent>false</model_dependent>
    </argument>
    <argument>
      <name>emissions_fuel_oil_values</name>
      <display_name>Emissions: Fuel Oil Values</display_name>
      <description>Fuel oil emissions factors values, specified as an annual factor. If multiple scenarios, use a comma-separated list.</description>
      <type>String</type>
      <required>false</required>
      <model_dependent>false</model_dependent>
    </argument>
    <argument>
      <name>emissions_coal_values</name>
      <display_name>Emissions: Coal Values</display_name>
      <description>Coal emissions factors values, specified as an annual factor. If multiple scenarios, use a comma-separated list.</description>
      <type>String</type>
      <required>false</required>
      <model_dependent>false</model_dependent>
    </argument>
    <argument>
      <name>emissions_wood_values</name>
      <display_name>Emissions: Wood Values</display_name>
      <description>Wood emissions factors values, specified as an annual factor. If multiple scenarios, use a comma-separated list.</description>
      <type>String</type>
      <required>false</required>
      <model_dependent>false</model_dependent>
    </argument>
    <argument>
      <name>emissions_wood_pellets_values</name>
      <display_name>Emissions: Wood Pellets Values</display_name>
      <description>Wood pellets emissions factors values, specified as an annual factor. If multiple scenarios, use a comma-separated list.</description>
      <type>String</type>
      <required>false</required>
      <model_dependent>false</model_dependent>
    </argument>
    <argument>
      <name>utility_bill_scenario_names</name>
      <display_name>Utility Bills: Scenario Names</display_name>
      <description>Names of utility bill scenarios. If multiple scenarios, use a comma-separated list. If not provided, no utility bills scenarios are calculated.</description>
      <type>String</type>
      <required>false</required>
      <model_dependent>false</model_dependent>
    </argument>
    <argument>
      <name>utility_bill_electricity_fixed_charges</name>
      <display_name>Utility Bills: Electricity Fixed Charges</display_name>
      <description>Electricity utility bill monthly fixed charges. If multiple scenarios, use a comma-separated list.</description>
      <type>String</type>
      <required>false</required>
      <model_dependent>false</model_dependent>
    </argument>
    <argument>
      <name>utility_bill_natural_gas_fixed_charges</name>
      <display_name>Utility Bills: Natural Gas Fixed Charges</display_name>
      <description>Natural gas utility bill monthly fixed charges. If multiple scenarios, use a comma-separated list.</description>
      <type>String</type>
      <required>false</required>
      <model_dependent>false</model_dependent>
    </argument>
    <argument>
      <name>utility_bill_propane_fixed_charges</name>
      <display_name>Utility Bills: Propane Fixed Charges</display_name>
      <description>Propane utility bill monthly fixed charges. If multiple scenarios, use a comma-separated list.</description>
      <type>String</type>
      <required>false</required>
      <model_dependent>false</model_dependent>
    </argument>
    <argument>
      <name>utility_bill_fuel_oil_fixed_charges</name>
      <display_name>Utility Bills: Fuel Oil Fixed Charges</display_name>
      <description>Fuel oil utility bill monthly fixed charges. If multiple scenarios, use a comma-separated list.</description>
      <type>String</type>
      <required>false</required>
      <model_dependent>false</model_dependent>
    </argument>
    <argument>
      <name>utility_bill_coal_fixed_charges</name>
      <display_name>Utility Bills: Coal Fixed Charges</display_name>
      <description>Coal utility bill monthly fixed charges. If multiple scenarios, use a comma-separated list.</description>
      <type>String</type>
      <required>false</required>
      <model_dependent>false</model_dependent>
    </argument>
    <argument>
      <name>utility_bill_wood_fixed_charges</name>
      <display_name>Utility Bills: Wood Fixed Charges</display_name>
      <description>Wood utility bill monthly fixed charges. If multiple scenarios, use a comma-separated list.</description>
      <type>String</type>
      <required>false</required>
      <model_dependent>false</model_dependent>
    </argument>
    <argument>
      <name>utility_bill_wood_pellets_fixed_charges</name>
      <display_name>Utility Bills: Wood Pellets Fixed Charges</display_name>
      <description>Wood pellets utility bill monthly fixed charges. If multiple scenarios, use a comma-separated list.</description>
      <type>String</type>
      <required>false</required>
      <model_dependent>false</model_dependent>
    </argument>
    <argument>
      <name>utility_bill_electricity_marginal_rates</name>
      <display_name>Utility Bills: Electricity Marginal Rates</display_name>
      <description>Electricity utility bill marginal rates. If multiple scenarios, use a comma-separated list.</description>
      <type>String</type>
      <required>false</required>
      <model_dependent>false</model_dependent>
    </argument>
    <argument>
      <name>utility_bill_natural_gas_marginal_rates</name>
      <display_name>Utility Bills: Natural Gas Marginal Rates</display_name>
      <description>Natural gas utility bill marginal rates. If multiple scenarios, use a comma-separated list.</description>
      <type>String</type>
      <required>false</required>
      <model_dependent>false</model_dependent>
    </argument>
    <argument>
      <name>utility_bill_propane_marginal_rates</name>
      <display_name>Utility Bills: Propane Marginal Rates</display_name>
      <description>Propane utility bill marginal rates. If multiple scenarios, use a comma-separated list.</description>
      <type>String</type>
      <required>false</required>
      <model_dependent>false</model_dependent>
    </argument>
    <argument>
      <name>utility_bill_fuel_oil_marginal_rates</name>
      <display_name>Utility Bills: Fuel Oil Marginal Rates</display_name>
      <description>Fuel oil utility bill marginal rates. If multiple scenarios, use a comma-separated list.</description>
      <type>String</type>
      <required>false</required>
      <model_dependent>false</model_dependent>
    </argument>
    <argument>
      <name>utility_bill_coal_marginal_rates</name>
      <display_name>Utility Bills: Coal Marginal Rates</display_name>
      <description>Coal utility bill marginal rates. If multiple scenarios, use a comma-separated list.</description>
      <type>String</type>
      <required>false</required>
      <model_dependent>false</model_dependent>
    </argument>
    <argument>
      <name>utility_bill_wood_marginal_rates</name>
      <display_name>Utility Bills: Wood Marginal Rates</display_name>
      <description>Wood utility bill marginal rates. If multiple scenarios, use a comma-separated list.</description>
      <type>String</type>
      <required>false</required>
      <model_dependent>false</model_dependent>
    </argument>
    <argument>
      <name>utility_bill_wood_pellets_marginal_rates</name>
      <display_name>Utility Bills: Wood Pellets Marginal Rates</display_name>
      <description>Wood pellets utility bill marginal rates. If multiple scenarios, use a comma-separated list.</description>
      <type>String</type>
      <required>false</required>
      <model_dependent>false</model_dependent>
    </argument>
    <argument>
      <name>utility_bill_pv_compensation_types</name>
      <display_name>Utility Bills: PV Compensation Types</display_name>
      <description>Utility bill PV compensation types. If multiple scenarios, use a comma-separated list.</description>
      <type>String</type>
      <required>false</required>
      <model_dependent>false</model_dependent>
    </argument>
    <argument>
      <name>utility_bill_pv_net_metering_annual_excess_sellback_rate_types</name>
      <display_name>Utility Bills: PV Net Metering Annual Excess Sellback Rate Types</display_name>
      <description>Utility bill PV net metering annual excess sellback rate types. Only applies if the PV compensation type is 'NetMetering'. If multiple scenarios, use a comma-separated list.</description>
      <type>String</type>
      <required>false</required>
      <model_dependent>false</model_dependent>
    </argument>
    <argument>
      <name>utility_bill_pv_net_metering_annual_excess_sellback_rates</name>
      <display_name>Utility Bills: PV Net Metering Annual Excess Sellback Rates</display_name>
      <description>Utility bill PV net metering annual excess sellback rates. Only applies if the PV compensation type is 'NetMetering' and the PV annual excess sellback rate type is 'User-Specified'. If multiple scenarios, use a comma-separated list.</description>
      <type>String</type>
      <required>false</required>
      <model_dependent>false</model_dependent>
    </argument>
    <argument>
      <name>utility_bill_pv_feed_in_tariff_rates</name>
      <display_name>Utility Bills: PV Feed-In Tariff Rates</display_name>
      <description>Utility bill PV annual full/gross feed-in tariff rates. Only applies if the PV compensation type is 'FeedInTariff'. If multiple scenarios, use a comma-separated list.</description>
      <type>String</type>
      <required>false</required>
      <model_dependent>false</model_dependent>
    </argument>
    <argument>
      <name>utility_bill_pv_monthly_grid_connection_fee_units</name>
      <display_name>Utility Bills: PV Monthly Grid Connection Fee Units</display_name>
      <description>Utility bill PV monthly grid connection fee units. If multiple scenarios, use a comma-separated list.</description>
      <type>String</type>
      <required>false</required>
      <model_dependent>false</model_dependent>
    </argument>
    <argument>
      <name>utility_bill_pv_monthly_grid_connection_fees</name>
      <display_name>Utility Bills: PV Monthly Grid Connection Fees</display_name>
      <description>Utility bill PV monthly grid connection fees. If multiple scenarios, use a comma-separated list.</description>
      <type>String</type>
      <required>false</required>
      <model_dependent>false</model_dependent>
    </argument>
    <argument>
      <name>additional_properties</name>
      <display_name>Additional Properties</display_name>
      <description>Additional properties specified as key-value pairs (i.e., key=value). If multiple additional properties, use a |-separated list. For example, 'LowIncome=false|Remodeled|Description=2-story home in Denver'. These properties will be stored in the HPXML file under /HPXML/SoftwareInfo/extension/AdditionalProperties.</description>
      <type>String</type>
      <required>false</required>
      <model_dependent>false</model_dependent>
    </argument>
    <argument>
      <name>apply_defaults</name>
      <display_name>Apply Default Values?</display_name>
      <description>If true, applies OS-HPXML default values to the HPXML output file.</description>
      <type>Boolean</type>
      <required>false</required>
      <model_dependent>false</model_dependent>
      <default_value>false</default_value>
      <choices>
        <choice>
          <value>true</value>
          <display_name>true</display_name>
        </choice>
        <choice>
          <value>false</value>
          <display_name>false</display_name>
        </choice>
      </choices>
    </argument>
    <argument>
      <name>apply_validation</name>
      <display_name>Apply Validation?</display_name>
      <description>If true, validates the HPXML output file. Set to false for faster performance. Note that validation is not needed if the HPXML file will be validated downstream (e.g., via the HPXMLtoOpenStudio measure).</description>
      <type>Boolean</type>
      <required>false</required>
      <model_dependent>false</model_dependent>
      <default_value>false</default_value>
      <choices>
        <choice>
          <value>true</value>
          <display_name>true</display_name>
        </choice>
        <choice>
          <value>false</value>
          <display_name>false</display_name>
        </choice>
      </choices>
    </argument>
  </arguments>
  <outputs />
  <provenances />
  <tags>
    <tag>Whole Building.Space Types</tag>
  </tags>
  <attributes>
    <attribute>
      <name>Measure Type</name>
      <value>ModelMeasure</value>
      <datatype>string</datatype>
    </attribute>
  </attributes>
  <files>
    <file>
      <filename>geometry.rb</filename>
      <filetype>rb</filetype>
      <usage_type>resource</usage_type>
      <checksum>80E1626B</checksum>
    </file>
    <file>
      <filename>build_residential_hpxml_test.rb</filename>
      <filetype>rb</filetype>
      <usage_type>test</usage_type>
      <checksum>6678B9E5</checksum>
    </file>
    <file>
      <version>
        <software_program>OpenStudio</software_program>
        <identifier>2.9.0</identifier>
        <min_compatible>2.9.0</min_compatible>
      </version>
      <filename>measure.rb</filename>
      <filetype>rb</filetype>
      <usage_type>script</usage_type>
<<<<<<< HEAD
      <checksum>1C7407D6</checksum>
=======
      <checksum>CE5383BA</checksum>
>>>>>>> 762a1fcc
    </file>
  </files>
</measure><|MERGE_RESOLUTION|>--- conflicted
+++ resolved
@@ -3,13 +3,8 @@
   <schema_version>3.0</schema_version>
   <name>build_residential_hpxml</name>
   <uid>a13a8983-2b01-4930-8af2-42030b6e4233</uid>
-<<<<<<< HEAD
-  <version_id>5b886cce-a13e-4ad8-a77f-db336e6dadfb</version_id>
-  <version_modified>20220929T172550Z</version_modified>
-=======
-  <version_id>42bb3575-dfe5-4a6c-a97b-875bb522461b</version_id>
-  <version_modified>20220930T164344Z</version_modified>
->>>>>>> 762a1fcc
+  <version_id>85cba5f3-110e-46bb-b0d6-ae7f5a9e91a6</version_id>
+  <version_modified>20220930T224205Z</version_modified>
   <xml_checksum>2C38F48B</xml_checksum>
   <class_name>BuildResidentialHPXML</class_name>
   <display_name>HPXML Builder</display_name>
@@ -6418,11 +6413,7 @@
       <filename>measure.rb</filename>
       <filetype>rb</filetype>
       <usage_type>script</usage_type>
-<<<<<<< HEAD
-      <checksum>1C7407D6</checksum>
-=======
-      <checksum>CE5383BA</checksum>
->>>>>>> 762a1fcc
+      <checksum>963C6E7F</checksum>
     </file>
   </files>
 </measure>