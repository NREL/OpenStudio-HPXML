<?xml version="1.0"?>
<measure>
  <schema_version>3.1</schema_version>
  <name>build_residential_hpxml</name>
  <uid>a13a8983-2b01-4930-8af2-42030b6e4233</uid>
<<<<<<< HEAD
  <version_id>f754bdc5-a5f6-4439-ac67-742e7910b41f</version_id>
  <version_modified>2024-01-10T23:00:05Z</version_modified>
=======
  <version_id>54215a14-93ab-4f56-b310-4fdb6cc374e9</version_id>
  <version_modified>2024-01-17T16:52:35Z</version_modified>
>>>>>>> 5201bca2
  <xml_checksum>2C38F48B</xml_checksum>
  <class_name>BuildResidentialHPXML</class_name>
  <display_name>HPXML Builder</display_name>
  <description>Builds a residential HPXML file.</description>
  <modeler_description>Note: OS-HPXML default values can be found in the OS-HPXML documentation or can be seen by using the 'apply_defaults' argument.</modeler_description>
  <arguments>
    <argument>
      <name>hpxml_path</name>
      <display_name>HPXML File Path</display_name>
      <description>Absolute/relative path of the HPXML file.</description>
      <type>String</type>
      <required>true</required>
      <model_dependent>false</model_dependent>
    </argument>
    <argument>
      <name>existing_hpxml_path</name>
      <display_name>Existing HPXML File Path</display_name>
      <description>Absolute/relative path of the existing HPXML file. If not provided, a new HPXML file with one Building element is created. If provided, a new Building element will be appended to this HPXML file (e.g., to create a multifamily HPXML file describing multiple dwelling units).</description>
      <type>String</type>
      <required>false</required>
      <model_dependent>false</model_dependent>
    </argument>
    <argument>
      <name>software_info_program_used</name>
      <display_name>Software Info: Program Used</display_name>
      <description>The name of the software program used.</description>
      <type>String</type>
      <required>false</required>
      <model_dependent>false</model_dependent>
    </argument>
    <argument>
      <name>software_info_program_version</name>
      <display_name>Software Info: Program Version</display_name>
      <description>The version of the software program used.</description>
      <type>String</type>
      <required>false</required>
      <model_dependent>false</model_dependent>
    </argument>
    <argument>
      <name>schedules_filepaths</name>
      <display_name>Schedules: CSV File Paths</display_name>
      <description>Absolute/relative paths of csv files containing user-specified detailed schedules. If multiple files, use a comma-separated list.</description>
      <type>String</type>
      <required>false</required>
      <model_dependent>false</model_dependent>
    </argument>
    <argument>
      <name>schedules_vacancy_period</name>
      <display_name>Schedules: Vacancy Period</display_name>
      <description>Specifies the vacancy period. Enter a date like "Dec 15 - Jan 15". Optionally, can enter hour of the day like "Dec 15 2 - Jan 15 20" (start hour can be 0 through 23 and end hour can be 1 through 24).</description>
      <type>String</type>
      <required>false</required>
      <model_dependent>false</model_dependent>
    </argument>
    <argument>
      <name>schedules_power_outage_period</name>
      <display_name>Schedules: Power Outage Period</display_name>
      <description>Specifies the power outage period. Enter a date like "Dec 15 - Jan 15". Optionally, can enter hour of the day like "Dec 15 2 - Jan 15 20" (start hour can be 0 through 23 and end hour can be 1 through 24).</description>
      <type>String</type>
      <required>false</required>
      <model_dependent>false</model_dependent>
    </argument>
    <argument>
      <name>schedules_power_outage_window_natvent_availability</name>
      <display_name>Schedules: Power Outage Period Window Natural Ventilation Availability</display_name>
      <description>The availability of the natural ventilation schedule during the outage period.</description>
      <type>Choice</type>
      <required>false</required>
      <model_dependent>false</model_dependent>
      <choices>
        <choice>
          <value>regular schedule</value>
          <display_name>regular schedule</display_name>
        </choice>
        <choice>
          <value>always available</value>
          <display_name>always available</display_name>
        </choice>
        <choice>
          <value>always unavailable</value>
          <display_name>always unavailable</display_name>
        </choice>
      </choices>
    </argument>
    <argument>
      <name>simulation_control_timestep</name>
      <display_name>Simulation Control: Timestep</display_name>
      <description>Value must be a divisor of 60. If not provided, the OS-HPXML default (see &lt;a href='https://openstudio-hpxml.readthedocs.io/en/v1.7.0/workflow_inputs.html#hpxml-simulation-control'&gt;HPXML Simulation Control&lt;/a&gt;) is used.</description>
      <type>Integer</type>
      <units>min</units>
      <required>false</required>
      <model_dependent>false</model_dependent>
    </argument>
    <argument>
      <name>simulation_control_run_period</name>
      <display_name>Simulation Control: Run Period</display_name>
      <description>Enter a date like 'Jan 1 - Dec 31'. If not provided, the OS-HPXML default (see &lt;a href='https://openstudio-hpxml.readthedocs.io/en/v1.7.0/workflow_inputs.html#hpxml-simulation-control'&gt;HPXML Simulation Control&lt;/a&gt;) is used.</description>
      <type>String</type>
      <required>false</required>
      <model_dependent>false</model_dependent>
    </argument>
    <argument>
      <name>simulation_control_run_period_calendar_year</name>
      <display_name>Simulation Control: Run Period Calendar Year</display_name>
      <description>This numeric field should contain the calendar year that determines the start day of week. If you are running simulations using AMY weather files, the value entered for calendar year will not be used; it will be overridden by the actual year found in the AMY weather file. If not provided, the OS-HPXML default (see &lt;a href='https://openstudio-hpxml.readthedocs.io/en/v1.7.0/workflow_inputs.html#hpxml-simulation-control'&gt;HPXML Simulation Control&lt;/a&gt;) is used.</description>
      <type>Integer</type>
      <units>year</units>
      <required>false</required>
      <model_dependent>false</model_dependent>
    </argument>
    <argument>
      <name>simulation_control_daylight_saving_enabled</name>
      <display_name>Simulation Control: Daylight Saving Enabled</display_name>
      <description>Whether to use daylight saving. If not provided, the OS-HPXML default (see &lt;a href='https://openstudio-hpxml.readthedocs.io/en/v1.7.0/workflow_inputs.html#hpxml-building-site'&gt;HPXML Building Site&lt;/a&gt;) is used.</description>
      <type>Boolean</type>
      <required>false</required>
      <model_dependent>false</model_dependent>
      <choices>
        <choice>
          <value>true</value>
          <display_name>true</display_name>
        </choice>
        <choice>
          <value>false</value>
          <display_name>false</display_name>
        </choice>
      </choices>
    </argument>
    <argument>
      <name>simulation_control_daylight_saving_period</name>
      <display_name>Simulation Control: Daylight Saving Period</display_name>
      <description>Enter a date like 'Mar 15 - Dec 15'. If not provided, the OS-HPXML default (see &lt;a href='https://openstudio-hpxml.readthedocs.io/en/v1.7.0/workflow_inputs.html#hpxml-building-site'&gt;HPXML Building Site&lt;/a&gt;) is used.</description>
      <type>String</type>
      <required>false</required>
      <model_dependent>false</model_dependent>
    </argument>
    <argument>
      <name>simulation_control_temperature_capacitance_multiplier</name>
      <display_name>Simulation Control: Temperature Capacitance Multiplier</display_name>
      <description>Affects the transient calculation of indoor air temperatures. If not provided, the OS-HPXML default (see &lt;a href='https://openstudio-hpxml.readthedocs.io/en/v1.7.0/workflow_inputs.html#hpxml-simulation-control'&gt;HPXML Simulation Control&lt;/a&gt;) is used.</description>
      <type>String</type>
      <required>false</required>
      <model_dependent>false</model_dependent>
    </argument>
    <argument>
      <name>site_type</name>
      <display_name>Site: Type</display_name>
      <description>The type of site. If not provided, the OS-HPXML default (see &lt;a href='https://openstudio-hpxml.readthedocs.io/en/v1.7.0/workflow_inputs.html#hpxml-site'&gt;HPXML Site&lt;/a&gt;) is used.</description>
      <type>Choice</type>
      <required>false</required>
      <model_dependent>false</model_dependent>
      <choices>
        <choice>
          <value>suburban</value>
          <display_name>suburban</display_name>
        </choice>
        <choice>
          <value>urban</value>
          <display_name>urban</display_name>
        </choice>
        <choice>
          <value>rural</value>
          <display_name>rural</display_name>
        </choice>
      </choices>
    </argument>
    <argument>
      <name>site_shielding_of_home</name>
      <display_name>Site: Shielding of Home</display_name>
      <description>Presence of nearby buildings, trees, obstructions for infiltration model. If not provided, the OS-HPXML default (see &lt;a href='https://openstudio-hpxml.readthedocs.io/en/v1.7.0/workflow_inputs.html#hpxml-site'&gt;HPXML Site&lt;/a&gt;) is used.</description>
      <type>Choice</type>
      <required>false</required>
      <model_dependent>false</model_dependent>
      <choices>
        <choice>
          <value>exposed</value>
          <display_name>exposed</display_name>
        </choice>
        <choice>
          <value>normal</value>
          <display_name>normal</display_name>
        </choice>
        <choice>
          <value>well-shielded</value>
          <display_name>well-shielded</display_name>
        </choice>
      </choices>
    </argument>
    <argument>
      <name>site_soil_and_moisture_type</name>
      <display_name>Site: Soil and Moisture Type</display_name>
      <description>Type of soil and moisture. This is used to inform ground conductivity and diffusivity. If not provided, the OS-HPXML default (see &lt;a href='https://openstudio-hpxml.readthedocs.io/en/v1.7.0/workflow_inputs.html#hpxml-site'&gt;HPXML Site&lt;/a&gt;) is used.</description>
      <type>Choice</type>
      <required>false</required>
      <model_dependent>false</model_dependent>
      <choices>
        <choice>
          <value>clay, dry</value>
          <display_name>clay, dry</display_name>
        </choice>
        <choice>
          <value>clay, mixed</value>
          <display_name>clay, mixed</display_name>
        </choice>
        <choice>
          <value>clay, wet</value>
          <display_name>clay, wet</display_name>
        </choice>
        <choice>
          <value>gravel, dry</value>
          <display_name>gravel, dry</display_name>
        </choice>
        <choice>
          <value>gravel, mixed</value>
          <display_name>gravel, mixed</display_name>
        </choice>
        <choice>
          <value>gravel, wet</value>
          <display_name>gravel, wet</display_name>
        </choice>
        <choice>
          <value>loam, dry</value>
          <display_name>loam, dry</display_name>
        </choice>
        <choice>
          <value>loam, mixed</value>
          <display_name>loam, mixed</display_name>
        </choice>
        <choice>
          <value>loam, wet</value>
          <display_name>loam, wet</display_name>
        </choice>
        <choice>
          <value>sand, dry</value>
          <display_name>sand, dry</display_name>
        </choice>
        <choice>
          <value>sand, mixed</value>
          <display_name>sand, mixed</display_name>
        </choice>
        <choice>
          <value>sand, wet</value>
          <display_name>sand, wet</display_name>
        </choice>
        <choice>
          <value>silt, dry</value>
          <display_name>silt, dry</display_name>
        </choice>
        <choice>
          <value>silt, mixed</value>
          <display_name>silt, mixed</display_name>
        </choice>
        <choice>
          <value>silt, wet</value>
          <display_name>silt, wet</display_name>
        </choice>
        <choice>
          <value>unknown, dry</value>
          <display_name>unknown, dry</display_name>
        </choice>
        <choice>
          <value>unknown, mixed</value>
          <display_name>unknown, mixed</display_name>
        </choice>
        <choice>
          <value>unknown, wet</value>
          <display_name>unknown, wet</display_name>
        </choice>
      </choices>
    </argument>
    <argument>
      <name>site_ground_conductivity</name>
      <display_name>Site: Ground Conductivity</display_name>
      <description>Conductivity of the ground soil. If provided, overrides the previous site and moisture type input.</description>
      <type>Double</type>
      <units>Btu/hr-ft-F</units>
      <required>false</required>
      <model_dependent>false</model_dependent>
    </argument>
    <argument>
      <name>site_ground_diffusivity</name>
      <display_name>Site: Ground Diffusivity</display_name>
      <description>Diffusivity of the ground soil. If provided, overrides the previous site and moisture type input.</description>
      <type>Double</type>
      <units>ft^2/hr</units>
      <required>false</required>
      <model_dependent>false</model_dependent>
    </argument>
    <argument>
      <name>site_zip_code</name>
      <display_name>Site: Zip Code</display_name>
      <description>Zip code of the home address.</description>
      <type>String</type>
      <required>false</required>
      <model_dependent>false</model_dependent>
    </argument>
    <argument>
      <name>site_iecc_zone</name>
      <display_name>Site: IECC Zone</display_name>
      <description>IECC zone of the home address.</description>
      <type>Choice</type>
      <required>false</required>
      <model_dependent>false</model_dependent>
      <choices>
        <choice>
          <value>1A</value>
          <display_name>1A</display_name>
        </choice>
        <choice>
          <value>1B</value>
          <display_name>1B</display_name>
        </choice>
        <choice>
          <value>1C</value>
          <display_name>1C</display_name>
        </choice>
        <choice>
          <value>2A</value>
          <display_name>2A</display_name>
        </choice>
        <choice>
          <value>2B</value>
          <display_name>2B</display_name>
        </choice>
        <choice>
          <value>2C</value>
          <display_name>2C</display_name>
        </choice>
        <choice>
          <value>3A</value>
          <display_name>3A</display_name>
        </choice>
        <choice>
          <value>3B</value>
          <display_name>3B</display_name>
        </choice>
        <choice>
          <value>3C</value>
          <display_name>3C</display_name>
        </choice>
        <choice>
          <value>4A</value>
          <display_name>4A</display_name>
        </choice>
        <choice>
          <value>4B</value>
          <display_name>4B</display_name>
        </choice>
        <choice>
          <value>4C</value>
          <display_name>4C</display_name>
        </choice>
        <choice>
          <value>5A</value>
          <display_name>5A</display_name>
        </choice>
        <choice>
          <value>5B</value>
          <display_name>5B</display_name>
        </choice>
        <choice>
          <value>5C</value>
          <display_name>5C</display_name>
        </choice>
        <choice>
          <value>6A</value>
          <display_name>6A</display_name>
        </choice>
        <choice>
          <value>6B</value>
          <display_name>6B</display_name>
        </choice>
        <choice>
          <value>6C</value>
          <display_name>6C</display_name>
        </choice>
        <choice>
          <value>7</value>
          <display_name>7</display_name>
        </choice>
        <choice>
          <value>8</value>
          <display_name>8</display_name>
        </choice>
      </choices>
    </argument>
    <argument>
      <name>site_state_code</name>
      <display_name>Site: State Code</display_name>
      <description>State code of the home address.</description>
      <type>Choice</type>
      <required>false</required>
      <model_dependent>false</model_dependent>
      <choices>
        <choice>
          <value>AK</value>
          <display_name>AK</display_name>
        </choice>
        <choice>
          <value>AL</value>
          <display_name>AL</display_name>
        </choice>
        <choice>
          <value>AR</value>
          <display_name>AR</display_name>
        </choice>
        <choice>
          <value>AZ</value>
          <display_name>AZ</display_name>
        </choice>
        <choice>
          <value>CA</value>
          <display_name>CA</display_name>
        </choice>
        <choice>
          <value>CO</value>
          <display_name>CO</display_name>
        </choice>
        <choice>
          <value>CT</value>
          <display_name>CT</display_name>
        </choice>
        <choice>
          <value>DC</value>
          <display_name>DC</display_name>
        </choice>
        <choice>
          <value>DE</value>
          <display_name>DE</display_name>
        </choice>
        <choice>
          <value>FL</value>
          <display_name>FL</display_name>
        </choice>
        <choice>
          <value>GA</value>
          <display_name>GA</display_name>
        </choice>
        <choice>
          <value>HI</value>
          <display_name>HI</display_name>
        </choice>
        <choice>
          <value>IA</value>
          <display_name>IA</display_name>
        </choice>
        <choice>
          <value>ID</value>
          <display_name>ID</display_name>
        </choice>
        <choice>
          <value>IL</value>
          <display_name>IL</display_name>
        </choice>
        <choice>
          <value>IN</value>
          <display_name>IN</display_name>
        </choice>
        <choice>
          <value>KS</value>
          <display_name>KS</display_name>
        </choice>
        <choice>
          <value>KY</value>
          <display_name>KY</display_name>
        </choice>
        <choice>
          <value>LA</value>
          <display_name>LA</display_name>
        </choice>
        <choice>
          <value>MA</value>
          <display_name>MA</display_name>
        </choice>
        <choice>
          <value>MD</value>
          <display_name>MD</display_name>
        </choice>
        <choice>
          <value>ME</value>
          <display_name>ME</display_name>
        </choice>
        <choice>
          <value>MI</value>
          <display_name>MI</display_name>
        </choice>
        <choice>
          <value>MN</value>
          <display_name>MN</display_name>
        </choice>
        <choice>
          <value>MO</value>
          <display_name>MO</display_name>
        </choice>
        <choice>
          <value>MS</value>
          <display_name>MS</display_name>
        </choice>
        <choice>
          <value>MT</value>
          <display_name>MT</display_name>
        </choice>
        <choice>
          <value>NC</value>
          <display_name>NC</display_name>
        </choice>
        <choice>
          <value>ND</value>
          <display_name>ND</display_name>
        </choice>
        <choice>
          <value>NE</value>
          <display_name>NE</display_name>
        </choice>
        <choice>
          <value>NH</value>
          <display_name>NH</display_name>
        </choice>
        <choice>
          <value>NJ</value>
          <display_name>NJ</display_name>
        </choice>
        <choice>
          <value>NM</value>
          <display_name>NM</display_name>
        </choice>
        <choice>
          <value>NV</value>
          <display_name>NV</display_name>
        </choice>
        <choice>
          <value>NY</value>
          <display_name>NY</display_name>
        </choice>
        <choice>
          <value>OH</value>
          <display_name>OH</display_name>
        </choice>
        <choice>
          <value>OK</value>
          <display_name>OK</display_name>
        </choice>
        <choice>
          <value>OR</value>
          <display_name>OR</display_name>
        </choice>
        <choice>
          <value>PA</value>
          <display_name>PA</display_name>
        </choice>
        <choice>
          <value>RI</value>
          <display_name>RI</display_name>
        </choice>
        <choice>
          <value>SC</value>
          <display_name>SC</display_name>
        </choice>
        <choice>
          <value>SD</value>
          <display_name>SD</display_name>
        </choice>
        <choice>
          <value>TN</value>
          <display_name>TN</display_name>
        </choice>
        <choice>
          <value>TX</value>
          <display_name>TX</display_name>
        </choice>
        <choice>
          <value>UT</value>
          <display_name>UT</display_name>
        </choice>
        <choice>
          <value>VA</value>
          <display_name>VA</display_name>
        </choice>
        <choice>
          <value>VT</value>
          <display_name>VT</display_name>
        </choice>
        <choice>
          <value>WA</value>
          <display_name>WA</display_name>
        </choice>
        <choice>
          <value>WI</value>
          <display_name>WI</display_name>
        </choice>
        <choice>
          <value>WV</value>
          <display_name>WV</display_name>
        </choice>
        <choice>
          <value>WY</value>
          <display_name>WY</display_name>
        </choice>
      </choices>
    </argument>
    <argument>
      <name>site_time_zone_utc_offset</name>
      <display_name>Site: Time Zone UTC Offset</display_name>
      <description>Time zone UTC offset of the home address. Must be between -12 and 14.</description>
      <type>Double</type>
      <units>hr</units>
      <required>false</required>
      <model_dependent>false</model_dependent>
    </argument>
    <argument>
      <name>weather_station_epw_filepath</name>
      <display_name>Weather Station: EnergyPlus Weather (EPW) Filepath</display_name>
      <description>Path of the EPW file.</description>
      <type>String</type>
      <required>true</required>
      <model_dependent>false</model_dependent>
      <default_value>USA_CO_Denver.Intl.AP.725650_TMY3.epw</default_value>
    </argument>
    <argument>
      <name>year_built</name>
      <display_name>Building Construction: Year Built</display_name>
      <description>The year the building was built.</description>
      <type>Integer</type>
      <required>false</required>
      <model_dependent>false</model_dependent>
    </argument>
    <argument>
      <name>unit_multiplier</name>
      <display_name>Building Construction: Unit Multiplier</display_name>
      <description>The number of similar dwelling units. EnergyPlus simulation results will be multiplied this value. If not provided, defaults to 1.</description>
      <type>Integer</type>
      <required>false</required>
      <model_dependent>false</model_dependent>
    </argument>
    <argument>
      <name>geometry_unit_type</name>
      <display_name>Geometry: Unit Type</display_name>
      <description>The type of dwelling unit. Use single-family attached for a dwelling unit with 1 or more stories, attached units to one or both sides, and no units above/below. Use apartment unit for a dwelling unit with 1 story, attached units to one, two, or three sides, and units above and/or below.</description>
      <type>Choice</type>
      <required>true</required>
      <model_dependent>false</model_dependent>
      <default_value>single-family detached</default_value>
      <choices>
        <choice>
          <value>single-family detached</value>
          <display_name>single-family detached</display_name>
        </choice>
        <choice>
          <value>single-family attached</value>
          <display_name>single-family attached</display_name>
        </choice>
        <choice>
          <value>apartment unit</value>
          <display_name>apartment unit</display_name>
        </choice>
        <choice>
          <value>manufactured home</value>
          <display_name>manufactured home</display_name>
        </choice>
      </choices>
    </argument>
    <argument>
      <name>geometry_unit_left_wall_is_adiabatic</name>
      <display_name>Geometry: Unit Left Wall Is Adiabatic</display_name>
      <description>Presence of an adiabatic left wall.</description>
      <type>Boolean</type>
      <required>false</required>
      <model_dependent>false</model_dependent>
      <default_value>false</default_value>
      <choices>
        <choice>
          <value>true</value>
          <display_name>true</display_name>
        </choice>
        <choice>
          <value>false</value>
          <display_name>false</display_name>
        </choice>
      </choices>
    </argument>
    <argument>
      <name>geometry_unit_right_wall_is_adiabatic</name>
      <display_name>Geometry: Unit Right Wall Is Adiabatic</display_name>
      <description>Presence of an adiabatic right wall.</description>
      <type>Boolean</type>
      <required>false</required>
      <model_dependent>false</model_dependent>
      <default_value>false</default_value>
      <choices>
        <choice>
          <value>true</value>
          <display_name>true</display_name>
        </choice>
        <choice>
          <value>false</value>
          <display_name>false</display_name>
        </choice>
      </choices>
    </argument>
    <argument>
      <name>geometry_unit_front_wall_is_adiabatic</name>
      <display_name>Geometry: Unit Front Wall Is Adiabatic</display_name>
      <description>Presence of an adiabatic front wall, for example, the unit is adjacent to a conditioned corridor.</description>
      <type>Boolean</type>
      <required>false</required>
      <model_dependent>false</model_dependent>
      <default_value>false</default_value>
      <choices>
        <choice>
          <value>true</value>
          <display_name>true</display_name>
        </choice>
        <choice>
          <value>false</value>
          <display_name>false</display_name>
        </choice>
      </choices>
    </argument>
    <argument>
      <name>geometry_unit_back_wall_is_adiabatic</name>
      <display_name>Geometry: Unit Back Wall Is Adiabatic</display_name>
      <description>Presence of an adiabatic back wall.</description>
      <type>Boolean</type>
      <required>false</required>
      <model_dependent>false</model_dependent>
      <default_value>false</default_value>
      <choices>
        <choice>
          <value>true</value>
          <display_name>true</display_name>
        </choice>
        <choice>
          <value>false</value>
          <display_name>false</display_name>
        </choice>
      </choices>
    </argument>
    <argument>
      <name>geometry_unit_num_floors_above_grade</name>
      <display_name>Geometry: Unit Number of Floors Above Grade</display_name>
      <description>The number of floors above grade in the unit. Attic type ConditionedAttic is included. Assumed to be 1 for apartment units.</description>
      <type>Integer</type>
      <units>#</units>
      <required>true</required>
      <model_dependent>false</model_dependent>
      <default_value>2</default_value>
    </argument>
    <argument>
      <name>geometry_unit_cfa</name>
      <display_name>Geometry: Unit Conditioned Floor Area</display_name>
      <description>The total floor area of the unit's conditioned space (including any conditioned basement floor area).</description>
      <type>Double</type>
      <units>ft^2</units>
      <required>true</required>
      <model_dependent>false</model_dependent>
      <default_value>2000</default_value>
    </argument>
    <argument>
      <name>geometry_unit_aspect_ratio</name>
      <display_name>Geometry: Unit Aspect Ratio</display_name>
      <description>The ratio of front/back wall length to left/right wall length for the unit, excluding any protruding garage wall area.</description>
      <type>Double</type>
      <units>Frac</units>
      <required>true</required>
      <model_dependent>false</model_dependent>
      <default_value>2</default_value>
    </argument>
    <argument>
      <name>geometry_unit_orientation</name>
      <display_name>Geometry: Unit Orientation</display_name>
      <description>The unit's orientation is measured clockwise from north (e.g., North=0, East=90, South=180, West=270).</description>
      <type>Double</type>
      <units>degrees</units>
      <required>true</required>
      <model_dependent>false</model_dependent>
      <default_value>180</default_value>
    </argument>
    <argument>
      <name>geometry_unit_num_bedrooms</name>
      <display_name>Geometry: Unit Number of Bedrooms</display_name>
      <description>The number of bedrooms in the unit.</description>
      <type>Integer</type>
      <units>#</units>
      <required>true</required>
      <model_dependent>false</model_dependent>
      <default_value>3</default_value>
    </argument>
    <argument>
      <name>geometry_unit_num_bathrooms</name>
      <display_name>Geometry: Unit Number of Bathrooms</display_name>
      <description>The number of bathrooms in the unit. If not provided, the OS-HPXML default (see &lt;a href='https://openstudio-hpxml.readthedocs.io/en/v1.7.0/workflow_inputs.html#hpxml-building-construction'&gt;HPXML Building Construction&lt;/a&gt;) is used.</description>
      <type>Integer</type>
      <units>#</units>
      <required>false</required>
      <model_dependent>false</model_dependent>
    </argument>
    <argument>
      <name>geometry_unit_num_occupants</name>
      <display_name>Geometry: Unit Number of Occupants</display_name>
      <description>The number of occupants in the unit. If not provided, an *asset* calculation is performed assuming standard occupancy, in which various end use defaults (e.g., plug loads, appliances, and hot water usage) are calculated based on Number of Bedrooms and Conditioned Floor Area per ANSI/RESNET/ICC 301-2019. If provided, an *operational* calculation is instead performed in which the end use defaults are adjusted using the relationship between Number of Bedrooms and Number of Occupants from RECS 2015.</description>
      <type>Double</type>
      <units>#</units>
      <required>false</required>
      <model_dependent>false</model_dependent>
    </argument>
    <argument>
      <name>geometry_building_num_units</name>
      <display_name>Geometry: Building Number of Units</display_name>
      <description>The number of units in the building. Required for single-family attached and apartment units.</description>
      <type>Integer</type>
      <units>#</units>
      <required>false</required>
      <model_dependent>false</model_dependent>
    </argument>
    <argument>
      <name>geometry_average_ceiling_height</name>
      <display_name>Geometry: Average Ceiling Height</display_name>
      <description>Average distance from the floor to the ceiling.</description>
      <type>Double</type>
      <units>ft</units>
      <required>true</required>
      <model_dependent>false</model_dependent>
      <default_value>8</default_value>
    </argument>
    <argument>
      <name>geometry_garage_width</name>
      <display_name>Geometry: Garage Width</display_name>
      <description>The width of the garage. Enter zero for no garage. Only applies to single-family detached units.</description>
      <type>Double</type>
      <units>ft</units>
      <required>true</required>
      <model_dependent>false</model_dependent>
      <default_value>0</default_value>
    </argument>
    <argument>
      <name>geometry_garage_depth</name>
      <display_name>Geometry: Garage Depth</display_name>
      <description>The depth of the garage. Only applies to single-family detached units.</description>
      <type>Double</type>
      <units>ft</units>
      <required>true</required>
      <model_dependent>false</model_dependent>
      <default_value>20</default_value>
    </argument>
    <argument>
      <name>geometry_garage_protrusion</name>
      <display_name>Geometry: Garage Protrusion</display_name>
      <description>The fraction of the garage that is protruding from the conditioned space. Only applies to single-family detached units.</description>
      <type>Double</type>
      <units>Frac</units>
      <required>true</required>
      <model_dependent>false</model_dependent>
      <default_value>0</default_value>
    </argument>
    <argument>
      <name>geometry_garage_position</name>
      <display_name>Geometry: Garage Position</display_name>
      <description>The position of the garage. Only applies to single-family detached units.</description>
      <type>Choice</type>
      <required>true</required>
      <model_dependent>false</model_dependent>
      <default_value>Right</default_value>
      <choices>
        <choice>
          <value>Right</value>
          <display_name>Right</display_name>
        </choice>
        <choice>
          <value>Left</value>
          <display_name>Left</display_name>
        </choice>
      </choices>
    </argument>
    <argument>
      <name>geometry_foundation_type</name>
      <display_name>Geometry: Foundation Type</display_name>
      <description>The foundation type of the building. Foundation types ConditionedBasement and ConditionedCrawlspace are not allowed for apartment units.</description>
      <type>Choice</type>
      <required>true</required>
      <model_dependent>false</model_dependent>
      <default_value>SlabOnGrade</default_value>
      <choices>
        <choice>
          <value>SlabOnGrade</value>
          <display_name>SlabOnGrade</display_name>
        </choice>
        <choice>
          <value>VentedCrawlspace</value>
          <display_name>VentedCrawlspace</display_name>
        </choice>
        <choice>
          <value>UnventedCrawlspace</value>
          <display_name>UnventedCrawlspace</display_name>
        </choice>
        <choice>
          <value>ConditionedCrawlspace</value>
          <display_name>ConditionedCrawlspace</display_name>
        </choice>
        <choice>
          <value>UnconditionedBasement</value>
          <display_name>UnconditionedBasement</display_name>
        </choice>
        <choice>
          <value>ConditionedBasement</value>
          <display_name>ConditionedBasement</display_name>
        </choice>
        <choice>
          <value>Ambient</value>
          <display_name>Ambient</display_name>
        </choice>
        <choice>
          <value>AboveApartment</value>
          <display_name>AboveApartment</display_name>
        </choice>
        <choice>
          <value>BellyAndWingWithSkirt</value>
          <display_name>BellyAndWingWithSkirt</display_name>
        </choice>
        <choice>
          <value>BellyAndWingNoSkirt</value>
          <display_name>BellyAndWingNoSkirt</display_name>
        </choice>
      </choices>
    </argument>
    <argument>
      <name>geometry_foundation_height</name>
      <display_name>Geometry: Foundation Height</display_name>
      <description>The height of the foundation (e.g., 3ft for crawlspace, 8ft for basement). Only applies to basements/crawlspaces.</description>
      <type>Double</type>
      <units>ft</units>
      <required>true</required>
      <model_dependent>false</model_dependent>
      <default_value>0</default_value>
    </argument>
    <argument>
      <name>geometry_foundation_height_above_grade</name>
      <display_name>Geometry: Foundation Height Above Grade</display_name>
      <description>The depth above grade of the foundation wall. Only applies to basements/crawlspaces.</description>
      <type>Double</type>
      <units>ft</units>
      <required>true</required>
      <model_dependent>false</model_dependent>
      <default_value>0</default_value>
    </argument>
    <argument>
      <name>geometry_rim_joist_height</name>
      <display_name>Geometry: Rim Joist Height</display_name>
      <description>The height of the rim joists. Only applies to basements/crawlspaces.</description>
      <type>Double</type>
      <units>in</units>
      <required>false</required>
      <model_dependent>false</model_dependent>
    </argument>
    <argument>
      <name>geometry_attic_type</name>
      <display_name>Geometry: Attic Type</display_name>
      <description>The attic type of the building. Attic type ConditionedAttic is not allowed for apartment units.</description>
      <type>Choice</type>
      <required>true</required>
      <model_dependent>false</model_dependent>
      <default_value>VentedAttic</default_value>
      <choices>
        <choice>
          <value>FlatRoof</value>
          <display_name>FlatRoof</display_name>
        </choice>
        <choice>
          <value>VentedAttic</value>
          <display_name>VentedAttic</display_name>
        </choice>
        <choice>
          <value>UnventedAttic</value>
          <display_name>UnventedAttic</display_name>
        </choice>
        <choice>
          <value>ConditionedAttic</value>
          <display_name>ConditionedAttic</display_name>
        </choice>
        <choice>
          <value>BelowApartment</value>
          <display_name>BelowApartment</display_name>
        </choice>
      </choices>
    </argument>
    <argument>
      <name>geometry_roof_type</name>
      <display_name>Geometry: Roof Type</display_name>
      <description>The roof type of the building. Ignored if the building has a flat roof.</description>
      <type>Choice</type>
      <required>true</required>
      <model_dependent>false</model_dependent>
      <default_value>gable</default_value>
      <choices>
        <choice>
          <value>gable</value>
          <display_name>gable</display_name>
        </choice>
        <choice>
          <value>hip</value>
          <display_name>hip</display_name>
        </choice>
      </choices>
    </argument>
    <argument>
      <name>geometry_roof_pitch</name>
      <display_name>Geometry: Roof Pitch</display_name>
      <description>The roof pitch of the attic. Ignored if the building has a flat roof.</description>
      <type>Choice</type>
      <required>true</required>
      <model_dependent>false</model_dependent>
      <default_value>6:12</default_value>
      <choices>
        <choice>
          <value>1:12</value>
          <display_name>1:12</display_name>
        </choice>
        <choice>
          <value>2:12</value>
          <display_name>2:12</display_name>
        </choice>
        <choice>
          <value>3:12</value>
          <display_name>3:12</display_name>
        </choice>
        <choice>
          <value>4:12</value>
          <display_name>4:12</display_name>
        </choice>
        <choice>
          <value>5:12</value>
          <display_name>5:12</display_name>
        </choice>
        <choice>
          <value>6:12</value>
          <display_name>6:12</display_name>
        </choice>
        <choice>
          <value>7:12</value>
          <display_name>7:12</display_name>
        </choice>
        <choice>
          <value>8:12</value>
          <display_name>8:12</display_name>
        </choice>
        <choice>
          <value>9:12</value>
          <display_name>9:12</display_name>
        </choice>
        <choice>
          <value>10:12</value>
          <display_name>10:12</display_name>
        </choice>
        <choice>
          <value>11:12</value>
          <display_name>11:12</display_name>
        </choice>
        <choice>
          <value>12:12</value>
          <display_name>12:12</display_name>
        </choice>
      </choices>
    </argument>
    <argument>
      <name>geometry_eaves_depth</name>
      <display_name>Geometry: Eaves Depth</display_name>
      <description>The eaves depth of the roof.</description>
      <type>Double</type>
      <units>ft</units>
      <required>true</required>
      <model_dependent>false</model_dependent>
      <default_value>2</default_value>
    </argument>
    <argument>
      <name>neighbor_front_distance</name>
      <display_name>Neighbor: Front Distance</display_name>
      <description>The distance between the unit and the neighboring building to the front (not including eaves). A value of zero indicates no neighbors. Used for shading.</description>
      <type>Double</type>
      <units>ft</units>
      <required>true</required>
      <model_dependent>false</model_dependent>
      <default_value>0</default_value>
    </argument>
    <argument>
      <name>neighbor_back_distance</name>
      <display_name>Neighbor: Back Distance</display_name>
      <description>The distance between the unit and the neighboring building to the back (not including eaves). A value of zero indicates no neighbors. Used for shading.</description>
      <type>Double</type>
      <units>ft</units>
      <required>true</required>
      <model_dependent>false</model_dependent>
      <default_value>0</default_value>
    </argument>
    <argument>
      <name>neighbor_left_distance</name>
      <display_name>Neighbor: Left Distance</display_name>
      <description>The distance between the unit and the neighboring building to the left (not including eaves). A value of zero indicates no neighbors. Used for shading.</description>
      <type>Double</type>
      <units>ft</units>
      <required>true</required>
      <model_dependent>false</model_dependent>
      <default_value>10</default_value>
    </argument>
    <argument>
      <name>neighbor_right_distance</name>
      <display_name>Neighbor: Right Distance</display_name>
      <description>The distance between the unit and the neighboring building to the right (not including eaves). A value of zero indicates no neighbors. Used for shading.</description>
      <type>Double</type>
      <units>ft</units>
      <required>true</required>
      <model_dependent>false</model_dependent>
      <default_value>10</default_value>
    </argument>
    <argument>
      <name>neighbor_front_height</name>
      <display_name>Neighbor: Front Height</display_name>
      <description>The height of the neighboring building to the front. If not provided, the OS-HPXML default (see &lt;a href='https://openstudio-hpxml.readthedocs.io/en/v1.7.0/workflow_inputs.html#hpxml-site'&gt;HPXML Site&lt;/a&gt;) is used.</description>
      <type>Double</type>
      <units>ft</units>
      <required>false</required>
      <model_dependent>false</model_dependent>
    </argument>
    <argument>
      <name>neighbor_back_height</name>
      <display_name>Neighbor: Back Height</display_name>
      <description>The height of the neighboring building to the back. If not provided, the OS-HPXML default (see &lt;a href='https://openstudio-hpxml.readthedocs.io/en/v1.7.0/workflow_inputs.html#hpxml-site'&gt;HPXML Site&lt;/a&gt;) is used.</description>
      <type>Double</type>
      <units>ft</units>
      <required>false</required>
      <model_dependent>false</model_dependent>
    </argument>
    <argument>
      <name>neighbor_left_height</name>
      <display_name>Neighbor: Left Height</display_name>
      <description>The height of the neighboring building to the left. If not provided, the OS-HPXML default (see &lt;a href='https://openstudio-hpxml.readthedocs.io/en/v1.7.0/workflow_inputs.html#hpxml-site'&gt;HPXML Site&lt;/a&gt;) is used.</description>
      <type>Double</type>
      <units>ft</units>
      <required>false</required>
      <model_dependent>false</model_dependent>
    </argument>
    <argument>
      <name>neighbor_right_height</name>
      <display_name>Neighbor: Right Height</display_name>
      <description>The height of the neighboring building to the right. If not provided, the OS-HPXML default (see &lt;a href='https://openstudio-hpxml.readthedocs.io/en/v1.7.0/workflow_inputs.html#hpxml-site'&gt;HPXML Site&lt;/a&gt;) is used.</description>
      <type>Double</type>
      <units>ft</units>
      <required>false</required>
      <model_dependent>false</model_dependent>
    </argument>
    <argument>
      <name>floor_over_foundation_assembly_r</name>
      <display_name>Floor: Over Foundation Assembly R-value</display_name>
      <description>Assembly R-value for the floor over the foundation. Ignored if the building has a slab-on-grade foundation.</description>
      <type>Double</type>
      <units>h-ft^2-R/Btu</units>
      <required>true</required>
      <model_dependent>false</model_dependent>
      <default_value>28.1</default_value>
    </argument>
    <argument>
      <name>floor_over_garage_assembly_r</name>
      <display_name>Floor: Over Garage Assembly R-value</display_name>
      <description>Assembly R-value for the floor over the garage. Ignored unless the building has a garage under conditioned space.</description>
      <type>Double</type>
      <units>h-ft^2-R/Btu</units>
      <required>true</required>
      <model_dependent>false</model_dependent>
      <default_value>28.1</default_value>
    </argument>
    <argument>
      <name>floor_type</name>
      <display_name>Floor: Type</display_name>
      <description>The type of floors.</description>
      <type>Choice</type>
      <required>true</required>
      <model_dependent>false</model_dependent>
      <default_value>WoodFrame</default_value>
      <choices>
        <choice>
          <value>WoodFrame</value>
          <display_name>WoodFrame</display_name>
        </choice>
        <choice>
          <value>StructuralInsulatedPanel</value>
          <display_name>StructuralInsulatedPanel</display_name>
        </choice>
        <choice>
          <value>SolidConcrete</value>
          <display_name>SolidConcrete</display_name>
        </choice>
        <choice>
          <value>SteelFrame</value>
          <display_name>SteelFrame</display_name>
        </choice>
      </choices>
    </argument>
    <argument>
      <name>foundation_wall_type</name>
      <display_name>Foundation Wall: Type</display_name>
      <description>The material type of the foundation wall. If not provided, the OS-HPXML default (see &lt;a href='https://openstudio-hpxml.readthedocs.io/en/v1.7.0/workflow_inputs.html#hpxml-foundation-walls'&gt;HPXML Foundation Walls&lt;/a&gt;) is used.</description>
      <type>Choice</type>
      <required>false</required>
      <model_dependent>false</model_dependent>
      <choices>
        <choice>
          <value>solid concrete</value>
          <display_name>solid concrete</display_name>
        </choice>
        <choice>
          <value>concrete block</value>
          <display_name>concrete block</display_name>
        </choice>
        <choice>
          <value>concrete block foam core</value>
          <display_name>concrete block foam core</display_name>
        </choice>
        <choice>
          <value>concrete block perlite core</value>
          <display_name>concrete block perlite core</display_name>
        </choice>
        <choice>
          <value>concrete block vermiculite core</value>
          <display_name>concrete block vermiculite core</display_name>
        </choice>
        <choice>
          <value>concrete block solid core</value>
          <display_name>concrete block solid core</display_name>
        </choice>
        <choice>
          <value>double brick</value>
          <display_name>double brick</display_name>
        </choice>
        <choice>
          <value>wood</value>
          <display_name>wood</display_name>
        </choice>
      </choices>
    </argument>
    <argument>
      <name>foundation_wall_thickness</name>
      <display_name>Foundation Wall: Thickness</display_name>
      <description>The thickness of the foundation wall. If not provided, the OS-HPXML default (see &lt;a href='https://openstudio-hpxml.readthedocs.io/en/v1.7.0/workflow_inputs.html#hpxml-foundation-walls'&gt;HPXML Foundation Walls&lt;/a&gt;) is used.</description>
      <type>Double</type>
      <units>in</units>
      <required>false</required>
      <model_dependent>false</model_dependent>
    </argument>
    <argument>
      <name>foundation_wall_insulation_r</name>
      <display_name>Foundation Wall: Insulation Nominal R-value</display_name>
      <description>Nominal R-value for the foundation wall insulation. Only applies to basements/crawlspaces.</description>
      <type>Double</type>
      <units>h-ft^2-R/Btu</units>
      <required>true</required>
      <model_dependent>false</model_dependent>
      <default_value>0</default_value>
    </argument>
    <argument>
      <name>foundation_wall_insulation_location</name>
      <display_name>Foundation Wall: Insulation Location</display_name>
      <description>Whether the insulation is on the interior or exterior of the foundation wall. Only applies to basements/crawlspaces.</description>
      <type>Choice</type>
      <units>ft</units>
      <required>false</required>
      <model_dependent>false</model_dependent>
      <default_value>exterior</default_value>
      <choices>
        <choice>
          <value>interior</value>
          <display_name>interior</display_name>
        </choice>
        <choice>
          <value>exterior</value>
          <display_name>exterior</display_name>
        </choice>
      </choices>
    </argument>
    <argument>
      <name>foundation_wall_insulation_distance_to_top</name>
      <display_name>Foundation Wall: Insulation Distance To Top</display_name>
      <description>The distance from the top of the foundation wall to the top of the foundation wall insulation. Only applies to basements/crawlspaces. If not provided, the OS-HPXML default (see &lt;a href='https://openstudio-hpxml.readthedocs.io/en/v1.7.0/workflow_inputs.html#hpxml-foundation-walls'&gt;HPXML Foundation Walls&lt;/a&gt;) is used.</description>
      <type>Double</type>
      <units>ft</units>
      <required>false</required>
      <model_dependent>false</model_dependent>
    </argument>
    <argument>
      <name>foundation_wall_insulation_distance_to_bottom</name>
      <display_name>Foundation Wall: Insulation Distance To Bottom</display_name>
      <description>The distance from the top of the foundation wall to the bottom of the foundation wall insulation. Only applies to basements/crawlspaces. If not provided, the OS-HPXML default (see &lt;a href='https://openstudio-hpxml.readthedocs.io/en/v1.7.0/workflow_inputs.html#hpxml-foundation-walls'&gt;HPXML Foundation Walls&lt;/a&gt;) is used.</description>
      <type>Double</type>
      <units>ft</units>
      <required>false</required>
      <model_dependent>false</model_dependent>
    </argument>
    <argument>
      <name>foundation_wall_assembly_r</name>
      <display_name>Foundation Wall: Assembly R-value</display_name>
      <description>Assembly R-value for the foundation walls. Only applies to basements/crawlspaces. If provided, overrides the previous foundation wall insulation inputs. If not provided, it is ignored.</description>
      <type>Double</type>
      <units>h-ft^2-R/Btu</units>
      <required>false</required>
      <model_dependent>false</model_dependent>
    </argument>
    <argument>
      <name>rim_joist_assembly_r</name>
      <display_name>Rim Joist: Assembly R-value</display_name>
      <description>Assembly R-value for the rim joists. Only applies to basements/crawlspaces. Required if a rim joist height is provided.</description>
      <type>Double</type>
      <units>h-ft^2-R/Btu</units>
      <required>false</required>
      <model_dependent>false</model_dependent>
    </argument>
    <argument>
      <name>slab_perimeter_insulation_r</name>
      <display_name>Slab: Perimeter Insulation Nominal R-value</display_name>
      <description>Nominal R-value of the vertical slab perimeter insulation. Applies to slab-on-grade foundations and basement/crawlspace floors.</description>
      <type>Double</type>
      <units>h-ft^2-R/Btu</units>
      <required>true</required>
      <model_dependent>false</model_dependent>
      <default_value>0</default_value>
    </argument>
    <argument>
      <name>slab_perimeter_depth</name>
      <display_name>Slab: Perimeter Insulation Depth</display_name>
      <description>Depth from grade to bottom of vertical slab perimeter insulation. Applies to slab-on-grade foundations and basement/crawlspace floors.</description>
      <type>Double</type>
      <units>ft</units>
      <required>true</required>
      <model_dependent>false</model_dependent>
      <default_value>0</default_value>
    </argument>
    <argument>
      <name>slab_under_insulation_r</name>
      <display_name>Slab: Under Slab Insulation Nominal R-value</display_name>
      <description>Nominal R-value of the horizontal under slab insulation. Applies to slab-on-grade foundations and basement/crawlspace floors.</description>
      <type>Double</type>
      <units>h-ft^2-R/Btu</units>
      <required>true</required>
      <model_dependent>false</model_dependent>
      <default_value>0</default_value>
    </argument>
    <argument>
      <name>slab_under_width</name>
      <display_name>Slab: Under Slab Insulation Width</display_name>
      <description>Width from slab edge inward of horizontal under-slab insulation. Enter 999 to specify that the under slab insulation spans the entire slab. Applies to slab-on-grade foundations and basement/crawlspace floors.</description>
      <type>Double</type>
      <units>ft</units>
      <required>true</required>
      <model_dependent>false</model_dependent>
      <default_value>0</default_value>
    </argument>
    <argument>
      <name>slab_thickness</name>
      <display_name>Slab: Thickness</display_name>
      <description>The thickness of the slab. Zero can be entered if there is a dirt floor instead of a slab. If not provided, the OS-HPXML default (see &lt;a href='https://openstudio-hpxml.readthedocs.io/en/v1.7.0/workflow_inputs.html#hpxml-slabs'&gt;HPXML Slabs&lt;/a&gt;) is used.</description>
      <type>Double</type>
      <units>in</units>
      <required>false</required>
      <model_dependent>false</model_dependent>
    </argument>
    <argument>
      <name>slab_carpet_fraction</name>
      <display_name>Slab: Carpet Fraction</display_name>
      <description>Fraction of the slab floor area that is carpeted. If not provided, the OS-HPXML default (see &lt;a href='https://openstudio-hpxml.readthedocs.io/en/v1.7.0/workflow_inputs.html#hpxml-slabs'&gt;HPXML Slabs&lt;/a&gt;) is used.</description>
      <type>Double</type>
      <units>Frac</units>
      <required>false</required>
      <model_dependent>false</model_dependent>
    </argument>
    <argument>
      <name>slab_carpet_r</name>
      <display_name>Slab: Carpet R-value</display_name>
      <description>R-value of the slab carpet. If not provided, the OS-HPXML default (see &lt;a href='https://openstudio-hpxml.readthedocs.io/en/v1.7.0/workflow_inputs.html#hpxml-slabs'&gt;HPXML Slabs&lt;/a&gt;) is used.</description>
      <type>Double</type>
      <units>h-ft^2-R/Btu</units>
      <required>false</required>
      <model_dependent>false</model_dependent>
    </argument>
    <argument>
      <name>ceiling_assembly_r</name>
      <display_name>Ceiling: Assembly R-value</display_name>
      <description>Assembly R-value for the ceiling (attic floor).</description>
      <type>Double</type>
      <units>h-ft^2-R/Btu</units>
      <required>true</required>
      <model_dependent>false</model_dependent>
      <default_value>31.6</default_value>
    </argument>
    <argument>
      <name>roof_material_type</name>
      <display_name>Roof: Material Type</display_name>
      <description>The material type of the roof. If not provided, the OS-HPXML default (see &lt;a href='https://openstudio-hpxml.readthedocs.io/en/v1.7.0/workflow_inputs.html#hpxml-roofs'&gt;HPXML Roofs&lt;/a&gt;) is used.</description>
      <type>Choice</type>
      <required>false</required>
      <model_dependent>false</model_dependent>
      <choices>
        <choice>
          <value>asphalt or fiberglass shingles</value>
          <display_name>asphalt or fiberglass shingles</display_name>
        </choice>
        <choice>
          <value>concrete</value>
          <display_name>concrete</display_name>
        </choice>
        <choice>
          <value>cool roof</value>
          <display_name>cool roof</display_name>
        </choice>
        <choice>
          <value>slate or tile shingles</value>
          <display_name>slate or tile shingles</display_name>
        </choice>
        <choice>
          <value>expanded polystyrene sheathing</value>
          <display_name>expanded polystyrene sheathing</display_name>
        </choice>
        <choice>
          <value>metal surfacing</value>
          <display_name>metal surfacing</display_name>
        </choice>
        <choice>
          <value>plastic/rubber/synthetic sheeting</value>
          <display_name>plastic/rubber/synthetic sheeting</display_name>
        </choice>
        <choice>
          <value>shingles</value>
          <display_name>shingles</display_name>
        </choice>
        <choice>
          <value>wood shingles or shakes</value>
          <display_name>wood shingles or shakes</display_name>
        </choice>
      </choices>
    </argument>
    <argument>
      <name>roof_color</name>
      <display_name>Roof: Color</display_name>
      <description>The color of the roof. If not provided, the OS-HPXML default (see &lt;a href='https://openstudio-hpxml.readthedocs.io/en/v1.7.0/workflow_inputs.html#hpxml-roofs'&gt;HPXML Roofs&lt;/a&gt;) is used.</description>
      <type>Choice</type>
      <required>false</required>
      <model_dependent>false</model_dependent>
      <choices>
        <choice>
          <value>dark</value>
          <display_name>dark</display_name>
        </choice>
        <choice>
          <value>light</value>
          <display_name>light</display_name>
        </choice>
        <choice>
          <value>medium</value>
          <display_name>medium</display_name>
        </choice>
        <choice>
          <value>medium dark</value>
          <display_name>medium dark</display_name>
        </choice>
        <choice>
          <value>reflective</value>
          <display_name>reflective</display_name>
        </choice>
      </choices>
    </argument>
    <argument>
      <name>roof_assembly_r</name>
      <display_name>Roof: Assembly R-value</display_name>
      <description>Assembly R-value of the roof.</description>
      <type>Double</type>
      <units>h-ft^2-R/Btu</units>
      <required>true</required>
      <model_dependent>false</model_dependent>
      <default_value>2.3</default_value>
    </argument>
    <argument>
      <name>radiant_barrier_attic_location</name>
      <display_name>Attic: Radiant Barrier Location</display_name>
      <description>The location of the radiant barrier in the attic.</description>
      <type>Choice</type>
      <required>false</required>
      <model_dependent>false</model_dependent>
      <choices>
        <choice>
          <value>none</value>
          <display_name>none</display_name>
        </choice>
        <choice>
          <value>Attic roof only</value>
          <display_name>Attic roof only</display_name>
        </choice>
        <choice>
          <value>Attic roof and gable walls</value>
          <display_name>Attic roof and gable walls</display_name>
        </choice>
        <choice>
          <value>Attic floor</value>
          <display_name>Attic floor</display_name>
        </choice>
      </choices>
    </argument>
    <argument>
      <name>radiant_barrier_grade</name>
      <display_name>Attic: Radiant Barrier Grade</display_name>
      <description>The grade of the radiant barrier in the attic. If not provided, the OS-HPXML default (see &lt;a href='https://openstudio-hpxml.readthedocs.io/en/v1.7.0/workflow_inputs.html#hpxml-roofs'&gt;HPXML Roofs&lt;/a&gt;) is used.</description>
      <type>Choice</type>
      <required>false</required>
      <model_dependent>false</model_dependent>
      <choices>
        <choice>
          <value>1</value>
          <display_name>1</display_name>
        </choice>
        <choice>
          <value>2</value>
          <display_name>2</display_name>
        </choice>
        <choice>
          <value>3</value>
          <display_name>3</display_name>
        </choice>
      </choices>
    </argument>
    <argument>
      <name>wall_type</name>
      <display_name>Wall: Type</display_name>
      <description>The type of walls.</description>
      <type>Choice</type>
      <required>true</required>
      <model_dependent>false</model_dependent>
      <default_value>WoodStud</default_value>
      <choices>
        <choice>
          <value>WoodStud</value>
          <display_name>WoodStud</display_name>
        </choice>
        <choice>
          <value>ConcreteMasonryUnit</value>
          <display_name>ConcreteMasonryUnit</display_name>
        </choice>
        <choice>
          <value>DoubleWoodStud</value>
          <display_name>DoubleWoodStud</display_name>
        </choice>
        <choice>
          <value>InsulatedConcreteForms</value>
          <display_name>InsulatedConcreteForms</display_name>
        </choice>
        <choice>
          <value>LogWall</value>
          <display_name>LogWall</display_name>
        </choice>
        <choice>
          <value>StructuralInsulatedPanel</value>
          <display_name>StructuralInsulatedPanel</display_name>
        </choice>
        <choice>
          <value>SolidConcrete</value>
          <display_name>SolidConcrete</display_name>
        </choice>
        <choice>
          <value>SteelFrame</value>
          <display_name>SteelFrame</display_name>
        </choice>
        <choice>
          <value>Stone</value>
          <display_name>Stone</display_name>
        </choice>
        <choice>
          <value>StrawBale</value>
          <display_name>StrawBale</display_name>
        </choice>
        <choice>
          <value>StructuralBrick</value>
          <display_name>StructuralBrick</display_name>
        </choice>
      </choices>
    </argument>
    <argument>
      <name>wall_siding_type</name>
      <display_name>Wall: Siding Type</display_name>
      <description>The siding type of the walls. Also applies to rim joists. If not provided, the OS-HPXML default (see &lt;a href='https://openstudio-hpxml.readthedocs.io/en/v1.7.0/workflow_inputs.html#hpxml-walls'&gt;HPXML Walls&lt;/a&gt;) is used.</description>
      <type>Choice</type>
      <required>false</required>
      <model_dependent>false</model_dependent>
      <choices>
        <choice>
          <value>aluminum siding</value>
          <display_name>aluminum siding</display_name>
        </choice>
        <choice>
          <value>asbestos siding</value>
          <display_name>asbestos siding</display_name>
        </choice>
        <choice>
          <value>brick veneer</value>
          <display_name>brick veneer</display_name>
        </choice>
        <choice>
          <value>composite shingle siding</value>
          <display_name>composite shingle siding</display_name>
        </choice>
        <choice>
          <value>fiber cement siding</value>
          <display_name>fiber cement siding</display_name>
        </choice>
        <choice>
          <value>masonite siding</value>
          <display_name>masonite siding</display_name>
        </choice>
        <choice>
          <value>none</value>
          <display_name>none</display_name>
        </choice>
        <choice>
          <value>stucco</value>
          <display_name>stucco</display_name>
        </choice>
        <choice>
          <value>synthetic stucco</value>
          <display_name>synthetic stucco</display_name>
        </choice>
        <choice>
          <value>vinyl siding</value>
          <display_name>vinyl siding</display_name>
        </choice>
        <choice>
          <value>wood siding</value>
          <display_name>wood siding</display_name>
        </choice>
      </choices>
    </argument>
    <argument>
      <name>wall_color</name>
      <display_name>Wall: Color</display_name>
      <description>The color of the walls. Also applies to rim joists. If not provided, the OS-HPXML default (see &lt;a href='https://openstudio-hpxml.readthedocs.io/en/v1.7.0/workflow_inputs.html#hpxml-walls'&gt;HPXML Walls&lt;/a&gt;) is used.</description>
      <type>Choice</type>
      <required>false</required>
      <model_dependent>false</model_dependent>
      <choices>
        <choice>
          <value>dark</value>
          <display_name>dark</display_name>
        </choice>
        <choice>
          <value>light</value>
          <display_name>light</display_name>
        </choice>
        <choice>
          <value>medium</value>
          <display_name>medium</display_name>
        </choice>
        <choice>
          <value>medium dark</value>
          <display_name>medium dark</display_name>
        </choice>
        <choice>
          <value>reflective</value>
          <display_name>reflective</display_name>
        </choice>
      </choices>
    </argument>
    <argument>
      <name>wall_assembly_r</name>
      <display_name>Wall: Assembly R-value</display_name>
      <description>Assembly R-value of the walls.</description>
      <type>Double</type>
      <units>h-ft^2-R/Btu</units>
      <required>true</required>
      <model_dependent>false</model_dependent>
      <default_value>11.9</default_value>
    </argument>
    <argument>
      <name>window_front_wwr</name>
      <display_name>Windows: Front Window-to-Wall Ratio</display_name>
      <description>The ratio of window area to wall area for the unit's front facade. Enter 0 if specifying Front Window Area instead.</description>
      <type>Double</type>
      <units>Frac</units>
      <required>true</required>
      <model_dependent>false</model_dependent>
      <default_value>0.18</default_value>
    </argument>
    <argument>
      <name>window_back_wwr</name>
      <display_name>Windows: Back Window-to-Wall Ratio</display_name>
      <description>The ratio of window area to wall area for the unit's back facade. Enter 0 if specifying Back Window Area instead.</description>
      <type>Double</type>
      <units>Frac</units>
      <required>true</required>
      <model_dependent>false</model_dependent>
      <default_value>0.18</default_value>
    </argument>
    <argument>
      <name>window_left_wwr</name>
      <display_name>Windows: Left Window-to-Wall Ratio</display_name>
      <description>The ratio of window area to wall area for the unit's left facade (when viewed from the front). Enter 0 if specifying Left Window Area instead.</description>
      <type>Double</type>
      <units>Frac</units>
      <required>true</required>
      <model_dependent>false</model_dependent>
      <default_value>0.18</default_value>
    </argument>
    <argument>
      <name>window_right_wwr</name>
      <display_name>Windows: Right Window-to-Wall Ratio</display_name>
      <description>The ratio of window area to wall area for the unit's right facade (when viewed from the front). Enter 0 if specifying Right Window Area instead.</description>
      <type>Double</type>
      <units>Frac</units>
      <required>true</required>
      <model_dependent>false</model_dependent>
      <default_value>0.18</default_value>
    </argument>
    <argument>
      <name>window_area_front</name>
      <display_name>Windows: Front Window Area</display_name>
      <description>The amount of window area on the unit's front facade. Enter 0 if specifying Front Window-to-Wall Ratio instead.</description>
      <type>Double</type>
      <units>ft^2</units>
      <required>true</required>
      <model_dependent>false</model_dependent>
      <default_value>0</default_value>
    </argument>
    <argument>
      <name>window_area_back</name>
      <display_name>Windows: Back Window Area</display_name>
      <description>The amount of window area on the unit's back facade. Enter 0 if specifying Back Window-to-Wall Ratio instead.</description>
      <type>Double</type>
      <units>ft^2</units>
      <required>true</required>
      <model_dependent>false</model_dependent>
      <default_value>0</default_value>
    </argument>
    <argument>
      <name>window_area_left</name>
      <display_name>Windows: Left Window Area</display_name>
      <description>The amount of window area on the unit's left facade (when viewed from the front). Enter 0 if specifying Left Window-to-Wall Ratio instead.</description>
      <type>Double</type>
      <units>ft^2</units>
      <required>true</required>
      <model_dependent>false</model_dependent>
      <default_value>0</default_value>
    </argument>
    <argument>
      <name>window_area_right</name>
      <display_name>Windows: Right Window Area</display_name>
      <description>The amount of window area on the unit's right facade (when viewed from the front). Enter 0 if specifying Right Window-to-Wall Ratio instead.</description>
      <type>Double</type>
      <units>ft^2</units>
      <required>true</required>
      <model_dependent>false</model_dependent>
      <default_value>0</default_value>
    </argument>
    <argument>
      <name>window_aspect_ratio</name>
      <display_name>Windows: Aspect Ratio</display_name>
      <description>Ratio of window height to width.</description>
      <type>Double</type>
      <units>Frac</units>
      <required>true</required>
      <model_dependent>false</model_dependent>
      <default_value>1.333</default_value>
    </argument>
    <argument>
      <name>window_fraction_operable</name>
      <display_name>Windows: Fraction Operable</display_name>
      <description>Fraction of windows that are operable. If not provided, the OS-HPXML default (see &lt;a href='https://openstudio-hpxml.readthedocs.io/en/v1.7.0/workflow_inputs.html#hpxml-windows'&gt;HPXML Windows&lt;/a&gt;) is used.</description>
      <type>Double</type>
      <units>Frac</units>
      <required>false</required>
      <model_dependent>false</model_dependent>
    </argument>
    <argument>
      <name>window_natvent_availability</name>
      <display_name>Windows: Natural Ventilation Availability</display_name>
      <description>For operable windows, the number of days/week that windows can be opened by occupants for natural ventilation. If not provided, the OS-HPXML default (see &lt;a href='https://openstudio-hpxml.readthedocs.io/en/v1.7.0/workflow_inputs.html#hpxml-windows'&gt;HPXML Windows&lt;/a&gt;) is used.</description>
      <type>Integer</type>
      <units>Days/week</units>
      <required>false</required>
      <model_dependent>false</model_dependent>
    </argument>
    <argument>
      <name>window_ufactor</name>
      <display_name>Windows: U-Factor</display_name>
      <description>Full-assembly NFRC U-factor.</description>
      <type>Double</type>
      <units>Btu/hr-ft^2-R</units>
      <required>true</required>
      <model_dependent>false</model_dependent>
      <default_value>0.37</default_value>
    </argument>
    <argument>
      <name>window_shgc</name>
      <display_name>Windows: SHGC</display_name>
      <description>Full-assembly NFRC solar heat gain coefficient.</description>
      <type>Double</type>
      <required>true</required>
      <model_dependent>false</model_dependent>
      <default_value>0.3</default_value>
    </argument>
    <argument>
      <name>window_interior_shading_winter</name>
      <display_name>Windows: Winter Interior Shading</display_name>
      <description>Interior shading coefficient for the winter season. 1.0 indicates no reduction in solar gain, 0.85 indicates 15% reduction, etc. If not provided, the OS-HPXML default (see &lt;a href='https://openstudio-hpxml.readthedocs.io/en/v1.7.0/workflow_inputs.html#hpxml-windows'&gt;HPXML Windows&lt;/a&gt;) is used.</description>
      <type>Double</type>
      <units>Frac</units>
      <required>false</required>
      <model_dependent>false</model_dependent>
    </argument>
    <argument>
      <name>window_interior_shading_summer</name>
      <display_name>Windows: Summer Interior Shading</display_name>
      <description>Interior shading coefficient for the summer season. 1.0 indicates no reduction in solar gain, 0.85 indicates 15% reduction, etc. If not provided, the OS-HPXML default (see &lt;a href='https://openstudio-hpxml.readthedocs.io/en/v1.7.0/workflow_inputs.html#hpxml-windows'&gt;HPXML Windows&lt;/a&gt;) is used.</description>
      <type>Double</type>
      <units>Frac</units>
      <required>false</required>
      <model_dependent>false</model_dependent>
    </argument>
    <argument>
      <name>window_exterior_shading_winter</name>
      <display_name>Windows: Winter Exterior Shading</display_name>
      <description>Exterior shading coefficient for the winter season. 1.0 indicates no reduction in solar gain, 0.85 indicates 15% reduction, etc. If not provided, the OS-HPXML default (see &lt;a href='https://openstudio-hpxml.readthedocs.io/en/v1.7.0/workflow_inputs.html#hpxml-windows'&gt;HPXML Windows&lt;/a&gt;) is used.</description>
      <type>Double</type>
      <units>Frac</units>
      <required>false</required>
      <model_dependent>false</model_dependent>
    </argument>
    <argument>
      <name>window_exterior_shading_summer</name>
      <display_name>Windows: Summer Exterior Shading</display_name>
      <description>Exterior shading coefficient for the summer season. 1.0 indicates no reduction in solar gain, 0.85 indicates 15% reduction, etc. If not provided, the OS-HPXML default (see &lt;a href='https://openstudio-hpxml.readthedocs.io/en/v1.7.0/workflow_inputs.html#hpxml-windows'&gt;HPXML Windows&lt;/a&gt;) is used.</description>
      <type>Double</type>
      <units>Frac</units>
      <required>false</required>
      <model_dependent>false</model_dependent>
    </argument>
    <argument>
      <name>window_shading_summer_season</name>
      <display_name>Windows: Shading Summer Season</display_name>
      <description>Enter a date like 'May 1 - Sep 30'. Defines the summer season for purposes of shading coefficients; the rest of the year is assumed to be winter. If not provided, the OS-HPXML default (see &lt;a href='https://openstudio-hpxml.readthedocs.io/en/v1.7.0/workflow_inputs.html#hpxml-windows'&gt;HPXML Windows&lt;/a&gt;) is used.</description>
      <type>String</type>
      <required>false</required>
      <model_dependent>false</model_dependent>
    </argument>
    <argument>
      <name>window_storm_type</name>
      <display_name>Windows: Storm Type</display_name>
      <description>The type of storm, if present. If not provided, assumes there is no storm.</description>
      <type>Choice</type>
      <required>false</required>
      <model_dependent>false</model_dependent>
      <choices>
        <choice>
          <value>clear</value>
          <display_name>clear</display_name>
        </choice>
        <choice>
          <value>low-e</value>
          <display_name>low-e</display_name>
        </choice>
      </choices>
    </argument>
    <argument>
      <name>overhangs_front_depth</name>
      <display_name>Overhangs: Front Depth</display_name>
      <description>The depth of overhangs for windows for the front facade.</description>
      <type>Double</type>
      <units>ft</units>
      <required>true</required>
      <model_dependent>false</model_dependent>
      <default_value>0</default_value>
    </argument>
    <argument>
      <name>overhangs_front_distance_to_top_of_window</name>
      <display_name>Overhangs: Front Distance to Top of Window</display_name>
      <description>The overhangs distance to the top of window for the front facade.</description>
      <type>Double</type>
      <units>ft</units>
      <required>true</required>
      <model_dependent>false</model_dependent>
      <default_value>0</default_value>
    </argument>
    <argument>
      <name>overhangs_front_distance_to_bottom_of_window</name>
      <display_name>Overhangs: Front Distance to Bottom of Window</display_name>
      <description>The overhangs distance to the bottom of window for the front facade.</description>
      <type>Double</type>
      <units>ft</units>
      <required>true</required>
      <model_dependent>false</model_dependent>
      <default_value>4</default_value>
    </argument>
    <argument>
      <name>overhangs_back_depth</name>
      <display_name>Overhangs: Back Depth</display_name>
      <description>The depth of overhangs for windows for the back facade.</description>
      <type>Double</type>
      <units>ft</units>
      <required>true</required>
      <model_dependent>false</model_dependent>
      <default_value>0</default_value>
    </argument>
    <argument>
      <name>overhangs_back_distance_to_top_of_window</name>
      <display_name>Overhangs: Back Distance to Top of Window</display_name>
      <description>The overhangs distance to the top of window for the back facade.</description>
      <type>Double</type>
      <units>ft</units>
      <required>true</required>
      <model_dependent>false</model_dependent>
      <default_value>0</default_value>
    </argument>
    <argument>
      <name>overhangs_back_distance_to_bottom_of_window</name>
      <display_name>Overhangs: Back Distance to Bottom of Window</display_name>
      <description>The overhangs distance to the bottom of window for the back facade.</description>
      <type>Double</type>
      <units>ft</units>
      <required>true</required>
      <model_dependent>false</model_dependent>
      <default_value>4</default_value>
    </argument>
    <argument>
      <name>overhangs_left_depth</name>
      <display_name>Overhangs: Left Depth</display_name>
      <description>The depth of overhangs for windows for the left facade.</description>
      <type>Double</type>
      <units>ft</units>
      <required>true</required>
      <model_dependent>false</model_dependent>
      <default_value>0</default_value>
    </argument>
    <argument>
      <name>overhangs_left_distance_to_top_of_window</name>
      <display_name>Overhangs: Left Distance to Top of Window</display_name>
      <description>The overhangs distance to the top of window for the left facade.</description>
      <type>Double</type>
      <units>ft</units>
      <required>true</required>
      <model_dependent>false</model_dependent>
      <default_value>0</default_value>
    </argument>
    <argument>
      <name>overhangs_left_distance_to_bottom_of_window</name>
      <display_name>Overhangs: Left Distance to Bottom of Window</display_name>
      <description>The overhangs distance to the bottom of window for the left facade.</description>
      <type>Double</type>
      <units>ft</units>
      <required>true</required>
      <model_dependent>false</model_dependent>
      <default_value>4</default_value>
    </argument>
    <argument>
      <name>overhangs_right_depth</name>
      <display_name>Overhangs: Right Depth</display_name>
      <description>The depth of overhangs for windows for the right facade.</description>
      <type>Double</type>
      <units>ft</units>
      <required>true</required>
      <model_dependent>false</model_dependent>
      <default_value>0</default_value>
    </argument>
    <argument>
      <name>overhangs_right_distance_to_top_of_window</name>
      <display_name>Overhangs: Right Distance to Top of Window</display_name>
      <description>The overhangs distance to the top of window for the right facade.</description>
      <type>Double</type>
      <units>ft</units>
      <required>true</required>
      <model_dependent>false</model_dependent>
      <default_value>0</default_value>
    </argument>
    <argument>
      <name>overhangs_right_distance_to_bottom_of_window</name>
      <display_name>Overhangs: Right Distance to Bottom of Window</display_name>
      <description>The overhangs distance to the bottom of window for the right facade.</description>
      <type>Double</type>
      <units>ft</units>
      <required>true</required>
      <model_dependent>false</model_dependent>
      <default_value>4</default_value>
    </argument>
    <argument>
      <name>skylight_area_front</name>
      <display_name>Skylights: Front Roof Area</display_name>
      <description>The amount of skylight area on the unit's front conditioned roof facade.</description>
      <type>Double</type>
      <units>ft^2</units>
      <required>true</required>
      <model_dependent>false</model_dependent>
      <default_value>0</default_value>
    </argument>
    <argument>
      <name>skylight_area_back</name>
      <display_name>Skylights: Back Roof Area</display_name>
      <description>The amount of skylight area on the unit's back conditioned roof facade.</description>
      <type>Double</type>
      <units>ft^2</units>
      <required>true</required>
      <model_dependent>false</model_dependent>
      <default_value>0</default_value>
    </argument>
    <argument>
      <name>skylight_area_left</name>
      <display_name>Skylights: Left Roof Area</display_name>
      <description>The amount of skylight area on the unit's left conditioned roof facade (when viewed from the front).</description>
      <type>Double</type>
      <units>ft^2</units>
      <required>true</required>
      <model_dependent>false</model_dependent>
      <default_value>0</default_value>
    </argument>
    <argument>
      <name>skylight_area_right</name>
      <display_name>Skylights: Right Roof Area</display_name>
      <description>The amount of skylight area on the unit's right conditioned roof facade (when viewed from the front).</description>
      <type>Double</type>
      <units>ft^2</units>
      <required>true</required>
      <model_dependent>false</model_dependent>
      <default_value>0</default_value>
    </argument>
    <argument>
      <name>skylight_ufactor</name>
      <display_name>Skylights: U-Factor</display_name>
      <description>Full-assembly NFRC U-factor.</description>
      <type>Double</type>
      <units>Btu/hr-ft^2-R</units>
      <required>true</required>
      <model_dependent>false</model_dependent>
      <default_value>0.33</default_value>
    </argument>
    <argument>
      <name>skylight_shgc</name>
      <display_name>Skylights: SHGC</display_name>
      <description>Full-assembly NFRC solar heat gain coefficient.</description>
      <type>Double</type>
      <required>true</required>
      <model_dependent>false</model_dependent>
      <default_value>0.45</default_value>
    </argument>
    <argument>
      <name>skylight_storm_type</name>
      <display_name>Skylights: Storm Type</display_name>
      <description>The type of storm, if present. If not provided, assumes there is no storm.</description>
      <type>Choice</type>
      <required>false</required>
      <model_dependent>false</model_dependent>
      <choices>
        <choice>
          <value>clear</value>
          <display_name>clear</display_name>
        </choice>
        <choice>
          <value>low-e</value>
          <display_name>low-e</display_name>
        </choice>
      </choices>
    </argument>
    <argument>
      <name>door_area</name>
      <display_name>Doors: Area</display_name>
      <description>The area of the opaque door(s).</description>
      <type>Double</type>
      <units>ft^2</units>
      <required>true</required>
      <model_dependent>false</model_dependent>
      <default_value>20</default_value>
    </argument>
    <argument>
      <name>door_rvalue</name>
      <display_name>Doors: R-value</display_name>
      <description>R-value of the opaque door(s).</description>
      <type>Double</type>
      <units>h-ft^2-R/Btu</units>
      <required>true</required>
      <model_dependent>false</model_dependent>
      <default_value>4.4</default_value>
    </argument>
    <argument>
      <name>air_leakage_units</name>
      <display_name>Air Leakage: Units</display_name>
      <description>The unit of measure for the air leakage.</description>
      <type>Choice</type>
      <required>true</required>
      <model_dependent>false</model_dependent>
      <default_value>ACH</default_value>
      <choices>
        <choice>
          <value>ACH</value>
          <display_name>ACH</display_name>
        </choice>
        <choice>
          <value>CFM</value>
          <display_name>CFM</display_name>
        </choice>
        <choice>
          <value>ACHnatural</value>
          <display_name>ACHnatural</display_name>
        </choice>
        <choice>
          <value>CFMnatural</value>
          <display_name>CFMnatural</display_name>
        </choice>
        <choice>
          <value>EffectiveLeakageArea</value>
          <display_name>EffectiveLeakageArea</display_name>
        </choice>
      </choices>
    </argument>
    <argument>
      <name>air_leakage_house_pressure</name>
      <display_name>Air Leakage: House Pressure</display_name>
      <description>The house pressure relative to outside. Required when units are ACH or CFM.</description>
      <type>Double</type>
      <units>Pa</units>
      <required>true</required>
      <model_dependent>false</model_dependent>
      <default_value>50</default_value>
    </argument>
    <argument>
      <name>air_leakage_value</name>
      <display_name>Air Leakage: Value</display_name>
      <description>Air exchange rate value. For 'EffectiveLeakageArea', provide value in sq. in.</description>
      <type>Double</type>
      <required>true</required>
      <model_dependent>false</model_dependent>
      <default_value>3</default_value>
    </argument>
    <argument>
      <name>air_leakage_type</name>
      <display_name>Air Leakage: Type</display_name>
      <description>Type of air leakage. If 'unit total', represents the total infiltration to the unit as measured by a compartmentalization test, in which case the air leakage value will be adjusted by the ratio of exterior envelope surface area to total envelope surface area. Otherwise, if 'unit exterior only', represents the infiltration to the unit from outside only as measured by a guarded test. Required when unit type is single-family attached or apartment unit.</description>
      <type>Choice</type>
      <required>false</required>
      <model_dependent>false</model_dependent>
      <choices>
        <choice>
          <value>unit total</value>
          <display_name>unit total</display_name>
        </choice>
        <choice>
          <value>unit exterior only</value>
          <display_name>unit exterior only</display_name>
        </choice>
      </choices>
    </argument>
    <argument>
      <name>air_leakage_has_flue_or_chimney_in_conditioned_space</name>
      <display_name>Air Leakage: Has Flue or Chimney in Conditioned Space</display_name>
      <description>Presence of flue or chimney with combustion air from conditioned space; used for infiltration model. If not provided, the OS-HPXML default (see &lt;a href='https://openstudio-hpxml.readthedocs.io/en/v1.7.0/workflow_inputs.html#flue-or-chimney'&gt;Flue or Chimney&lt;/a&gt;) is used.</description>
      <type>Boolean</type>
      <required>false</required>
      <model_dependent>false</model_dependent>
      <choices>
        <choice>
          <value>true</value>
          <display_name>true</display_name>
        </choice>
        <choice>
          <value>false</value>
          <display_name>false</display_name>
        </choice>
      </choices>
    </argument>
    <argument>
      <name>heating_system_type</name>
      <display_name>Heating System: Type</display_name>
      <description>The type of heating system. Use 'none' if there is no heating system or if there is a heat pump serving a heating load.</description>
      <type>Choice</type>
      <required>true</required>
      <model_dependent>false</model_dependent>
      <default_value>Furnace</default_value>
      <choices>
        <choice>
          <value>none</value>
          <display_name>none</display_name>
        </choice>
        <choice>
          <value>Furnace</value>
          <display_name>Furnace</display_name>
        </choice>
        <choice>
          <value>WallFurnace</value>
          <display_name>WallFurnace</display_name>
        </choice>
        <choice>
          <value>FloorFurnace</value>
          <display_name>FloorFurnace</display_name>
        </choice>
        <choice>
          <value>Boiler</value>
          <display_name>Boiler</display_name>
        </choice>
        <choice>
          <value>ElectricResistance</value>
          <display_name>ElectricResistance</display_name>
        </choice>
        <choice>
          <value>Stove</value>
          <display_name>Stove</display_name>
        </choice>
        <choice>
          <value>SpaceHeater</value>
          <display_name>SpaceHeater</display_name>
        </choice>
        <choice>
          <value>Fireplace</value>
          <display_name>Fireplace</display_name>
        </choice>
        <choice>
          <value>Shared Boiler w/ Baseboard</value>
          <display_name>Shared Boiler w/ Baseboard</display_name>
        </choice>
        <choice>
          <value>Shared Boiler w/ Ductless Fan Coil</value>
          <display_name>Shared Boiler w/ Ductless Fan Coil</display_name>
        </choice>
      </choices>
    </argument>
    <argument>
      <name>heating_system_fuel</name>
      <display_name>Heating System: Fuel Type</display_name>
      <description>The fuel type of the heating system. Ignored for ElectricResistance.</description>
      <type>Choice</type>
      <required>true</required>
      <model_dependent>false</model_dependent>
      <default_value>natural gas</default_value>
      <choices>
        <choice>
          <value>electricity</value>
          <display_name>electricity</display_name>
        </choice>
        <choice>
          <value>natural gas</value>
          <display_name>natural gas</display_name>
        </choice>
        <choice>
          <value>fuel oil</value>
          <display_name>fuel oil</display_name>
        </choice>
        <choice>
          <value>propane</value>
          <display_name>propane</display_name>
        </choice>
        <choice>
          <value>wood</value>
          <display_name>wood</display_name>
        </choice>
        <choice>
          <value>wood pellets</value>
          <display_name>wood pellets</display_name>
        </choice>
        <choice>
          <value>coal</value>
          <display_name>coal</display_name>
        </choice>
      </choices>
    </argument>
    <argument>
      <name>heating_system_heating_efficiency</name>
      <display_name>Heating System: Rated AFUE or Percent</display_name>
      <description>The rated heating efficiency value of the heating system.</description>
      <type>Double</type>
      <units>Frac</units>
      <required>true</required>
      <model_dependent>false</model_dependent>
      <default_value>0.78</default_value>
    </argument>
    <argument>
      <name>heating_system_heating_capacity</name>
      <display_name>Heating System: Heating Capacity</display_name>
      <description>The output heating capacity of the heating system. If not provided, the OS-HPXML autosized default (see &lt;a href='https://openstudio-hpxml.readthedocs.io/en/v1.7.0/workflow_inputs.html#hpxml-heating-systems'&gt;HPXML Heating Systems&lt;/a&gt;) is used.</description>
      <type>Double</type>
      <units>Btu/hr</units>
      <required>false</required>
      <model_dependent>false</model_dependent>
    </argument>
    <argument>
      <name>heating_system_fraction_heat_load_served</name>
      <display_name>Heating System: Fraction Heat Load Served</display_name>
      <description>The heating load served by the heating system.</description>
      <type>Double</type>
      <units>Frac</units>
      <required>true</required>
      <model_dependent>false</model_dependent>
      <default_value>1</default_value>
    </argument>
    <argument>
      <name>heating_system_pilot_light</name>
      <display_name>Heating System: Pilot Light</display_name>
      <description>The fuel usage of the pilot light. Applies only to Furnace, WallFurnace, FloorFurnace, Stove, Boiler, and Fireplace with non-electric fuel type. If not provided, assumes no pilot light.</description>
      <type>Double</type>
      <units>Btuh</units>
      <required>false</required>
      <model_dependent>false</model_dependent>
    </argument>
    <argument>
      <name>heating_system_airflow_defect_ratio</name>
      <display_name>Heating System: Airflow Defect Ratio</display_name>
      <description>The airflow defect ratio, defined as (InstalledAirflow - DesignAirflow) / DesignAirflow, of the heating system per ANSI/RESNET/ACCA Standard 310. A value of zero means no airflow defect. Applies only to Furnace. If not provided, assumes no defect.</description>
      <type>Double</type>
      <units>Frac</units>
      <required>false</required>
      <model_dependent>false</model_dependent>
    </argument>
    <argument>
      <name>cooling_system_type</name>
      <display_name>Cooling System: Type</display_name>
      <description>The type of cooling system. Use 'none' if there is no cooling system or if there is a heat pump serving a cooling load.</description>
      <type>Choice</type>
      <required>true</required>
      <model_dependent>false</model_dependent>
      <default_value>central air conditioner</default_value>
      <choices>
        <choice>
          <value>none</value>
          <display_name>none</display_name>
        </choice>
        <choice>
          <value>central air conditioner</value>
          <display_name>central air conditioner</display_name>
        </choice>
        <choice>
          <value>room air conditioner</value>
          <display_name>room air conditioner</display_name>
        </choice>
        <choice>
          <value>evaporative cooler</value>
          <display_name>evaporative cooler</display_name>
        </choice>
        <choice>
          <value>mini-split</value>
          <display_name>mini-split</display_name>
        </choice>
        <choice>
          <value>packaged terminal air conditioner</value>
          <display_name>packaged terminal air conditioner</display_name>
        </choice>
      </choices>
    </argument>
    <argument>
      <name>cooling_system_cooling_efficiency_type</name>
      <display_name>Cooling System: Efficiency Type</display_name>
      <description>The efficiency type of the cooling system. System types central air conditioner and mini-split use SEER or SEER2. System types room air conditioner and packaged terminal air conditioner use EER or CEER. Ignored for system type evaporative cooler.</description>
      <type>Choice</type>
      <required>true</required>
      <model_dependent>false</model_dependent>
      <default_value>SEER</default_value>
      <choices>
        <choice>
          <value>SEER</value>
          <display_name>SEER</display_name>
        </choice>
        <choice>
          <value>SEER2</value>
          <display_name>SEER2</display_name>
        </choice>
        <choice>
          <value>EER</value>
          <display_name>EER</display_name>
        </choice>
        <choice>
          <value>CEER</value>
          <display_name>CEER</display_name>
        </choice>
      </choices>
    </argument>
    <argument>
      <name>cooling_system_cooling_efficiency</name>
      <display_name>Cooling System: Efficiency</display_name>
      <description>The rated efficiency value of the cooling system. Ignored for evaporative cooler.</description>
      <type>Double</type>
      <required>true</required>
      <model_dependent>false</model_dependent>
      <default_value>13</default_value>
    </argument>
    <argument>
      <name>cooling_system_cooling_compressor_type</name>
      <display_name>Cooling System: Cooling Compressor Type</display_name>
      <description>The compressor type of the cooling system. Only applies to central air conditioner and mini-split. If not provided, the OS-HPXML default (see &lt;a href='https://openstudio-hpxml.readthedocs.io/en/v1.7.0/workflow_inputs.html#central-air-conditioner'&gt;Central Air Conditioner&lt;/a&gt;, &lt;a href='https://openstudio-hpxml.readthedocs.io/en/v1.7.0/workflow_inputs.html#mini-split-air-conditioner'&gt;Mini-Split Air Conditioner&lt;/a&gt;) is used.</description>
      <type>Choice</type>
      <required>false</required>
      <model_dependent>false</model_dependent>
      <choices>
        <choice>
          <value>single stage</value>
          <display_name>single stage</display_name>
        </choice>
        <choice>
          <value>two stage</value>
          <display_name>two stage</display_name>
        </choice>
        <choice>
          <value>variable speed</value>
          <display_name>variable speed</display_name>
        </choice>
      </choices>
    </argument>
    <argument>
      <name>cooling_system_cooling_sensible_heat_fraction</name>
      <display_name>Cooling System: Cooling Sensible Heat Fraction</display_name>
      <description>The sensible heat fraction of the cooling system. Ignored for evaporative cooler. If not provided, the OS-HPXML default (see &lt;a href='https://openstudio-hpxml.readthedocs.io/en/v1.7.0/workflow_inputs.html#central-air-conditioner'&gt;Central Air Conditioner&lt;/a&gt;, &lt;a href='https://openstudio-hpxml.readthedocs.io/en/v1.7.0/workflow_inputs.html#room-air-conditioner'&gt;Room Air Conditioner&lt;/a&gt;, &lt;a href='https://openstudio-hpxml.readthedocs.io/en/v1.7.0/workflow_inputs.html#packaged-terminal-air-conditioner'&gt;Packaged Terminal Air Conditioner&lt;/a&gt;, &lt;a href='https://openstudio-hpxml.readthedocs.io/en/v1.7.0/workflow_inputs.html#mini-split-air-conditioner'&gt;Mini-Split Air Conditioner&lt;/a&gt;) is used.</description>
      <type>Double</type>
      <units>Frac</units>
      <required>false</required>
      <model_dependent>false</model_dependent>
    </argument>
    <argument>
      <name>cooling_system_cooling_capacity</name>
      <display_name>Cooling System: Cooling Capacity</display_name>
      <description>The output cooling capacity of the cooling system. If not provided, the OS-HPXML autosized default (see &lt;a href='https://openstudio-hpxml.readthedocs.io/en/v1.7.0/workflow_inputs.html#central-air-conditioner'&gt;Central Air Conditioner&lt;/a&gt;, &lt;a href='https://openstudio-hpxml.readthedocs.io/en/v1.7.0/workflow_inputs.html#room-air-conditioner'&gt;Room Air Conditioner&lt;/a&gt;, &lt;a href='https://openstudio-hpxml.readthedocs.io/en/v1.7.0/workflow_inputs.html#packaged-terminal-air-conditioner'&gt;Packaged Terminal Air Conditioner&lt;/a&gt;, &lt;a href='https://openstudio-hpxml.readthedocs.io/en/v1.7.0/workflow_inputs.html#evaporative-cooler'&gt;Evaporative Cooler&lt;/a&gt;, &lt;a href='https://openstudio-hpxml.readthedocs.io/en/v1.7.0/workflow_inputs.html#mini-split-air-conditioner'&gt;Mini-Split Air Conditioner&lt;/a&gt;) is used.</description>
      <type>Double</type>
      <units>Btu/hr</units>
      <required>false</required>
      <model_dependent>false</model_dependent>
    </argument>
    <argument>
      <name>cooling_system_fraction_cool_load_served</name>
      <display_name>Cooling System: Fraction Cool Load Served</display_name>
      <description>The cooling load served by the cooling system.</description>
      <type>Double</type>
      <units>Frac</units>
      <required>true</required>
      <model_dependent>false</model_dependent>
      <default_value>1</default_value>
    </argument>
    <argument>
      <name>cooling_system_is_ducted</name>
      <display_name>Cooling System: Is Ducted</display_name>
      <description>Whether the cooling system is ducted or not. Only used for mini-split and evaporative cooler. It's assumed that central air conditioner is ducted, and room air conditioner and packaged terminal air conditioner are not ducted.</description>
      <type>Boolean</type>
      <required>false</required>
      <model_dependent>false</model_dependent>
      <default_value>false</default_value>
      <choices>
        <choice>
          <value>true</value>
          <display_name>true</display_name>
        </choice>
        <choice>
          <value>false</value>
          <display_name>false</display_name>
        </choice>
      </choices>
    </argument>
    <argument>
      <name>cooling_system_airflow_defect_ratio</name>
      <display_name>Cooling System: Airflow Defect Ratio</display_name>
      <description>The airflow defect ratio, defined as (InstalledAirflow - DesignAirflow) / DesignAirflow, of the cooling system per ANSI/RESNET/ACCA Standard 310. A value of zero means no airflow defect. Applies only to central air conditioner and ducted mini-split. If not provided, assumes no defect.</description>
      <type>Double</type>
      <units>Frac</units>
      <required>false</required>
      <model_dependent>false</model_dependent>
    </argument>
    <argument>
      <name>cooling_system_charge_defect_ratio</name>
      <display_name>Cooling System: Charge Defect Ratio</display_name>
      <description>The refrigerant charge defect ratio, defined as (InstalledCharge - DesignCharge) / DesignCharge, of the cooling system per ANSI/RESNET/ACCA Standard 310. A value of zero means no refrigerant charge defect. Applies only to central air conditioner and mini-split. If not provided, assumes no defect.</description>
      <type>Double</type>
      <units>Frac</units>
      <required>false</required>
      <model_dependent>false</model_dependent>
    </argument>
    <argument>
      <name>cooling_system_crankcase_heater_watts</name>
      <display_name>Cooling System: Crankcase Heater Power Watts</display_name>
      <description>Cooling system crankcase heater power consumption in Watts. Applies only to central air conditioner, room air conditioner, packaged terminal air conditioner and mini-split. If not provided, the OS-HPXML default (see &lt;a href='https://openstudio-hpxml.readthedocs.io/en/v1.7.0/workflow_inputs.html#central-air-conditioner'&gt;Central Air Conditioner&lt;/a&gt;, &lt;a href='https://openstudio-hpxml.readthedocs.io/en/v1.7.0/workflow_inputs.html#room-air-conditioner'&gt;Room Air Conditioner&lt;/a&gt;, &lt;a href='https://openstudio-hpxml.readthedocs.io/en/v1.7.0/workflow_inputs.html#packaged-terminal-air-conditioner'&gt;Packaged Terminal Air Conditioner&lt;/a&gt;, &lt;a href='https://openstudio-hpxml.readthedocs.io/en/v1.7.0/workflow_inputs.html#mini-split-air-conditioner'&gt;Mini-Split Air Conditioner&lt;/a&gt;) is used.</description>
      <type>Double</type>
      <units>W</units>
      <required>false</required>
      <model_dependent>false</model_dependent>
    </argument>
    <argument>
      <name>cooling_system_integrated_heating_system_fuel</name>
      <display_name>Cooling System: Integrated Heating System Fuel Type</display_name>
      <description>The fuel type of the heating system integrated into cooling system. Only used for packaged terminal air conditioner and room air conditioner.</description>
      <type>Choice</type>
      <required>false</required>
      <model_dependent>false</model_dependent>
      <choices>
        <choice>
          <value>electricity</value>
          <display_name>electricity</display_name>
        </choice>
        <choice>
          <value>natural gas</value>
          <display_name>natural gas</display_name>
        </choice>
        <choice>
          <value>fuel oil</value>
          <display_name>fuel oil</display_name>
        </choice>
        <choice>
          <value>propane</value>
          <display_name>propane</display_name>
        </choice>
        <choice>
          <value>wood</value>
          <display_name>wood</display_name>
        </choice>
        <choice>
          <value>wood pellets</value>
          <display_name>wood pellets</display_name>
        </choice>
        <choice>
          <value>coal</value>
          <display_name>coal</display_name>
        </choice>
      </choices>
    </argument>
    <argument>
      <name>cooling_system_integrated_heating_system_efficiency_percent</name>
      <display_name>Cooling System: Integrated Heating System Efficiency</display_name>
      <description>The rated heating efficiency value of the heating system integrated into cooling system. Only used for packaged terminal air conditioner and room air conditioner.</description>
      <type>Double</type>
      <units>Frac</units>
      <required>false</required>
      <model_dependent>false</model_dependent>
    </argument>
    <argument>
      <name>cooling_system_integrated_heating_system_capacity</name>
      <display_name>Cooling System: Integrated Heating System Heating Capacity</display_name>
      <description>The output heating capacity of the heating system integrated into cooling system. If not provided, the OS-HPXML autosized default (see &lt;a href='https://openstudio-hpxml.readthedocs.io/en/v1.7.0/workflow_inputs.html#room-air-conditioner'&gt;Room Air Conditioner&lt;/a&gt;, &lt;a href='https://openstudio-hpxml.readthedocs.io/en/v1.7.0/workflow_inputs.html#packaged-terminal-air-conditioner'&gt;Packaged Terminal Air Conditioner&lt;/a&gt;) is used. Only used for room air conditioner and packaged terminal air conditioner.</description>
      <type>Double</type>
      <units>Btu/hr</units>
      <required>false</required>
      <model_dependent>false</model_dependent>
    </argument>
    <argument>
      <name>cooling_system_integrated_heating_system_fraction_heat_load_served</name>
      <display_name>Cooling System: Integrated Heating System Fraction Heat Load Served</display_name>
      <description>The heating load served by the heating system integrated into cooling system. Only used for packaged terminal air conditioner and room air conditioner.</description>
      <type>Double</type>
      <units>Frac</units>
      <required>false</required>
      <model_dependent>false</model_dependent>
    </argument>
    <argument>
      <name>heat_pump_type</name>
      <display_name>Heat Pump: Type</display_name>
      <description>The type of heat pump. Use 'none' if there is no heat pump.</description>
      <type>Choice</type>
      <required>true</required>
      <model_dependent>false</model_dependent>
      <default_value>none</default_value>
      <choices>
        <choice>
          <value>none</value>
          <display_name>none</display_name>
        </choice>
        <choice>
          <value>air-to-air</value>
          <display_name>air-to-air</display_name>
        </choice>
        <choice>
          <value>mini-split</value>
          <display_name>mini-split</display_name>
        </choice>
        <choice>
          <value>ground-to-air</value>
          <display_name>ground-to-air</display_name>
        </choice>
        <choice>
          <value>packaged terminal heat pump</value>
          <display_name>packaged terminal heat pump</display_name>
        </choice>
        <choice>
          <value>room air conditioner with reverse cycle</value>
          <display_name>room air conditioner with reverse cycle</display_name>
        </choice>
      </choices>
    </argument>
    <argument>
      <name>heat_pump_heating_efficiency_type</name>
      <display_name>Heat Pump: Heating Efficiency Type</display_name>
      <description>The heating efficiency type of heat pump. System types air-to-air and mini-split use HSPF or HSPF2. System types ground-to-air, packaged terminal heat pump and room air conditioner with reverse cycle use COP.</description>
      <type>Choice</type>
      <required>true</required>
      <model_dependent>false</model_dependent>
      <default_value>HSPF</default_value>
      <choices>
        <choice>
          <value>HSPF</value>
          <display_name>HSPF</display_name>
        </choice>
        <choice>
          <value>HSPF2</value>
          <display_name>HSPF2</display_name>
        </choice>
        <choice>
          <value>COP</value>
          <display_name>COP</display_name>
        </choice>
      </choices>
    </argument>
    <argument>
      <name>heat_pump_heating_efficiency</name>
      <display_name>Heat Pump: Heating Efficiency</display_name>
      <description>The rated heating efficiency value of the heat pump.</description>
      <type>Double</type>
      <required>true</required>
      <model_dependent>false</model_dependent>
      <default_value>7.7</default_value>
    </argument>
    <argument>
      <name>heat_pump_cooling_efficiency_type</name>
      <display_name>Heat Pump: Cooling Efficiency Type</display_name>
      <description>The cooling efficiency type of heat pump. System types air-to-air and mini-split use SEER or SEER2. System types ground-to-air, packaged terminal heat pump and room air conditioner with reverse cycle use EER.</description>
      <type>Choice</type>
      <required>true</required>
      <model_dependent>false</model_dependent>
      <default_value>SEER</default_value>
      <choices>
        <choice>
          <value>SEER</value>
          <display_name>SEER</display_name>
        </choice>
        <choice>
          <value>SEER2</value>
          <display_name>SEER2</display_name>
        </choice>
        <choice>
          <value>EER</value>
          <display_name>EER</display_name>
        </choice>
        <choice>
          <value>CEER</value>
          <display_name>CEER</display_name>
        </choice>
      </choices>
    </argument>
    <argument>
      <name>heat_pump_cooling_efficiency</name>
      <display_name>Heat Pump: Cooling Efficiency</display_name>
      <description>The rated cooling efficiency value of the heat pump.</description>
      <type>Double</type>
      <required>true</required>
      <model_dependent>false</model_dependent>
      <default_value>13</default_value>
    </argument>
    <argument>
      <name>heat_pump_cooling_compressor_type</name>
      <display_name>Heat Pump: Cooling Compressor Type</display_name>
      <description>The compressor type of the heat pump. Only applies to air-to-air and mini-split. If not provided, the OS-HPXML default (see &lt;a href='https://openstudio-hpxml.readthedocs.io/en/v1.7.0/workflow_inputs.html#air-to-air-heat-pump'&gt;Air-to-Air Heat Pump&lt;/a&gt;, &lt;a href='https://openstudio-hpxml.readthedocs.io/en/v1.7.0/workflow_inputs.html#mini-split-heat-pump'&gt;Mini-Split Heat Pump&lt;/a&gt;) is used.</description>
      <type>Choice</type>
      <required>false</required>
      <model_dependent>false</model_dependent>
      <choices>
        <choice>
          <value>single stage</value>
          <display_name>single stage</display_name>
        </choice>
        <choice>
          <value>two stage</value>
          <display_name>two stage</display_name>
        </choice>
        <choice>
          <value>variable speed</value>
          <display_name>variable speed</display_name>
        </choice>
      </choices>
    </argument>
    <argument>
      <name>heat_pump_cooling_sensible_heat_fraction</name>
      <display_name>Heat Pump: Cooling Sensible Heat Fraction</display_name>
      <description>The sensible heat fraction of the heat pump. If not provided, the OS-HPXML default (see &lt;a href='https://openstudio-hpxml.readthedocs.io/en/v1.7.0/workflow_inputs.html#air-to-air-heat-pump'&gt;Air-to-Air Heat Pump&lt;/a&gt;, &lt;a href='https://openstudio-hpxml.readthedocs.io/en/v1.7.0/workflow_inputs.html#mini-split-heat-pump'&gt;Mini-Split Heat Pump&lt;/a&gt;, &lt;a href='https://openstudio-hpxml.readthedocs.io/en/v1.7.0/workflow_inputs.html#packaged-terminal-heat-pump'&gt;Packaged Terminal Heat Pump&lt;/a&gt;, &lt;a href='https://openstudio-hpxml.readthedocs.io/en/v1.7.0/workflow_inputs.html#room-air-conditioner-w-reverse-cycle'&gt;Room Air Conditioner w/ Reverse Cycle&lt;/a&gt;, &lt;a href='https://openstudio-hpxml.readthedocs.io/en/v1.7.0/workflow_inputs.html#ground-to-air-heat-pump'&gt;Ground-to-Air Heat Pump&lt;/a&gt;) is used.</description>
      <type>Double</type>
      <units>Frac</units>
      <required>false</required>
      <model_dependent>false</model_dependent>
    </argument>
    <argument>
      <name>heat_pump_heating_capacity</name>
      <display_name>Heat Pump: Heating Capacity</display_name>
      <description>The output heating capacity of the heat pump. If not provided, the OS-HPXML autosized default (see &lt;a href='https://openstudio-hpxml.readthedocs.io/en/v1.7.0/workflow_inputs.html#air-to-air-heat-pump'&gt;Air-to-Air Heat Pump&lt;/a&gt;, &lt;a href='https://openstudio-hpxml.readthedocs.io/en/v1.7.0/workflow_inputs.html#mini-split-heat-pump'&gt;Mini-Split Heat Pump&lt;/a&gt;, &lt;a href='https://openstudio-hpxml.readthedocs.io/en/v1.7.0/workflow_inputs.html#packaged-terminal-heat-pump'&gt;Packaged Terminal Heat Pump&lt;/a&gt;, &lt;a href='https://openstudio-hpxml.readthedocs.io/en/v1.7.0/workflow_inputs.html#room-air-conditioner-w-reverse-cycle'&gt;Room Air Conditioner w/ Reverse Cycle&lt;/a&gt;, &lt;a href='https://openstudio-hpxml.readthedocs.io/en/v1.7.0/workflow_inputs.html#ground-to-air-heat-pump'&gt;Ground-to-Air Heat Pump&lt;/a&gt;) is used.</description>
      <type>Double</type>
      <units>Btu/hr</units>
      <required>false</required>
      <model_dependent>false</model_dependent>
    </argument>
    <argument>
      <name>heat_pump_heating_capacity_retention_fraction</name>
      <display_name>Heat Pump: Heating Capacity Retention Fraction</display_name>
      <description>The output heating capacity of the heat pump at a user-specified temperature (e.g., 17F or 5F) divided by the above nominal heating capacity. Applies to all heat pump types except ground-to-air. If not provided, the OS-HPXML default (see &lt;a href='https://openstudio-hpxml.readthedocs.io/en/v1.7.0/workflow_inputs.html#air-to-air-heat-pump'&gt;Air-to-Air Heat Pump&lt;/a&gt;, &lt;a href='https://openstudio-hpxml.readthedocs.io/en/v1.7.0/workflow_inputs.html#mini-split-heat-pump'&gt;Mini-Split Heat Pump&lt;/a&gt;, &lt;a href='https://openstudio-hpxml.readthedocs.io/en/v1.7.0/workflow_inputs.html#packaged-terminal-heat-pump'&gt;Packaged Terminal Heat Pump&lt;/a&gt;, &lt;a href='https://openstudio-hpxml.readthedocs.io/en/v1.7.0/workflow_inputs.html#room-air-conditioner-w-reverse-cycle'&gt;Room Air Conditioner w/ Reverse Cycle&lt;/a&gt;) is used.</description>
      <type>Double</type>
      <units>Frac</units>
      <required>false</required>
      <model_dependent>false</model_dependent>
    </argument>
    <argument>
      <name>heat_pump_heating_capacity_retention_temp</name>
      <display_name>Heat Pump: Heating Capacity Retention Temperature</display_name>
      <description>The user-specified temperature (e.g., 17F or 5F) for the above heating capacity retention fraction. Applies to all heat pump types except ground-to-air. Required if the Heating Capacity Retention Fraction is provided.</description>
      <type>Double</type>
      <units>deg-F</units>
      <required>false</required>
      <model_dependent>false</model_dependent>
    </argument>
    <argument>
      <name>heat_pump_cooling_capacity</name>
      <display_name>Heat Pump: Cooling Capacity</display_name>
      <description>The output cooling capacity of the heat pump. If not provided, the OS-HPXML autosized default (see &lt;a href='https://openstudio-hpxml.readthedocs.io/en/v1.7.0/workflow_inputs.html#air-to-air-heat-pump'&gt;Air-to-Air Heat Pump&lt;/a&gt;, &lt;a href='https://openstudio-hpxml.readthedocs.io/en/v1.7.0/workflow_inputs.html#mini-split-heat-pump'&gt;Mini-Split Heat Pump&lt;/a&gt;, &lt;a href='https://openstudio-hpxml.readthedocs.io/en/v1.7.0/workflow_inputs.html#packaged-terminal-heat-pump'&gt;Packaged Terminal Heat Pump&lt;/a&gt;, &lt;a href='https://openstudio-hpxml.readthedocs.io/en/v1.7.0/workflow_inputs.html#room-air-conditioner-w-reverse-cycle'&gt;Room Air Conditioner w/ Reverse Cycle&lt;/a&gt;, &lt;a href='https://openstudio-hpxml.readthedocs.io/en/v1.7.0/workflow_inputs.html#ground-to-air-heat-pump'&gt;Ground-to-Air Heat Pump&lt;/a&gt;) is used.</description>
      <type>Double</type>
      <units>Btu/hr</units>
      <required>false</required>
      <model_dependent>false</model_dependent>
    </argument>
    <argument>
      <name>heat_pump_fraction_heat_load_served</name>
      <display_name>Heat Pump: Fraction Heat Load Served</display_name>
      <description>The heating load served by the heat pump.</description>
      <type>Double</type>
      <units>Frac</units>
      <required>true</required>
      <model_dependent>false</model_dependent>
      <default_value>1</default_value>
    </argument>
    <argument>
      <name>heat_pump_fraction_cool_load_served</name>
      <display_name>Heat Pump: Fraction Cool Load Served</display_name>
      <description>The cooling load served by the heat pump.</description>
      <type>Double</type>
      <units>Frac</units>
      <required>true</required>
      <model_dependent>false</model_dependent>
      <default_value>1</default_value>
    </argument>
    <argument>
      <name>heat_pump_compressor_lockout_temp</name>
      <display_name>Heat Pump: Compressor Lockout Temperature</display_name>
      <description>The temperature below which the heat pump compressor is disabled. If both this and Backup Heating Lockout Temperature are provided and use the same value, it essentially defines a switchover temperature (for, e.g., a dual-fuel heat pump). Applies to all heat pump types other than ground-to-air. If not provided, the OS-HPXML default (see &lt;a href='https://openstudio-hpxml.readthedocs.io/en/v1.7.0/workflow_inputs.html#air-to-air-heat-pump'&gt;Air-to-Air Heat Pump&lt;/a&gt;, &lt;a href='https://openstudio-hpxml.readthedocs.io/en/v1.7.0/workflow_inputs.html#mini-split-heat-pump'&gt;Mini-Split Heat Pump&lt;/a&gt;, &lt;a href='https://openstudio-hpxml.readthedocs.io/en/v1.7.0/workflow_inputs.html#packaged-terminal-heat-pump'&gt;Packaged Terminal Heat Pump&lt;/a&gt;, &lt;a href='https://openstudio-hpxml.readthedocs.io/en/v1.7.0/workflow_inputs.html#room-air-conditioner-w-reverse-cycle'&gt;Room Air Conditioner w/ Reverse Cycle&lt;/a&gt;) is used.</description>
      <type>Double</type>
      <units>deg-F</units>
      <required>false</required>
      <model_dependent>false</model_dependent>
    </argument>
    <argument>
      <name>heat_pump_backup_type</name>
      <display_name>Heat Pump: Backup Type</display_name>
      <description>The backup type of the heat pump. If 'integrated', represents e.g. built-in electric strip heat or dual-fuel integrated furnace. If 'separate', represents e.g. electric baseboard or boiler based on the Heating System 2 specified below. Use 'none' if there is no backup heating.</description>
      <type>Choice</type>
      <required>true</required>
      <model_dependent>false</model_dependent>
      <default_value>integrated</default_value>
      <choices>
        <choice>
          <value>none</value>
          <display_name>none</display_name>
        </choice>
        <choice>
          <value>integrated</value>
          <display_name>integrated</display_name>
        </choice>
        <choice>
          <value>separate</value>
          <display_name>separate</display_name>
        </choice>
      </choices>
    </argument>
    <argument>
      <name>heat_pump_backup_fuel</name>
      <display_name>Heat Pump: Backup Fuel Type</display_name>
      <description>The backup fuel type of the heat pump. Only applies if Backup Type is 'integrated'.</description>
      <type>Choice</type>
      <required>true</required>
      <model_dependent>false</model_dependent>
      <default_value>electricity</default_value>
      <choices>
        <choice>
          <value>electricity</value>
          <display_name>electricity</display_name>
        </choice>
        <choice>
          <value>natural gas</value>
          <display_name>natural gas</display_name>
        </choice>
        <choice>
          <value>fuel oil</value>
          <display_name>fuel oil</display_name>
        </choice>
        <choice>
          <value>propane</value>
          <display_name>propane</display_name>
        </choice>
      </choices>
    </argument>
    <argument>
      <name>heat_pump_backup_heating_efficiency</name>
      <display_name>Heat Pump: Backup Rated Efficiency</display_name>
      <description>The backup rated efficiency value of the heat pump. Percent for electricity fuel type. AFUE otherwise. Only applies if Backup Type is 'integrated'.</description>
      <type>Double</type>
      <required>true</required>
      <model_dependent>false</model_dependent>
      <default_value>1</default_value>
    </argument>
    <argument>
      <name>heat_pump_backup_heating_capacity</name>
      <display_name>Heat Pump: Backup Heating Capacity</display_name>
      <description>The backup output heating capacity of the heat pump. If not provided, the OS-HPXML autosized default (see &lt;a href='https://openstudio-hpxml.readthedocs.io/en/v1.7.0/workflow_inputs.html#backup'&gt;Backup&lt;/a&gt;) is used. Only applies if Backup Type is 'integrated'.</description>
      <type>Double</type>
      <units>Btu/hr</units>
      <required>false</required>
      <model_dependent>false</model_dependent>
    </argument>
    <argument>
      <name>heat_pump_backup_heating_lockout_temp</name>
      <display_name>Heat Pump: Backup Heating Lockout Temperature</display_name>
      <description>The temperature above which the heat pump backup system is disabled. If both this and Compressor Lockout Temperature are provided and use the same value, it essentially defines a switchover temperature (for, e.g., a dual-fuel heat pump). Applies for both Backup Type of 'integrated' and 'separate'. If not provided, the OS-HPXML default (see &lt;a href='https://openstudio-hpxml.readthedocs.io/en/v1.7.0/workflow_inputs.html#backup'&gt;Backup&lt;/a&gt;) is used.</description>
      <type>Double</type>
      <units>deg-F</units>
      <required>false</required>
      <model_dependent>false</model_dependent>
    </argument>
    <argument>
      <name>heat_pump_sizing_methodology</name>
      <display_name>Heat Pump: Sizing Methodology</display_name>
      <description>The auto-sizing methodology to use when the heat pump capacity is not provided. If not provided, the OS-HPXML default (see &lt;a href='https://openstudio-hpxml.readthedocs.io/en/v1.7.0/workflow_inputs.html#hpxml-hvac-sizing-control'&gt;HPXML HVAC Sizing Control&lt;/a&gt;) is used.</description>
      <type>Choice</type>
      <required>false</required>
      <model_dependent>false</model_dependent>
      <choices>
        <choice>
          <value>ACCA</value>
          <display_name>ACCA</display_name>
        </choice>
        <choice>
          <value>HERS</value>
          <display_name>HERS</display_name>
        </choice>
        <choice>
          <value>MaxLoad</value>
          <display_name>MaxLoad</display_name>
        </choice>
      </choices>
    </argument>
    <argument>
      <name>heat_pump_is_ducted</name>
      <display_name>Heat Pump: Is Ducted</display_name>
      <description>Whether the heat pump is ducted or not. Only used for mini-split. It's assumed that air-to-air and ground-to-air are ducted, and packaged terminal heat pump and room air conditioner with reverse cycle are not ducted. If not provided, assumes not ducted.</description>
      <type>Boolean</type>
      <required>false</required>
      <model_dependent>false</model_dependent>
      <choices>
        <choice>
          <value>true</value>
          <display_name>true</display_name>
        </choice>
        <choice>
          <value>false</value>
          <display_name>false</display_name>
        </choice>
      </choices>
    </argument>
    <argument>
      <name>heat_pump_airflow_defect_ratio</name>
      <display_name>Heat Pump: Airflow Defect Ratio</display_name>
      <description>The airflow defect ratio, defined as (InstalledAirflow - DesignAirflow) / DesignAirflow, of the heat pump per ANSI/RESNET/ACCA Standard 310. A value of zero means no airflow defect. Applies only to air-to-air, ducted mini-split, and ground-to-air. If not provided, assumes no defect.</description>
      <type>Double</type>
      <units>Frac</units>
      <required>false</required>
      <model_dependent>false</model_dependent>
    </argument>
    <argument>
      <name>heat_pump_charge_defect_ratio</name>
      <display_name>Heat Pump: Charge Defect Ratio</display_name>
      <description>The refrigerant charge defect ratio, defined as (InstalledCharge - DesignCharge) / DesignCharge, of the heat pump per ANSI/RESNET/ACCA Standard 310. A value of zero means no refrigerant charge defect. Applies to all heat pump types. If not provided, assumes no defect.</description>
      <type>Double</type>
      <units>Frac</units>
      <required>false</required>
      <model_dependent>false</model_dependent>
    </argument>
    <argument>
      <name>heat_pump_crankcase_heater_watts</name>
      <display_name>Heat Pump: Crankcase Heater Power Watts</display_name>
      <description>Heat Pump crankcase heater power consumption in Watts. Applies only to air-to-air, mini-split, packaged terminal heat pump and room air conditioner with reverse cycle. If not provided, the OS-HPXML default (see &lt;a href='https://openstudio-hpxml.readthedocs.io/en/v1.7.0/workflow_inputs.html#air-to-air-heat-pump'&gt;Air-to-Air Heat Pump&lt;/a&gt;, &lt;a href='https://openstudio-hpxml.readthedocs.io/en/v1.7.0/workflow_inputs.html#mini-split-heat-pump'&gt;Mini-Split Heat Pump&lt;/a&gt;, &lt;a href='https://openstudio-hpxml.readthedocs.io/en/v1.7.0/workflow_inputs.html#packaged-terminal-heat-pump'&gt;Packaged Terminal Heat Pump&lt;/a&gt;, &lt;a href='https://openstudio-hpxml.readthedocs.io/en/v1.7.0/workflow_inputs.html#room-air-conditioner-w-reverse-cycle'&gt;Room Air Conditioner w/ Reverse Cycle&lt;/a&gt;) is used.</description>
      <type>Double</type>
      <units>W</units>
      <required>false</required>
      <model_dependent>false</model_dependent>
    </argument>
    <argument>
      <name>hvac_perf_data_capacity_type</name>
      <display_name>HVAC Detailed Performance Data: Capacity Type</display_name>
      <description>Type of capacity values for detailed performance data if available. Applies only to variable-speed air-source HVAC systems (central air conditioners, mini-split air conditioners, air-to-air heat pumps, and mini-split heat pumps).</description>
      <type>Choice</type>
      <units>Absolute capacities</units>
      <required>false</required>
      <model_dependent>false</model_dependent>
      <choices>
        <choice>
          <value>Absolute capacities</value>
          <display_name>Absolute capacities</display_name>
        </choice>
        <choice>
          <value>Normalized capacity fractions</value>
          <display_name>Normalized capacity fractions</display_name>
        </choice>
      </choices>
    </argument>
    <argument>
      <name>hvac_perf_data_heating_outdoor_temperatures</name>
      <display_name>HVAC Detailed Performance Data: Heating Outdoor Temperatures</display_name>
      <description>Outdoor temperatures of heating detailed performance data if available. Applies only to variable-speed air-source HVAC systems (central air conditioners, mini-split air conditioners, air-to-air heat pumps, and mini-split heat pumps). One of the outdoor temperatures must be 47 deg-F. At least two performance data points are required using a comma-separated list.</description>
      <type>String</type>
      <units>deg-F</units>
      <required>false</required>
      <model_dependent>false</model_dependent>
    </argument>
    <argument>
      <name>hvac_perf_data_heating_min_speed_capacities</name>
      <display_name>HVAC Detailed Performance Data: Heating Minimum Speed Capacities</display_name>
      <description>Minimum speed capacities of heating detailed performance data if available. Applies only to variable-speed air-source HVAC systems (central air conditioners, mini-split air conditioners, air-to-air heat pumps, and mini-split heat pumps). At least two performance data points are required using a comma-separated list.</description>
      <type>String</type>
      <units>Btu/hr or Frac</units>
      <required>false</required>
      <model_dependent>false</model_dependent>
    </argument>
    <argument>
      <name>hvac_perf_data_heating_max_speed_capacities</name>
      <display_name>HVAC Detailed Performance Data: Heating Maximum Speed Capacities</display_name>
      <description>Maximum speed capacities of heating detailed performance data if available. Applies only to variable-speed air-source HVAC systems (central air conditioners, mini-split air conditioners, air-to-air heat pumps, and mini-split heat pumps). At least two performance data points are required using a comma-separated list.</description>
      <type>String</type>
      <units>Btu/hr or Frac</units>
      <required>false</required>
      <model_dependent>false</model_dependent>
    </argument>
    <argument>
      <name>hvac_perf_data_heating_min_speed_cops</name>
      <display_name>HVAC Detailed Performance Data: Heating Minimum Speed COPs</display_name>
      <description>Minimum speed efficiency COP values of heating detailed performance data if available. Applies only to variable-speed air-source HVAC systems (central air conditioners, mini-split air conditioners, air-to-air heat pumps, and mini-split heat pumps). At least two performance data points are required using a comma-separated list.</description>
      <type>String</type>
      <units>W/W</units>
      <required>false</required>
      <model_dependent>false</model_dependent>
    </argument>
    <argument>
      <name>hvac_perf_data_heating_max_speed_cops</name>
      <display_name>HVAC Detailed Performance Data: Heating Maximum Speed COPs</display_name>
      <description>Maximum speed efficiency COP values of heating detailed performance data if available. Applies only to variable-speed air-source HVAC systems (central air conditioners, mini-split air conditioners, air-to-air heat pumps, and mini-split heat pumps). At least two performance data points are required using a comma-separated list.</description>
      <type>String</type>
      <units>W/W</units>
      <required>false</required>
      <model_dependent>false</model_dependent>
    </argument>
    <argument>
      <name>hvac_perf_data_cooling_outdoor_temperatures</name>
      <display_name>HVAC Detailed Performance Data: Cooling Outdoor Temperatures</display_name>
      <description>Outdoor temperatures of cooling detailed performance data if available. Applies only to variable-speed air-source HVAC systems (central air conditioners, mini-split air conditioners, air-to-air heat pumps, and mini-split heat pumps). One of the outdoor temperatures must be 95 deg-F. At least two performance data points are required using a comma-separated list.</description>
      <type>String</type>
      <units>deg-F</units>
      <required>false</required>
      <model_dependent>false</model_dependent>
    </argument>
    <argument>
      <name>hvac_perf_data_cooling_min_speed_capacities</name>
      <display_name>HVAC Detailed Performance Data: Cooling Minimum Speed Capacities</display_name>
      <description>Minimum speed capacities of cooling detailed performance data if available. Applies only to variable-speed air-source HVAC systems (central air conditioners, mini-split air conditioners, air-to-air heat pumps, and mini-split heat pumps). At least two performance data points are required using a comma-separated list.</description>
      <type>String</type>
      <units>Btu/hr or Frac</units>
      <required>false</required>
      <model_dependent>false</model_dependent>
    </argument>
    <argument>
      <name>hvac_perf_data_cooling_max_speed_capacities</name>
      <display_name>HVAC Detailed Performance Data: Cooling Maximum Speed Capacities</display_name>
      <description>Maximum speed capacities of cooling detailed performance data if available. Applies only to variable-speed air-source HVAC systems (central air conditioners, mini-split air conditioners, air-to-air heat pumps, and mini-split heat pumps). At least two performance data points are required using a comma-separated list.</description>
      <type>String</type>
      <units>Btu/hr or Frac</units>
      <required>false</required>
      <model_dependent>false</model_dependent>
    </argument>
    <argument>
      <name>hvac_perf_data_cooling_min_speed_cops</name>
      <display_name>HVAC Detailed Performance Data: Cooling Minimum Speed COPs</display_name>
      <description>Minimum speed efficiency COP values of cooling detailed performance data if available. Applies only to variable-speed air-source HVAC systems (central air conditioners, mini-split air conditioners, air-to-air heat pumps, and mini-split heat pumps). At least two performance data points are required using a comma-separated list.</description>
      <type>String</type>
      <units>W/W</units>
      <required>false</required>
      <model_dependent>false</model_dependent>
    </argument>
    <argument>
      <name>hvac_perf_data_cooling_max_speed_cops</name>
      <display_name>HVAC Detailed Performance Data: Cooling Maximum Speed COPs</display_name>
      <description>Maximum speed efficiency COP values of cooling detailed performance data if available. Applies only to variable-speed air-source HVAC systems (central air conditioners, mini-split air conditioners, air-to-air heat pumps, and mini-split heat pumps). At least two performance data points are required using a comma-separated list.</description>
      <type>String</type>
      <units>W/W</units>
      <required>false</required>
      <model_dependent>false</model_dependent>
    </argument>
    <argument>
      <name>geothermal_loop_configuration</name>
      <display_name>Geothermal Loop: Configuration</display_name>
      <description>Configuration of the geothermal loop. Only applies to ground-to-air heat pump type. If not provided, the OS-HPXML default (see &lt;a href='https://openstudio-hpxml.readthedocs.io/en/v1.7.0/workflow_inputs.html#ground-to-air-heat-pump'&gt;Ground-to-Air Heat Pump&lt;/a&gt;) is used.</description>
      <type>Choice</type>
      <required>false</required>
      <model_dependent>false</model_dependent>
      <choices>
        <choice>
          <value>none</value>
          <display_name>none</display_name>
        </choice>
        <choice>
          <value>vertical</value>
          <display_name>vertical</display_name>
        </choice>
      </choices>
    </argument>
    <argument>
      <name>geothermal_loop_borefield_configuration</name>
      <display_name>Geothermal Loop: Borefield Configuration</display_name>
      <description>Borefield configuration of the geothermal loop. Only applies to ground-to-air heat pump type. If not provided, the OS-HPXML default (see &lt;a href='https://openstudio-hpxml.readthedocs.io/en/v1.7.0/workflow_inputs.html#hpxml-geothermal-loops'&gt;HPXML Geothermal Loops&lt;/a&gt;) is used.</description>
      <type>Choice</type>
      <required>false</required>
      <model_dependent>false</model_dependent>
      <choices>
        <choice>
          <value>Rectangle</value>
          <display_name>Rectangle</display_name>
        </choice>
        <choice>
          <value>Open Rectangle</value>
          <display_name>Open Rectangle</display_name>
        </choice>
        <choice>
          <value>C</value>
          <display_name>C</display_name>
        </choice>
        <choice>
          <value>L</value>
          <display_name>L</display_name>
        </choice>
        <choice>
          <value>U</value>
          <display_name>U</display_name>
        </choice>
        <choice>
          <value>Lopsided U</value>
          <display_name>Lopsided U</display_name>
        </choice>
      </choices>
    </argument>
    <argument>
      <name>geothermal_loop_loop_flow</name>
      <display_name>Geothermal Loop: Loop Flow</display_name>
      <description>Water flow rate through the geothermal loop. Only applies to ground-to-air heat pump type. If not provided, the OS-HPXML autosized default (see &lt;a href='https://openstudio-hpxml.readthedocs.io/en/v1.7.0/workflow_inputs.html#hpxml-geothermal-loops'&gt;HPXML Geothermal Loops&lt;/a&gt;) is used.</description>
      <type>Double</type>
      <units>gpm</units>
      <required>false</required>
      <model_dependent>false</model_dependent>
    </argument>
    <argument>
      <name>geothermal_loop_boreholes_count</name>
      <display_name>Geothermal Loop: Boreholes Count</display_name>
      <description>Number of boreholes. Only applies to ground-to-air heat pump type. If not provided, the OS-HPXML autosized default (see &lt;a href='https://openstudio-hpxml.readthedocs.io/en/v1.7.0/workflow_inputs.html#hpxml-geothermal-loops'&gt;HPXML Geothermal Loops&lt;/a&gt;) is used.</description>
      <type>Integer</type>
      <units>#</units>
      <required>false</required>
      <model_dependent>false</model_dependent>
    </argument>
    <argument>
      <name>geothermal_loop_boreholes_length</name>
      <display_name>Geothermal Loop: Boreholes Length</display_name>
      <description>Average length of each borehole (vertical). Only applies to ground-to-air heat pump type. If not provided, the OS-HPXML autosized default (see &lt;a href='https://openstudio-hpxml.readthedocs.io/en/v1.7.0/workflow_inputs.html#hpxml-geothermal-loops'&gt;HPXML Geothermal Loops&lt;/a&gt;) is used.</description>
      <type>Double</type>
      <units>ft</units>
      <required>false</required>
      <model_dependent>false</model_dependent>
    </argument>
    <argument>
      <name>geothermal_loop_boreholes_spacing</name>
      <display_name>Geothermal Loop: Boreholes Spacing</display_name>
      <description>Distance between bores. Only applies to ground-to-air heat pump type. If not provided, the OS-HPXML default (see &lt;a href='https://openstudio-hpxml.readthedocs.io/en/v1.7.0/workflow_inputs.html#hpxml-geothermal-loops'&gt;HPXML Geothermal Loops&lt;/a&gt;) is used.</description>
      <type>Double</type>
      <units>ft</units>
      <required>false</required>
      <model_dependent>false</model_dependent>
    </argument>
    <argument>
      <name>geothermal_loop_boreholes_diameter</name>
      <display_name>Geothermal Loop: Boreholes Diameter</display_name>
      <description>Diameter of bores. Only applies to ground-to-air heat pump type. If not provided, the OS-HPXML default (see &lt;a href='https://openstudio-hpxml.readthedocs.io/en/v1.7.0/workflow_inputs.html#hpxml-geothermal-loops'&gt;HPXML Geothermal Loops&lt;/a&gt;) is used.</description>
      <type>Double</type>
      <units>in</units>
      <required>false</required>
      <model_dependent>false</model_dependent>
    </argument>
    <argument>
      <name>geothermal_loop_grout_type</name>
      <display_name>Geothermal Loop: Grout Type</display_name>
      <description>Grout type of the geothermal loop. Only applies to ground-to-air heat pump type. If not provided, the OS-HPXML default (see &lt;a href='https://openstudio-hpxml.readthedocs.io/en/v1.7.0/workflow_inputs.html#hpxml-geothermal-loops'&gt;HPXML Geothermal Loops&lt;/a&gt;) is used.</description>
      <type>Choice</type>
      <required>false</required>
      <model_dependent>false</model_dependent>
      <choices>
        <choice>
          <value>standard</value>
          <display_name>standard</display_name>
        </choice>
        <choice>
          <value>thermally enhanced</value>
          <display_name>thermally enhanced</display_name>
        </choice>
      </choices>
    </argument>
    <argument>
      <name>geothermal_loop_pipe_type</name>
      <display_name>Geothermal Loop: Pipe Type</display_name>
      <description>Pipe type of the geothermal loop. Only applies to ground-to-air heat pump type. If not provided, the OS-HPXML default (see &lt;a href='https://openstudio-hpxml.readthedocs.io/en/v1.7.0/workflow_inputs.html#hpxml-geothermal-loops'&gt;HPXML Geothermal Loops&lt;/a&gt;) is used.</description>
      <type>Choice</type>
      <required>false</required>
      <model_dependent>false</model_dependent>
      <choices>
        <choice>
          <value>standard</value>
          <display_name>standard</display_name>
        </choice>
        <choice>
          <value>thermally enhanced</value>
          <display_name>thermally enhanced</display_name>
        </choice>
      </choices>
    </argument>
    <argument>
      <name>geothermal_loop_pipe_diameter</name>
      <display_name>Geothermal Loop: Pipe Diameter</display_name>
      <description>Pipe diameter of the geothermal loop. Only applies to ground-to-air heat pump type. If not provided, the OS-HPXML default (see &lt;a href='https://openstudio-hpxml.readthedocs.io/en/v1.7.0/workflow_inputs.html#hpxml-geothermal-loops'&gt;HPXML Geothermal Loops&lt;/a&gt;) is used.</description>
      <type>Choice</type>
      <units>in</units>
      <required>false</required>
      <model_dependent>false</model_dependent>
      <choices>
        <choice>
          <value>3/4" pipe</value>
          <display_name>3/4" pipe</display_name>
        </choice>
        <choice>
          <value>1" pipe</value>
          <display_name>1" pipe</display_name>
        </choice>
        <choice>
          <value>1-1/4" pipe</value>
          <display_name>1-1/4" pipe</display_name>
        </choice>
      </choices>
    </argument>
    <argument>
      <name>heating_system_2_type</name>
      <display_name>Heating System 2: Type</display_name>
      <description>The type of the second heating system.</description>
      <type>Choice</type>
      <required>true</required>
      <model_dependent>false</model_dependent>
      <default_value>none</default_value>
      <choices>
        <choice>
          <value>none</value>
          <display_name>none</display_name>
        </choice>
        <choice>
          <value>Furnace</value>
          <display_name>Furnace</display_name>
        </choice>
        <choice>
          <value>WallFurnace</value>
          <display_name>WallFurnace</display_name>
        </choice>
        <choice>
          <value>FloorFurnace</value>
          <display_name>FloorFurnace</display_name>
        </choice>
        <choice>
          <value>Boiler</value>
          <display_name>Boiler</display_name>
        </choice>
        <choice>
          <value>ElectricResistance</value>
          <display_name>ElectricResistance</display_name>
        </choice>
        <choice>
          <value>Stove</value>
          <display_name>Stove</display_name>
        </choice>
        <choice>
          <value>SpaceHeater</value>
          <display_name>SpaceHeater</display_name>
        </choice>
        <choice>
          <value>Fireplace</value>
          <display_name>Fireplace</display_name>
        </choice>
      </choices>
    </argument>
    <argument>
      <name>heating_system_2_fuel</name>
      <display_name>Heating System 2: Fuel Type</display_name>
      <description>The fuel type of the second heating system. Ignored for ElectricResistance.</description>
      <type>Choice</type>
      <required>true</required>
      <model_dependent>false</model_dependent>
      <default_value>electricity</default_value>
      <choices>
        <choice>
          <value>electricity</value>
          <display_name>electricity</display_name>
        </choice>
        <choice>
          <value>natural gas</value>
          <display_name>natural gas</display_name>
        </choice>
        <choice>
          <value>fuel oil</value>
          <display_name>fuel oil</display_name>
        </choice>
        <choice>
          <value>propane</value>
          <display_name>propane</display_name>
        </choice>
        <choice>
          <value>wood</value>
          <display_name>wood</display_name>
        </choice>
        <choice>
          <value>wood pellets</value>
          <display_name>wood pellets</display_name>
        </choice>
        <choice>
          <value>coal</value>
          <display_name>coal</display_name>
        </choice>
      </choices>
    </argument>
    <argument>
      <name>heating_system_2_heating_efficiency</name>
      <display_name>Heating System 2: Rated AFUE or Percent</display_name>
      <description>The rated heating efficiency value of the second heating system.</description>
      <type>Double</type>
      <units>Frac</units>
      <required>true</required>
      <model_dependent>false</model_dependent>
      <default_value>1</default_value>
    </argument>
    <argument>
      <name>heating_system_2_heating_capacity</name>
      <display_name>Heating System 2: Heating Capacity</display_name>
      <description>The output heating capacity of the second heating system. If not provided, the OS-HPXML autosized default (see &lt;a href='https://openstudio-hpxml.readthedocs.io/en/v1.7.0/workflow_inputs.html#hpxml-heating-systems'&gt;HPXML Heating Systems&lt;/a&gt;) is used.</description>
      <type>Double</type>
      <units>Btu/hr</units>
      <required>false</required>
      <model_dependent>false</model_dependent>
    </argument>
    <argument>
      <name>heating_system_2_fraction_heat_load_served</name>
      <display_name>Heating System 2: Fraction Heat Load Served</display_name>
      <description>The heat load served fraction of the second heating system. Ignored if this heating system serves as a backup system for a heat pump.</description>
      <type>Double</type>
      <units>Frac</units>
      <required>true</required>
      <model_dependent>false</model_dependent>
      <default_value>0.25</default_value>
    </argument>
    <argument>
      <name>hvac_control_heating_weekday_setpoint</name>
      <display_name>HVAC Control: Heating Weekday Setpoint Schedule</display_name>
      <description>Specify the constant or 24-hour comma-separated weekday heating setpoint schedule. Required unless a detailed CSV schedule is provided.</description>
      <type>String</type>
      <units>deg-F</units>
      <required>false</required>
      <model_dependent>false</model_dependent>
    </argument>
    <argument>
      <name>hvac_control_heating_weekend_setpoint</name>
      <display_name>HVAC Control: Heating Weekend Setpoint Schedule</display_name>
      <description>Specify the constant or 24-hour comma-separated weekend heating setpoint schedule. Required unless a detailed CSV schedule is provided.</description>
      <type>String</type>
      <units>deg-F</units>
      <required>false</required>
      <model_dependent>false</model_dependent>
    </argument>
    <argument>
      <name>hvac_control_cooling_weekday_setpoint</name>
      <display_name>HVAC Control: Cooling Weekday Setpoint Schedule</display_name>
      <description>Specify the constant or 24-hour comma-separated weekday cooling setpoint schedule. Required unless a detailed CSV schedule is provided.</description>
      <type>String</type>
      <units>deg-F</units>
      <required>false</required>
      <model_dependent>false</model_dependent>
    </argument>
    <argument>
      <name>hvac_control_cooling_weekend_setpoint</name>
      <display_name>HVAC Control: Cooling Weekend Setpoint Schedule</display_name>
      <description>Specify the constant or 24-hour comma-separated weekend cooling setpoint schedule. Required unless a detailed CSV schedule is provided.</description>
      <type>String</type>
      <units>deg-F</units>
      <required>false</required>
      <model_dependent>false</model_dependent>
    </argument>
    <argument>
      <name>hvac_control_heating_season_period</name>
      <display_name>HVAC Control: Heating Season Period</display_name>
      <description>Enter a date like 'Nov 1 - Jun 30'. If not provided, the OS-HPXML default (see &lt;a href='https://openstudio-hpxml.readthedocs.io/en/v1.7.0/workflow_inputs.html#hpxml-hvac-control'&gt;HPXML HVAC Control&lt;/a&gt;) is used. Can also provide 'BuildingAmerica' to use automatic seasons from the Building America House Simulation Protocols.</description>
      <type>String</type>
      <required>false</required>
      <model_dependent>false</model_dependent>
    </argument>
    <argument>
      <name>hvac_control_cooling_season_period</name>
      <display_name>HVAC Control: Cooling Season Period</display_name>
      <description>Enter a date like 'Jun 1 - Oct 31'. If not provided, the OS-HPXML default (see &lt;a href='https://openstudio-hpxml.readthedocs.io/en/v1.7.0/workflow_inputs.html#hpxml-hvac-control'&gt;HPXML HVAC Control&lt;/a&gt;) is used. Can also provide 'BuildingAmerica' to use automatic seasons from the Building America House Simulation Protocols.</description>
      <type>String</type>
      <required>false</required>
      <model_dependent>false</model_dependent>
    </argument>
    <argument>
      <name>ducts_leakage_units</name>
      <display_name>Ducts: Leakage Units</display_name>
      <description>The leakage units of the ducts.</description>
      <type>Choice</type>
      <required>true</required>
      <model_dependent>false</model_dependent>
      <default_value>Percent</default_value>
      <choices>
        <choice>
          <value>CFM25</value>
          <display_name>CFM25</display_name>
        </choice>
        <choice>
          <value>CFM50</value>
          <display_name>CFM50</display_name>
        </choice>
        <choice>
          <value>Percent</value>
          <display_name>Percent</display_name>
        </choice>
      </choices>
    </argument>
    <argument>
      <name>ducts_supply_leakage_to_outside_value</name>
      <display_name>Ducts: Supply Leakage to Outside Value</display_name>
      <description>The leakage value to outside for the supply ducts.</description>
      <type>Double</type>
      <required>true</required>
      <model_dependent>false</model_dependent>
      <default_value>0.1</default_value>
    </argument>
    <argument>
      <name>ducts_return_leakage_to_outside_value</name>
      <display_name>Ducts: Return Leakage to Outside Value</display_name>
      <description>The leakage value to outside for the return ducts.</description>
      <type>Double</type>
      <required>true</required>
      <model_dependent>false</model_dependent>
      <default_value>0.1</default_value>
    </argument>
    <argument>
      <name>ducts_supply_location</name>
      <display_name>Ducts: Supply Location</display_name>
      <description>The location of the supply ducts. If not provided, the OS-HPXML default (see &lt;a href='https://openstudio-hpxml.readthedocs.io/en/v1.7.0/workflow_inputs.html#air-distribution'&gt;Air Distribution&lt;/a&gt;) is used.</description>
      <type>Choice</type>
      <required>false</required>
      <model_dependent>false</model_dependent>
      <choices>
        <choice>
          <value>conditioned space</value>
          <display_name>conditioned space</display_name>
        </choice>
        <choice>
          <value>basement - conditioned</value>
          <display_name>basement - conditioned</display_name>
        </choice>
        <choice>
          <value>basement - unconditioned</value>
          <display_name>basement - unconditioned</display_name>
        </choice>
        <choice>
          <value>crawlspace</value>
          <display_name>crawlspace</display_name>
        </choice>
        <choice>
          <value>crawlspace - vented</value>
          <display_name>crawlspace - vented</display_name>
        </choice>
        <choice>
          <value>crawlspace - unvented</value>
          <display_name>crawlspace - unvented</display_name>
        </choice>
        <choice>
          <value>crawlspace - conditioned</value>
          <display_name>crawlspace - conditioned</display_name>
        </choice>
        <choice>
          <value>attic</value>
          <display_name>attic</display_name>
        </choice>
        <choice>
          <value>attic - vented</value>
          <display_name>attic - vented</display_name>
        </choice>
        <choice>
          <value>attic - unvented</value>
          <display_name>attic - unvented</display_name>
        </choice>
        <choice>
          <value>garage</value>
          <display_name>garage</display_name>
        </choice>
        <choice>
          <value>exterior wall</value>
          <display_name>exterior wall</display_name>
        </choice>
        <choice>
          <value>under slab</value>
          <display_name>under slab</display_name>
        </choice>
        <choice>
          <value>roof deck</value>
          <display_name>roof deck</display_name>
        </choice>
        <choice>
          <value>outside</value>
          <display_name>outside</display_name>
        </choice>
        <choice>
          <value>other housing unit</value>
          <display_name>other housing unit</display_name>
        </choice>
        <choice>
          <value>other heated space</value>
          <display_name>other heated space</display_name>
        </choice>
        <choice>
          <value>other multifamily buffer space</value>
          <display_name>other multifamily buffer space</display_name>
        </choice>
        <choice>
          <value>other non-freezing space</value>
          <display_name>other non-freezing space</display_name>
        </choice>
        <choice>
          <value>manufactured home belly</value>
          <display_name>manufactured home belly</display_name>
        </choice>
      </choices>
    </argument>
    <argument>
      <name>ducts_supply_insulation_r</name>
      <display_name>Ducts: Supply Insulation R-Value</display_name>
      <description>The insulation r-value of the supply ducts excluding air films.</description>
      <type>Double</type>
      <units>h-ft^2-R/Btu</units>
      <required>true</required>
      <model_dependent>false</model_dependent>
      <default_value>0</default_value>
    </argument>
    <argument>
      <name>ducts_supply_buried_insulation_level</name>
      <display_name>Ducts: Supply Buried Insulation Level</display_name>
      <description>Whether the supply ducts are buried in, e.g., attic loose-fill insulation. Partially buried ducts have insulation that does not cover the top of the ducts. Fully buried ducts have insulation that just covers the top of the ducts. Deeply buried ducts have insulation that continues above the top of the ducts.</description>
      <type>Choice</type>
      <required>false</required>
      <model_dependent>false</model_dependent>
      <choices>
        <choice>
          <value>not buried</value>
          <display_name>not buried</display_name>
        </choice>
        <choice>
          <value>partially buried</value>
          <display_name>partially buried</display_name>
        </choice>
        <choice>
          <value>fully buried</value>
          <display_name>fully buried</display_name>
        </choice>
        <choice>
          <value>deeply buried</value>
          <display_name>deeply buried</display_name>
        </choice>
      </choices>
    </argument>
    <argument>
      <name>ducts_supply_surface_area</name>
      <display_name>Ducts: Supply Surface Area</display_name>
      <description>The supply ducts surface area in the given location. If neither Surface Area nor Area Fraction provided, the OS-HPXML default (see &lt;a href='https://openstudio-hpxml.readthedocs.io/en/v1.7.0/workflow_inputs.html#air-distribution'&gt;Air Distribution&lt;/a&gt;) is used.</description>
      <type>Double</type>
      <units>ft^2</units>
      <required>false</required>
      <model_dependent>false</model_dependent>
    </argument>
    <argument>
      <name>ducts_supply_surface_area_fraction</name>
      <display_name>Ducts: Supply Area Fraction</display_name>
      <description>The fraction of supply ducts surface area in the given location. Only used if Surface Area is not provided. If the fraction is less than 1, the remaining duct area is assumed to be in conditioned space. If neither Surface Area nor Area Fraction provided, the OS-HPXML default (see &lt;a href='https://openstudio-hpxml.readthedocs.io/en/v1.7.0/workflow_inputs.html#air-distribution'&gt;Air Distribution&lt;/a&gt;) is used.</description>
      <type>Double</type>
      <units>frac</units>
      <required>false</required>
      <model_dependent>false</model_dependent>
    </argument>
    <argument>
      <name>ducts_return_location</name>
      <display_name>Ducts: Return Location</display_name>
      <description>The location of the return ducts. If not provided, the OS-HPXML default (see &lt;a href='https://openstudio-hpxml.readthedocs.io/en/v1.7.0/workflow_inputs.html#air-distribution'&gt;Air Distribution&lt;/a&gt;) is used.</description>
      <type>Choice</type>
      <required>false</required>
      <model_dependent>false</model_dependent>
      <choices>
        <choice>
          <value>conditioned space</value>
          <display_name>conditioned space</display_name>
        </choice>
        <choice>
          <value>basement - conditioned</value>
          <display_name>basement - conditioned</display_name>
        </choice>
        <choice>
          <value>basement - unconditioned</value>
          <display_name>basement - unconditioned</display_name>
        </choice>
        <choice>
          <value>crawlspace</value>
          <display_name>crawlspace</display_name>
        </choice>
        <choice>
          <value>crawlspace - vented</value>
          <display_name>crawlspace - vented</display_name>
        </choice>
        <choice>
          <value>crawlspace - unvented</value>
          <display_name>crawlspace - unvented</display_name>
        </choice>
        <choice>
          <value>crawlspace - conditioned</value>
          <display_name>crawlspace - conditioned</display_name>
        </choice>
        <choice>
          <value>attic</value>
          <display_name>attic</display_name>
        </choice>
        <choice>
          <value>attic - vented</value>
          <display_name>attic - vented</display_name>
        </choice>
        <choice>
          <value>attic - unvented</value>
          <display_name>attic - unvented</display_name>
        </choice>
        <choice>
          <value>garage</value>
          <display_name>garage</display_name>
        </choice>
        <choice>
          <value>exterior wall</value>
          <display_name>exterior wall</display_name>
        </choice>
        <choice>
          <value>under slab</value>
          <display_name>under slab</display_name>
        </choice>
        <choice>
          <value>roof deck</value>
          <display_name>roof deck</display_name>
        </choice>
        <choice>
          <value>outside</value>
          <display_name>outside</display_name>
        </choice>
        <choice>
          <value>other housing unit</value>
          <display_name>other housing unit</display_name>
        </choice>
        <choice>
          <value>other heated space</value>
          <display_name>other heated space</display_name>
        </choice>
        <choice>
          <value>other multifamily buffer space</value>
          <display_name>other multifamily buffer space</display_name>
        </choice>
        <choice>
          <value>other non-freezing space</value>
          <display_name>other non-freezing space</display_name>
        </choice>
        <choice>
          <value>manufactured home belly</value>
          <display_name>manufactured home belly</display_name>
        </choice>
      </choices>
    </argument>
    <argument>
      <name>ducts_return_insulation_r</name>
      <display_name>Ducts: Return Insulation R-Value</display_name>
      <description>The insulation r-value of the return ducts excluding air films.</description>
      <type>Double</type>
      <units>h-ft^2-R/Btu</units>
      <required>true</required>
      <model_dependent>false</model_dependent>
      <default_value>0</default_value>
    </argument>
    <argument>
      <name>ducts_return_buried_insulation_level</name>
      <display_name>Ducts: Return Buried Insulation Level</display_name>
      <description>Whether the return ducts are buried in, e.g., attic loose-fill insulation. Partially buried ducts have insulation that does not cover the top of the ducts. Fully buried ducts have insulation that just covers the top of the ducts. Deeply buried ducts have insulation that continues above the top of the ducts.</description>
      <type>Choice</type>
      <required>false</required>
      <model_dependent>false</model_dependent>
      <choices>
        <choice>
          <value>not buried</value>
          <display_name>not buried</display_name>
        </choice>
        <choice>
          <value>partially buried</value>
          <display_name>partially buried</display_name>
        </choice>
        <choice>
          <value>fully buried</value>
          <display_name>fully buried</display_name>
        </choice>
        <choice>
          <value>deeply buried</value>
          <display_name>deeply buried</display_name>
        </choice>
      </choices>
    </argument>
    <argument>
      <name>ducts_return_surface_area</name>
      <display_name>Ducts: Return Surface Area</display_name>
      <description>The return ducts surface area in the given location. If neither Surface Area nor Area Fraction provided, the OS-HPXML default (see &lt;a href='https://openstudio-hpxml.readthedocs.io/en/v1.7.0/workflow_inputs.html#air-distribution'&gt;Air Distribution&lt;/a&gt;) is used.</description>
      <type>Double</type>
      <units>ft^2</units>
      <required>false</required>
      <model_dependent>false</model_dependent>
    </argument>
    <argument>
      <name>ducts_return_surface_area_fraction</name>
      <display_name>Ducts: Return Area Fraction</display_name>
      <description>The fraction of return ducts surface area in the given location. Only used if Surface Area is not provided. If the fraction is less than 1, the remaining duct area is assumed to be in conditioned space. If neither Surface Area nor Area Fraction provided, the OS-HPXML default (see &lt;a href='https://openstudio-hpxml.readthedocs.io/en/v1.7.0/workflow_inputs.html#air-distribution'&gt;Air Distribution&lt;/a&gt;) is used.</description>
      <type>Double</type>
      <units>frac</units>
      <required>false</required>
      <model_dependent>false</model_dependent>
    </argument>
    <argument>
      <name>ducts_number_of_return_registers</name>
      <display_name>Ducts: Number of Return Registers</display_name>
      <description>The number of return registers of the ducts. Only used to calculate default return duct surface area. If not provided, the OS-HPXML default (see &lt;a href='https://openstudio-hpxml.readthedocs.io/en/v1.7.0/workflow_inputs.html#air-distribution'&gt;Air Distribution&lt;/a&gt;) is used.</description>
      <type>Integer</type>
      <units>#</units>
      <required>false</required>
      <model_dependent>false</model_dependent>
    </argument>
    <argument>
      <name>mech_vent_fan_type</name>
      <display_name>Mechanical Ventilation: Fan Type</display_name>
      <description>The type of the mechanical ventilation. Use 'none' if there is no mechanical ventilation system.</description>
      <type>Choice</type>
      <required>true</required>
      <model_dependent>false</model_dependent>
      <default_value>none</default_value>
      <choices>
        <choice>
          <value>none</value>
          <display_name>none</display_name>
        </choice>
        <choice>
          <value>exhaust only</value>
          <display_name>exhaust only</display_name>
        </choice>
        <choice>
          <value>supply only</value>
          <display_name>supply only</display_name>
        </choice>
        <choice>
          <value>energy recovery ventilator</value>
          <display_name>energy recovery ventilator</display_name>
        </choice>
        <choice>
          <value>heat recovery ventilator</value>
          <display_name>heat recovery ventilator</display_name>
        </choice>
        <choice>
          <value>balanced</value>
          <display_name>balanced</display_name>
        </choice>
        <choice>
          <value>central fan integrated supply</value>
          <display_name>central fan integrated supply</display_name>
        </choice>
      </choices>
    </argument>
    <argument>
      <name>mech_vent_flow_rate</name>
      <display_name>Mechanical Ventilation: Flow Rate</display_name>
      <description>The flow rate of the mechanical ventilation. If not provided, the OS-HPXML default (see &lt;a href='https://openstudio-hpxml.readthedocs.io/en/v1.7.0/workflow_inputs.html#hpxml-mechanical-ventilation-fans'&gt;HPXML Mechanical Ventilation Fans&lt;/a&gt;) is used.</description>
      <type>Double</type>
      <units>CFM</units>
      <required>false</required>
      <model_dependent>false</model_dependent>
    </argument>
    <argument>
      <name>mech_vent_hours_in_operation</name>
      <display_name>Mechanical Ventilation: Hours In Operation</display_name>
      <description>The hours in operation of the mechanical ventilation. If not provided, the OS-HPXML default (see &lt;a href='https://openstudio-hpxml.readthedocs.io/en/v1.7.0/workflow_inputs.html#hpxml-mechanical-ventilation-fans'&gt;HPXML Mechanical Ventilation Fans&lt;/a&gt;) is used.</description>
      <type>Double</type>
      <units>hrs/day</units>
      <required>false</required>
      <model_dependent>false</model_dependent>
    </argument>
    <argument>
      <name>mech_vent_recovery_efficiency_type</name>
      <display_name>Mechanical Ventilation: Total Recovery Efficiency Type</display_name>
      <description>The total recovery efficiency type of the mechanical ventilation.</description>
      <type>Choice</type>
      <required>true</required>
      <model_dependent>false</model_dependent>
      <default_value>Unadjusted</default_value>
      <choices>
        <choice>
          <value>Unadjusted</value>
          <display_name>Unadjusted</display_name>
        </choice>
        <choice>
          <value>Adjusted</value>
          <display_name>Adjusted</display_name>
        </choice>
      </choices>
    </argument>
    <argument>
      <name>mech_vent_total_recovery_efficiency</name>
      <display_name>Mechanical Ventilation: Total Recovery Efficiency</display_name>
      <description>The Unadjusted or Adjusted total recovery efficiency of the mechanical ventilation. Applies to energy recovery ventilator.</description>
      <type>Double</type>
      <units>Frac</units>
      <required>true</required>
      <model_dependent>false</model_dependent>
      <default_value>0.48</default_value>
    </argument>
    <argument>
      <name>mech_vent_sensible_recovery_efficiency</name>
      <display_name>Mechanical Ventilation: Sensible Recovery Efficiency</display_name>
      <description>The Unadjusted or Adjusted sensible recovery efficiency of the mechanical ventilation. Applies to energy recovery ventilator and heat recovery ventilator.</description>
      <type>Double</type>
      <units>Frac</units>
      <required>true</required>
      <model_dependent>false</model_dependent>
      <default_value>0.72</default_value>
    </argument>
    <argument>
      <name>mech_vent_fan_power</name>
      <display_name>Mechanical Ventilation: Fan Power</display_name>
      <description>The fan power of the mechanical ventilation. If not provided, the OS-HPXML default (see &lt;a href='https://openstudio-hpxml.readthedocs.io/en/v1.7.0/workflow_inputs.html#hpxml-mechanical-ventilation-fans'&gt;HPXML Mechanical Ventilation Fans&lt;/a&gt;) is used.</description>
      <type>Double</type>
      <units>W</units>
      <required>false</required>
      <model_dependent>false</model_dependent>
    </argument>
    <argument>
      <name>mech_vent_num_units_served</name>
      <display_name>Mechanical Ventilation: Number of Units Served</display_name>
      <description>Number of dwelling units served by the mechanical ventilation system. Must be 1 if single-family detached. Used to apportion flow rate and fan power to the unit.</description>
      <type>Integer</type>
      <units>#</units>
      <required>true</required>
      <model_dependent>false</model_dependent>
      <default_value>1</default_value>
    </argument>
    <argument>
      <name>mech_vent_shared_frac_recirculation</name>
      <display_name>Shared Mechanical Ventilation: Fraction Recirculation</display_name>
      <description>Fraction of the total supply air that is recirculated, with the remainder assumed to be outdoor air. The value must be 0 for exhaust only systems. Required for a shared mechanical ventilation system.</description>
      <type>Double</type>
      <units>Frac</units>
      <required>false</required>
      <model_dependent>false</model_dependent>
    </argument>
    <argument>
      <name>mech_vent_shared_preheating_fuel</name>
      <display_name>Shared Mechanical Ventilation: Preheating Fuel</display_name>
      <description>Fuel type of the preconditioning heating equipment. Only used for a shared mechanical ventilation system. If not provided, assumes no preheating.</description>
      <type>Choice</type>
      <required>false</required>
      <model_dependent>false</model_dependent>
      <choices>
        <choice>
          <value>electricity</value>
          <display_name>electricity</display_name>
        </choice>
        <choice>
          <value>natural gas</value>
          <display_name>natural gas</display_name>
        </choice>
        <choice>
          <value>fuel oil</value>
          <display_name>fuel oil</display_name>
        </choice>
        <choice>
          <value>propane</value>
          <display_name>propane</display_name>
        </choice>
        <choice>
          <value>wood</value>
          <display_name>wood</display_name>
        </choice>
        <choice>
          <value>wood pellets</value>
          <display_name>wood pellets</display_name>
        </choice>
        <choice>
          <value>coal</value>
          <display_name>coal</display_name>
        </choice>
      </choices>
    </argument>
    <argument>
      <name>mech_vent_shared_preheating_efficiency</name>
      <display_name>Shared Mechanical Ventilation: Preheating Efficiency</display_name>
      <description>Efficiency of the preconditioning heating equipment. Only used for a shared mechanical ventilation system. If not provided, assumes no preheating.</description>
      <type>Double</type>
      <units>COP</units>
      <required>false</required>
      <model_dependent>false</model_dependent>
    </argument>
    <argument>
      <name>mech_vent_shared_preheating_fraction_heat_load_served</name>
      <display_name>Shared Mechanical Ventilation: Preheating Fraction Ventilation Heat Load Served</display_name>
      <description>Fraction of heating load introduced by the shared ventilation system that is met by the preconditioning heating equipment. If not provided, assumes no preheating.</description>
      <type>Double</type>
      <units>Frac</units>
      <required>false</required>
      <model_dependent>false</model_dependent>
    </argument>
    <argument>
      <name>mech_vent_shared_precooling_fuel</name>
      <display_name>Shared Mechanical Ventilation: Precooling Fuel</display_name>
      <description>Fuel type of the preconditioning cooling equipment. Only used for a shared mechanical ventilation system. If not provided, assumes no precooling.</description>
      <type>Choice</type>
      <required>false</required>
      <model_dependent>false</model_dependent>
      <choices>
        <choice>
          <value>electricity</value>
          <display_name>electricity</display_name>
        </choice>
      </choices>
    </argument>
    <argument>
      <name>mech_vent_shared_precooling_efficiency</name>
      <display_name>Shared Mechanical Ventilation: Precooling Efficiency</display_name>
      <description>Efficiency of the preconditioning cooling equipment. Only used for a shared mechanical ventilation system. If not provided, assumes no precooling.</description>
      <type>Double</type>
      <units>COP</units>
      <required>false</required>
      <model_dependent>false</model_dependent>
    </argument>
    <argument>
      <name>mech_vent_shared_precooling_fraction_cool_load_served</name>
      <display_name>Shared Mechanical Ventilation: Precooling Fraction Ventilation Cool Load Served</display_name>
      <description>Fraction of cooling load introduced by the shared ventilation system that is met by the preconditioning cooling equipment. If not provided, assumes no precooling.</description>
      <type>Double</type>
      <units>Frac</units>
      <required>false</required>
      <model_dependent>false</model_dependent>
    </argument>
    <argument>
      <name>mech_vent_2_fan_type</name>
      <display_name>Mechanical Ventilation 2: Fan Type</display_name>
      <description>The type of the second mechanical ventilation. Use 'none' if there is no second mechanical ventilation system.</description>
      <type>Choice</type>
      <required>true</required>
      <model_dependent>false</model_dependent>
      <default_value>none</default_value>
      <choices>
        <choice>
          <value>none</value>
          <display_name>none</display_name>
        </choice>
        <choice>
          <value>exhaust only</value>
          <display_name>exhaust only</display_name>
        </choice>
        <choice>
          <value>supply only</value>
          <display_name>supply only</display_name>
        </choice>
        <choice>
          <value>energy recovery ventilator</value>
          <display_name>energy recovery ventilator</display_name>
        </choice>
        <choice>
          <value>heat recovery ventilator</value>
          <display_name>heat recovery ventilator</display_name>
        </choice>
        <choice>
          <value>balanced</value>
          <display_name>balanced</display_name>
        </choice>
      </choices>
    </argument>
    <argument>
      <name>mech_vent_2_flow_rate</name>
      <display_name>Mechanical Ventilation 2: Flow Rate</display_name>
      <description>The flow rate of the second mechanical ventilation.</description>
      <type>Double</type>
      <units>CFM</units>
      <required>true</required>
      <model_dependent>false</model_dependent>
      <default_value>110</default_value>
    </argument>
    <argument>
      <name>mech_vent_2_hours_in_operation</name>
      <display_name>Mechanical Ventilation 2: Hours In Operation</display_name>
      <description>The hours in operation of the second mechanical ventilation.</description>
      <type>Double</type>
      <units>hrs/day</units>
      <required>true</required>
      <model_dependent>false</model_dependent>
      <default_value>24</default_value>
    </argument>
    <argument>
      <name>mech_vent_2_recovery_efficiency_type</name>
      <display_name>Mechanical Ventilation 2: Total Recovery Efficiency Type</display_name>
      <description>The total recovery efficiency type of the second mechanical ventilation.</description>
      <type>Choice</type>
      <required>true</required>
      <model_dependent>false</model_dependent>
      <default_value>Unadjusted</default_value>
      <choices>
        <choice>
          <value>Unadjusted</value>
          <display_name>Unadjusted</display_name>
        </choice>
        <choice>
          <value>Adjusted</value>
          <display_name>Adjusted</display_name>
        </choice>
      </choices>
    </argument>
    <argument>
      <name>mech_vent_2_total_recovery_efficiency</name>
      <display_name>Mechanical Ventilation 2: Total Recovery Efficiency</display_name>
      <description>The Unadjusted or Adjusted total recovery efficiency of the second mechanical ventilation. Applies to energy recovery ventilator.</description>
      <type>Double</type>
      <units>Frac</units>
      <required>true</required>
      <model_dependent>false</model_dependent>
      <default_value>0.48</default_value>
    </argument>
    <argument>
      <name>mech_vent_2_sensible_recovery_efficiency</name>
      <display_name>Mechanical Ventilation 2: Sensible Recovery Efficiency</display_name>
      <description>The Unadjusted or Adjusted sensible recovery efficiency of the second mechanical ventilation. Applies to energy recovery ventilator and heat recovery ventilator.</description>
      <type>Double</type>
      <units>Frac</units>
      <required>true</required>
      <model_dependent>false</model_dependent>
      <default_value>0.72</default_value>
    </argument>
    <argument>
      <name>mech_vent_2_fan_power</name>
      <display_name>Mechanical Ventilation 2: Fan Power</display_name>
      <description>The fan power of the second mechanical ventilation.</description>
      <type>Double</type>
      <units>W</units>
      <required>true</required>
      <model_dependent>false</model_dependent>
      <default_value>30</default_value>
    </argument>
    <argument>
      <name>kitchen_fans_quantity</name>
      <display_name>Kitchen Fans: Quantity</display_name>
      <description>The quantity of the kitchen fans. If not provided, the OS-HPXML default (see &lt;a href='https://openstudio-hpxml.readthedocs.io/en/v1.7.0/workflow_inputs.html#hpxml-local-ventilation-fans'&gt;HPXML Local Ventilation Fans&lt;/a&gt;) is used.</description>
      <type>Integer</type>
      <units>#</units>
      <required>false</required>
      <model_dependent>false</model_dependent>
    </argument>
    <argument>
      <name>kitchen_fans_flow_rate</name>
      <display_name>Kitchen Fans: Flow Rate</display_name>
      <description>The flow rate of the kitchen fan. If not provided, the OS-HPXML default (see &lt;a href='https://openstudio-hpxml.readthedocs.io/en/v1.7.0/workflow_inputs.html#hpxml-local-ventilation-fans'&gt;HPXML Local Ventilation Fans&lt;/a&gt;) is used.</description>
      <type>Double</type>
      <units>CFM</units>
      <required>false</required>
      <model_dependent>false</model_dependent>
    </argument>
    <argument>
      <name>kitchen_fans_hours_in_operation</name>
      <display_name>Kitchen Fans: Hours In Operation</display_name>
      <description>The hours in operation of the kitchen fan. If not provided, the OS-HPXML default (see &lt;a href='https://openstudio-hpxml.readthedocs.io/en/v1.7.0/workflow_inputs.html#hpxml-local-ventilation-fans'&gt;HPXML Local Ventilation Fans&lt;/a&gt;) is used.</description>
      <type>Double</type>
      <units>hrs/day</units>
      <required>false</required>
      <model_dependent>false</model_dependent>
    </argument>
    <argument>
      <name>kitchen_fans_power</name>
      <display_name>Kitchen Fans: Fan Power</display_name>
      <description>The fan power of the kitchen fan. If not provided, the OS-HPXML default (see &lt;a href='https://openstudio-hpxml.readthedocs.io/en/v1.7.0/workflow_inputs.html#hpxml-local-ventilation-fans'&gt;HPXML Local Ventilation Fans&lt;/a&gt;) is used.</description>
      <type>Double</type>
      <units>W</units>
      <required>false</required>
      <model_dependent>false</model_dependent>
    </argument>
    <argument>
      <name>kitchen_fans_start_hour</name>
      <display_name>Kitchen Fans: Start Hour</display_name>
      <description>The start hour of the kitchen fan. If not provided, the OS-HPXML default (see &lt;a href='https://openstudio-hpxml.readthedocs.io/en/v1.7.0/workflow_inputs.html#hpxml-local-ventilation-fans'&gt;HPXML Local Ventilation Fans&lt;/a&gt;) is used.</description>
      <type>Integer</type>
      <units>hr</units>
      <required>false</required>
      <model_dependent>false</model_dependent>
    </argument>
    <argument>
      <name>bathroom_fans_quantity</name>
      <display_name>Bathroom Fans: Quantity</display_name>
      <description>The quantity of the bathroom fans. If not provided, the OS-HPXML default (see &lt;a href='https://openstudio-hpxml.readthedocs.io/en/v1.7.0/workflow_inputs.html#hpxml-local-ventilation-fans'&gt;HPXML Local Ventilation Fans&lt;/a&gt;) is used.</description>
      <type>Integer</type>
      <units>#</units>
      <required>false</required>
      <model_dependent>false</model_dependent>
    </argument>
    <argument>
      <name>bathroom_fans_flow_rate</name>
      <display_name>Bathroom Fans: Flow Rate</display_name>
      <description>The flow rate of the bathroom fans. If not provided, the OS-HPXML default (see &lt;a href='https://openstudio-hpxml.readthedocs.io/en/v1.7.0/workflow_inputs.html#hpxml-local-ventilation-fans'&gt;HPXML Local Ventilation Fans&lt;/a&gt;) is used.</description>
      <type>Double</type>
      <units>CFM</units>
      <required>false</required>
      <model_dependent>false</model_dependent>
    </argument>
    <argument>
      <name>bathroom_fans_hours_in_operation</name>
      <display_name>Bathroom Fans: Hours In Operation</display_name>
      <description>The hours in operation of the bathroom fans. If not provided, the OS-HPXML default (see &lt;a href='https://openstudio-hpxml.readthedocs.io/en/v1.7.0/workflow_inputs.html#hpxml-local-ventilation-fans'&gt;HPXML Local Ventilation Fans&lt;/a&gt;) is used.</description>
      <type>Double</type>
      <units>hrs/day</units>
      <required>false</required>
      <model_dependent>false</model_dependent>
    </argument>
    <argument>
      <name>bathroom_fans_power</name>
      <display_name>Bathroom Fans: Fan Power</display_name>
      <description>The fan power of the bathroom fans. If not provided, the OS-HPXML default (see &lt;a href='https://openstudio-hpxml.readthedocs.io/en/v1.7.0/workflow_inputs.html#hpxml-local-ventilation-fans'&gt;HPXML Local Ventilation Fans&lt;/a&gt;) is used.</description>
      <type>Double</type>
      <units>W</units>
      <required>false</required>
      <model_dependent>false</model_dependent>
    </argument>
    <argument>
      <name>bathroom_fans_start_hour</name>
      <display_name>Bathroom Fans: Start Hour</display_name>
      <description>The start hour of the bathroom fans. If not provided, the OS-HPXML default (see &lt;a href='https://openstudio-hpxml.readthedocs.io/en/v1.7.0/workflow_inputs.html#hpxml-local-ventilation-fans'&gt;HPXML Local Ventilation Fans&lt;/a&gt;) is used.</description>
      <type>Integer</type>
      <units>hr</units>
      <required>false</required>
      <model_dependent>false</model_dependent>
    </argument>
    <argument>
      <name>whole_house_fan_present</name>
      <display_name>Whole House Fan: Present</display_name>
      <description>Whether there is a whole house fan.</description>
      <type>Boolean</type>
      <required>true</required>
      <model_dependent>false</model_dependent>
      <default_value>false</default_value>
      <choices>
        <choice>
          <value>true</value>
          <display_name>true</display_name>
        </choice>
        <choice>
          <value>false</value>
          <display_name>false</display_name>
        </choice>
      </choices>
    </argument>
    <argument>
      <name>whole_house_fan_flow_rate</name>
      <display_name>Whole House Fan: Flow Rate</display_name>
      <description>The flow rate of the whole house fan. If not provided, the OS-HPXML default (see &lt;a href='https://openstudio-hpxml.readthedocs.io/en/v1.7.0/workflow_inputs.html#hpxml-whole-house-fans'&gt;HPXML Whole House Fans&lt;/a&gt;) is used.</description>
      <type>Double</type>
      <units>CFM</units>
      <required>false</required>
      <model_dependent>false</model_dependent>
    </argument>
    <argument>
      <name>whole_house_fan_power</name>
      <display_name>Whole House Fan: Fan Power</display_name>
      <description>The fan power of the whole house fan. If not provided, the OS-HPXML default (see &lt;a href='https://openstudio-hpxml.readthedocs.io/en/v1.7.0/workflow_inputs.html#hpxml-whole-house-fans'&gt;HPXML Whole House Fans&lt;/a&gt;) is used.</description>
      <type>Double</type>
      <units>W</units>
      <required>false</required>
      <model_dependent>false</model_dependent>
    </argument>
    <argument>
      <name>water_heater_type</name>
      <display_name>Water Heater: Type</display_name>
      <description>The type of water heater. Use 'none' if there is no water heater.</description>
      <type>Choice</type>
      <required>true</required>
      <model_dependent>false</model_dependent>
      <default_value>storage water heater</default_value>
      <choices>
        <choice>
          <value>none</value>
          <display_name>none</display_name>
        </choice>
        <choice>
          <value>storage water heater</value>
          <display_name>storage water heater</display_name>
        </choice>
        <choice>
          <value>instantaneous water heater</value>
          <display_name>instantaneous water heater</display_name>
        </choice>
        <choice>
          <value>heat pump water heater</value>
          <display_name>heat pump water heater</display_name>
        </choice>
        <choice>
          <value>space-heating boiler with storage tank</value>
          <display_name>space-heating boiler with storage tank</display_name>
        </choice>
        <choice>
          <value>space-heating boiler with tankless coil</value>
          <display_name>space-heating boiler with tankless coil</display_name>
        </choice>
      </choices>
    </argument>
    <argument>
      <name>water_heater_fuel_type</name>
      <display_name>Water Heater: Fuel Type</display_name>
      <description>The fuel type of water heater. Ignored for heat pump water heater.</description>
      <type>Choice</type>
      <required>true</required>
      <model_dependent>false</model_dependent>
      <default_value>natural gas</default_value>
      <choices>
        <choice>
          <value>electricity</value>
          <display_name>electricity</display_name>
        </choice>
        <choice>
          <value>natural gas</value>
          <display_name>natural gas</display_name>
        </choice>
        <choice>
          <value>fuel oil</value>
          <display_name>fuel oil</display_name>
        </choice>
        <choice>
          <value>propane</value>
          <display_name>propane</display_name>
        </choice>
        <choice>
          <value>wood</value>
          <display_name>wood</display_name>
        </choice>
        <choice>
          <value>coal</value>
          <display_name>coal</display_name>
        </choice>
      </choices>
    </argument>
    <argument>
      <name>water_heater_location</name>
      <display_name>Water Heater: Location</display_name>
      <description>The location of water heater. If not provided, the OS-HPXML default (see &lt;a href='https://openstudio-hpxml.readthedocs.io/en/v1.7.0/workflow_inputs.html#hpxml-water-heating-systems'&gt;HPXML Water Heating Systems&lt;/a&gt;) is used.</description>
      <type>Choice</type>
      <required>false</required>
      <model_dependent>false</model_dependent>
      <choices>
        <choice>
          <value>conditioned space</value>
          <display_name>conditioned space</display_name>
        </choice>
        <choice>
          <value>basement - conditioned</value>
          <display_name>basement - conditioned</display_name>
        </choice>
        <choice>
          <value>basement - unconditioned</value>
          <display_name>basement - unconditioned</display_name>
        </choice>
        <choice>
          <value>garage</value>
          <display_name>garage</display_name>
        </choice>
        <choice>
          <value>attic</value>
          <display_name>attic</display_name>
        </choice>
        <choice>
          <value>attic - vented</value>
          <display_name>attic - vented</display_name>
        </choice>
        <choice>
          <value>attic - unvented</value>
          <display_name>attic - unvented</display_name>
        </choice>
        <choice>
          <value>crawlspace</value>
          <display_name>crawlspace</display_name>
        </choice>
        <choice>
          <value>crawlspace - vented</value>
          <display_name>crawlspace - vented</display_name>
        </choice>
        <choice>
          <value>crawlspace - unvented</value>
          <display_name>crawlspace - unvented</display_name>
        </choice>
        <choice>
          <value>crawlspace - conditioned</value>
          <display_name>crawlspace - conditioned</display_name>
        </choice>
        <choice>
          <value>other exterior</value>
          <display_name>other exterior</display_name>
        </choice>
        <choice>
          <value>other housing unit</value>
          <display_name>other housing unit</display_name>
        </choice>
        <choice>
          <value>other heated space</value>
          <display_name>other heated space</display_name>
        </choice>
        <choice>
          <value>other multifamily buffer space</value>
          <display_name>other multifamily buffer space</display_name>
        </choice>
        <choice>
          <value>other non-freezing space</value>
          <display_name>other non-freezing space</display_name>
        </choice>
      </choices>
    </argument>
    <argument>
      <name>water_heater_tank_volume</name>
      <display_name>Water Heater: Tank Volume</display_name>
      <description>Nominal volume of water heater tank. Only applies to storage water heater, heat pump water heater, and space-heating boiler with storage tank. If not provided, the OS-HPXML default (see &lt;a href='https://openstudio-hpxml.readthedocs.io/en/v1.7.0/workflow_inputs.html#conventional-storage'&gt;Conventional Storage&lt;/a&gt;, &lt;a href='https://openstudio-hpxml.readthedocs.io/en/v1.7.0/workflow_inputs.html#heat-pump'&gt;Heat Pump&lt;/a&gt;, &lt;a href='https://openstudio-hpxml.readthedocs.io/en/v1.7.0/workflow_inputs.html#combi-boiler-w-storage'&gt;Combi Boiler w/ Storage&lt;/a&gt;) is used.</description>
      <type>Double</type>
      <units>gal</units>
      <required>false</required>
      <model_dependent>false</model_dependent>
    </argument>
    <argument>
      <name>water_heater_efficiency_type</name>
      <display_name>Water Heater: Efficiency Type</display_name>
      <description>The efficiency type of water heater. Does not apply to space-heating boilers.</description>
      <type>Choice</type>
      <required>true</required>
      <model_dependent>false</model_dependent>
      <default_value>EnergyFactor</default_value>
      <choices>
        <choice>
          <value>EnergyFactor</value>
          <display_name>EnergyFactor</display_name>
        </choice>
        <choice>
          <value>UniformEnergyFactor</value>
          <display_name>UniformEnergyFactor</display_name>
        </choice>
      </choices>
    </argument>
    <argument>
      <name>water_heater_efficiency</name>
      <display_name>Water Heater: Efficiency</display_name>
      <description>Rated Energy Factor or Uniform Energy Factor. Does not apply to space-heating boilers.</description>
      <type>Double</type>
      <required>true</required>
      <model_dependent>false</model_dependent>
      <default_value>0.67</default_value>
    </argument>
    <argument>
      <name>water_heater_usage_bin</name>
      <display_name>Water Heater: Usage Bin</display_name>
      <description>The usage of the water heater. Only applies if Efficiency Type is UniformEnergyFactor and Type is not instantaneous water heater. Does not apply to space-heating boilers. If not provided, the OS-HPXML default (see &lt;a href='https://openstudio-hpxml.readthedocs.io/en/v1.7.0/workflow_inputs.html#conventional-storage'&gt;Conventional Storage&lt;/a&gt;, &lt;a href='https://openstudio-hpxml.readthedocs.io/en/v1.7.0/workflow_inputs.html#heat-pump'&gt;Heat Pump&lt;/a&gt;) is used.</description>
      <type>Choice</type>
      <required>false</required>
      <model_dependent>false</model_dependent>
      <choices>
        <choice>
          <value>very small</value>
          <display_name>very small</display_name>
        </choice>
        <choice>
          <value>low</value>
          <display_name>low</display_name>
        </choice>
        <choice>
          <value>medium</value>
          <display_name>medium</display_name>
        </choice>
        <choice>
          <value>high</value>
          <display_name>high</display_name>
        </choice>
      </choices>
    </argument>
    <argument>
      <name>water_heater_recovery_efficiency</name>
      <display_name>Water Heater: Recovery Efficiency</display_name>
      <description>Ratio of energy delivered to water heater to the energy content of the fuel consumed by the water heater. Only used for non-electric storage water heaters. If not provided, the OS-HPXML default (see &lt;a href='https://openstudio-hpxml.readthedocs.io/en/v1.7.0/workflow_inputs.html#conventional-storage'&gt;Conventional Storage&lt;/a&gt;) is used.</description>
      <type>Double</type>
      <units>Frac</units>
      <required>false</required>
      <model_dependent>false</model_dependent>
    </argument>
    <argument>
      <name>water_heater_heating_capacity</name>
      <display_name>Water Heater: Heating Capacity</display_name>
      <description>Heating capacity. Only applies to storage water heater. If not provided, the OS-HPXML default (see &lt;a href='https://openstudio-hpxml.readthedocs.io/en/v1.7.0/workflow_inputs.html#conventional-storage'&gt;Conventional Storage&lt;/a&gt;) is used.</description>
      <type>Double</type>
      <units>Btu/hr</units>
      <required>false</required>
      <model_dependent>false</model_dependent>
    </argument>
    <argument>
      <name>water_heater_standby_loss</name>
      <display_name>Water Heater: Standby Loss</display_name>
      <description>The standby loss of water heater. Only applies to space-heating boilers. If not provided, the OS-HPXML default (see &lt;a href='https://openstudio-hpxml.readthedocs.io/en/v1.7.0/workflow_inputs.html#combi-boiler-w-storage'&gt;Combi Boiler w/ Storage&lt;/a&gt;) is used.</description>
      <type>Double</type>
      <units>deg-F/hr</units>
      <required>false</required>
      <model_dependent>false</model_dependent>
    </argument>
    <argument>
      <name>water_heater_jacket_rvalue</name>
      <display_name>Water Heater: Jacket R-value</display_name>
      <description>The jacket R-value of water heater. Doesn't apply to instantaneous water heater or space-heating boiler with tankless coil. If not provided, defaults to no jacket insulation.</description>
      <type>Double</type>
      <units>h-ft^2-R/Btu</units>
      <required>false</required>
      <model_dependent>false</model_dependent>
    </argument>
    <argument>
      <name>water_heater_setpoint_temperature</name>
      <display_name>Water Heater: Setpoint Temperature</display_name>
      <description>The setpoint temperature of water heater. If not provided, the OS-HPXML default (see &lt;a href='https://openstudio-hpxml.readthedocs.io/en/v1.7.0/workflow_inputs.html#hpxml-water-heating-systems'&gt;HPXML Water Heating Systems&lt;/a&gt;) is used.</description>
      <type>Double</type>
      <units>deg-F</units>
      <required>false</required>
      <model_dependent>false</model_dependent>
    </argument>
    <argument>
      <name>water_heater_num_units_served</name>
      <display_name>Water Heater: Number of Units Served</display_name>
      <description>Number of dwelling units served (directly or indirectly) by the water heater. Must be 1 if single-family detached. Used to apportion water heater tank losses to the unit.</description>
      <type>Integer</type>
      <units>#</units>
      <required>true</required>
      <model_dependent>false</model_dependent>
      <default_value>1</default_value>
    </argument>
    <argument>
      <name>water_heater_uses_desuperheater</name>
      <display_name>Water Heater: Uses Desuperheater</display_name>
      <description>Requires that the dwelling unit has a air-to-air, mini-split, or ground-to-air heat pump or a central air conditioner or mini-split air conditioner. If not provided, assumes no desuperheater.</description>
      <type>Boolean</type>
      <required>false</required>
      <model_dependent>false</model_dependent>
      <choices>
        <choice>
          <value>true</value>
          <display_name>true</display_name>
        </choice>
        <choice>
          <value>false</value>
          <display_name>false</display_name>
        </choice>
      </choices>
    </argument>
    <argument>
      <name>water_heater_tank_model_type</name>
      <display_name>Water Heater: Tank Type</display_name>
      <description>Type of tank model to use. The 'stratified' tank generally provide more accurate results, but may significantly increase run time. Applies only to storage water heater. If not provided, the OS-HPXML default (see &lt;a href='https://openstudio-hpxml.readthedocs.io/en/v1.7.0/workflow_inputs.html#conventional-storage'&gt;Conventional Storage&lt;/a&gt;) is used.</description>
      <type>Choice</type>
      <required>false</required>
      <model_dependent>false</model_dependent>
      <choices>
        <choice>
          <value>mixed</value>
          <display_name>mixed</display_name>
        </choice>
        <choice>
          <value>stratified</value>
          <display_name>stratified</display_name>
        </choice>
      </choices>
    </argument>
    <argument>
      <name>water_heater_operating_mode</name>
      <display_name>Water Heater: Operating Mode</display_name>
      <description>The water heater operating mode. The 'heat pump only' option only uses the heat pump, while 'hybrid/auto' allows the backup electric resistance to come on in high demand situations. This is ignored if a scheduled operating mode type is selected. Applies only to heat pump water heater. If not provided, the OS-HPXML default (see &lt;a href='https://openstudio-hpxml.readthedocs.io/en/v1.7.0/workflow_inputs.html#heat-pump'&gt;Heat Pump&lt;/a&gt;) is used.</description>
      <type>Choice</type>
      <required>false</required>
      <model_dependent>false</model_dependent>
      <choices>
        <choice>
          <value>hybrid/auto</value>
          <display_name>hybrid/auto</display_name>
        </choice>
        <choice>
          <value>heat pump only</value>
          <display_name>heat pump only</display_name>
        </choice>
      </choices>
    </argument>
    <argument>
      <name>hot_water_distribution_system_type</name>
      <display_name>Hot Water Distribution: System Type</display_name>
      <description>The type of the hot water distribution system.</description>
      <type>Choice</type>
      <required>true</required>
      <model_dependent>false</model_dependent>
      <default_value>Standard</default_value>
      <choices>
        <choice>
          <value>Standard</value>
          <display_name>Standard</display_name>
        </choice>
        <choice>
          <value>Recirculation</value>
          <display_name>Recirculation</display_name>
        </choice>
      </choices>
    </argument>
    <argument>
      <name>hot_water_distribution_standard_piping_length</name>
      <display_name>Hot Water Distribution: Standard Piping Length</display_name>
      <description>If the distribution system is Standard, the length of the piping. If not provided, the OS-HPXML default (see &lt;a href='https://openstudio-hpxml.readthedocs.io/en/v1.7.0/workflow_inputs.html#standard'&gt;Standard&lt;/a&gt;) is used.</description>
      <type>Double</type>
      <units>ft</units>
      <required>false</required>
      <model_dependent>false</model_dependent>
    </argument>
    <argument>
      <name>hot_water_distribution_recirc_control_type</name>
      <display_name>Hot Water Distribution: Recirculation Control Type</display_name>
      <description>If the distribution system is Recirculation, the type of hot water recirculation control, if any.</description>
      <type>Choice</type>
      <required>false</required>
      <model_dependent>false</model_dependent>
      <default_value>no control</default_value>
      <choices>
        <choice>
          <value>no control</value>
          <display_name>no control</display_name>
        </choice>
        <choice>
          <value>timer</value>
          <display_name>timer</display_name>
        </choice>
        <choice>
          <value>temperature</value>
          <display_name>temperature</display_name>
        </choice>
        <choice>
          <value>presence sensor demand control</value>
          <display_name>presence sensor demand control</display_name>
        </choice>
        <choice>
          <value>manual demand control</value>
          <display_name>manual demand control</display_name>
        </choice>
      </choices>
    </argument>
    <argument>
      <name>hot_water_distribution_recirc_piping_length</name>
      <display_name>Hot Water Distribution: Recirculation Piping Length</display_name>
      <description>If the distribution system is Recirculation, the length of the recirculation piping. If not provided, the OS-HPXML default (see &lt;a href='https://openstudio-hpxml.readthedocs.io/en/v1.7.0/workflow_inputs.html#recirculation-in-unit'&gt;Recirculation (In-Unit)&lt;/a&gt;) is used.</description>
      <type>Double</type>
      <units>ft</units>
      <required>false</required>
      <model_dependent>false</model_dependent>
    </argument>
    <argument>
      <name>hot_water_distribution_recirc_branch_piping_length</name>
      <display_name>Hot Water Distribution: Recirculation Branch Piping Length</display_name>
      <description>If the distribution system is Recirculation, the length of the recirculation branch piping. If not provided, the OS-HPXML default (see &lt;a href='https://openstudio-hpxml.readthedocs.io/en/v1.7.0/workflow_inputs.html#recirculation-in-unit'&gt;Recirculation (In-Unit)&lt;/a&gt;) is used.</description>
      <type>Double</type>
      <units>ft</units>
      <required>false</required>
      <model_dependent>false</model_dependent>
    </argument>
    <argument>
      <name>hot_water_distribution_recirc_pump_power</name>
      <display_name>Hot Water Distribution: Recirculation Pump Power</display_name>
      <description>If the distribution system is Recirculation, the recirculation pump power. If not provided, the OS-HPXML default (see &lt;a href='https://openstudio-hpxml.readthedocs.io/en/v1.7.0/workflow_inputs.html#recirculation-in-unit'&gt;Recirculation (In-Unit)&lt;/a&gt;) is used.</description>
      <type>Double</type>
      <units>W</units>
      <required>false</required>
      <model_dependent>false</model_dependent>
    </argument>
    <argument>
      <name>hot_water_distribution_pipe_r</name>
      <display_name>Hot Water Distribution: Pipe Insulation Nominal R-Value</display_name>
      <description>Nominal R-value of the pipe insulation. If not provided, the OS-HPXML default (see &lt;a href='https://openstudio-hpxml.readthedocs.io/en/v1.7.0/workflow_inputs.html#hpxml-hot-water-distribution'&gt;HPXML Hot Water Distribution&lt;/a&gt;) is used.</description>
      <type>Double</type>
      <units>h-ft^2-R/Btu</units>
      <required>false</required>
      <model_dependent>false</model_dependent>
    </argument>
    <argument>
      <name>dwhr_facilities_connected</name>
      <display_name>Drain Water Heat Recovery: Facilities Connected</display_name>
      <description>Which facilities are connected for the drain water heat recovery. Use 'none' if there is no drain water heat recovery system.</description>
      <type>Choice</type>
      <required>true</required>
      <model_dependent>false</model_dependent>
      <default_value>none</default_value>
      <choices>
        <choice>
          <value>none</value>
          <display_name>none</display_name>
        </choice>
        <choice>
          <value>one</value>
          <display_name>one</display_name>
        </choice>
        <choice>
          <value>all</value>
          <display_name>all</display_name>
        </choice>
      </choices>
    </argument>
    <argument>
      <name>dwhr_equal_flow</name>
      <display_name>Drain Water Heat Recovery: Equal Flow</display_name>
      <description>Whether the drain water heat recovery has equal flow.</description>
      <type>Boolean</type>
      <required>false</required>
      <model_dependent>false</model_dependent>
      <default_value>true</default_value>
      <choices>
        <choice>
          <value>true</value>
          <display_name>true</display_name>
        </choice>
        <choice>
          <value>false</value>
          <display_name>false</display_name>
        </choice>
      </choices>
    </argument>
    <argument>
      <name>dwhr_efficiency</name>
      <display_name>Drain Water Heat Recovery: Efficiency</display_name>
      <description>The efficiency of the drain water heat recovery.</description>
      <type>Double</type>
      <units>Frac</units>
      <required>false</required>
      <model_dependent>false</model_dependent>
      <default_value>0.55</default_value>
    </argument>
    <argument>
      <name>water_fixtures_shower_low_flow</name>
      <display_name>Hot Water Fixtures: Is Shower Low Flow</display_name>
      <description>Whether the shower fixture is low flow.</description>
      <type>Boolean</type>
      <required>true</required>
      <model_dependent>false</model_dependent>
      <default_value>false</default_value>
      <choices>
        <choice>
          <value>true</value>
          <display_name>true</display_name>
        </choice>
        <choice>
          <value>false</value>
          <display_name>false</display_name>
        </choice>
      </choices>
    </argument>
    <argument>
      <name>water_fixtures_sink_low_flow</name>
      <display_name>Hot Water Fixtures: Is Sink Low Flow</display_name>
      <description>Whether the sink fixture is low flow.</description>
      <type>Boolean</type>
      <required>true</required>
      <model_dependent>false</model_dependent>
      <default_value>false</default_value>
      <choices>
        <choice>
          <value>true</value>
          <display_name>true</display_name>
        </choice>
        <choice>
          <value>false</value>
          <display_name>false</display_name>
        </choice>
      </choices>
    </argument>
    <argument>
      <name>water_fixtures_usage_multiplier</name>
      <display_name>Hot Water Fixtures: Usage Multiplier</display_name>
      <description>Multiplier on the hot water usage that can reflect, e.g., high/low usage occupants. If not provided, the OS-HPXML default (see &lt;a href='https://openstudio-hpxml.readthedocs.io/en/v1.7.0/workflow_inputs.html#hpxml-water-fixtures'&gt;HPXML Water Fixtures&lt;/a&gt;) is used.</description>
      <type>Double</type>
      <required>false</required>
      <model_dependent>false</model_dependent>
    </argument>
    <argument>
      <name>solar_thermal_system_type</name>
      <display_name>Solar Thermal: System Type</display_name>
      <description>The type of solar thermal system. Use 'none' if there is no solar thermal system.</description>
      <type>Choice</type>
      <required>true</required>
      <model_dependent>false</model_dependent>
      <default_value>none</default_value>
      <choices>
        <choice>
          <value>none</value>
          <display_name>none</display_name>
        </choice>
        <choice>
          <value>hot water</value>
          <display_name>hot water</display_name>
        </choice>
      </choices>
    </argument>
    <argument>
      <name>solar_thermal_collector_area</name>
      <display_name>Solar Thermal: Collector Area</display_name>
      <description>The collector area of the solar thermal system.</description>
      <type>Double</type>
      <units>ft^2</units>
      <required>true</required>
      <model_dependent>false</model_dependent>
      <default_value>40</default_value>
    </argument>
    <argument>
      <name>solar_thermal_collector_loop_type</name>
      <display_name>Solar Thermal: Collector Loop Type</display_name>
      <description>The collector loop type of the solar thermal system.</description>
      <type>Choice</type>
      <required>true</required>
      <model_dependent>false</model_dependent>
      <default_value>liquid direct</default_value>
      <choices>
        <choice>
          <value>liquid direct</value>
          <display_name>liquid direct</display_name>
        </choice>
        <choice>
          <value>liquid indirect</value>
          <display_name>liquid indirect</display_name>
        </choice>
        <choice>
          <value>passive thermosyphon</value>
          <display_name>passive thermosyphon</display_name>
        </choice>
      </choices>
    </argument>
    <argument>
      <name>solar_thermal_collector_type</name>
      <display_name>Solar Thermal: Collector Type</display_name>
      <description>The collector type of the solar thermal system.</description>
      <type>Choice</type>
      <required>true</required>
      <model_dependent>false</model_dependent>
      <default_value>evacuated tube</default_value>
      <choices>
        <choice>
          <value>evacuated tube</value>
          <display_name>evacuated tube</display_name>
        </choice>
        <choice>
          <value>single glazing black</value>
          <display_name>single glazing black</display_name>
        </choice>
        <choice>
          <value>double glazing black</value>
          <display_name>double glazing black</display_name>
        </choice>
        <choice>
          <value>integrated collector storage</value>
          <display_name>integrated collector storage</display_name>
        </choice>
      </choices>
    </argument>
    <argument>
      <name>solar_thermal_collector_azimuth</name>
      <display_name>Solar Thermal: Collector Azimuth</display_name>
      <description>The collector azimuth of the solar thermal system. Azimuth is measured clockwise from north (e.g., North=0, East=90, South=180, West=270).</description>
      <type>Double</type>
      <units>degrees</units>
      <required>true</required>
      <model_dependent>false</model_dependent>
      <default_value>180</default_value>
    </argument>
    <argument>
      <name>solar_thermal_collector_tilt</name>
      <display_name>Solar Thermal: Collector Tilt</display_name>
      <description>The collector tilt of the solar thermal system. Can also enter, e.g., RoofPitch, RoofPitch+20, Latitude, Latitude-15, etc.</description>
      <type>String</type>
      <units>degrees</units>
      <required>true</required>
      <model_dependent>false</model_dependent>
      <default_value>RoofPitch</default_value>
    </argument>
    <argument>
      <name>solar_thermal_collector_rated_optical_efficiency</name>
      <display_name>Solar Thermal: Collector Rated Optical Efficiency</display_name>
      <description>The collector rated optical efficiency of the solar thermal system.</description>
      <type>Double</type>
      <units>Frac</units>
      <required>true</required>
      <model_dependent>false</model_dependent>
      <default_value>0.5</default_value>
    </argument>
    <argument>
      <name>solar_thermal_collector_rated_thermal_losses</name>
      <display_name>Solar Thermal: Collector Rated Thermal Losses</display_name>
      <description>The collector rated thermal losses of the solar thermal system.</description>
      <type>Double</type>
      <units>Btu/hr-ft^2-R</units>
      <required>true</required>
      <model_dependent>false</model_dependent>
      <default_value>0.2799</default_value>
    </argument>
    <argument>
      <name>solar_thermal_storage_volume</name>
      <display_name>Solar Thermal: Storage Volume</display_name>
      <description>The storage volume of the solar thermal system. If not provided, the OS-HPXML default (see &lt;a href='https://openstudio-hpxml.readthedocs.io/en/v1.7.0/workflow_inputs.html#detailed-inputs'&gt;Detailed Inputs&lt;/a&gt;) is used.</description>
      <type>Double</type>
      <units>gal</units>
      <required>false</required>
      <model_dependent>false</model_dependent>
    </argument>
    <argument>
      <name>solar_thermal_solar_fraction</name>
      <display_name>Solar Thermal: Solar Fraction</display_name>
      <description>The solar fraction of the solar thermal system. If provided, overrides all other solar thermal inputs.</description>
      <type>Double</type>
      <units>Frac</units>
      <required>true</required>
      <model_dependent>false</model_dependent>
      <default_value>0</default_value>
    </argument>
    <argument>
      <name>pv_system_present</name>
      <display_name>PV System: Present</display_name>
      <description>Whether there is a PV system present.</description>
      <type>Boolean</type>
      <required>true</required>
      <model_dependent>false</model_dependent>
      <default_value>false</default_value>
      <choices>
        <choice>
          <value>true</value>
          <display_name>true</display_name>
        </choice>
        <choice>
          <value>false</value>
          <display_name>false</display_name>
        </choice>
      </choices>
    </argument>
    <argument>
      <name>pv_system_module_type</name>
      <display_name>PV System: Module Type</display_name>
      <description>Module type of the PV system. If not provided, the OS-HPXML default (see &lt;a href='https://openstudio-hpxml.readthedocs.io/en/v1.7.0/workflow_inputs.html#hpxml-photovoltaics'&gt;HPXML Photovoltaics&lt;/a&gt;) is used.</description>
      <type>Choice</type>
      <required>false</required>
      <model_dependent>false</model_dependent>
      <choices>
        <choice>
          <value>standard</value>
          <display_name>standard</display_name>
        </choice>
        <choice>
          <value>premium</value>
          <display_name>premium</display_name>
        </choice>
        <choice>
          <value>thin film</value>
          <display_name>thin film</display_name>
        </choice>
      </choices>
    </argument>
    <argument>
      <name>pv_system_location</name>
      <display_name>PV System: Location</display_name>
      <description>Location of the PV system. If not provided, the OS-HPXML default (see &lt;a href='https://openstudio-hpxml.readthedocs.io/en/v1.7.0/workflow_inputs.html#hpxml-photovoltaics'&gt;HPXML Photovoltaics&lt;/a&gt;) is used.</description>
      <type>Choice</type>
      <required>false</required>
      <model_dependent>false</model_dependent>
      <choices>
        <choice>
          <value>roof</value>
          <display_name>roof</display_name>
        </choice>
        <choice>
          <value>ground</value>
          <display_name>ground</display_name>
        </choice>
      </choices>
    </argument>
    <argument>
      <name>pv_system_tracking</name>
      <display_name>PV System: Tracking</display_name>
      <description>Type of tracking for the PV system. If not provided, the OS-HPXML default (see &lt;a href='https://openstudio-hpxml.readthedocs.io/en/v1.7.0/workflow_inputs.html#hpxml-photovoltaics'&gt;HPXML Photovoltaics&lt;/a&gt;) is used.</description>
      <type>Choice</type>
      <required>false</required>
      <model_dependent>false</model_dependent>
      <choices>
        <choice>
          <value>fixed</value>
          <display_name>fixed</display_name>
        </choice>
        <choice>
          <value>1-axis</value>
          <display_name>1-axis</display_name>
        </choice>
        <choice>
          <value>1-axis backtracked</value>
          <display_name>1-axis backtracked</display_name>
        </choice>
        <choice>
          <value>2-axis</value>
          <display_name>2-axis</display_name>
        </choice>
      </choices>
    </argument>
    <argument>
      <name>pv_system_array_azimuth</name>
      <display_name>PV System: Array Azimuth</display_name>
      <description>Array azimuth of the PV system. Azimuth is measured clockwise from north (e.g., North=0, East=90, South=180, West=270).</description>
      <type>Double</type>
      <units>degrees</units>
      <required>true</required>
      <model_dependent>false</model_dependent>
      <default_value>180</default_value>
    </argument>
    <argument>
      <name>pv_system_array_tilt</name>
      <display_name>PV System: Array Tilt</display_name>
      <description>Array tilt of the PV system. Can also enter, e.g., RoofPitch, RoofPitch+20, Latitude, Latitude-15, etc.</description>
      <type>String</type>
      <units>degrees</units>
      <required>true</required>
      <model_dependent>false</model_dependent>
      <default_value>RoofPitch</default_value>
    </argument>
    <argument>
      <name>pv_system_max_power_output</name>
      <display_name>PV System: Maximum Power Output</display_name>
      <description>Maximum power output of the PV system. For a shared system, this is the total building maximum power output.</description>
      <type>Double</type>
      <units>W</units>
      <required>true</required>
      <model_dependent>false</model_dependent>
      <default_value>4000</default_value>
    </argument>
    <argument>
      <name>pv_system_inverter_efficiency</name>
      <display_name>PV System: Inverter Efficiency</display_name>
      <description>Inverter efficiency of the PV system. If there are two PV systems, this will apply to both. If not provided, the OS-HPXML default (see &lt;a href='https://openstudio-hpxml.readthedocs.io/en/v1.7.0/workflow_inputs.html#hpxml-photovoltaics'&gt;HPXML Photovoltaics&lt;/a&gt;) is used.</description>
      <type>Double</type>
      <units>Frac</units>
      <required>false</required>
      <model_dependent>false</model_dependent>
    </argument>
    <argument>
      <name>pv_system_system_losses_fraction</name>
      <display_name>PV System: System Losses Fraction</display_name>
      <description>System losses fraction of the PV system. If there are two PV systems, this will apply to both. If not provided, the OS-HPXML default (see &lt;a href='https://openstudio-hpxml.readthedocs.io/en/v1.7.0/workflow_inputs.html#hpxml-photovoltaics'&gt;HPXML Photovoltaics&lt;/a&gt;) is used.</description>
      <type>Double</type>
      <units>Frac</units>
      <required>false</required>
      <model_dependent>false</model_dependent>
    </argument>
    <argument>
      <name>pv_system_num_bedrooms_served</name>
      <display_name>PV System: Number of Bedrooms Served</display_name>
      <description>Number of bedrooms served by PV system. Required if single-family attached or apartment unit. Used to apportion PV generation to the unit of a SFA/MF building. If there are two PV systems, this will apply to both.</description>
      <type>Integer</type>
      <units>#</units>
      <required>false</required>
      <model_dependent>false</model_dependent>
    </argument>
    <argument>
      <name>pv_system_2_present</name>
      <display_name>PV System 2: Present</display_name>
      <description>Whether there is a second PV system present.</description>
      <type>Boolean</type>
      <required>true</required>
      <model_dependent>false</model_dependent>
      <default_value>false</default_value>
      <choices>
        <choice>
          <value>true</value>
          <display_name>true</display_name>
        </choice>
        <choice>
          <value>false</value>
          <display_name>false</display_name>
        </choice>
      </choices>
    </argument>
    <argument>
      <name>pv_system_2_module_type</name>
      <display_name>PV System 2: Module Type</display_name>
      <description>Module type of the second PV system. If not provided, the OS-HPXML default (see &lt;a href='https://openstudio-hpxml.readthedocs.io/en/v1.7.0/workflow_inputs.html#hpxml-photovoltaics'&gt;HPXML Photovoltaics&lt;/a&gt;) is used.</description>
      <type>Choice</type>
      <required>false</required>
      <model_dependent>false</model_dependent>
      <choices>
        <choice>
          <value>standard</value>
          <display_name>standard</display_name>
        </choice>
        <choice>
          <value>premium</value>
          <display_name>premium</display_name>
        </choice>
        <choice>
          <value>thin film</value>
          <display_name>thin film</display_name>
        </choice>
      </choices>
    </argument>
    <argument>
      <name>pv_system_2_location</name>
      <display_name>PV System 2: Location</display_name>
      <description>Location of the second PV system. If not provided, the OS-HPXML default (see &lt;a href='https://openstudio-hpxml.readthedocs.io/en/v1.7.0/workflow_inputs.html#hpxml-photovoltaics'&gt;HPXML Photovoltaics&lt;/a&gt;) is used.</description>
      <type>Choice</type>
      <required>false</required>
      <model_dependent>false</model_dependent>
      <choices>
        <choice>
          <value>roof</value>
          <display_name>roof</display_name>
        </choice>
        <choice>
          <value>ground</value>
          <display_name>ground</display_name>
        </choice>
      </choices>
    </argument>
    <argument>
      <name>pv_system_2_tracking</name>
      <display_name>PV System 2: Tracking</display_name>
      <description>Type of tracking for the second PV system. If not provided, the OS-HPXML default (see &lt;a href='https://openstudio-hpxml.readthedocs.io/en/v1.7.0/workflow_inputs.html#hpxml-photovoltaics'&gt;HPXML Photovoltaics&lt;/a&gt;) is used.</description>
      <type>Choice</type>
      <required>false</required>
      <model_dependent>false</model_dependent>
      <choices>
        <choice>
          <value>fixed</value>
          <display_name>fixed</display_name>
        </choice>
        <choice>
          <value>1-axis</value>
          <display_name>1-axis</display_name>
        </choice>
        <choice>
          <value>1-axis backtracked</value>
          <display_name>1-axis backtracked</display_name>
        </choice>
        <choice>
          <value>2-axis</value>
          <display_name>2-axis</display_name>
        </choice>
      </choices>
    </argument>
    <argument>
      <name>pv_system_2_array_azimuth</name>
      <display_name>PV System 2: Array Azimuth</display_name>
      <description>Array azimuth of the second PV system. Azimuth is measured clockwise from north (e.g., North=0, East=90, South=180, West=270).</description>
      <type>Double</type>
      <units>degrees</units>
      <required>true</required>
      <model_dependent>false</model_dependent>
      <default_value>180</default_value>
    </argument>
    <argument>
      <name>pv_system_2_array_tilt</name>
      <display_name>PV System 2: Array Tilt</display_name>
      <description>Array tilt of the second PV system. Can also enter, e.g., RoofPitch, RoofPitch+20, Latitude, Latitude-15, etc.</description>
      <type>String</type>
      <units>degrees</units>
      <required>true</required>
      <model_dependent>false</model_dependent>
      <default_value>RoofPitch</default_value>
    </argument>
    <argument>
      <name>pv_system_2_max_power_output</name>
      <display_name>PV System 2: Maximum Power Output</display_name>
      <description>Maximum power output of the second PV system. For a shared system, this is the total building maximum power output.</description>
      <type>Double</type>
      <units>W</units>
      <required>true</required>
      <model_dependent>false</model_dependent>
      <default_value>4000</default_value>
    </argument>
    <argument>
      <name>battery_present</name>
      <display_name>Battery: Present</display_name>
      <description>Whether there is a lithium ion battery present.</description>
      <type>Boolean</type>
      <required>true</required>
      <model_dependent>false</model_dependent>
      <default_value>false</default_value>
      <choices>
        <choice>
          <value>true</value>
          <display_name>true</display_name>
        </choice>
        <choice>
          <value>false</value>
          <display_name>false</display_name>
        </choice>
      </choices>
    </argument>
    <argument>
      <name>battery_location</name>
      <display_name>Battery: Location</display_name>
      <description>The space type for the lithium ion battery location. If not provided, the OS-HPXML default (see &lt;a href='https://openstudio-hpxml.readthedocs.io/en/v1.7.0/workflow_inputs.html#hpxml-batteries'&gt;HPXML Batteries&lt;/a&gt;) is used.</description>
      <type>Choice</type>
      <required>false</required>
      <model_dependent>false</model_dependent>
      <choices>
        <choice>
          <value>conditioned space</value>
          <display_name>conditioned space</display_name>
        </choice>
        <choice>
          <value>basement - conditioned</value>
          <display_name>basement - conditioned</display_name>
        </choice>
        <choice>
          <value>basement - unconditioned</value>
          <display_name>basement - unconditioned</display_name>
        </choice>
        <choice>
          <value>crawlspace</value>
          <display_name>crawlspace</display_name>
        </choice>
        <choice>
          <value>crawlspace - vented</value>
          <display_name>crawlspace - vented</display_name>
        </choice>
        <choice>
          <value>crawlspace - unvented</value>
          <display_name>crawlspace - unvented</display_name>
        </choice>
        <choice>
          <value>crawlspace - conditioned</value>
          <display_name>crawlspace - conditioned</display_name>
        </choice>
        <choice>
          <value>attic</value>
          <display_name>attic</display_name>
        </choice>
        <choice>
          <value>attic - vented</value>
          <display_name>attic - vented</display_name>
        </choice>
        <choice>
          <value>attic - unvented</value>
          <display_name>attic - unvented</display_name>
        </choice>
        <choice>
          <value>garage</value>
          <display_name>garage</display_name>
        </choice>
        <choice>
          <value>outside</value>
          <display_name>outside</display_name>
        </choice>
      </choices>
    </argument>
    <argument>
      <name>battery_power</name>
      <display_name>Battery: Rated Power Output</display_name>
      <description>The rated power output of the lithium ion battery. If not provided, the OS-HPXML default (see &lt;a href='https://openstudio-hpxml.readthedocs.io/en/v1.7.0/workflow_inputs.html#hpxml-batteries'&gt;HPXML Batteries&lt;/a&gt;) is used.</description>
      <type>Double</type>
      <units>W</units>
      <required>false</required>
      <model_dependent>false</model_dependent>
    </argument>
    <argument>
      <name>battery_capacity</name>
      <display_name>Battery: Nominal Capacity</display_name>
      <description>The nominal capacity of the lithium ion battery. If not provided, the OS-HPXML default (see &lt;a href='https://openstudio-hpxml.readthedocs.io/en/v1.7.0/workflow_inputs.html#hpxml-batteries'&gt;HPXML Batteries&lt;/a&gt;) is used.</description>
      <type>Double</type>
      <units>kWh</units>
      <required>false</required>
      <model_dependent>false</model_dependent>
    </argument>
    <argument>
      <name>battery_usable_capacity</name>
      <display_name>Battery: Usable Capacity</display_name>
      <description>The usable capacity of the lithium ion battery. If not provided, the OS-HPXML default (see &lt;a href='https://openstudio-hpxml.readthedocs.io/en/v1.7.0/workflow_inputs.html#hpxml-batteries'&gt;HPXML Batteries&lt;/a&gt;) is used.</description>
      <type>Double</type>
      <units>kWh</units>
      <required>false</required>
      <model_dependent>false</model_dependent>
    </argument>
    <argument>
      <name>battery_round_trip_efficiency</name>
      <display_name>Battery: Round Trip Efficiency</display_name>
      <description>The round trip efficiency of the lithium ion battery. If not provided, the OS-HPXML default (see &lt;a href='https://openstudio-hpxml.readthedocs.io/en/v1.7.0/workflow_inputs.html#hpxml-batteries'&gt;HPXML Batteries&lt;/a&gt;) is used.</description>
      <type>Double</type>
      <units>Frac</units>
      <required>false</required>
      <model_dependent>false</model_dependent>
    </argument>
    <argument>
      <name>lighting_present</name>
      <display_name>Lighting: Present</display_name>
      <description>Whether there is lighting energy use.</description>
      <type>Boolean</type>
      <required>true</required>
      <model_dependent>false</model_dependent>
      <default_value>true</default_value>
      <choices>
        <choice>
          <value>true</value>
          <display_name>true</display_name>
        </choice>
        <choice>
          <value>false</value>
          <display_name>false</display_name>
        </choice>
      </choices>
    </argument>
    <argument>
      <name>lighting_interior_fraction_cfl</name>
      <display_name>Lighting: Interior Fraction CFL</display_name>
      <description>Fraction of all lamps (interior) that are compact fluorescent. Lighting not specified as CFL, LFL, or LED is assumed to be incandescent.</description>
      <type>Double</type>
      <required>true</required>
      <model_dependent>false</model_dependent>
      <default_value>0.1</default_value>
    </argument>
    <argument>
      <name>lighting_interior_fraction_lfl</name>
      <display_name>Lighting: Interior Fraction LFL</display_name>
      <description>Fraction of all lamps (interior) that are linear fluorescent. Lighting not specified as CFL, LFL, or LED is assumed to be incandescent.</description>
      <type>Double</type>
      <required>true</required>
      <model_dependent>false</model_dependent>
      <default_value>0</default_value>
    </argument>
    <argument>
      <name>lighting_interior_fraction_led</name>
      <display_name>Lighting: Interior Fraction LED</display_name>
      <description>Fraction of all lamps (interior) that are light emitting diodes. Lighting not specified as CFL, LFL, or LED is assumed to be incandescent.</description>
      <type>Double</type>
      <required>true</required>
      <model_dependent>false</model_dependent>
      <default_value>0</default_value>
    </argument>
    <argument>
      <name>lighting_interior_usage_multiplier</name>
      <display_name>Lighting: Interior Usage Multiplier</display_name>
      <description>Multiplier on the lighting energy usage (interior) that can reflect, e.g., high/low usage occupants. If not provided, the OS-HPXML default (see &lt;a href='https://openstudio-hpxml.readthedocs.io/en/v1.7.0/workflow_inputs.html#hpxml-lighting'&gt;HPXML Lighting&lt;/a&gt;) is used.</description>
      <type>Double</type>
      <required>false</required>
      <model_dependent>false</model_dependent>
    </argument>
    <argument>
      <name>lighting_exterior_fraction_cfl</name>
      <display_name>Lighting: Exterior Fraction CFL</display_name>
      <description>Fraction of all lamps (exterior) that are compact fluorescent. Lighting not specified as CFL, LFL, or LED is assumed to be incandescent.</description>
      <type>Double</type>
      <required>true</required>
      <model_dependent>false</model_dependent>
      <default_value>0</default_value>
    </argument>
    <argument>
      <name>lighting_exterior_fraction_lfl</name>
      <display_name>Lighting: Exterior Fraction LFL</display_name>
      <description>Fraction of all lamps (exterior) that are linear fluorescent. Lighting not specified as CFL, LFL, or LED is assumed to be incandescent.</description>
      <type>Double</type>
      <required>true</required>
      <model_dependent>false</model_dependent>
      <default_value>0</default_value>
    </argument>
    <argument>
      <name>lighting_exterior_fraction_led</name>
      <display_name>Lighting: Exterior Fraction LED</display_name>
      <description>Fraction of all lamps (exterior) that are light emitting diodes. Lighting not specified as CFL, LFL, or LED is assumed to be incandescent.</description>
      <type>Double</type>
      <required>true</required>
      <model_dependent>false</model_dependent>
      <default_value>0</default_value>
    </argument>
    <argument>
      <name>lighting_exterior_usage_multiplier</name>
      <display_name>Lighting: Exterior Usage Multiplier</display_name>
      <description>Multiplier on the lighting energy usage (exterior) that can reflect, e.g., high/low usage occupants. If not provided, the OS-HPXML default (see &lt;a href='https://openstudio-hpxml.readthedocs.io/en/v1.7.0/workflow_inputs.html#hpxml-lighting'&gt;HPXML Lighting&lt;/a&gt;) is used.</description>
      <type>Double</type>
      <required>false</required>
      <model_dependent>false</model_dependent>
    </argument>
    <argument>
      <name>lighting_garage_fraction_cfl</name>
      <display_name>Lighting: Garage Fraction CFL</display_name>
      <description>Fraction of all lamps (garage) that are compact fluorescent. Lighting not specified as CFL, LFL, or LED is assumed to be incandescent.</description>
      <type>Double</type>
      <required>true</required>
      <model_dependent>false</model_dependent>
      <default_value>0</default_value>
    </argument>
    <argument>
      <name>lighting_garage_fraction_lfl</name>
      <display_name>Lighting: Garage Fraction LFL</display_name>
      <description>Fraction of all lamps (garage) that are linear fluorescent. Lighting not specified as CFL, LFL, or LED is assumed to be incandescent.</description>
      <type>Double</type>
      <required>true</required>
      <model_dependent>false</model_dependent>
      <default_value>0</default_value>
    </argument>
    <argument>
      <name>lighting_garage_fraction_led</name>
      <display_name>Lighting: Garage Fraction LED</display_name>
      <description>Fraction of all lamps (garage) that are light emitting diodes. Lighting not specified as CFL, LFL, or LED is assumed to be incandescent.</description>
      <type>Double</type>
      <required>true</required>
      <model_dependent>false</model_dependent>
      <default_value>0</default_value>
    </argument>
    <argument>
      <name>lighting_garage_usage_multiplier</name>
      <display_name>Lighting: Garage Usage Multiplier</display_name>
      <description>Multiplier on the lighting energy usage (garage) that can reflect, e.g., high/low usage occupants. If not provided, the OS-HPXML default (see &lt;a href='https://openstudio-hpxml.readthedocs.io/en/v1.7.0/workflow_inputs.html#hpxml-lighting'&gt;HPXML Lighting&lt;/a&gt;) is used.</description>
      <type>Double</type>
      <required>false</required>
      <model_dependent>false</model_dependent>
    </argument>
    <argument>
      <name>holiday_lighting_present</name>
      <display_name>Holiday Lighting: Present</display_name>
      <description>Whether there is holiday lighting.</description>
      <type>Boolean</type>
      <required>true</required>
      <model_dependent>false</model_dependent>
      <default_value>false</default_value>
      <choices>
        <choice>
          <value>true</value>
          <display_name>true</display_name>
        </choice>
        <choice>
          <value>false</value>
          <display_name>false</display_name>
        </choice>
      </choices>
    </argument>
    <argument>
      <name>holiday_lighting_daily_kwh</name>
      <display_name>Holiday Lighting: Daily Consumption</display_name>
      <description>The daily energy consumption for holiday lighting (exterior). If not provided, the OS-HPXML default (see &lt;a href='https://openstudio-hpxml.readthedocs.io/en/v1.7.0/workflow_inputs.html#hpxml-lighting'&gt;HPXML Lighting&lt;/a&gt;) is used.</description>
      <type>Double</type>
      <units>kWh/day</units>
      <required>false</required>
      <model_dependent>false</model_dependent>
    </argument>
    <argument>
      <name>holiday_lighting_period</name>
      <display_name>Holiday Lighting: Period</display_name>
      <description>Enter a date like 'Nov 25 - Jan 5'. If not provided, the OS-HPXML default (see &lt;a href='https://openstudio-hpxml.readthedocs.io/en/v1.7.0/workflow_inputs.html#hpxml-lighting'&gt;HPXML Lighting&lt;/a&gt;) is used.</description>
      <type>String</type>
      <required>false</required>
      <model_dependent>false</model_dependent>
    </argument>
    <argument>
      <name>dehumidifier_type</name>
      <display_name>Dehumidifier: Type</display_name>
      <description>The type of dehumidifier.</description>
      <type>Choice</type>
      <required>true</required>
      <model_dependent>false</model_dependent>
      <default_value>none</default_value>
      <choices>
        <choice>
          <value>none</value>
          <display_name>none</display_name>
        </choice>
        <choice>
          <value>portable</value>
          <display_name>portable</display_name>
        </choice>
        <choice>
          <value>whole-home</value>
          <display_name>whole-home</display_name>
        </choice>
      </choices>
    </argument>
    <argument>
      <name>dehumidifier_efficiency_type</name>
      <display_name>Dehumidifier: Efficiency Type</display_name>
      <description>The efficiency type of dehumidifier.</description>
      <type>Choice</type>
      <required>true</required>
      <model_dependent>false</model_dependent>
      <default_value>IntegratedEnergyFactor</default_value>
      <choices>
        <choice>
          <value>EnergyFactor</value>
          <display_name>EnergyFactor</display_name>
        </choice>
        <choice>
          <value>IntegratedEnergyFactor</value>
          <display_name>IntegratedEnergyFactor</display_name>
        </choice>
      </choices>
    </argument>
    <argument>
      <name>dehumidifier_efficiency</name>
      <display_name>Dehumidifier: Efficiency</display_name>
      <description>The efficiency of the dehumidifier.</description>
      <type>Double</type>
      <units>liters/kWh</units>
      <required>true</required>
      <model_dependent>false</model_dependent>
      <default_value>1.5</default_value>
    </argument>
    <argument>
      <name>dehumidifier_capacity</name>
      <display_name>Dehumidifier: Capacity</display_name>
      <description>The capacity (water removal rate) of the dehumidifier.</description>
      <type>Double</type>
      <units>pint/day</units>
      <required>true</required>
      <model_dependent>false</model_dependent>
      <default_value>40</default_value>
    </argument>
    <argument>
      <name>dehumidifier_rh_setpoint</name>
      <display_name>Dehumidifier: Relative Humidity Setpoint</display_name>
      <description>The relative humidity setpoint of the dehumidifier.</description>
      <type>Double</type>
      <units>Frac</units>
      <required>true</required>
      <model_dependent>false</model_dependent>
      <default_value>0.5</default_value>
    </argument>
    <argument>
      <name>dehumidifier_fraction_dehumidification_load_served</name>
      <display_name>Dehumidifier: Fraction Dehumidification Load Served</display_name>
      <description>The dehumidification load served fraction of the dehumidifier.</description>
      <type>Double</type>
      <units>Frac</units>
      <required>true</required>
      <model_dependent>false</model_dependent>
      <default_value>1</default_value>
    </argument>
    <argument>
      <name>clothes_washer_present</name>
      <display_name>Clothes Washer: Present</display_name>
      <description>Whether there is a clothes washer present.</description>
      <type>Boolean</type>
      <required>true</required>
      <model_dependent>false</model_dependent>
      <default_value>true</default_value>
      <choices>
        <choice>
          <value>true</value>
          <display_name>true</display_name>
        </choice>
        <choice>
          <value>false</value>
          <display_name>false</display_name>
        </choice>
      </choices>
    </argument>
    <argument>
      <name>clothes_washer_location</name>
      <display_name>Clothes Washer: Location</display_name>
      <description>The space type for the clothes washer location. If not provided, the OS-HPXML default (see &lt;a href='https://openstudio-hpxml.readthedocs.io/en/v1.7.0/workflow_inputs.html#hpxml-clothes-washer'&gt;HPXML Clothes Washer&lt;/a&gt;) is used.</description>
      <type>Choice</type>
      <required>false</required>
      <model_dependent>false</model_dependent>
      <choices>
        <choice>
          <value>conditioned space</value>
          <display_name>conditioned space</display_name>
        </choice>
        <choice>
          <value>basement - conditioned</value>
          <display_name>basement - conditioned</display_name>
        </choice>
        <choice>
          <value>basement - unconditioned</value>
          <display_name>basement - unconditioned</display_name>
        </choice>
        <choice>
          <value>garage</value>
          <display_name>garage</display_name>
        </choice>
        <choice>
          <value>other housing unit</value>
          <display_name>other housing unit</display_name>
        </choice>
        <choice>
          <value>other heated space</value>
          <display_name>other heated space</display_name>
        </choice>
        <choice>
          <value>other multifamily buffer space</value>
          <display_name>other multifamily buffer space</display_name>
        </choice>
        <choice>
          <value>other non-freezing space</value>
          <display_name>other non-freezing space</display_name>
        </choice>
      </choices>
    </argument>
    <argument>
      <name>clothes_washer_efficiency_type</name>
      <display_name>Clothes Washer: Efficiency Type</display_name>
      <description>The efficiency type of the clothes washer.</description>
      <type>Choice</type>
      <required>true</required>
      <model_dependent>false</model_dependent>
      <default_value>IntegratedModifiedEnergyFactor</default_value>
      <choices>
        <choice>
          <value>ModifiedEnergyFactor</value>
          <display_name>ModifiedEnergyFactor</display_name>
        </choice>
        <choice>
          <value>IntegratedModifiedEnergyFactor</value>
          <display_name>IntegratedModifiedEnergyFactor</display_name>
        </choice>
      </choices>
    </argument>
    <argument>
      <name>clothes_washer_efficiency</name>
      <display_name>Clothes Washer: Efficiency</display_name>
      <description>The efficiency of the clothes washer. If not provided, the OS-HPXML default (see &lt;a href='https://openstudio-hpxml.readthedocs.io/en/v1.7.0/workflow_inputs.html#hpxml-clothes-washer'&gt;HPXML Clothes Washer&lt;/a&gt;) is used.</description>
      <type>Double</type>
      <units>ft^3/kWh-cyc</units>
      <required>false</required>
      <model_dependent>false</model_dependent>
    </argument>
    <argument>
      <name>clothes_washer_rated_annual_kwh</name>
      <display_name>Clothes Washer: Rated Annual Consumption</display_name>
      <description>The annual energy consumed by the clothes washer, as rated, obtained from the EnergyGuide label. This includes both the appliance electricity consumption and the energy required for water heating. If not provided, the OS-HPXML default (see &lt;a href='https://openstudio-hpxml.readthedocs.io/en/v1.7.0/workflow_inputs.html#hpxml-clothes-washer'&gt;HPXML Clothes Washer&lt;/a&gt;) is used.</description>
      <type>Double</type>
      <units>kWh/yr</units>
      <required>false</required>
      <model_dependent>false</model_dependent>
    </argument>
    <argument>
      <name>clothes_washer_label_electric_rate</name>
      <display_name>Clothes Washer: Label Electric Rate</display_name>
      <description>The annual energy consumed by the clothes washer, as rated, obtained from the EnergyGuide label. This includes both the appliance electricity consumption and the energy required for water heating. If not provided, the OS-HPXML default (see &lt;a href='https://openstudio-hpxml.readthedocs.io/en/v1.7.0/workflow_inputs.html#hpxml-clothes-washer'&gt;HPXML Clothes Washer&lt;/a&gt;) is used.</description>
      <type>Double</type>
      <units>$/kWh</units>
      <required>false</required>
      <model_dependent>false</model_dependent>
    </argument>
    <argument>
      <name>clothes_washer_label_gas_rate</name>
      <display_name>Clothes Washer: Label Gas Rate</display_name>
      <description>The annual energy consumed by the clothes washer, as rated, obtained from the EnergyGuide label. This includes both the appliance electricity consumption and the energy required for water heating. If not provided, the OS-HPXML default (see &lt;a href='https://openstudio-hpxml.readthedocs.io/en/v1.7.0/workflow_inputs.html#hpxml-clothes-washer'&gt;HPXML Clothes Washer&lt;/a&gt;) is used.</description>
      <type>Double</type>
      <units>$/therm</units>
      <required>false</required>
      <model_dependent>false</model_dependent>
    </argument>
    <argument>
      <name>clothes_washer_label_annual_gas_cost</name>
      <display_name>Clothes Washer: Label Annual Cost with Gas DHW</display_name>
      <description>The annual cost of using the system under test conditions. Input is obtained from the EnergyGuide label. If not provided, the OS-HPXML default (see &lt;a href='https://openstudio-hpxml.readthedocs.io/en/v1.7.0/workflow_inputs.html#hpxml-clothes-washer'&gt;HPXML Clothes Washer&lt;/a&gt;) is used.</description>
      <type>Double</type>
      <units>$</units>
      <required>false</required>
      <model_dependent>false</model_dependent>
    </argument>
    <argument>
      <name>clothes_washer_label_usage</name>
      <display_name>Clothes Washer: Label Usage</display_name>
      <description>The clothes washer loads per week. If not provided, the OS-HPXML default (see &lt;a href='https://openstudio-hpxml.readthedocs.io/en/v1.7.0/workflow_inputs.html#hpxml-clothes-washer'&gt;HPXML Clothes Washer&lt;/a&gt;) is used.</description>
      <type>Double</type>
      <units>cyc/wk</units>
      <required>false</required>
      <model_dependent>false</model_dependent>
    </argument>
    <argument>
      <name>clothes_washer_capacity</name>
      <display_name>Clothes Washer: Drum Volume</display_name>
      <description>Volume of the washer drum. Obtained from the EnergyStar website or the manufacturer's literature. If not provided, the OS-HPXML default (see &lt;a href='https://openstudio-hpxml.readthedocs.io/en/v1.7.0/workflow_inputs.html#hpxml-clothes-washer'&gt;HPXML Clothes Washer&lt;/a&gt;) is used.</description>
      <type>Double</type>
      <units>ft^3</units>
      <required>false</required>
      <model_dependent>false</model_dependent>
    </argument>
    <argument>
      <name>clothes_washer_usage_multiplier</name>
      <display_name>Clothes Washer: Usage Multiplier</display_name>
      <description>Multiplier on the clothes washer energy and hot water usage that can reflect, e.g., high/low usage occupants. If not provided, the OS-HPXML default (see &lt;a href='https://openstudio-hpxml.readthedocs.io/en/v1.7.0/workflow_inputs.html#hpxml-clothes-washer'&gt;HPXML Clothes Washer&lt;/a&gt;) is used.</description>
      <type>Double</type>
      <required>false</required>
      <model_dependent>false</model_dependent>
    </argument>
    <argument>
      <name>clothes_dryer_present</name>
      <display_name>Clothes Dryer: Present</display_name>
      <description>Whether there is a clothes dryer present.</description>
      <type>Boolean</type>
      <required>true</required>
      <model_dependent>false</model_dependent>
      <default_value>true</default_value>
      <choices>
        <choice>
          <value>true</value>
          <display_name>true</display_name>
        </choice>
        <choice>
          <value>false</value>
          <display_name>false</display_name>
        </choice>
      </choices>
    </argument>
    <argument>
      <name>clothes_dryer_location</name>
      <display_name>Clothes Dryer: Location</display_name>
      <description>The space type for the clothes dryer location. If not provided, the OS-HPXML default (see &lt;a href='https://openstudio-hpxml.readthedocs.io/en/v1.7.0/workflow_inputs.html#hpxml-clothes-dryer'&gt;HPXML Clothes Dryer&lt;/a&gt;) is used.</description>
      <type>Choice</type>
      <required>false</required>
      <model_dependent>false</model_dependent>
      <choices>
        <choice>
          <value>conditioned space</value>
          <display_name>conditioned space</display_name>
        </choice>
        <choice>
          <value>basement - conditioned</value>
          <display_name>basement - conditioned</display_name>
        </choice>
        <choice>
          <value>basement - unconditioned</value>
          <display_name>basement - unconditioned</display_name>
        </choice>
        <choice>
          <value>garage</value>
          <display_name>garage</display_name>
        </choice>
        <choice>
          <value>other housing unit</value>
          <display_name>other housing unit</display_name>
        </choice>
        <choice>
          <value>other heated space</value>
          <display_name>other heated space</display_name>
        </choice>
        <choice>
          <value>other multifamily buffer space</value>
          <display_name>other multifamily buffer space</display_name>
        </choice>
        <choice>
          <value>other non-freezing space</value>
          <display_name>other non-freezing space</display_name>
        </choice>
      </choices>
    </argument>
    <argument>
      <name>clothes_dryer_fuel_type</name>
      <display_name>Clothes Dryer: Fuel Type</display_name>
      <description>Type of fuel used by the clothes dryer.</description>
      <type>Choice</type>
      <required>true</required>
      <model_dependent>false</model_dependent>
      <default_value>natural gas</default_value>
      <choices>
        <choice>
          <value>electricity</value>
          <display_name>electricity</display_name>
        </choice>
        <choice>
          <value>natural gas</value>
          <display_name>natural gas</display_name>
        </choice>
        <choice>
          <value>fuel oil</value>
          <display_name>fuel oil</display_name>
        </choice>
        <choice>
          <value>propane</value>
          <display_name>propane</display_name>
        </choice>
        <choice>
          <value>wood</value>
          <display_name>wood</display_name>
        </choice>
        <choice>
          <value>coal</value>
          <display_name>coal</display_name>
        </choice>
      </choices>
    </argument>
    <argument>
      <name>clothes_dryer_efficiency_type</name>
      <display_name>Clothes Dryer: Efficiency Type</display_name>
      <description>The efficiency type of the clothes dryer.</description>
      <type>Choice</type>
      <required>true</required>
      <model_dependent>false</model_dependent>
      <default_value>CombinedEnergyFactor</default_value>
      <choices>
        <choice>
          <value>EnergyFactor</value>
          <display_name>EnergyFactor</display_name>
        </choice>
        <choice>
          <value>CombinedEnergyFactor</value>
          <display_name>CombinedEnergyFactor</display_name>
        </choice>
      </choices>
    </argument>
    <argument>
      <name>clothes_dryer_efficiency</name>
      <display_name>Clothes Dryer: Efficiency</display_name>
      <description>The efficiency of the clothes dryer. If not provided, the OS-HPXML default (see &lt;a href='https://openstudio-hpxml.readthedocs.io/en/v1.7.0/workflow_inputs.html#hpxml-clothes-dryer'&gt;HPXML Clothes Dryer&lt;/a&gt;) is used.</description>
      <type>Double</type>
      <units>lb/kWh</units>
      <required>false</required>
      <model_dependent>false</model_dependent>
    </argument>
    <argument>
      <name>clothes_dryer_vented_flow_rate</name>
      <display_name>Clothes Dryer: Vented Flow Rate</display_name>
      <description>The exhaust flow rate of the vented clothes dryer. If not provided, the OS-HPXML default (see &lt;a href='https://openstudio-hpxml.readthedocs.io/en/v1.7.0/workflow_inputs.html#hpxml-clothes-dryer'&gt;HPXML Clothes Dryer&lt;/a&gt;) is used.</description>
      <type>Double</type>
      <units>CFM</units>
      <required>false</required>
      <model_dependent>false</model_dependent>
    </argument>
    <argument>
      <name>clothes_dryer_usage_multiplier</name>
      <display_name>Clothes Dryer: Usage Multiplier</display_name>
      <description>Multiplier on the clothes dryer energy usage that can reflect, e.g., high/low usage occupants. If not provided, the OS-HPXML default (see &lt;a href='https://openstudio-hpxml.readthedocs.io/en/v1.7.0/workflow_inputs.html#hpxml-clothes-dryer'&gt;HPXML Clothes Dryer&lt;/a&gt;) is used.</description>
      <type>Double</type>
      <required>false</required>
      <model_dependent>false</model_dependent>
    </argument>
    <argument>
      <name>dishwasher_present</name>
      <display_name>Dishwasher: Present</display_name>
      <description>Whether there is a dishwasher present.</description>
      <type>Boolean</type>
      <required>true</required>
      <model_dependent>false</model_dependent>
      <default_value>true</default_value>
      <choices>
        <choice>
          <value>true</value>
          <display_name>true</display_name>
        </choice>
        <choice>
          <value>false</value>
          <display_name>false</display_name>
        </choice>
      </choices>
    </argument>
    <argument>
      <name>dishwasher_location</name>
      <display_name>Dishwasher: Location</display_name>
      <description>The space type for the dishwasher location. If not provided, the OS-HPXML default (see &lt;a href='https://openstudio-hpxml.readthedocs.io/en/v1.7.0/workflow_inputs.html#hpxml-dishwasher'&gt;HPXML Dishwasher&lt;/a&gt;) is used.</description>
      <type>Choice</type>
      <required>false</required>
      <model_dependent>false</model_dependent>
      <choices>
        <choice>
          <value>conditioned space</value>
          <display_name>conditioned space</display_name>
        </choice>
        <choice>
          <value>basement - conditioned</value>
          <display_name>basement - conditioned</display_name>
        </choice>
        <choice>
          <value>basement - unconditioned</value>
          <display_name>basement - unconditioned</display_name>
        </choice>
        <choice>
          <value>garage</value>
          <display_name>garage</display_name>
        </choice>
        <choice>
          <value>other housing unit</value>
          <display_name>other housing unit</display_name>
        </choice>
        <choice>
          <value>other heated space</value>
          <display_name>other heated space</display_name>
        </choice>
        <choice>
          <value>other multifamily buffer space</value>
          <display_name>other multifamily buffer space</display_name>
        </choice>
        <choice>
          <value>other non-freezing space</value>
          <display_name>other non-freezing space</display_name>
        </choice>
      </choices>
    </argument>
    <argument>
      <name>dishwasher_efficiency_type</name>
      <display_name>Dishwasher: Efficiency Type</display_name>
      <description>The efficiency type of dishwasher.</description>
      <type>Choice</type>
      <required>true</required>
      <model_dependent>false</model_dependent>
      <default_value>RatedAnnualkWh</default_value>
      <choices>
        <choice>
          <value>RatedAnnualkWh</value>
          <display_name>RatedAnnualkWh</display_name>
        </choice>
        <choice>
          <value>EnergyFactor</value>
          <display_name>EnergyFactor</display_name>
        </choice>
      </choices>
    </argument>
    <argument>
      <name>dishwasher_efficiency</name>
      <display_name>Dishwasher: Efficiency</display_name>
      <description>The efficiency of the dishwasher. If not provided, the OS-HPXML default (see &lt;a href='https://openstudio-hpxml.readthedocs.io/en/v1.7.0/workflow_inputs.html#hpxml-dishwasher'&gt;HPXML Dishwasher&lt;/a&gt;) is used.</description>
      <type>Double</type>
      <units>RatedAnnualkWh or EnergyFactor</units>
      <required>false</required>
      <model_dependent>false</model_dependent>
    </argument>
    <argument>
      <name>dishwasher_label_electric_rate</name>
      <display_name>Dishwasher: Label Electric Rate</display_name>
      <description>The label electric rate of the dishwasher. If not provided, the OS-HPXML default (see &lt;a href='https://openstudio-hpxml.readthedocs.io/en/v1.7.0/workflow_inputs.html#hpxml-dishwasher'&gt;HPXML Dishwasher&lt;/a&gt;) is used.</description>
      <type>Double</type>
      <units>$/kWh</units>
      <required>false</required>
      <model_dependent>false</model_dependent>
    </argument>
    <argument>
      <name>dishwasher_label_gas_rate</name>
      <display_name>Dishwasher: Label Gas Rate</display_name>
      <description>The label gas rate of the dishwasher. If not provided, the OS-HPXML default (see &lt;a href='https://openstudio-hpxml.readthedocs.io/en/v1.7.0/workflow_inputs.html#hpxml-dishwasher'&gt;HPXML Dishwasher&lt;/a&gt;) is used.</description>
      <type>Double</type>
      <units>$/therm</units>
      <required>false</required>
      <model_dependent>false</model_dependent>
    </argument>
    <argument>
      <name>dishwasher_label_annual_gas_cost</name>
      <display_name>Dishwasher: Label Annual Gas Cost</display_name>
      <description>The label annual gas cost of the dishwasher. If not provided, the OS-HPXML default (see &lt;a href='https://openstudio-hpxml.readthedocs.io/en/v1.7.0/workflow_inputs.html#hpxml-dishwasher'&gt;HPXML Dishwasher&lt;/a&gt;) is used.</description>
      <type>Double</type>
      <units>$</units>
      <required>false</required>
      <model_dependent>false</model_dependent>
    </argument>
    <argument>
      <name>dishwasher_label_usage</name>
      <display_name>Dishwasher: Label Usage</display_name>
      <description>The dishwasher loads per week. If not provided, the OS-HPXML default (see &lt;a href='https://openstudio-hpxml.readthedocs.io/en/v1.7.0/workflow_inputs.html#hpxml-dishwasher'&gt;HPXML Dishwasher&lt;/a&gt;) is used.</description>
      <type>Double</type>
      <units>cyc/wk</units>
      <required>false</required>
      <model_dependent>false</model_dependent>
    </argument>
    <argument>
      <name>dishwasher_place_setting_capacity</name>
      <display_name>Dishwasher: Number of Place Settings</display_name>
      <description>The number of place settings for the unit. Data obtained from manufacturer's literature. If not provided, the OS-HPXML default (see &lt;a href='https://openstudio-hpxml.readthedocs.io/en/v1.7.0/workflow_inputs.html#hpxml-dishwasher'&gt;HPXML Dishwasher&lt;/a&gt;) is used.</description>
      <type>Integer</type>
      <units>#</units>
      <required>false</required>
      <model_dependent>false</model_dependent>
    </argument>
    <argument>
      <name>dishwasher_usage_multiplier</name>
      <display_name>Dishwasher: Usage Multiplier</display_name>
      <description>Multiplier on the dishwasher energy usage that can reflect, e.g., high/low usage occupants. If not provided, the OS-HPXML default (see &lt;a href='https://openstudio-hpxml.readthedocs.io/en/v1.7.0/workflow_inputs.html#hpxml-dishwasher'&gt;HPXML Dishwasher&lt;/a&gt;) is used.</description>
      <type>Double</type>
      <required>false</required>
      <model_dependent>false</model_dependent>
    </argument>
    <argument>
      <name>refrigerator_present</name>
      <display_name>Refrigerator: Present</display_name>
      <description>Whether there is a refrigerator present.</description>
      <type>Boolean</type>
      <required>true</required>
      <model_dependent>false</model_dependent>
      <default_value>true</default_value>
      <choices>
        <choice>
          <value>true</value>
          <display_name>true</display_name>
        </choice>
        <choice>
          <value>false</value>
          <display_name>false</display_name>
        </choice>
      </choices>
    </argument>
    <argument>
      <name>refrigerator_location</name>
      <display_name>Refrigerator: Location</display_name>
      <description>The space type for the refrigerator location. If not provided, the OS-HPXML default (see &lt;a href='https://openstudio-hpxml.readthedocs.io/en/v1.7.0/workflow_inputs.html#hpxml-refrigerators'&gt;HPXML Refrigerators&lt;/a&gt;) is used.</description>
      <type>Choice</type>
      <required>false</required>
      <model_dependent>false</model_dependent>
      <choices>
        <choice>
          <value>conditioned space</value>
          <display_name>conditioned space</display_name>
        </choice>
        <choice>
          <value>basement - conditioned</value>
          <display_name>basement - conditioned</display_name>
        </choice>
        <choice>
          <value>basement - unconditioned</value>
          <display_name>basement - unconditioned</display_name>
        </choice>
        <choice>
          <value>garage</value>
          <display_name>garage</display_name>
        </choice>
        <choice>
          <value>other housing unit</value>
          <display_name>other housing unit</display_name>
        </choice>
        <choice>
          <value>other heated space</value>
          <display_name>other heated space</display_name>
        </choice>
        <choice>
          <value>other multifamily buffer space</value>
          <display_name>other multifamily buffer space</display_name>
        </choice>
        <choice>
          <value>other non-freezing space</value>
          <display_name>other non-freezing space</display_name>
        </choice>
      </choices>
    </argument>
    <argument>
      <name>refrigerator_rated_annual_kwh</name>
      <display_name>Refrigerator: Rated Annual Consumption</display_name>
      <description>The EnergyGuide rated annual energy consumption for a refrigerator. If not provided, the OS-HPXML default (see &lt;a href='https://openstudio-hpxml.readthedocs.io/en/v1.7.0/workflow_inputs.html#hpxml-refrigerators'&gt;HPXML Refrigerators&lt;/a&gt;) is used.</description>
      <type>Double</type>
      <units>kWh/yr</units>
      <required>false</required>
      <model_dependent>false</model_dependent>
    </argument>
    <argument>
      <name>refrigerator_usage_multiplier</name>
      <display_name>Refrigerator: Usage Multiplier</display_name>
      <description>Multiplier on the refrigerator energy usage that can reflect, e.g., high/low usage occupants. If not provided, the OS-HPXML default (see &lt;a href='https://openstudio-hpxml.readthedocs.io/en/v1.7.0/workflow_inputs.html#hpxml-refrigerators'&gt;HPXML Refrigerators&lt;/a&gt;) is used.</description>
      <type>Double</type>
      <required>false</required>
      <model_dependent>false</model_dependent>
    </argument>
    <argument>
      <name>extra_refrigerator_present</name>
      <display_name>Extra Refrigerator: Present</display_name>
      <description>Whether there is an extra refrigerator present.</description>
      <type>Boolean</type>
      <required>true</required>
      <model_dependent>false</model_dependent>
      <default_value>false</default_value>
      <choices>
        <choice>
          <value>true</value>
          <display_name>true</display_name>
        </choice>
        <choice>
          <value>false</value>
          <display_name>false</display_name>
        </choice>
      </choices>
    </argument>
    <argument>
      <name>extra_refrigerator_location</name>
      <display_name>Extra Refrigerator: Location</display_name>
      <description>The space type for the extra refrigerator location. If not provided, the OS-HPXML default (see &lt;a href='https://openstudio-hpxml.readthedocs.io/en/v1.7.0/workflow_inputs.html#hpxml-refrigerators'&gt;HPXML Refrigerators&lt;/a&gt;) is used.</description>
      <type>Choice</type>
      <required>false</required>
      <model_dependent>false</model_dependent>
      <choices>
        <choice>
          <value>conditioned space</value>
          <display_name>conditioned space</display_name>
        </choice>
        <choice>
          <value>basement - conditioned</value>
          <display_name>basement - conditioned</display_name>
        </choice>
        <choice>
          <value>basement - unconditioned</value>
          <display_name>basement - unconditioned</display_name>
        </choice>
        <choice>
          <value>garage</value>
          <display_name>garage</display_name>
        </choice>
        <choice>
          <value>other housing unit</value>
          <display_name>other housing unit</display_name>
        </choice>
        <choice>
          <value>other heated space</value>
          <display_name>other heated space</display_name>
        </choice>
        <choice>
          <value>other multifamily buffer space</value>
          <display_name>other multifamily buffer space</display_name>
        </choice>
        <choice>
          <value>other non-freezing space</value>
          <display_name>other non-freezing space</display_name>
        </choice>
      </choices>
    </argument>
    <argument>
      <name>extra_refrigerator_rated_annual_kwh</name>
      <display_name>Extra Refrigerator: Rated Annual Consumption</display_name>
      <description>The EnergyGuide rated annual energy consumption for an extra rrefrigerator. If not provided, the OS-HPXML default (see &lt;a href='https://openstudio-hpxml.readthedocs.io/en/v1.7.0/workflow_inputs.html#hpxml-refrigerators'&gt;HPXML Refrigerators&lt;/a&gt;) is used.</description>
      <type>Double</type>
      <units>kWh/yr</units>
      <required>false</required>
      <model_dependent>false</model_dependent>
    </argument>
    <argument>
      <name>extra_refrigerator_usage_multiplier</name>
      <display_name>Extra Refrigerator: Usage Multiplier</display_name>
      <description>Multiplier on the extra refrigerator energy usage that can reflect, e.g., high/low usage occupants. If not provided, the OS-HPXML default (see &lt;a href='https://openstudio-hpxml.readthedocs.io/en/v1.7.0/workflow_inputs.html#hpxml-refrigerators'&gt;HPXML Refrigerators&lt;/a&gt;) is used.</description>
      <type>Double</type>
      <required>false</required>
      <model_dependent>false</model_dependent>
    </argument>
    <argument>
      <name>freezer_present</name>
      <display_name>Freezer: Present</display_name>
      <description>Whether there is a freezer present.</description>
      <type>Boolean</type>
      <required>true</required>
      <model_dependent>false</model_dependent>
      <default_value>false</default_value>
      <choices>
        <choice>
          <value>true</value>
          <display_name>true</display_name>
        </choice>
        <choice>
          <value>false</value>
          <display_name>false</display_name>
        </choice>
      </choices>
    </argument>
    <argument>
      <name>freezer_location</name>
      <display_name>Freezer: Location</display_name>
      <description>The space type for the freezer location. If not provided, the OS-HPXML default (see &lt;a href='https://openstudio-hpxml.readthedocs.io/en/v1.7.0/workflow_inputs.html#hpxml-freezers'&gt;HPXML Freezers&lt;/a&gt;) is used.</description>
      <type>Choice</type>
      <required>false</required>
      <model_dependent>false</model_dependent>
      <choices>
        <choice>
          <value>conditioned space</value>
          <display_name>conditioned space</display_name>
        </choice>
        <choice>
          <value>basement - conditioned</value>
          <display_name>basement - conditioned</display_name>
        </choice>
        <choice>
          <value>basement - unconditioned</value>
          <display_name>basement - unconditioned</display_name>
        </choice>
        <choice>
          <value>garage</value>
          <display_name>garage</display_name>
        </choice>
        <choice>
          <value>other housing unit</value>
          <display_name>other housing unit</display_name>
        </choice>
        <choice>
          <value>other heated space</value>
          <display_name>other heated space</display_name>
        </choice>
        <choice>
          <value>other multifamily buffer space</value>
          <display_name>other multifamily buffer space</display_name>
        </choice>
        <choice>
          <value>other non-freezing space</value>
          <display_name>other non-freezing space</display_name>
        </choice>
      </choices>
    </argument>
    <argument>
      <name>freezer_rated_annual_kwh</name>
      <display_name>Freezer: Rated Annual Consumption</display_name>
      <description>The EnergyGuide rated annual energy consumption for a freezer. If not provided, the OS-HPXML default (see &lt;a href='https://openstudio-hpxml.readthedocs.io/en/v1.7.0/workflow_inputs.html#hpxml-freezers'&gt;HPXML Freezers&lt;/a&gt;) is used.</description>
      <type>Double</type>
      <units>kWh/yr</units>
      <required>false</required>
      <model_dependent>false</model_dependent>
    </argument>
    <argument>
      <name>freezer_usage_multiplier</name>
      <display_name>Freezer: Usage Multiplier</display_name>
      <description>Multiplier on the freezer energy usage that can reflect, e.g., high/low usage occupants. If not provided, the OS-HPXML default (see &lt;a href='https://openstudio-hpxml.readthedocs.io/en/v1.7.0/workflow_inputs.html#hpxml-freezers'&gt;HPXML Freezers&lt;/a&gt;) is used.</description>
      <type>Double</type>
      <required>false</required>
      <model_dependent>false</model_dependent>
    </argument>
    <argument>
      <name>cooking_range_oven_present</name>
      <display_name>Cooking Range/Oven: Present</display_name>
      <description>Whether there is a cooking range/oven present.</description>
      <type>Boolean</type>
      <required>true</required>
      <model_dependent>false</model_dependent>
      <default_value>true</default_value>
      <choices>
        <choice>
          <value>true</value>
          <display_name>true</display_name>
        </choice>
        <choice>
          <value>false</value>
          <display_name>false</display_name>
        </choice>
      </choices>
    </argument>
    <argument>
      <name>cooking_range_oven_location</name>
      <display_name>Cooking Range/Oven: Location</display_name>
      <description>The space type for the cooking range/oven location. If not provided, the OS-HPXML default (see &lt;a href='https://openstudio-hpxml.readthedocs.io/en/v1.7.0/workflow_inputs.html#hpxml-cooking-range-oven'&gt;HPXML Cooking Range/Oven&lt;/a&gt;) is used.</description>
      <type>Choice</type>
      <required>false</required>
      <model_dependent>false</model_dependent>
      <choices>
        <choice>
          <value>conditioned space</value>
          <display_name>conditioned space</display_name>
        </choice>
        <choice>
          <value>basement - conditioned</value>
          <display_name>basement - conditioned</display_name>
        </choice>
        <choice>
          <value>basement - unconditioned</value>
          <display_name>basement - unconditioned</display_name>
        </choice>
        <choice>
          <value>garage</value>
          <display_name>garage</display_name>
        </choice>
        <choice>
          <value>other housing unit</value>
          <display_name>other housing unit</display_name>
        </choice>
        <choice>
          <value>other heated space</value>
          <display_name>other heated space</display_name>
        </choice>
        <choice>
          <value>other multifamily buffer space</value>
          <display_name>other multifamily buffer space</display_name>
        </choice>
        <choice>
          <value>other non-freezing space</value>
          <display_name>other non-freezing space</display_name>
        </choice>
      </choices>
    </argument>
    <argument>
      <name>cooking_range_oven_fuel_type</name>
      <display_name>Cooking Range/Oven: Fuel Type</display_name>
      <description>Type of fuel used by the cooking range/oven.</description>
      <type>Choice</type>
      <required>true</required>
      <model_dependent>false</model_dependent>
      <default_value>natural gas</default_value>
      <choices>
        <choice>
          <value>electricity</value>
          <display_name>electricity</display_name>
        </choice>
        <choice>
          <value>natural gas</value>
          <display_name>natural gas</display_name>
        </choice>
        <choice>
          <value>fuel oil</value>
          <display_name>fuel oil</display_name>
        </choice>
        <choice>
          <value>propane</value>
          <display_name>propane</display_name>
        </choice>
        <choice>
          <value>wood</value>
          <display_name>wood</display_name>
        </choice>
        <choice>
          <value>coal</value>
          <display_name>coal</display_name>
        </choice>
      </choices>
    </argument>
    <argument>
      <name>cooking_range_oven_is_induction</name>
      <display_name>Cooking Range/Oven: Is Induction</display_name>
      <description>Whether the cooking range is induction. If not provided, the OS-HPXML default (see &lt;a href='https://openstudio-hpxml.readthedocs.io/en/v1.7.0/workflow_inputs.html#hpxml-cooking-range-oven'&gt;HPXML Cooking Range/Oven&lt;/a&gt;) is used.</description>
      <type>Boolean</type>
      <required>false</required>
      <model_dependent>false</model_dependent>
      <choices>
        <choice>
          <value>true</value>
          <display_name>true</display_name>
        </choice>
        <choice>
          <value>false</value>
          <display_name>false</display_name>
        </choice>
      </choices>
    </argument>
    <argument>
      <name>cooking_range_oven_is_convection</name>
      <display_name>Cooking Range/Oven: Is Convection</display_name>
      <description>Whether the oven is convection. If not provided, the OS-HPXML default (see &lt;a href='https://openstudio-hpxml.readthedocs.io/en/v1.7.0/workflow_inputs.html#hpxml-cooking-range-oven'&gt;HPXML Cooking Range/Oven&lt;/a&gt;) is used.</description>
      <type>Boolean</type>
      <required>false</required>
      <model_dependent>false</model_dependent>
      <choices>
        <choice>
          <value>true</value>
          <display_name>true</display_name>
        </choice>
        <choice>
          <value>false</value>
          <display_name>false</display_name>
        </choice>
      </choices>
    </argument>
    <argument>
      <name>cooking_range_oven_usage_multiplier</name>
      <display_name>Cooking Range/Oven: Usage Multiplier</display_name>
      <description>Multiplier on the cooking range/oven energy usage that can reflect, e.g., high/low usage occupants. If not provided, the OS-HPXML default (see &lt;a href='https://openstudio-hpxml.readthedocs.io/en/v1.7.0/workflow_inputs.html#hpxml-cooking-range-oven'&gt;HPXML Cooking Range/Oven&lt;/a&gt;) is used.</description>
      <type>Double</type>
      <required>false</required>
      <model_dependent>false</model_dependent>
    </argument>
    <argument>
      <name>ceiling_fan_present</name>
      <display_name>Ceiling Fan: Present</display_name>
      <description>Whether there are any ceiling fans.</description>
      <type>Boolean</type>
      <required>true</required>
      <model_dependent>false</model_dependent>
      <default_value>true</default_value>
      <choices>
        <choice>
          <value>true</value>
          <display_name>true</display_name>
        </choice>
        <choice>
          <value>false</value>
          <display_name>false</display_name>
        </choice>
      </choices>
    </argument>
    <argument>
      <name>ceiling_fan_efficiency</name>
      <display_name>Ceiling Fan: Efficiency</display_name>
      <description>The efficiency rating of the ceiling fan(s) at medium speed. If not provided, the OS-HPXML default (see &lt;a href='https://openstudio-hpxml.readthedocs.io/en/v1.7.0/workflow_inputs.html#hpxml-ceiling-fans'&gt;HPXML Ceiling Fans&lt;/a&gt;) is used.</description>
      <type>Double</type>
      <units>CFM/W</units>
      <required>false</required>
      <model_dependent>false</model_dependent>
    </argument>
    <argument>
      <name>ceiling_fan_quantity</name>
      <display_name>Ceiling Fan: Quantity</display_name>
      <description>Total number of ceiling fans. If not provided, the OS-HPXML default (see &lt;a href='https://openstudio-hpxml.readthedocs.io/en/v1.7.0/workflow_inputs.html#hpxml-ceiling-fans'&gt;HPXML Ceiling Fans&lt;/a&gt;) is used.</description>
      <type>Integer</type>
      <units>#</units>
      <required>false</required>
      <model_dependent>false</model_dependent>
    </argument>
    <argument>
      <name>ceiling_fan_cooling_setpoint_temp_offset</name>
      <display_name>Ceiling Fan: Cooling Setpoint Temperature Offset</display_name>
      <description>The cooling setpoint temperature offset during months when the ceiling fans are operating. Only applies if ceiling fan quantity is greater than zero. If not provided, the OS-HPXML default (see &lt;a href='https://openstudio-hpxml.readthedocs.io/en/v1.7.0/workflow_inputs.html#hpxml-ceiling-fans'&gt;HPXML Ceiling Fans&lt;/a&gt;) is used.</description>
      <type>Double</type>
      <units>deg-F</units>
      <required>false</required>
      <model_dependent>false</model_dependent>
    </argument>
    <argument>
      <name>misc_plug_loads_television_present</name>
      <display_name>Misc Plug Loads: Television Present</display_name>
      <description>Whether there are televisions.</description>
      <type>Boolean</type>
      <required>true</required>
      <model_dependent>false</model_dependent>
      <default_value>true</default_value>
      <choices>
        <choice>
          <value>true</value>
          <display_name>true</display_name>
        </choice>
        <choice>
          <value>false</value>
          <display_name>false</display_name>
        </choice>
      </choices>
    </argument>
    <argument>
      <name>misc_plug_loads_television_annual_kwh</name>
      <display_name>Misc Plug Loads: Television Annual kWh</display_name>
      <description>The annual energy consumption of the television plug loads. If not provided, the OS-HPXML default (see &lt;a href='https://openstudio-hpxml.readthedocs.io/en/v1.7.0/workflow_inputs.html#hpxml-plug-loads'&gt;HPXML Plug Loads&lt;/a&gt;) is used.</description>
      <type>Double</type>
      <units>kWh/yr</units>
      <required>false</required>
      <model_dependent>false</model_dependent>
    </argument>
    <argument>
      <name>misc_plug_loads_television_usage_multiplier</name>
      <display_name>Misc Plug Loads: Television Usage Multiplier</display_name>
      <description>Multiplier on the television energy usage that can reflect, e.g., high/low usage occupants. If not provided, the OS-HPXML default (see &lt;a href='https://openstudio-hpxml.readthedocs.io/en/v1.7.0/workflow_inputs.html#hpxml-plug-loads'&gt;HPXML Plug Loads&lt;/a&gt;) is used.</description>
      <type>Double</type>
      <required>false</required>
      <model_dependent>false</model_dependent>
    </argument>
    <argument>
      <name>misc_plug_loads_other_annual_kwh</name>
      <display_name>Misc Plug Loads: Other Annual kWh</display_name>
      <description>The annual energy consumption of the other residual plug loads. If not provided, the OS-HPXML default (see &lt;a href='https://openstudio-hpxml.readthedocs.io/en/v1.7.0/workflow_inputs.html#hpxml-plug-loads'&gt;HPXML Plug Loads&lt;/a&gt;) is used.</description>
      <type>Double</type>
      <units>kWh/yr</units>
      <required>false</required>
      <model_dependent>false</model_dependent>
    </argument>
    <argument>
      <name>misc_plug_loads_other_frac_sensible</name>
      <display_name>Misc Plug Loads: Other Sensible Fraction</display_name>
      <description>Fraction of other residual plug loads' internal gains that are sensible. If not provided, the OS-HPXML default (see &lt;a href='https://openstudio-hpxml.readthedocs.io/en/v1.7.0/workflow_inputs.html#hpxml-plug-loads'&gt;HPXML Plug Loads&lt;/a&gt;) is used.</description>
      <type>Double</type>
      <units>Frac</units>
      <required>false</required>
      <model_dependent>false</model_dependent>
    </argument>
    <argument>
      <name>misc_plug_loads_other_frac_latent</name>
      <display_name>Misc Plug Loads: Other Latent Fraction</display_name>
      <description>Fraction of other residual plug loads' internal gains that are latent. If not provided, the OS-HPXML default (see &lt;a href='https://openstudio-hpxml.readthedocs.io/en/v1.7.0/workflow_inputs.html#hpxml-plug-loads'&gt;HPXML Plug Loads&lt;/a&gt;) is used.</description>
      <type>Double</type>
      <units>Frac</units>
      <required>false</required>
      <model_dependent>false</model_dependent>
    </argument>
    <argument>
      <name>misc_plug_loads_other_usage_multiplier</name>
      <display_name>Misc Plug Loads: Other Usage Multiplier</display_name>
      <description>Multiplier on the other energy usage that can reflect, e.g., high/low usage occupants. If not provided, the OS-HPXML default (see &lt;a href='https://openstudio-hpxml.readthedocs.io/en/v1.7.0/workflow_inputs.html#hpxml-plug-loads'&gt;HPXML Plug Loads&lt;/a&gt;) is used.</description>
      <type>Double</type>
      <required>false</required>
      <model_dependent>false</model_dependent>
    </argument>
    <argument>
      <name>misc_plug_loads_well_pump_present</name>
      <display_name>Misc Plug Loads: Well Pump Present</display_name>
      <description>Whether there is a well pump.</description>
      <type>Boolean</type>
      <required>true</required>
      <model_dependent>false</model_dependent>
      <default_value>false</default_value>
      <choices>
        <choice>
          <value>true</value>
          <display_name>true</display_name>
        </choice>
        <choice>
          <value>false</value>
          <display_name>false</display_name>
        </choice>
      </choices>
    </argument>
    <argument>
      <name>misc_plug_loads_well_pump_annual_kwh</name>
      <display_name>Misc Plug Loads: Well Pump Annual kWh</display_name>
      <description>The annual energy consumption of the well pump plug loads. If not provided, the OS-HPXML default (see &lt;a href='https://openstudio-hpxml.readthedocs.io/en/v1.7.0/workflow_inputs.html#hpxml-plug-loads'&gt;HPXML Plug Loads&lt;/a&gt;) is used.</description>
      <type>Double</type>
      <units>kWh/yr</units>
      <required>false</required>
      <model_dependent>false</model_dependent>
    </argument>
    <argument>
      <name>misc_plug_loads_well_pump_usage_multiplier</name>
      <display_name>Misc Plug Loads: Well Pump Usage Multiplier</display_name>
      <description>Multiplier on the well pump energy usage that can reflect, e.g., high/low usage occupants. If not provided, the OS-HPXML default (see &lt;a href='https://openstudio-hpxml.readthedocs.io/en/v1.7.0/workflow_inputs.html#hpxml-plug-loads'&gt;HPXML Plug Loads&lt;/a&gt;) is used.</description>
      <type>Double</type>
      <required>false</required>
      <model_dependent>false</model_dependent>
    </argument>
    <argument>
      <name>misc_plug_loads_vehicle_present</name>
      <display_name>Misc Plug Loads: Vehicle Present</display_name>
      <description>Whether there is an electric vehicle.</description>
      <type>Boolean</type>
      <required>true</required>
      <model_dependent>false</model_dependent>
      <default_value>false</default_value>
      <choices>
        <choice>
          <value>true</value>
          <display_name>true</display_name>
        </choice>
        <choice>
          <value>false</value>
          <display_name>false</display_name>
        </choice>
      </choices>
    </argument>
    <argument>
      <name>misc_plug_loads_vehicle_annual_kwh</name>
      <display_name>Misc Plug Loads: Vehicle Annual kWh</display_name>
      <description>The annual energy consumption of the electric vehicle plug loads. If not provided, the OS-HPXML default (see &lt;a href='https://openstudio-hpxml.readthedocs.io/en/v1.7.0/workflow_inputs.html#hpxml-plug-loads'&gt;HPXML Plug Loads&lt;/a&gt;) is used.</description>
      <type>Double</type>
      <units>kWh/yr</units>
      <required>false</required>
      <model_dependent>false</model_dependent>
    </argument>
    <argument>
      <name>misc_plug_loads_vehicle_usage_multiplier</name>
      <display_name>Misc Plug Loads: Vehicle Usage Multiplier</display_name>
      <description>Multiplier on the electric vehicle energy usage that can reflect, e.g., high/low usage occupants. If not provided, the OS-HPXML default (see &lt;a href='https://openstudio-hpxml.readthedocs.io/en/v1.7.0/workflow_inputs.html#hpxml-plug-loads'&gt;HPXML Plug Loads&lt;/a&gt;) is used.</description>
      <type>Double</type>
      <required>false</required>
      <model_dependent>false</model_dependent>
    </argument>
    <argument>
      <name>misc_fuel_loads_grill_present</name>
      <display_name>Misc Fuel Loads: Grill Present</display_name>
      <description>Whether there is a fuel loads grill.</description>
      <type>Boolean</type>
      <required>true</required>
      <model_dependent>false</model_dependent>
      <default_value>false</default_value>
      <choices>
        <choice>
          <value>true</value>
          <display_name>true</display_name>
        </choice>
        <choice>
          <value>false</value>
          <display_name>false</display_name>
        </choice>
      </choices>
    </argument>
    <argument>
      <name>misc_fuel_loads_grill_fuel_type</name>
      <display_name>Misc Fuel Loads: Grill Fuel Type</display_name>
      <description>The fuel type of the fuel loads grill.</description>
      <type>Choice</type>
      <required>true</required>
      <model_dependent>false</model_dependent>
      <default_value>natural gas</default_value>
      <choices>
        <choice>
          <value>natural gas</value>
          <display_name>natural gas</display_name>
        </choice>
        <choice>
          <value>fuel oil</value>
          <display_name>fuel oil</display_name>
        </choice>
        <choice>
          <value>propane</value>
          <display_name>propane</display_name>
        </choice>
        <choice>
          <value>wood</value>
          <display_name>wood</display_name>
        </choice>
        <choice>
          <value>wood pellets</value>
          <display_name>wood pellets</display_name>
        </choice>
      </choices>
    </argument>
    <argument>
      <name>misc_fuel_loads_grill_annual_therm</name>
      <display_name>Misc Fuel Loads: Grill Annual therm</display_name>
      <description>The annual energy consumption of the fuel loads grill. If not provided, the OS-HPXML default (see &lt;a href='https://openstudio-hpxml.readthedocs.io/en/v1.7.0/workflow_inputs.html#hpxml-fuel-loads'&gt;HPXML Fuel Loads&lt;/a&gt;) is used.</description>
      <type>Double</type>
      <units>therm/yr</units>
      <required>false</required>
      <model_dependent>false</model_dependent>
    </argument>
    <argument>
      <name>misc_fuel_loads_grill_usage_multiplier</name>
      <display_name>Misc Fuel Loads: Grill Usage Multiplier</display_name>
      <description>Multiplier on the fuel loads grill energy usage that can reflect, e.g., high/low usage occupants. If not provided, the OS-HPXML default (see &lt;a href='https://openstudio-hpxml.readthedocs.io/en/v1.7.0/workflow_inputs.html#hpxml-fuel-loads'&gt;HPXML Fuel Loads&lt;/a&gt;) is used.</description>
      <type>Double</type>
      <required>false</required>
      <model_dependent>false</model_dependent>
    </argument>
    <argument>
      <name>misc_fuel_loads_lighting_present</name>
      <display_name>Misc Fuel Loads: Lighting Present</display_name>
      <description>Whether there is fuel loads lighting.</description>
      <type>Boolean</type>
      <required>true</required>
      <model_dependent>false</model_dependent>
      <default_value>false</default_value>
      <choices>
        <choice>
          <value>true</value>
          <display_name>true</display_name>
        </choice>
        <choice>
          <value>false</value>
          <display_name>false</display_name>
        </choice>
      </choices>
    </argument>
    <argument>
      <name>misc_fuel_loads_lighting_fuel_type</name>
      <display_name>Misc Fuel Loads: Lighting Fuel Type</display_name>
      <description>The fuel type of the fuel loads lighting.</description>
      <type>Choice</type>
      <required>true</required>
      <model_dependent>false</model_dependent>
      <default_value>natural gas</default_value>
      <choices>
        <choice>
          <value>natural gas</value>
          <display_name>natural gas</display_name>
        </choice>
        <choice>
          <value>fuel oil</value>
          <display_name>fuel oil</display_name>
        </choice>
        <choice>
          <value>propane</value>
          <display_name>propane</display_name>
        </choice>
        <choice>
          <value>wood</value>
          <display_name>wood</display_name>
        </choice>
        <choice>
          <value>wood pellets</value>
          <display_name>wood pellets</display_name>
        </choice>
      </choices>
    </argument>
    <argument>
      <name>misc_fuel_loads_lighting_annual_therm</name>
      <display_name>Misc Fuel Loads: Lighting Annual therm</display_name>
      <description>The annual energy consumption of the fuel loads lighting. If not provided, the OS-HPXML default (see &lt;a href='https://openstudio-hpxml.readthedocs.io/en/v1.7.0/workflow_inputs.html#hpxml-fuel-loads'&gt;HPXML Fuel Loads&lt;/a&gt;)is used.</description>
      <type>Double</type>
      <units>therm/yr</units>
      <required>false</required>
      <model_dependent>false</model_dependent>
    </argument>
    <argument>
      <name>misc_fuel_loads_lighting_usage_multiplier</name>
      <display_name>Misc Fuel Loads: Lighting Usage Multiplier</display_name>
      <description>Multiplier on the fuel loads lighting energy usage that can reflect, e.g., high/low usage occupants. If not provided, the OS-HPXML default (see &lt;a href='https://openstudio-hpxml.readthedocs.io/en/v1.7.0/workflow_inputs.html#hpxml-fuel-loads'&gt;HPXML Fuel Loads&lt;/a&gt;) is used.</description>
      <type>Double</type>
      <required>false</required>
      <model_dependent>false</model_dependent>
    </argument>
    <argument>
      <name>misc_fuel_loads_fireplace_present</name>
      <display_name>Misc Fuel Loads: Fireplace Present</display_name>
      <description>Whether there is fuel loads fireplace.</description>
      <type>Boolean</type>
      <required>true</required>
      <model_dependent>false</model_dependent>
      <default_value>false</default_value>
      <choices>
        <choice>
          <value>true</value>
          <display_name>true</display_name>
        </choice>
        <choice>
          <value>false</value>
          <display_name>false</display_name>
        </choice>
      </choices>
    </argument>
    <argument>
      <name>misc_fuel_loads_fireplace_fuel_type</name>
      <display_name>Misc Fuel Loads: Fireplace Fuel Type</display_name>
      <description>The fuel type of the fuel loads fireplace.</description>
      <type>Choice</type>
      <required>true</required>
      <model_dependent>false</model_dependent>
      <default_value>natural gas</default_value>
      <choices>
        <choice>
          <value>natural gas</value>
          <display_name>natural gas</display_name>
        </choice>
        <choice>
          <value>fuel oil</value>
          <display_name>fuel oil</display_name>
        </choice>
        <choice>
          <value>propane</value>
          <display_name>propane</display_name>
        </choice>
        <choice>
          <value>wood</value>
          <display_name>wood</display_name>
        </choice>
        <choice>
          <value>wood pellets</value>
          <display_name>wood pellets</display_name>
        </choice>
      </choices>
    </argument>
    <argument>
      <name>misc_fuel_loads_fireplace_annual_therm</name>
      <display_name>Misc Fuel Loads: Fireplace Annual therm</display_name>
      <description>The annual energy consumption of the fuel loads fireplace. If not provided, the OS-HPXML default (see &lt;a href='https://openstudio-hpxml.readthedocs.io/en/v1.7.0/workflow_inputs.html#hpxml-fuel-loads'&gt;HPXML Fuel Loads&lt;/a&gt;) is used.</description>
      <type>Double</type>
      <units>therm/yr</units>
      <required>false</required>
      <model_dependent>false</model_dependent>
    </argument>
    <argument>
      <name>misc_fuel_loads_fireplace_frac_sensible</name>
      <display_name>Misc Fuel Loads: Fireplace Sensible Fraction</display_name>
      <description>Fraction of fireplace residual fuel loads' internal gains that are sensible. If not provided, the OS-HPXML default (see &lt;a href='https://openstudio-hpxml.readthedocs.io/en/v1.7.0/workflow_inputs.html#hpxml-fuel-loads'&gt;HPXML Fuel Loads&lt;/a&gt;) is used.</description>
      <type>Double</type>
      <units>Frac</units>
      <required>false</required>
      <model_dependent>false</model_dependent>
    </argument>
    <argument>
      <name>misc_fuel_loads_fireplace_frac_latent</name>
      <display_name>Misc Fuel Loads: Fireplace Latent Fraction</display_name>
      <description>Fraction of fireplace residual fuel loads' internal gains that are latent. If not provided, the OS-HPXML default (see &lt;a href='https://openstudio-hpxml.readthedocs.io/en/v1.7.0/workflow_inputs.html#hpxml-fuel-loads'&gt;HPXML Fuel Loads&lt;/a&gt;) is used.</description>
      <type>Double</type>
      <units>Frac</units>
      <required>false</required>
      <model_dependent>false</model_dependent>
    </argument>
    <argument>
      <name>misc_fuel_loads_fireplace_usage_multiplier</name>
      <display_name>Misc Fuel Loads: Fireplace Usage Multiplier</display_name>
      <description>Multiplier on the fuel loads fireplace energy usage that can reflect, e.g., high/low usage occupants. If not provided, the OS-HPXML default (see &lt;a href='https://openstudio-hpxml.readthedocs.io/en/v1.7.0/workflow_inputs.html#hpxml-fuel-loads'&gt;HPXML Fuel Loads&lt;/a&gt;) is used.</description>
      <type>Double</type>
      <required>false</required>
      <model_dependent>false</model_dependent>
    </argument>
    <argument>
      <name>pool_present</name>
      <display_name>Pool: Present</display_name>
      <description>Whether there is a pool.</description>
      <type>Boolean</type>
      <required>true</required>
      <model_dependent>false</model_dependent>
      <default_value>false</default_value>
      <choices>
        <choice>
          <value>true</value>
          <display_name>true</display_name>
        </choice>
        <choice>
          <value>false</value>
          <display_name>false</display_name>
        </choice>
      </choices>
    </argument>
    <argument>
      <name>pool_pump_annual_kwh</name>
      <display_name>Pool: Pump Annual kWh</display_name>
      <description>The annual energy consumption of the pool pump. If not provided, the OS-HPXML default (see &lt;a href='https://openstudio-hpxml.readthedocs.io/en/v1.7.0/workflow_inputs.html#pool-pump'&gt;Pool Pump&lt;/a&gt;) is used.</description>
      <type>Double</type>
      <units>kWh/yr</units>
      <required>false</required>
      <model_dependent>false</model_dependent>
    </argument>
    <argument>
      <name>pool_pump_usage_multiplier</name>
      <display_name>Pool: Pump Usage Multiplier</display_name>
      <description>Multiplier on the pool pump energy usage that can reflect, e.g., high/low usage occupants. If not provided, the OS-HPXML default (see &lt;a href='https://openstudio-hpxml.readthedocs.io/en/v1.7.0/workflow_inputs.html#pool-pump'&gt;Pool Pump&lt;/a&gt;) is used.</description>
      <type>Double</type>
      <required>false</required>
      <model_dependent>false</model_dependent>
    </argument>
    <argument>
      <name>pool_heater_type</name>
      <display_name>Pool: Heater Type</display_name>
      <description>The type of pool heater. Use 'none' if there is no pool heater.</description>
      <type>Choice</type>
      <required>true</required>
      <model_dependent>false</model_dependent>
      <default_value>none</default_value>
      <choices>
        <choice>
          <value>none</value>
          <display_name>none</display_name>
        </choice>
        <choice>
          <value>electric resistance</value>
          <display_name>electric resistance</display_name>
        </choice>
        <choice>
          <value>gas fired</value>
          <display_name>gas fired</display_name>
        </choice>
        <choice>
          <value>heat pump</value>
          <display_name>heat pump</display_name>
        </choice>
      </choices>
    </argument>
    <argument>
      <name>pool_heater_annual_kwh</name>
      <display_name>Pool: Heater Annual kWh</display_name>
      <description>The annual energy consumption of the electric resistance pool heater. If not provided, the OS-HPXML default (see &lt;a href='https://openstudio-hpxml.readthedocs.io/en/v1.7.0/workflow_inputs.html#pool-heater'&gt;Pool Heater&lt;/a&gt;) is used.</description>
      <type>Double</type>
      <units>kWh/yr</units>
      <required>false</required>
      <model_dependent>false</model_dependent>
    </argument>
    <argument>
      <name>pool_heater_annual_therm</name>
      <display_name>Pool: Heater Annual therm</display_name>
      <description>The annual energy consumption of the gas fired pool heater. If not provided, the OS-HPXML default (see &lt;a href='https://openstudio-hpxml.readthedocs.io/en/v1.7.0/workflow_inputs.html#pool-heater'&gt;Pool Heater&lt;/a&gt;) is used.</description>
      <type>Double</type>
      <units>therm/yr</units>
      <required>false</required>
      <model_dependent>false</model_dependent>
    </argument>
    <argument>
      <name>pool_heater_usage_multiplier</name>
      <display_name>Pool: Heater Usage Multiplier</display_name>
      <description>Multiplier on the pool heater energy usage that can reflect, e.g., high/low usage occupants. If not provided, the OS-HPXML default (see &lt;a href='https://openstudio-hpxml.readthedocs.io/en/v1.7.0/workflow_inputs.html#pool-heater'&gt;Pool Heater&lt;/a&gt;) is used.</description>
      <type>Double</type>
      <required>false</required>
      <model_dependent>false</model_dependent>
    </argument>
    <argument>
      <name>permanent_spa_present</name>
      <display_name>Permanent Spa: Present</display_name>
      <description>Whether there is a permanent spa.</description>
      <type>Boolean</type>
      <required>true</required>
      <model_dependent>false</model_dependent>
      <default_value>false</default_value>
      <choices>
        <choice>
          <value>true</value>
          <display_name>true</display_name>
        </choice>
        <choice>
          <value>false</value>
          <display_name>false</display_name>
        </choice>
      </choices>
    </argument>
    <argument>
      <name>permanent_spa_pump_annual_kwh</name>
      <display_name>Permanent Spa: Pump Annual kWh</display_name>
      <description>The annual energy consumption of the permanent spa pump. If not provided, the OS-HPXML default (see &lt;a href='https://openstudio-hpxml.readthedocs.io/en/v1.7.0/workflow_inputs.html#permanent-spa-pump'&gt;Permanent Spa Pump&lt;/a&gt;) is used.</description>
      <type>Double</type>
      <units>kWh/yr</units>
      <required>false</required>
      <model_dependent>false</model_dependent>
    </argument>
    <argument>
      <name>permanent_spa_pump_usage_multiplier</name>
      <display_name>Permanent Spa: Pump Usage Multiplier</display_name>
      <description>Multiplier on the permanent spa pump energy usage that can reflect, e.g., high/low usage occupants. If not provided, the OS-HPXML default (see &lt;a href='https://openstudio-hpxml.readthedocs.io/en/v1.7.0/workflow_inputs.html#permanent-spa-pump'&gt;Permanent Spa Pump&lt;/a&gt;) is used.</description>
      <type>Double</type>
      <required>false</required>
      <model_dependent>false</model_dependent>
    </argument>
    <argument>
      <name>permanent_spa_heater_type</name>
      <display_name>Permanent Spa: Heater Type</display_name>
      <description>The type of permanent spa heater. Use 'none' if there is no permanent spa heater.</description>
      <type>Choice</type>
      <required>true</required>
      <model_dependent>false</model_dependent>
      <default_value>none</default_value>
      <choices>
        <choice>
          <value>none</value>
          <display_name>none</display_name>
        </choice>
        <choice>
          <value>electric resistance</value>
          <display_name>electric resistance</display_name>
        </choice>
        <choice>
          <value>gas fired</value>
          <display_name>gas fired</display_name>
        </choice>
        <choice>
          <value>heat pump</value>
          <display_name>heat pump</display_name>
        </choice>
      </choices>
    </argument>
    <argument>
      <name>permanent_spa_heater_annual_kwh</name>
      <display_name>Permanent Spa: Heater Annual kWh</display_name>
      <description>The annual energy consumption of the electric resistance permanent spa heater. If not provided, the OS-HPXML default (see &lt;a href='https://openstudio-hpxml.readthedocs.io/en/v1.7.0/workflow_inputs.html#permanent-spa-heater'&gt;Permanent Spa Heater&lt;/a&gt;) is used.</description>
      <type>Double</type>
      <units>kWh/yr</units>
      <required>false</required>
      <model_dependent>false</model_dependent>
    </argument>
    <argument>
      <name>permanent_spa_heater_annual_therm</name>
      <display_name>Permanent Spa: Heater Annual therm</display_name>
      <description>The annual energy consumption of the gas fired permanent spa heater. If not provided, the OS-HPXML default (see &lt;a href='https://openstudio-hpxml.readthedocs.io/en/v1.7.0/workflow_inputs.html#permanent-spa-heater'&gt;Permanent Spa Heater&lt;/a&gt;) is used.</description>
      <type>Double</type>
      <units>therm/yr</units>
      <required>false</required>
      <model_dependent>false</model_dependent>
    </argument>
    <argument>
      <name>permanent_spa_heater_usage_multiplier</name>
      <display_name>Permanent Spa: Heater Usage Multiplier</display_name>
      <description>Multiplier on the permanent spa heater energy usage that can reflect, e.g., high/low usage occupants. If not provided, the OS-HPXML default (see &lt;a href='https://openstudio-hpxml.readthedocs.io/en/v1.7.0/workflow_inputs.html#permanent-spa-heater'&gt;Permanent Spa Heater&lt;/a&gt;) is used.</description>
      <type>Double</type>
      <required>false</required>
      <model_dependent>false</model_dependent>
    </argument>
    <argument>
      <name>emissions_scenario_names</name>
      <display_name>Emissions: Scenario Names</display_name>
      <description>Names of emissions scenarios. If multiple scenarios, use a comma-separated list. If not provided, no emissions scenarios are calculated.</description>
      <type>String</type>
      <required>false</required>
      <model_dependent>false</model_dependent>
    </argument>
    <argument>
      <name>emissions_types</name>
      <display_name>Emissions: Types</display_name>
      <description>Types of emissions (e.g., CO2e, NOx, etc.). If multiple scenarios, use a comma-separated list.</description>
      <type>String</type>
      <required>false</required>
      <model_dependent>false</model_dependent>
    </argument>
    <argument>
      <name>emissions_electricity_units</name>
      <display_name>Emissions: Electricity Units</display_name>
      <description>Electricity emissions factors units. If multiple scenarios, use a comma-separated list. Only lb/MWh and kg/MWh are allowed.</description>
      <type>String</type>
      <required>false</required>
      <model_dependent>false</model_dependent>
    </argument>
    <argument>
      <name>emissions_electricity_values_or_filepaths</name>
      <display_name>Emissions: Electricity Values or File Paths</display_name>
      <description>Electricity emissions factors values, specified as either an annual factor or an absolute/relative path to a file with hourly factors. If multiple scenarios, use a comma-separated list.</description>
      <type>String</type>
      <required>false</required>
      <model_dependent>false</model_dependent>
    </argument>
    <argument>
      <name>emissions_electricity_number_of_header_rows</name>
      <display_name>Emissions: Electricity Files Number of Header Rows</display_name>
      <description>The number of header rows in the electricity emissions factor file. Only applies when an electricity filepath is used. If multiple scenarios, use a comma-separated list.</description>
      <type>String</type>
      <required>false</required>
      <model_dependent>false</model_dependent>
    </argument>
    <argument>
      <name>emissions_electricity_column_numbers</name>
      <display_name>Emissions: Electricity Files Column Numbers</display_name>
      <description>The column number in the electricity emissions factor file. Only applies when an electricity filepath is used. If multiple scenarios, use a comma-separated list.</description>
      <type>String</type>
      <required>false</required>
      <model_dependent>false</model_dependent>
    </argument>
    <argument>
      <name>emissions_fossil_fuel_units</name>
      <display_name>Emissions: Fossil Fuel Units</display_name>
      <description>Fossil fuel emissions factors units. If multiple scenarios, use a comma-separated list. Only lb/MBtu and kg/MBtu are allowed.</description>
      <type>String</type>
      <required>false</required>
      <model_dependent>false</model_dependent>
    </argument>
    <argument>
      <name>emissions_natural_gas_values</name>
      <display_name>Emissions: Natural Gas Values</display_name>
      <description>Natural gas emissions factors values, specified as an annual factor. If multiple scenarios, use a comma-separated list.</description>
      <type>String</type>
      <required>false</required>
      <model_dependent>false</model_dependent>
    </argument>
    <argument>
      <name>emissions_propane_values</name>
      <display_name>Emissions: Propane Values</display_name>
      <description>Propane emissions factors values, specified as an annual factor. If multiple scenarios, use a comma-separated list.</description>
      <type>String</type>
      <required>false</required>
      <model_dependent>false</model_dependent>
    </argument>
    <argument>
      <name>emissions_fuel_oil_values</name>
      <display_name>Emissions: Fuel Oil Values</display_name>
      <description>Fuel oil emissions factors values, specified as an annual factor. If multiple scenarios, use a comma-separated list.</description>
      <type>String</type>
      <required>false</required>
      <model_dependent>false</model_dependent>
    </argument>
    <argument>
      <name>emissions_coal_values</name>
      <display_name>Emissions: Coal Values</display_name>
      <description>Coal emissions factors values, specified as an annual factor. If multiple scenarios, use a comma-separated list.</description>
      <type>String</type>
      <required>false</required>
      <model_dependent>false</model_dependent>
    </argument>
    <argument>
      <name>emissions_wood_values</name>
      <display_name>Emissions: Wood Values</display_name>
      <description>Wood emissions factors values, specified as an annual factor. If multiple scenarios, use a comma-separated list.</description>
      <type>String</type>
      <required>false</required>
      <model_dependent>false</model_dependent>
    </argument>
    <argument>
      <name>emissions_wood_pellets_values</name>
      <display_name>Emissions: Wood Pellets Values</display_name>
      <description>Wood pellets emissions factors values, specified as an annual factor. If multiple scenarios, use a comma-separated list.</description>
      <type>String</type>
      <required>false</required>
      <model_dependent>false</model_dependent>
    </argument>
    <argument>
      <name>utility_bill_scenario_names</name>
      <display_name>Utility Bills: Scenario Names</display_name>
      <description>Names of utility bill scenarios. If multiple scenarios, use a comma-separated list. If not provided, no utility bills scenarios are calculated.</description>
      <type>String</type>
      <required>false</required>
      <model_dependent>false</model_dependent>
    </argument>
    <argument>
      <name>utility_bill_electricity_filepaths</name>
      <display_name>Utility Bills: Electricity File Paths</display_name>
      <description>Electricity tariff file specified as an absolute/relative path to a file with utility rate structure information. Tariff file must be formatted to OpenEI API version 7. If multiple scenarios, use a comma-separated list.</description>
      <type>String</type>
      <required>false</required>
      <model_dependent>false</model_dependent>
    </argument>
    <argument>
      <name>utility_bill_electricity_fixed_charges</name>
      <display_name>Utility Bills: Electricity Fixed Charges</display_name>
      <description>Electricity utility bill monthly fixed charges. If multiple scenarios, use a comma-separated list.</description>
      <type>String</type>
      <required>false</required>
      <model_dependent>false</model_dependent>
    </argument>
    <argument>
      <name>utility_bill_natural_gas_fixed_charges</name>
      <display_name>Utility Bills: Natural Gas Fixed Charges</display_name>
      <description>Natural gas utility bill monthly fixed charges. If multiple scenarios, use a comma-separated list.</description>
      <type>String</type>
      <required>false</required>
      <model_dependent>false</model_dependent>
    </argument>
    <argument>
      <name>utility_bill_propane_fixed_charges</name>
      <display_name>Utility Bills: Propane Fixed Charges</display_name>
      <description>Propane utility bill monthly fixed charges. If multiple scenarios, use a comma-separated list.</description>
      <type>String</type>
      <required>false</required>
      <model_dependent>false</model_dependent>
    </argument>
    <argument>
      <name>utility_bill_fuel_oil_fixed_charges</name>
      <display_name>Utility Bills: Fuel Oil Fixed Charges</display_name>
      <description>Fuel oil utility bill monthly fixed charges. If multiple scenarios, use a comma-separated list.</description>
      <type>String</type>
      <required>false</required>
      <model_dependent>false</model_dependent>
    </argument>
    <argument>
      <name>utility_bill_coal_fixed_charges</name>
      <display_name>Utility Bills: Coal Fixed Charges</display_name>
      <description>Coal utility bill monthly fixed charges. If multiple scenarios, use a comma-separated list.</description>
      <type>String</type>
      <required>false</required>
      <model_dependent>false</model_dependent>
    </argument>
    <argument>
      <name>utility_bill_wood_fixed_charges</name>
      <display_name>Utility Bills: Wood Fixed Charges</display_name>
      <description>Wood utility bill monthly fixed charges. If multiple scenarios, use a comma-separated list.</description>
      <type>String</type>
      <required>false</required>
      <model_dependent>false</model_dependent>
    </argument>
    <argument>
      <name>utility_bill_wood_pellets_fixed_charges</name>
      <display_name>Utility Bills: Wood Pellets Fixed Charges</display_name>
      <description>Wood pellets utility bill monthly fixed charges. If multiple scenarios, use a comma-separated list.</description>
      <type>String</type>
      <required>false</required>
      <model_dependent>false</model_dependent>
    </argument>
    <argument>
      <name>utility_bill_electricity_marginal_rates</name>
      <display_name>Utility Bills: Electricity Marginal Rates</display_name>
      <description>Electricity utility bill marginal rates. If multiple scenarios, use a comma-separated list.</description>
      <type>String</type>
      <required>false</required>
      <model_dependent>false</model_dependent>
    </argument>
    <argument>
      <name>utility_bill_natural_gas_marginal_rates</name>
      <display_name>Utility Bills: Natural Gas Marginal Rates</display_name>
      <description>Natural gas utility bill marginal rates. If multiple scenarios, use a comma-separated list.</description>
      <type>String</type>
      <required>false</required>
      <model_dependent>false</model_dependent>
    </argument>
    <argument>
      <name>utility_bill_propane_marginal_rates</name>
      <display_name>Utility Bills: Propane Marginal Rates</display_name>
      <description>Propane utility bill marginal rates. If multiple scenarios, use a comma-separated list.</description>
      <type>String</type>
      <required>false</required>
      <model_dependent>false</model_dependent>
    </argument>
    <argument>
      <name>utility_bill_fuel_oil_marginal_rates</name>
      <display_name>Utility Bills: Fuel Oil Marginal Rates</display_name>
      <description>Fuel oil utility bill marginal rates. If multiple scenarios, use a comma-separated list.</description>
      <type>String</type>
      <required>false</required>
      <model_dependent>false</model_dependent>
    </argument>
    <argument>
      <name>utility_bill_coal_marginal_rates</name>
      <display_name>Utility Bills: Coal Marginal Rates</display_name>
      <description>Coal utility bill marginal rates. If multiple scenarios, use a comma-separated list.</description>
      <type>String</type>
      <required>false</required>
      <model_dependent>false</model_dependent>
    </argument>
    <argument>
      <name>utility_bill_wood_marginal_rates</name>
      <display_name>Utility Bills: Wood Marginal Rates</display_name>
      <description>Wood utility bill marginal rates. If multiple scenarios, use a comma-separated list.</description>
      <type>String</type>
      <required>false</required>
      <model_dependent>false</model_dependent>
    </argument>
    <argument>
      <name>utility_bill_wood_pellets_marginal_rates</name>
      <display_name>Utility Bills: Wood Pellets Marginal Rates</display_name>
      <description>Wood pellets utility bill marginal rates. If multiple scenarios, use a comma-separated list.</description>
      <type>String</type>
      <required>false</required>
      <model_dependent>false</model_dependent>
    </argument>
    <argument>
      <name>utility_bill_pv_compensation_types</name>
      <display_name>Utility Bills: PV Compensation Types</display_name>
      <description>Utility bill PV compensation types. If multiple scenarios, use a comma-separated list.</description>
      <type>String</type>
      <required>false</required>
      <model_dependent>false</model_dependent>
    </argument>
    <argument>
      <name>utility_bill_pv_net_metering_annual_excess_sellback_rate_types</name>
      <display_name>Utility Bills: PV Net Metering Annual Excess Sellback Rate Types</display_name>
      <description>Utility bill PV net metering annual excess sellback rate types. Only applies if the PV compensation type is 'NetMetering'. If multiple scenarios, use a comma-separated list.</description>
      <type>String</type>
      <required>false</required>
      <model_dependent>false</model_dependent>
    </argument>
    <argument>
      <name>utility_bill_pv_net_metering_annual_excess_sellback_rates</name>
      <display_name>Utility Bills: PV Net Metering Annual Excess Sellback Rates</display_name>
      <description>Utility bill PV net metering annual excess sellback rates. Only applies if the PV compensation type is 'NetMetering' and the PV annual excess sellback rate type is 'User-Specified'. If multiple scenarios, use a comma-separated list.</description>
      <type>String</type>
      <required>false</required>
      <model_dependent>false</model_dependent>
    </argument>
    <argument>
      <name>utility_bill_pv_feed_in_tariff_rates</name>
      <display_name>Utility Bills: PV Feed-In Tariff Rates</display_name>
      <description>Utility bill PV annual full/gross feed-in tariff rates. Only applies if the PV compensation type is 'FeedInTariff'. If multiple scenarios, use a comma-separated list.</description>
      <type>String</type>
      <required>false</required>
      <model_dependent>false</model_dependent>
    </argument>
    <argument>
      <name>utility_bill_pv_monthly_grid_connection_fee_units</name>
      <display_name>Utility Bills: PV Monthly Grid Connection Fee Units</display_name>
      <description>Utility bill PV monthly grid connection fee units. If multiple scenarios, use a comma-separated list.</description>
      <type>String</type>
      <required>false</required>
      <model_dependent>false</model_dependent>
    </argument>
    <argument>
      <name>utility_bill_pv_monthly_grid_connection_fees</name>
      <display_name>Utility Bills: PV Monthly Grid Connection Fees</display_name>
      <description>Utility bill PV monthly grid connection fees. If multiple scenarios, use a comma-separated list.</description>
      <type>String</type>
      <required>false</required>
      <model_dependent>false</model_dependent>
    </argument>
    <argument>
      <name>additional_properties</name>
      <display_name>Additional Properties</display_name>
      <description>Additional properties specified as key-value pairs (i.e., key=value). If multiple additional properties, use a |-separated list. For example, 'LowIncome=false|Remodeled|Description=2-story home in Denver'. These properties will be stored in the HPXML file under /HPXML/SoftwareInfo/extension/AdditionalProperties.</description>
      <type>String</type>
      <required>false</required>
      <model_dependent>false</model_dependent>
    </argument>
    <argument>
      <name>combine_like_surfaces</name>
      <display_name>Combine like surfaces?</display_name>
      <description>If true, combines like surfaces to simplify the HPXML file generated.</description>
      <type>Boolean</type>
      <required>false</required>
      <model_dependent>false</model_dependent>
      <default_value>false</default_value>
      <choices>
        <choice>
          <value>true</value>
          <display_name>true</display_name>
        </choice>
        <choice>
          <value>false</value>
          <display_name>false</display_name>
        </choice>
      </choices>
    </argument>
    <argument>
      <name>apply_defaults</name>
      <display_name>Apply Default Values?</display_name>
      <description>If true, applies OS-HPXML default values to the HPXML output file. Setting to true will also force validation of the HPXML output file before applying OS-HPXML default values.</description>
      <type>Boolean</type>
      <required>false</required>
      <model_dependent>false</model_dependent>
      <default_value>false</default_value>
      <choices>
        <choice>
          <value>true</value>
          <display_name>true</display_name>
        </choice>
        <choice>
          <value>false</value>
          <display_name>false</display_name>
        </choice>
      </choices>
    </argument>
    <argument>
      <name>apply_validation</name>
      <display_name>Apply Validation?</display_name>
      <description>If true, validates the HPXML output file. Set to false for faster performance. Note that validation is not needed if the HPXML file will be validated downstream (e.g., via the HPXMLtoOpenStudio measure).</description>
      <type>Boolean</type>
      <required>false</required>
      <model_dependent>false</model_dependent>
      <default_value>false</default_value>
      <choices>
        <choice>
          <value>true</value>
          <display_name>true</display_name>
        </choice>
        <choice>
          <value>false</value>
          <display_name>false</display_name>
        </choice>
      </choices>
    </argument>
  </arguments>
  <outputs />
  <provenances />
  <tags>
    <tag>Whole Building.Space Types</tag>
  </tags>
  <attributes>
    <attribute>
      <name>Measure Type</name>
      <value>ModelMeasure</value>
      <datatype>string</datatype>
    </attribute>
  </attributes>
  <files>
    <file>
      <filename>README.md</filename>
      <filetype>md</filetype>
      <usage_type>readme</usage_type>
<<<<<<< HEAD
      <checksum>AD45488B</checksum>
=======
      <checksum>3BA4B197</checksum>
>>>>>>> 5201bca2
    </file>
    <file>
      <filename>README.md.erb</filename>
      <filetype>erb</filetype>
      <usage_type>readmeerb</usage_type>
      <checksum>513F28E9</checksum>
    </file>
    <file>
      <version>
        <software_program>OpenStudio</software_program>
        <identifier>2.9.0</identifier>
        <min_compatible>2.9.0</min_compatible>
      </version>
      <filename>measure.rb</filename>
      <filetype>rb</filetype>
      <usage_type>script</usage_type>
<<<<<<< HEAD
      <checksum>BB3C481E</checksum>
=======
      <checksum>EEE134EA</checksum>
>>>>>>> 5201bca2
    </file>
    <file>
      <filename>geometry.rb</filename>
      <filetype>rb</filetype>
      <usage_type>resource</usage_type>
      <checksum>84CB0D65</checksum>
    </file>
    <file>
      <filename>test_build_residential_hpxml.rb</filename>
      <filetype>rb</filetype>
      <usage_type>test</usage_type>
      <checksum>03168F56</checksum>
    </file>
  </files>
</measure><|MERGE_RESOLUTION|>--- conflicted
+++ resolved
@@ -3,13 +3,8 @@
   <schema_version>3.1</schema_version>
   <name>build_residential_hpxml</name>
   <uid>a13a8983-2b01-4930-8af2-42030b6e4233</uid>
-<<<<<<< HEAD
-  <version_id>f754bdc5-a5f6-4439-ac67-742e7910b41f</version_id>
-  <version_modified>2024-01-10T23:00:05Z</version_modified>
-=======
-  <version_id>54215a14-93ab-4f56-b310-4fdb6cc374e9</version_id>
-  <version_modified>2024-01-17T16:52:35Z</version_modified>
->>>>>>> 5201bca2
+  <version_id>d7a76398-7d5d-4e88-ada9-9cb37e27668f</version_id>
+  <version_modified>2024-01-18T20:47:54Z</version_modified>
   <xml_checksum>2C38F48B</xml_checksum>
   <class_name>BuildResidentialHPXML</class_name>
   <display_name>HPXML Builder</display_name>
@@ -7119,11 +7114,7 @@
       <filename>README.md</filename>
       <filetype>md</filetype>
       <usage_type>readme</usage_type>
-<<<<<<< HEAD
-      <checksum>AD45488B</checksum>
-=======
-      <checksum>3BA4B197</checksum>
->>>>>>> 5201bca2
+      <checksum>4F99980F</checksum>
     </file>
     <file>
       <filename>README.md.erb</filename>
@@ -7140,11 +7131,7 @@
       <filename>measure.rb</filename>
       <filetype>rb</filetype>
       <usage_type>script</usage_type>
-<<<<<<< HEAD
-      <checksum>BB3C481E</checksum>
-=======
-      <checksum>EEE134EA</checksum>
->>>>>>> 5201bca2
+      <checksum>DE1E77B5</checksum>
     </file>
     <file>
       <filename>geometry.rb</filename>
