<?xml version="1.0"?>
<measure>
  <schema_version>3.0</schema_version>
  <name>build_residential_hpxml</name>
  <uid>a13a8983-2b01-4930-8af2-42030b6e4233</uid>
<<<<<<< HEAD
  <version_id>cfd4a786-4db9-4149-ab27-60019295c4a9</version_id>
  <version_modified>20211102T230854Z</version_modified>
=======
  <version_id>020ade2f-316c-49dc-8b5e-9ae957e2f5cd</version_id>
  <version_modified>20211102T193137Z</version_modified>
>>>>>>> b00e2265
  <xml_checksum>2C38F48B</xml_checksum>
  <class_name>BuildResidentialHPXML</class_name>
  <display_name>HPXML Builder (Beta)</display_name>
  <description>Builds a residential HPXML file.</description>
  <modeler_description>TODO</modeler_description>
  <arguments>
    <argument>
      <name>hpxml_path</name>
      <display_name>HPXML File Path</display_name>
      <description>Absolute/relative path of the HPXML file.</description>
      <type>String</type>
      <required>true</required>
      <model_dependent>false</model_dependent>
    </argument>
    <argument>
      <name>software_info_program_used</name>
      <display_name>Software Info: Program Used</display_name>
      <description>The name of the software program used.</description>
      <type>String</type>
      <required>false</required>
      <model_dependent>false</model_dependent>
    </argument>
    <argument>
      <name>software_info_program_version</name>
      <display_name>Software Info: Program Version</display_name>
      <description>The version of the software program used.</description>
      <type>String</type>
      <required>false</required>
      <model_dependent>false</model_dependent>
    </argument>
    <argument>
      <name>simulation_control_timestep</name>
      <display_name>Simulation Control: Timestep</display_name>
      <description>Value must be a divisor of 60.</description>
      <type>Integer</type>
      <units>min</units>
      <required>false</required>
      <model_dependent>false</model_dependent>
    </argument>
    <argument>
      <name>simulation_control_run_period</name>
      <display_name>Simulation Control: Run Period</display_name>
      <description>Enter a date like "Jan 1 - Dec 31".</description>
      <type>String</type>
      <required>false</required>
      <model_dependent>false</model_dependent>
    </argument>
    <argument>
      <name>simulation_control_run_period_calendar_year</name>
      <display_name>Simulation Control: Run Period Calendar Year</display_name>
      <description>This numeric field should contain the calendar year that determines the start day of week. If you are running simulations using AMY weather files, the value entered for calendar year will not be used; it will be overridden by the actual year found in the AMY weather file.</description>
      <type>Integer</type>
      <units>year</units>
      <required>false</required>
      <model_dependent>false</model_dependent>
    </argument>
    <argument>
      <name>simulation_control_daylight_saving_enabled</name>
      <display_name>Simulation Control: Daylight Saving Enabled</display_name>
      <description>Whether to use daylight saving.</description>
      <type>Boolean</type>
      <required>false</required>
      <model_dependent>false</model_dependent>
      <choices>
        <choice>
          <value>true</value>
          <display_name>true</display_name>
        </choice>
        <choice>
          <value>false</value>
          <display_name>false</display_name>
        </choice>
      </choices>
    </argument>
    <argument>
      <name>simulation_control_daylight_saving_period</name>
      <display_name>Simulation Control: Daylight Saving Period</display_name>
      <description>Enter a date like "Mar 15 - Dec 15".</description>
      <type>String</type>
      <required>false</required>
      <model_dependent>false</model_dependent>
    </argument>
    <argument>
      <name>site_type</name>
      <display_name>Site: Type</display_name>
      <description>The type of site.</description>
      <type>Choice</type>
      <required>false</required>
      <model_dependent>false</model_dependent>
      <choices>
        <choice>
          <value>suburban</value>
          <display_name>suburban</display_name>
        </choice>
        <choice>
          <value>urban</value>
          <display_name>urban</display_name>
        </choice>
        <choice>
          <value>rural</value>
          <display_name>rural</display_name>
        </choice>
      </choices>
    </argument>
    <argument>
      <name>site_shielding_of_home</name>
      <display_name>Site: Shielding of Home</display_name>
      <description>Presence of nearby buildings, trees, obstructions for infiltration model.  A value of 'auto' will use 'normal'.</description>
      <type>Choice</type>
      <required>true</required>
      <model_dependent>false</model_dependent>
      <default_value>auto</default_value>
      <choices>
        <choice>
          <value>auto</value>
          <display_name>auto</display_name>
        </choice>
        <choice>
          <value>exposed</value>
          <display_name>exposed</display_name>
        </choice>
        <choice>
          <value>normal</value>
          <display_name>normal</display_name>
        </choice>
        <choice>
          <value>well-shielded</value>
          <display_name>well-shielded</display_name>
        </choice>
      </choices>
    </argument>
    <argument>
      <name>zip_code</name>
      <display_name>Zip Code</display_name>
      <description>Zip code - used for informational purposes only</description>
      <type>String</type>
      <required>false</required>
      <model_dependent>false</model_dependent>
    </argument>
    <argument>
      <name>site_iecc_zone</name>
      <display_name>Site: IECC Zone</display_name>
      <description>IECC zone of the home address. If not provided, uses the IECC zone corresponding to the EPW weather file.</description>
      <type>Choice</type>
      <required>false</required>
      <model_dependent>false</model_dependent>
      <choices>
        <choice>
          <value>1A</value>
          <display_name>1A</display_name>
        </choice>
        <choice>
          <value>1B</value>
          <display_name>1B</display_name>
        </choice>
        <choice>
          <value>1C</value>
          <display_name>1C</display_name>
        </choice>
        <choice>
          <value>2A</value>
          <display_name>2A</display_name>
        </choice>
        <choice>
          <value>2B</value>
          <display_name>2B</display_name>
        </choice>
        <choice>
          <value>2C</value>
          <display_name>2C</display_name>
        </choice>
        <choice>
          <value>3A</value>
          <display_name>3A</display_name>
        </choice>
        <choice>
          <value>3B</value>
          <display_name>3B</display_name>
        </choice>
        <choice>
          <value>3C</value>
          <display_name>3C</display_name>
        </choice>
        <choice>
          <value>4A</value>
          <display_name>4A</display_name>
        </choice>
        <choice>
          <value>4B</value>
          <display_name>4B</display_name>
        </choice>
        <choice>
          <value>4C</value>
          <display_name>4C</display_name>
        </choice>
        <choice>
          <value>5A</value>
          <display_name>5A</display_name>
        </choice>
        <choice>
          <value>5B</value>
          <display_name>5B</display_name>
        </choice>
        <choice>
          <value>5C</value>
          <display_name>5C</display_name>
        </choice>
        <choice>
          <value>6A</value>
          <display_name>6A</display_name>
        </choice>
        <choice>
          <value>6B</value>
          <display_name>6B</display_name>
        </choice>
        <choice>
          <value>6C</value>
          <display_name>6C</display_name>
        </choice>
        <choice>
          <value>7</value>
          <display_name>7</display_name>
        </choice>
        <choice>
          <value>8</value>
          <display_name>8</display_name>
        </choice>
      </choices>
    </argument>
    <argument>
      <name>site_state_code</name>
      <display_name>Site: State Code</display_name>
      <description>State code of the home address. If not provided, uses the EPW weather file state code.</description>
      <type>Choice</type>
      <required>false</required>
      <model_dependent>false</model_dependent>
      <choices>
        <choice>
          <value>AK</value>
          <display_name>AK</display_name>
        </choice>
        <choice>
          <value>AL</value>
          <display_name>AL</display_name>
        </choice>
        <choice>
          <value>AR</value>
          <display_name>AR</display_name>
        </choice>
        <choice>
          <value>AZ</value>
          <display_name>AZ</display_name>
        </choice>
        <choice>
          <value>CA</value>
          <display_name>CA</display_name>
        </choice>
        <choice>
          <value>CO</value>
          <display_name>CO</display_name>
        </choice>
        <choice>
          <value>CT</value>
          <display_name>CT</display_name>
        </choice>
        <choice>
          <value>DC</value>
          <display_name>DC</display_name>
        </choice>
        <choice>
          <value>DE</value>
          <display_name>DE</display_name>
        </choice>
        <choice>
          <value>FL</value>
          <display_name>FL</display_name>
        </choice>
        <choice>
          <value>GA</value>
          <display_name>GA</display_name>
        </choice>
        <choice>
          <value>HI</value>
          <display_name>HI</display_name>
        </choice>
        <choice>
          <value>IA</value>
          <display_name>IA</display_name>
        </choice>
        <choice>
          <value>ID</value>
          <display_name>ID</display_name>
        </choice>
        <choice>
          <value>IL</value>
          <display_name>IL</display_name>
        </choice>
        <choice>
          <value>IN</value>
          <display_name>IN</display_name>
        </choice>
        <choice>
          <value>KS</value>
          <display_name>KS</display_name>
        </choice>
        <choice>
          <value>KY</value>
          <display_name>KY</display_name>
        </choice>
        <choice>
          <value>LA</value>
          <display_name>LA</display_name>
        </choice>
        <choice>
          <value>MA</value>
          <display_name>MA</display_name>
        </choice>
        <choice>
          <value>MD</value>
          <display_name>MD</display_name>
        </choice>
        <choice>
          <value>ME</value>
          <display_name>ME</display_name>
        </choice>
        <choice>
          <value>MI</value>
          <display_name>MI</display_name>
        </choice>
        <choice>
          <value>MN</value>
          <display_name>MN</display_name>
        </choice>
        <choice>
          <value>MO</value>
          <display_name>MO</display_name>
        </choice>
        <choice>
          <value>MS</value>
          <display_name>MS</display_name>
        </choice>
        <choice>
          <value>MT</value>
          <display_name>MT</display_name>
        </choice>
        <choice>
          <value>NC</value>
          <display_name>NC</display_name>
        </choice>
        <choice>
          <value>ND</value>
          <display_name>ND</display_name>
        </choice>
        <choice>
          <value>NE</value>
          <display_name>NE</display_name>
        </choice>
        <choice>
          <value>NH</value>
          <display_name>NH</display_name>
        </choice>
        <choice>
          <value>NJ</value>
          <display_name>NJ</display_name>
        </choice>
        <choice>
          <value>NM</value>
          <display_name>NM</display_name>
        </choice>
        <choice>
          <value>NV</value>
          <display_name>NV</display_name>
        </choice>
        <choice>
          <value>NY</value>
          <display_name>NY</display_name>
        </choice>
        <choice>
          <value>OH</value>
          <display_name>OH</display_name>
        </choice>
        <choice>
          <value>OK</value>
          <display_name>OK</display_name>
        </choice>
        <choice>
          <value>OR</value>
          <display_name>OR</display_name>
        </choice>
        <choice>
          <value>PA</value>
          <display_name>PA</display_name>
        </choice>
        <choice>
          <value>RI</value>
          <display_name>RI</display_name>
        </choice>
        <choice>
          <value>SC</value>
          <display_name>SC</display_name>
        </choice>
        <choice>
          <value>SD</value>
          <display_name>SD</display_name>
        </choice>
        <choice>
          <value>TN</value>
          <display_name>TN</display_name>
        </choice>
        <choice>
          <value>TX</value>
          <display_name>TX</display_name>
        </choice>
        <choice>
          <value>UT</value>
          <display_name>UT</display_name>
        </choice>
        <choice>
          <value>VA</value>
          <display_name>VA</display_name>
        </choice>
        <choice>
          <value>VT</value>
          <display_name>VT</display_name>
        </choice>
        <choice>
          <value>WA</value>
          <display_name>WA</display_name>
        </choice>
        <choice>
          <value>WI</value>
          <display_name>WI</display_name>
        </choice>
        <choice>
          <value>WV</value>
          <display_name>WV</display_name>
        </choice>
        <choice>
          <value>WY</value>
          <display_name>WY</display_name>
        </choice>
      </choices>
    </argument>
    <argument>
      <name>weather_station_epw_filepath</name>
      <display_name>Weather Station: EnergyPlus Weather (EPW) Filepath</display_name>
      <description>Path of the EPW file.</description>
      <type>String</type>
      <required>true</required>
      <model_dependent>false</model_dependent>
      <default_value>USA_CO_Denver.Intl.AP.725650_TMY3.epw</default_value>
    </argument>
    <argument>
      <name>year_built</name>
      <display_name>Building Construction: Year Built</display_name>
      <description>The year the building was built</description>
      <type>Integer</type>
      <required>false</required>
      <model_dependent>false</model_dependent>
    </argument>
    <argument>
      <name>geometry_unit_type</name>
      <display_name>Geometry: Unit Type</display_name>
      <description>The type of dwelling unit. Use single-family attached for a dwelling unit with 1 or more stories, attached units to one or both sides, and no units above/below. Use apartment unit for a dwelling unit with 1 story, attached units to one, two, or three sides, and units above and/or below.</description>
      <type>Choice</type>
      <required>true</required>
      <model_dependent>false</model_dependent>
      <default_value>single-family detached</default_value>
      <choices>
        <choice>
          <value>single-family detached</value>
          <display_name>single-family detached</display_name>
        </choice>
        <choice>
          <value>single-family attached</value>
          <display_name>single-family attached</display_name>
        </choice>
        <choice>
          <value>apartment unit</value>
          <display_name>apartment unit</display_name>
        </choice>
      </choices>
    </argument>
    <argument>
      <name>geometry_unit_level</name>
      <display_name>Geometry: Unit Level</display_name>
      <description>The level of the unit. This is required for apartment units.</description>
      <type>Choice</type>
      <required>false</required>
      <model_dependent>false</model_dependent>
      <choices>
        <choice>
          <value>Bottom</value>
          <display_name>Bottom</display_name>
        </choice>
        <choice>
          <value>Middle</value>
          <display_name>Middle</display_name>
        </choice>
        <choice>
          <value>Top</value>
          <display_name>Top</display_name>
        </choice>
      </choices>
    </argument>
    <argument>
      <name>geometry_unit_horizontal_location</name>
      <display_name>Geometry: Unit Horizontal Location</display_name>
      <description>The horizontal location of the unit when viewing the front of the building. This is required for single-family attached and apartment units.</description>
      <type>Choice</type>
      <required>false</required>
      <model_dependent>false</model_dependent>
      <choices>
        <choice>
          <value>None</value>
          <display_name>None</display_name>
        </choice>
        <choice>
          <value>Left</value>
          <display_name>Left</display_name>
        </choice>
        <choice>
          <value>Middle</value>
          <display_name>Middle</display_name>
        </choice>
        <choice>
          <value>Right</value>
          <display_name>Right</display_name>
        </choice>
      </choices>
    </argument>
    <argument>
      <name>geometry_num_floors_above_grade</name>
      <display_name>Geometry: Number of Floors Above Grade</display_name>
      <description>The number of floors above grade (in the unit if single-family detached or single-family attached, and in the building if apartment unit). Conditioned attics are included.</description>
      <type>Integer</type>
      <units>#</units>
      <required>true</required>
      <model_dependent>false</model_dependent>
      <default_value>2</default_value>
    </argument>
    <argument>
      <name>geometry_unit_cfa</name>
      <display_name>Geometry: Unit Conditioned Floor Area</display_name>
      <description>The total floor area of the unit's conditioned space (including any conditioned basement floor area).</description>
      <type>Double</type>
      <units>ft^2</units>
      <required>true</required>
      <model_dependent>false</model_dependent>
      <default_value>2000</default_value>
    </argument>
    <argument>
      <name>geometry_unit_aspect_ratio</name>
      <display_name>Geometry: Unit Aspect Ratio</display_name>
      <description>The ratio of front/back wall length to left/right wall length for the unit, excluding any protruding garage wall area.</description>
      <type>Double</type>
      <units>FB/LR</units>
      <required>true</required>
      <model_dependent>false</model_dependent>
      <default_value>2</default_value>
    </argument>
    <argument>
      <name>geometry_unit_orientation</name>
      <display_name>Geometry: Unit Orientation</display_name>
      <description>The unit's orientation is measured clockwise from north (e.g., North=0, East=90, South=180, West=270).</description>
      <type>Double</type>
      <units>degrees</units>
      <required>true</required>
      <model_dependent>false</model_dependent>
      <default_value>180</default_value>
    </argument>
    <argument>
      <name>geometry_unit_num_bedrooms</name>
      <display_name>Geometry: Unit Number of Bedrooms</display_name>
      <description>The number of bedrooms in the unit. Used to determine the energy usage of appliances and plug loads, hot water usage, etc.</description>
      <type>Integer</type>
      <units>#</units>
      <required>true</required>
      <model_dependent>false</model_dependent>
      <default_value>3</default_value>
    </argument>
    <argument>
      <name>geometry_unit_num_bathrooms</name>
      <display_name>Geometry: Unit Number of Bathrooms</display_name>
      <description>The number of bathrooms in the unit.  A value of 'auto' will default the value based on the number of bedrooms.</description>
      <type>String</type>
      <units>#</units>
      <required>true</required>
      <model_dependent>false</model_dependent>
      <default_value>auto</default_value>
    </argument>
    <argument>
      <name>geometry_unit_num_occupants</name>
      <display_name>Geometry: Unit Number of Occupants</display_name>
      <description>The number of occupants in the unit. A value of 'auto' will default the value based on the number of bedrooms. Used to specify the internal gains from people only.</description>
      <type>String</type>
      <units>#</units>
      <required>true</required>
      <model_dependent>false</model_dependent>
      <default_value>auto</default_value>
    </argument>
    <argument>
      <name>geometry_building_num_units</name>
      <display_name>Geometry: Building Number of Units</display_name>
      <description>The number of units in the building. This is required for single-family attached and apartment units.</description>
      <type>Integer</type>
      <units>#</units>
      <required>false</required>
      <model_dependent>false</model_dependent>
    </argument>
    <argument>
      <name>geometry_average_ceiling_height</name>
      <display_name>Geometry: Average Ceiling Height</display_name>
      <description>Average distance from the floor to the ceiling.</description>
      <type>Double</type>
      <units>ft</units>
      <required>true</required>
      <model_dependent>false</model_dependent>
      <default_value>8</default_value>
    </argument>
    <argument>
      <name>geometry_garage_width</name>
      <display_name>Geometry: Garage Width</display_name>
      <description>The width of the garage. Enter zero for no garage. Only applies to single-family detached units.</description>
      <type>Double</type>
      <units>ft</units>
      <required>true</required>
      <model_dependent>false</model_dependent>
      <default_value>0</default_value>
    </argument>
    <argument>
      <name>geometry_garage_depth</name>
      <display_name>Geometry: Garage Depth</display_name>
      <description>The depth of the garage. Only applies to single-family detached units.</description>
      <type>Double</type>
      <units>ft</units>
      <required>true</required>
      <model_dependent>false</model_dependent>
      <default_value>20</default_value>
    </argument>
    <argument>
      <name>geometry_garage_protrusion</name>
      <display_name>Geometry: Garage Protrusion</display_name>
      <description>The fraction of the garage that is protruding from the living space. Only applies to single-family detached units.</description>
      <type>Double</type>
      <units>frac</units>
      <required>true</required>
      <model_dependent>false</model_dependent>
      <default_value>0</default_value>
    </argument>
    <argument>
      <name>geometry_garage_position</name>
      <display_name>Geometry: Garage Position</display_name>
      <description>The position of the garage. Only applies to single-family detached units.</description>
      <type>Choice</type>
      <required>true</required>
      <model_dependent>false</model_dependent>
      <default_value>Right</default_value>
      <choices>
        <choice>
          <value>Right</value>
          <display_name>Right</display_name>
        </choice>
        <choice>
          <value>Left</value>
          <display_name>Left</display_name>
        </choice>
      </choices>
    </argument>
    <argument>
      <name>geometry_corridor_position</name>
      <display_name>Geometry: Corridor Position</display_name>
      <description>The position of the corridor. Only applies to single-family attached and apartment units. Exterior corridors are shaded, but not enclosed. Interior corridors are enclosed and conditioned.</description>
      <type>Choice</type>
      <required>true</required>
      <model_dependent>false</model_dependent>
      <default_value>Double-Loaded Interior</default_value>
      <choices>
        <choice>
          <value>Double-Loaded Interior</value>
          <display_name>Double-Loaded Interior</display_name>
        </choice>
        <choice>
          <value>Single Exterior (Front)</value>
          <display_name>Single Exterior (Front)</display_name>
        </choice>
        <choice>
          <value>Double Exterior</value>
          <display_name>Double Exterior</display_name>
        </choice>
        <choice>
          <value>None</value>
          <display_name>None</display_name>
        </choice>
      </choices>
    </argument>
    <argument>
      <name>geometry_corridor_width</name>
      <display_name>Geometry: Corridor Width</display_name>
      <description>The width of the corridor. Only applies to apartment units.</description>
      <type>Double</type>
      <units>ft</units>
      <required>true</required>
      <model_dependent>false</model_dependent>
      <default_value>10</default_value>
    </argument>
    <argument>
      <name>geometry_foundation_type</name>
      <display_name>Geometry: Foundation Type</display_name>
      <description>The foundation type of the building.</description>
      <type>Choice</type>
      <required>true</required>
      <model_dependent>false</model_dependent>
      <default_value>SlabOnGrade</default_value>
      <choices>
        <choice>
          <value>SlabOnGrade</value>
          <display_name>SlabOnGrade</display_name>
        </choice>
        <choice>
          <value>VentedCrawlspace</value>
          <display_name>VentedCrawlspace</display_name>
        </choice>
        <choice>
          <value>UnventedCrawlspace</value>
          <display_name>UnventedCrawlspace</display_name>
        </choice>
        <choice>
          <value>ConditionedCrawlspace</value>
          <display_name>ConditionedCrawlspace</display_name>
        </choice>
        <choice>
          <value>UnconditionedBasement</value>
          <display_name>UnconditionedBasement</display_name>
        </choice>
        <choice>
          <value>ConditionedBasement</value>
          <display_name>ConditionedBasement</display_name>
        </choice>
        <choice>
          <value>Ambient</value>
          <display_name>Ambient</display_name>
        </choice>
      </choices>
    </argument>
    <argument>
      <name>geometry_foundation_height</name>
      <display_name>Geometry: Foundation Height</display_name>
      <description>The height of the foundation (e.g., 3ft for crawlspace, 8ft for basement). Only applies to basements/crawlspaces.</description>
      <type>Double</type>
      <units>ft</units>
      <required>true</required>
      <model_dependent>false</model_dependent>
      <default_value>0</default_value>
    </argument>
    <argument>
      <name>geometry_foundation_height_above_grade</name>
      <display_name>Geometry: Foundation Height Above Grade</display_name>
      <description>The depth above grade of the foundation wall. Only applies to basements/crawlspaces.</description>
      <type>Double</type>
      <units>ft</units>
      <required>true</required>
      <model_dependent>false</model_dependent>
      <default_value>0</default_value>
    </argument>
    <argument>
      <name>geometry_rim_joist_height</name>
      <display_name>Geometry: Rim Joist Height</display_name>
      <description>The height of the rim joists. Only applies to basements/crawlspaces.</description>
      <type>Double</type>
      <units>in</units>
      <required>false</required>
      <model_dependent>false</model_dependent>
    </argument>
    <argument>
      <name>geometry_roof_type</name>
      <display_name>Geometry: Roof Type</display_name>
      <description>The roof type of the building. Assumed flat for apartment units.</description>
      <type>Choice</type>
      <required>true</required>
      <model_dependent>false</model_dependent>
      <default_value>gable</default_value>
      <choices>
        <choice>
          <value>gable</value>
          <display_name>gable</display_name>
        </choice>
        <choice>
          <value>hip</value>
          <display_name>hip</display_name>
        </choice>
        <choice>
          <value>flat</value>
          <display_name>flat</display_name>
        </choice>
      </choices>
    </argument>
    <argument>
      <name>geometry_roof_pitch</name>
      <display_name>Geometry: Roof Pitch</display_name>
      <description>The roof pitch of the attic. Ignored if the building has a flat roof.</description>
      <type>Choice</type>
      <required>true</required>
      <model_dependent>false</model_dependent>
      <default_value>6:12</default_value>
      <choices>
        <choice>
          <value>1:12</value>
          <display_name>1:12</display_name>
        </choice>
        <choice>
          <value>2:12</value>
          <display_name>2:12</display_name>
        </choice>
        <choice>
          <value>3:12</value>
          <display_name>3:12</display_name>
        </choice>
        <choice>
          <value>4:12</value>
          <display_name>4:12</display_name>
        </choice>
        <choice>
          <value>5:12</value>
          <display_name>5:12</display_name>
        </choice>
        <choice>
          <value>6:12</value>
          <display_name>6:12</display_name>
        </choice>
        <choice>
          <value>7:12</value>
          <display_name>7:12</display_name>
        </choice>
        <choice>
          <value>8:12</value>
          <display_name>8:12</display_name>
        </choice>
        <choice>
          <value>9:12</value>
          <display_name>9:12</display_name>
        </choice>
        <choice>
          <value>10:12</value>
          <display_name>10:12</display_name>
        </choice>
        <choice>
          <value>11:12</value>
          <display_name>11:12</display_name>
        </choice>
        <choice>
          <value>12:12</value>
          <display_name>12:12</display_name>
        </choice>
      </choices>
    </argument>
    <argument>
      <name>geometry_attic_type</name>
      <display_name>Geometry: Attic Type</display_name>
      <description>The attic type of the building. Ignored if the building has a flat roof.</description>
      <type>Choice</type>
      <required>true</required>
      <model_dependent>false</model_dependent>
      <default_value>VentedAttic</default_value>
      <choices>
        <choice>
          <value>VentedAttic</value>
          <display_name>VentedAttic</display_name>
        </choice>
        <choice>
          <value>UnventedAttic</value>
          <display_name>UnventedAttic</display_name>
        </choice>
        <choice>
          <value>ConditionedAttic</value>
          <display_name>ConditionedAttic</display_name>
        </choice>
      </choices>
    </argument>
    <argument>
      <name>geometry_eaves_depth</name>
      <display_name>Geometry: Eaves Depth</display_name>
      <description>The eaves depth of the roof.</description>
      <type>Double</type>
      <units>ft</units>
      <required>true</required>
      <model_dependent>false</model_dependent>
      <default_value>2</default_value>
    </argument>
    <argument>
      <name>geometry_has_flue_or_chimney</name>
      <display_name>Geometry: Has Flue or Chimney</display_name>
      <description>Presence of flue or chimney for infiltration model.  A value of 'auto' will default based on the fuel type and efficiency of space/water heating equipment in the home.</description>
      <type>String</type>
      <required>true</required>
      <model_dependent>false</model_dependent>
      <default_value>auto</default_value>
    </argument>
    <argument>
      <name>neighbor_front_distance</name>
      <display_name>Neighbor: Front Distance</display_name>
      <description>The distance between the unit and the neighboring building to the front (not including eaves). A value of zero indicates no neighbors. Used for shading.</description>
      <type>Double</type>
      <units>ft</units>
      <required>true</required>
      <model_dependent>false</model_dependent>
      <default_value>0</default_value>
    </argument>
    <argument>
      <name>neighbor_back_distance</name>
      <display_name>Neighbor: Back Distance</display_name>
      <description>The distance between the unit and the neighboring building to the back (not including eaves). A value of zero indicates no neighbors. Used for shading.</description>
      <type>Double</type>
      <units>ft</units>
      <required>true</required>
      <model_dependent>false</model_dependent>
      <default_value>0</default_value>
    </argument>
    <argument>
      <name>neighbor_left_distance</name>
      <display_name>Neighbor: Left Distance</display_name>
      <description>The distance between the unit and the neighboring building to the left (not including eaves). A value of zero indicates no neighbors. Used for shading.</description>
      <type>Double</type>
      <units>ft</units>
      <required>true</required>
      <model_dependent>false</model_dependent>
      <default_value>10</default_value>
    </argument>
    <argument>
      <name>neighbor_right_distance</name>
      <display_name>Neighbor: Right Distance</display_name>
      <description>The distance between the unit and the neighboring building to the right (not including eaves). A value of zero indicates no neighbors. Used for shading.</description>
      <type>Double</type>
      <units>ft</units>
      <required>true</required>
      <model_dependent>false</model_dependent>
      <default_value>10</default_value>
    </argument>
    <argument>
      <name>neighbor_front_height</name>
      <display_name>Neighbor: Front Height</display_name>
      <description>The height of the neighboring building to the front. A value of 'auto' will use the same height as this building.</description>
      <type>String</type>
      <units>ft</units>
      <required>true</required>
      <model_dependent>false</model_dependent>
      <default_value>auto</default_value>
    </argument>
    <argument>
      <name>neighbor_back_height</name>
      <display_name>Neighbor: Back Height</display_name>
      <description>The height of the neighboring building to the back. A value of 'auto' will use the same height as this building.</description>
      <type>String</type>
      <units>ft</units>
      <required>true</required>
      <model_dependent>false</model_dependent>
      <default_value>auto</default_value>
    </argument>
    <argument>
      <name>neighbor_left_height</name>
      <display_name>Neighbor: Left Height</display_name>
      <description>The height of the neighboring building to the left. A value of 'auto' will use the same height as this building.</description>
      <type>String</type>
      <units>ft</units>
      <required>true</required>
      <model_dependent>false</model_dependent>
      <default_value>auto</default_value>
    </argument>
    <argument>
      <name>neighbor_right_height</name>
      <display_name>Neighbor: Right Height</display_name>
      <description>The height of the neighboring building to the right. A value of 'auto' will use the same height as this building.</description>
      <type>String</type>
      <units>ft</units>
      <required>true</required>
      <model_dependent>false</model_dependent>
      <default_value>auto</default_value>
    </argument>
    <argument>
      <name>floor_over_foundation_assembly_r</name>
      <display_name>Floor: Over Foundation Assembly R-value</display_name>
      <description>Assembly R-value for the floor over the foundation. Ignored if the building has a slab-on-grade foundation.</description>
      <type>Double</type>
      <units>h-ft^2-R/Btu</units>
      <required>true</required>
      <model_dependent>false</model_dependent>
      <default_value>28.1</default_value>
    </argument>
    <argument>
      <name>floor_over_garage_assembly_r</name>
      <display_name>Floor: Over Garage Assembly R-value</display_name>
      <description>Assembly R-value for the floor over the garage. Ignored unless the building has a garage under conditioned space.</description>
      <type>Double</type>
      <units>h-ft^2-R/Btu</units>
      <required>true</required>
      <model_dependent>false</model_dependent>
      <default_value>28.1</default_value>
    </argument>
    <argument>
      <name>foundation_wall_type</name>
      <display_name>Foundation Wall: Type</display_name>
      <description>The material type of the foundation wall.</description>
      <type>String</type>
      <required>true</required>
      <model_dependent>false</model_dependent>
      <default_value>auto</default_value>
    </argument>
    <argument>
      <name>foundation_wall_thickness</name>
      <display_name>Foundation Wall: Thickness</display_name>
      <description>The thickness of the foundation wall.</description>
      <type>String</type>
      <required>true</required>
      <model_dependent>false</model_dependent>
      <default_value>auto</default_value>
    </argument>
    <argument>
      <name>foundation_wall_insulation_r</name>
      <display_name>Foundation Wall: Insulation Nominal R-value</display_name>
      <description>Nominal R-value for the foundation wall insulation. Only applies to basements/crawlspaces.</description>
      <type>Double</type>
      <units>h-ft^2-R/Btu</units>
      <required>true</required>
      <model_dependent>false</model_dependent>
      <default_value>0</default_value>
    </argument>
    <argument>
      <name>foundation_wall_insulation_location</name>
      <display_name>Foundation Wall: Insulation Location</display_name>
      <description>Whether the insulation is on the interior or exterior of the foundation wall. Only applies to basements/crawlspaces.</description>
      <type>Choice</type>
      <units>ft</units>
      <required>false</required>
      <model_dependent>false</model_dependent>
      <default_value>exterior</default_value>
      <choices>
        <choice>
          <value>interior</value>
          <display_name>interior</display_name>
        </choice>
        <choice>
          <value>exterior</value>
          <display_name>exterior</display_name>
        </choice>
      </choices>
    </argument>
    <argument>
      <name>foundation_wall_insulation_distance_to_top</name>
      <display_name>Foundation Wall: Insulation Distance To Top</display_name>
      <description>The distance from the top of the foundation wall to the top of the foundation wall insulation. Only applies to basements/crawlspaces. A value of 'auto' will use zero.</description>
      <type>String</type>
      <units>ft</units>
      <required>true</required>
      <model_dependent>false</model_dependent>
      <default_value>auto</default_value>
    </argument>
    <argument>
      <name>foundation_wall_insulation_distance_to_bottom</name>
      <display_name>Foundation Wall: Insulation Distance To Bottom</display_name>
      <description>The distance from the top of the foundation wall to the bottom of the foundation wall insulation. Only applies to basements/crawlspaces. A value of 'auto' will use the height of the foundation wall.</description>
      <type>String</type>
      <units>ft</units>
      <required>true</required>
      <model_dependent>false</model_dependent>
      <default_value>auto</default_value>
    </argument>
    <argument>
      <name>foundation_wall_assembly_r</name>
      <display_name>Foundation Wall: Assembly R-value</display_name>
      <description>Assembly R-value for the foundation walls. Only applies to basements/crawlspaces. If provided, overrides the previous foundation wall insulation inputs.</description>
      <type>Double</type>
      <units>h-ft^2-R/Btu</units>
      <required>false</required>
      <model_dependent>false</model_dependent>
    </argument>
    <argument>
      <name>rim_joist_assembly_r</name>
      <display_name>Rim Joist: Assembly R-value</display_name>
      <description>Assembly R-value for the rim joists. Only applies to basements/crawlspaces.</description>
      <type>Double</type>
      <units>h-ft^2-R/Btu</units>
      <required>false</required>
      <model_dependent>false</model_dependent>
    </argument>
    <argument>
      <name>slab_perimeter_insulation_r</name>
      <display_name>Slab: Perimeter Insulation Nominal R-value</display_name>
      <description>Nominal R-value of the vertical slab perimeter insulation. Applies to slab-on-grade foundations and basement/crawlspace floors.</description>
      <type>Double</type>
      <units>h-ft^2-R/Btu</units>
      <required>true</required>
      <model_dependent>false</model_dependent>
      <default_value>0</default_value>
    </argument>
    <argument>
      <name>slab_perimeter_depth</name>
      <display_name>Slab: Perimeter Insulation Depth</display_name>
      <description>Depth from grade to bottom of vertical slab perimeter insulation. Applies to slab-on-grade foundations and basement/crawlspace floors.</description>
      <type>Double</type>
      <units>ft</units>
      <required>true</required>
      <model_dependent>false</model_dependent>
      <default_value>0</default_value>
    </argument>
    <argument>
      <name>slab_under_insulation_r</name>
      <display_name>Slab: Under Slab Insulation Nominal R-value</display_name>
      <description>Nominal R-value of the horizontal under slab insulation. Applies to slab-on-grade foundations and basement/crawlspace floors.</description>
      <type>Double</type>
      <units>h-ft^2-R/Btu</units>
      <required>true</required>
      <model_dependent>false</model_dependent>
      <default_value>0</default_value>
    </argument>
    <argument>
      <name>slab_under_width</name>
      <display_name>Slab: Under Slab Insulation Width</display_name>
      <description>Width from slab edge inward of horizontal under-slab insulation. Enter 999 to specify that the under slab insulation spans the entire slab. Applies to slab-on-grade foundations and basement/crawlspace floors.</description>
      <type>Double</type>
      <units>ft</units>
      <required>true</required>
      <model_dependent>false</model_dependent>
      <default_value>0</default_value>
    </argument>
    <argument>
      <name>slab_thickness</name>
      <display_name>Slab: Thickness</display_name>
      <description>The thickness of the slab. Zero can be entered if there is a dirt floor instead of a slab.</description>
      <type>String</type>
      <required>true</required>
      <model_dependent>false</model_dependent>
      <default_value>auto</default_value>
    </argument>
    <argument>
      <name>slab_carpet_fraction</name>
      <display_name>Slab: Carpet Fraction</display_name>
      <description>Fraction of the slab floor area that is carpeted.</description>
      <type>String</type>
      <units>Frac</units>
      <required>true</required>
      <model_dependent>false</model_dependent>
      <default_value>auto</default_value>
    </argument>
    <argument>
      <name>slab_carpet_r</name>
      <display_name>Slab: Carpet R-value</display_name>
      <description>R-value of the slab carpet.</description>
      <type>String</type>
      <units>h-ft^2-R/Btu</units>
      <required>true</required>
      <model_dependent>false</model_dependent>
      <default_value>auto</default_value>
    </argument>
    <argument>
      <name>ceiling_assembly_r</name>
      <display_name>Ceiling: Assembly R-value</display_name>
      <description>Assembly R-value for the ceiling (attic floor).</description>
      <type>Double</type>
      <units>h-ft^2-R/Btu</units>
      <required>true</required>
      <model_dependent>false</model_dependent>
      <default_value>31.6</default_value>
    </argument>
    <argument>
      <name>roof_material_type</name>
      <display_name>Roof: Material Type</display_name>
      <description>The material type of the roof.</description>
      <type>Choice</type>
      <required>false</required>
      <model_dependent>false</model_dependent>
      <choices>
        <choice>
          <value>asphalt or fiberglass shingles</value>
          <display_name>asphalt or fiberglass shingles</display_name>
        </choice>
        <choice>
          <value>concrete</value>
          <display_name>concrete</display_name>
        </choice>
        <choice>
          <value>cool roof</value>
          <display_name>cool roof</display_name>
        </choice>
        <choice>
          <value>slate or tile shingles</value>
          <display_name>slate or tile shingles</display_name>
        </choice>
        <choice>
          <value>expanded polystyrene sheathing</value>
          <display_name>expanded polystyrene sheathing</display_name>
        </choice>
        <choice>
          <value>metal surfacing</value>
          <display_name>metal surfacing</display_name>
        </choice>
        <choice>
          <value>plastic/rubber/synthetic sheeting</value>
          <display_name>plastic/rubber/synthetic sheeting</display_name>
        </choice>
        <choice>
          <value>shingles</value>
          <display_name>shingles</display_name>
        </choice>
        <choice>
          <value>wood shingles or shakes</value>
          <display_name>wood shingles or shakes</display_name>
        </choice>
      </choices>
    </argument>
    <argument>
      <name>roof_color</name>
      <display_name>Roof: Color</display_name>
      <description>The color of the roof.</description>
      <type>Choice</type>
      <required>true</required>
      <model_dependent>false</model_dependent>
      <default_value>medium</default_value>
      <choices>
        <choice>
          <value>dark</value>
          <display_name>dark</display_name>
        </choice>
        <choice>
          <value>light</value>
          <display_name>light</display_name>
        </choice>
        <choice>
          <value>medium</value>
          <display_name>medium</display_name>
        </choice>
        <choice>
          <value>medium dark</value>
          <display_name>medium dark</display_name>
        </choice>
        <choice>
          <value>reflective</value>
          <display_name>reflective</display_name>
        </choice>
      </choices>
    </argument>
    <argument>
      <name>roof_assembly_r</name>
      <display_name>Roof: Assembly R-value</display_name>
      <description>Assembly R-value of the roof.</description>
      <type>Double</type>
      <units>h-ft^2-R/Btu</units>
      <required>true</required>
      <model_dependent>false</model_dependent>
      <default_value>2.3</default_value>
    </argument>
    <argument>
      <name>roof_radiant_barrier</name>
      <display_name>Roof: Has Radiant Barrier</display_name>
      <description>Presence of a radiant barrier in the attic.</description>
      <type>Boolean</type>
      <required>true</required>
      <model_dependent>false</model_dependent>
      <default_value>false</default_value>
      <choices>
        <choice>
          <value>true</value>
          <display_name>true</display_name>
        </choice>
        <choice>
          <value>false</value>
          <display_name>false</display_name>
        </choice>
      </choices>
    </argument>
    <argument>
      <name>roof_radiant_barrier_grade</name>
      <display_name>Roof: Radiant Barrier Grade</display_name>
      <description>The grade of the radiant barrier, if it exists.</description>
      <type>Choice</type>
      <required>true</required>
      <model_dependent>false</model_dependent>
      <default_value>1</default_value>
      <choices>
        <choice>
          <value>1</value>
          <display_name>1</display_name>
        </choice>
        <choice>
          <value>2</value>
          <display_name>2</display_name>
        </choice>
        <choice>
          <value>3</value>
          <display_name>3</display_name>
        </choice>
      </choices>
    </argument>
    <argument>
      <name>wall_type</name>
      <display_name>Wall: Type</display_name>
      <description>The type of walls.</description>
      <type>Choice</type>
      <required>true</required>
      <model_dependent>false</model_dependent>
      <default_value>WoodStud</default_value>
      <choices>
        <choice>
          <value>WoodStud</value>
          <display_name>WoodStud</display_name>
        </choice>
        <choice>
          <value>ConcreteMasonryUnit</value>
          <display_name>ConcreteMasonryUnit</display_name>
        </choice>
        <choice>
          <value>DoubleWoodStud</value>
          <display_name>DoubleWoodStud</display_name>
        </choice>
        <choice>
          <value>InsulatedConcreteForms</value>
          <display_name>InsulatedConcreteForms</display_name>
        </choice>
        <choice>
          <value>LogWall</value>
          <display_name>LogWall</display_name>
        </choice>
        <choice>
          <value>StructurallyInsulatedPanel</value>
          <display_name>StructurallyInsulatedPanel</display_name>
        </choice>
        <choice>
          <value>SolidConcrete</value>
          <display_name>SolidConcrete</display_name>
        </choice>
        <choice>
          <value>SteelFrame</value>
          <display_name>SteelFrame</display_name>
        </choice>
        <choice>
          <value>Stone</value>
          <display_name>Stone</display_name>
        </choice>
        <choice>
          <value>StrawBale</value>
          <display_name>StrawBale</display_name>
        </choice>
        <choice>
          <value>StructuralBrick</value>
          <display_name>StructuralBrick</display_name>
        </choice>
      </choices>
    </argument>
    <argument>
      <name>wall_siding_type</name>
      <display_name>Wall: Siding Type</display_name>
      <description>The siding type of the walls. Also applies to rim joists.</description>
      <type>Choice</type>
      <required>false</required>
      <model_dependent>false</model_dependent>
      <choices>
        <choice>
          <value>aluminum siding</value>
          <display_name>aluminum siding</display_name>
        </choice>
        <choice>
          <value>asbestos siding</value>
          <display_name>asbestos siding</display_name>
        </choice>
        <choice>
          <value>brick veneer</value>
          <display_name>brick veneer</display_name>
        </choice>
        <choice>
          <value>composite shingle siding</value>
          <display_name>composite shingle siding</display_name>
        </choice>
        <choice>
          <value>fiber cement siding</value>
          <display_name>fiber cement siding</display_name>
        </choice>
        <choice>
          <value>masonite siding</value>
          <display_name>masonite siding</display_name>
        </choice>
        <choice>
          <value>none</value>
          <display_name>none</display_name>
        </choice>
        <choice>
          <value>stucco</value>
          <display_name>stucco</display_name>
        </choice>
        <choice>
          <value>synthetic stucco</value>
          <display_name>synthetic stucco</display_name>
        </choice>
        <choice>
          <value>vinyl siding</value>
          <display_name>vinyl siding</display_name>
        </choice>
        <choice>
          <value>wood siding</value>
          <display_name>wood siding</display_name>
        </choice>
      </choices>
    </argument>
    <argument>
      <name>wall_color</name>
      <display_name>Wall: Color</display_name>
      <description>The color of the walls. Also applies to rim joists.</description>
      <type>Choice</type>
      <required>true</required>
      <model_dependent>false</model_dependent>
      <default_value>medium</default_value>
      <choices>
        <choice>
          <value>dark</value>
          <display_name>dark</display_name>
        </choice>
        <choice>
          <value>light</value>
          <display_name>light</display_name>
        </choice>
        <choice>
          <value>medium</value>
          <display_name>medium</display_name>
        </choice>
        <choice>
          <value>medium dark</value>
          <display_name>medium dark</display_name>
        </choice>
        <choice>
          <value>reflective</value>
          <display_name>reflective</display_name>
        </choice>
      </choices>
    </argument>
    <argument>
      <name>wall_assembly_r</name>
      <display_name>Wall: Assembly R-value</display_name>
      <description>Assembly R-value of the walls.</description>
      <type>Double</type>
      <units>h-ft^2-R/Btu</units>
      <required>true</required>
      <model_dependent>false</model_dependent>
      <default_value>11.9</default_value>
    </argument>
    <argument>
      <name>window_front_wwr</name>
      <display_name>Windows: Front Window-to-Wall Ratio</display_name>
      <description>The ratio of window area to wall area for the unit's front facade. Enter 0 if specifying Front Window Area instead.</description>
      <type>Double</type>
      <required>true</required>
      <model_dependent>false</model_dependent>
      <default_value>0.18</default_value>
    </argument>
    <argument>
      <name>window_back_wwr</name>
      <display_name>Windows: Back Window-to-Wall Ratio</display_name>
      <description>The ratio of window area to wall area for the unit's back facade. Enter 0 if specifying Back Window Area instead.</description>
      <type>Double</type>
      <required>true</required>
      <model_dependent>false</model_dependent>
      <default_value>0.18</default_value>
    </argument>
    <argument>
      <name>window_left_wwr</name>
      <display_name>Windows: Left Window-to-Wall Ratio</display_name>
      <description>The ratio of window area to wall area for the unit's left facade (when viewed from the front). Enter 0 if specifying Left Window Area instead.</description>
      <type>Double</type>
      <required>true</required>
      <model_dependent>false</model_dependent>
      <default_value>0.18</default_value>
    </argument>
    <argument>
      <name>window_right_wwr</name>
      <display_name>Windows: Right Window-to-Wall Ratio</display_name>
      <description>The ratio of window area to wall area for the unit's right facade (when viewed from the front). Enter 0 if specifying Right Window Area instead.</description>
      <type>Double</type>
      <required>true</required>
      <model_dependent>false</model_dependent>
      <default_value>0.18</default_value>
    </argument>
    <argument>
      <name>window_area_front</name>
      <display_name>Windows: Front Window Area</display_name>
      <description>The amount of window area on the unit's front facade. Enter 0 if specifying Front Window-to-Wall Ratio instead.</description>
      <type>Double</type>
      <required>true</required>
      <model_dependent>false</model_dependent>
      <default_value>0</default_value>
    </argument>
    <argument>
      <name>window_area_back</name>
      <display_name>Windows: Back Window Area</display_name>
      <description>The amount of window area on the unit's back facade. Enter 0 if specifying Back Window-to-Wall Ratio instead.</description>
      <type>Double</type>
      <required>true</required>
      <model_dependent>false</model_dependent>
      <default_value>0</default_value>
    </argument>
    <argument>
      <name>window_area_left</name>
      <display_name>Windows: Left Window Area</display_name>
      <description>The amount of window area on the unit's left facade (when viewed from the front). Enter 0 if specifying Left Window-to-Wall Ratio instead.</description>
      <type>Double</type>
      <required>true</required>
      <model_dependent>false</model_dependent>
      <default_value>0</default_value>
    </argument>
    <argument>
      <name>window_area_right</name>
      <display_name>Windows: Right Window Area</display_name>
      <description>The amount of window area on the unit's right facade (when viewed from the front). Enter 0 if specifying Right Window-to-Wall Ratio instead.</description>
      <type>Double</type>
      <required>true</required>
      <model_dependent>false</model_dependent>
      <default_value>0</default_value>
    </argument>
    <argument>
      <name>window_aspect_ratio</name>
      <display_name>Windows: Aspect Ratio</display_name>
      <description>Ratio of window height to width.</description>
      <type>Double</type>
      <required>true</required>
      <model_dependent>false</model_dependent>
      <default_value>1.333</default_value>
    </argument>
    <argument>
      <name>window_fraction_operable</name>
      <display_name>Windows: Fraction Operable</display_name>
      <description>Fraction of windows that are operable.</description>
      <type>Double</type>
      <required>false</required>
      <model_dependent>false</model_dependent>
    </argument>
    <argument>
      <name>window_ufactor</name>
      <display_name>Windows: U-Factor</display_name>
      <description>Full-assembly NFRC U-factor.</description>
      <type>Double</type>
      <units>Btu/hr-ft^2-R</units>
      <required>true</required>
      <model_dependent>false</model_dependent>
      <default_value>0.37</default_value>
    </argument>
    <argument>
      <name>window_shgc</name>
      <display_name>Windows: SHGC</display_name>
      <description>Full-assembly NFRC solar heat gain coefficient.</description>
      <type>Double</type>
      <required>true</required>
      <model_dependent>false</model_dependent>
      <default_value>0.3</default_value>
    </argument>
    <argument>
      <name>window_interior_shading_winter</name>
      <display_name>Windows: Winter Interior Shading</display_name>
      <description>Interior shading multiplier for the heating season. 1.0 indicates no reduction in solar gain, 0.85 indicates 15% reduction, etc.</description>
      <type>Double</type>
      <required>false</required>
      <model_dependent>false</model_dependent>
    </argument>
    <argument>
      <name>window_interior_shading_summer</name>
      <display_name>Windows: Summer Interior Shading</display_name>
      <description>Interior shading multiplier for the cooling season. 1.0 indicates no reduction in solar gain, 0.85 indicates 15% reduction, etc.</description>
      <type>Double</type>
      <required>false</required>
      <model_dependent>false</model_dependent>
    </argument>
    <argument>
      <name>window_exterior_shading_winter</name>
      <display_name>Windows: Winter Exterior Shading</display_name>
      <description>Exterior shading multiplier for the heating season. 1.0 indicates no reduction in solar gain, 0.85 indicates 15% reduction, etc.</description>
      <type>Double</type>
      <required>false</required>
      <model_dependent>false</model_dependent>
    </argument>
    <argument>
      <name>window_exterior_shading_summer</name>
      <display_name>Windows: Summer Exterior Shading</display_name>
      <description>Exterior shading multiplier for the cooling season. 1.0 indicates no reduction in solar gain, 0.85 indicates 15% reduction, etc.</description>
      <type>Double</type>
      <required>false</required>
      <model_dependent>false</model_dependent>
    </argument>
    <argument>
      <name>overhangs_front_depth</name>
      <display_name>Overhangs: Front Depth</display_name>
      <description>The depth of overhangs for windows for the front facade.</description>
      <type>Double</type>
      <required>true</required>
      <model_dependent>false</model_dependent>
      <default_value>0</default_value>
    </argument>
    <argument>
      <name>overhangs_front_distance_to_top_of_window</name>
      <display_name>Overhangs: Front Distance to Top of Window</display_name>
      <description>The overhangs distance to the top of window for the front facade.</description>
      <type>Double</type>
      <required>true</required>
      <model_dependent>false</model_dependent>
      <default_value>0</default_value>
    </argument>
    <argument>
      <name>overhangs_front_distance_to_bottom_of_window</name>
      <display_name>Overhangs: Front Distance to Bottom of Window</display_name>
      <description>The overhangs distance to the bottom of window for the front facade.</description>
      <type>Double</type>
      <required>true</required>
      <model_dependent>false</model_dependent>
      <default_value>4</default_value>
    </argument>
    <argument>
      <name>overhangs_back_depth</name>
      <display_name>Overhangs: Back Depth</display_name>
      <description>The depth of overhangs for windows for the back facade.</description>
      <type>Double</type>
      <required>true</required>
      <model_dependent>false</model_dependent>
      <default_value>0</default_value>
    </argument>
    <argument>
      <name>overhangs_back_distance_to_top_of_window</name>
      <display_name>Overhangs: Back Distance to Top of Window</display_name>
      <description>The overhangs distance to the top of window for the back facade.</description>
      <type>Double</type>
      <required>true</required>
      <model_dependent>false</model_dependent>
      <default_value>0</default_value>
    </argument>
    <argument>
      <name>overhangs_back_distance_to_bottom_of_window</name>
      <display_name>Overhangs: Back Distance to Bottom of Window</display_name>
      <description>The overhangs distance to the bottom of window for the back facade.</description>
      <type>Double</type>
      <required>true</required>
      <model_dependent>false</model_dependent>
      <default_value>4</default_value>
    </argument>
    <argument>
      <name>overhangs_left_depth</name>
      <display_name>Overhangs: Left Depth</display_name>
      <description>The depth of overhangs for windows for the left facade.</description>
      <type>Double</type>
      <required>true</required>
      <model_dependent>false</model_dependent>
      <default_value>0</default_value>
    </argument>
    <argument>
      <name>overhangs_left_distance_to_top_of_window</name>
      <display_name>Overhangs: Left Distance to Top of Window</display_name>
      <description>The overhangs distance to the top of window for the left facade.</description>
      <type>Double</type>
      <required>true</required>
      <model_dependent>false</model_dependent>
      <default_value>0</default_value>
    </argument>
    <argument>
      <name>overhangs_left_distance_to_bottom_of_window</name>
      <display_name>Overhangs: Left Distance to Bottom of Window</display_name>
      <description>The overhangs distance to the bottom of window for the left facade.</description>
      <type>Double</type>
      <required>true</required>
      <model_dependent>false</model_dependent>
      <default_value>4</default_value>
    </argument>
    <argument>
      <name>overhangs_right_depth</name>
      <display_name>Overhangs: Right Depth</display_name>
      <description>The depth of overhangs for windows for the right facade.</description>
      <type>Double</type>
      <required>true</required>
      <model_dependent>false</model_dependent>
      <default_value>0</default_value>
    </argument>
    <argument>
      <name>overhangs_right_distance_to_top_of_window</name>
      <display_name>Overhangs: Right Distance to Top of Window</display_name>
      <description>The overhangs distance to the top of window for the right facade.</description>
      <type>Double</type>
      <required>true</required>
      <model_dependent>false</model_dependent>
      <default_value>0</default_value>
    </argument>
    <argument>
      <name>overhangs_right_distance_to_bottom_of_window</name>
      <display_name>Overhangs: Right Distance to Bottom of Window</display_name>
      <description>The overhangs distance to the bottom of window for the right facade.</description>
      <type>Double</type>
      <required>true</required>
      <model_dependent>false</model_dependent>
      <default_value>4</default_value>
    </argument>
    <argument>
      <name>skylight_area_front</name>
      <display_name>Skylights: Front Roof Area</display_name>
      <description>The amount of skylight area on the unit's front conditioned roof facade.</description>
      <type>Double</type>
      <required>true</required>
      <model_dependent>false</model_dependent>
      <default_value>0</default_value>
    </argument>
    <argument>
      <name>skylight_area_back</name>
      <display_name>Skylights: Back Roof Area</display_name>
      <description>The amount of skylight area on the unit's back conditioned roof facade.</description>
      <type>Double</type>
      <required>true</required>
      <model_dependent>false</model_dependent>
      <default_value>0</default_value>
    </argument>
    <argument>
      <name>skylight_area_left</name>
      <display_name>Skylights: Left Roof Area</display_name>
      <description>The amount of skylight area on the unit's left conditioned roof facade (when viewed from the front).</description>
      <type>Double</type>
      <required>true</required>
      <model_dependent>false</model_dependent>
      <default_value>0</default_value>
    </argument>
    <argument>
      <name>skylight_area_right</name>
      <display_name>Skylights: Right Roof Area</display_name>
      <description>The amount of skylight area on the unit's right conditioned roof facade (when viewed from the front).</description>
      <type>Double</type>
      <required>true</required>
      <model_dependent>false</model_dependent>
      <default_value>0</default_value>
    </argument>
    <argument>
      <name>skylight_ufactor</name>
      <display_name>Skylights: U-Factor</display_name>
      <description>Full-assembly NFRC U-factor.</description>
      <type>Double</type>
      <units>Btu/hr-ft^2-R</units>
      <required>true</required>
      <model_dependent>false</model_dependent>
      <default_value>0.33</default_value>
    </argument>
    <argument>
      <name>skylight_shgc</name>
      <display_name>Skylights: SHGC</display_name>
      <description>Full-assembly NFRC solar heat gain coefficient.</description>
      <type>Double</type>
      <required>true</required>
      <model_dependent>false</model_dependent>
      <default_value>0.45</default_value>
    </argument>
    <argument>
      <name>door_area</name>
      <display_name>Doors: Area</display_name>
      <description>The area of the opaque door(s).</description>
      <type>Double</type>
      <units>ft^2</units>
      <required>true</required>
      <model_dependent>false</model_dependent>
      <default_value>20</default_value>
    </argument>
    <argument>
      <name>door_rvalue</name>
      <display_name>Doors: R-value</display_name>
      <description>R-value of the opaque door(s).</description>
      <type>Double</type>
      <units>h-ft^2-R/Btu</units>
      <required>true</required>
      <model_dependent>false</model_dependent>
      <default_value>4.4</default_value>
    </argument>
    <argument>
      <name>air_leakage_units</name>
      <display_name>Air Leakage: Units</display_name>
      <description>The unit of measure for the air leakage.</description>
      <type>Choice</type>
      <required>true</required>
      <model_dependent>false</model_dependent>
      <default_value>ACH</default_value>
      <choices>
        <choice>
          <value>ACH</value>
          <display_name>ACH</display_name>
        </choice>
        <choice>
          <value>CFM</value>
          <display_name>CFM</display_name>
        </choice>
        <choice>
          <value>ACHnatural</value>
          <display_name>ACHnatural</display_name>
        </choice>
      </choices>
    </argument>
    <argument>
      <name>air_leakage_house_pressure</name>
      <display_name>Air Leakage: House Pressure</display_name>
      <description>The house pressure relative to outside. Required when units are ACH or CFM.</description>
      <type>Double</type>
      <units>Pa</units>
      <required>true</required>
      <model_dependent>false</model_dependent>
      <default_value>50</default_value>
    </argument>
    <argument>
      <name>air_leakage_value</name>
      <display_name>Air Leakage: Value</display_name>
      <description>Air exchange rate value.</description>
      <type>Double</type>
      <required>true</required>
      <model_dependent>false</model_dependent>
      <default_value>3</default_value>
    </argument>
    <argument>
      <name>heating_system_type</name>
      <display_name>Heating System: Type</display_name>
      <description>The type of heating system. Use 'none' if there is no heating system.</description>
      <type>Choice</type>
      <required>true</required>
      <model_dependent>false</model_dependent>
      <default_value>Furnace</default_value>
      <choices>
        <choice>
          <value>none</value>
          <display_name>none</display_name>
        </choice>
        <choice>
          <value>Furnace</value>
          <display_name>Furnace</display_name>
        </choice>
        <choice>
          <value>WallFurnace</value>
          <display_name>WallFurnace</display_name>
        </choice>
        <choice>
          <value>FloorFurnace</value>
          <display_name>FloorFurnace</display_name>
        </choice>
        <choice>
          <value>Boiler</value>
          <display_name>Boiler</display_name>
        </choice>
        <choice>
          <value>ElectricResistance</value>
          <display_name>ElectricResistance</display_name>
        </choice>
        <choice>
          <value>Stove</value>
          <display_name>Stove</display_name>
        </choice>
        <choice>
          <value>PortableHeater</value>
          <display_name>PortableHeater</display_name>
        </choice>
        <choice>
          <value>Fireplace</value>
          <display_name>Fireplace</display_name>
        </choice>
        <choice>
          <value>FixedHeater</value>
          <display_name>FixedHeater</display_name>
        </choice>
        <choice>
          <value>PackagedTerminalAirConditionerHeating</value>
          <display_name>PackagedTerminalAirConditionerHeating</display_name>
        </choice>
        <choice>
          <value>Shared Boiler w/ Baseboard</value>
          <display_name>Shared Boiler w/ Baseboard</display_name>
        </choice>
        <choice>
          <value>Shared Boiler w/ Ductless Fan Coil</value>
          <display_name>Shared Boiler w/ Ductless Fan Coil</display_name>
        </choice>
      </choices>
    </argument>
    <argument>
      <name>heating_system_fuel</name>
      <display_name>Heating System: Fuel Type</display_name>
      <description>The fuel type of the heating system. Ignored for ElectricResistance and PackagedTerminalAirConditionerHeating.</description>
      <type>Choice</type>
      <required>true</required>
      <model_dependent>false</model_dependent>
      <default_value>natural gas</default_value>
      <choices>
        <choice>
          <value>electricity</value>
          <display_name>electricity</display_name>
        </choice>
        <choice>
          <value>natural gas</value>
          <display_name>natural gas</display_name>
        </choice>
        <choice>
          <value>fuel oil</value>
          <display_name>fuel oil</display_name>
        </choice>
        <choice>
          <value>propane</value>
          <display_name>propane</display_name>
        </choice>
        <choice>
          <value>wood</value>
          <display_name>wood</display_name>
        </choice>
        <choice>
          <value>wood pellets</value>
          <display_name>wood pellets</display_name>
        </choice>
        <choice>
          <value>coal</value>
          <display_name>coal</display_name>
        </choice>
      </choices>
    </argument>
    <argument>
      <name>heating_system_heating_efficiency</name>
      <display_name>Heating System: Rated AFUE or Percent</display_name>
      <description>The rated heating efficiency value of the heating system.</description>
      <type>Double</type>
      <units>Frac</units>
      <required>true</required>
      <model_dependent>false</model_dependent>
      <default_value>0.78</default_value>
    </argument>
    <argument>
      <name>heating_system_heating_capacity</name>
      <display_name>Heating System: Heating Capacity</display_name>
      <description>The output heating capacity of the heating system. Enter 'auto' to size the capacity based on ACCA Manual J/S.</description>
      <type>String</type>
      <units>Btu/hr</units>
      <required>true</required>
      <model_dependent>false</model_dependent>
      <default_value>auto</default_value>
    </argument>
    <argument>
      <name>heating_system_fraction_heat_load_served</name>
      <display_name>Heating System: Fraction Heat Load Served</display_name>
      <description>The heating load served by the heating system.</description>
      <type>Double</type>
      <units>Frac</units>
      <required>true</required>
      <model_dependent>false</model_dependent>
      <default_value>1</default_value>
    </argument>
    <argument>
      <name>heating_system_airflow_defect_ratio</name>
      <display_name>Heating System: Airflow Defect Ratio</display_name>
      <description>The airflow defect ratio, defined as (InstalledAirflow - DesignAirflow) / DesignAirflow, of the heating system per ANSI/RESNET/ACCA Standard 310. A value of zero means no airflow defect. Applies only to Furnace.</description>
      <type>Double</type>
      <units>Frac</units>
      <required>false</required>
      <model_dependent>false</model_dependent>
    </argument>
    <argument>
      <name>cooling_system_type</name>
      <display_name>Cooling System: Type</display_name>
      <description>The type of cooling system. Use 'none' if there is no cooling system.</description>
      <type>Choice</type>
      <required>true</required>
      <model_dependent>false</model_dependent>
      <default_value>central air conditioner</default_value>
      <choices>
        <choice>
          <value>none</value>
          <display_name>none</display_name>
        </choice>
        <choice>
          <value>central air conditioner</value>
          <display_name>central air conditioner</display_name>
        </choice>
        <choice>
          <value>room air conditioner</value>
          <display_name>room air conditioner</display_name>
        </choice>
        <choice>
          <value>evaporative cooler</value>
          <display_name>evaporative cooler</display_name>
        </choice>
        <choice>
          <value>mini-split</value>
          <display_name>mini-split</display_name>
        </choice>
        <choice>
          <value>packaged terminal air conditioner</value>
          <display_name>packaged terminal air conditioner</display_name>
        </choice>
      </choices>
    </argument>
    <argument>
      <name>cooling_system_cooling_efficiency_type</name>
      <display_name>Cooling System: Efficiency Type</display_name>
      <description>The efficiency type of the cooling system. System types central air conditioner and mini-split use SEER. System types room air conditioner and packaged terminal air conditioner use EER or CEER. Ignored for system type evaporative cooler.</description>
      <type>Choice</type>
      <required>true</required>
      <model_dependent>false</model_dependent>
      <default_value>SEER</default_value>
      <choices>
        <choice>
          <value>SEER</value>
          <display_name>SEER</display_name>
        </choice>
        <choice>
          <value>EER</value>
          <display_name>EER</display_name>
        </choice>
        <choice>
          <value>CEER</value>
          <display_name>CEER</display_name>
        </choice>
      </choices>
    </argument>
    <argument>
      <name>cooling_system_cooling_efficiency</name>
      <display_name>Cooling System: Efficiency</display_name>
      <description>The rated efficiency value of the cooling system. Ignored for evaporative cooler.</description>
      <type>Double</type>
      <units>SEER or EER or CEER</units>
      <required>true</required>
      <model_dependent>false</model_dependent>
      <default_value>13</default_value>
    </argument>
    <argument>
      <name>cooling_system_cooling_compressor_type</name>
      <display_name>Cooling System: Cooling Compressor Type</display_name>
      <description>The compressor type of the cooling system. Only applies to central air conditioner.</description>
      <type>Choice</type>
      <required>false</required>
      <model_dependent>false</model_dependent>
      <choices>
        <choice>
          <value>single stage</value>
          <display_name>single stage</display_name>
        </choice>
        <choice>
          <value>two stage</value>
          <display_name>two stage</display_name>
        </choice>
        <choice>
          <value>variable speed</value>
          <display_name>variable speed</display_name>
        </choice>
      </choices>
    </argument>
    <argument>
      <name>cooling_system_cooling_sensible_heat_fraction</name>
      <display_name>Cooling System: Cooling Sensible Heat Fraction</display_name>
      <description>The sensible heat fraction of the cooling system. Ignored for evaporative cooler.</description>
      <type>Double</type>
      <units>Frac</units>
      <required>false</required>
      <model_dependent>false</model_dependent>
    </argument>
    <argument>
      <name>cooling_system_cooling_capacity</name>
      <display_name>Cooling System: Cooling Capacity</display_name>
      <description>The output cooling capacity of the cooling system. Enter 'auto' to size the capacity based on ACCA Manual J/S.</description>
      <type>String</type>
      <units>tons</units>
      <required>true</required>
      <model_dependent>false</model_dependent>
      <default_value>auto</default_value>
    </argument>
    <argument>
      <name>cooling_system_fraction_cool_load_served</name>
      <display_name>Cooling System: Fraction Cool Load Served</display_name>
      <description>The cooling load served by the cooling system.</description>
      <type>Double</type>
      <units>Frac</units>
      <required>true</required>
      <model_dependent>false</model_dependent>
      <default_value>1</default_value>
    </argument>
    <argument>
      <name>cooling_system_is_ducted</name>
      <display_name>Cooling System: Is Ducted</display_name>
      <description>Whether the cooling system is ducted or not. Only used for mini-split and evaporative cooler. It's assumed that central air conditioner is ducted, and room air conditioner and packaged terminal air conditioner are not ducted.</description>
      <type>Boolean</type>
      <required>true</required>
      <model_dependent>false</model_dependent>
      <default_value>false</default_value>
      <choices>
        <choice>
          <value>true</value>
          <display_name>true</display_name>
        </choice>
        <choice>
          <value>false</value>
          <display_name>false</display_name>
        </choice>
      </choices>
    </argument>
    <argument>
      <name>cooling_system_airflow_defect_ratio</name>
      <display_name>Cooling System: Airflow Defect Ratio</display_name>
      <description>The airflow defect ratio, defined as (InstalledAirflow - DesignAirflow) / DesignAirflow, of the cooling system per ANSI/RESNET/ACCA Standard 310. A value of zero means no airflow defect. Applies only to central air conditioner and ducted mini-split.</description>
      <type>Double</type>
      <units>Frac</units>
      <required>false</required>
      <model_dependent>false</model_dependent>
    </argument>
    <argument>
      <name>cooling_system_charge_defect_ratio</name>
      <display_name>Cooling System: Charge Defect Ratio</display_name>
      <description>The refrigerant charge defect ratio, defined as (InstalledCharge - DesignCharge) / DesignCharge, of the cooling system per ANSI/RESNET/ACCA Standard 310. A value of zero means no refrigerant charge defect. Applies only to central air conditioner and mini-split.</description>
      <type>Double</type>
      <units>Frac</units>
      <required>false</required>
      <model_dependent>false</model_dependent>
    </argument>
    <argument>
      <name>heat_pump_type</name>
      <display_name>Heat Pump: Type</display_name>
      <description>The type of heat pump. Use 'none' if there is no heat pump.</description>
      <type>Choice</type>
      <required>true</required>
      <model_dependent>false</model_dependent>
      <default_value>none</default_value>
      <choices>
        <choice>
          <value>none</value>
          <display_name>none</display_name>
        </choice>
        <choice>
          <value>air-to-air</value>
          <display_name>air-to-air</display_name>
        </choice>
        <choice>
          <value>mini-split</value>
          <display_name>mini-split</display_name>
        </choice>
        <choice>
          <value>ground-to-air</value>
          <display_name>ground-to-air</display_name>
        </choice>
        <choice>
          <value>packaged terminal heat pump</value>
          <display_name>packaged terminal heat pump</display_name>
        </choice>
      </choices>
    </argument>
    <argument>
      <name>heat_pump_heating_efficiency_type</name>
      <display_name>Heat Pump: Heating Efficiency Type</display_name>
      <description>The heating efficiency type of heat pump. System types air-to-air and mini-split use HSPF. System types ground-to-air and packaged terminal heat pump use COP.</description>
      <type>Choice</type>
      <required>true</required>
      <model_dependent>false</model_dependent>
      <default_value>HSPF</default_value>
      <choices>
        <choice>
          <value>HSPF</value>
          <display_name>HSPF</display_name>
        </choice>
        <choice>
          <value>COP</value>
          <display_name>COP</display_name>
        </choice>
      </choices>
    </argument>
    <argument>
      <name>heat_pump_heating_efficiency</name>
      <display_name>Heat Pump: Heating Efficiency</display_name>
      <description>The rated heating efficiency value of the heat pump.</description>
      <type>Double</type>
      <units>HSPF or COP</units>
      <required>true</required>
      <model_dependent>false</model_dependent>
      <default_value>7.7</default_value>
    </argument>
    <argument>
      <name>heat_pump_cooling_efficiency_type</name>
      <display_name>Heat Pump: Cooling Efficiency Type</display_name>
      <description>The cooling efficiency type of heat pump. System types air-to-air and mini-split use SEER. System types ground-to-air and packaged terminal heat pump use EER.</description>
      <type>Choice</type>
      <required>true</required>
      <model_dependent>false</model_dependent>
      <default_value>SEER</default_value>
      <choices>
        <choice>
          <value>SEER</value>
          <display_name>SEER</display_name>
        </choice>
        <choice>
          <value>EER</value>
          <display_name>EER</display_name>
        </choice>
        <choice>
          <value>CEER</value>
          <display_name>CEER</display_name>
        </choice>
      </choices>
    </argument>
    <argument>
      <name>heat_pump_cooling_efficiency</name>
      <display_name>Heat Pump: Cooling Efficiency</display_name>
      <description>The rated cooling efficiency value of the heat pump.</description>
      <type>Double</type>
      <units>SEER or EER</units>
      <required>true</required>
      <model_dependent>false</model_dependent>
      <default_value>13</default_value>
    </argument>
    <argument>
      <name>heat_pump_cooling_compressor_type</name>
      <display_name>Heat Pump: Cooling Compressor Type</display_name>
      <description>The compressor type of the heat pump. Only applies to air-to-air.</description>
      <type>Choice</type>
      <required>false</required>
      <model_dependent>false</model_dependent>
      <choices>
        <choice>
          <value>single stage</value>
          <display_name>single stage</display_name>
        </choice>
        <choice>
          <value>two stage</value>
          <display_name>two stage</display_name>
        </choice>
        <choice>
          <value>variable speed</value>
          <display_name>variable speed</display_name>
        </choice>
      </choices>
    </argument>
    <argument>
      <name>heat_pump_cooling_sensible_heat_fraction</name>
      <display_name>Heat Pump: Cooling Sensible Heat Fraction</display_name>
      <description>The sensible heat fraction of the heat pump.</description>
      <type>Double</type>
      <units>Frac</units>
      <required>false</required>
      <model_dependent>false</model_dependent>
    </argument>
    <argument>
      <name>heat_pump_heating_capacity</name>
      <display_name>Heat Pump: Heating Capacity</display_name>
      <description>The output heating capacity of the heat pump. Enter 'auto' to size the capacity based on ACCA Manual J/S (i.e., based on cooling design loads with some oversizing allowances for heating design loads). Enter 'auto using max load' to size the capacity based on the maximum of heating/cooling design loads.</description>
      <type>String</type>
      <units>Btu/hr</units>
      <required>true</required>
      <model_dependent>false</model_dependent>
      <default_value>auto</default_value>
    </argument>
    <argument>
      <name>heat_pump_heating_capacity_17_f</name>
      <display_name>Heat Pump: Heating Capacity 17F</display_name>
      <description>The output heating capacity of the heat pump at 17F. Only applies to air-to-air and mini-split.</description>
      <type>String</type>
      <units>Btu/hr</units>
      <required>true</required>
      <model_dependent>false</model_dependent>
      <default_value>auto</default_value>
    </argument>
    <argument>
      <name>heat_pump_cooling_capacity</name>
      <display_name>Heat Pump: Cooling Capacity</display_name>
      <description>The output cooling capacity of the heat pump. Enter 'auto' to size the capacity based on ACCA Manual J/S.</description>
      <type>String</type>
      <units>Btu/hr</units>
      <required>true</required>
      <model_dependent>false</model_dependent>
      <default_value>auto</default_value>
    </argument>
    <argument>
      <name>heat_pump_fraction_heat_load_served</name>
      <display_name>Heat Pump: Fraction Heat Load Served</display_name>
      <description>The heating load served by the heat pump.</description>
      <type>Double</type>
      <units>Frac</units>
      <required>true</required>
      <model_dependent>false</model_dependent>
      <default_value>1</default_value>
    </argument>
    <argument>
      <name>heat_pump_fraction_cool_load_served</name>
      <display_name>Heat Pump: Fraction Cool Load Served</display_name>
      <description>The cooling load served by the heat pump.</description>
      <type>Double</type>
      <units>Frac</units>
      <required>true</required>
      <model_dependent>false</model_dependent>
      <default_value>1</default_value>
    </argument>
    <argument>
      <name>heat_pump_backup_fuel</name>
      <display_name>Heat Pump: Backup Fuel Type</display_name>
      <description>The backup fuel type of the heat pump. Use 'none' if there is no backup heating.</description>
      <type>Choice</type>
      <required>true</required>
      <model_dependent>false</model_dependent>
      <default_value>none</default_value>
      <choices>
        <choice>
          <value>none</value>
          <display_name>none</display_name>
        </choice>
        <choice>
          <value>electricity</value>
          <display_name>electricity</display_name>
        </choice>
        <choice>
          <value>natural gas</value>
          <display_name>natural gas</display_name>
        </choice>
        <choice>
          <value>fuel oil</value>
          <display_name>fuel oil</display_name>
        </choice>
        <choice>
          <value>propane</value>
          <display_name>propane</display_name>
        </choice>
      </choices>
    </argument>
    <argument>
      <name>heat_pump_backup_heating_efficiency</name>
      <display_name>Heat Pump: Backup Rated Efficiency</display_name>
      <description>The backup rated efficiency value of the heat pump. Percent for electricity fuel type. AFUE otherwise.</description>
      <type>Double</type>
      <required>true</required>
      <model_dependent>false</model_dependent>
      <default_value>1</default_value>
    </argument>
    <argument>
      <name>heat_pump_backup_heating_capacity</name>
      <display_name>Heat Pump: Backup Heating Capacity</display_name>
      <description>The backup output heating capacity of the heat pump. Enter 'auto' to size the capacity based on ACCA Manual J/S.</description>
      <type>String</type>
      <units>Btu/hr</units>
      <required>true</required>
      <model_dependent>false</model_dependent>
      <default_value>auto</default_value>
    </argument>
    <argument>
      <name>heat_pump_backup_heating_switchover_temp</name>
      <display_name>Heat Pump: Backup Heating Switchover Temperature</display_name>
      <description>The temperature at which the heat pump stops operating and the backup heating system starts running. Only applies to air-to-air and mini-split. If not provided, backup heating will operate as needed when heat pump capacity is insufficient.</description>
      <type>Double</type>
      <units>deg-F</units>
      <required>false</required>
      <model_dependent>false</model_dependent>
    </argument>
    <argument>
      <name>heat_pump_is_ducted</name>
      <display_name>Heat Pump: Is Ducted</display_name>
      <description>Whether the heat pump is ducted or not. Only used for mini-split. It's assumed that air-to-air and ground-to-air are ducted.</description>
      <type>Boolean</type>
      <required>false</required>
      <model_dependent>false</model_dependent>
      <choices>
        <choice>
          <value>true</value>
          <display_name>true</display_name>
        </choice>
        <choice>
          <value>false</value>
          <display_name>false</display_name>
        </choice>
      </choices>
    </argument>
    <argument>
      <name>heat_pump_airflow_defect_ratio</name>
      <display_name>Heat Pump: Airflow Defect Ratio</display_name>
      <description>The airflow defect ratio, defined as (InstalledAirflow - DesignAirflow) / DesignAirflow, of the heat pump per ANSI/RESNET/ACCA Standard 310. A value of zero means no airflow defect. Applies only to air-to-air, ducted mini-split, and ground-to-air.</description>
      <type>Double</type>
      <units>Frac</units>
      <required>false</required>
      <model_dependent>false</model_dependent>
    </argument>
    <argument>
      <name>heat_pump_charge_defect_ratio</name>
      <display_name>Heat Pump: Charge Defect Ratio</display_name>
      <description>The refrigerant charge defect ratio, defined as (InstalledCharge - DesignCharge) / DesignCharge, of the heat pump per ANSI/RESNET/ACCA Standard 310. A value of zero means no refrigerant charge defect. Applies to all heat pump types.</description>
      <type>Double</type>
      <units>Frac</units>
      <required>false</required>
      <model_dependent>false</model_dependent>
    </argument>
    <argument>
      <name>heating_system_2_type</name>
      <display_name>Heating System 2: Type</display_name>
      <description>The type of the second heating system.</description>
      <type>Choice</type>
      <required>true</required>
      <model_dependent>false</model_dependent>
      <default_value>none</default_value>
      <choices>
        <choice>
          <value>none</value>
          <display_name>none</display_name>
        </choice>
        <choice>
          <value>WallFurnace</value>
          <display_name>WallFurnace</display_name>
        </choice>
        <choice>
          <value>FloorFurnace</value>
          <display_name>FloorFurnace</display_name>
        </choice>
        <choice>
          <value>Boiler</value>
          <display_name>Boiler</display_name>
        </choice>
        <choice>
          <value>ElectricResistance</value>
          <display_name>ElectricResistance</display_name>
        </choice>
        <choice>
          <value>Stove</value>
          <display_name>Stove</display_name>
        </choice>
        <choice>
          <value>PortableHeater</value>
          <display_name>PortableHeater</display_name>
        </choice>
        <choice>
          <value>Fireplace</value>
          <display_name>Fireplace</display_name>
        </choice>
      </choices>
    </argument>
    <argument>
      <name>heating_system_2_fuel</name>
      <display_name>Heating System 2: Fuel Type</display_name>
      <description>The fuel type of the second heating system. Ignored for ElectricResistance.</description>
      <type>Choice</type>
      <required>true</required>
      <model_dependent>false</model_dependent>
      <default_value>electricity</default_value>
      <choices>
        <choice>
          <value>electricity</value>
          <display_name>electricity</display_name>
        </choice>
        <choice>
          <value>natural gas</value>
          <display_name>natural gas</display_name>
        </choice>
        <choice>
          <value>fuel oil</value>
          <display_name>fuel oil</display_name>
        </choice>
        <choice>
          <value>propane</value>
          <display_name>propane</display_name>
        </choice>
        <choice>
          <value>wood</value>
          <display_name>wood</display_name>
        </choice>
        <choice>
          <value>wood pellets</value>
          <display_name>wood pellets</display_name>
        </choice>
        <choice>
          <value>coal</value>
          <display_name>coal</display_name>
        </choice>
      </choices>
    </argument>
    <argument>
      <name>heating_system_2_heating_efficiency</name>
      <display_name>Heating System 2: Rated AFUE or Percent</display_name>
      <description>The rated heating efficiency value of the second heating system.</description>
      <type>Double</type>
      <units>Frac</units>
      <required>true</required>
      <model_dependent>false</model_dependent>
      <default_value>1</default_value>
    </argument>
    <argument>
      <name>heating_system_2_heating_capacity</name>
      <display_name>Heating System 2: Heating Capacity</display_name>
      <description>The output heating capacity of the second heating system. Enter 'auto' to size the capacity based on ACCA Manual J/S.</description>
      <type>String</type>
      <units>Btu/hr</units>
      <required>true</required>
      <model_dependent>false</model_dependent>
      <default_value>auto</default_value>
    </argument>
    <argument>
      <name>heating_system_2_fraction_heat_load_served</name>
      <display_name>Heating System 2: Fraction Heat Load Served</display_name>
      <description>The heat load served fraction of the second heating system.</description>
      <type>Double</type>
      <units>Frac</units>
      <required>true</required>
      <model_dependent>false</model_dependent>
      <default_value>0.25</default_value>
    </argument>
    <argument>
      <name>hvac_control_type</name>
      <display_name>HVAC Control: Type</display_name>
      <description>The type of thermostat.</description>
      <type>Choice</type>
      <required>false</required>
      <model_dependent>false</model_dependent>
      <default_value>manual thermostat</default_value>
      <choices>
        <choice>
          <value>manual thermostat</value>
          <display_name>manual thermostat</display_name>
        </choice>
        <choice>
          <value>programmable thermostat</value>
          <display_name>programmable thermostat</display_name>
        </choice>
      </choices>
    </argument>
    <argument>
      <name>hvac_control_heating_weekday_setpoint</name>
      <display_name>HVAC Control: Heating Weekday Setpoint Schedule</display_name>
      <description>Specify the constant or 24-hour comma-separated weekday heating setpoint schedule.</description>
      <type>String</type>
      <units>deg-F</units>
      <required>true</required>
      <model_dependent>false</model_dependent>
      <default_value>71</default_value>
    </argument>
    <argument>
      <name>hvac_control_heating_weekend_setpoint</name>
      <display_name>HVAC Control: Heating Weekend Setpoint Schedule</display_name>
      <description>Specify the constant or 24-hour comma-separated weekend heating setpoint schedule.</description>
      <type>String</type>
      <units>deg-F</units>
      <required>true</required>
      <model_dependent>false</model_dependent>
      <default_value>71</default_value>
    </argument>
    <argument>
      <name>hvac_control_cooling_weekday_setpoint</name>
      <display_name>HVAC Control: Cooling Weekday Setpoint Schedule</display_name>
      <description>Specify the constant or 24-hour comma-separated weekday cooling setpoint schedule.</description>
      <type>String</type>
      <units>deg-F</units>
      <required>true</required>
      <model_dependent>false</model_dependent>
      <default_value>76</default_value>
    </argument>
    <argument>
      <name>hvac_control_cooling_weekend_setpoint</name>
      <display_name>HVAC Control: Cooling Weekend Setpoint Schedule</display_name>
      <description>Specify the constant or 24-hour comma-separated weekend cooling setpoint schedule.</description>
      <type>String</type>
      <units>deg-F</units>
      <required>true</required>
      <model_dependent>false</model_dependent>
      <default_value>76</default_value>
    </argument>
    <argument>
      <name>hvac_control_heating_season_period</name>
      <display_name>HVAC Control: Heating Season Period</display_name>
      <description>Enter a date like "Nov 1 - Jun 30".</description>
      <type>String</type>
      <required>false</required>
      <model_dependent>false</model_dependent>
    </argument>
    <argument>
      <name>hvac_control_cooling_season_period</name>
      <display_name>HVAC Control: Cooling Season Period</display_name>
      <description>Enter a date like "Jun 1 - Oct 31".</description>
      <type>String</type>
      <required>false</required>
      <model_dependent>false</model_dependent>
    </argument>
    <argument>
      <name>ducts_leakage_units</name>
      <display_name>Ducts: Leakage Units</display_name>
      <description>The leakage units of the ducts.</description>
      <type>Choice</type>
      <required>true</required>
      <model_dependent>false</model_dependent>
      <default_value>Percent</default_value>
      <choices>
        <choice>
          <value>CFM25</value>
          <display_name>CFM25</display_name>
        </choice>
        <choice>
          <value>CFM50</value>
          <display_name>CFM50</display_name>
        </choice>
        <choice>
          <value>Percent</value>
          <display_name>Percent</display_name>
        </choice>
      </choices>
    </argument>
    <argument>
      <name>ducts_supply_leakage_to_outside_value</name>
      <display_name>Ducts: Supply Leakage to Outside Value</display_name>
      <description>The leakage value to outside for the supply ducts.</description>
      <type>Double</type>
      <required>true</required>
      <model_dependent>false</model_dependent>
      <default_value>0.1</default_value>
    </argument>
    <argument>
      <name>ducts_return_leakage_to_outside_value</name>
      <display_name>Ducts: Return Leakage to Outside Value</display_name>
      <description>The leakage value to outside for the return ducts.</description>
      <type>Double</type>
      <required>true</required>
      <model_dependent>false</model_dependent>
      <default_value>0.1</default_value>
    </argument>
    <argument>
      <name>ducts_supply_location</name>
      <display_name>Ducts: Supply Location</display_name>
      <description>The location of the supply ducts.</description>
      <type>Choice</type>
      <required>true</required>
      <model_dependent>false</model_dependent>
      <default_value>auto</default_value>
      <choices>
        <choice>
          <value>auto</value>
          <display_name>auto</display_name>
        </choice>
        <choice>
          <value>living space</value>
          <display_name>living space</display_name>
        </choice>
        <choice>
          <value>basement - conditioned</value>
          <display_name>basement - conditioned</display_name>
        </choice>
        <choice>
          <value>basement - unconditioned</value>
          <display_name>basement - unconditioned</display_name>
        </choice>
        <choice>
          <value>crawlspace - vented</value>
          <display_name>crawlspace - vented</display_name>
        </choice>
        <choice>
          <value>crawlspace - unvented</value>
          <display_name>crawlspace - unvented</display_name>
        </choice>
        <choice>
          <value>crawlspace - conditioned</value>
          <display_name>crawlspace - conditioned</display_name>
        </choice>
        <choice>
          <value>attic - vented</value>
          <display_name>attic - vented</display_name>
        </choice>
        <choice>
          <value>attic - unvented</value>
          <display_name>attic - unvented</display_name>
        </choice>
        <choice>
          <value>garage</value>
          <display_name>garage</display_name>
        </choice>
        <choice>
          <value>exterior wall</value>
          <display_name>exterior wall</display_name>
        </choice>
        <choice>
          <value>under slab</value>
          <display_name>under slab</display_name>
        </choice>
        <choice>
          <value>roof deck</value>
          <display_name>roof deck</display_name>
        </choice>
        <choice>
          <value>outside</value>
          <display_name>outside</display_name>
        </choice>
        <choice>
          <value>other housing unit</value>
          <display_name>other housing unit</display_name>
        </choice>
        <choice>
          <value>other heated space</value>
          <display_name>other heated space</display_name>
        </choice>
        <choice>
          <value>other multifamily buffer space</value>
          <display_name>other multifamily buffer space</display_name>
        </choice>
        <choice>
          <value>other non-freezing space</value>
          <display_name>other non-freezing space</display_name>
        </choice>
      </choices>
    </argument>
    <argument>
      <name>ducts_supply_insulation_r</name>
      <display_name>Ducts: Supply Insulation R-Value</display_name>
      <description>The insulation r-value of the supply ducts excluding air films.</description>
      <type>Double</type>
      <units>h-ft^2-R/Btu</units>
      <required>true</required>
      <model_dependent>false</model_dependent>
      <default_value>0</default_value>
    </argument>
    <argument>
      <name>ducts_supply_surface_area</name>
      <display_name>Ducts: Supply Surface Area</display_name>
      <description>The surface area of the supply ducts.</description>
      <type>String</type>
      <units>ft^2</units>
      <required>true</required>
      <model_dependent>false</model_dependent>
      <default_value>auto</default_value>
    </argument>
    <argument>
      <name>ducts_return_location</name>
      <display_name>Ducts: Return Location</display_name>
      <description>The location of the return ducts.</description>
      <type>Choice</type>
      <required>true</required>
      <model_dependent>false</model_dependent>
      <default_value>auto</default_value>
      <choices>
        <choice>
          <value>auto</value>
          <display_name>auto</display_name>
        </choice>
        <choice>
          <value>living space</value>
          <display_name>living space</display_name>
        </choice>
        <choice>
          <value>basement - conditioned</value>
          <display_name>basement - conditioned</display_name>
        </choice>
        <choice>
          <value>basement - unconditioned</value>
          <display_name>basement - unconditioned</display_name>
        </choice>
        <choice>
          <value>crawlspace - vented</value>
          <display_name>crawlspace - vented</display_name>
        </choice>
        <choice>
          <value>crawlspace - unvented</value>
          <display_name>crawlspace - unvented</display_name>
        </choice>
        <choice>
          <value>crawlspace - conditioned</value>
          <display_name>crawlspace - conditioned</display_name>
        </choice>
        <choice>
          <value>attic - vented</value>
          <display_name>attic - vented</display_name>
        </choice>
        <choice>
          <value>attic - unvented</value>
          <display_name>attic - unvented</display_name>
        </choice>
        <choice>
          <value>garage</value>
          <display_name>garage</display_name>
        </choice>
        <choice>
          <value>exterior wall</value>
          <display_name>exterior wall</display_name>
        </choice>
        <choice>
          <value>under slab</value>
          <display_name>under slab</display_name>
        </choice>
        <choice>
          <value>roof deck</value>
          <display_name>roof deck</display_name>
        </choice>
        <choice>
          <value>outside</value>
          <display_name>outside</display_name>
        </choice>
        <choice>
          <value>other housing unit</value>
          <display_name>other housing unit</display_name>
        </choice>
        <choice>
          <value>other heated space</value>
          <display_name>other heated space</display_name>
        </choice>
        <choice>
          <value>other multifamily buffer space</value>
          <display_name>other multifamily buffer space</display_name>
        </choice>
        <choice>
          <value>other non-freezing space</value>
          <display_name>other non-freezing space</display_name>
        </choice>
      </choices>
    </argument>
    <argument>
      <name>ducts_return_insulation_r</name>
      <display_name>Ducts: Return Insulation R-Value</display_name>
      <description>The insulation r-value of the return ducts excluding air films.</description>
      <type>Double</type>
      <units>h-ft^2-R/Btu</units>
      <required>true</required>
      <model_dependent>false</model_dependent>
      <default_value>0</default_value>
    </argument>
    <argument>
      <name>ducts_return_surface_area</name>
      <display_name>Ducts: Return Surface Area</display_name>
      <description>The surface area of the return ducts.</description>
      <type>String</type>
      <units>ft^2</units>
      <required>true</required>
      <model_dependent>false</model_dependent>
      <default_value>auto</default_value>
    </argument>
    <argument>
      <name>ducts_number_of_return_registers</name>
      <display_name>Ducts: Number of Return Registers</display_name>
      <description>The number of return registers of the ducts. Ignored for ducted evaporative cooler.</description>
      <type>String</type>
      <units>#</units>
      <required>true</required>
      <model_dependent>false</model_dependent>
      <default_value>auto</default_value>
    </argument>
    <argument>
      <name>mech_vent_fan_type</name>
      <display_name>Mechanical Ventilation: Fan Type</display_name>
      <description>The type of the mechanical ventilation. Use 'none' if there is no mechanical ventilation system.</description>
      <type>Choice</type>
      <required>true</required>
      <model_dependent>false</model_dependent>
      <default_value>none</default_value>
      <choices>
        <choice>
          <value>none</value>
          <display_name>none</display_name>
        </choice>
        <choice>
          <value>exhaust only</value>
          <display_name>exhaust only</display_name>
        </choice>
        <choice>
          <value>supply only</value>
          <display_name>supply only</display_name>
        </choice>
        <choice>
          <value>energy recovery ventilator</value>
          <display_name>energy recovery ventilator</display_name>
        </choice>
        <choice>
          <value>heat recovery ventilator</value>
          <display_name>heat recovery ventilator</display_name>
        </choice>
        <choice>
          <value>balanced</value>
          <display_name>balanced</display_name>
        </choice>
        <choice>
          <value>central fan integrated supply</value>
          <display_name>central fan integrated supply</display_name>
        </choice>
      </choices>
    </argument>
    <argument>
      <name>mech_vent_flow_rate</name>
      <display_name>Mechanical Ventilation: Flow Rate</display_name>
      <description>The flow rate of the mechanical ventilation.</description>
      <type>String</type>
      <units>CFM</units>
      <required>true</required>
      <model_dependent>false</model_dependent>
      <default_value>auto</default_value>
    </argument>
    <argument>
      <name>mech_vent_hours_in_operation</name>
      <display_name>Mechanical Ventilation: Hours In Operation</display_name>
      <description>The hours in operation of the mechanical ventilation.</description>
      <type>String</type>
      <units>hrs/day</units>
      <required>true</required>
      <model_dependent>false</model_dependent>
      <default_value>auto</default_value>
    </argument>
    <argument>
      <name>mech_vent_recovery_efficiency_type</name>
      <display_name>Mechanical Ventilation: Total Recovery Efficiency Type</display_name>
      <description>The total recovery efficiency type of the mechanical ventilation.</description>
      <type>Choice</type>
      <required>true</required>
      <model_dependent>false</model_dependent>
      <default_value>Unadjusted</default_value>
      <choices>
        <choice>
          <value>Unadjusted</value>
          <display_name>Unadjusted</display_name>
        </choice>
        <choice>
          <value>Adjusted</value>
          <display_name>Adjusted</display_name>
        </choice>
      </choices>
    </argument>
    <argument>
      <name>mech_vent_total_recovery_efficiency</name>
      <display_name>Mechanical Ventilation: Total Recovery Efficiency</display_name>
      <description>The Unadjusted or Adjusted total recovery efficiency of the mechanical ventilation. Applies to energy recovery ventilator.</description>
      <type>Double</type>
      <units>Frac</units>
      <required>true</required>
      <model_dependent>false</model_dependent>
      <default_value>0.48</default_value>
    </argument>
    <argument>
      <name>mech_vent_sensible_recovery_efficiency</name>
      <display_name>Mechanical Ventilation: Sensible Recovery Efficiency</display_name>
      <description>The Unadjusted or Adjusted sensible recovery efficiency of the mechanical ventilation. Applies to energy recovery ventilator and heat recovery ventilator.</description>
      <type>Double</type>
      <units>Frac</units>
      <required>true</required>
      <model_dependent>false</model_dependent>
      <default_value>0.72</default_value>
    </argument>
    <argument>
      <name>mech_vent_fan_power</name>
      <display_name>Mechanical Ventilation: Fan Power</display_name>
      <description>The fan power of the mechanical ventilation.</description>
      <type>String</type>
      <units>W</units>
      <required>true</required>
      <model_dependent>false</model_dependent>
      <default_value>auto</default_value>
    </argument>
    <argument>
      <name>mech_vent_num_units_served</name>
      <display_name>Mechanical Ventilation: Number of Units Served</display_name>
      <description>Number of dwelling units served by the mechanical ventilation system. Must be 1 if single-family detached. Used to apportion flow rate and fan power to the unit.</description>
      <type>Integer</type>
      <units>#</units>
      <required>true</required>
      <model_dependent>false</model_dependent>
      <default_value>1</default_value>
    </argument>
    <argument>
      <name>mech_vent_shared_frac_recirculation</name>
      <display_name>Shared Mechanical Ventilation: Fraction Recirculation</display_name>
      <description>Fraction of the total supply air that is recirculated, with the remainder assumed to be outdoor air. The value must be 0 for exhaust only systems. This is required for a shared mechanical ventilation system.</description>
      <type>Double</type>
      <units>Frac</units>
      <required>false</required>
      <model_dependent>false</model_dependent>
    </argument>
    <argument>
      <name>mech_vent_shared_preheating_fuel</name>
      <display_name>Shared Mechanical Ventilation: Preheating Fuel</display_name>
      <description>Fuel type of the preconditioning heating equipment. Only used for a shared mechanical ventilation system.</description>
      <type>Choice</type>
      <required>false</required>
      <model_dependent>false</model_dependent>
      <choices>
        <choice>
          <value>electricity</value>
          <display_name>electricity</display_name>
        </choice>
        <choice>
          <value>natural gas</value>
          <display_name>natural gas</display_name>
        </choice>
        <choice>
          <value>fuel oil</value>
          <display_name>fuel oil</display_name>
        </choice>
        <choice>
          <value>propane</value>
          <display_name>propane</display_name>
        </choice>
        <choice>
          <value>wood</value>
          <display_name>wood</display_name>
        </choice>
        <choice>
          <value>wood pellets</value>
          <display_name>wood pellets</display_name>
        </choice>
        <choice>
          <value>coal</value>
          <display_name>coal</display_name>
        </choice>
      </choices>
    </argument>
    <argument>
      <name>mech_vent_shared_preheating_efficiency</name>
      <display_name>Shared Mechanical Ventilation: Preheating Efficiency</display_name>
      <description>Efficiency of the preconditioning heating equipment. Only used for a shared mechanical ventilation system.</description>
      <type>Double</type>
      <units>COP</units>
      <required>false</required>
      <model_dependent>false</model_dependent>
    </argument>
    <argument>
      <name>mech_vent_shared_preheating_fraction_heat_load_served</name>
      <display_name>Shared Mechanical Ventilation: Preheating Fraction Ventilation Heat Load Served</display_name>
      <description>Fraction of heating load introduced by the shared ventilation system that is met by the preconditioning heating equipment.</description>
      <type>Double</type>
      <units>Frac</units>
      <required>false</required>
      <model_dependent>false</model_dependent>
    </argument>
    <argument>
      <name>mech_vent_shared_precooling_fuel</name>
      <display_name>Shared Mechanical Ventilation: Precooling Fuel</display_name>
      <description>Fuel type of the preconditioning cooling equipment. Only used for a shared mechanical ventilation system.</description>
      <type>Choice</type>
      <required>false</required>
      <model_dependent>false</model_dependent>
      <choices>
        <choice>
          <value>electricity</value>
          <display_name>electricity</display_name>
        </choice>
      </choices>
    </argument>
    <argument>
      <name>mech_vent_shared_precooling_efficiency</name>
      <display_name>Shared Mechanical Ventilation: Precooling Efficiency</display_name>
      <description>Efficiency of the preconditioning cooling equipment. Only used for a shared mechanical ventilation system.</description>
      <type>Double</type>
      <units>COP</units>
      <required>false</required>
      <model_dependent>false</model_dependent>
    </argument>
    <argument>
      <name>mech_vent_shared_precooling_fraction_cool_load_served</name>
      <display_name>Shared Mechanical Ventilation: Precooling Fraction Ventilation Cool Load Served</display_name>
      <description>Fraction of cooling load introduced by the shared ventilation system that is met by the preconditioning cooling equipment.</description>
      <type>Double</type>
      <units>Frac</units>
      <required>false</required>
      <model_dependent>false</model_dependent>
    </argument>
    <argument>
      <name>mech_vent_2_fan_type</name>
      <display_name>Mechanical Ventilation 2: Fan Type</display_name>
      <description>The type of the second mechanical ventilation. Use 'none' if there is no second mechanical ventilation system.</description>
      <type>Choice</type>
      <required>true</required>
      <model_dependent>false</model_dependent>
      <default_value>none</default_value>
      <choices>
        <choice>
          <value>none</value>
          <display_name>none</display_name>
        </choice>
        <choice>
          <value>exhaust only</value>
          <display_name>exhaust only</display_name>
        </choice>
        <choice>
          <value>supply only</value>
          <display_name>supply only</display_name>
        </choice>
        <choice>
          <value>energy recovery ventilator</value>
          <display_name>energy recovery ventilator</display_name>
        </choice>
        <choice>
          <value>heat recovery ventilator</value>
          <display_name>heat recovery ventilator</display_name>
        </choice>
        <choice>
          <value>balanced</value>
          <display_name>balanced</display_name>
        </choice>
      </choices>
    </argument>
    <argument>
      <name>mech_vent_2_flow_rate</name>
      <display_name>Mechanical Ventilation 2: Flow Rate</display_name>
      <description>The flow rate of the second mechanical ventilation.</description>
      <type>Double</type>
      <units>CFM</units>
      <required>true</required>
      <model_dependent>false</model_dependent>
      <default_value>110</default_value>
    </argument>
    <argument>
      <name>mech_vent_2_hours_in_operation</name>
      <display_name>Mechanical Ventilation 2: Hours In Operation</display_name>
      <description>The hours in operation of the second mechanical ventilation.</description>
      <type>Double</type>
      <units>hrs/day</units>
      <required>true</required>
      <model_dependent>false</model_dependent>
      <default_value>24</default_value>
    </argument>
    <argument>
      <name>mech_vent_2_recovery_efficiency_type</name>
      <display_name>Mechanical Ventilation 2: Total Recovery Efficiency Type</display_name>
      <description>The total recovery efficiency type of the second mechanical ventilation.</description>
      <type>Choice</type>
      <required>true</required>
      <model_dependent>false</model_dependent>
      <default_value>Unadjusted</default_value>
      <choices>
        <choice>
          <value>Unadjusted</value>
          <display_name>Unadjusted</display_name>
        </choice>
        <choice>
          <value>Adjusted</value>
          <display_name>Adjusted</display_name>
        </choice>
      </choices>
    </argument>
    <argument>
      <name>mech_vent_2_total_recovery_efficiency</name>
      <display_name>Mechanical Ventilation 2: Total Recovery Efficiency</display_name>
      <description>The Unadjusted or Adjusted total recovery efficiency of the second mechanical ventilation. Applies to energy recovery ventilator.</description>
      <type>Double</type>
      <units>Frac</units>
      <required>true</required>
      <model_dependent>false</model_dependent>
      <default_value>0.48</default_value>
    </argument>
    <argument>
      <name>mech_vent_2_sensible_recovery_efficiency</name>
      <display_name>Mechanical Ventilation 2: Sensible Recovery Efficiency</display_name>
      <description>The Unadjusted or Adjusted sensible recovery efficiency of the second mechanical ventilation. Applies to energy recovery ventilator and heat recovery ventilator.</description>
      <type>Double</type>
      <units>Frac</units>
      <required>true</required>
      <model_dependent>false</model_dependent>
      <default_value>0.72</default_value>
    </argument>
    <argument>
      <name>mech_vent_2_fan_power</name>
      <display_name>Mechanical Ventilation 2: Fan Power</display_name>
      <description>The fan power of the second mechanical ventilation.</description>
      <type>Double</type>
      <units>W</units>
      <required>true</required>
      <model_dependent>false</model_dependent>
      <default_value>30</default_value>
    </argument>
    <argument>
      <name>kitchen_fans_quantity</name>
      <display_name>Kitchen Fans: Quantity</display_name>
      <description>The quantity of the kitchen fans.</description>
      <type>String</type>
      <units>#</units>
      <required>true</required>
      <model_dependent>false</model_dependent>
      <default_value>auto</default_value>
    </argument>
    <argument>
      <name>kitchen_fans_flow_rate</name>
      <display_name>Kitchen Fans: Flow Rate</display_name>
      <description>The flow rate of the kitchen fan.</description>
      <type>String</type>
      <units>CFM</units>
      <required>false</required>
      <model_dependent>false</model_dependent>
      <default_value>auto</default_value>
    </argument>
    <argument>
      <name>kitchen_fans_hours_in_operation</name>
      <display_name>Kitchen Fans: Hours In Operation</display_name>
      <description>The hours in operation of the kitchen fan.</description>
      <type>String</type>
      <units>hrs/day</units>
      <required>false</required>
      <model_dependent>false</model_dependent>
      <default_value>auto</default_value>
    </argument>
    <argument>
      <name>kitchen_fans_power</name>
      <display_name>Kitchen Fans: Fan Power</display_name>
      <description>The fan power of the kitchen fan.</description>
      <type>String</type>
      <units>W</units>
      <required>false</required>
      <model_dependent>false</model_dependent>
      <default_value>auto</default_value>
    </argument>
    <argument>
      <name>kitchen_fans_start_hour</name>
      <display_name>Kitchen Fans: Start Hour</display_name>
      <description>The start hour of the kitchen fan.</description>
      <type>String</type>
      <units>hr</units>
      <required>false</required>
      <model_dependent>false</model_dependent>
      <default_value>auto</default_value>
    </argument>
    <argument>
      <name>bathroom_fans_quantity</name>
      <display_name>Bathroom Fans: Quantity</display_name>
      <description>The quantity of the bathroom fans.</description>
      <type>String</type>
      <units>#</units>
      <required>true</required>
      <model_dependent>false</model_dependent>
      <default_value>auto</default_value>
    </argument>
    <argument>
      <name>bathroom_fans_flow_rate</name>
      <display_name>Bathroom Fans: Flow Rate</display_name>
      <description>The flow rate of the bathroom fans.</description>
      <type>String</type>
      <units>CFM</units>
      <required>false</required>
      <model_dependent>false</model_dependent>
      <default_value>auto</default_value>
    </argument>
    <argument>
      <name>bathroom_fans_hours_in_operation</name>
      <display_name>Bathroom Fans: Hours In Operation</display_name>
      <description>The hours in operation of the bathroom fans.</description>
      <type>String</type>
      <units>hrs/day</units>
      <required>false</required>
      <model_dependent>false</model_dependent>
      <default_value>auto</default_value>
    </argument>
    <argument>
      <name>bathroom_fans_power</name>
      <display_name>Bathroom Fans: Fan Power</display_name>
      <description>The fan power of the bathroom fans.</description>
      <type>String</type>
      <units>W</units>
      <required>false</required>
      <model_dependent>false</model_dependent>
      <default_value>auto</default_value>
    </argument>
    <argument>
      <name>bathroom_fans_start_hour</name>
      <display_name>Bathroom Fans: Start Hour</display_name>
      <description>The start hour of the bathroom fans.</description>
      <type>String</type>
      <units>hr</units>
      <required>false</required>
      <model_dependent>false</model_dependent>
      <default_value>auto</default_value>
    </argument>
    <argument>
      <name>whole_house_fan_present</name>
      <display_name>Whole House Fan: Present</display_name>
      <description>Whether there is a whole house fan.</description>
      <type>Boolean</type>
      <required>true</required>
      <model_dependent>false</model_dependent>
      <default_value>false</default_value>
      <choices>
        <choice>
          <value>true</value>
          <display_name>true</display_name>
        </choice>
        <choice>
          <value>false</value>
          <display_name>false</display_name>
        </choice>
      </choices>
    </argument>
    <argument>
      <name>whole_house_fan_flow_rate</name>
      <display_name>Whole House Fan: Flow Rate</display_name>
      <description>The flow rate of the whole house fan.</description>
      <type>String</type>
      <units>CFM</units>
      <required>false</required>
      <model_dependent>false</model_dependent>
      <default_value>auto</default_value>
    </argument>
    <argument>
      <name>whole_house_fan_power</name>
      <display_name>Whole House Fan: Fan Power</display_name>
      <description>The fan power of the whole house fan.</description>
      <type>String</type>
      <units>W</units>
      <required>false</required>
      <model_dependent>false</model_dependent>
      <default_value>auto</default_value>
    </argument>
    <argument>
      <name>water_heater_type</name>
      <display_name>Water Heater: Type</display_name>
      <description>The type of water heater. Use 'none' if there is no water heater.</description>
      <type>Choice</type>
      <required>true</required>
      <model_dependent>false</model_dependent>
      <default_value>storage water heater</default_value>
      <choices>
        <choice>
          <value>none</value>
          <display_name>none</display_name>
        </choice>
        <choice>
          <value>storage water heater</value>
          <display_name>storage water heater</display_name>
        </choice>
        <choice>
          <value>instantaneous water heater</value>
          <display_name>instantaneous water heater</display_name>
        </choice>
        <choice>
          <value>heat pump water heater</value>
          <display_name>heat pump water heater</display_name>
        </choice>
        <choice>
          <value>space-heating boiler with storage tank</value>
          <display_name>space-heating boiler with storage tank</display_name>
        </choice>
        <choice>
          <value>space-heating boiler with tankless coil</value>
          <display_name>space-heating boiler with tankless coil</display_name>
        </choice>
      </choices>
    </argument>
    <argument>
      <name>water_heater_fuel_type</name>
      <display_name>Water Heater: Fuel Type</display_name>
      <description>The fuel type of water heater. Ignored for heat pump water heater.</description>
      <type>Choice</type>
      <required>true</required>
      <model_dependent>false</model_dependent>
      <default_value>natural gas</default_value>
      <choices>
        <choice>
          <value>electricity</value>
          <display_name>electricity</display_name>
        </choice>
        <choice>
          <value>natural gas</value>
          <display_name>natural gas</display_name>
        </choice>
        <choice>
          <value>fuel oil</value>
          <display_name>fuel oil</display_name>
        </choice>
        <choice>
          <value>propane</value>
          <display_name>propane</display_name>
        </choice>
        <choice>
          <value>wood</value>
          <display_name>wood</display_name>
        </choice>
        <choice>
          <value>coal</value>
          <display_name>coal</display_name>
        </choice>
      </choices>
    </argument>
    <argument>
      <name>water_heater_location</name>
      <display_name>Water Heater: Location</display_name>
      <description>The location of water heater.</description>
      <type>Choice</type>
      <required>true</required>
      <model_dependent>false</model_dependent>
      <default_value>auto</default_value>
      <choices>
        <choice>
          <value>auto</value>
          <display_name>auto</display_name>
        </choice>
        <choice>
          <value>living space</value>
          <display_name>living space</display_name>
        </choice>
        <choice>
          <value>basement - conditioned</value>
          <display_name>basement - conditioned</display_name>
        </choice>
        <choice>
          <value>basement - unconditioned</value>
          <display_name>basement - unconditioned</display_name>
        </choice>
        <choice>
          <value>garage</value>
          <display_name>garage</display_name>
        </choice>
        <choice>
          <value>attic - vented</value>
          <display_name>attic - vented</display_name>
        </choice>
        <choice>
          <value>attic - unvented</value>
          <display_name>attic - unvented</display_name>
        </choice>
        <choice>
          <value>crawlspace - vented</value>
          <display_name>crawlspace - vented</display_name>
        </choice>
        <choice>
          <value>crawlspace - unvented</value>
          <display_name>crawlspace - unvented</display_name>
        </choice>
        <choice>
          <value>crawlspace - conditioned</value>
          <display_name>crawlspace - conditioned</display_name>
        </choice>
        <choice>
          <value>other exterior</value>
          <display_name>other exterior</display_name>
        </choice>
        <choice>
          <value>other housing unit</value>
          <display_name>other housing unit</display_name>
        </choice>
        <choice>
          <value>other heated space</value>
          <display_name>other heated space</display_name>
        </choice>
        <choice>
          <value>other multifamily buffer space</value>
          <display_name>other multifamily buffer space</display_name>
        </choice>
        <choice>
          <value>other non-freezing space</value>
          <display_name>other non-freezing space</display_name>
        </choice>
      </choices>
    </argument>
    <argument>
      <name>water_heater_tank_volume</name>
      <display_name>Water Heater: Tank Volume</display_name>
      <description>Nominal volume of water heater tank. Set to 'auto' to have volume autosized. Only applies to storage water heater, heat pump water heater, and space-heating boiler with storage tank.</description>
      <type>String</type>
      <units>gal</units>
      <required>true</required>
      <model_dependent>false</model_dependent>
      <default_value>auto</default_value>
    </argument>
    <argument>
      <name>water_heater_efficiency_type</name>
      <display_name>Water Heater: Efficiency Type</display_name>
      <description>The efficiency type of water heater. Does not apply to space-heating boilers.</description>
      <type>Choice</type>
      <required>true</required>
      <model_dependent>false</model_dependent>
      <default_value>EnergyFactor</default_value>
      <choices>
        <choice>
          <value>EnergyFactor</value>
          <display_name>EnergyFactor</display_name>
        </choice>
        <choice>
          <value>UniformEnergyFactor</value>
          <display_name>UniformEnergyFactor</display_name>
        </choice>
      </choices>
    </argument>
    <argument>
      <name>water_heater_efficiency</name>
      <display_name>Water Heater: Efficiency</display_name>
      <description>Rated Energy Factor or Uniform Energy Factor. Does not apply to space-heating boilers.</description>
      <type>Double</type>
      <required>true</required>
      <model_dependent>false</model_dependent>
      <default_value>0.67</default_value>
    </argument>
    <argument>
      <name>water_heater_usage_bin</name>
      <display_name>Water Heater: Usage Bin</display_name>
      <description>The usage of the water heater. Required if Efficiency Type is UniformEnergyFactor and Type is not instantaneous water heater. Does not apply to space-heating boilers.</description>
      <type>Choice</type>
      <required>false</required>
      <model_dependent>false</model_dependent>
      <choices>
        <choice>
          <value>very small</value>
          <display_name>very small</display_name>
        </choice>
        <choice>
          <value>low</value>
          <display_name>low</display_name>
        </choice>
        <choice>
          <value>medium</value>
          <display_name>medium</display_name>
        </choice>
        <choice>
          <value>high</value>
          <display_name>high</display_name>
        </choice>
      </choices>
    </argument>
    <argument>
      <name>water_heater_recovery_efficiency</name>
      <display_name>Water Heater: Recovery Efficiency</display_name>
      <description>Ratio of energy delivered to water heater to the energy content of the fuel consumed by the water heater. Only used for non-electric storage water heaters.</description>
      <type>String</type>
      <units>Frac</units>
      <required>true</required>
      <model_dependent>false</model_dependent>
      <default_value>auto</default_value>
    </argument>
    <argument>
      <name>water_heater_heating_capacity</name>
      <display_name>Water Heater: Heating Capacity</display_name>
      <description>Heating capacity. Set to 'auto' to have heating capacity defaulted. Only applies to storage water heater.</description>
      <type>String</type>
      <units>Btu/hr</units>
      <required>true</required>
      <model_dependent>false</model_dependent>
      <default_value>auto</default_value>
    </argument>
    <argument>
      <name>water_heater_standby_loss</name>
      <display_name>Water Heater: Standby Loss</display_name>
      <description>The standby loss of water heater. Only applies to space-heating boilers.</description>
      <type>Double</type>
      <units>deg-F/hr</units>
      <required>false</required>
      <model_dependent>false</model_dependent>
    </argument>
    <argument>
      <name>water_heater_jacket_rvalue</name>
      <display_name>Water Heater: Jacket R-value</display_name>
      <description>The jacket R-value of water heater. Doesn't apply to instantaneous water heater or space-heating boiler with tankless coil.</description>
      <type>Double</type>
      <units>h-ft^2-R/Btu</units>
      <required>false</required>
      <model_dependent>false</model_dependent>
    </argument>
    <argument>
      <name>water_heater_setpoint_temperature</name>
      <display_name>Water Heater: Setpoint Temperature</display_name>
      <description>The setpoint temperature of water heater.</description>
      <type>String</type>
      <units>deg-F</units>
      <required>true</required>
      <model_dependent>false</model_dependent>
      <default_value>auto</default_value>
    </argument>
    <argument>
      <name>water_heater_num_units_served</name>
      <display_name>Water Heater: Number of Units Served</display_name>
      <description>Number of dwelling units served (directly or indirectly) by the water heater. Must be 1 if single-family detached. Used to apportion water heater tank losses to the unit.</description>
      <type>Integer</type>
      <units>#</units>
      <required>true</required>
      <model_dependent>false</model_dependent>
      <default_value>1</default_value>
    </argument>
    <argument>
      <name>water_heater_uses_desuperheater</name>
      <display_name>Water Heater: Uses Desuperheater</display_name>
      <description>Requires that the dwelling unit has a air-to-air, mini-split, or ground-to-air heat pump or a central air conditioner or mini-split air conditioner.</description>
      <type>Boolean</type>
      <required>false</required>
      <model_dependent>false</model_dependent>
      <choices>
        <choice>
          <value>true</value>
          <display_name>true</display_name>
        </choice>
        <choice>
          <value>false</value>
          <display_name>false</display_name>
        </choice>
      </choices>
    </argument>
    <argument>
      <name>hot_water_distribution_system_type</name>
      <display_name>Hot Water Distribution: System Type</display_name>
      <description>The type of the hot water distribution system.</description>
      <type>Choice</type>
      <required>true</required>
      <model_dependent>false</model_dependent>
      <default_value>Standard</default_value>
      <choices>
        <choice>
          <value>Standard</value>
          <display_name>Standard</display_name>
        </choice>
        <choice>
          <value>Recirculation</value>
          <display_name>Recirculation</display_name>
        </choice>
      </choices>
    </argument>
    <argument>
      <name>hot_water_distribution_standard_piping_length</name>
      <display_name>Hot Water Distribution: Standard Piping Length</display_name>
      <description>If the distribution system is Standard, the length of the piping. A value of 'auto' will use a default.</description>
      <type>String</type>
      <units>ft</units>
      <required>true</required>
      <model_dependent>false</model_dependent>
      <default_value>auto</default_value>
    </argument>
    <argument>
      <name>hot_water_distribution_recirc_control_type</name>
      <display_name>Hot Water Distribution: Recirculation Control Type</display_name>
      <description>If the distribution system is Recirculation, the type of hot water recirculation control, if any.</description>
      <type>Choice</type>
      <required>true</required>
      <model_dependent>false</model_dependent>
      <default_value>no control</default_value>
      <choices>
        <choice>
          <value>no control</value>
          <display_name>no control</display_name>
        </choice>
        <choice>
          <value>timer</value>
          <display_name>timer</display_name>
        </choice>
        <choice>
          <value>temperature</value>
          <display_name>temperature</display_name>
        </choice>
        <choice>
          <value>presence sensor demand control</value>
          <display_name>presence sensor demand control</display_name>
        </choice>
        <choice>
          <value>manual demand control</value>
          <display_name>manual demand control</display_name>
        </choice>
      </choices>
    </argument>
    <argument>
      <name>hot_water_distribution_recirc_piping_length</name>
      <display_name>Hot Water Distribution: Recirculation Piping Length</display_name>
      <description>If the distribution system is Recirculation, the length of the recirculation piping.</description>
      <type>String</type>
      <units>ft</units>
      <required>true</required>
      <model_dependent>false</model_dependent>
      <default_value>auto</default_value>
    </argument>
    <argument>
      <name>hot_water_distribution_recirc_branch_piping_length</name>
      <display_name>Hot Water Distribution: Recirculation Branch Piping Length</display_name>
      <description>If the distribution system is Recirculation, the length of the recirculation branch piping.</description>
      <type>String</type>
      <units>ft</units>
      <required>true</required>
      <model_dependent>false</model_dependent>
      <default_value>auto</default_value>
    </argument>
    <argument>
      <name>hot_water_distribution_recirc_pump_power</name>
      <display_name>Hot Water Distribution: Recirculation Pump Power</display_name>
      <description>If the distribution system is Recirculation, the recirculation pump power.</description>
      <type>String</type>
      <units>W</units>
      <required>true</required>
      <model_dependent>false</model_dependent>
      <default_value>auto</default_value>
    </argument>
    <argument>
      <name>hot_water_distribution_pipe_r</name>
      <display_name>Hot Water Distribution: Pipe Insulation Nominal R-Value</display_name>
      <description>Nominal R-value of the pipe insulation.</description>
      <type>String</type>
      <units>h-ft^2-R/Btu</units>
      <required>true</required>
      <model_dependent>false</model_dependent>
      <default_value>auto</default_value>
    </argument>
    <argument>
      <name>dwhr_facilities_connected</name>
      <display_name>Drain Water Heat Recovery: Facilities Connected</display_name>
      <description>Which facilities are connected for the drain water heat recovery. Use 'none' if there is no drain water heat recovery system.</description>
      <type>Choice</type>
      <required>true</required>
      <model_dependent>false</model_dependent>
      <default_value>none</default_value>
      <choices>
        <choice>
          <value>none</value>
          <display_name>none</display_name>
        </choice>
        <choice>
          <value>one</value>
          <display_name>one</display_name>
        </choice>
        <choice>
          <value>all</value>
          <display_name>all</display_name>
        </choice>
      </choices>
    </argument>
    <argument>
      <name>dwhr_equal_flow</name>
      <display_name>Drain Water Heat Recovery: Equal Flow</display_name>
      <description>Whether the drain water heat recovery has equal flow.</description>
      <type>Boolean</type>
      <required>true</required>
      <model_dependent>false</model_dependent>
      <default_value>true</default_value>
      <choices>
        <choice>
          <value>true</value>
          <display_name>true</display_name>
        </choice>
        <choice>
          <value>false</value>
          <display_name>false</display_name>
        </choice>
      </choices>
    </argument>
    <argument>
      <name>dwhr_efficiency</name>
      <display_name>Drain Water Heat Recovery: Efficiency</display_name>
      <description>The efficiency of the drain water heat recovery.</description>
      <type>Double</type>
      <units>Frac</units>
      <required>true</required>
      <model_dependent>false</model_dependent>
      <default_value>0.55</default_value>
    </argument>
    <argument>
      <name>water_fixtures_shower_low_flow</name>
      <display_name>Hot Water Fixtures: Is Shower Low Flow</display_name>
      <description>Whether the shower fixture is low flow.</description>
      <type>Boolean</type>
      <required>true</required>
      <model_dependent>false</model_dependent>
      <default_value>false</default_value>
      <choices>
        <choice>
          <value>true</value>
          <display_name>true</display_name>
        </choice>
        <choice>
          <value>false</value>
          <display_name>false</display_name>
        </choice>
      </choices>
    </argument>
    <argument>
      <name>water_fixtures_sink_low_flow</name>
      <display_name>Hot Water Fixtures: Is Sink Low Flow</display_name>
      <description>Whether the sink fixture is low flow.</description>
      <type>Boolean</type>
      <required>true</required>
      <model_dependent>false</model_dependent>
      <default_value>false</default_value>
      <choices>
        <choice>
          <value>true</value>
          <display_name>true</display_name>
        </choice>
        <choice>
          <value>false</value>
          <display_name>false</display_name>
        </choice>
      </choices>
    </argument>
    <argument>
      <name>water_fixtures_usage_multiplier</name>
      <display_name>Hot Water Fixtures: Usage Multiplier</display_name>
      <description>Multiplier on the hot water usage that can reflect, e.g., high/low usage occupants.</description>
      <type>Double</type>
      <required>true</required>
      <model_dependent>false</model_dependent>
      <default_value>1</default_value>
    </argument>
    <argument>
      <name>solar_thermal_system_type</name>
      <display_name>Solar Thermal: System Type</display_name>
      <description>The type of solar thermal system. Use 'none' if there is no solar thermal system.</description>
      <type>Choice</type>
      <required>true</required>
      <model_dependent>false</model_dependent>
      <default_value>none</default_value>
      <choices>
        <choice>
          <value>none</value>
          <display_name>none</display_name>
        </choice>
        <choice>
          <value>hot water</value>
          <display_name>hot water</display_name>
        </choice>
      </choices>
    </argument>
    <argument>
      <name>solar_thermal_collector_area</name>
      <display_name>Solar Thermal: Collector Area</display_name>
      <description>The collector area of the solar thermal system.</description>
      <type>Double</type>
      <units>ft^2</units>
      <required>true</required>
      <model_dependent>false</model_dependent>
      <default_value>40</default_value>
    </argument>
    <argument>
      <name>solar_thermal_collector_loop_type</name>
      <display_name>Solar Thermal: Collector Loop Type</display_name>
      <description>The collector loop type of the solar thermal system.</description>
      <type>Choice</type>
      <required>true</required>
      <model_dependent>false</model_dependent>
      <default_value>liquid direct</default_value>
      <choices>
        <choice>
          <value>liquid direct</value>
          <display_name>liquid direct</display_name>
        </choice>
        <choice>
          <value>liquid indirect</value>
          <display_name>liquid indirect</display_name>
        </choice>
        <choice>
          <value>passive thermosyphon</value>
          <display_name>passive thermosyphon</display_name>
        </choice>
      </choices>
    </argument>
    <argument>
      <name>solar_thermal_collector_type</name>
      <display_name>Solar Thermal: Collector Type</display_name>
      <description>The collector type of the solar thermal system.</description>
      <type>Choice</type>
      <required>true</required>
      <model_dependent>false</model_dependent>
      <default_value>evacuated tube</default_value>
      <choices>
        <choice>
          <value>evacuated tube</value>
          <display_name>evacuated tube</display_name>
        </choice>
        <choice>
          <value>single glazing black</value>
          <display_name>single glazing black</display_name>
        </choice>
        <choice>
          <value>double glazing black</value>
          <display_name>double glazing black</display_name>
        </choice>
        <choice>
          <value>integrated collector storage</value>
          <display_name>integrated collector storage</display_name>
        </choice>
      </choices>
    </argument>
    <argument>
      <name>solar_thermal_collector_azimuth</name>
      <display_name>Solar Thermal: Collector Azimuth</display_name>
      <description>The collector azimuth of the solar thermal system. Azimuth is measured clockwise from north (e.g., North=0, East=90, South=180, West=270).</description>
      <type>Double</type>
      <units>degrees</units>
      <required>true</required>
      <model_dependent>false</model_dependent>
      <default_value>180</default_value>
    </argument>
    <argument>
      <name>solar_thermal_collector_tilt</name>
      <display_name>Solar Thermal: Collector Tilt</display_name>
      <description>The collector tilt of the solar thermal system. Can also enter, e.g., RoofPitch, RoofPitch+20, Latitude, Latitude-15, etc.</description>
      <type>String</type>
      <units>degrees</units>
      <required>true</required>
      <model_dependent>false</model_dependent>
      <default_value>RoofPitch</default_value>
    </argument>
    <argument>
      <name>solar_thermal_collector_rated_optical_efficiency</name>
      <display_name>Solar Thermal: Collector Rated Optical Efficiency</display_name>
      <description>The collector rated optical efficiency of the solar thermal system.</description>
      <type>Double</type>
      <units>Frac</units>
      <required>true</required>
      <model_dependent>false</model_dependent>
      <default_value>0.5</default_value>
    </argument>
    <argument>
      <name>solar_thermal_collector_rated_thermal_losses</name>
      <display_name>Solar Thermal: Collector Rated Thermal Losses</display_name>
      <description>The collector rated thermal losses of the solar thermal system.</description>
      <type>Double</type>
      <units>Frac</units>
      <required>true</required>
      <model_dependent>false</model_dependent>
      <default_value>0.2799</default_value>
    </argument>
    <argument>
      <name>solar_thermal_storage_volume</name>
      <display_name>Solar Thermal: Storage Volume</display_name>
      <description>The storage volume of the solar thermal system.</description>
      <type>String</type>
      <units>Frac</units>
      <required>true</required>
      <model_dependent>false</model_dependent>
      <default_value>auto</default_value>
    </argument>
    <argument>
      <name>solar_thermal_solar_fraction</name>
      <display_name>Solar Thermal: Solar Fraction</display_name>
      <description>The solar fraction of the solar thermal system. If provided, overrides all other solar thermal inputs.</description>
      <type>Double</type>
      <units>Frac</units>
      <required>true</required>
      <model_dependent>false</model_dependent>
      <default_value>0</default_value>
    </argument>
    <argument>
      <name>pv_system_module_type</name>
      <display_name>PV System: Module Type</display_name>
      <description>Module type of the PV system. Use 'none' if there is no PV system.</description>
      <type>Choice</type>
      <required>true</required>
      <model_dependent>false</model_dependent>
      <default_value>none</default_value>
      <choices>
        <choice>
          <value>none</value>
          <display_name>none</display_name>
        </choice>
        <choice>
          <value>auto</value>
          <display_name>auto</display_name>
        </choice>
        <choice>
          <value>standard</value>
          <display_name>standard</display_name>
        </choice>
        <choice>
          <value>premium</value>
          <display_name>premium</display_name>
        </choice>
        <choice>
          <value>thin film</value>
          <display_name>thin film</display_name>
        </choice>
      </choices>
    </argument>
    <argument>
      <name>pv_system_location</name>
      <display_name>PV System: Location</display_name>
      <description>Location of the PV system.</description>
      <type>Choice</type>
      <required>true</required>
      <model_dependent>false</model_dependent>
      <default_value>auto</default_value>
      <choices>
        <choice>
          <value>auto</value>
          <display_name>auto</display_name>
        </choice>
        <choice>
          <value>roof</value>
          <display_name>roof</display_name>
        </choice>
        <choice>
          <value>ground</value>
          <display_name>ground</display_name>
        </choice>
      </choices>
    </argument>
    <argument>
      <name>pv_system_tracking</name>
      <display_name>PV System: Tracking</display_name>
      <description>Tracking of the PV system.</description>
      <type>Choice</type>
      <required>true</required>
      <model_dependent>false</model_dependent>
      <default_value>auto</default_value>
      <choices>
        <choice>
          <value>auto</value>
          <display_name>auto</display_name>
        </choice>
        <choice>
          <value>fixed</value>
          <display_name>fixed</display_name>
        </choice>
        <choice>
          <value>1-axis</value>
          <display_name>1-axis</display_name>
        </choice>
        <choice>
          <value>1-axis backtracked</value>
          <display_name>1-axis backtracked</display_name>
        </choice>
        <choice>
          <value>2-axis</value>
          <display_name>2-axis</display_name>
        </choice>
      </choices>
    </argument>
    <argument>
      <name>pv_system_array_azimuth</name>
      <display_name>PV System: Array Azimuth</display_name>
      <description>Array azimuth of the PV system. Azimuth is measured clockwise from north (e.g., North=0, East=90, South=180, West=270).</description>
      <type>Double</type>
      <units>degrees</units>
      <required>true</required>
      <model_dependent>false</model_dependent>
      <default_value>180</default_value>
    </argument>
    <argument>
      <name>pv_system_array_tilt</name>
      <display_name>PV System: Array Tilt</display_name>
      <description>Array tilt of the PV system. Can also enter, e.g., RoofPitch, RoofPitch+20, Latitude, Latitude-15, etc.</description>
      <type>String</type>
      <units>degrees</units>
      <required>true</required>
      <model_dependent>false</model_dependent>
      <default_value>RoofPitch</default_value>
    </argument>
    <argument>
      <name>pv_system_max_power_output</name>
      <display_name>PV System: Maximum Power Output</display_name>
      <description>Maximum power output of the PV system. For a shared system, this is the total building maximum power output.</description>
      <type>Double</type>
      <units>W</units>
      <required>true</required>
      <model_dependent>false</model_dependent>
      <default_value>4000</default_value>
    </argument>
    <argument>
      <name>pv_system_inverter_efficiency</name>
      <display_name>PV System: Inverter Efficiency</display_name>
      <description>Inverter efficiency of the PV system. If there are two PV systems, this will apply to both.</description>
      <type>Double</type>
      <units>Frac</units>
      <required>false</required>
      <model_dependent>false</model_dependent>
    </argument>
    <argument>
      <name>pv_system_system_losses_fraction</name>
      <display_name>PV System: System Losses Fraction</display_name>
      <description>System losses fraction of the PV system. If there are two PV systems, this will apply to both.</description>
      <type>Double</type>
      <units>Frac</units>
      <required>false</required>
      <model_dependent>false</model_dependent>
    </argument>
    <argument>
      <name>pv_system_num_bedrooms_served</name>
      <display_name>PV System: Number of Bedrooms Served</display_name>
      <description>Number of bedrooms served by PV system. Ignored if single-family detached. Used to apportion PV generation to the unit of a SFA/MF building. If there are two PV systems, this will apply to both.</description>
      <type>Integer</type>
      <units>#</units>
      <required>true</required>
      <model_dependent>false</model_dependent>
      <default_value>3</default_value>
    </argument>
    <argument>
      <name>pv_system_2_module_type</name>
      <display_name>PV System 2: Module Type</display_name>
      <description>Module type of the second PV system. Use 'none' if there is no PV system 2.</description>
      <type>Choice</type>
      <required>true</required>
      <model_dependent>false</model_dependent>
      <default_value>none</default_value>
      <choices>
        <choice>
          <value>none</value>
          <display_name>none</display_name>
        </choice>
        <choice>
          <value>auto</value>
          <display_name>auto</display_name>
        </choice>
        <choice>
          <value>standard</value>
          <display_name>standard</display_name>
        </choice>
        <choice>
          <value>premium</value>
          <display_name>premium</display_name>
        </choice>
        <choice>
          <value>thin film</value>
          <display_name>thin film</display_name>
        </choice>
      </choices>
    </argument>
    <argument>
      <name>pv_system_2_location</name>
      <display_name>PV System 2: Location</display_name>
      <description>Location of the second PV system.</description>
      <type>Choice</type>
      <required>true</required>
      <model_dependent>false</model_dependent>
      <default_value>auto</default_value>
      <choices>
        <choice>
          <value>auto</value>
          <display_name>auto</display_name>
        </choice>
        <choice>
          <value>roof</value>
          <display_name>roof</display_name>
        </choice>
        <choice>
          <value>ground</value>
          <display_name>ground</display_name>
        </choice>
      </choices>
    </argument>
    <argument>
      <name>pv_system_2_tracking</name>
      <display_name>PV System 2: Tracking</display_name>
      <description>Tracking of the second PV system.</description>
      <type>Choice</type>
      <required>true</required>
      <model_dependent>false</model_dependent>
      <default_value>auto</default_value>
      <choices>
        <choice>
          <value>auto</value>
          <display_name>auto</display_name>
        </choice>
        <choice>
          <value>fixed</value>
          <display_name>fixed</display_name>
        </choice>
        <choice>
          <value>1-axis</value>
          <display_name>1-axis</display_name>
        </choice>
        <choice>
          <value>1-axis backtracked</value>
          <display_name>1-axis backtracked</display_name>
        </choice>
        <choice>
          <value>2-axis</value>
          <display_name>2-axis</display_name>
        </choice>
      </choices>
    </argument>
    <argument>
      <name>pv_system_2_array_azimuth</name>
      <display_name>PV System 2: Array Azimuth</display_name>
      <description>Array azimuth of the second PV system. Azimuth is measured clockwise from north (e.g., North=0, East=90, South=180, West=270).</description>
      <type>Double</type>
      <units>degrees</units>
      <required>true</required>
      <model_dependent>false</model_dependent>
      <default_value>180</default_value>
    </argument>
    <argument>
      <name>pv_system_2_array_tilt</name>
      <display_name>PV System 2: Array Tilt</display_name>
      <description>Array tilt of the second PV system. Can also enter, e.g., RoofPitch, RoofPitch+20, Latitude, Latitude-15, etc.</description>
      <type>String</type>
      <units>degrees</units>
      <required>true</required>
      <model_dependent>false</model_dependent>
      <default_value>RoofPitch</default_value>
    </argument>
    <argument>
      <name>pv_system_2_max_power_output</name>
      <display_name>PV System 2: Maximum Power Output</display_name>
      <description>Maximum power output of the second PV system. For a shared system, this is the total building maximum power output.</description>
      <type>Double</type>
      <units>W</units>
      <required>true</required>
      <model_dependent>false</model_dependent>
      <default_value>4000</default_value>
    </argument>
    <argument>
      <name>battery_location</name>
      <display_name>Battery: Location</display_name>
      <description>The space type for the lithium ion battery location.</description>
      <type>Choice</type>
      <required>true</required>
      <model_dependent>false</model_dependent>
      <default_value>none</default_value>
      <choices>
        <choice>
          <value>auto</value>
          <display_name>auto</display_name>
        </choice>
        <choice>
          <value>none</value>
          <display_name>none</display_name>
        </choice>
        <choice>
          <value>living space</value>
          <display_name>living space</display_name>
        </choice>
        <choice>
          <value>basement - conditioned</value>
          <display_name>basement - conditioned</display_name>
        </choice>
        <choice>
          <value>basement - unconditioned</value>
          <display_name>basement - unconditioned</display_name>
        </choice>
        <choice>
          <value>crawlspace - vented</value>
          <display_name>crawlspace - vented</display_name>
        </choice>
        <choice>
          <value>crawlspace - unvented</value>
          <display_name>crawlspace - unvented</display_name>
        </choice>
        <choice>
          <value>crawlspace - conditioned</value>
          <display_name>crawlspace - conditioned</display_name>
        </choice>
        <choice>
          <value>attic - vented</value>
          <display_name>attic - vented</display_name>
        </choice>
        <choice>
          <value>attic - unvented</value>
          <display_name>attic - unvented</display_name>
        </choice>
        <choice>
          <value>garage</value>
          <display_name>garage</display_name>
        </choice>
        <choice>
          <value>outside</value>
          <display_name>outside</display_name>
        </choice>
      </choices>
    </argument>
    <argument>
      <name>battery_power</name>
      <display_name>Battery: Rated Power Output</display_name>
      <description>The rated power output of the lithium ion battery.</description>
      <type>String</type>
      <units>kW</units>
      <required>true</required>
      <model_dependent>false</model_dependent>
      <default_value>auto</default_value>
    </argument>
    <argument>
      <name>battery_capacity</name>
      <display_name>Battery: Nominal Capacity</display_name>
      <description>The nominal capacity of the lithium ion battery.</description>
      <type>String</type>
      <units>kWh</units>
      <required>true</required>
      <model_dependent>false</model_dependent>
      <default_value>auto</default_value>
    </argument>
    <argument>
      <name>lighting_present</name>
      <display_name>Lighting: Present</display_name>
      <description>Whether there is lighting energy use.</description>
      <type>Boolean</type>
      <required>false</required>
      <model_dependent>false</model_dependent>
      <default_value>true</default_value>
      <choices>
        <choice>
          <value>true</value>
          <display_name>true</display_name>
        </choice>
        <choice>
          <value>false</value>
          <display_name>false</display_name>
        </choice>
      </choices>
    </argument>
    <argument>
      <name>lighting_interior_fraction_cfl</name>
      <display_name>Lighting: Interior Fraction CFL</display_name>
      <description>Fraction of all lamps (interior) that are compact fluorescent. Lighting not specified as CFL, LFL, or LED is assumed to be incandescent.</description>
      <type>Double</type>
      <required>true</required>
      <model_dependent>false</model_dependent>
      <default_value>0.1</default_value>
    </argument>
    <argument>
      <name>lighting_interior_fraction_lfl</name>
      <display_name>Lighting: Interior Fraction LFL</display_name>
      <description>Fraction of all lamps (interior) that are linear fluorescent. Lighting not specified as CFL, LFL, or LED is assumed to be incandescent.</description>
      <type>Double</type>
      <required>true</required>
      <model_dependent>false</model_dependent>
      <default_value>0</default_value>
    </argument>
    <argument>
      <name>lighting_interior_fraction_led</name>
      <display_name>Lighting: Interior Fraction LED</display_name>
      <description>Fraction of all lamps (interior) that are light emitting diodes. Lighting not specified as CFL, LFL, or LED is assumed to be incandescent.</description>
      <type>Double</type>
      <required>true</required>
      <model_dependent>false</model_dependent>
      <default_value>0</default_value>
    </argument>
    <argument>
      <name>lighting_interior_usage_multiplier</name>
      <display_name>Lighting: Interior Usage Multiplier</display_name>
      <description>Multiplier on the lighting energy usage (interior) that can reflect, e.g., high/low usage occupants.</description>
      <type>Double</type>
      <required>true</required>
      <model_dependent>false</model_dependent>
      <default_value>1</default_value>
    </argument>
    <argument>
      <name>lighting_exterior_fraction_cfl</name>
      <display_name>Lighting: Exterior Fraction CFL</display_name>
      <description>Fraction of all lamps (exterior) that are compact fluorescent. Lighting not specified as CFL, LFL, or LED is assumed to be incandescent.</description>
      <type>Double</type>
      <required>true</required>
      <model_dependent>false</model_dependent>
      <default_value>0</default_value>
    </argument>
    <argument>
      <name>lighting_exterior_fraction_lfl</name>
      <display_name>Lighting: Exterior Fraction LFL</display_name>
      <description>Fraction of all lamps (exterior) that are linear fluorescent. Lighting not specified as CFL, LFL, or LED is assumed to be incandescent.</description>
      <type>Double</type>
      <required>true</required>
      <model_dependent>false</model_dependent>
      <default_value>0</default_value>
    </argument>
    <argument>
      <name>lighting_exterior_fraction_led</name>
      <display_name>Lighting: Exterior Fraction LED</display_name>
      <description>Fraction of all lamps (exterior) that are light emitting diodes. Lighting not specified as CFL, LFL, or LED is assumed to be incandescent.</description>
      <type>Double</type>
      <required>true</required>
      <model_dependent>false</model_dependent>
      <default_value>0</default_value>
    </argument>
    <argument>
      <name>lighting_exterior_usage_multiplier</name>
      <display_name>Lighting: Exterior Usage Multiplier</display_name>
      <description>Multiplier on the lighting energy usage (exterior) that can reflect, e.g., high/low usage occupants.</description>
      <type>Double</type>
      <required>true</required>
      <model_dependent>false</model_dependent>
      <default_value>1</default_value>
    </argument>
    <argument>
      <name>lighting_garage_fraction_cfl</name>
      <display_name>Lighting: Garage Fraction CFL</display_name>
      <description>Fraction of all lamps (garage) that are compact fluorescent. Lighting not specified as CFL, LFL, or LED is assumed to be incandescent.</description>
      <type>Double</type>
      <required>true</required>
      <model_dependent>false</model_dependent>
      <default_value>0</default_value>
    </argument>
    <argument>
      <name>lighting_garage_fraction_lfl</name>
      <display_name>Lighting: Garage Fraction LFL</display_name>
      <description>Fraction of all lamps (garage) that are linear fluorescent. Lighting not specified as CFL, LFL, or LED is assumed to be incandescent.</description>
      <type>Double</type>
      <required>true</required>
      <model_dependent>false</model_dependent>
      <default_value>0</default_value>
    </argument>
    <argument>
      <name>lighting_garage_fraction_led</name>
      <display_name>Lighting: Garage Fraction LED</display_name>
      <description>Fraction of all lamps (garage) that are light emitting diodes. Lighting not specified as CFL, LFL, or LED is assumed to be incandescent.</description>
      <type>Double</type>
      <required>true</required>
      <model_dependent>false</model_dependent>
      <default_value>0</default_value>
    </argument>
    <argument>
      <name>lighting_garage_usage_multiplier</name>
      <display_name>Lighting: Garage Usage Multiplier</display_name>
      <description>Multiplier on the lighting energy usage (garage) that can reflect, e.g., high/low usage occupants.</description>
      <type>Double</type>
      <required>true</required>
      <model_dependent>false</model_dependent>
      <default_value>1</default_value>
    </argument>
    <argument>
      <name>holiday_lighting_present</name>
      <display_name>Holiday Lighting: Present</display_name>
      <description>Whether there is holiday lighting.</description>
      <type>Boolean</type>
      <required>true</required>
      <model_dependent>false</model_dependent>
      <default_value>false</default_value>
      <choices>
        <choice>
          <value>true</value>
          <display_name>true</display_name>
        </choice>
        <choice>
          <value>false</value>
          <display_name>false</display_name>
        </choice>
      </choices>
    </argument>
    <argument>
      <name>holiday_lighting_daily_kwh</name>
      <display_name>Holiday Lighting: Daily Consumption</display_name>
      <description>The daily energy consumption for holiday lighting (exterior).</description>
      <type>String</type>
      <units>kWh/day</units>
      <required>true</required>
      <model_dependent>false</model_dependent>
      <default_value>auto</default_value>
    </argument>
    <argument>
      <name>holiday_lighting_period</name>
      <display_name>Holiday Lighting: Period</display_name>
      <description>Enter a date like "Nov 25 - Jan 5".</description>
      <type>String</type>
      <required>false</required>
      <model_dependent>false</model_dependent>
    </argument>
    <argument>
      <name>dehumidifier_type</name>
      <display_name>Dehumidifier: Type</display_name>
      <description>The type of dehumidifier.</description>
      <type>Choice</type>
      <required>true</required>
      <model_dependent>false</model_dependent>
      <default_value>none</default_value>
      <choices>
        <choice>
          <value>none</value>
          <display_name>none</display_name>
        </choice>
        <choice>
          <value>portable</value>
          <display_name>portable</display_name>
        </choice>
        <choice>
          <value>whole-home</value>
          <display_name>whole-home</display_name>
        </choice>
      </choices>
    </argument>
    <argument>
      <name>dehumidifier_efficiency_type</name>
      <display_name>Dehumidifier: Efficiency Type</display_name>
      <description>The efficiency type of dehumidifier.</description>
      <type>Choice</type>
      <required>true</required>
      <model_dependent>false</model_dependent>
      <default_value>IntegratedEnergyFactor</default_value>
      <choices>
        <choice>
          <value>EnergyFactor</value>
          <display_name>EnergyFactor</display_name>
        </choice>
        <choice>
          <value>IntegratedEnergyFactor</value>
          <display_name>IntegratedEnergyFactor</display_name>
        </choice>
      </choices>
    </argument>
    <argument>
      <name>dehumidifier_efficiency</name>
      <display_name>Dehumidifier: Efficiency</display_name>
      <description>The efficiency of the dehumidifier.</description>
      <type>Double</type>
      <units>liters/kWh</units>
      <required>true</required>
      <model_dependent>false</model_dependent>
      <default_value>1.5</default_value>
    </argument>
    <argument>
      <name>dehumidifier_capacity</name>
      <display_name>Dehumidifier: Capacity</display_name>
      <description>The capacity (water removal rate) of the dehumidifier.</description>
      <type>Double</type>
      <units>pint/day</units>
      <required>true</required>
      <model_dependent>false</model_dependent>
      <default_value>40</default_value>
    </argument>
    <argument>
      <name>dehumidifier_rh_setpoint</name>
      <display_name>Dehumidifier: Relative Humidity Setpoint</display_name>
      <description>The relative humidity setpoint of the dehumidifier.</description>
      <type>Double</type>
      <units>Frac</units>
      <required>true</required>
      <model_dependent>false</model_dependent>
      <default_value>0.5</default_value>
    </argument>
    <argument>
      <name>dehumidifier_fraction_dehumidification_load_served</name>
      <display_name>Dehumidifier: Fraction Dehumidification Load Served</display_name>
      <description>The dehumidification load served fraction of the dehumidifier.</description>
      <type>Double</type>
      <units>Frac</units>
      <required>true</required>
      <model_dependent>false</model_dependent>
      <default_value>1</default_value>
    </argument>
    <argument>
      <name>clothes_washer_location</name>
      <display_name>Clothes Washer: Location</display_name>
      <description>The space type for the clothes washer location.</description>
      <type>Choice</type>
      <required>true</required>
      <model_dependent>false</model_dependent>
      <default_value>auto</default_value>
      <choices>
        <choice>
          <value>auto</value>
          <display_name>auto</display_name>
        </choice>
        <choice>
          <value>none</value>
          <display_name>none</display_name>
        </choice>
        <choice>
          <value>living space</value>
          <display_name>living space</display_name>
        </choice>
        <choice>
          <value>basement - conditioned</value>
          <display_name>basement - conditioned</display_name>
        </choice>
        <choice>
          <value>basement - unconditioned</value>
          <display_name>basement - unconditioned</display_name>
        </choice>
        <choice>
          <value>garage</value>
          <display_name>garage</display_name>
        </choice>
        <choice>
          <value>other housing unit</value>
          <display_name>other housing unit</display_name>
        </choice>
        <choice>
          <value>other heated space</value>
          <display_name>other heated space</display_name>
        </choice>
        <choice>
          <value>other multifamily buffer space</value>
          <display_name>other multifamily buffer space</display_name>
        </choice>
        <choice>
          <value>other non-freezing space</value>
          <display_name>other non-freezing space</display_name>
        </choice>
      </choices>
    </argument>
    <argument>
      <name>clothes_washer_efficiency_type</name>
      <display_name>Clothes Washer: Efficiency Type</display_name>
      <description>The efficiency type of the clothes washer.</description>
      <type>Choice</type>
      <required>true</required>
      <model_dependent>false</model_dependent>
      <default_value>IntegratedModifiedEnergyFactor</default_value>
      <choices>
        <choice>
          <value>ModifiedEnergyFactor</value>
          <display_name>ModifiedEnergyFactor</display_name>
        </choice>
        <choice>
          <value>IntegratedModifiedEnergyFactor</value>
          <display_name>IntegratedModifiedEnergyFactor</display_name>
        </choice>
      </choices>
    </argument>
    <argument>
      <name>clothes_washer_efficiency</name>
      <display_name>Clothes Washer: Efficiency</display_name>
      <description>The efficiency of the clothes washer.</description>
      <type>String</type>
      <units>ft^3/kWh-cyc</units>
      <required>true</required>
      <model_dependent>false</model_dependent>
      <default_value>auto</default_value>
    </argument>
    <argument>
      <name>clothes_washer_rated_annual_kwh</name>
      <display_name>Clothes Washer: Rated Annual Consumption</display_name>
      <description>The annual energy consumed by the clothes washer, as rated, obtained from the EnergyGuide label. This includes both the appliance electricity consumption and the energy required for water heating.</description>
      <type>String</type>
      <units>kWh/yr</units>
      <required>true</required>
      <model_dependent>false</model_dependent>
      <default_value>auto</default_value>
    </argument>
    <argument>
      <name>clothes_washer_label_electric_rate</name>
      <display_name>Clothes Washer: Label Electric Rate</display_name>
      <description>The annual energy consumed by the clothes washer, as rated, obtained from the EnergyGuide label. This includes both the appliance electricity consumption and the energy required for water heating.</description>
      <type>String</type>
      <units>$/kWh</units>
      <required>true</required>
      <model_dependent>false</model_dependent>
      <default_value>auto</default_value>
    </argument>
    <argument>
      <name>clothes_washer_label_gas_rate</name>
      <display_name>Clothes Washer: Label Gas Rate</display_name>
      <description>The annual energy consumed by the clothes washer, as rated, obtained from the EnergyGuide label. This includes both the appliance electricity consumption and the energy required for water heating.</description>
      <type>String</type>
      <units>$/therm</units>
      <required>true</required>
      <model_dependent>false</model_dependent>
      <default_value>auto</default_value>
    </argument>
    <argument>
      <name>clothes_washer_label_annual_gas_cost</name>
      <display_name>Clothes Washer: Label Annual Cost with Gas DHW</display_name>
      <description>The annual cost of using the system under test conditions. Input is obtained from the EnergyGuide label.</description>
      <type>String</type>
      <units>$</units>
      <required>true</required>
      <model_dependent>false</model_dependent>
      <default_value>auto</default_value>
    </argument>
    <argument>
      <name>clothes_washer_label_usage</name>
      <display_name>Clothes Washer: Label Usage</display_name>
      <description>The clothes washer loads per week.</description>
      <type>String</type>
      <units>cyc/wk</units>
      <required>true</required>
      <model_dependent>false</model_dependent>
      <default_value>auto</default_value>
    </argument>
    <argument>
      <name>clothes_washer_capacity</name>
      <display_name>Clothes Washer: Drum Volume</display_name>
      <description>Volume of the washer drum. Obtained from the EnergyStar website or the manufacturer's literature.</description>
      <type>String</type>
      <units>ft^3</units>
      <required>true</required>
      <model_dependent>false</model_dependent>
      <default_value>auto</default_value>
    </argument>
    <argument>
      <name>clothes_washer_usage_multiplier</name>
      <display_name>Clothes Washer: Usage Multiplier</display_name>
      <description>Multiplier on the clothes washer energy and hot water usage that can reflect, e.g., high/low usage occupants.</description>
      <type>Double</type>
      <required>true</required>
      <model_dependent>false</model_dependent>
      <default_value>1</default_value>
    </argument>
    <argument>
      <name>clothes_dryer_location</name>
      <display_name>Clothes Dryer: Location</display_name>
      <description>The space type for the clothes dryer location.</description>
      <type>Choice</type>
      <required>true</required>
      <model_dependent>false</model_dependent>
      <default_value>auto</default_value>
      <choices>
        <choice>
          <value>auto</value>
          <display_name>auto</display_name>
        </choice>
        <choice>
          <value>none</value>
          <display_name>none</display_name>
        </choice>
        <choice>
          <value>living space</value>
          <display_name>living space</display_name>
        </choice>
        <choice>
          <value>basement - conditioned</value>
          <display_name>basement - conditioned</display_name>
        </choice>
        <choice>
          <value>basement - unconditioned</value>
          <display_name>basement - unconditioned</display_name>
        </choice>
        <choice>
          <value>garage</value>
          <display_name>garage</display_name>
        </choice>
        <choice>
          <value>other housing unit</value>
          <display_name>other housing unit</display_name>
        </choice>
        <choice>
          <value>other heated space</value>
          <display_name>other heated space</display_name>
        </choice>
        <choice>
          <value>other multifamily buffer space</value>
          <display_name>other multifamily buffer space</display_name>
        </choice>
        <choice>
          <value>other non-freezing space</value>
          <display_name>other non-freezing space</display_name>
        </choice>
      </choices>
    </argument>
    <argument>
      <name>clothes_dryer_fuel_type</name>
      <display_name>Clothes Dryer: Fuel Type</display_name>
      <description>Type of fuel used by the clothes dryer.</description>
      <type>Choice</type>
      <required>true</required>
      <model_dependent>false</model_dependent>
      <default_value>natural gas</default_value>
      <choices>
        <choice>
          <value>electricity</value>
          <display_name>electricity</display_name>
        </choice>
        <choice>
          <value>natural gas</value>
          <display_name>natural gas</display_name>
        </choice>
        <choice>
          <value>fuel oil</value>
          <display_name>fuel oil</display_name>
        </choice>
        <choice>
          <value>propane</value>
          <display_name>propane</display_name>
        </choice>
        <choice>
          <value>wood</value>
          <display_name>wood</display_name>
        </choice>
        <choice>
          <value>coal</value>
          <display_name>coal</display_name>
        </choice>
      </choices>
    </argument>
    <argument>
      <name>clothes_dryer_efficiency_type</name>
      <display_name>Clothes Dryer: Efficiency Type</display_name>
      <description>The efficiency type of the clothes dryer.</description>
      <type>Choice</type>
      <required>true</required>
      <model_dependent>false</model_dependent>
      <default_value>CombinedEnergyFactor</default_value>
      <choices>
        <choice>
          <value>EnergyFactor</value>
          <display_name>EnergyFactor</display_name>
        </choice>
        <choice>
          <value>CombinedEnergyFactor</value>
          <display_name>CombinedEnergyFactor</display_name>
        </choice>
      </choices>
    </argument>
    <argument>
      <name>clothes_dryer_efficiency</name>
      <display_name>Clothes Dryer: Efficiency</display_name>
      <description>The efficiency of the clothes dryer.</description>
      <type>String</type>
      <units>lb/kWh</units>
      <required>true</required>
      <model_dependent>false</model_dependent>
      <default_value>auto</default_value>
    </argument>
    <argument>
      <name>clothes_dryer_vented_flow_rate</name>
      <display_name>Clothes Dryer: Vented Flow Rate</display_name>
      <description>The exhaust flow rate of the vented clothes dryer.</description>
      <type>String</type>
      <units>CFM</units>
      <required>true</required>
      <model_dependent>false</model_dependent>
      <default_value>auto</default_value>
    </argument>
    <argument>
      <name>clothes_dryer_usage_multiplier</name>
      <display_name>Clothes Dryer: Usage Multiplier</display_name>
      <description>Multiplier on the clothes dryer energy usage that can reflect, e.g., high/low usage occupants.</description>
      <type>Double</type>
      <required>true</required>
      <model_dependent>false</model_dependent>
      <default_value>1</default_value>
    </argument>
    <argument>
      <name>dishwasher_location</name>
      <display_name>Dishwasher: Location</display_name>
      <description>The space type for the dishwasher location.</description>
      <type>Choice</type>
      <required>true</required>
      <model_dependent>false</model_dependent>
      <default_value>auto</default_value>
      <choices>
        <choice>
          <value>auto</value>
          <display_name>auto</display_name>
        </choice>
        <choice>
          <value>none</value>
          <display_name>none</display_name>
        </choice>
        <choice>
          <value>living space</value>
          <display_name>living space</display_name>
        </choice>
        <choice>
          <value>basement - conditioned</value>
          <display_name>basement - conditioned</display_name>
        </choice>
        <choice>
          <value>basement - unconditioned</value>
          <display_name>basement - unconditioned</display_name>
        </choice>
        <choice>
          <value>garage</value>
          <display_name>garage</display_name>
        </choice>
        <choice>
          <value>other housing unit</value>
          <display_name>other housing unit</display_name>
        </choice>
        <choice>
          <value>other heated space</value>
          <display_name>other heated space</display_name>
        </choice>
        <choice>
          <value>other multifamily buffer space</value>
          <display_name>other multifamily buffer space</display_name>
        </choice>
        <choice>
          <value>other non-freezing space</value>
          <display_name>other non-freezing space</display_name>
        </choice>
      </choices>
    </argument>
    <argument>
      <name>dishwasher_efficiency_type</name>
      <display_name>Dishwasher: Efficiency Type</display_name>
      <description>The efficiency type of dishwasher.</description>
      <type>Choice</type>
      <required>true</required>
      <model_dependent>false</model_dependent>
      <default_value>RatedAnnualkWh</default_value>
      <choices>
        <choice>
          <value>RatedAnnualkWh</value>
          <display_name>RatedAnnualkWh</display_name>
        </choice>
        <choice>
          <value>EnergyFactor</value>
          <display_name>EnergyFactor</display_name>
        </choice>
      </choices>
    </argument>
    <argument>
      <name>dishwasher_efficiency</name>
      <display_name>Dishwasher: Efficiency</display_name>
      <description>The efficiency of the dishwasher.</description>
      <type>String</type>
      <units>RatedAnnualkWh or EnergyFactor</units>
      <required>true</required>
      <model_dependent>false</model_dependent>
      <default_value>auto</default_value>
    </argument>
    <argument>
      <name>dishwasher_label_electric_rate</name>
      <display_name>Dishwasher: Label Electric Rate</display_name>
      <description>The label electric rate of the dishwasher.</description>
      <type>String</type>
      <units>$/kWh</units>
      <required>true</required>
      <model_dependent>false</model_dependent>
      <default_value>auto</default_value>
    </argument>
    <argument>
      <name>dishwasher_label_gas_rate</name>
      <display_name>Dishwasher: Label Gas Rate</display_name>
      <description>The label gas rate of the dishwasher.</description>
      <type>String</type>
      <units>$/therm</units>
      <required>true</required>
      <model_dependent>false</model_dependent>
      <default_value>auto</default_value>
    </argument>
    <argument>
      <name>dishwasher_label_annual_gas_cost</name>
      <display_name>Dishwasher: Label Annual Gas Cost</display_name>
      <description>The label annual gas cost of the dishwasher.</description>
      <type>String</type>
      <units>$</units>
      <required>true</required>
      <model_dependent>false</model_dependent>
      <default_value>auto</default_value>
    </argument>
    <argument>
      <name>dishwasher_label_usage</name>
      <display_name>Dishwasher: Label Usage</display_name>
      <description>The dishwasher loads per week.</description>
      <type>String</type>
      <units>cyc/wk</units>
      <required>true</required>
      <model_dependent>false</model_dependent>
      <default_value>auto</default_value>
    </argument>
    <argument>
      <name>dishwasher_place_setting_capacity</name>
      <display_name>Dishwasher: Number of Place Settings</display_name>
      <description>The number of place settings for the unit. Data obtained from manufacturer's literature.</description>
      <type>String</type>
      <units>#</units>
      <required>true</required>
      <model_dependent>false</model_dependent>
      <default_value>auto</default_value>
    </argument>
    <argument>
      <name>dishwasher_usage_multiplier</name>
      <display_name>Dishwasher: Usage Multiplier</display_name>
      <description>Multiplier on the dishwasher energy usage that can reflect, e.g., high/low usage occupants.</description>
      <type>Double</type>
      <required>true</required>
      <model_dependent>false</model_dependent>
      <default_value>1</default_value>
    </argument>
    <argument>
      <name>refrigerator_location</name>
      <display_name>Refrigerator: Location</display_name>
      <description>The space type for the refrigerator location.</description>
      <type>Choice</type>
      <required>true</required>
      <model_dependent>false</model_dependent>
      <default_value>auto</default_value>
      <choices>
        <choice>
          <value>auto</value>
          <display_name>auto</display_name>
        </choice>
        <choice>
          <value>none</value>
          <display_name>none</display_name>
        </choice>
        <choice>
          <value>living space</value>
          <display_name>living space</display_name>
        </choice>
        <choice>
          <value>basement - conditioned</value>
          <display_name>basement - conditioned</display_name>
        </choice>
        <choice>
          <value>basement - unconditioned</value>
          <display_name>basement - unconditioned</display_name>
        </choice>
        <choice>
          <value>garage</value>
          <display_name>garage</display_name>
        </choice>
        <choice>
          <value>other housing unit</value>
          <display_name>other housing unit</display_name>
        </choice>
        <choice>
          <value>other heated space</value>
          <display_name>other heated space</display_name>
        </choice>
        <choice>
          <value>other multifamily buffer space</value>
          <display_name>other multifamily buffer space</display_name>
        </choice>
        <choice>
          <value>other non-freezing space</value>
          <display_name>other non-freezing space</display_name>
        </choice>
      </choices>
    </argument>
    <argument>
      <name>refrigerator_rated_annual_kwh</name>
      <display_name>Refrigerator: Rated Annual Consumption</display_name>
      <description>The EnergyGuide rated annual energy consumption for a refrigerator.</description>
      <type>String</type>
      <units>kWh/yr</units>
      <required>true</required>
      <model_dependent>false</model_dependent>
      <default_value>auto</default_value>
    </argument>
    <argument>
      <name>refrigerator_usage_multiplier</name>
      <display_name>Refrigerator: Usage Multiplier</display_name>
      <description>Multiplier on the refrigerator energy usage that can reflect, e.g., high/low usage occupants.</description>
      <type>Double</type>
      <required>true</required>
      <model_dependent>false</model_dependent>
      <default_value>1</default_value>
    </argument>
    <argument>
      <name>extra_refrigerator_location</name>
      <display_name>Extra Refrigerator: Location</display_name>
      <description>The space type for the extra refrigerator location.</description>
      <type>Choice</type>
      <required>true</required>
      <model_dependent>false</model_dependent>
      <default_value>none</default_value>
      <choices>
        <choice>
          <value>auto</value>
          <display_name>auto</display_name>
        </choice>
        <choice>
          <value>none</value>
          <display_name>none</display_name>
        </choice>
        <choice>
          <value>living space</value>
          <display_name>living space</display_name>
        </choice>
        <choice>
          <value>basement - conditioned</value>
          <display_name>basement - conditioned</display_name>
        </choice>
        <choice>
          <value>basement - unconditioned</value>
          <display_name>basement - unconditioned</display_name>
        </choice>
        <choice>
          <value>garage</value>
          <display_name>garage</display_name>
        </choice>
        <choice>
          <value>other housing unit</value>
          <display_name>other housing unit</display_name>
        </choice>
        <choice>
          <value>other heated space</value>
          <display_name>other heated space</display_name>
        </choice>
        <choice>
          <value>other multifamily buffer space</value>
          <display_name>other multifamily buffer space</display_name>
        </choice>
        <choice>
          <value>other non-freezing space</value>
          <display_name>other non-freezing space</display_name>
        </choice>
      </choices>
    </argument>
    <argument>
      <name>extra_refrigerator_rated_annual_kwh</name>
      <display_name>Extra Refrigerator: Rated Annual Consumption</display_name>
      <description>The EnergyGuide rated annual energy consumption for an extra rrefrigerator.</description>
      <type>String</type>
      <units>kWh/yr</units>
      <required>true</required>
      <model_dependent>false</model_dependent>
      <default_value>auto</default_value>
    </argument>
    <argument>
      <name>extra_refrigerator_usage_multiplier</name>
      <display_name>Extra Refrigerator: Usage Multiplier</display_name>
      <description>Multiplier on the extra refrigerator energy usage that can reflect, e.g., high/low usage occupants.</description>
      <type>Double</type>
      <required>true</required>
      <model_dependent>false</model_dependent>
      <default_value>1</default_value>
    </argument>
    <argument>
      <name>freezer_location</name>
      <display_name>Freezer: Location</display_name>
      <description>The space type for the freezer location.</description>
      <type>Choice</type>
      <required>true</required>
      <model_dependent>false</model_dependent>
      <default_value>none</default_value>
      <choices>
        <choice>
          <value>auto</value>
          <display_name>auto</display_name>
        </choice>
        <choice>
          <value>none</value>
          <display_name>none</display_name>
        </choice>
        <choice>
          <value>living space</value>
          <display_name>living space</display_name>
        </choice>
        <choice>
          <value>basement - conditioned</value>
          <display_name>basement - conditioned</display_name>
        </choice>
        <choice>
          <value>basement - unconditioned</value>
          <display_name>basement - unconditioned</display_name>
        </choice>
        <choice>
          <value>garage</value>
          <display_name>garage</display_name>
        </choice>
        <choice>
          <value>other housing unit</value>
          <display_name>other housing unit</display_name>
        </choice>
        <choice>
          <value>other heated space</value>
          <display_name>other heated space</display_name>
        </choice>
        <choice>
          <value>other multifamily buffer space</value>
          <display_name>other multifamily buffer space</display_name>
        </choice>
        <choice>
          <value>other non-freezing space</value>
          <display_name>other non-freezing space</display_name>
        </choice>
      </choices>
    </argument>
    <argument>
      <name>freezer_rated_annual_kwh</name>
      <display_name>Freezer: Rated Annual Consumption</display_name>
      <description>The EnergyGuide rated annual energy consumption for a freezer.</description>
      <type>String</type>
      <units>kWh/yr</units>
      <required>true</required>
      <model_dependent>false</model_dependent>
      <default_value>auto</default_value>
    </argument>
    <argument>
      <name>freezer_usage_multiplier</name>
      <display_name>Freezer: Usage Multiplier</display_name>
      <description>Multiplier on the freezer energy usage that can reflect, e.g., high/low usage occupants.</description>
      <type>Double</type>
      <required>true</required>
      <model_dependent>false</model_dependent>
      <default_value>1</default_value>
    </argument>
    <argument>
      <name>cooking_range_oven_location</name>
      <display_name>Cooking Range/Oven: Location</display_name>
      <description>The space type for the cooking range/oven location.</description>
      <type>Choice</type>
      <required>true</required>
      <model_dependent>false</model_dependent>
      <default_value>auto</default_value>
      <choices>
        <choice>
          <value>auto</value>
          <display_name>auto</display_name>
        </choice>
        <choice>
          <value>none</value>
          <display_name>none</display_name>
        </choice>
        <choice>
          <value>living space</value>
          <display_name>living space</display_name>
        </choice>
        <choice>
          <value>basement - conditioned</value>
          <display_name>basement - conditioned</display_name>
        </choice>
        <choice>
          <value>basement - unconditioned</value>
          <display_name>basement - unconditioned</display_name>
        </choice>
        <choice>
          <value>garage</value>
          <display_name>garage</display_name>
        </choice>
        <choice>
          <value>other housing unit</value>
          <display_name>other housing unit</display_name>
        </choice>
        <choice>
          <value>other heated space</value>
          <display_name>other heated space</display_name>
        </choice>
        <choice>
          <value>other multifamily buffer space</value>
          <display_name>other multifamily buffer space</display_name>
        </choice>
        <choice>
          <value>other non-freezing space</value>
          <display_name>other non-freezing space</display_name>
        </choice>
      </choices>
    </argument>
    <argument>
      <name>cooking_range_oven_fuel_type</name>
      <display_name>Cooking Range/Oven: Fuel Type</display_name>
      <description>Type of fuel used by the cooking range/oven.</description>
      <type>Choice</type>
      <required>true</required>
      <model_dependent>false</model_dependent>
      <default_value>natural gas</default_value>
      <choices>
        <choice>
          <value>electricity</value>
          <display_name>electricity</display_name>
        </choice>
        <choice>
          <value>natural gas</value>
          <display_name>natural gas</display_name>
        </choice>
        <choice>
          <value>fuel oil</value>
          <display_name>fuel oil</display_name>
        </choice>
        <choice>
          <value>propane</value>
          <display_name>propane</display_name>
        </choice>
        <choice>
          <value>wood</value>
          <display_name>wood</display_name>
        </choice>
        <choice>
          <value>coal</value>
          <display_name>coal</display_name>
        </choice>
      </choices>
    </argument>
    <argument>
      <name>cooking_range_oven_is_induction</name>
      <display_name>Cooking Range/Oven: Is Induction</display_name>
      <description>Whether the cooking range is induction.</description>
      <type>Boolean</type>
      <required>false</required>
      <model_dependent>false</model_dependent>
      <choices>
        <choice>
          <value>true</value>
          <display_name>true</display_name>
        </choice>
        <choice>
          <value>false</value>
          <display_name>false</display_name>
        </choice>
      </choices>
    </argument>
    <argument>
      <name>cooking_range_oven_is_convection</name>
      <display_name>Cooking Range/Oven: Is Convection</display_name>
      <description>Whether the oven is convection.</description>
      <type>Boolean</type>
      <required>false</required>
      <model_dependent>false</model_dependent>
      <choices>
        <choice>
          <value>true</value>
          <display_name>true</display_name>
        </choice>
        <choice>
          <value>false</value>
          <display_name>false</display_name>
        </choice>
      </choices>
    </argument>
    <argument>
      <name>cooking_range_oven_usage_multiplier</name>
      <display_name>Cooking Range/Oven: Usage Multiplier</display_name>
      <description>Multiplier on the cooking range/oven energy usage that can reflect, e.g., high/low usage occupants.</description>
      <type>Double</type>
      <required>true</required>
      <model_dependent>false</model_dependent>
      <default_value>1</default_value>
    </argument>
    <argument>
      <name>ceiling_fan_present</name>
      <display_name>Ceiling Fan: Present</display_name>
      <description>Whether there is are any ceiling fans.</description>
      <type>Boolean</type>
      <required>true</required>
      <model_dependent>false</model_dependent>
      <default_value>true</default_value>
      <choices>
        <choice>
          <value>true</value>
          <display_name>true</display_name>
        </choice>
        <choice>
          <value>false</value>
          <display_name>false</display_name>
        </choice>
      </choices>
    </argument>
    <argument>
      <name>ceiling_fan_efficiency</name>
      <display_name>Ceiling Fan: Efficiency</display_name>
      <description>The efficiency rating of the ceiling fan(s) at medium speed.</description>
      <type>String</type>
      <units>CFM/W</units>
      <required>true</required>
      <model_dependent>false</model_dependent>
      <default_value>auto</default_value>
    </argument>
    <argument>
      <name>ceiling_fan_quantity</name>
      <display_name>Ceiling Fan: Quantity</display_name>
      <description>Total number of ceiling fans.</description>
      <type>String</type>
      <units>#</units>
      <required>true</required>
      <model_dependent>false</model_dependent>
      <default_value>auto</default_value>
    </argument>
    <argument>
      <name>ceiling_fan_cooling_setpoint_temp_offset</name>
      <display_name>Ceiling Fan: Cooling Setpoint Temperature Offset</display_name>
      <description>The setpoint temperature offset during cooling season for the ceiling fan(s). Only applies if ceiling fan quantity is greater than zero.</description>
      <type>Double</type>
      <units>deg-F</units>
      <required>true</required>
      <model_dependent>false</model_dependent>
      <default_value>0</default_value>
    </argument>
    <argument>
      <name>misc_plug_loads_television_present</name>
      <display_name>Misc Plug Loads: Television Present</display_name>
      <description>Whether there are televisions.</description>
      <type>Boolean</type>
      <required>true</required>
      <model_dependent>false</model_dependent>
      <default_value>true</default_value>
      <choices>
        <choice>
          <value>true</value>
          <display_name>true</display_name>
        </choice>
        <choice>
          <value>false</value>
          <display_name>false</display_name>
        </choice>
      </choices>
    </argument>
    <argument>
      <name>misc_plug_loads_television_annual_kwh</name>
      <display_name>Misc Plug Loads: Television Annual kWh</display_name>
      <description>The annual energy consumption of the television plug loads.</description>
      <type>String</type>
      <units>kWh/yr</units>
      <required>true</required>
      <model_dependent>false</model_dependent>
      <default_value>auto</default_value>
    </argument>
    <argument>
      <name>misc_plug_loads_television_usage_multiplier</name>
      <display_name>Misc Plug Loads: Television Usage Multiplier</display_name>
      <description>Multiplier on the television energy usage that can reflect, e.g., high/low usage occupants.</description>
      <type>Double</type>
      <required>true</required>
      <model_dependent>false</model_dependent>
      <default_value>1</default_value>
    </argument>
    <argument>
      <name>misc_plug_loads_other_annual_kwh</name>
      <display_name>Misc Plug Loads: Other Annual kWh</display_name>
      <description>The annual energy consumption of the other residual plug loads.</description>
      <type>String</type>
      <units>kWh/yr</units>
      <required>true</required>
      <model_dependent>false</model_dependent>
      <default_value>auto</default_value>
    </argument>
    <argument>
      <name>misc_plug_loads_other_frac_sensible</name>
      <display_name>Misc Plug Loads: Other Sensible Fraction</display_name>
      <description>Fraction of other residual plug loads' internal gains that are sensible.</description>
      <type>String</type>
      <units>Frac</units>
      <required>true</required>
      <model_dependent>false</model_dependent>
      <default_value>auto</default_value>
    </argument>
    <argument>
      <name>misc_plug_loads_other_frac_latent</name>
      <display_name>Misc Plug Loads: Other Latent Fraction</display_name>
      <description>Fraction of other residual plug loads' internal gains that are latent.</description>
      <type>String</type>
      <units>Frac</units>
      <required>true</required>
      <model_dependent>false</model_dependent>
      <default_value>auto</default_value>
    </argument>
    <argument>
      <name>misc_plug_loads_other_usage_multiplier</name>
      <display_name>Misc Plug Loads: Other Usage Multiplier</display_name>
      <description>Multiplier on the other energy usage that can reflect, e.g., high/low usage occupants.</description>
      <type>Double</type>
      <required>true</required>
      <model_dependent>false</model_dependent>
      <default_value>1</default_value>
    </argument>
    <argument>
      <name>misc_plug_loads_well_pump_present</name>
      <display_name>Misc Plug Loads: Well Pump Present</display_name>
      <description>Whether there is a well pump.</description>
      <type>Boolean</type>
      <required>true</required>
      <model_dependent>false</model_dependent>
      <default_value>false</default_value>
      <choices>
        <choice>
          <value>true</value>
          <display_name>true</display_name>
        </choice>
        <choice>
          <value>false</value>
          <display_name>false</display_name>
        </choice>
      </choices>
    </argument>
    <argument>
      <name>misc_plug_loads_well_pump_annual_kwh</name>
      <display_name>Misc Plug Loads: Well Pump Annual kWh</display_name>
      <description>The annual energy consumption of the well pump plug loads.</description>
      <type>String</type>
      <units>kWh/yr</units>
      <required>true</required>
      <model_dependent>false</model_dependent>
      <default_value>auto</default_value>
    </argument>
    <argument>
      <name>misc_plug_loads_well_pump_usage_multiplier</name>
      <display_name>Misc Plug Loads: Well Pump Usage Multiplier</display_name>
      <description>Multiplier on the well pump energy usage that can reflect, e.g., high/low usage occupants.</description>
      <type>Double</type>
      <required>true</required>
      <model_dependent>false</model_dependent>
      <default_value>1</default_value>
    </argument>
    <argument>
      <name>misc_plug_loads_vehicle_present</name>
      <display_name>Misc Plug Loads: Vehicle Present</display_name>
      <description>Whether there is an electric vehicle.</description>
      <type>Boolean</type>
      <required>true</required>
      <model_dependent>false</model_dependent>
      <default_value>false</default_value>
      <choices>
        <choice>
          <value>true</value>
          <display_name>true</display_name>
        </choice>
        <choice>
          <value>false</value>
          <display_name>false</display_name>
        </choice>
      </choices>
    </argument>
    <argument>
      <name>misc_plug_loads_vehicle_annual_kwh</name>
      <display_name>Misc Plug Loads: Vehicle Annual kWh</display_name>
      <description>The annual energy consumption of the electric vehicle plug loads.</description>
      <type>String</type>
      <units>kWh/yr</units>
      <required>true</required>
      <model_dependent>false</model_dependent>
      <default_value>auto</default_value>
    </argument>
    <argument>
      <name>misc_plug_loads_vehicle_usage_multiplier</name>
      <display_name>Misc Plug Loads: Vehicle Usage Multiplier</display_name>
      <description>Multiplier on the electric vehicle energy usage that can reflect, e.g., high/low usage occupants.</description>
      <type>Double</type>
      <required>true</required>
      <model_dependent>false</model_dependent>
      <default_value>1</default_value>
    </argument>
    <argument>
      <name>misc_fuel_loads_grill_present</name>
      <display_name>Misc Fuel Loads: Grill Present</display_name>
      <description>Whether there is a fuel loads grill.</description>
      <type>Boolean</type>
      <required>true</required>
      <model_dependent>false</model_dependent>
      <default_value>false</default_value>
      <choices>
        <choice>
          <value>true</value>
          <display_name>true</display_name>
        </choice>
        <choice>
          <value>false</value>
          <display_name>false</display_name>
        </choice>
      </choices>
    </argument>
    <argument>
      <name>misc_fuel_loads_grill_fuel_type</name>
      <display_name>Misc Fuel Loads: Grill Fuel Type</display_name>
      <description>The fuel type of the fuel loads grill.</description>
      <type>Choice</type>
      <required>true</required>
      <model_dependent>false</model_dependent>
      <default_value>natural gas</default_value>
      <choices>
        <choice>
          <value>natural gas</value>
          <display_name>natural gas</display_name>
        </choice>
        <choice>
          <value>fuel oil</value>
          <display_name>fuel oil</display_name>
        </choice>
        <choice>
          <value>propane</value>
          <display_name>propane</display_name>
        </choice>
        <choice>
          <value>wood</value>
          <display_name>wood</display_name>
        </choice>
        <choice>
          <value>wood pellets</value>
          <display_name>wood pellets</display_name>
        </choice>
      </choices>
    </argument>
    <argument>
      <name>misc_fuel_loads_grill_annual_therm</name>
      <display_name>Misc Fuel Loads: Grill Annual therm</display_name>
      <description>The annual energy consumption of the fuel loads grill.</description>
      <type>String</type>
      <units>therm/yr</units>
      <required>true</required>
      <model_dependent>false</model_dependent>
      <default_value>auto</default_value>
    </argument>
    <argument>
      <name>misc_fuel_loads_grill_usage_multiplier</name>
      <display_name>Misc Fuel Loads: Grill Usage Multiplier</display_name>
      <description>Multiplier on the fuel loads grill energy usage that can reflect, e.g., high/low usage occupants.</description>
      <type>Double</type>
      <required>true</required>
      <model_dependent>false</model_dependent>
      <default_value>0</default_value>
    </argument>
    <argument>
      <name>misc_fuel_loads_lighting_present</name>
      <display_name>Misc Fuel Loads: Lighting Present</display_name>
      <description>Whether there is fuel loads lighting.</description>
      <type>Boolean</type>
      <required>true</required>
      <model_dependent>false</model_dependent>
      <default_value>false</default_value>
      <choices>
        <choice>
          <value>true</value>
          <display_name>true</display_name>
        </choice>
        <choice>
          <value>false</value>
          <display_name>false</display_name>
        </choice>
      </choices>
    </argument>
    <argument>
      <name>misc_fuel_loads_lighting_fuel_type</name>
      <display_name>Misc Fuel Loads: Lighting Fuel Type</display_name>
      <description>The fuel type of the fuel loads lighting.</description>
      <type>Choice</type>
      <required>true</required>
      <model_dependent>false</model_dependent>
      <default_value>natural gas</default_value>
      <choices>
        <choice>
          <value>natural gas</value>
          <display_name>natural gas</display_name>
        </choice>
        <choice>
          <value>fuel oil</value>
          <display_name>fuel oil</display_name>
        </choice>
        <choice>
          <value>propane</value>
          <display_name>propane</display_name>
        </choice>
        <choice>
          <value>wood</value>
          <display_name>wood</display_name>
        </choice>
        <choice>
          <value>wood pellets</value>
          <display_name>wood pellets</display_name>
        </choice>
      </choices>
    </argument>
    <argument>
      <name>misc_fuel_loads_lighting_annual_therm</name>
      <display_name>Misc Fuel Loads: Lighting Annual therm</display_name>
      <description>The annual energy consumption of the fuel loads lighting.</description>
      <type>String</type>
      <units>therm/yr</units>
      <required>true</required>
      <model_dependent>false</model_dependent>
      <default_value>auto</default_value>
    </argument>
    <argument>
      <name>misc_fuel_loads_lighting_usage_multiplier</name>
      <display_name>Misc Fuel Loads: Lighting Usage Multiplier</display_name>
      <description>Multiplier on the fuel loads lighting energy usage that can reflect, e.g., high/low usage occupants.</description>
      <type>Double</type>
      <required>true</required>
      <model_dependent>false</model_dependent>
      <default_value>0</default_value>
    </argument>
    <argument>
      <name>misc_fuel_loads_fireplace_present</name>
      <display_name>Misc Fuel Loads: Fireplace Present</display_name>
      <description>Whether there is fuel loads fireplace.</description>
      <type>Boolean</type>
      <required>true</required>
      <model_dependent>false</model_dependent>
      <default_value>false</default_value>
      <choices>
        <choice>
          <value>true</value>
          <display_name>true</display_name>
        </choice>
        <choice>
          <value>false</value>
          <display_name>false</display_name>
        </choice>
      </choices>
    </argument>
    <argument>
      <name>misc_fuel_loads_fireplace_fuel_type</name>
      <display_name>Misc Fuel Loads: Fireplace Fuel Type</display_name>
      <description>The fuel type of the fuel loads fireplace.</description>
      <type>Choice</type>
      <required>true</required>
      <model_dependent>false</model_dependent>
      <default_value>natural gas</default_value>
      <choices>
        <choice>
          <value>natural gas</value>
          <display_name>natural gas</display_name>
        </choice>
        <choice>
          <value>fuel oil</value>
          <display_name>fuel oil</display_name>
        </choice>
        <choice>
          <value>propane</value>
          <display_name>propane</display_name>
        </choice>
        <choice>
          <value>wood</value>
          <display_name>wood</display_name>
        </choice>
        <choice>
          <value>wood pellets</value>
          <display_name>wood pellets</display_name>
        </choice>
      </choices>
    </argument>
    <argument>
      <name>misc_fuel_loads_fireplace_annual_therm</name>
      <display_name>Misc Fuel Loads: Fireplace Annual therm</display_name>
      <description>The annual energy consumption of the fuel loads fireplace.</description>
      <type>String</type>
      <units>therm/yr</units>
      <required>true</required>
      <model_dependent>false</model_dependent>
      <default_value>auto</default_value>
    </argument>
    <argument>
      <name>misc_fuel_loads_fireplace_frac_sensible</name>
      <display_name>Misc Fuel Loads: Fireplace Sensible Fraction</display_name>
      <description>Fraction of fireplace residual fuel loads' internal gains that are sensible.</description>
      <type>String</type>
      <units>Frac</units>
      <required>true</required>
      <model_dependent>false</model_dependent>
      <default_value>auto</default_value>
    </argument>
    <argument>
      <name>misc_fuel_loads_fireplace_frac_latent</name>
      <display_name>Misc Fuel Loads: Fireplace Latent Fraction</display_name>
      <description>Fraction of fireplace residual fuel loads' internal gains that are latent.</description>
      <type>String</type>
      <units>Frac</units>
      <required>true</required>
      <model_dependent>false</model_dependent>
      <default_value>auto</default_value>
    </argument>
    <argument>
      <name>misc_fuel_loads_fireplace_usage_multiplier</name>
      <display_name>Misc Fuel Loads: Fireplace Usage Multiplier</display_name>
      <description>Multiplier on the fuel loads fireplace energy usage that can reflect, e.g., high/low usage occupants.</description>
      <type>Double</type>
      <required>true</required>
      <model_dependent>false</model_dependent>
      <default_value>0</default_value>
    </argument>
    <argument>
      <name>pool_present</name>
      <display_name>Pool: Present</display_name>
      <description>Whether there is a pool.</description>
      <type>Boolean</type>
      <required>true</required>
      <model_dependent>false</model_dependent>
      <default_value>false</default_value>
      <choices>
        <choice>
          <value>true</value>
          <display_name>true</display_name>
        </choice>
        <choice>
          <value>false</value>
          <display_name>false</display_name>
        </choice>
      </choices>
    </argument>
    <argument>
      <name>pool_pump_annual_kwh</name>
      <display_name>Pool: Pump Annual kWh</display_name>
      <description>The annual energy consumption of the pool pump.</description>
      <type>String</type>
      <units>kWh/yr</units>
      <required>true</required>
      <model_dependent>false</model_dependent>
      <default_value>auto</default_value>
    </argument>
    <argument>
      <name>pool_pump_usage_multiplier</name>
      <display_name>Pool: Pump Usage Multiplier</display_name>
      <description>Multiplier on the pool pump energy usage that can reflect, e.g., high/low usage occupants.</description>
      <type>Double</type>
      <required>true</required>
      <model_dependent>false</model_dependent>
      <default_value>1</default_value>
    </argument>
    <argument>
      <name>pool_heater_type</name>
      <display_name>Pool: Heater Type</display_name>
      <description>The type of pool heater. Use 'none' if there is no pool heater.</description>
      <type>Choice</type>
      <required>true</required>
      <model_dependent>false</model_dependent>
      <default_value>none</default_value>
      <choices>
        <choice>
          <value>none</value>
          <display_name>none</display_name>
        </choice>
        <choice>
          <value>electric resistance</value>
          <display_name>electric resistance</display_name>
        </choice>
        <choice>
          <value>gas fired</value>
          <display_name>gas fired</display_name>
        </choice>
        <choice>
          <value>heat pump</value>
          <display_name>heat pump</display_name>
        </choice>
      </choices>
    </argument>
    <argument>
      <name>pool_heater_annual_kwh</name>
      <display_name>Pool: Heater Annual kWh</display_name>
      <description>The annual energy consumption of the electric resistance pool heater.</description>
      <type>String</type>
      <units>kWh/yr</units>
      <required>true</required>
      <model_dependent>false</model_dependent>
      <default_value>auto</default_value>
    </argument>
    <argument>
      <name>pool_heater_annual_therm</name>
      <display_name>Pool: Heater Annual therm</display_name>
      <description>The annual energy consumption of the gas fired pool heater.</description>
      <type>String</type>
      <units>therm/yr</units>
      <required>true</required>
      <model_dependent>false</model_dependent>
      <default_value>auto</default_value>
    </argument>
    <argument>
      <name>pool_heater_usage_multiplier</name>
      <display_name>Pool: Heater Usage Multiplier</display_name>
      <description>Multiplier on the pool heater energy usage that can reflect, e.g., high/low usage occupants.</description>
      <type>Double</type>
      <required>true</required>
      <model_dependent>false</model_dependent>
      <default_value>1</default_value>
    </argument>
    <argument>
      <name>hot_tub_present</name>
      <display_name>Hot Tub: Present</display_name>
      <description>Whether there is a hot tub.</description>
      <type>Boolean</type>
      <required>true</required>
      <model_dependent>false</model_dependent>
      <default_value>false</default_value>
      <choices>
        <choice>
          <value>true</value>
          <display_name>true</display_name>
        </choice>
        <choice>
          <value>false</value>
          <display_name>false</display_name>
        </choice>
      </choices>
    </argument>
    <argument>
      <name>hot_tub_pump_annual_kwh</name>
      <display_name>Hot Tub: Pump Annual kWh</display_name>
      <description>The annual energy consumption of the hot tub pump.</description>
      <type>String</type>
      <units>kWh/yr</units>
      <required>true</required>
      <model_dependent>false</model_dependent>
      <default_value>auto</default_value>
    </argument>
    <argument>
      <name>hot_tub_pump_usage_multiplier</name>
      <display_name>Hot Tub: Pump Usage Multiplier</display_name>
      <description>Multiplier on the hot tub pump energy usage that can reflect, e.g., high/low usage occupants.</description>
      <type>Double</type>
      <required>true</required>
      <model_dependent>false</model_dependent>
      <default_value>1</default_value>
    </argument>
    <argument>
      <name>hot_tub_heater_type</name>
      <display_name>Hot Tub: Heater Type</display_name>
      <description>The type of hot tub heater. Use 'none' if there is no hot tub heater.</description>
      <type>Choice</type>
      <required>true</required>
      <model_dependent>false</model_dependent>
      <default_value>none</default_value>
      <choices>
        <choice>
          <value>none</value>
          <display_name>none</display_name>
        </choice>
        <choice>
          <value>electric resistance</value>
          <display_name>electric resistance</display_name>
        </choice>
        <choice>
          <value>gas fired</value>
          <display_name>gas fired</display_name>
        </choice>
        <choice>
          <value>heat pump</value>
          <display_name>heat pump</display_name>
        </choice>
      </choices>
    </argument>
    <argument>
      <name>hot_tub_heater_annual_kwh</name>
      <display_name>Hot Tub: Heater Annual kWh</display_name>
      <description>The annual energy consumption of the electric resistance hot tub heater.</description>
      <type>String</type>
      <units>kWh/yr</units>
      <required>true</required>
      <model_dependent>false</model_dependent>
      <default_value>auto</default_value>
    </argument>
    <argument>
      <name>hot_tub_heater_annual_therm</name>
      <display_name>Hot Tub: Heater Annual therm</display_name>
      <description>The annual energy consumption of the gas fired hot tub heater.</description>
      <type>String</type>
      <units>therm/yr</units>
      <required>true</required>
      <model_dependent>false</model_dependent>
      <default_value>auto</default_value>
    </argument>
    <argument>
      <name>hot_tub_heater_usage_multiplier</name>
      <display_name>Hot Tub: Heater Usage Multiplier</display_name>
      <description>Multiplier on the hot tub heater energy usage that can reflect, e.g., high/low usage occupants.</description>
      <type>Double</type>
      <required>true</required>
      <model_dependent>false</model_dependent>
      <default_value>1</default_value>
    </argument>
  </arguments>
  <outputs />
  <provenances />
  <tags>
    <tag>Whole Building.Space Types</tag>
  </tags>
  <attributes>
    <attribute>
      <name>Measure Type</name>
      <value>ModelMeasure</value>
      <datatype>string</datatype>
    </attribute>
  </attributes>
  <files>
    <file>
      <filename>geometry.rb</filename>
      <filetype>rb</filetype>
      <usage_type>resource</usage_type>
      <checksum>E12DF4C0</checksum>
    </file>
    <file>
      <filename>build_residential_hpxml_test.rb</filename>
      <filetype>rb</filetype>
      <usage_type>test</usage_type>
<<<<<<< HEAD
      <checksum>D7B90835</checksum>
=======
      <checksum>4E4F01AF</checksum>
>>>>>>> b00e2265
    </file>
    <file>
      <version>
        <software_program>OpenStudio</software_program>
        <identifier>2.9.0</identifier>
        <min_compatible>2.9.0</min_compatible>
      </version>
      <filename>measure.rb</filename>
      <filetype>rb</filetype>
      <usage_type>script</usage_type>
<<<<<<< HEAD
      <checksum>29A498B1</checksum>
=======
      <checksum>BB7B7806</checksum>
>>>>>>> b00e2265
    </file>
  </files>
</measure><|MERGE_RESOLUTION|>--- conflicted
+++ resolved
@@ -3,13 +3,8 @@
   <schema_version>3.0</schema_version>
   <name>build_residential_hpxml</name>
   <uid>a13a8983-2b01-4930-8af2-42030b6e4233</uid>
-<<<<<<< HEAD
-  <version_id>cfd4a786-4db9-4149-ab27-60019295c4a9</version_id>
-  <version_modified>20211102T230854Z</version_modified>
-=======
-  <version_id>020ade2f-316c-49dc-8b5e-9ae957e2f5cd</version_id>
-  <version_modified>20211102T193137Z</version_modified>
->>>>>>> b00e2265
+  <version_id>ff5328dd-1a0b-4c6a-87a0-445d2e366cce</version_id>
+  <version_modified>20211102T231355Z</version_modified>
   <xml_checksum>2C38F48B</xml_checksum>
   <class_name>BuildResidentialHPXML</class_name>
   <display_name>HPXML Builder (Beta)</display_name>
@@ -5891,11 +5886,7 @@
       <filename>build_residential_hpxml_test.rb</filename>
       <filetype>rb</filetype>
       <usage_type>test</usage_type>
-<<<<<<< HEAD
-      <checksum>D7B90835</checksum>
-=======
-      <checksum>4E4F01AF</checksum>
->>>>>>> b00e2265
+      <checksum>5F33E2AD</checksum>
     </file>
     <file>
       <version>
@@ -5906,11 +5897,7 @@
       <filename>measure.rb</filename>
       <filetype>rb</filetype>
       <usage_type>script</usage_type>
-<<<<<<< HEAD
-      <checksum>29A498B1</checksum>
-=======
-      <checksum>BB7B7806</checksum>
->>>>>>> b00e2265
+      <checksum>B153D7E6</checksum>
     </file>
   </files>
 </measure>