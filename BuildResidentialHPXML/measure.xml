<?xml version="1.0"?>
<measure>
  <schema_version>3.0</schema_version>
  <name>build_residential_hpxml</name>
  <uid>a13a8983-2b01-4930-8af2-42030b6e4233</uid>
<<<<<<< HEAD
  <version_id>6fa4f3b1-67d1-4178-a57a-4c8e35950032</version_id>
  <version_modified>20220805T233427Z</version_modified>
=======
  <version_id>adadab12-4481-4c1f-bb0f-980c6dbdf441</version_id>
  <version_modified>20220818T192810Z</version_modified>
>>>>>>> c222a1a3
  <xml_checksum>2C38F48B</xml_checksum>
  <class_name>BuildResidentialHPXML</class_name>
  <display_name>HPXML Builder</display_name>
  <description>Builds a residential HPXML file.</description>
  <modeler_description>Note: OS-HPXML default values can be found in the OS-HPXML documentation or can be seen by using the 'apply_defaults' argument.</modeler_description>
  <arguments>
    <argument>
      <name>hpxml_path</name>
      <display_name>HPXML File Path</display_name>
      <description>Absolute/relative path of the HPXML file.</description>
      <type>String</type>
      <required>true</required>
      <model_dependent>false</model_dependent>
    </argument>
    <argument>
      <name>software_info_program_used</name>
      <display_name>Software Info: Program Used</display_name>
      <description>The name of the software program used.</description>
      <type>String</type>
      <required>false</required>
      <model_dependent>false</model_dependent>
    </argument>
    <argument>
      <name>software_info_program_version</name>
      <display_name>Software Info: Program Version</display_name>
      <description>The version of the software program used.</description>
      <type>String</type>
      <required>false</required>
      <model_dependent>false</model_dependent>
    </argument>
    <argument>
      <name>occupancy_calculation_type</name>
      <display_name>Occupancy Calculation Type</display_name>
      <description>The type of occupancy calculation type. If 'asset' is chosen, various end uses (e.g., clothes washer) are calculated using number of bedrooms and/or conditioned floor area. If 'operational' is chosen, end uses based on number of bedrooms are adjusted for the number of occupants. If not provided, the OS-HPXML default is used.</description>
      <type>Choice</type>
      <required>false</required>
      <model_dependent>false</model_dependent>
      <choices>
        <choice>
          <value>asset</value>
          <display_name>asset</display_name>
        </choice>
        <choice>
          <value>operational</value>
          <display_name>operational</display_name>
        </choice>
      </choices>
    </argument>
    <argument>
      <name>schedules_filepaths</name>
      <display_name>Schedules: CSV File Paths</display_name>
      <description>Absolute/relative paths of csv files containing user-specified detailed schedules. If multiple files, use a comma-separated list.</description>
      <type>String</type>
      <required>false</required>
      <model_dependent>false</model_dependent>
    </argument>
    <argument>
      <name>simulation_control_timestep</name>
      <display_name>Simulation Control: Timestep</display_name>
      <description>Value must be a divisor of 60. If not provided, the OS-HPXML default is used.</description>
      <type>Integer</type>
      <units>min</units>
      <required>false</required>
      <model_dependent>false</model_dependent>
    </argument>
    <argument>
      <name>simulation_control_run_period</name>
      <display_name>Simulation Control: Run Period</display_name>
      <description>Enter a date like "Jan 1 - Dec 31". If not provided, the OS-HPXML default is used.</description>
      <type>String</type>
      <required>false</required>
      <model_dependent>false</model_dependent>
    </argument>
    <argument>
      <name>simulation_control_run_period_calendar_year</name>
      <display_name>Simulation Control: Run Period Calendar Year</display_name>
      <description>This numeric field should contain the calendar year that determines the start day of week. If you are running simulations using AMY weather files, the value entered for calendar year will not be used; it will be overridden by the actual year found in the AMY weather file. If not provided, the OS-HPXML default is used.</description>
      <type>Integer</type>
      <units>year</units>
      <required>false</required>
      <model_dependent>false</model_dependent>
    </argument>
    <argument>
      <name>simulation_control_daylight_saving_enabled</name>
      <display_name>Simulation Control: Daylight Saving Enabled</display_name>
      <description>Whether to use daylight saving. If not provided, the OS-HPXML default is used.</description>
      <type>Boolean</type>
      <required>false</required>
      <model_dependent>false</model_dependent>
      <choices>
        <choice>
          <value>true</value>
          <display_name>true</display_name>
        </choice>
        <choice>
          <value>false</value>
          <display_name>false</display_name>
        </choice>
      </choices>
    </argument>
    <argument>
      <name>simulation_control_daylight_saving_period</name>
      <display_name>Simulation Control: Daylight Saving Period</display_name>
      <description>Enter a date like "Mar 15 - Dec 15". If not provided, the OS-HPXML default is used.</description>
      <type>String</type>
      <required>false</required>
      <model_dependent>false</model_dependent>
    </argument>
    <argument>
      <name>simulation_control_temperature_capacitance_multiplier</name>
      <display_name>Simulation Control: Temperature Capacitance Multiplier</display_name>
      <description>Affects the transient calculation of indoor air temperatures. If not provided, the OS-HPXML default is used.</description>
      <type>String</type>
      <required>false</required>
      <model_dependent>false</model_dependent>
    </argument>
    <argument>
      <name>site_type</name>
      <display_name>Site: Type</display_name>
      <description>The type of site. If not provided, the OS-HPXML default is used.</description>
      <type>Choice</type>
      <required>false</required>
      <model_dependent>false</model_dependent>
      <choices>
        <choice>
          <value>suburban</value>
          <display_name>suburban</display_name>
        </choice>
        <choice>
          <value>urban</value>
          <display_name>urban</display_name>
        </choice>
        <choice>
          <value>rural</value>
          <display_name>rural</display_name>
        </choice>
      </choices>
    </argument>
    <argument>
      <name>site_shielding_of_home</name>
      <display_name>Site: Shielding of Home</display_name>
      <description>Presence of nearby buildings, trees, obstructions for infiltration model. If not provided, the OS-HPXML default is used.</description>
      <type>Choice</type>
      <required>false</required>
      <model_dependent>false</model_dependent>
      <choices>
        <choice>
          <value>exposed</value>
          <display_name>exposed</display_name>
        </choice>
        <choice>
          <value>normal</value>
          <display_name>normal</display_name>
        </choice>
        <choice>
          <value>well-shielded</value>
          <display_name>well-shielded</display_name>
        </choice>
      </choices>
    </argument>
    <argument>
      <name>site_zip_code</name>
      <display_name>Site: Zip Code</display_name>
      <description>Zip code of the home address.</description>
      <type>String</type>
      <required>false</required>
      <model_dependent>false</model_dependent>
    </argument>
    <argument>
      <name>site_iecc_zone</name>
      <display_name>Site: IECC Zone</display_name>
      <description>IECC zone of the home address.</description>
      <type>Choice</type>
      <required>false</required>
      <model_dependent>false</model_dependent>
      <choices>
        <choice>
          <value>1A</value>
          <display_name>1A</display_name>
        </choice>
        <choice>
          <value>1B</value>
          <display_name>1B</display_name>
        </choice>
        <choice>
          <value>1C</value>
          <display_name>1C</display_name>
        </choice>
        <choice>
          <value>2A</value>
          <display_name>2A</display_name>
        </choice>
        <choice>
          <value>2B</value>
          <display_name>2B</display_name>
        </choice>
        <choice>
          <value>2C</value>
          <display_name>2C</display_name>
        </choice>
        <choice>
          <value>3A</value>
          <display_name>3A</display_name>
        </choice>
        <choice>
          <value>3B</value>
          <display_name>3B</display_name>
        </choice>
        <choice>
          <value>3C</value>
          <display_name>3C</display_name>
        </choice>
        <choice>
          <value>4A</value>
          <display_name>4A</display_name>
        </choice>
        <choice>
          <value>4B</value>
          <display_name>4B</display_name>
        </choice>
        <choice>
          <value>4C</value>
          <display_name>4C</display_name>
        </choice>
        <choice>
          <value>5A</value>
          <display_name>5A</display_name>
        </choice>
        <choice>
          <value>5B</value>
          <display_name>5B</display_name>
        </choice>
        <choice>
          <value>5C</value>
          <display_name>5C</display_name>
        </choice>
        <choice>
          <value>6A</value>
          <display_name>6A</display_name>
        </choice>
        <choice>
          <value>6B</value>
          <display_name>6B</display_name>
        </choice>
        <choice>
          <value>6C</value>
          <display_name>6C</display_name>
        </choice>
        <choice>
          <value>7</value>
          <display_name>7</display_name>
        </choice>
        <choice>
          <value>8</value>
          <display_name>8</display_name>
        </choice>
      </choices>
    </argument>
    <argument>
      <name>site_state_code</name>
      <display_name>Site: State Code</display_name>
      <description>State code of the home address.</description>
      <type>Choice</type>
      <required>false</required>
      <model_dependent>false</model_dependent>
      <choices>
        <choice>
          <value>AK</value>
          <display_name>AK</display_name>
        </choice>
        <choice>
          <value>AL</value>
          <display_name>AL</display_name>
        </choice>
        <choice>
          <value>AR</value>
          <display_name>AR</display_name>
        </choice>
        <choice>
          <value>AZ</value>
          <display_name>AZ</display_name>
        </choice>
        <choice>
          <value>CA</value>
          <display_name>CA</display_name>
        </choice>
        <choice>
          <value>CO</value>
          <display_name>CO</display_name>
        </choice>
        <choice>
          <value>CT</value>
          <display_name>CT</display_name>
        </choice>
        <choice>
          <value>DC</value>
          <display_name>DC</display_name>
        </choice>
        <choice>
          <value>DE</value>
          <display_name>DE</display_name>
        </choice>
        <choice>
          <value>FL</value>
          <display_name>FL</display_name>
        </choice>
        <choice>
          <value>GA</value>
          <display_name>GA</display_name>
        </choice>
        <choice>
          <value>HI</value>
          <display_name>HI</display_name>
        </choice>
        <choice>
          <value>IA</value>
          <display_name>IA</display_name>
        </choice>
        <choice>
          <value>ID</value>
          <display_name>ID</display_name>
        </choice>
        <choice>
          <value>IL</value>
          <display_name>IL</display_name>
        </choice>
        <choice>
          <value>IN</value>
          <display_name>IN</display_name>
        </choice>
        <choice>
          <value>KS</value>
          <display_name>KS</display_name>
        </choice>
        <choice>
          <value>KY</value>
          <display_name>KY</display_name>
        </choice>
        <choice>
          <value>LA</value>
          <display_name>LA</display_name>
        </choice>
        <choice>
          <value>MA</value>
          <display_name>MA</display_name>
        </choice>
        <choice>
          <value>MD</value>
          <display_name>MD</display_name>
        </choice>
        <choice>
          <value>ME</value>
          <display_name>ME</display_name>
        </choice>
        <choice>
          <value>MI</value>
          <display_name>MI</display_name>
        </choice>
        <choice>
          <value>MN</value>
          <display_name>MN</display_name>
        </choice>
        <choice>
          <value>MO</value>
          <display_name>MO</display_name>
        </choice>
        <choice>
          <value>MS</value>
          <display_name>MS</display_name>
        </choice>
        <choice>
          <value>MT</value>
          <display_name>MT</display_name>
        </choice>
        <choice>
          <value>NC</value>
          <display_name>NC</display_name>
        </choice>
        <choice>
          <value>ND</value>
          <display_name>ND</display_name>
        </choice>
        <choice>
          <value>NE</value>
          <display_name>NE</display_name>
        </choice>
        <choice>
          <value>NH</value>
          <display_name>NH</display_name>
        </choice>
        <choice>
          <value>NJ</value>
          <display_name>NJ</display_name>
        </choice>
        <choice>
          <value>NM</value>
          <display_name>NM</display_name>
        </choice>
        <choice>
          <value>NV</value>
          <display_name>NV</display_name>
        </choice>
        <choice>
          <value>NY</value>
          <display_name>NY</display_name>
        </choice>
        <choice>
          <value>OH</value>
          <display_name>OH</display_name>
        </choice>
        <choice>
          <value>OK</value>
          <display_name>OK</display_name>
        </choice>
        <choice>
          <value>OR</value>
          <display_name>OR</display_name>
        </choice>
        <choice>
          <value>PA</value>
          <display_name>PA</display_name>
        </choice>
        <choice>
          <value>RI</value>
          <display_name>RI</display_name>
        </choice>
        <choice>
          <value>SC</value>
          <display_name>SC</display_name>
        </choice>
        <choice>
          <value>SD</value>
          <display_name>SD</display_name>
        </choice>
        <choice>
          <value>TN</value>
          <display_name>TN</display_name>
        </choice>
        <choice>
          <value>TX</value>
          <display_name>TX</display_name>
        </choice>
        <choice>
          <value>UT</value>
          <display_name>UT</display_name>
        </choice>
        <choice>
          <value>VA</value>
          <display_name>VA</display_name>
        </choice>
        <choice>
          <value>VT</value>
          <display_name>VT</display_name>
        </choice>
        <choice>
          <value>WA</value>
          <display_name>WA</display_name>
        </choice>
        <choice>
          <value>WI</value>
          <display_name>WI</display_name>
        </choice>
        <choice>
          <value>WV</value>
          <display_name>WV</display_name>
        </choice>
        <choice>
          <value>WY</value>
          <display_name>WY</display_name>
        </choice>
      </choices>
    </argument>
    <argument>
      <name>site_time_zone_utc_offset</name>
      <display_name>Site: Time Zone UTC Offset</display_name>
      <description>Time zone UTC offset of the home address. Must be between -12 and 14.</description>
      <type>Double</type>
      <units>hr</units>
      <required>false</required>
      <model_dependent>false</model_dependent>
    </argument>
    <argument>
      <name>weather_station_epw_filepath</name>
      <display_name>Weather Station: EnergyPlus Weather (EPW) Filepath</display_name>
      <description>Path of the EPW file.</description>
      <type>String</type>
      <required>true</required>
      <model_dependent>false</model_dependent>
      <default_value>USA_CO_Denver.Intl.AP.725650_TMY3.epw</default_value>
    </argument>
    <argument>
      <name>year_built</name>
      <display_name>Building Construction: Year Built</display_name>
      <description>The year the building was built.</description>
      <type>Integer</type>
      <required>false</required>
      <model_dependent>false</model_dependent>
    </argument>
    <argument>
      <name>geometry_unit_type</name>
      <display_name>Geometry: Unit Type</display_name>
      <description>The type of dwelling unit. Use single-family attached for a dwelling unit with 1 or more stories, attached units to one or both sides, and no units above/below. Use apartment unit for a dwelling unit with 1 story, attached units to one, two, or three sides, and units above and/or below.</description>
      <type>Choice</type>
      <required>true</required>
      <model_dependent>false</model_dependent>
      <default_value>single-family detached</default_value>
      <choices>
        <choice>
          <value>single-family detached</value>
          <display_name>single-family detached</display_name>
        </choice>
        <choice>
          <value>single-family attached</value>
          <display_name>single-family attached</display_name>
        </choice>
        <choice>
          <value>apartment unit</value>
          <display_name>apartment unit</display_name>
        </choice>
      </choices>
    </argument>
    <argument>
      <name>geometry_unit_left_wall_is_adiabatic</name>
      <display_name>Geometry: Unit Left Wall Is Adiabatic</display_name>
      <description>Presence of an adiabatic left wall.</description>
      <type>Boolean</type>
      <required>true</required>
      <model_dependent>false</model_dependent>
      <default_value>false</default_value>
      <choices>
        <choice>
          <value>true</value>
          <display_name>true</display_name>
        </choice>
        <choice>
          <value>false</value>
          <display_name>false</display_name>
        </choice>
      </choices>
    </argument>
    <argument>
      <name>geometry_unit_right_wall_is_adiabatic</name>
      <display_name>Geometry: Unit Right Wall Is Adiabatic</display_name>
      <description>Presence of an adiabatic right wall.</description>
      <type>Boolean</type>
      <required>true</required>
      <model_dependent>false</model_dependent>
      <default_value>false</default_value>
      <choices>
        <choice>
          <value>true</value>
          <display_name>true</display_name>
        </choice>
        <choice>
          <value>false</value>
          <display_name>false</display_name>
        </choice>
      </choices>
    </argument>
    <argument>
      <name>geometry_unit_front_wall_is_adiabatic</name>
      <display_name>Geometry: Unit Front Wall Is Adiabatic</display_name>
      <description>Presence of an adiabatic front wall, for example, the unit is adjacent to a conditioned corridor.</description>
      <type>Boolean</type>
      <required>true</required>
      <model_dependent>false</model_dependent>
      <default_value>false</default_value>
      <choices>
        <choice>
          <value>true</value>
          <display_name>true</display_name>
        </choice>
        <choice>
          <value>false</value>
          <display_name>false</display_name>
        </choice>
      </choices>
    </argument>
    <argument>
      <name>geometry_unit_back_wall_is_adiabatic</name>
      <display_name>Geometry: Unit Back Wall Is Adiabatic</display_name>
      <description>Presence of an adiabatic back wall.</description>
      <type>Boolean</type>
      <required>true</required>
      <model_dependent>false</model_dependent>
      <default_value>false</default_value>
      <choices>
        <choice>
          <value>true</value>
          <display_name>true</display_name>
        </choice>
        <choice>
          <value>false</value>
          <display_name>false</display_name>
        </choice>
      </choices>
    </argument>
    <argument>
      <name>geometry_unit_num_floors_above_grade</name>
      <display_name>Geometry: Unit Number of Floors Above Grade</display_name>
      <description>The number of floors above grade in the unit. Attic type ConditionedAttic is included. Assumed to be 1 for apartment units.</description>
      <type>Integer</type>
      <units>#</units>
      <required>true</required>
      <model_dependent>false</model_dependent>
      <default_value>2</default_value>
    </argument>
    <argument>
      <name>geometry_unit_cfa</name>
      <display_name>Geometry: Unit Conditioned Floor Area</display_name>
      <description>The total floor area of the unit's conditioned space (including any conditioned basement floor area).</description>
      <type>Double</type>
      <units>ft^2</units>
      <required>true</required>
      <model_dependent>false</model_dependent>
      <default_value>2000</default_value>
    </argument>
    <argument>
      <name>geometry_unit_aspect_ratio</name>
      <display_name>Geometry: Unit Aspect Ratio</display_name>
      <description>The ratio of front/back wall length to left/right wall length for the unit, excluding any protruding garage wall area.</description>
      <type>Double</type>
      <units>Frac</units>
      <required>true</required>
      <model_dependent>false</model_dependent>
      <default_value>2</default_value>
    </argument>
    <argument>
      <name>geometry_unit_orientation</name>
      <display_name>Geometry: Unit Orientation</display_name>
      <description>The unit's orientation is measured clockwise from north (e.g., North=0, East=90, South=180, West=270).</description>
      <type>Double</type>
      <units>degrees</units>
      <required>true</required>
      <model_dependent>false</model_dependent>
      <default_value>180</default_value>
    </argument>
    <argument>
      <name>geometry_unit_num_bedrooms</name>
      <display_name>Geometry: Unit Number of Bedrooms</display_name>
      <description>The number of bedrooms in the unit. Used to determine the energy usage of appliances and plug loads, hot water usage, etc.</description>
      <type>Integer</type>
      <units>#</units>
      <required>true</required>
      <model_dependent>false</model_dependent>
      <default_value>3</default_value>
    </argument>
    <argument>
      <name>geometry_unit_num_bathrooms</name>
      <display_name>Geometry: Unit Number of Bathrooms</display_name>
      <description>The number of bathrooms in the unit. If not provided, the OS-HPXML default is used.</description>
      <type>Integer</type>
      <units>#</units>
      <required>false</required>
      <model_dependent>false</model_dependent>
    </argument>
    <argument>
      <name>geometry_unit_num_occupants</name>
      <display_name>Geometry: Unit Number of Occupants</display_name>
      <description>The number of occupants in the unit. If not provided, the OS-HPXML default is used. Required if Occupancy Calculation Type is 'operational'.</description>
      <type>Double</type>
      <units>#</units>
      <required>false</required>
      <model_dependent>false</model_dependent>
    </argument>
    <argument>
      <name>geometry_building_num_units</name>
      <display_name>Geometry: Building Number of Units</display_name>
      <description>The number of units in the building. Required for single-family attached and apartment units.</description>
      <type>Integer</type>
      <units>#</units>
      <required>false</required>
      <model_dependent>false</model_dependent>
    </argument>
    <argument>
      <name>geometry_average_ceiling_height</name>
      <display_name>Geometry: Average Ceiling Height</display_name>
      <description>Average distance from the floor to the ceiling.</description>
      <type>Double</type>
      <units>ft</units>
      <required>true</required>
      <model_dependent>false</model_dependent>
      <default_value>8</default_value>
    </argument>
    <argument>
      <name>geometry_garage_width</name>
      <display_name>Geometry: Garage Width</display_name>
      <description>The width of the garage. Enter zero for no garage. Only applies to single-family detached units.</description>
      <type>Double</type>
      <units>ft</units>
      <required>true</required>
      <model_dependent>false</model_dependent>
      <default_value>0</default_value>
    </argument>
    <argument>
      <name>geometry_garage_depth</name>
      <display_name>Geometry: Garage Depth</display_name>
      <description>The depth of the garage. Only applies to single-family detached units.</description>
      <type>Double</type>
      <units>ft</units>
      <required>true</required>
      <model_dependent>false</model_dependent>
      <default_value>20</default_value>
    </argument>
    <argument>
      <name>geometry_garage_protrusion</name>
      <display_name>Geometry: Garage Protrusion</display_name>
      <description>The fraction of the garage that is protruding from the living space. Only applies to single-family detached units.</description>
      <type>Double</type>
      <units>Frac</units>
      <required>true</required>
      <model_dependent>false</model_dependent>
      <default_value>0</default_value>
    </argument>
    <argument>
      <name>geometry_garage_position</name>
      <display_name>Geometry: Garage Position</display_name>
      <description>The position of the garage. Only applies to single-family detached units.</description>
      <type>Choice</type>
      <required>true</required>
      <model_dependent>false</model_dependent>
      <default_value>Right</default_value>
      <choices>
        <choice>
          <value>Right</value>
          <display_name>Right</display_name>
        </choice>
        <choice>
          <value>Left</value>
          <display_name>Left</display_name>
        </choice>
      </choices>
    </argument>
    <argument>
      <name>geometry_foundation_type</name>
      <display_name>Geometry: Foundation Type</display_name>
      <description>The foundation type of the building. Foundation types ConditionedBasement and ConditionedCrawlspace are not allowed for apartment units.</description>
      <type>Choice</type>
      <required>true</required>
      <model_dependent>false</model_dependent>
      <default_value>SlabOnGrade</default_value>
      <choices>
        <choice>
          <value>SlabOnGrade</value>
          <display_name>SlabOnGrade</display_name>
        </choice>
        <choice>
          <value>VentedCrawlspace</value>
          <display_name>VentedCrawlspace</display_name>
        </choice>
        <choice>
          <value>UnventedCrawlspace</value>
          <display_name>UnventedCrawlspace</display_name>
        </choice>
        <choice>
          <value>ConditionedCrawlspace</value>
          <display_name>ConditionedCrawlspace</display_name>
        </choice>
        <choice>
          <value>UnconditionedBasement</value>
          <display_name>UnconditionedBasement</display_name>
        </choice>
        <choice>
          <value>ConditionedBasement</value>
          <display_name>ConditionedBasement</display_name>
        </choice>
        <choice>
          <value>Ambient</value>
          <display_name>Ambient</display_name>
        </choice>
        <choice>
          <value>AboveApartment</value>
          <display_name>AboveApartment</display_name>
        </choice>
      </choices>
    </argument>
    <argument>
      <name>geometry_foundation_height</name>
      <display_name>Geometry: Foundation Height</display_name>
      <description>The height of the foundation (e.g., 3ft for crawlspace, 8ft for basement). Only applies to basements/crawlspaces.</description>
      <type>Double</type>
      <units>ft</units>
      <required>true</required>
      <model_dependent>false</model_dependent>
      <default_value>0</default_value>
    </argument>
    <argument>
      <name>geometry_foundation_height_above_grade</name>
      <display_name>Geometry: Foundation Height Above Grade</display_name>
      <description>The depth above grade of the foundation wall. Only applies to basements/crawlspaces.</description>
      <type>Double</type>
      <units>ft</units>
      <required>true</required>
      <model_dependent>false</model_dependent>
      <default_value>0</default_value>
    </argument>
    <argument>
      <name>geometry_rim_joist_height</name>
      <display_name>Geometry: Rim Joist Height</display_name>
      <description>The height of the rim joists. Only applies to basements/crawlspaces.</description>
      <type>Double</type>
      <units>in</units>
      <required>false</required>
      <model_dependent>false</model_dependent>
    </argument>
    <argument>
      <name>geometry_attic_type</name>
      <display_name>Geometry: Attic Type</display_name>
      <description>The attic type of the building. Attic type ConditionedAttic is not allowed for apartment units.</description>
      <type>Choice</type>
      <required>true</required>
      <model_dependent>false</model_dependent>
      <default_value>VentedAttic</default_value>
      <choices>
        <choice>
          <value>FlatRoof</value>
          <display_name>FlatRoof</display_name>
        </choice>
        <choice>
          <value>VentedAttic</value>
          <display_name>VentedAttic</display_name>
        </choice>
        <choice>
          <value>UnventedAttic</value>
          <display_name>UnventedAttic</display_name>
        </choice>
        <choice>
          <value>ConditionedAttic</value>
          <display_name>ConditionedAttic</display_name>
        </choice>
        <choice>
          <value>BelowApartment</value>
          <display_name>BelowApartment</display_name>
        </choice>
      </choices>
    </argument>
    <argument>
      <name>geometry_roof_type</name>
      <display_name>Geometry: Roof Type</display_name>
      <description>The roof type of the building. Ignored if the building has a flat roof.</description>
      <type>Choice</type>
      <required>true</required>
      <model_dependent>false</model_dependent>
      <default_value>gable</default_value>
      <choices>
        <choice>
          <value>gable</value>
          <display_name>gable</display_name>
        </choice>
        <choice>
          <value>hip</value>
          <display_name>hip</display_name>
        </choice>
      </choices>
    </argument>
    <argument>
      <name>geometry_roof_pitch</name>
      <display_name>Geometry: Roof Pitch</display_name>
      <description>The roof pitch of the attic. Ignored if the building has a flat roof.</description>
      <type>Choice</type>
      <required>true</required>
      <model_dependent>false</model_dependent>
      <default_value>6:12</default_value>
      <choices>
        <choice>
          <value>1:12</value>
          <display_name>1:12</display_name>
        </choice>
        <choice>
          <value>2:12</value>
          <display_name>2:12</display_name>
        </choice>
        <choice>
          <value>3:12</value>
          <display_name>3:12</display_name>
        </choice>
        <choice>
          <value>4:12</value>
          <display_name>4:12</display_name>
        </choice>
        <choice>
          <value>5:12</value>
          <display_name>5:12</display_name>
        </choice>
        <choice>
          <value>6:12</value>
          <display_name>6:12</display_name>
        </choice>
        <choice>
          <value>7:12</value>
          <display_name>7:12</display_name>
        </choice>
        <choice>
          <value>8:12</value>
          <display_name>8:12</display_name>
        </choice>
        <choice>
          <value>9:12</value>
          <display_name>9:12</display_name>
        </choice>
        <choice>
          <value>10:12</value>
          <display_name>10:12</display_name>
        </choice>
        <choice>
          <value>11:12</value>
          <display_name>11:12</display_name>
        </choice>
        <choice>
          <value>12:12</value>
          <display_name>12:12</display_name>
        </choice>
      </choices>
    </argument>
    <argument>
      <name>geometry_eaves_depth</name>
      <display_name>Geometry: Eaves Depth</display_name>
      <description>The eaves depth of the roof.</description>
      <type>Double</type>
      <units>ft</units>
      <required>true</required>
      <model_dependent>false</model_dependent>
      <default_value>2</default_value>
    </argument>
    <argument>
      <name>geometry_has_flue_or_chimney</name>
      <display_name>Geometry: Has Flue or Chimney</display_name>
      <description>Presence of flue or chimney for infiltration model. If not provided, the OS-HPXML default is used.</description>
      <type>Boolean</type>
      <required>false</required>
      <model_dependent>false</model_dependent>
      <choices>
        <choice>
          <value>true</value>
          <display_name>true</display_name>
        </choice>
        <choice>
          <value>false</value>
          <display_name>false</display_name>
        </choice>
      </choices>
    </argument>
    <argument>
      <name>neighbor_front_distance</name>
      <display_name>Neighbor: Front Distance</display_name>
      <description>The distance between the unit and the neighboring building to the front (not including eaves). A value of zero indicates no neighbors. Used for shading.</description>
      <type>Double</type>
      <units>ft</units>
      <required>true</required>
      <model_dependent>false</model_dependent>
      <default_value>0</default_value>
    </argument>
    <argument>
      <name>neighbor_back_distance</name>
      <display_name>Neighbor: Back Distance</display_name>
      <description>The distance between the unit and the neighboring building to the back (not including eaves). A value of zero indicates no neighbors. Used for shading.</description>
      <type>Double</type>
      <units>ft</units>
      <required>true</required>
      <model_dependent>false</model_dependent>
      <default_value>0</default_value>
    </argument>
    <argument>
      <name>neighbor_left_distance</name>
      <display_name>Neighbor: Left Distance</display_name>
      <description>The distance between the unit and the neighboring building to the left (not including eaves). A value of zero indicates no neighbors. Used for shading.</description>
      <type>Double</type>
      <units>ft</units>
      <required>true</required>
      <model_dependent>false</model_dependent>
      <default_value>10</default_value>
    </argument>
    <argument>
      <name>neighbor_right_distance</name>
      <display_name>Neighbor: Right Distance</display_name>
      <description>The distance between the unit and the neighboring building to the right (not including eaves). A value of zero indicates no neighbors. Used for shading.</description>
      <type>Double</type>
      <units>ft</units>
      <required>true</required>
      <model_dependent>false</model_dependent>
      <default_value>10</default_value>
    </argument>
    <argument>
      <name>neighbor_front_height</name>
      <display_name>Neighbor: Front Height</display_name>
      <description>The height of the neighboring building to the front. If not provided, the OS-HPXML default is used.</description>
      <type>Double</type>
      <units>ft</units>
      <required>false</required>
      <model_dependent>false</model_dependent>
    </argument>
    <argument>
      <name>neighbor_back_height</name>
      <display_name>Neighbor: Back Height</display_name>
      <description>The height of the neighboring building to the back. If not provided, the OS-HPXML default is used.</description>
      <type>Double</type>
      <units>ft</units>
      <required>false</required>
      <model_dependent>false</model_dependent>
    </argument>
    <argument>
      <name>neighbor_left_height</name>
      <display_name>Neighbor: Left Height</display_name>
      <description>The height of the neighboring building to the left. If not provided, the OS-HPXML default is used.</description>
      <type>Double</type>
      <units>ft</units>
      <required>false</required>
      <model_dependent>false</model_dependent>
    </argument>
    <argument>
      <name>neighbor_right_height</name>
      <display_name>Neighbor: Right Height</display_name>
      <description>The height of the neighboring building to the right. If not provided, the OS-HPXML default is used.</description>
      <type>Double</type>
      <units>ft</units>
      <required>false</required>
      <model_dependent>false</model_dependent>
    </argument>
    <argument>
      <name>floor_over_foundation_assembly_r</name>
      <display_name>Floor: Over Foundation Assembly R-value</display_name>
      <description>Assembly R-value for the floor over the foundation. Ignored if the building has a slab-on-grade foundation.</description>
      <type>Double</type>
      <units>h-ft^2-R/Btu</units>
      <required>true</required>
      <model_dependent>false</model_dependent>
      <default_value>28.1</default_value>
    </argument>
    <argument>
      <name>floor_over_garage_assembly_r</name>
      <display_name>Floor: Over Garage Assembly R-value</display_name>
      <description>Assembly R-value for the floor over the garage. Ignored unless the building has a garage under conditioned space.</description>
      <type>Double</type>
      <units>h-ft^2-R/Btu</units>
      <required>true</required>
      <model_dependent>false</model_dependent>
      <default_value>28.1</default_value>
    </argument>
    <argument>
      <name>foundation_wall_type</name>
      <display_name>Foundation Wall: Type</display_name>
      <description>The material type of the foundation wall. If not provided, the OS-HPXML default is used.</description>
      <type>Choice</type>
      <required>false</required>
      <model_dependent>false</model_dependent>
      <choices>
        <choice>
          <value>solid concrete</value>
          <display_name>solid concrete</display_name>
        </choice>
        <choice>
          <value>concrete block</value>
          <display_name>concrete block</display_name>
        </choice>
        <choice>
          <value>concrete block foam core</value>
          <display_name>concrete block foam core</display_name>
        </choice>
        <choice>
          <value>concrete block perlite core</value>
          <display_name>concrete block perlite core</display_name>
        </choice>
        <choice>
          <value>concrete block vermiculite core</value>
          <display_name>concrete block vermiculite core</display_name>
        </choice>
        <choice>
          <value>concrete block solid core</value>
          <display_name>concrete block solid core</display_name>
        </choice>
        <choice>
          <value>double brick</value>
          <display_name>double brick</display_name>
        </choice>
        <choice>
          <value>wood</value>
          <display_name>wood</display_name>
        </choice>
      </choices>
    </argument>
    <argument>
      <name>foundation_wall_thickness</name>
      <display_name>Foundation Wall: Thickness</display_name>
      <description>The thickness of the foundation wall. If not provided, the OS-HPXML default is used.</description>
      <type>Double</type>
      <units>in</units>
      <required>false</required>
      <model_dependent>false</model_dependent>
    </argument>
    <argument>
      <name>foundation_wall_insulation_r</name>
      <display_name>Foundation Wall: Insulation Nominal R-value</display_name>
      <description>Nominal R-value for the foundation wall insulation. Only applies to basements/crawlspaces.</description>
      <type>Double</type>
      <units>h-ft^2-R/Btu</units>
      <required>true</required>
      <model_dependent>false</model_dependent>
      <default_value>0</default_value>
    </argument>
    <argument>
      <name>foundation_wall_insulation_location</name>
      <display_name>Foundation Wall: Insulation Location</display_name>
      <description>Whether the insulation is on the interior or exterior of the foundation wall. Only applies to basements/crawlspaces.</description>
      <type>Choice</type>
      <units>ft</units>
      <required>false</required>
      <model_dependent>false</model_dependent>
      <default_value>exterior</default_value>
      <choices>
        <choice>
          <value>interior</value>
          <display_name>interior</display_name>
        </choice>
        <choice>
          <value>exterior</value>
          <display_name>exterior</display_name>
        </choice>
      </choices>
    </argument>
    <argument>
      <name>foundation_wall_insulation_distance_to_top</name>
      <display_name>Foundation Wall: Insulation Distance To Top</display_name>
      <description>The distance from the top of the foundation wall to the top of the foundation wall insulation. Only applies to basements/crawlspaces. If not provided, the OS-HPXML default is used.</description>
      <type>Double</type>
      <units>ft</units>
      <required>false</required>
      <model_dependent>false</model_dependent>
    </argument>
    <argument>
      <name>foundation_wall_insulation_distance_to_bottom</name>
      <display_name>Foundation Wall: Insulation Distance To Bottom</display_name>
      <description>The distance from the top of the foundation wall to the bottom of the foundation wall insulation. Only applies to basements/crawlspaces. If not provided, the OS-HPXML default is used.</description>
      <type>Double</type>
      <units>ft</units>
      <required>false</required>
      <model_dependent>false</model_dependent>
    </argument>
    <argument>
      <name>foundation_wall_assembly_r</name>
      <display_name>Foundation Wall: Assembly R-value</display_name>
      <description>Assembly R-value for the foundation walls. Only applies to basements/crawlspaces. If provided, overrides the previous foundation wall insulation inputs. If not provided, it is ignored.</description>
      <type>Double</type>
      <units>h-ft^2-R/Btu</units>
      <required>false</required>
      <model_dependent>false</model_dependent>
    </argument>
    <argument>
      <name>rim_joist_assembly_r</name>
      <display_name>Rim Joist: Assembly R-value</display_name>
      <description>Assembly R-value for the rim joists. Only applies to basements/crawlspaces. Required if a rim joist height is provided.</description>
      <type>Double</type>
      <units>h-ft^2-R/Btu</units>
      <required>false</required>
      <model_dependent>false</model_dependent>
    </argument>
    <argument>
      <name>slab_perimeter_insulation_r</name>
      <display_name>Slab: Perimeter Insulation Nominal R-value</display_name>
      <description>Nominal R-value of the vertical slab perimeter insulation. Applies to slab-on-grade foundations and basement/crawlspace floors.</description>
      <type>Double</type>
      <units>h-ft^2-R/Btu</units>
      <required>true</required>
      <model_dependent>false</model_dependent>
      <default_value>0</default_value>
    </argument>
    <argument>
      <name>slab_perimeter_depth</name>
      <display_name>Slab: Perimeter Insulation Depth</display_name>
      <description>Depth from grade to bottom of vertical slab perimeter insulation. Applies to slab-on-grade foundations and basement/crawlspace floors.</description>
      <type>Double</type>
      <units>ft</units>
      <required>true</required>
      <model_dependent>false</model_dependent>
      <default_value>0</default_value>
    </argument>
    <argument>
      <name>slab_under_insulation_r</name>
      <display_name>Slab: Under Slab Insulation Nominal R-value</display_name>
      <description>Nominal R-value of the horizontal under slab insulation. Applies to slab-on-grade foundations and basement/crawlspace floors.</description>
      <type>Double</type>
      <units>h-ft^2-R/Btu</units>
      <required>true</required>
      <model_dependent>false</model_dependent>
      <default_value>0</default_value>
    </argument>
    <argument>
      <name>slab_under_width</name>
      <display_name>Slab: Under Slab Insulation Width</display_name>
      <description>Width from slab edge inward of horizontal under-slab insulation. Enter 999 to specify that the under slab insulation spans the entire slab. Applies to slab-on-grade foundations and basement/crawlspace floors.</description>
      <type>Double</type>
      <units>ft</units>
      <required>true</required>
      <model_dependent>false</model_dependent>
      <default_value>0</default_value>
    </argument>
    <argument>
      <name>slab_thickness</name>
      <display_name>Slab: Thickness</display_name>
      <description>The thickness of the slab. Zero can be entered if there is a dirt floor instead of a slab. If not provided, the OS-HPXML default is used.</description>
      <type>Double</type>
      <units>in</units>
      <required>false</required>
      <model_dependent>false</model_dependent>
    </argument>
    <argument>
      <name>slab_carpet_fraction</name>
      <display_name>Slab: Carpet Fraction</display_name>
      <description>Fraction of the slab floor area that is carpeted. If not provided, the OS-HPXML default is used.</description>
      <type>Double</type>
      <units>Frac</units>
      <required>false</required>
      <model_dependent>false</model_dependent>
    </argument>
    <argument>
      <name>slab_carpet_r</name>
      <display_name>Slab: Carpet R-value</display_name>
      <description>R-value of the slab carpet. If not provided, the OS-HPXML default is used.</description>
      <type>Double</type>
      <units>h-ft^2-R/Btu</units>
      <required>false</required>
      <model_dependent>false</model_dependent>
    </argument>
    <argument>
      <name>ceiling_assembly_r</name>
      <display_name>Ceiling: Assembly R-value</display_name>
      <description>Assembly R-value for the ceiling (attic floor).</description>
      <type>Double</type>
      <units>h-ft^2-R/Btu</units>
      <required>true</required>
      <model_dependent>false</model_dependent>
      <default_value>31.6</default_value>
    </argument>
    <argument>
      <name>roof_material_type</name>
      <display_name>Roof: Material Type</display_name>
      <description>The material type of the roof. If not provided, the OS-HPXML default is used.</description>
      <type>Choice</type>
      <required>false</required>
      <model_dependent>false</model_dependent>
      <choices>
        <choice>
          <value>asphalt or fiberglass shingles</value>
          <display_name>asphalt or fiberglass shingles</display_name>
        </choice>
        <choice>
          <value>concrete</value>
          <display_name>concrete</display_name>
        </choice>
        <choice>
          <value>cool roof</value>
          <display_name>cool roof</display_name>
        </choice>
        <choice>
          <value>slate or tile shingles</value>
          <display_name>slate or tile shingles</display_name>
        </choice>
        <choice>
          <value>expanded polystyrene sheathing</value>
          <display_name>expanded polystyrene sheathing</display_name>
        </choice>
        <choice>
          <value>metal surfacing</value>
          <display_name>metal surfacing</display_name>
        </choice>
        <choice>
          <value>plastic/rubber/synthetic sheeting</value>
          <display_name>plastic/rubber/synthetic sheeting</display_name>
        </choice>
        <choice>
          <value>shingles</value>
          <display_name>shingles</display_name>
        </choice>
        <choice>
          <value>wood shingles or shakes</value>
          <display_name>wood shingles or shakes</display_name>
        </choice>
      </choices>
    </argument>
    <argument>
      <name>roof_color</name>
      <display_name>Roof: Color</display_name>
      <description>The color of the roof. If not provided, the OS-HPXML default is used.</description>
      <type>Choice</type>
      <required>false</required>
      <model_dependent>false</model_dependent>
      <choices>
        <choice>
          <value>dark</value>
          <display_name>dark</display_name>
        </choice>
        <choice>
          <value>light</value>
          <display_name>light</display_name>
        </choice>
        <choice>
          <value>medium</value>
          <display_name>medium</display_name>
        </choice>
        <choice>
          <value>medium dark</value>
          <display_name>medium dark</display_name>
        </choice>
        <choice>
          <value>reflective</value>
          <display_name>reflective</display_name>
        </choice>
      </choices>
    </argument>
    <argument>
      <name>roof_assembly_r</name>
      <display_name>Roof: Assembly R-value</display_name>
      <description>Assembly R-value of the roof.</description>
      <type>Double</type>
      <units>h-ft^2-R/Btu</units>
      <required>true</required>
      <model_dependent>false</model_dependent>
      <default_value>2.3</default_value>
    </argument>
    <argument>
      <name>roof_radiant_barrier</name>
      <display_name>Roof: Has Radiant Barrier</display_name>
      <description>Presence of a radiant barrier in the attic.</description>
      <type>Boolean</type>
      <required>true</required>
      <model_dependent>false</model_dependent>
      <default_value>false</default_value>
      <choices>
        <choice>
          <value>true</value>
          <display_name>true</display_name>
        </choice>
        <choice>
          <value>false</value>
          <display_name>false</display_name>
        </choice>
      </choices>
    </argument>
    <argument>
      <name>roof_radiant_barrier_grade</name>
      <display_name>Roof: Radiant Barrier Grade</display_name>
      <description>The grade of the radiant barrier, if it exists.</description>
      <type>Choice</type>
      <required>true</required>
      <model_dependent>false</model_dependent>
      <default_value>1</default_value>
      <choices>
        <choice>
          <value>1</value>
          <display_name>1</display_name>
        </choice>
        <choice>
          <value>2</value>
          <display_name>2</display_name>
        </choice>
        <choice>
          <value>3</value>
          <display_name>3</display_name>
        </choice>
      </choices>
    </argument>
    <argument>
      <name>wall_type</name>
      <display_name>Wall: Type</display_name>
      <description>The type of walls.</description>
      <type>Choice</type>
      <required>true</required>
      <model_dependent>false</model_dependent>
      <default_value>WoodStud</default_value>
      <choices>
        <choice>
          <value>WoodStud</value>
          <display_name>WoodStud</display_name>
        </choice>
        <choice>
          <value>ConcreteMasonryUnit</value>
          <display_name>ConcreteMasonryUnit</display_name>
        </choice>
        <choice>
          <value>DoubleWoodStud</value>
          <display_name>DoubleWoodStud</display_name>
        </choice>
        <choice>
          <value>InsulatedConcreteForms</value>
          <display_name>InsulatedConcreteForms</display_name>
        </choice>
        <choice>
          <value>LogWall</value>
          <display_name>LogWall</display_name>
        </choice>
        <choice>
          <value>StructurallyInsulatedPanel</value>
          <display_name>StructurallyInsulatedPanel</display_name>
        </choice>
        <choice>
          <value>SolidConcrete</value>
          <display_name>SolidConcrete</display_name>
        </choice>
        <choice>
          <value>SteelFrame</value>
          <display_name>SteelFrame</display_name>
        </choice>
        <choice>
          <value>Stone</value>
          <display_name>Stone</display_name>
        </choice>
        <choice>
          <value>StrawBale</value>
          <display_name>StrawBale</display_name>
        </choice>
        <choice>
          <value>StructuralBrick</value>
          <display_name>StructuralBrick</display_name>
        </choice>
      </choices>
    </argument>
    <argument>
      <name>wall_siding_type</name>
      <display_name>Wall: Siding Type</display_name>
      <description>The siding type of the walls. Also applies to rim joists. If not provided, the OS-HPXML default is used.</description>
      <type>Choice</type>
      <required>false</required>
      <model_dependent>false</model_dependent>
      <choices>
        <choice>
          <value>aluminum siding</value>
          <display_name>aluminum siding</display_name>
        </choice>
        <choice>
          <value>asbestos siding</value>
          <display_name>asbestos siding</display_name>
        </choice>
        <choice>
          <value>brick veneer</value>
          <display_name>brick veneer</display_name>
        </choice>
        <choice>
          <value>composite shingle siding</value>
          <display_name>composite shingle siding</display_name>
        </choice>
        <choice>
          <value>fiber cement siding</value>
          <display_name>fiber cement siding</display_name>
        </choice>
        <choice>
          <value>masonite siding</value>
          <display_name>masonite siding</display_name>
        </choice>
        <choice>
          <value>none</value>
          <display_name>none</display_name>
        </choice>
        <choice>
          <value>stucco</value>
          <display_name>stucco</display_name>
        </choice>
        <choice>
          <value>synthetic stucco</value>
          <display_name>synthetic stucco</display_name>
        </choice>
        <choice>
          <value>vinyl siding</value>
          <display_name>vinyl siding</display_name>
        </choice>
        <choice>
          <value>wood siding</value>
          <display_name>wood siding</display_name>
        </choice>
      </choices>
    </argument>
    <argument>
      <name>wall_color</name>
      <display_name>Wall: Color</display_name>
      <description>The color of the walls. Also applies to rim joists. If not provided, the OS-HPXML default is used.</description>
      <type>Choice</type>
      <required>false</required>
      <model_dependent>false</model_dependent>
      <choices>
        <choice>
          <value>dark</value>
          <display_name>dark</display_name>
        </choice>
        <choice>
          <value>light</value>
          <display_name>light</display_name>
        </choice>
        <choice>
          <value>medium</value>
          <display_name>medium</display_name>
        </choice>
        <choice>
          <value>medium dark</value>
          <display_name>medium dark</display_name>
        </choice>
        <choice>
          <value>reflective</value>
          <display_name>reflective</display_name>
        </choice>
      </choices>
    </argument>
    <argument>
      <name>wall_assembly_r</name>
      <display_name>Wall: Assembly R-value</display_name>
      <description>Assembly R-value of the walls.</description>
      <type>Double</type>
      <units>h-ft^2-R/Btu</units>
      <required>true</required>
      <model_dependent>false</model_dependent>
      <default_value>11.9</default_value>
    </argument>
    <argument>
      <name>window_front_wwr</name>
      <display_name>Windows: Front Window-to-Wall Ratio</display_name>
      <description>The ratio of window area to wall area for the unit's front facade. Enter 0 if specifying Front Window Area instead.</description>
      <type>Double</type>
      <units>Frac</units>
      <required>true</required>
      <model_dependent>false</model_dependent>
      <default_value>0.18</default_value>
    </argument>
    <argument>
      <name>window_back_wwr</name>
      <display_name>Windows: Back Window-to-Wall Ratio</display_name>
      <description>The ratio of window area to wall area for the unit's back facade. Enter 0 if specifying Back Window Area instead.</description>
      <type>Double</type>
      <units>Frac</units>
      <required>true</required>
      <model_dependent>false</model_dependent>
      <default_value>0.18</default_value>
    </argument>
    <argument>
      <name>window_left_wwr</name>
      <display_name>Windows: Left Window-to-Wall Ratio</display_name>
      <description>The ratio of window area to wall area for the unit's left facade (when viewed from the front). Enter 0 if specifying Left Window Area instead.</description>
      <type>Double</type>
      <units>Frac</units>
      <required>true</required>
      <model_dependent>false</model_dependent>
      <default_value>0.18</default_value>
    </argument>
    <argument>
      <name>window_right_wwr</name>
      <display_name>Windows: Right Window-to-Wall Ratio</display_name>
      <description>The ratio of window area to wall area for the unit's right facade (when viewed from the front). Enter 0 if specifying Right Window Area instead.</description>
      <type>Double</type>
      <units>Frac</units>
      <required>true</required>
      <model_dependent>false</model_dependent>
      <default_value>0.18</default_value>
    </argument>
    <argument>
      <name>window_area_front</name>
      <display_name>Windows: Front Window Area</display_name>
      <description>The amount of window area on the unit's front facade. Enter 0 if specifying Front Window-to-Wall Ratio instead.</description>
      <type>Double</type>
      <units>ft^2</units>
      <required>true</required>
      <model_dependent>false</model_dependent>
      <default_value>0</default_value>
    </argument>
    <argument>
      <name>window_area_back</name>
      <display_name>Windows: Back Window Area</display_name>
      <description>The amount of window area on the unit's back facade. Enter 0 if specifying Back Window-to-Wall Ratio instead.</description>
      <type>Double</type>
      <units>ft^2</units>
      <required>true</required>
      <model_dependent>false</model_dependent>
      <default_value>0</default_value>
    </argument>
    <argument>
      <name>window_area_left</name>
      <display_name>Windows: Left Window Area</display_name>
      <description>The amount of window area on the unit's left facade (when viewed from the front). Enter 0 if specifying Left Window-to-Wall Ratio instead.</description>
      <type>Double</type>
      <units>ft^2</units>
      <required>true</required>
      <model_dependent>false</model_dependent>
      <default_value>0</default_value>
    </argument>
    <argument>
      <name>window_area_right</name>
      <display_name>Windows: Right Window Area</display_name>
      <description>The amount of window area on the unit's right facade (when viewed from the front). Enter 0 if specifying Right Window-to-Wall Ratio instead.</description>
      <type>Double</type>
      <units>ft^2</units>
      <required>true</required>
      <model_dependent>false</model_dependent>
      <default_value>0</default_value>
    </argument>
    <argument>
      <name>window_aspect_ratio</name>
      <display_name>Windows: Aspect Ratio</display_name>
      <description>Ratio of window height to width.</description>
      <type>Double</type>
      <units>Frac</units>
      <required>true</required>
      <model_dependent>false</model_dependent>
      <default_value>1.333</default_value>
    </argument>
    <argument>
      <name>window_fraction_operable</name>
      <display_name>Windows: Fraction Operable</display_name>
      <description>Fraction of windows that are operable. If not provided, the OS-HPXML default is used.</description>
      <type>Double</type>
      <units>Frac</units>
      <required>false</required>
      <model_dependent>false</model_dependent>
    </argument>
    <argument>
      <name>window_natvent_availability</name>
      <display_name>Windows: Natural Ventilation Availability</display_name>
      <description>For operable windows, the number of days/week that windows can be opened by occupants for natural ventilation. If not provided, the OS-HPXML default is used.</description>
      <type>Integer</type>
      <units>Days/week</units>
      <required>false</required>
      <model_dependent>false</model_dependent>
    </argument>
    <argument>
      <name>window_ufactor</name>
      <display_name>Windows: U-Factor</display_name>
      <description>Full-assembly NFRC U-factor.</description>
      <type>Double</type>
      <units>Btu/hr-ft^2-R</units>
      <required>true</required>
      <model_dependent>false</model_dependent>
      <default_value>0.37</default_value>
    </argument>
    <argument>
      <name>window_shgc</name>
      <display_name>Windows: SHGC</display_name>
      <description>Full-assembly NFRC solar heat gain coefficient.</description>
      <type>Double</type>
      <required>true</required>
      <model_dependent>false</model_dependent>
      <default_value>0.3</default_value>
    </argument>
    <argument>
      <name>window_interior_shading_winter</name>
      <display_name>Windows: Winter Interior Shading</display_name>
      <description>Interior shading multiplier for the heating season. 1.0 indicates no reduction in solar gain, 0.85 indicates 15% reduction, etc. If not provided, the OS-HPXML default is used.</description>
      <type>Double</type>
      <units>Frac</units>
      <required>false</required>
      <model_dependent>false</model_dependent>
    </argument>
    <argument>
      <name>window_interior_shading_summer</name>
      <display_name>Windows: Summer Interior Shading</display_name>
      <description>Interior shading multiplier for the cooling season. 1.0 indicates no reduction in solar gain, 0.85 indicates 15% reduction, etc. If not provided, the OS-HPXML default is used.</description>
      <type>Double</type>
      <units>Frac</units>
      <required>false</required>
      <model_dependent>false</model_dependent>
    </argument>
    <argument>
      <name>window_exterior_shading_winter</name>
      <display_name>Windows: Winter Exterior Shading</display_name>
      <description>Exterior shading multiplier for the heating season. 1.0 indicates no reduction in solar gain, 0.85 indicates 15% reduction, etc. If not provided, the OS-HPXML default is used.</description>
      <type>Double</type>
      <units>Frac</units>
      <required>false</required>
      <model_dependent>false</model_dependent>
    </argument>
    <argument>
      <name>window_exterior_shading_summer</name>
      <display_name>Windows: Summer Exterior Shading</display_name>
      <description>Exterior shading multiplier for the cooling season. 1.0 indicates no reduction in solar gain, 0.85 indicates 15% reduction, etc. If not provided, the OS-HPXML default is used.</description>
      <type>Double</type>
      <units>Frac</units>
      <required>false</required>
      <model_dependent>false</model_dependent>
    </argument>
    <argument>
      <name>window_storm_type</name>
      <display_name>Windows: Storm Type</display_name>
      <description>The type of storm, if present. If not provided, assumes there is no storm.</description>
      <type>Choice</type>
      <required>false</required>
      <model_dependent>false</model_dependent>
      <choices>
        <choice>
          <value>clear</value>
          <display_name>clear</display_name>
        </choice>
        <choice>
          <value>low-e</value>
          <display_name>low-e</display_name>
        </choice>
      </choices>
    </argument>
    <argument>
      <name>overhangs_front_depth</name>
      <display_name>Overhangs: Front Depth</display_name>
      <description>The depth of overhangs for windows for the front facade.</description>
      <type>Double</type>
      <units>ft</units>
      <required>true</required>
      <model_dependent>false</model_dependent>
      <default_value>0</default_value>
    </argument>
    <argument>
      <name>overhangs_front_distance_to_top_of_window</name>
      <display_name>Overhangs: Front Distance to Top of Window</display_name>
      <description>The overhangs distance to the top of window for the front facade.</description>
      <type>Double</type>
      <units>ft</units>
      <required>true</required>
      <model_dependent>false</model_dependent>
      <default_value>0</default_value>
    </argument>
    <argument>
      <name>overhangs_front_distance_to_bottom_of_window</name>
      <display_name>Overhangs: Front Distance to Bottom of Window</display_name>
      <description>The overhangs distance to the bottom of window for the front facade.</description>
      <type>Double</type>
      <units>ft</units>
      <required>true</required>
      <model_dependent>false</model_dependent>
      <default_value>4</default_value>
    </argument>
    <argument>
      <name>overhangs_back_depth</name>
      <display_name>Overhangs: Back Depth</display_name>
      <description>The depth of overhangs for windows for the back facade.</description>
      <type>Double</type>
      <units>ft</units>
      <required>true</required>
      <model_dependent>false</model_dependent>
      <default_value>0</default_value>
    </argument>
    <argument>
      <name>overhangs_back_distance_to_top_of_window</name>
      <display_name>Overhangs: Back Distance to Top of Window</display_name>
      <description>The overhangs distance to the top of window for the back facade.</description>
      <type>Double</type>
      <units>ft</units>
      <required>true</required>
      <model_dependent>false</model_dependent>
      <default_value>0</default_value>
    </argument>
    <argument>
      <name>overhangs_back_distance_to_bottom_of_window</name>
      <display_name>Overhangs: Back Distance to Bottom of Window</display_name>
      <description>The overhangs distance to the bottom of window for the back facade.</description>
      <type>Double</type>
      <units>ft</units>
      <required>true</required>
      <model_dependent>false</model_dependent>
      <default_value>4</default_value>
    </argument>
    <argument>
      <name>overhangs_left_depth</name>
      <display_name>Overhangs: Left Depth</display_name>
      <description>The depth of overhangs for windows for the left facade.</description>
      <type>Double</type>
      <units>ft</units>
      <required>true</required>
      <model_dependent>false</model_dependent>
      <default_value>0</default_value>
    </argument>
    <argument>
      <name>overhangs_left_distance_to_top_of_window</name>
      <display_name>Overhangs: Left Distance to Top of Window</display_name>
      <description>The overhangs distance to the top of window for the left facade.</description>
      <type>Double</type>
      <units>ft</units>
      <required>true</required>
      <model_dependent>false</model_dependent>
      <default_value>0</default_value>
    </argument>
    <argument>
      <name>overhangs_left_distance_to_bottom_of_window</name>
      <display_name>Overhangs: Left Distance to Bottom of Window</display_name>
      <description>The overhangs distance to the bottom of window for the left facade.</description>
      <type>Double</type>
      <units>ft</units>
      <required>true</required>
      <model_dependent>false</model_dependent>
      <default_value>4</default_value>
    </argument>
    <argument>
      <name>overhangs_right_depth</name>
      <display_name>Overhangs: Right Depth</display_name>
      <description>The depth of overhangs for windows for the right facade.</description>
      <type>Double</type>
      <units>ft</units>
      <required>true</required>
      <model_dependent>false</model_dependent>
      <default_value>0</default_value>
    </argument>
    <argument>
      <name>overhangs_right_distance_to_top_of_window</name>
      <display_name>Overhangs: Right Distance to Top of Window</display_name>
      <description>The overhangs distance to the top of window for the right facade.</description>
      <type>Double</type>
      <units>ft</units>
      <required>true</required>
      <model_dependent>false</model_dependent>
      <default_value>0</default_value>
    </argument>
    <argument>
      <name>overhangs_right_distance_to_bottom_of_window</name>
      <display_name>Overhangs: Right Distance to Bottom of Window</display_name>
      <description>The overhangs distance to the bottom of window for the right facade.</description>
      <type>Double</type>
      <units>ft</units>
      <required>true</required>
      <model_dependent>false</model_dependent>
      <default_value>4</default_value>
    </argument>
    <argument>
      <name>skylight_area_front</name>
      <display_name>Skylights: Front Roof Area</display_name>
      <description>The amount of skylight area on the unit's front conditioned roof facade.</description>
      <type>Double</type>
      <units>ft^2</units>
      <required>true</required>
      <model_dependent>false</model_dependent>
      <default_value>0</default_value>
    </argument>
    <argument>
      <name>skylight_area_back</name>
      <display_name>Skylights: Back Roof Area</display_name>
      <description>The amount of skylight area on the unit's back conditioned roof facade.</description>
      <type>Double</type>
      <units>ft^2</units>
      <required>true</required>
      <model_dependent>false</model_dependent>
      <default_value>0</default_value>
    </argument>
    <argument>
      <name>skylight_area_left</name>
      <display_name>Skylights: Left Roof Area</display_name>
      <description>The amount of skylight area on the unit's left conditioned roof facade (when viewed from the front).</description>
      <type>Double</type>
      <units>ft^2</units>
      <required>true</required>
      <model_dependent>false</model_dependent>
      <default_value>0</default_value>
    </argument>
    <argument>
      <name>skylight_area_right</name>
      <display_name>Skylights: Right Roof Area</display_name>
      <description>The amount of skylight area on the unit's right conditioned roof facade (when viewed from the front).</description>
      <type>Double</type>
      <units>ft^2</units>
      <required>true</required>
      <model_dependent>false</model_dependent>
      <default_value>0</default_value>
    </argument>
    <argument>
      <name>skylight_ufactor</name>
      <display_name>Skylights: U-Factor</display_name>
      <description>Full-assembly NFRC U-factor.</description>
      <type>Double</type>
      <units>Btu/hr-ft^2-R</units>
      <required>true</required>
      <model_dependent>false</model_dependent>
      <default_value>0.33</default_value>
    </argument>
    <argument>
      <name>skylight_shgc</name>
      <display_name>Skylights: SHGC</display_name>
      <description>Full-assembly NFRC solar heat gain coefficient.</description>
      <type>Double</type>
      <required>true</required>
      <model_dependent>false</model_dependent>
      <default_value>0.45</default_value>
    </argument>
    <argument>
      <name>skylight_storm_type</name>
      <display_name>Skylights: Storm Type</display_name>
      <description>The type of storm, if present. If not provided, assumes there is no storm.</description>
      <type>Choice</type>
      <required>false</required>
      <model_dependent>false</model_dependent>
      <choices>
        <choice>
          <value>clear</value>
          <display_name>clear</display_name>
        </choice>
        <choice>
          <value>low-e</value>
          <display_name>low-e</display_name>
        </choice>
      </choices>
    </argument>
    <argument>
      <name>door_area</name>
      <display_name>Doors: Area</display_name>
      <description>The area of the opaque door(s).</description>
      <type>Double</type>
      <units>ft^2</units>
      <required>true</required>
      <model_dependent>false</model_dependent>
      <default_value>20</default_value>
    </argument>
    <argument>
      <name>door_rvalue</name>
      <display_name>Doors: R-value</display_name>
      <description>R-value of the opaque door(s).</description>
      <type>Double</type>
      <units>h-ft^2-R/Btu</units>
      <required>true</required>
      <model_dependent>false</model_dependent>
      <default_value>4.4</default_value>
    </argument>
    <argument>
      <name>air_leakage_units</name>
      <display_name>Air Leakage: Units</display_name>
      <description>The unit of measure for the air leakage.</description>
      <type>Choice</type>
      <required>true</required>
      <model_dependent>false</model_dependent>
      <default_value>ACH</default_value>
      <choices>
        <choice>
          <value>ACH</value>
          <display_name>ACH</display_name>
        </choice>
        <choice>
          <value>CFM</value>
          <display_name>CFM</display_name>
        </choice>
        <choice>
          <value>ACHnatural</value>
          <display_name>ACHnatural</display_name>
        </choice>
      </choices>
    </argument>
    <argument>
      <name>air_leakage_house_pressure</name>
      <display_name>Air Leakage: House Pressure</display_name>
      <description>The house pressure relative to outside. Required when units are ACH or CFM.</description>
      <type>Double</type>
      <units>Pa</units>
      <required>true</required>
      <model_dependent>false</model_dependent>
      <default_value>50</default_value>
    </argument>
    <argument>
      <name>air_leakage_value</name>
      <display_name>Air Leakage: Value</display_name>
      <description>Air exchange rate value.</description>
      <type>Double</type>
      <required>true</required>
      <model_dependent>false</model_dependent>
      <default_value>3</default_value>
    </argument>
    <argument>
      <name>heating_system_type</name>
      <display_name>Heating System: Type</display_name>
      <description>The type of heating system. Use 'none' if there is no heating system or if there is a heat pump serving a heating load.</description>
      <type>Choice</type>
      <required>true</required>
      <model_dependent>false</model_dependent>
      <default_value>Furnace</default_value>
      <choices>
        <choice>
          <value>none</value>
          <display_name>none</display_name>
        </choice>
        <choice>
          <value>Furnace</value>
          <display_name>Furnace</display_name>
        </choice>
        <choice>
          <value>WallFurnace</value>
          <display_name>WallFurnace</display_name>
        </choice>
        <choice>
          <value>FloorFurnace</value>
          <display_name>FloorFurnace</display_name>
        </choice>
        <choice>
          <value>Boiler</value>
          <display_name>Boiler</display_name>
        </choice>
        <choice>
          <value>ElectricResistance</value>
          <display_name>ElectricResistance</display_name>
        </choice>
        <choice>
          <value>Stove</value>
          <display_name>Stove</display_name>
        </choice>
        <choice>
          <value>PortableHeater</value>
          <display_name>PortableHeater</display_name>
        </choice>
        <choice>
          <value>Fireplace</value>
          <display_name>Fireplace</display_name>
        </choice>
        <choice>
          <value>FixedHeater</value>
          <display_name>FixedHeater</display_name>
        </choice>
        <choice>
          <value>PackagedTerminalAirConditionerHeating</value>
          <display_name>PackagedTerminalAirConditionerHeating</display_name>
        </choice>
        <choice>
          <value>Shared Boiler w/ Baseboard</value>
          <display_name>Shared Boiler w/ Baseboard</display_name>
        </choice>
        <choice>
          <value>Shared Boiler w/ Ductless Fan Coil</value>
          <display_name>Shared Boiler w/ Ductless Fan Coil</display_name>
        </choice>
      </choices>
    </argument>
    <argument>
      <name>heating_system_fuel</name>
      <display_name>Heating System: Fuel Type</display_name>
      <description>The fuel type of the heating system. Ignored for ElectricResistance and PackagedTerminalAirConditionerHeating.</description>
      <type>Choice</type>
      <required>true</required>
      <model_dependent>false</model_dependent>
      <default_value>natural gas</default_value>
      <choices>
        <choice>
          <value>electricity</value>
          <display_name>electricity</display_name>
        </choice>
        <choice>
          <value>natural gas</value>
          <display_name>natural gas</display_name>
        </choice>
        <choice>
          <value>fuel oil</value>
          <display_name>fuel oil</display_name>
        </choice>
        <choice>
          <value>propane</value>
          <display_name>propane</display_name>
        </choice>
        <choice>
          <value>wood</value>
          <display_name>wood</display_name>
        </choice>
        <choice>
          <value>wood pellets</value>
          <display_name>wood pellets</display_name>
        </choice>
        <choice>
          <value>coal</value>
          <display_name>coal</display_name>
        </choice>
      </choices>
    </argument>
    <argument>
      <name>heating_system_heating_efficiency</name>
      <display_name>Heating System: Rated AFUE or Percent</display_name>
      <description>The rated heating efficiency value of the heating system.</description>
      <type>Double</type>
      <units>Frac</units>
      <required>true</required>
      <model_dependent>false</model_dependent>
      <default_value>0.78</default_value>
    </argument>
    <argument>
      <name>heating_system_heating_capacity</name>
      <display_name>Heating System: Heating Capacity</display_name>
      <description>The output heating capacity of the heating system. If not provided, the OS-HPXML autosized default is used.</description>
      <type>Double</type>
      <units>Btu/hr</units>
      <required>false</required>
      <model_dependent>false</model_dependent>
    </argument>
    <argument>
      <name>heating_system_fraction_heat_load_served</name>
      <display_name>Heating System: Fraction Heat Load Served</display_name>
      <description>The heating load served by the heating system.</description>
      <type>Double</type>
      <units>Frac</units>
      <required>true</required>
      <model_dependent>false</model_dependent>
      <default_value>1</default_value>
    </argument>
    <argument>
      <name>heating_system_airflow_defect_ratio</name>
      <display_name>Heating System: Airflow Defect Ratio</display_name>
      <description>The airflow defect ratio, defined as (InstalledAirflow - DesignAirflow) / DesignAirflow, of the heating system per ANSI/RESNET/ACCA Standard 310. A value of zero means no airflow defect. Applies only to Furnace. If not provided, assumes no defect.</description>
      <type>Double</type>
      <units>Frac</units>
      <required>false</required>
      <model_dependent>false</model_dependent>
    </argument>
    <argument>
      <name>cooling_system_type</name>
      <display_name>Cooling System: Type</display_name>
      <description>The type of cooling system. Use 'none' if there is no cooling system or if there is a heat pump serving a cooling load.</description>
      <type>Choice</type>
      <required>true</required>
      <model_dependent>false</model_dependent>
      <default_value>central air conditioner</default_value>
      <choices>
        <choice>
          <value>none</value>
          <display_name>none</display_name>
        </choice>
        <choice>
          <value>central air conditioner</value>
          <display_name>central air conditioner</display_name>
        </choice>
        <choice>
          <value>room air conditioner</value>
          <display_name>room air conditioner</display_name>
        </choice>
        <choice>
          <value>evaporative cooler</value>
          <display_name>evaporative cooler</display_name>
        </choice>
        <choice>
          <value>mini-split</value>
          <display_name>mini-split</display_name>
        </choice>
        <choice>
          <value>packaged terminal air conditioner</value>
          <display_name>packaged terminal air conditioner</display_name>
        </choice>
      </choices>
    </argument>
    <argument>
      <name>cooling_system_cooling_efficiency_type</name>
      <display_name>Cooling System: Efficiency Type</display_name>
      <description>The efficiency type of the cooling system. System types central air conditioner and mini-split use SEER or SEER2. System types room air conditioner and packaged terminal air conditioner use EER or CEER. Ignored for system type evaporative cooler.</description>
      <type>Choice</type>
      <required>true</required>
      <model_dependent>false</model_dependent>
      <default_value>SEER</default_value>
      <choices>
        <choice>
          <value>SEER</value>
          <display_name>SEER</display_name>
        </choice>
        <choice>
          <value>SEER2</value>
          <display_name>SEER2</display_name>
        </choice>
        <choice>
          <value>EER</value>
          <display_name>EER</display_name>
        </choice>
        <choice>
          <value>CEER</value>
          <display_name>CEER</display_name>
        </choice>
      </choices>
    </argument>
    <argument>
      <name>cooling_system_cooling_efficiency</name>
      <display_name>Cooling System: Efficiency</display_name>
      <description>The rated efficiency value of the cooling system. Ignored for evaporative cooler.</description>
      <type>Double</type>
      <required>true</required>
      <model_dependent>false</model_dependent>
      <default_value>13</default_value>
    </argument>
    <argument>
      <name>cooling_system_cooling_compressor_type</name>
      <display_name>Cooling System: Cooling Compressor Type</display_name>
      <description>The compressor type of the cooling system. Only applies to central air conditioner. If not provided, the OS-HPXML default is used.</description>
      <type>Choice</type>
      <required>false</required>
      <model_dependent>false</model_dependent>
      <choices>
        <choice>
          <value>single stage</value>
          <display_name>single stage</display_name>
        </choice>
        <choice>
          <value>two stage</value>
          <display_name>two stage</display_name>
        </choice>
        <choice>
          <value>variable speed</value>
          <display_name>variable speed</display_name>
        </choice>
      </choices>
    </argument>
    <argument>
      <name>cooling_system_cooling_sensible_heat_fraction</name>
      <display_name>Cooling System: Cooling Sensible Heat Fraction</display_name>
      <description>The sensible heat fraction of the cooling system. Ignored for evaporative cooler. If not provided, the OS-HPXML default is used.</description>
      <type>Double</type>
      <units>Frac</units>
      <required>false</required>
      <model_dependent>false</model_dependent>
    </argument>
    <argument>
      <name>cooling_system_cooling_capacity</name>
      <display_name>Cooling System: Cooling Capacity</display_name>
      <description>The output cooling capacity of the cooling system. If not provided, the OS-HPXML autosized default is used.</description>
      <type>Double</type>
      <units>Btu/hr</units>
      <required>false</required>
      <model_dependent>false</model_dependent>
    </argument>
    <argument>
      <name>cooling_system_fraction_cool_load_served</name>
      <display_name>Cooling System: Fraction Cool Load Served</display_name>
      <description>The cooling load served by the cooling system.</description>
      <type>Double</type>
      <units>Frac</units>
      <required>true</required>
      <model_dependent>false</model_dependent>
      <default_value>1</default_value>
    </argument>
    <argument>
      <name>cooling_system_is_ducted</name>
      <display_name>Cooling System: Is Ducted</display_name>
      <description>Whether the cooling system is ducted or not. Only used for mini-split and evaporative cooler. It's assumed that central air conditioner is ducted, and room air conditioner and packaged terminal air conditioner are not ducted.</description>
      <type>Boolean</type>
      <required>true</required>
      <model_dependent>false</model_dependent>
      <default_value>false</default_value>
      <choices>
        <choice>
          <value>true</value>
          <display_name>true</display_name>
        </choice>
        <choice>
          <value>false</value>
          <display_name>false</display_name>
        </choice>
      </choices>
    </argument>
    <argument>
      <name>cooling_system_airflow_defect_ratio</name>
      <display_name>Cooling System: Airflow Defect Ratio</display_name>
      <description>The airflow defect ratio, defined as (InstalledAirflow - DesignAirflow) / DesignAirflow, of the cooling system per ANSI/RESNET/ACCA Standard 310. A value of zero means no airflow defect. Applies only to central air conditioner and ducted mini-split. If not provided, assumes no defect.</description>
      <type>Double</type>
      <units>Frac</units>
      <required>false</required>
      <model_dependent>false</model_dependent>
    </argument>
    <argument>
      <name>cooling_system_charge_defect_ratio</name>
      <display_name>Cooling System: Charge Defect Ratio</display_name>
      <description>The refrigerant charge defect ratio, defined as (InstalledCharge - DesignCharge) / DesignCharge, of the cooling system per ANSI/RESNET/ACCA Standard 310. A value of zero means no refrigerant charge defect. Applies only to central air conditioner and mini-split. If not provided, assumes no defect.</description>
      <type>Double</type>
      <units>Frac</units>
      <required>false</required>
      <model_dependent>false</model_dependent>
    </argument>
    <argument>
      <name>heat_pump_type</name>
      <display_name>Heat Pump: Type</display_name>
      <description>The type of heat pump. Use 'none' if there is no heat pump.</description>
      <type>Choice</type>
      <required>true</required>
      <model_dependent>false</model_dependent>
      <default_value>none</default_value>
      <choices>
        <choice>
          <value>none</value>
          <display_name>none</display_name>
        </choice>
        <choice>
          <value>air-to-air</value>
          <display_name>air-to-air</display_name>
        </choice>
        <choice>
          <value>mini-split</value>
          <display_name>mini-split</display_name>
        </choice>
        <choice>
          <value>ground-to-air</value>
          <display_name>ground-to-air</display_name>
        </choice>
        <choice>
          <value>packaged terminal heat pump</value>
          <display_name>packaged terminal heat pump</display_name>
        </choice>
      </choices>
    </argument>
    <argument>
      <name>heat_pump_heating_efficiency_type</name>
      <display_name>Heat Pump: Heating Efficiency Type</display_name>
      <description>The heating efficiency type of heat pump. System types air-to-air and mini-split use HSPF or HSPF2. System types ground-to-air and packaged terminal heat pump use COP.</description>
      <type>Choice</type>
      <required>true</required>
      <model_dependent>false</model_dependent>
      <default_value>HSPF</default_value>
      <choices>
        <choice>
          <value>HSPF</value>
          <display_name>HSPF</display_name>
        </choice>
        <choice>
          <value>HSPF2</value>
          <display_name>HSPF2</display_name>
        </choice>
        <choice>
          <value>COP</value>
          <display_name>COP</display_name>
        </choice>
      </choices>
    </argument>
    <argument>
      <name>heat_pump_heating_efficiency</name>
      <display_name>Heat Pump: Heating Efficiency</display_name>
      <description>The rated heating efficiency value of the heat pump.</description>
      <type>Double</type>
      <required>true</required>
      <model_dependent>false</model_dependent>
      <default_value>7.7</default_value>
    </argument>
    <argument>
      <name>heat_pump_cooling_efficiency_type</name>
      <display_name>Heat Pump: Cooling Efficiency Type</display_name>
      <description>The cooling efficiency type of heat pump. System types air-to-air and mini-split use SEER or SEER2. System types ground-to-air and packaged terminal heat pump use EER.</description>
      <type>Choice</type>
      <required>true</required>
      <model_dependent>false</model_dependent>
      <default_value>SEER</default_value>
      <choices>
        <choice>
          <value>SEER</value>
          <display_name>SEER</display_name>
        </choice>
        <choice>
          <value>SEER2</value>
          <display_name>SEER2</display_name>
        </choice>
        <choice>
          <value>EER</value>
          <display_name>EER</display_name>
        </choice>
        <choice>
          <value>CEER</value>
          <display_name>CEER</display_name>
        </choice>
      </choices>
    </argument>
    <argument>
      <name>heat_pump_cooling_efficiency</name>
      <display_name>Heat Pump: Cooling Efficiency</display_name>
      <description>The rated cooling efficiency value of the heat pump.</description>
      <type>Double</type>
      <required>true</required>
      <model_dependent>false</model_dependent>
      <default_value>13</default_value>
    </argument>
    <argument>
      <name>heat_pump_cooling_compressor_type</name>
      <display_name>Heat Pump: Cooling Compressor Type</display_name>
      <description>The compressor type of the heat pump. Only applies to air-to-air. If not provided, the OS-HPXML default is used.</description>
      <type>Choice</type>
      <required>false</required>
      <model_dependent>false</model_dependent>
      <choices>
        <choice>
          <value>single stage</value>
          <display_name>single stage</display_name>
        </choice>
        <choice>
          <value>two stage</value>
          <display_name>two stage</display_name>
        </choice>
        <choice>
          <value>variable speed</value>
          <display_name>variable speed</display_name>
        </choice>
      </choices>
    </argument>
    <argument>
      <name>heat_pump_cooling_sensible_heat_fraction</name>
      <display_name>Heat Pump: Cooling Sensible Heat Fraction</display_name>
      <description>The sensible heat fraction of the heat pump. If not provided, the OS-HPXML default is used.</description>
      <type>Double</type>
      <units>Frac</units>
      <required>false</required>
      <model_dependent>false</model_dependent>
    </argument>
    <argument>
      <name>heat_pump_heating_capacity</name>
      <display_name>Heat Pump: Heating Capacity</display_name>
      <description>The output heating capacity of the heat pump. If not provided, the OS-HPXML autosized default is used.</description>
      <type>Double</type>
      <units>Btu/hr</units>
      <required>false</required>
      <model_dependent>false</model_dependent>
    </argument>
    <argument>
      <name>heat_pump_heating_capacity_17_f</name>
      <display_name>Heat Pump: Heating Capacity 17F</display_name>
      <description>The output heating capacity of the heat pump at 17F. Only applies to air-to-air and mini-split. If not provided, the OS-HPXML default is used.</description>
      <type>Double</type>
      <units>Btu/hr</units>
      <required>false</required>
      <model_dependent>false</model_dependent>
    </argument>
    <argument>
      <name>heat_pump_cooling_capacity</name>
      <display_name>Heat Pump: Cooling Capacity</display_name>
      <description>The output cooling capacity of the heat pump. If not provided, the OS-HPXML autosized default is used.</description>
      <type>Double</type>
      <units>Btu/hr</units>
      <required>false</required>
      <model_dependent>false</model_dependent>
    </argument>
    <argument>
      <name>heat_pump_fraction_heat_load_served</name>
      <display_name>Heat Pump: Fraction Heat Load Served</display_name>
      <description>The heating load served by the heat pump.</description>
      <type>Double</type>
      <units>Frac</units>
      <required>true</required>
      <model_dependent>false</model_dependent>
      <default_value>1</default_value>
    </argument>
    <argument>
      <name>heat_pump_fraction_cool_load_served</name>
      <display_name>Heat Pump: Fraction Cool Load Served</display_name>
      <description>The cooling load served by the heat pump.</description>
      <type>Double</type>
      <units>Frac</units>
      <required>true</required>
      <model_dependent>false</model_dependent>
      <default_value>1</default_value>
    </argument>
    <argument>
      <name>heat_pump_backup_type</name>
      <display_name>Heat Pump: Backup Type</display_name>
      <description>The backup type of the heat pump. If 'integrated', represents e.g. built-in electric strip heat or dual-fuel integrated furnace. If 'separate', represents e.g. electric baseboard or boiler based on the Heating System 2 specified below. Use 'none' if there is no backup heating.</description>
      <type>Choice</type>
      <required>true</required>
      <model_dependent>false</model_dependent>
      <default_value>integrated</default_value>
      <choices>
        <choice>
          <value>none</value>
          <display_name>none</display_name>
        </choice>
        <choice>
          <value>integrated</value>
          <display_name>integrated</display_name>
        </choice>
        <choice>
          <value>separate</value>
          <display_name>separate</display_name>
        </choice>
      </choices>
    </argument>
    <argument>
      <name>heat_pump_backup_fuel</name>
      <display_name>Heat Pump: Backup Fuel Type</display_name>
      <description>The backup fuel type of the heat pump. Only applies if Backup Type is 'integrated'.</description>
      <type>Choice</type>
      <required>true</required>
      <model_dependent>false</model_dependent>
      <default_value>electricity</default_value>
      <choices>
        <choice>
          <value>electricity</value>
          <display_name>electricity</display_name>
        </choice>
        <choice>
          <value>natural gas</value>
          <display_name>natural gas</display_name>
        </choice>
        <choice>
          <value>fuel oil</value>
          <display_name>fuel oil</display_name>
        </choice>
        <choice>
          <value>propane</value>
          <display_name>propane</display_name>
        </choice>
      </choices>
    </argument>
    <argument>
      <name>heat_pump_backup_heating_efficiency</name>
      <display_name>Heat Pump: Backup Rated Efficiency</display_name>
      <description>The backup rated efficiency value of the heat pump. Percent for electricity fuel type. AFUE otherwise. Only applies if Backup Type is 'integrated'.</description>
      <type>Double</type>
      <required>true</required>
      <model_dependent>false</model_dependent>
      <default_value>1</default_value>
    </argument>
    <argument>
      <name>heat_pump_backup_heating_capacity</name>
      <display_name>Heat Pump: Backup Heating Capacity</display_name>
      <description>The backup output heating capacity of the heat pump. If not provided, the OS-HPXML autosized default is used. Only applies if Backup Type is 'integrated'.</description>
      <type>Double</type>
      <units>Btu/hr</units>
      <required>false</required>
      <model_dependent>false</model_dependent>
    </argument>
    <argument>
      <name>heat_pump_backup_heating_switchover_temp</name>
      <display_name>Heat Pump: Backup Heating Switchover Temperature</display_name>
      <description>The temperature at which the heat pump stops operating and the backup heating system starts running. Only applies to air-to-air and mini-split. If not provided, backup heating will operate as needed when heat pump capacity is insufficient. Applies if Backup Type is either 'integrated' or 'separate'. Both Switchover Temperature and Lockout Temperature cannot be specified.</description>
      <type>Double</type>
      <units>deg-F</units>
      <required>false</required>
      <model_dependent>false</model_dependent>
    </argument>
    <argument>
      <name>heat_pump_backup_heating_lockout_temp</name>
      <display_name>Heat Pump: Backup Heating Lockout Temperature</display_name>
      <description>The temperature above which the backup system is disabled in order to prevent backup heating operation during, e.g., a thermostat heating setback recovery event. If not provided, backup heating will operate as needed when heat pump capacity is insufficient. Only applies if Backup Type is 'integrated'. Both Switchover Temperature and Lockout Temperature cannot be specified.</description>
      <type>Double</type>
      <units>deg-F</units>
      <required>false</required>
      <model_dependent>false</model_dependent>
    </argument>
    <argument>
      <name>heat_pump_sizing_methodology</name>
      <display_name>Heat Pump: Sizing Methodology</display_name>
      <description>The auto-sizing methodology to use when the heat pump capacity is not provided. If not provided, the OS-HPXML default is used.</description>
      <type>Choice</type>
      <required>false</required>
      <model_dependent>false</model_dependent>
      <choices>
        <choice>
          <value>ACCA</value>
          <display_name>ACCA</display_name>
        </choice>
        <choice>
          <value>HERS</value>
          <display_name>HERS</display_name>
        </choice>
        <choice>
          <value>MaxLoad</value>
          <display_name>MaxLoad</display_name>
        </choice>
      </choices>
    </argument>
    <argument>
      <name>heat_pump_is_ducted</name>
      <display_name>Heat Pump: Is Ducted</display_name>
      <description>Whether the heat pump is ducted or not. Only used for mini-split. It's assumed that air-to-air and ground-to-air are ducted. If not provided, assumes not ducted.</description>
      <type>Boolean</type>
      <required>false</required>
      <model_dependent>false</model_dependent>
      <choices>
        <choice>
          <value>true</value>
          <display_name>true</display_name>
        </choice>
        <choice>
          <value>false</value>
          <display_name>false</display_name>
        </choice>
      </choices>
    </argument>
    <argument>
      <name>heat_pump_airflow_defect_ratio</name>
      <display_name>Heat Pump: Airflow Defect Ratio</display_name>
      <description>The airflow defect ratio, defined as (InstalledAirflow - DesignAirflow) / DesignAirflow, of the heat pump per ANSI/RESNET/ACCA Standard 310. A value of zero means no airflow defect. Applies only to air-to-air, ducted mini-split, and ground-to-air. If not provided, assumes no defect.</description>
      <type>Double</type>
      <units>Frac</units>
      <required>false</required>
      <model_dependent>false</model_dependent>
    </argument>
    <argument>
      <name>heat_pump_charge_defect_ratio</name>
      <display_name>Heat Pump: Charge Defect Ratio</display_name>
      <description>The refrigerant charge defect ratio, defined as (InstalledCharge - DesignCharge) / DesignCharge, of the heat pump per ANSI/RESNET/ACCA Standard 310. A value of zero means no refrigerant charge defect. Applies to all heat pump types. If not provided, assumes no defect.</description>
      <type>Double</type>
      <units>Frac</units>
      <required>false</required>
      <model_dependent>false</model_dependent>
    </argument>
    <argument>
      <name>heating_system_2_type</name>
      <display_name>Heating System 2: Type</display_name>
      <description>The type of the second heating system.</description>
      <type>Choice</type>
      <required>true</required>
      <model_dependent>false</model_dependent>
      <default_value>none</default_value>
      <choices>
        <choice>
          <value>none</value>
          <display_name>none</display_name>
        </choice>
        <choice>
          <value>WallFurnace</value>
          <display_name>WallFurnace</display_name>
        </choice>
        <choice>
          <value>FloorFurnace</value>
          <display_name>FloorFurnace</display_name>
        </choice>
        <choice>
          <value>Boiler</value>
          <display_name>Boiler</display_name>
        </choice>
        <choice>
          <value>ElectricResistance</value>
          <display_name>ElectricResistance</display_name>
        </choice>
        <choice>
          <value>Stove</value>
          <display_name>Stove</display_name>
        </choice>
        <choice>
          <value>PortableHeater</value>
          <display_name>PortableHeater</display_name>
        </choice>
        <choice>
          <value>Fireplace</value>
          <display_name>Fireplace</display_name>
        </choice>
      </choices>
    </argument>
    <argument>
      <name>heating_system_2_fuel</name>
      <display_name>Heating System 2: Fuel Type</display_name>
      <description>The fuel type of the second heating system. Ignored for ElectricResistance.</description>
      <type>Choice</type>
      <required>true</required>
      <model_dependent>false</model_dependent>
      <default_value>electricity</default_value>
      <choices>
        <choice>
          <value>electricity</value>
          <display_name>electricity</display_name>
        </choice>
        <choice>
          <value>natural gas</value>
          <display_name>natural gas</display_name>
        </choice>
        <choice>
          <value>fuel oil</value>
          <display_name>fuel oil</display_name>
        </choice>
        <choice>
          <value>propane</value>
          <display_name>propane</display_name>
        </choice>
        <choice>
          <value>wood</value>
          <display_name>wood</display_name>
        </choice>
        <choice>
          <value>wood pellets</value>
          <display_name>wood pellets</display_name>
        </choice>
        <choice>
          <value>coal</value>
          <display_name>coal</display_name>
        </choice>
      </choices>
    </argument>
    <argument>
      <name>heating_system_2_heating_efficiency</name>
      <display_name>Heating System 2: Rated AFUE or Percent</display_name>
      <description>The rated heating efficiency value of the second heating system.</description>
      <type>Double</type>
      <units>Frac</units>
      <required>true</required>
      <model_dependent>false</model_dependent>
      <default_value>1</default_value>
    </argument>
    <argument>
      <name>heating_system_2_heating_capacity</name>
      <display_name>Heating System 2: Heating Capacity</display_name>
      <description>The output heating capacity of the second heating system. If not provided, the OS-HPXML autosized default is used.</description>
      <type>Double</type>
      <units>Btu/hr</units>
      <required>false</required>
      <model_dependent>false</model_dependent>
    </argument>
    <argument>
      <name>heating_system_2_fraction_heat_load_served</name>
      <display_name>Heating System 2: Fraction Heat Load Served</display_name>
      <description>The heat load served fraction of the second heating system. Ignored if this heating system serves as a backup system for a heat pump.</description>
      <type>Double</type>
      <units>Frac</units>
      <required>true</required>
      <model_dependent>false</model_dependent>
      <default_value>0.25</default_value>
    </argument>
    <argument>
      <name>hvac_control_heating_weekday_setpoint</name>
      <display_name>HVAC Control: Heating Weekday Setpoint Schedule</display_name>
      <description>Specify the constant or 24-hour comma-separated weekday heating setpoint schedule. Required unless a detailed CSV schedule is provided.</description>
      <type>String</type>
      <units>deg-F</units>
      <required>false</required>
      <model_dependent>false</model_dependent>
    </argument>
    <argument>
      <name>hvac_control_heating_weekend_setpoint</name>
      <display_name>HVAC Control: Heating Weekend Setpoint Schedule</display_name>
      <description>Specify the constant or 24-hour comma-separated weekend heating setpoint schedule. Required unless a detailed CSV schedule is provided.</description>
      <type>String</type>
      <units>deg-F</units>
      <required>false</required>
      <model_dependent>false</model_dependent>
    </argument>
    <argument>
      <name>hvac_control_cooling_weekday_setpoint</name>
      <display_name>HVAC Control: Cooling Weekday Setpoint Schedule</display_name>
      <description>Specify the constant or 24-hour comma-separated weekday cooling setpoint schedule. Required unless a detailed CSV schedule is provided.</description>
      <type>String</type>
      <units>deg-F</units>
      <required>false</required>
      <model_dependent>false</model_dependent>
    </argument>
    <argument>
      <name>hvac_control_cooling_weekend_setpoint</name>
      <display_name>HVAC Control: Cooling Weekend Setpoint Schedule</display_name>
      <description>Specify the constant or 24-hour comma-separated weekend cooling setpoint schedule. Required unless a detailed CSV schedule is provided.</description>
      <type>String</type>
      <units>deg-F</units>
      <required>false</required>
      <model_dependent>false</model_dependent>
    </argument>
    <argument>
      <name>hvac_control_heating_season_period</name>
      <display_name>HVAC Control: Heating Season Period</display_name>
      <description>Enter a date like 'Nov 1 - Jun 30'. If not provided, the OS-HPXML default is used. Can also provide 'BuildingAmerica' to use automatic seasons from the Building America House Simulation Protocols.</description>
      <type>String</type>
      <required>false</required>
      <model_dependent>false</model_dependent>
    </argument>
    <argument>
      <name>hvac_control_cooling_season_period</name>
      <display_name>HVAC Control: Cooling Season Period</display_name>
      <description>Enter a date like 'Jun 1 - Oct 31'. If not provided, the OS-HPXML default is used. Can also provide 'BuildingAmerica' to use automatic seasons from the Building America House Simulation Protocols.</description>
      <type>String</type>
      <required>false</required>
      <model_dependent>false</model_dependent>
    </argument>
    <argument>
      <name>ducts_leakage_units</name>
      <display_name>Ducts: Leakage Units</display_name>
      <description>The leakage units of the ducts.</description>
      <type>Choice</type>
      <required>true</required>
      <model_dependent>false</model_dependent>
      <default_value>Percent</default_value>
      <choices>
        <choice>
          <value>CFM25</value>
          <display_name>CFM25</display_name>
        </choice>
        <choice>
          <value>CFM50</value>
          <display_name>CFM50</display_name>
        </choice>
        <choice>
          <value>Percent</value>
          <display_name>Percent</display_name>
        </choice>
      </choices>
    </argument>
    <argument>
      <name>ducts_supply_leakage_to_outside_value</name>
      <display_name>Ducts: Supply Leakage to Outside Value</display_name>
      <description>The leakage value to outside for the supply ducts.</description>
      <type>Double</type>
      <required>true</required>
      <model_dependent>false</model_dependent>
      <default_value>0.1</default_value>
    </argument>
    <argument>
      <name>ducts_return_leakage_to_outside_value</name>
      <display_name>Ducts: Return Leakage to Outside Value</display_name>
      <description>The leakage value to outside for the return ducts.</description>
      <type>Double</type>
      <required>true</required>
      <model_dependent>false</model_dependent>
      <default_value>0.1</default_value>
    </argument>
    <argument>
      <name>ducts_supply_location</name>
      <display_name>Ducts: Supply Location</display_name>
      <description>The location of the supply ducts. If not provided, the OS-HPXML default is used.</description>
      <type>Choice</type>
      <required>false</required>
      <model_dependent>false</model_dependent>
      <choices>
        <choice>
          <value>living space</value>
          <display_name>living space</display_name>
        </choice>
        <choice>
          <value>basement - conditioned</value>
          <display_name>basement - conditioned</display_name>
        </choice>
        <choice>
          <value>basement - unconditioned</value>
          <display_name>basement - unconditioned</display_name>
        </choice>
        <choice>
          <value>crawlspace - vented</value>
          <display_name>crawlspace - vented</display_name>
        </choice>
        <choice>
          <value>crawlspace - unvented</value>
          <display_name>crawlspace - unvented</display_name>
        </choice>
        <choice>
          <value>crawlspace - conditioned</value>
          <display_name>crawlspace - conditioned</display_name>
        </choice>
        <choice>
          <value>attic - vented</value>
          <display_name>attic - vented</display_name>
        </choice>
        <choice>
          <value>attic - unvented</value>
          <display_name>attic - unvented</display_name>
        </choice>
        <choice>
          <value>garage</value>
          <display_name>garage</display_name>
        </choice>
        <choice>
          <value>exterior wall</value>
          <display_name>exterior wall</display_name>
        </choice>
        <choice>
          <value>under slab</value>
          <display_name>under slab</display_name>
        </choice>
        <choice>
          <value>roof deck</value>
          <display_name>roof deck</display_name>
        </choice>
        <choice>
          <value>outside</value>
          <display_name>outside</display_name>
        </choice>
        <choice>
          <value>other housing unit</value>
          <display_name>other housing unit</display_name>
        </choice>
        <choice>
          <value>other heated space</value>
          <display_name>other heated space</display_name>
        </choice>
        <choice>
          <value>other multifamily buffer space</value>
          <display_name>other multifamily buffer space</display_name>
        </choice>
        <choice>
          <value>other non-freezing space</value>
          <display_name>other non-freezing space</display_name>
        </choice>
      </choices>
    </argument>
    <argument>
      <name>ducts_supply_insulation_r</name>
      <display_name>Ducts: Supply Insulation R-Value</display_name>
      <description>The insulation r-value of the supply ducts excluding air films.</description>
      <type>Double</type>
      <units>h-ft^2-R/Btu</units>
      <required>true</required>
      <model_dependent>false</model_dependent>
      <default_value>0</default_value>
    </argument>
    <argument>
      <name>ducts_supply_surface_area</name>
      <display_name>Ducts: Supply Surface Area</display_name>
      <description>The surface area of the supply ducts. If not provided, the OS-HPXML default is used.</description>
      <type>Double</type>
      <units>ft^2</units>
      <required>false</required>
      <model_dependent>false</model_dependent>
    </argument>
    <argument>
      <name>ducts_return_location</name>
      <display_name>Ducts: Return Location</display_name>
      <description>The location of the return ducts. If not provided, the OS-HPXML default is used.</description>
      <type>Choice</type>
      <required>false</required>
      <model_dependent>false</model_dependent>
      <choices>
        <choice>
          <value>living space</value>
          <display_name>living space</display_name>
        </choice>
        <choice>
          <value>basement - conditioned</value>
          <display_name>basement - conditioned</display_name>
        </choice>
        <choice>
          <value>basement - unconditioned</value>
          <display_name>basement - unconditioned</display_name>
        </choice>
        <choice>
          <value>crawlspace - vented</value>
          <display_name>crawlspace - vented</display_name>
        </choice>
        <choice>
          <value>crawlspace - unvented</value>
          <display_name>crawlspace - unvented</display_name>
        </choice>
        <choice>
          <value>crawlspace - conditioned</value>
          <display_name>crawlspace - conditioned</display_name>
        </choice>
        <choice>
          <value>attic - vented</value>
          <display_name>attic - vented</display_name>
        </choice>
        <choice>
          <value>attic - unvented</value>
          <display_name>attic - unvented</display_name>
        </choice>
        <choice>
          <value>garage</value>
          <display_name>garage</display_name>
        </choice>
        <choice>
          <value>exterior wall</value>
          <display_name>exterior wall</display_name>
        </choice>
        <choice>
          <value>under slab</value>
          <display_name>under slab</display_name>
        </choice>
        <choice>
          <value>roof deck</value>
          <display_name>roof deck</display_name>
        </choice>
        <choice>
          <value>outside</value>
          <display_name>outside</display_name>
        </choice>
        <choice>
          <value>other housing unit</value>
          <display_name>other housing unit</display_name>
        </choice>
        <choice>
          <value>other heated space</value>
          <display_name>other heated space</display_name>
        </choice>
        <choice>
          <value>other multifamily buffer space</value>
          <display_name>other multifamily buffer space</display_name>
        </choice>
        <choice>
          <value>other non-freezing space</value>
          <display_name>other non-freezing space</display_name>
        </choice>
      </choices>
    </argument>
    <argument>
      <name>ducts_return_insulation_r</name>
      <display_name>Ducts: Return Insulation R-Value</display_name>
      <description>The insulation r-value of the return ducts excluding air films.</description>
      <type>Double</type>
      <units>h-ft^2-R/Btu</units>
      <required>true</required>
      <model_dependent>false</model_dependent>
      <default_value>0</default_value>
    </argument>
    <argument>
      <name>ducts_return_surface_area</name>
      <display_name>Ducts: Return Surface Area</display_name>
      <description>The surface area of the return ducts. If not provided, the OS-HPXML default is used.</description>
      <type>Double</type>
      <units>ft^2</units>
      <required>false</required>
      <model_dependent>false</model_dependent>
    </argument>
    <argument>
      <name>ducts_number_of_return_registers</name>
      <display_name>Ducts: Number of Return Registers</display_name>
      <description>The number of return registers of the ducts. Only used to calculate default return duct surface area. If not provided, the OS-HPXML default is used.</description>
      <type>Integer</type>
      <units>#</units>
      <required>false</required>
      <model_dependent>false</model_dependent>
    </argument>
    <argument>
      <name>mech_vent_fan_type</name>
      <display_name>Mechanical Ventilation: Fan Type</display_name>
      <description>The type of the mechanical ventilation. Use 'none' if there is no mechanical ventilation system.</description>
      <type>Choice</type>
      <required>true</required>
      <model_dependent>false</model_dependent>
      <default_value>none</default_value>
      <choices>
        <choice>
          <value>none</value>
          <display_name>none</display_name>
        </choice>
        <choice>
          <value>exhaust only</value>
          <display_name>exhaust only</display_name>
        </choice>
        <choice>
          <value>supply only</value>
          <display_name>supply only</display_name>
        </choice>
        <choice>
          <value>energy recovery ventilator</value>
          <display_name>energy recovery ventilator</display_name>
        </choice>
        <choice>
          <value>heat recovery ventilator</value>
          <display_name>heat recovery ventilator</display_name>
        </choice>
        <choice>
          <value>balanced</value>
          <display_name>balanced</display_name>
        </choice>
        <choice>
          <value>central fan integrated supply</value>
          <display_name>central fan integrated supply</display_name>
        </choice>
      </choices>
    </argument>
    <argument>
      <name>mech_vent_flow_rate</name>
      <display_name>Mechanical Ventilation: Flow Rate</display_name>
      <description>The flow rate of the mechanical ventilation. If not provided, the OS-HPXML default is used.</description>
      <type>Double</type>
      <units>CFM</units>
      <required>false</required>
      <model_dependent>false</model_dependent>
    </argument>
    <argument>
      <name>mech_vent_hours_in_operation</name>
      <display_name>Mechanical Ventilation: Hours In Operation</display_name>
      <description>The hours in operation of the mechanical ventilation. If not provided, the OS-HPXML default is used.</description>
      <type>Double</type>
      <units>hrs/day</units>
      <required>false</required>
      <model_dependent>false</model_dependent>
    </argument>
    <argument>
      <name>mech_vent_recovery_efficiency_type</name>
      <display_name>Mechanical Ventilation: Total Recovery Efficiency Type</display_name>
      <description>The total recovery efficiency type of the mechanical ventilation.</description>
      <type>Choice</type>
      <required>true</required>
      <model_dependent>false</model_dependent>
      <default_value>Unadjusted</default_value>
      <choices>
        <choice>
          <value>Unadjusted</value>
          <display_name>Unadjusted</display_name>
        </choice>
        <choice>
          <value>Adjusted</value>
          <display_name>Adjusted</display_name>
        </choice>
      </choices>
    </argument>
    <argument>
      <name>mech_vent_total_recovery_efficiency</name>
      <display_name>Mechanical Ventilation: Total Recovery Efficiency</display_name>
      <description>The Unadjusted or Adjusted total recovery efficiency of the mechanical ventilation. Applies to energy recovery ventilator.</description>
      <type>Double</type>
      <units>Frac</units>
      <required>true</required>
      <model_dependent>false</model_dependent>
      <default_value>0.48</default_value>
    </argument>
    <argument>
      <name>mech_vent_sensible_recovery_efficiency</name>
      <display_name>Mechanical Ventilation: Sensible Recovery Efficiency</display_name>
      <description>The Unadjusted or Adjusted sensible recovery efficiency of the mechanical ventilation. Applies to energy recovery ventilator and heat recovery ventilator.</description>
      <type>Double</type>
      <units>Frac</units>
      <required>true</required>
      <model_dependent>false</model_dependent>
      <default_value>0.72</default_value>
    </argument>
    <argument>
      <name>mech_vent_fan_power</name>
      <display_name>Mechanical Ventilation: Fan Power</display_name>
      <description>The fan power of the mechanical ventilation. If not provided, the OS-HPXML default is used.</description>
      <type>Double</type>
      <units>W</units>
      <required>false</required>
      <model_dependent>false</model_dependent>
    </argument>
    <argument>
      <name>mech_vent_num_units_served</name>
      <display_name>Mechanical Ventilation: Number of Units Served</display_name>
      <description>Number of dwelling units served by the mechanical ventilation system. Must be 1 if single-family detached. Used to apportion flow rate and fan power to the unit.</description>
      <type>Integer</type>
      <units>#</units>
      <required>true</required>
      <model_dependent>false</model_dependent>
      <default_value>1</default_value>
    </argument>
    <argument>
      <name>mech_vent_shared_frac_recirculation</name>
      <display_name>Shared Mechanical Ventilation: Fraction Recirculation</display_name>
      <description>Fraction of the total supply air that is recirculated, with the remainder assumed to be outdoor air. The value must be 0 for exhaust only systems. Required for a shared mechanical ventilation system.</description>
      <type>Double</type>
      <units>Frac</units>
      <required>false</required>
      <model_dependent>false</model_dependent>
    </argument>
    <argument>
      <name>mech_vent_shared_preheating_fuel</name>
      <display_name>Shared Mechanical Ventilation: Preheating Fuel</display_name>
      <description>Fuel type of the preconditioning heating equipment. Only used for a shared mechanical ventilation system. If not provided, assumes no preheating.</description>
      <type>Choice</type>
      <required>false</required>
      <model_dependent>false</model_dependent>
      <choices>
        <choice>
          <value>electricity</value>
          <display_name>electricity</display_name>
        </choice>
        <choice>
          <value>natural gas</value>
          <display_name>natural gas</display_name>
        </choice>
        <choice>
          <value>fuel oil</value>
          <display_name>fuel oil</display_name>
        </choice>
        <choice>
          <value>propane</value>
          <display_name>propane</display_name>
        </choice>
        <choice>
          <value>wood</value>
          <display_name>wood</display_name>
        </choice>
        <choice>
          <value>wood pellets</value>
          <display_name>wood pellets</display_name>
        </choice>
        <choice>
          <value>coal</value>
          <display_name>coal</display_name>
        </choice>
      </choices>
    </argument>
    <argument>
      <name>mech_vent_shared_preheating_efficiency</name>
      <display_name>Shared Mechanical Ventilation: Preheating Efficiency</display_name>
      <description>Efficiency of the preconditioning heating equipment. Only used for a shared mechanical ventilation system. If not provided, assumes no preheating.</description>
      <type>Double</type>
      <units>COP</units>
      <required>false</required>
      <model_dependent>false</model_dependent>
    </argument>
    <argument>
      <name>mech_vent_shared_preheating_fraction_heat_load_served</name>
      <display_name>Shared Mechanical Ventilation: Preheating Fraction Ventilation Heat Load Served</display_name>
      <description>Fraction of heating load introduced by the shared ventilation system that is met by the preconditioning heating equipment. If not provided, assumes no preheating.</description>
      <type>Double</type>
      <units>Frac</units>
      <required>false</required>
      <model_dependent>false</model_dependent>
    </argument>
    <argument>
      <name>mech_vent_shared_precooling_fuel</name>
      <display_name>Shared Mechanical Ventilation: Precooling Fuel</display_name>
      <description>Fuel type of the preconditioning cooling equipment. Only used for a shared mechanical ventilation system. If not provided, assumes no precooling.</description>
      <type>Choice</type>
      <required>false</required>
      <model_dependent>false</model_dependent>
      <choices>
        <choice>
          <value>electricity</value>
          <display_name>electricity</display_name>
        </choice>
      </choices>
    </argument>
    <argument>
      <name>mech_vent_shared_precooling_efficiency</name>
      <display_name>Shared Mechanical Ventilation: Precooling Efficiency</display_name>
      <description>Efficiency of the preconditioning cooling equipment. Only used for a shared mechanical ventilation system. If not provided, assumes no precooling.</description>
      <type>Double</type>
      <units>COP</units>
      <required>false</required>
      <model_dependent>false</model_dependent>
    </argument>
    <argument>
      <name>mech_vent_shared_precooling_fraction_cool_load_served</name>
      <display_name>Shared Mechanical Ventilation: Precooling Fraction Ventilation Cool Load Served</display_name>
      <description>Fraction of cooling load introduced by the shared ventilation system that is met by the preconditioning cooling equipment. If not provided, assumes no precooling.</description>
      <type>Double</type>
      <units>Frac</units>
      <required>false</required>
      <model_dependent>false</model_dependent>
    </argument>
    <argument>
      <name>mech_vent_2_fan_type</name>
      <display_name>Mechanical Ventilation 2: Fan Type</display_name>
      <description>The type of the second mechanical ventilation. Use 'none' if there is no second mechanical ventilation system.</description>
      <type>Choice</type>
      <required>true</required>
      <model_dependent>false</model_dependent>
      <default_value>none</default_value>
      <choices>
        <choice>
          <value>none</value>
          <display_name>none</display_name>
        </choice>
        <choice>
          <value>exhaust only</value>
          <display_name>exhaust only</display_name>
        </choice>
        <choice>
          <value>supply only</value>
          <display_name>supply only</display_name>
        </choice>
        <choice>
          <value>energy recovery ventilator</value>
          <display_name>energy recovery ventilator</display_name>
        </choice>
        <choice>
          <value>heat recovery ventilator</value>
          <display_name>heat recovery ventilator</display_name>
        </choice>
        <choice>
          <value>balanced</value>
          <display_name>balanced</display_name>
        </choice>
      </choices>
    </argument>
    <argument>
      <name>mech_vent_2_flow_rate</name>
      <display_name>Mechanical Ventilation 2: Flow Rate</display_name>
      <description>The flow rate of the second mechanical ventilation.</description>
      <type>Double</type>
      <units>CFM</units>
      <required>true</required>
      <model_dependent>false</model_dependent>
      <default_value>110</default_value>
    </argument>
    <argument>
      <name>mech_vent_2_hours_in_operation</name>
      <display_name>Mechanical Ventilation 2: Hours In Operation</display_name>
      <description>The hours in operation of the second mechanical ventilation.</description>
      <type>Double</type>
      <units>hrs/day</units>
      <required>true</required>
      <model_dependent>false</model_dependent>
      <default_value>24</default_value>
    </argument>
    <argument>
      <name>mech_vent_2_recovery_efficiency_type</name>
      <display_name>Mechanical Ventilation 2: Total Recovery Efficiency Type</display_name>
      <description>The total recovery efficiency type of the second mechanical ventilation.</description>
      <type>Choice</type>
      <required>true</required>
      <model_dependent>false</model_dependent>
      <default_value>Unadjusted</default_value>
      <choices>
        <choice>
          <value>Unadjusted</value>
          <display_name>Unadjusted</display_name>
        </choice>
        <choice>
          <value>Adjusted</value>
          <display_name>Adjusted</display_name>
        </choice>
      </choices>
    </argument>
    <argument>
      <name>mech_vent_2_total_recovery_efficiency</name>
      <display_name>Mechanical Ventilation 2: Total Recovery Efficiency</display_name>
      <description>The Unadjusted or Adjusted total recovery efficiency of the second mechanical ventilation. Applies to energy recovery ventilator.</description>
      <type>Double</type>
      <units>Frac</units>
      <required>true</required>
      <model_dependent>false</model_dependent>
      <default_value>0.48</default_value>
    </argument>
    <argument>
      <name>mech_vent_2_sensible_recovery_efficiency</name>
      <display_name>Mechanical Ventilation 2: Sensible Recovery Efficiency</display_name>
      <description>The Unadjusted or Adjusted sensible recovery efficiency of the second mechanical ventilation. Applies to energy recovery ventilator and heat recovery ventilator.</description>
      <type>Double</type>
      <units>Frac</units>
      <required>true</required>
      <model_dependent>false</model_dependent>
      <default_value>0.72</default_value>
    </argument>
    <argument>
      <name>mech_vent_2_fan_power</name>
      <display_name>Mechanical Ventilation 2: Fan Power</display_name>
      <description>The fan power of the second mechanical ventilation.</description>
      <type>Double</type>
      <units>W</units>
      <required>true</required>
      <model_dependent>false</model_dependent>
      <default_value>30</default_value>
    </argument>
    <argument>
      <name>kitchen_fans_quantity</name>
      <display_name>Kitchen Fans: Quantity</display_name>
      <description>The quantity of the kitchen fans. If not provided, the OS-HPXML default is used.</description>
      <type>Integer</type>
      <units>#</units>
      <required>false</required>
      <model_dependent>false</model_dependent>
    </argument>
    <argument>
      <name>kitchen_fans_flow_rate</name>
      <display_name>Kitchen Fans: Flow Rate</display_name>
      <description>The flow rate of the kitchen fan. If not provided, the OS-HPXML default is used.</description>
      <type>Double</type>
      <units>CFM</units>
      <required>false</required>
      <model_dependent>false</model_dependent>
    </argument>
    <argument>
      <name>kitchen_fans_hours_in_operation</name>
      <display_name>Kitchen Fans: Hours In Operation</display_name>
      <description>The hours in operation of the kitchen fan. If not provided, the OS-HPXML default is used.</description>
      <type>Double</type>
      <units>hrs/day</units>
      <required>false</required>
      <model_dependent>false</model_dependent>
    </argument>
    <argument>
      <name>kitchen_fans_power</name>
      <display_name>Kitchen Fans: Fan Power</display_name>
      <description>The fan power of the kitchen fan. If not provided, the OS-HPXML default is used.</description>
      <type>Double</type>
      <units>W</units>
      <required>false</required>
      <model_dependent>false</model_dependent>
    </argument>
    <argument>
      <name>kitchen_fans_start_hour</name>
      <display_name>Kitchen Fans: Start Hour</display_name>
      <description>The start hour of the kitchen fan. If not provided, the OS-HPXML default is used.</description>
      <type>Integer</type>
      <units>hr</units>
      <required>false</required>
      <model_dependent>false</model_dependent>
    </argument>
    <argument>
      <name>bathroom_fans_quantity</name>
      <display_name>Bathroom Fans: Quantity</display_name>
      <description>The quantity of the bathroom fans. If not provided, the OS-HPXML default is used.</description>
      <type>Integer</type>
      <units>#</units>
      <required>false</required>
      <model_dependent>false</model_dependent>
    </argument>
    <argument>
      <name>bathroom_fans_flow_rate</name>
      <display_name>Bathroom Fans: Flow Rate</display_name>
      <description>The flow rate of the bathroom fans. If not provided, the OS-HPXML default is used.</description>
      <type>Double</type>
      <units>CFM</units>
      <required>false</required>
      <model_dependent>false</model_dependent>
    </argument>
    <argument>
      <name>bathroom_fans_hours_in_operation</name>
      <display_name>Bathroom Fans: Hours In Operation</display_name>
      <description>The hours in operation of the bathroom fans. If not provided, the OS-HPXML default is used.</description>
      <type>Double</type>
      <units>hrs/day</units>
      <required>false</required>
      <model_dependent>false</model_dependent>
    </argument>
    <argument>
      <name>bathroom_fans_power</name>
      <display_name>Bathroom Fans: Fan Power</display_name>
      <description>The fan power of the bathroom fans. If not provided, the OS-HPXML default is used.</description>
      <type>Double</type>
      <units>W</units>
      <required>false</required>
      <model_dependent>false</model_dependent>
    </argument>
    <argument>
      <name>bathroom_fans_start_hour</name>
      <display_name>Bathroom Fans: Start Hour</display_name>
      <description>The start hour of the bathroom fans. If not provided, the OS-HPXML default is used.</description>
      <type>Integer</type>
      <units>hr</units>
      <required>false</required>
      <model_dependent>false</model_dependent>
    </argument>
    <argument>
      <name>whole_house_fan_present</name>
      <display_name>Whole House Fan: Present</display_name>
      <description>Whether there is a whole house fan.</description>
      <type>Boolean</type>
      <required>true</required>
      <model_dependent>false</model_dependent>
      <default_value>false</default_value>
      <choices>
        <choice>
          <value>true</value>
          <display_name>true</display_name>
        </choice>
        <choice>
          <value>false</value>
          <display_name>false</display_name>
        </choice>
      </choices>
    </argument>
    <argument>
      <name>whole_house_fan_flow_rate</name>
      <display_name>Whole House Fan: Flow Rate</display_name>
      <description>The flow rate of the whole house fan. If not provided, the OS-HPXML default is used.</description>
      <type>Double</type>
      <units>CFM</units>
      <required>false</required>
      <model_dependent>false</model_dependent>
    </argument>
    <argument>
      <name>whole_house_fan_power</name>
      <display_name>Whole House Fan: Fan Power</display_name>
      <description>The fan power of the whole house fan. If not provided, the OS-HPXML default is used.</description>
      <type>Double</type>
      <units>W</units>
      <required>false</required>
      <model_dependent>false</model_dependent>
    </argument>
    <argument>
      <name>water_heater_type</name>
      <display_name>Water Heater: Type</display_name>
      <description>The type of water heater. Use 'none' if there is no water heater.</description>
      <type>Choice</type>
      <required>true</required>
      <model_dependent>false</model_dependent>
      <default_value>storage water heater</default_value>
      <choices>
        <choice>
          <value>none</value>
          <display_name>none</display_name>
        </choice>
        <choice>
          <value>storage water heater</value>
          <display_name>storage water heater</display_name>
        </choice>
        <choice>
          <value>instantaneous water heater</value>
          <display_name>instantaneous water heater</display_name>
        </choice>
        <choice>
          <value>heat pump water heater</value>
          <display_name>heat pump water heater</display_name>
        </choice>
        <choice>
          <value>space-heating boiler with storage tank</value>
          <display_name>space-heating boiler with storage tank</display_name>
        </choice>
        <choice>
          <value>space-heating boiler with tankless coil</value>
          <display_name>space-heating boiler with tankless coil</display_name>
        </choice>
      </choices>
    </argument>
    <argument>
      <name>water_heater_fuel_type</name>
      <display_name>Water Heater: Fuel Type</display_name>
      <description>The fuel type of water heater. Ignored for heat pump water heater.</description>
      <type>Choice</type>
      <required>true</required>
      <model_dependent>false</model_dependent>
      <default_value>natural gas</default_value>
      <choices>
        <choice>
          <value>electricity</value>
          <display_name>electricity</display_name>
        </choice>
        <choice>
          <value>natural gas</value>
          <display_name>natural gas</display_name>
        </choice>
        <choice>
          <value>fuel oil</value>
          <display_name>fuel oil</display_name>
        </choice>
        <choice>
          <value>propane</value>
          <display_name>propane</display_name>
        </choice>
        <choice>
          <value>wood</value>
          <display_name>wood</display_name>
        </choice>
        <choice>
          <value>coal</value>
          <display_name>coal</display_name>
        </choice>
      </choices>
    </argument>
    <argument>
      <name>water_heater_location</name>
      <display_name>Water Heater: Location</display_name>
      <description>The location of water heater. If not provided, the OS-HPXML default is used.</description>
      <type>Choice</type>
      <required>false</required>
      <model_dependent>false</model_dependent>
      <choices>
        <choice>
          <value>living space</value>
          <display_name>living space</display_name>
        </choice>
        <choice>
          <value>basement - conditioned</value>
          <display_name>basement - conditioned</display_name>
        </choice>
        <choice>
          <value>basement - unconditioned</value>
          <display_name>basement - unconditioned</display_name>
        </choice>
        <choice>
          <value>garage</value>
          <display_name>garage</display_name>
        </choice>
        <choice>
          <value>attic - vented</value>
          <display_name>attic - vented</display_name>
        </choice>
        <choice>
          <value>attic - unvented</value>
          <display_name>attic - unvented</display_name>
        </choice>
        <choice>
          <value>crawlspace - vented</value>
          <display_name>crawlspace - vented</display_name>
        </choice>
        <choice>
          <value>crawlspace - unvented</value>
          <display_name>crawlspace - unvented</display_name>
        </choice>
        <choice>
          <value>crawlspace - conditioned</value>
          <display_name>crawlspace - conditioned</display_name>
        </choice>
        <choice>
          <value>other exterior</value>
          <display_name>other exterior</display_name>
        </choice>
        <choice>
          <value>other housing unit</value>
          <display_name>other housing unit</display_name>
        </choice>
        <choice>
          <value>other heated space</value>
          <display_name>other heated space</display_name>
        </choice>
        <choice>
          <value>other multifamily buffer space</value>
          <display_name>other multifamily buffer space</display_name>
        </choice>
        <choice>
          <value>other non-freezing space</value>
          <display_name>other non-freezing space</display_name>
        </choice>
      </choices>
    </argument>
    <argument>
      <name>water_heater_tank_volume</name>
      <display_name>Water Heater: Tank Volume</display_name>
      <description>Nominal volume of water heater tank. Only applies to storage water heater, heat pump water heater, and space-heating boiler with storage tank. If not provided, the OS-HPXML default is used.</description>
      <type>Double</type>
      <units>gal</units>
      <required>false</required>
      <model_dependent>false</model_dependent>
    </argument>
    <argument>
      <name>water_heater_efficiency_type</name>
      <display_name>Water Heater: Efficiency Type</display_name>
      <description>The efficiency type of water heater. Does not apply to space-heating boilers.</description>
      <type>Choice</type>
      <required>true</required>
      <model_dependent>false</model_dependent>
      <default_value>EnergyFactor</default_value>
      <choices>
        <choice>
          <value>EnergyFactor</value>
          <display_name>EnergyFactor</display_name>
        </choice>
        <choice>
          <value>UniformEnergyFactor</value>
          <display_name>UniformEnergyFactor</display_name>
        </choice>
      </choices>
    </argument>
    <argument>
      <name>water_heater_efficiency</name>
      <display_name>Water Heater: Efficiency</display_name>
      <description>Rated Energy Factor or Uniform Energy Factor. Does not apply to space-heating boilers.</description>
      <type>Double</type>
      <required>true</required>
      <model_dependent>false</model_dependent>
      <default_value>0.67</default_value>
    </argument>
    <argument>
      <name>water_heater_usage_bin</name>
      <display_name>Water Heater: Usage Bin</display_name>
      <description>The usage of the water heater. Only applies if Efficiency Type is UniformEnergyFactor and Type is not instantaneous water heater. Does not apply to space-heating boilers. If not provided, the OS-HPXML default is used.</description>
      <type>Choice</type>
      <required>false</required>
      <model_dependent>false</model_dependent>
      <choices>
        <choice>
          <value>very small</value>
          <display_name>very small</display_name>
        </choice>
        <choice>
          <value>low</value>
          <display_name>low</display_name>
        </choice>
        <choice>
          <value>medium</value>
          <display_name>medium</display_name>
        </choice>
        <choice>
          <value>high</value>
          <display_name>high</display_name>
        </choice>
      </choices>
    </argument>
    <argument>
      <name>water_heater_recovery_efficiency</name>
      <display_name>Water Heater: Recovery Efficiency</display_name>
      <description>Ratio of energy delivered to water heater to the energy content of the fuel consumed by the water heater. Only used for non-electric storage water heaters. If not provided, the OS-HPXML default is used.</description>
      <type>Double</type>
      <units>Frac</units>
      <required>false</required>
      <model_dependent>false</model_dependent>
    </argument>
    <argument>
      <name>water_heater_heating_capacity</name>
      <display_name>Water Heater: Heating Capacity</display_name>
      <description>Heating capacity. Only applies to storage water heater. If not provided, the OS-HPXML default is used.</description>
      <type>Double</type>
      <units>Btu/hr</units>
      <required>false</required>
      <model_dependent>false</model_dependent>
    </argument>
    <argument>
      <name>water_heater_standby_loss</name>
      <display_name>Water Heater: Standby Loss</display_name>
      <description>The standby loss of water heater. Only applies to space-heating boilers. If not provided, the OS-HPXML default is used.</description>
      <type>Double</type>
      <units>deg-F/hr</units>
      <required>false</required>
      <model_dependent>false</model_dependent>
    </argument>
    <argument>
      <name>water_heater_jacket_rvalue</name>
      <display_name>Water Heater: Jacket R-value</display_name>
      <description>The jacket R-value of water heater. Doesn't apply to instantaneous water heater or space-heating boiler with tankless coil. If not provided, defaults to no jacket insulation.</description>
      <type>Double</type>
      <units>h-ft^2-R/Btu</units>
      <required>false</required>
      <model_dependent>false</model_dependent>
    </argument>
    <argument>
      <name>water_heater_setpoint_temperature</name>
      <display_name>Water Heater: Setpoint Temperature</display_name>
      <description>The setpoint temperature of water heater. If not provided, the OS-HPXML default is used.</description>
      <type>Double</type>
      <units>deg-F</units>
      <required>false</required>
      <model_dependent>false</model_dependent>
    </argument>
    <argument>
      <name>water_heater_num_units_served</name>
      <display_name>Water Heater: Number of Units Served</display_name>
      <description>Number of dwelling units served (directly or indirectly) by the water heater. Must be 1 if single-family detached. Used to apportion water heater tank losses to the unit.</description>
      <type>Integer</type>
      <units>#</units>
      <required>true</required>
      <model_dependent>false</model_dependent>
      <default_value>1</default_value>
    </argument>
    <argument>
      <name>water_heater_uses_desuperheater</name>
      <display_name>Water Heater: Uses Desuperheater</display_name>
      <description>Requires that the dwelling unit has a air-to-air, mini-split, or ground-to-air heat pump or a central air conditioner or mini-split air conditioner. If not provided, assumes no desuperheater.</description>
      <type>Boolean</type>
      <required>false</required>
      <model_dependent>false</model_dependent>
      <choices>
        <choice>
          <value>true</value>
          <display_name>true</display_name>
        </choice>
        <choice>
          <value>false</value>
          <display_name>false</display_name>
        </choice>
      </choices>
    </argument>
    <argument>
      <name>water_heater_tank_model_type</name>
      <display_name>Water Heater: Tank Type</display_name>
      <description>Type of tank model to use. The 'stratified' tank generally provide more accurate results, but may significantly increase run time. Applies only to storage water heater. If not provided, the OS-HPXML default is used.</description>
      <type>Choice</type>
      <required>false</required>
      <model_dependent>false</model_dependent>
      <choices>
        <choice>
          <value>mixed</value>
          <display_name>mixed</display_name>
        </choice>
        <choice>
          <value>stratified</value>
          <display_name>stratified</display_name>
        </choice>
      </choices>
    </argument>
    <argument>
      <name>water_heater_operating_mode</name>
      <display_name>Water Heater: Operating Mode</display_name>
      <description>The water heater operating mode. The 'heat pump only' option only uses the heat pump, while 'standard' allows the backup electric resistance to come on in high demand situations. This is ignored if a scheduled operating mode type is selected. Applies only to heat pump water heater. If not provided, the OS-HPXML default is used.</description>
      <type>Choice</type>
      <required>false</required>
      <model_dependent>false</model_dependent>
      <choices>
        <choice>
          <value>standard</value>
          <display_name>standard</display_name>
        </choice>
        <choice>
          <value>heat pump only</value>
          <display_name>heat pump only</display_name>
        </choice>
      </choices>
    </argument>
    <argument>
      <name>hot_water_distribution_system_type</name>
      <display_name>Hot Water Distribution: System Type</display_name>
      <description>The type of the hot water distribution system.</description>
      <type>Choice</type>
      <required>true</required>
      <model_dependent>false</model_dependent>
      <default_value>Standard</default_value>
      <choices>
        <choice>
          <value>Standard</value>
          <display_name>Standard</display_name>
        </choice>
        <choice>
          <value>Recirculation</value>
          <display_name>Recirculation</display_name>
        </choice>
      </choices>
    </argument>
    <argument>
      <name>hot_water_distribution_standard_piping_length</name>
      <display_name>Hot Water Distribution: Standard Piping Length</display_name>
      <description>If the distribution system is Standard, the length of the piping. If not provided, the OS-HPXML default is used.</description>
      <type>Double</type>
      <units>ft</units>
      <required>false</required>
      <model_dependent>false</model_dependent>
    </argument>
    <argument>
      <name>hot_water_distribution_recirc_control_type</name>
      <display_name>Hot Water Distribution: Recirculation Control Type</display_name>
      <description>If the distribution system is Recirculation, the type of hot water recirculation control, if any.</description>
      <type>Choice</type>
      <required>true</required>
      <model_dependent>false</model_dependent>
      <default_value>no control</default_value>
      <choices>
        <choice>
          <value>no control</value>
          <display_name>no control</display_name>
        </choice>
        <choice>
          <value>timer</value>
          <display_name>timer</display_name>
        </choice>
        <choice>
          <value>temperature</value>
          <display_name>temperature</display_name>
        </choice>
        <choice>
          <value>presence sensor demand control</value>
          <display_name>presence sensor demand control</display_name>
        </choice>
        <choice>
          <value>manual demand control</value>
          <display_name>manual demand control</display_name>
        </choice>
      </choices>
    </argument>
    <argument>
      <name>hot_water_distribution_recirc_piping_length</name>
      <display_name>Hot Water Distribution: Recirculation Piping Length</display_name>
      <description>If the distribution system is Recirculation, the length of the recirculation piping. If not provided, the OS-HPXML default is used.</description>
      <type>Double</type>
      <units>ft</units>
      <required>false</required>
      <model_dependent>false</model_dependent>
    </argument>
    <argument>
      <name>hot_water_distribution_recirc_branch_piping_length</name>
      <display_name>Hot Water Distribution: Recirculation Branch Piping Length</display_name>
      <description>If the distribution system is Recirculation, the length of the recirculation branch piping. If not provided, the OS-HPXML default is used.</description>
      <type>Double</type>
      <units>ft</units>
      <required>false</required>
      <model_dependent>false</model_dependent>
    </argument>
    <argument>
      <name>hot_water_distribution_recirc_pump_power</name>
      <display_name>Hot Water Distribution: Recirculation Pump Power</display_name>
      <description>If the distribution system is Recirculation, the recirculation pump power. If not provided, the OS-HPXML default is used.</description>
      <type>Double</type>
      <units>W</units>
      <required>false</required>
      <model_dependent>false</model_dependent>
    </argument>
    <argument>
      <name>hot_water_distribution_pipe_r</name>
      <display_name>Hot Water Distribution: Pipe Insulation Nominal R-Value</display_name>
      <description>Nominal R-value of the pipe insulation. If not provided, the OS-HPXML default is used.</description>
      <type>Double</type>
      <units>h-ft^2-R/Btu</units>
      <required>false</required>
      <model_dependent>false</model_dependent>
    </argument>
    <argument>
      <name>dwhr_facilities_connected</name>
      <display_name>Drain Water Heat Recovery: Facilities Connected</display_name>
      <description>Which facilities are connected for the drain water heat recovery. Use 'none' if there is no drain water heat recovery system.</description>
      <type>Choice</type>
      <required>true</required>
      <model_dependent>false</model_dependent>
      <default_value>none</default_value>
      <choices>
        <choice>
          <value>none</value>
          <display_name>none</display_name>
        </choice>
        <choice>
          <value>one</value>
          <display_name>one</display_name>
        </choice>
        <choice>
          <value>all</value>
          <display_name>all</display_name>
        </choice>
      </choices>
    </argument>
    <argument>
      <name>dwhr_equal_flow</name>
      <display_name>Drain Water Heat Recovery: Equal Flow</display_name>
      <description>Whether the drain water heat recovery has equal flow.</description>
      <type>Boolean</type>
      <required>true</required>
      <model_dependent>false</model_dependent>
      <default_value>true</default_value>
      <choices>
        <choice>
          <value>true</value>
          <display_name>true</display_name>
        </choice>
        <choice>
          <value>false</value>
          <display_name>false</display_name>
        </choice>
      </choices>
    </argument>
    <argument>
      <name>dwhr_efficiency</name>
      <display_name>Drain Water Heat Recovery: Efficiency</display_name>
      <description>The efficiency of the drain water heat recovery.</description>
      <type>Double</type>
      <units>Frac</units>
      <required>true</required>
      <model_dependent>false</model_dependent>
      <default_value>0.55</default_value>
    </argument>
    <argument>
      <name>water_fixtures_shower_low_flow</name>
      <display_name>Hot Water Fixtures: Is Shower Low Flow</display_name>
      <description>Whether the shower fixture is low flow.</description>
      <type>Boolean</type>
      <required>true</required>
      <model_dependent>false</model_dependent>
      <default_value>false</default_value>
      <choices>
        <choice>
          <value>true</value>
          <display_name>true</display_name>
        </choice>
        <choice>
          <value>false</value>
          <display_name>false</display_name>
        </choice>
      </choices>
    </argument>
    <argument>
      <name>water_fixtures_sink_low_flow</name>
      <display_name>Hot Water Fixtures: Is Sink Low Flow</display_name>
      <description>Whether the sink fixture is low flow.</description>
      <type>Boolean</type>
      <required>true</required>
      <model_dependent>false</model_dependent>
      <default_value>false</default_value>
      <choices>
        <choice>
          <value>true</value>
          <display_name>true</display_name>
        </choice>
        <choice>
          <value>false</value>
          <display_name>false</display_name>
        </choice>
      </choices>
    </argument>
    <argument>
      <name>water_fixtures_usage_multiplier</name>
      <display_name>Hot Water Fixtures: Usage Multiplier</display_name>
      <description>Multiplier on the hot water usage that can reflect, e.g., high/low usage occupants. If not provided, the OS-HPXML default is used.</description>
      <type>Double</type>
      <required>false</required>
      <model_dependent>false</model_dependent>
    </argument>
    <argument>
      <name>solar_thermal_system_type</name>
      <display_name>Solar Thermal: System Type</display_name>
      <description>The type of solar thermal system. Use 'none' if there is no solar thermal system.</description>
      <type>Choice</type>
      <required>true</required>
      <model_dependent>false</model_dependent>
      <default_value>none</default_value>
      <choices>
        <choice>
          <value>none</value>
          <display_name>none</display_name>
        </choice>
        <choice>
          <value>hot water</value>
          <display_name>hot water</display_name>
        </choice>
      </choices>
    </argument>
    <argument>
      <name>solar_thermal_collector_area</name>
      <display_name>Solar Thermal: Collector Area</display_name>
      <description>The collector area of the solar thermal system.</description>
      <type>Double</type>
      <units>ft^2</units>
      <required>true</required>
      <model_dependent>false</model_dependent>
      <default_value>40</default_value>
    </argument>
    <argument>
      <name>solar_thermal_collector_loop_type</name>
      <display_name>Solar Thermal: Collector Loop Type</display_name>
      <description>The collector loop type of the solar thermal system.</description>
      <type>Choice</type>
      <required>true</required>
      <model_dependent>false</model_dependent>
      <default_value>liquid direct</default_value>
      <choices>
        <choice>
          <value>liquid direct</value>
          <display_name>liquid direct</display_name>
        </choice>
        <choice>
          <value>liquid indirect</value>
          <display_name>liquid indirect</display_name>
        </choice>
        <choice>
          <value>passive thermosyphon</value>
          <display_name>passive thermosyphon</display_name>
        </choice>
      </choices>
    </argument>
    <argument>
      <name>solar_thermal_collector_type</name>
      <display_name>Solar Thermal: Collector Type</display_name>
      <description>The collector type of the solar thermal system.</description>
      <type>Choice</type>
      <required>true</required>
      <model_dependent>false</model_dependent>
      <default_value>evacuated tube</default_value>
      <choices>
        <choice>
          <value>evacuated tube</value>
          <display_name>evacuated tube</display_name>
        </choice>
        <choice>
          <value>single glazing black</value>
          <display_name>single glazing black</display_name>
        </choice>
        <choice>
          <value>double glazing black</value>
          <display_name>double glazing black</display_name>
        </choice>
        <choice>
          <value>integrated collector storage</value>
          <display_name>integrated collector storage</display_name>
        </choice>
      </choices>
    </argument>
    <argument>
      <name>solar_thermal_collector_azimuth</name>
      <display_name>Solar Thermal: Collector Azimuth</display_name>
      <description>The collector azimuth of the solar thermal system. Azimuth is measured clockwise from north (e.g., North=0, East=90, South=180, West=270).</description>
      <type>Double</type>
      <units>degrees</units>
      <required>true</required>
      <model_dependent>false</model_dependent>
      <default_value>180</default_value>
    </argument>
    <argument>
      <name>solar_thermal_collector_tilt</name>
      <display_name>Solar Thermal: Collector Tilt</display_name>
      <description>The collector tilt of the solar thermal system. Can also enter, e.g., RoofPitch, RoofPitch+20, Latitude, Latitude-15, etc.</description>
      <type>String</type>
      <units>degrees</units>
      <required>true</required>
      <model_dependent>false</model_dependent>
      <default_value>RoofPitch</default_value>
    </argument>
    <argument>
      <name>solar_thermal_collector_rated_optical_efficiency</name>
      <display_name>Solar Thermal: Collector Rated Optical Efficiency</display_name>
      <description>The collector rated optical efficiency of the solar thermal system.</description>
      <type>Double</type>
      <units>Frac</units>
      <required>true</required>
      <model_dependent>false</model_dependent>
      <default_value>0.5</default_value>
    </argument>
    <argument>
      <name>solar_thermal_collector_rated_thermal_losses</name>
      <display_name>Solar Thermal: Collector Rated Thermal Losses</display_name>
      <description>The collector rated thermal losses of the solar thermal system.</description>
      <type>Double</type>
      <units>Btu/hr-ft^2-R</units>
      <required>true</required>
      <model_dependent>false</model_dependent>
      <default_value>0.2799</default_value>
    </argument>
    <argument>
      <name>solar_thermal_storage_volume</name>
      <display_name>Solar Thermal: Storage Volume</display_name>
      <description>The storage volume of the solar thermal system. If not provided, the OS-HPXML default is used.</description>
      <type>Double</type>
      <units>gal</units>
      <required>false</required>
      <model_dependent>false</model_dependent>
    </argument>
    <argument>
      <name>solar_thermal_solar_fraction</name>
      <display_name>Solar Thermal: Solar Fraction</display_name>
      <description>The solar fraction of the solar thermal system. If provided, overrides all other solar thermal inputs.</description>
      <type>Double</type>
      <units>Frac</units>
      <required>true</required>
      <model_dependent>false</model_dependent>
      <default_value>0</default_value>
    </argument>
    <argument>
      <name>pv_system_present</name>
      <display_name>PV System: Present</display_name>
      <description>Whether there is a PV system present.</description>
      <type>Boolean</type>
      <required>true</required>
      <model_dependent>false</model_dependent>
      <default_value>false</default_value>
      <choices>
        <choice>
          <value>true</value>
          <display_name>true</display_name>
        </choice>
        <choice>
          <value>false</value>
          <display_name>false</display_name>
        </choice>
      </choices>
    </argument>
    <argument>
      <name>pv_system_module_type</name>
      <display_name>PV System: Module Type</display_name>
      <description>Module type of the PV system. If not provided, the OS-HPXML default is used.</description>
      <type>Choice</type>
      <required>false</required>
      <model_dependent>false</model_dependent>
      <choices>
        <choice>
          <value>standard</value>
          <display_name>standard</display_name>
        </choice>
        <choice>
          <value>premium</value>
          <display_name>premium</display_name>
        </choice>
        <choice>
          <value>thin film</value>
          <display_name>thin film</display_name>
        </choice>
      </choices>
    </argument>
    <argument>
      <name>pv_system_location</name>
      <display_name>PV System: Location</display_name>
      <description>Location of the PV system. If not provided, the OS-HPXML default is used.</description>
      <type>Choice</type>
      <required>false</required>
      <model_dependent>false</model_dependent>
      <choices>
        <choice>
          <value>roof</value>
          <display_name>roof</display_name>
        </choice>
        <choice>
          <value>ground</value>
          <display_name>ground</display_name>
        </choice>
      </choices>
    </argument>
    <argument>
      <name>pv_system_tracking</name>
      <display_name>PV System: Tracking</display_name>
      <description>Type of tracking for the PV system. If not provided, the OS-HPXML default is used.</description>
      <type>Choice</type>
      <required>false</required>
      <model_dependent>false</model_dependent>
      <choices>
        <choice>
          <value>fixed</value>
          <display_name>fixed</display_name>
        </choice>
        <choice>
          <value>1-axis</value>
          <display_name>1-axis</display_name>
        </choice>
        <choice>
          <value>1-axis backtracked</value>
          <display_name>1-axis backtracked</display_name>
        </choice>
        <choice>
          <value>2-axis</value>
          <display_name>2-axis</display_name>
        </choice>
      </choices>
    </argument>
    <argument>
      <name>pv_system_array_azimuth</name>
      <display_name>PV System: Array Azimuth</display_name>
      <description>Array azimuth of the PV system. Azimuth is measured clockwise from north (e.g., North=0, East=90, South=180, West=270).</description>
      <type>Double</type>
      <units>degrees</units>
      <required>true</required>
      <model_dependent>false</model_dependent>
      <default_value>180</default_value>
    </argument>
    <argument>
      <name>pv_system_array_tilt</name>
      <display_name>PV System: Array Tilt</display_name>
      <description>Array tilt of the PV system. Can also enter, e.g., RoofPitch, RoofPitch+20, Latitude, Latitude-15, etc.</description>
      <type>String</type>
      <units>degrees</units>
      <required>true</required>
      <model_dependent>false</model_dependent>
      <default_value>RoofPitch</default_value>
    </argument>
    <argument>
      <name>pv_system_max_power_output</name>
      <display_name>PV System: Maximum Power Output</display_name>
      <description>Maximum power output of the PV system. For a shared system, this is the total building maximum power output.</description>
      <type>Double</type>
      <units>W</units>
      <required>true</required>
      <model_dependent>false</model_dependent>
      <default_value>4000</default_value>
    </argument>
    <argument>
      <name>pv_system_inverter_efficiency</name>
      <display_name>PV System: Inverter Efficiency</display_name>
      <description>Inverter efficiency of the PV system. If there are two PV systems, this will apply to both. If not provided, the OS-HPXML default is used.</description>
      <type>Double</type>
      <units>Frac</units>
      <required>false</required>
      <model_dependent>false</model_dependent>
    </argument>
    <argument>
      <name>pv_system_system_losses_fraction</name>
      <display_name>PV System: System Losses Fraction</display_name>
      <description>System losses fraction of the PV system. If there are two PV systems, this will apply to both. If not provided, the OS-HPXML default is used.</description>
      <type>Double</type>
      <units>Frac</units>
      <required>false</required>
      <model_dependent>false</model_dependent>
    </argument>
    <argument>
      <name>pv_system_num_bedrooms_served</name>
      <display_name>PV System: Number of Bedrooms Served</display_name>
      <description>Number of bedrooms served by PV system. Required if single-family attached or apartment unit. Used to apportion PV generation to the unit of a SFA/MF building. If there are two PV systems, this will apply to both.</description>
      <type>Integer</type>
      <units>#</units>
      <required>false</required>
      <model_dependent>false</model_dependent>
    </argument>
    <argument>
      <name>pv_system_2_present</name>
      <display_name>PV System 2: Present</display_name>
      <description>Whether there is a second PV system present.</description>
      <type>Boolean</type>
      <required>true</required>
      <model_dependent>false</model_dependent>
      <default_value>false</default_value>
      <choices>
        <choice>
          <value>true</value>
          <display_name>true</display_name>
        </choice>
        <choice>
          <value>false</value>
          <display_name>false</display_name>
        </choice>
      </choices>
    </argument>
    <argument>
      <name>pv_system_2_module_type</name>
      <display_name>PV System 2: Module Type</display_name>
      <description>Module type of the second PV system. If not provided, the OS-HPXML default is used.</description>
      <type>Choice</type>
      <required>false</required>
      <model_dependent>false</model_dependent>
      <choices>
        <choice>
          <value>standard</value>
          <display_name>standard</display_name>
        </choice>
        <choice>
          <value>premium</value>
          <display_name>premium</display_name>
        </choice>
        <choice>
          <value>thin film</value>
          <display_name>thin film</display_name>
        </choice>
      </choices>
    </argument>
    <argument>
      <name>pv_system_2_location</name>
      <display_name>PV System 2: Location</display_name>
      <description>Location of the second PV system. If not provided, the OS-HPXML default is used.</description>
      <type>Choice</type>
      <required>false</required>
      <model_dependent>false</model_dependent>
      <choices>
        <choice>
          <value>roof</value>
          <display_name>roof</display_name>
        </choice>
        <choice>
          <value>ground</value>
          <display_name>ground</display_name>
        </choice>
      </choices>
    </argument>
    <argument>
      <name>pv_system_2_tracking</name>
      <display_name>PV System 2: Tracking</display_name>
      <description>Type of tracking for the second PV system. If not provided, the OS-HPXML default is used.</description>
      <type>Choice</type>
      <required>false</required>
      <model_dependent>false</model_dependent>
      <choices>
        <choice>
          <value>fixed</value>
          <display_name>fixed</display_name>
        </choice>
        <choice>
          <value>1-axis</value>
          <display_name>1-axis</display_name>
        </choice>
        <choice>
          <value>1-axis backtracked</value>
          <display_name>1-axis backtracked</display_name>
        </choice>
        <choice>
          <value>2-axis</value>
          <display_name>2-axis</display_name>
        </choice>
      </choices>
    </argument>
    <argument>
      <name>pv_system_2_array_azimuth</name>
      <display_name>PV System 2: Array Azimuth</display_name>
      <description>Array azimuth of the second PV system. Azimuth is measured clockwise from north (e.g., North=0, East=90, South=180, West=270).</description>
      <type>Double</type>
      <units>degrees</units>
      <required>true</required>
      <model_dependent>false</model_dependent>
      <default_value>180</default_value>
    </argument>
    <argument>
      <name>pv_system_2_array_tilt</name>
      <display_name>PV System 2: Array Tilt</display_name>
      <description>Array tilt of the second PV system. Can also enter, e.g., RoofPitch, RoofPitch+20, Latitude, Latitude-15, etc.</description>
      <type>String</type>
      <units>degrees</units>
      <required>true</required>
      <model_dependent>false</model_dependent>
      <default_value>RoofPitch</default_value>
    </argument>
    <argument>
      <name>pv_system_2_max_power_output</name>
      <display_name>PV System 2: Maximum Power Output</display_name>
      <description>Maximum power output of the second PV system. For a shared system, this is the total building maximum power output.</description>
      <type>Double</type>
      <units>W</units>
      <required>true</required>
      <model_dependent>false</model_dependent>
      <default_value>4000</default_value>
    </argument>
    <argument>
      <name>battery_present</name>
      <display_name>Battery: Present</display_name>
      <description>Whether there is a lithium ion battery present.</description>
      <type>Boolean</type>
      <required>true</required>
      <model_dependent>false</model_dependent>
      <default_value>false</default_value>
      <choices>
        <choice>
          <value>true</value>
          <display_name>true</display_name>
        </choice>
        <choice>
          <value>false</value>
          <display_name>false</display_name>
        </choice>
      </choices>
    </argument>
    <argument>
      <name>battery_location</name>
      <display_name>Battery: Location</display_name>
      <description>The space type for the lithium ion battery location. If not provided, the OS-HPXML default is used.</description>
      <type>Choice</type>
      <required>false</required>
      <model_dependent>false</model_dependent>
      <choices>
        <choice>
          <value>living space</value>
          <display_name>living space</display_name>
        </choice>
        <choice>
          <value>basement - conditioned</value>
          <display_name>basement - conditioned</display_name>
        </choice>
        <choice>
          <value>basement - unconditioned</value>
          <display_name>basement - unconditioned</display_name>
        </choice>
        <choice>
          <value>crawlspace - vented</value>
          <display_name>crawlspace - vented</display_name>
        </choice>
        <choice>
          <value>crawlspace - unvented</value>
          <display_name>crawlspace - unvented</display_name>
        </choice>
        <choice>
          <value>crawlspace - conditioned</value>
          <display_name>crawlspace - conditioned</display_name>
        </choice>
        <choice>
          <value>attic - vented</value>
          <display_name>attic - vented</display_name>
        </choice>
        <choice>
          <value>attic - unvented</value>
          <display_name>attic - unvented</display_name>
        </choice>
        <choice>
          <value>garage</value>
          <display_name>garage</display_name>
        </choice>
        <choice>
          <value>outside</value>
          <display_name>outside</display_name>
        </choice>
      </choices>
    </argument>
    <argument>
      <name>battery_power</name>
      <display_name>Battery: Rated Power Output</display_name>
      <description>The rated power output of the lithium ion battery. If not provided, the OS-HPXML default is used.</description>
      <type>Double</type>
      <units>W</units>
      <required>false</required>
      <model_dependent>false</model_dependent>
    </argument>
    <argument>
      <name>battery_capacity</name>
      <display_name>Battery: Nominal Capacity</display_name>
      <description>The nominal capacity of the lithium ion battery. If not provided, the OS-HPXML default is used.</description>
      <type>Double</type>
      <units>kWh</units>
      <required>false</required>
      <model_dependent>false</model_dependent>
    </argument>
    <argument>
      <name>battery_usable_capacity</name>
      <display_name>Battery: Usable Capacity</display_name>
      <description>The usable capacity of the lithium ion battery. If not provided, the OS-HPXML default is used.</description>
      <type>Double</type>
      <units>kWh</units>
      <required>false</required>
      <model_dependent>false</model_dependent>
    </argument>
    <argument>
      <name>lighting_present</name>
      <display_name>Lighting: Present</display_name>
      <description>Whether there is lighting energy use.</description>
      <type>Boolean</type>
      <required>true</required>
      <model_dependent>false</model_dependent>
      <default_value>true</default_value>
      <choices>
        <choice>
          <value>true</value>
          <display_name>true</display_name>
        </choice>
        <choice>
          <value>false</value>
          <display_name>false</display_name>
        </choice>
      </choices>
    </argument>
    <argument>
      <name>lighting_interior_fraction_cfl</name>
      <display_name>Lighting: Interior Fraction CFL</display_name>
      <description>Fraction of all lamps (interior) that are compact fluorescent. Lighting not specified as CFL, LFL, or LED is assumed to be incandescent.</description>
      <type>Double</type>
      <required>true</required>
      <model_dependent>false</model_dependent>
      <default_value>0.1</default_value>
    </argument>
    <argument>
      <name>lighting_interior_fraction_lfl</name>
      <display_name>Lighting: Interior Fraction LFL</display_name>
      <description>Fraction of all lamps (interior) that are linear fluorescent. Lighting not specified as CFL, LFL, or LED is assumed to be incandescent.</description>
      <type>Double</type>
      <required>true</required>
      <model_dependent>false</model_dependent>
      <default_value>0</default_value>
    </argument>
    <argument>
      <name>lighting_interior_fraction_led</name>
      <display_name>Lighting: Interior Fraction LED</display_name>
      <description>Fraction of all lamps (interior) that are light emitting diodes. Lighting not specified as CFL, LFL, or LED is assumed to be incandescent.</description>
      <type>Double</type>
      <required>true</required>
      <model_dependent>false</model_dependent>
      <default_value>0</default_value>
    </argument>
    <argument>
      <name>lighting_interior_usage_multiplier</name>
      <display_name>Lighting: Interior Usage Multiplier</display_name>
      <description>Multiplier on the lighting energy usage (interior) that can reflect, e.g., high/low usage occupants. If not provided, the OS-HPXML default is used.</description>
      <type>Double</type>
      <required>false</required>
      <model_dependent>false</model_dependent>
    </argument>
    <argument>
      <name>lighting_exterior_fraction_cfl</name>
      <display_name>Lighting: Exterior Fraction CFL</display_name>
      <description>Fraction of all lamps (exterior) that are compact fluorescent. Lighting not specified as CFL, LFL, or LED is assumed to be incandescent.</description>
      <type>Double</type>
      <required>true</required>
      <model_dependent>false</model_dependent>
      <default_value>0</default_value>
    </argument>
    <argument>
      <name>lighting_exterior_fraction_lfl</name>
      <display_name>Lighting: Exterior Fraction LFL</display_name>
      <description>Fraction of all lamps (exterior) that are linear fluorescent. Lighting not specified as CFL, LFL, or LED is assumed to be incandescent.</description>
      <type>Double</type>
      <required>true</required>
      <model_dependent>false</model_dependent>
      <default_value>0</default_value>
    </argument>
    <argument>
      <name>lighting_exterior_fraction_led</name>
      <display_name>Lighting: Exterior Fraction LED</display_name>
      <description>Fraction of all lamps (exterior) that are light emitting diodes. Lighting not specified as CFL, LFL, or LED is assumed to be incandescent.</description>
      <type>Double</type>
      <required>true</required>
      <model_dependent>false</model_dependent>
      <default_value>0</default_value>
    </argument>
    <argument>
      <name>lighting_exterior_usage_multiplier</name>
      <display_name>Lighting: Exterior Usage Multiplier</display_name>
      <description>Multiplier on the lighting energy usage (exterior) that can reflect, e.g., high/low usage occupants. If not provided, the OS-HPXML default is used.</description>
      <type>Double</type>
      <required>false</required>
      <model_dependent>false</model_dependent>
    </argument>
    <argument>
      <name>lighting_garage_fraction_cfl</name>
      <display_name>Lighting: Garage Fraction CFL</display_name>
      <description>Fraction of all lamps (garage) that are compact fluorescent. Lighting not specified as CFL, LFL, or LED is assumed to be incandescent.</description>
      <type>Double</type>
      <required>true</required>
      <model_dependent>false</model_dependent>
      <default_value>0</default_value>
    </argument>
    <argument>
      <name>lighting_garage_fraction_lfl</name>
      <display_name>Lighting: Garage Fraction LFL</display_name>
      <description>Fraction of all lamps (garage) that are linear fluorescent. Lighting not specified as CFL, LFL, or LED is assumed to be incandescent.</description>
      <type>Double</type>
      <required>true</required>
      <model_dependent>false</model_dependent>
      <default_value>0</default_value>
    </argument>
    <argument>
      <name>lighting_garage_fraction_led</name>
      <display_name>Lighting: Garage Fraction LED</display_name>
      <description>Fraction of all lamps (garage) that are light emitting diodes. Lighting not specified as CFL, LFL, or LED is assumed to be incandescent.</description>
      <type>Double</type>
      <required>true</required>
      <model_dependent>false</model_dependent>
      <default_value>0</default_value>
    </argument>
    <argument>
      <name>lighting_garage_usage_multiplier</name>
      <display_name>Lighting: Garage Usage Multiplier</display_name>
      <description>Multiplier on the lighting energy usage (garage) that can reflect, e.g., high/low usage occupants. If not provided, the OS-HPXML default is used.</description>
      <type>Double</type>
      <required>false</required>
      <model_dependent>false</model_dependent>
    </argument>
    <argument>
      <name>holiday_lighting_present</name>
      <display_name>Holiday Lighting: Present</display_name>
      <description>Whether there is holiday lighting.</description>
      <type>Boolean</type>
      <required>true</required>
      <model_dependent>false</model_dependent>
      <default_value>false</default_value>
      <choices>
        <choice>
          <value>true</value>
          <display_name>true</display_name>
        </choice>
        <choice>
          <value>false</value>
          <display_name>false</display_name>
        </choice>
      </choices>
    </argument>
    <argument>
      <name>holiday_lighting_daily_kwh</name>
      <display_name>Holiday Lighting: Daily Consumption</display_name>
      <description>The daily energy consumption for holiday lighting (exterior). If not provided, the OS-HPXML default is used.</description>
      <type>Double</type>
      <units>kWh/day</units>
      <required>false</required>
      <model_dependent>false</model_dependent>
    </argument>
    <argument>
      <name>holiday_lighting_period</name>
      <display_name>Holiday Lighting: Period</display_name>
      <description>Enter a date like "Nov 25 - Jan 5". If not provided, the OS-HPXML default is used.</description>
      <type>String</type>
      <required>false</required>
      <model_dependent>false</model_dependent>
    </argument>
    <argument>
      <name>dehumidifier_type</name>
      <display_name>Dehumidifier: Type</display_name>
      <description>The type of dehumidifier.</description>
      <type>Choice</type>
      <required>true</required>
      <model_dependent>false</model_dependent>
      <default_value>none</default_value>
      <choices>
        <choice>
          <value>none</value>
          <display_name>none</display_name>
        </choice>
        <choice>
          <value>portable</value>
          <display_name>portable</display_name>
        </choice>
        <choice>
          <value>whole-home</value>
          <display_name>whole-home</display_name>
        </choice>
      </choices>
    </argument>
    <argument>
      <name>dehumidifier_efficiency_type</name>
      <display_name>Dehumidifier: Efficiency Type</display_name>
      <description>The efficiency type of dehumidifier.</description>
      <type>Choice</type>
      <required>true</required>
      <model_dependent>false</model_dependent>
      <default_value>IntegratedEnergyFactor</default_value>
      <choices>
        <choice>
          <value>EnergyFactor</value>
          <display_name>EnergyFactor</display_name>
        </choice>
        <choice>
          <value>IntegratedEnergyFactor</value>
          <display_name>IntegratedEnergyFactor</display_name>
        </choice>
      </choices>
    </argument>
    <argument>
      <name>dehumidifier_efficiency</name>
      <display_name>Dehumidifier: Efficiency</display_name>
      <description>The efficiency of the dehumidifier.</description>
      <type>Double</type>
      <units>liters/kWh</units>
      <required>true</required>
      <model_dependent>false</model_dependent>
      <default_value>1.5</default_value>
    </argument>
    <argument>
      <name>dehumidifier_capacity</name>
      <display_name>Dehumidifier: Capacity</display_name>
      <description>The capacity (water removal rate) of the dehumidifier.</description>
      <type>Double</type>
      <units>pint/day</units>
      <required>true</required>
      <model_dependent>false</model_dependent>
      <default_value>40</default_value>
    </argument>
    <argument>
      <name>dehumidifier_rh_setpoint</name>
      <display_name>Dehumidifier: Relative Humidity Setpoint</display_name>
      <description>The relative humidity setpoint of the dehumidifier.</description>
      <type>Double</type>
      <units>Frac</units>
      <required>true</required>
      <model_dependent>false</model_dependent>
      <default_value>0.5</default_value>
    </argument>
    <argument>
      <name>dehumidifier_fraction_dehumidification_load_served</name>
      <display_name>Dehumidifier: Fraction Dehumidification Load Served</display_name>
      <description>The dehumidification load served fraction of the dehumidifier.</description>
      <type>Double</type>
      <units>Frac</units>
      <required>true</required>
      <model_dependent>false</model_dependent>
      <default_value>1</default_value>
    </argument>
    <argument>
      <name>clothes_washer_present</name>
      <display_name>Clothes Washer: Present</display_name>
      <description>Whether there is a clothes washer present.</description>
      <type>Boolean</type>
      <required>true</required>
      <model_dependent>false</model_dependent>
      <default_value>true</default_value>
      <choices>
        <choice>
          <value>true</value>
          <display_name>true</display_name>
        </choice>
        <choice>
          <value>false</value>
          <display_name>false</display_name>
        </choice>
      </choices>
    </argument>
    <argument>
      <name>clothes_washer_location</name>
      <display_name>Clothes Washer: Location</display_name>
      <description>The space type for the clothes washer location. If not provided, the OS-HPXML default is used.</description>
      <type>Choice</type>
      <required>false</required>
      <model_dependent>false</model_dependent>
      <choices>
        <choice>
          <value>living space</value>
          <display_name>living space</display_name>
        </choice>
        <choice>
          <value>basement - conditioned</value>
          <display_name>basement - conditioned</display_name>
        </choice>
        <choice>
          <value>basement - unconditioned</value>
          <display_name>basement - unconditioned</display_name>
        </choice>
        <choice>
          <value>garage</value>
          <display_name>garage</display_name>
        </choice>
        <choice>
          <value>other housing unit</value>
          <display_name>other housing unit</display_name>
        </choice>
        <choice>
          <value>other heated space</value>
          <display_name>other heated space</display_name>
        </choice>
        <choice>
          <value>other multifamily buffer space</value>
          <display_name>other multifamily buffer space</display_name>
        </choice>
        <choice>
          <value>other non-freezing space</value>
          <display_name>other non-freezing space</display_name>
        </choice>
      </choices>
    </argument>
    <argument>
      <name>clothes_washer_efficiency_type</name>
      <display_name>Clothes Washer: Efficiency Type</display_name>
      <description>The efficiency type of the clothes washer.</description>
      <type>Choice</type>
      <required>true</required>
      <model_dependent>false</model_dependent>
      <default_value>IntegratedModifiedEnergyFactor</default_value>
      <choices>
        <choice>
          <value>ModifiedEnergyFactor</value>
          <display_name>ModifiedEnergyFactor</display_name>
        </choice>
        <choice>
          <value>IntegratedModifiedEnergyFactor</value>
          <display_name>IntegratedModifiedEnergyFactor</display_name>
        </choice>
      </choices>
    </argument>
    <argument>
      <name>clothes_washer_efficiency</name>
      <display_name>Clothes Washer: Efficiency</display_name>
      <description>The efficiency of the clothes washer. If not provided, the OS-HPXML default is used.</description>
      <type>Double</type>
      <units>ft^3/kWh-cyc</units>
      <required>false</required>
      <model_dependent>false</model_dependent>
    </argument>
    <argument>
      <name>clothes_washer_rated_annual_kwh</name>
      <display_name>Clothes Washer: Rated Annual Consumption</display_name>
      <description>The annual energy consumed by the clothes washer, as rated, obtained from the EnergyGuide label. This includes both the appliance electricity consumption and the energy required for water heating. If not provided, the OS-HPXML default is used.</description>
      <type>Double</type>
      <units>kWh/yr</units>
      <required>false</required>
      <model_dependent>false</model_dependent>
    </argument>
    <argument>
      <name>clothes_washer_label_electric_rate</name>
      <display_name>Clothes Washer: Label Electric Rate</display_name>
      <description>The annual energy consumed by the clothes washer, as rated, obtained from the EnergyGuide label. This includes both the appliance electricity consumption and the energy required for water heating. If not provided, the OS-HPXML default is used.</description>
      <type>Double</type>
      <units>$/kWh</units>
      <required>false</required>
      <model_dependent>false</model_dependent>
    </argument>
    <argument>
      <name>clothes_washer_label_gas_rate</name>
      <display_name>Clothes Washer: Label Gas Rate</display_name>
      <description>The annual energy consumed by the clothes washer, as rated, obtained from the EnergyGuide label. This includes both the appliance electricity consumption and the energy required for water heating. If not provided, the OS-HPXML default is used.</description>
      <type>Double</type>
      <units>$/therm</units>
      <required>false</required>
      <model_dependent>false</model_dependent>
    </argument>
    <argument>
      <name>clothes_washer_label_annual_gas_cost</name>
      <display_name>Clothes Washer: Label Annual Cost with Gas DHW</display_name>
      <description>The annual cost of using the system under test conditions. Input is obtained from the EnergyGuide label. If not provided, the OS-HPXML default is used.</description>
      <type>Double</type>
      <units>$</units>
      <required>false</required>
      <model_dependent>false</model_dependent>
    </argument>
    <argument>
      <name>clothes_washer_label_usage</name>
      <display_name>Clothes Washer: Label Usage</display_name>
      <description>The clothes washer loads per week. If not provided, the OS-HPXML default is used.</description>
      <type>Double</type>
      <units>cyc/wk</units>
      <required>false</required>
      <model_dependent>false</model_dependent>
    </argument>
    <argument>
      <name>clothes_washer_capacity</name>
      <display_name>Clothes Washer: Drum Volume</display_name>
      <description>Volume of the washer drum. Obtained from the EnergyStar website or the manufacturer's literature. If not provided, the OS-HPXML default is used.</description>
      <type>Double</type>
      <units>ft^3</units>
      <required>false</required>
      <model_dependent>false</model_dependent>
    </argument>
    <argument>
      <name>clothes_washer_usage_multiplier</name>
      <display_name>Clothes Washer: Usage Multiplier</display_name>
      <description>Multiplier on the clothes washer energy and hot water usage that can reflect, e.g., high/low usage occupants. If not provided, the OS-HPXML default is used.</description>
      <type>Double</type>
      <required>false</required>
      <model_dependent>false</model_dependent>
    </argument>
    <argument>
      <name>clothes_dryer_present</name>
      <display_name>Clothes Dryer: Present</display_name>
      <description>Whether there is a clothes dryer present.</description>
      <type>Boolean</type>
      <required>true</required>
      <model_dependent>false</model_dependent>
      <default_value>true</default_value>
      <choices>
        <choice>
          <value>true</value>
          <display_name>true</display_name>
        </choice>
        <choice>
          <value>false</value>
          <display_name>false</display_name>
        </choice>
      </choices>
    </argument>
    <argument>
      <name>clothes_dryer_location</name>
      <display_name>Clothes Dryer: Location</display_name>
      <description>The space type for the clothes dryer location. If not provided, the OS-HPXML default is used.</description>
      <type>Choice</type>
      <required>false</required>
      <model_dependent>false</model_dependent>
      <choices>
        <choice>
          <value>living space</value>
          <display_name>living space</display_name>
        </choice>
        <choice>
          <value>basement - conditioned</value>
          <display_name>basement - conditioned</display_name>
        </choice>
        <choice>
          <value>basement - unconditioned</value>
          <display_name>basement - unconditioned</display_name>
        </choice>
        <choice>
          <value>garage</value>
          <display_name>garage</display_name>
        </choice>
        <choice>
          <value>other housing unit</value>
          <display_name>other housing unit</display_name>
        </choice>
        <choice>
          <value>other heated space</value>
          <display_name>other heated space</display_name>
        </choice>
        <choice>
          <value>other multifamily buffer space</value>
          <display_name>other multifamily buffer space</display_name>
        </choice>
        <choice>
          <value>other non-freezing space</value>
          <display_name>other non-freezing space</display_name>
        </choice>
      </choices>
    </argument>
    <argument>
      <name>clothes_dryer_fuel_type</name>
      <display_name>Clothes Dryer: Fuel Type</display_name>
      <description>Type of fuel used by the clothes dryer.</description>
      <type>Choice</type>
      <required>true</required>
      <model_dependent>false</model_dependent>
      <default_value>natural gas</default_value>
      <choices>
        <choice>
          <value>electricity</value>
          <display_name>electricity</display_name>
        </choice>
        <choice>
          <value>natural gas</value>
          <display_name>natural gas</display_name>
        </choice>
        <choice>
          <value>fuel oil</value>
          <display_name>fuel oil</display_name>
        </choice>
        <choice>
          <value>propane</value>
          <display_name>propane</display_name>
        </choice>
        <choice>
          <value>wood</value>
          <display_name>wood</display_name>
        </choice>
        <choice>
          <value>coal</value>
          <display_name>coal</display_name>
        </choice>
      </choices>
    </argument>
    <argument>
      <name>clothes_dryer_efficiency_type</name>
      <display_name>Clothes Dryer: Efficiency Type</display_name>
      <description>The efficiency type of the clothes dryer.</description>
      <type>Choice</type>
      <required>true</required>
      <model_dependent>false</model_dependent>
      <default_value>CombinedEnergyFactor</default_value>
      <choices>
        <choice>
          <value>EnergyFactor</value>
          <display_name>EnergyFactor</display_name>
        </choice>
        <choice>
          <value>CombinedEnergyFactor</value>
          <display_name>CombinedEnergyFactor</display_name>
        </choice>
      </choices>
    </argument>
    <argument>
      <name>clothes_dryer_efficiency</name>
      <display_name>Clothes Dryer: Efficiency</display_name>
      <description>The efficiency of the clothes dryer. If not provided, the OS-HPXML default is used.</description>
      <type>Double</type>
      <units>lb/kWh</units>
      <required>false</required>
      <model_dependent>false</model_dependent>
    </argument>
    <argument>
      <name>clothes_dryer_vented_flow_rate</name>
      <display_name>Clothes Dryer: Vented Flow Rate</display_name>
      <description>The exhaust flow rate of the vented clothes dryer. If not provided, the OS-HPXML default is used.</description>
      <type>Double</type>
      <units>CFM</units>
      <required>false</required>
      <model_dependent>false</model_dependent>
    </argument>
    <argument>
      <name>clothes_dryer_usage_multiplier</name>
      <display_name>Clothes Dryer: Usage Multiplier</display_name>
      <description>Multiplier on the clothes dryer energy usage that can reflect, e.g., high/low usage occupants. If not provided, the OS-HPXML default is used.</description>
      <type>Double</type>
      <required>false</required>
      <model_dependent>false</model_dependent>
    </argument>
    <argument>
      <name>dishwasher_present</name>
      <display_name>Dishwasher: Present</display_name>
      <description>Whether there is a dishwasher present.</description>
      <type>Boolean</type>
      <required>true</required>
      <model_dependent>false</model_dependent>
      <default_value>true</default_value>
      <choices>
        <choice>
          <value>true</value>
          <display_name>true</display_name>
        </choice>
        <choice>
          <value>false</value>
          <display_name>false</display_name>
        </choice>
      </choices>
    </argument>
    <argument>
      <name>dishwasher_location</name>
      <display_name>Dishwasher: Location</display_name>
      <description>The space type for the dishwasher location. If not provided, the OS-HPXML default is used.</description>
      <type>Choice</type>
      <required>false</required>
      <model_dependent>false</model_dependent>
      <choices>
        <choice>
          <value>living space</value>
          <display_name>living space</display_name>
        </choice>
        <choice>
          <value>basement - conditioned</value>
          <display_name>basement - conditioned</display_name>
        </choice>
        <choice>
          <value>basement - unconditioned</value>
          <display_name>basement - unconditioned</display_name>
        </choice>
        <choice>
          <value>garage</value>
          <display_name>garage</display_name>
        </choice>
        <choice>
          <value>other housing unit</value>
          <display_name>other housing unit</display_name>
        </choice>
        <choice>
          <value>other heated space</value>
          <display_name>other heated space</display_name>
        </choice>
        <choice>
          <value>other multifamily buffer space</value>
          <display_name>other multifamily buffer space</display_name>
        </choice>
        <choice>
          <value>other non-freezing space</value>
          <display_name>other non-freezing space</display_name>
        </choice>
      </choices>
    </argument>
    <argument>
      <name>dishwasher_efficiency_type</name>
      <display_name>Dishwasher: Efficiency Type</display_name>
      <description>The efficiency type of dishwasher.</description>
      <type>Choice</type>
      <required>true</required>
      <model_dependent>false</model_dependent>
      <default_value>RatedAnnualkWh</default_value>
      <choices>
        <choice>
          <value>RatedAnnualkWh</value>
          <display_name>RatedAnnualkWh</display_name>
        </choice>
        <choice>
          <value>EnergyFactor</value>
          <display_name>EnergyFactor</display_name>
        </choice>
      </choices>
    </argument>
    <argument>
      <name>dishwasher_efficiency</name>
      <display_name>Dishwasher: Efficiency</display_name>
      <description>The efficiency of the dishwasher. If not provided, the OS-HPXML default is used.</description>
      <type>Double</type>
      <units>RatedAnnualkWh or EnergyFactor</units>
      <required>false</required>
      <model_dependent>false</model_dependent>
    </argument>
    <argument>
      <name>dishwasher_label_electric_rate</name>
      <display_name>Dishwasher: Label Electric Rate</display_name>
      <description>The label electric rate of the dishwasher. If not provided, the OS-HPXML default is used.</description>
      <type>Double</type>
      <units>$/kWh</units>
      <required>false</required>
      <model_dependent>false</model_dependent>
    </argument>
    <argument>
      <name>dishwasher_label_gas_rate</name>
      <display_name>Dishwasher: Label Gas Rate</display_name>
      <description>The label gas rate of the dishwasher. If not provided, the OS-HPXML default is used.</description>
      <type>Double</type>
      <units>$/therm</units>
      <required>false</required>
      <model_dependent>false</model_dependent>
    </argument>
    <argument>
      <name>dishwasher_label_annual_gas_cost</name>
      <display_name>Dishwasher: Label Annual Gas Cost</display_name>
      <description>The label annual gas cost of the dishwasher. If not provided, the OS-HPXML default is used.</description>
      <type>Double</type>
      <units>$</units>
      <required>false</required>
      <model_dependent>false</model_dependent>
    </argument>
    <argument>
      <name>dishwasher_label_usage</name>
      <display_name>Dishwasher: Label Usage</display_name>
      <description>The dishwasher loads per week. If not provided, the OS-HPXML default is used.</description>
      <type>Double</type>
      <units>cyc/wk</units>
      <required>false</required>
      <model_dependent>false</model_dependent>
    </argument>
    <argument>
      <name>dishwasher_place_setting_capacity</name>
      <display_name>Dishwasher: Number of Place Settings</display_name>
      <description>The number of place settings for the unit. Data obtained from manufacturer's literature. If not provided, the OS-HPXML default is used.</description>
      <type>Integer</type>
      <units>#</units>
      <required>false</required>
      <model_dependent>false</model_dependent>
    </argument>
    <argument>
      <name>dishwasher_usage_multiplier</name>
      <display_name>Dishwasher: Usage Multiplier</display_name>
      <description>Multiplier on the dishwasher energy usage that can reflect, e.g., high/low usage occupants. If not provided, the OS-HPXML default is used.</description>
      <type>Double</type>
      <required>false</required>
      <model_dependent>false</model_dependent>
    </argument>
    <argument>
      <name>refrigerator_present</name>
      <display_name>Refrigerator: Present</display_name>
      <description>Whether there is a refrigerator present.</description>
      <type>Boolean</type>
      <required>true</required>
      <model_dependent>false</model_dependent>
      <default_value>true</default_value>
      <choices>
        <choice>
          <value>true</value>
          <display_name>true</display_name>
        </choice>
        <choice>
          <value>false</value>
          <display_name>false</display_name>
        </choice>
      </choices>
    </argument>
    <argument>
      <name>refrigerator_location</name>
      <display_name>Refrigerator: Location</display_name>
      <description>The space type for the refrigerator location. If not provided, the OS-HPXML default is used.</description>
      <type>Choice</type>
      <required>false</required>
      <model_dependent>false</model_dependent>
      <choices>
        <choice>
          <value>living space</value>
          <display_name>living space</display_name>
        </choice>
        <choice>
          <value>basement - conditioned</value>
          <display_name>basement - conditioned</display_name>
        </choice>
        <choice>
          <value>basement - unconditioned</value>
          <display_name>basement - unconditioned</display_name>
        </choice>
        <choice>
          <value>garage</value>
          <display_name>garage</display_name>
        </choice>
        <choice>
          <value>other housing unit</value>
          <display_name>other housing unit</display_name>
        </choice>
        <choice>
          <value>other heated space</value>
          <display_name>other heated space</display_name>
        </choice>
        <choice>
          <value>other multifamily buffer space</value>
          <display_name>other multifamily buffer space</display_name>
        </choice>
        <choice>
          <value>other non-freezing space</value>
          <display_name>other non-freezing space</display_name>
        </choice>
      </choices>
    </argument>
    <argument>
      <name>refrigerator_rated_annual_kwh</name>
      <display_name>Refrigerator: Rated Annual Consumption</display_name>
      <description>The EnergyGuide rated annual energy consumption for a refrigerator. If not provided, the OS-HPXML default is used.</description>
      <type>Double</type>
      <units>kWh/yr</units>
      <required>false</required>
      <model_dependent>false</model_dependent>
    </argument>
    <argument>
      <name>refrigerator_usage_multiplier</name>
      <display_name>Refrigerator: Usage Multiplier</display_name>
      <description>Multiplier on the refrigerator energy usage that can reflect, e.g., high/low usage occupants. If not provided, the OS-HPXML default is used.</description>
      <type>Double</type>
      <required>false</required>
      <model_dependent>false</model_dependent>
    </argument>
    <argument>
      <name>extra_refrigerator_present</name>
      <display_name>Extra Refrigerator: Present</display_name>
      <description>Whether there is an extra refrigerator present.</description>
      <type>Boolean</type>
      <required>true</required>
      <model_dependent>false</model_dependent>
      <default_value>false</default_value>
      <choices>
        <choice>
          <value>true</value>
          <display_name>true</display_name>
        </choice>
        <choice>
          <value>false</value>
          <display_name>false</display_name>
        </choice>
      </choices>
    </argument>
    <argument>
      <name>extra_refrigerator_location</name>
      <display_name>Extra Refrigerator: Location</display_name>
      <description>The space type for the extra refrigerator location. If not provided, the OS-HPXML default is used.</description>
      <type>Choice</type>
      <required>false</required>
      <model_dependent>false</model_dependent>
      <choices>
        <choice>
          <value>living space</value>
          <display_name>living space</display_name>
        </choice>
        <choice>
          <value>basement - conditioned</value>
          <display_name>basement - conditioned</display_name>
        </choice>
        <choice>
          <value>basement - unconditioned</value>
          <display_name>basement - unconditioned</display_name>
        </choice>
        <choice>
          <value>garage</value>
          <display_name>garage</display_name>
        </choice>
        <choice>
          <value>other housing unit</value>
          <display_name>other housing unit</display_name>
        </choice>
        <choice>
          <value>other heated space</value>
          <display_name>other heated space</display_name>
        </choice>
        <choice>
          <value>other multifamily buffer space</value>
          <display_name>other multifamily buffer space</display_name>
        </choice>
        <choice>
          <value>other non-freezing space</value>
          <display_name>other non-freezing space</display_name>
        </choice>
      </choices>
    </argument>
    <argument>
      <name>extra_refrigerator_rated_annual_kwh</name>
      <display_name>Extra Refrigerator: Rated Annual Consumption</display_name>
      <description>The EnergyGuide rated annual energy consumption for an extra rrefrigerator. If not provided, the OS-HPXML default is used.</description>
      <type>Double</type>
      <units>kWh/yr</units>
      <required>false</required>
      <model_dependent>false</model_dependent>
    </argument>
    <argument>
      <name>extra_refrigerator_usage_multiplier</name>
      <display_name>Extra Refrigerator: Usage Multiplier</display_name>
      <description>Multiplier on the extra refrigerator energy usage that can reflect, e.g., high/low usage occupants. If not provided, the OS-HPXML default is used.</description>
      <type>Double</type>
      <required>false</required>
      <model_dependent>false</model_dependent>
    </argument>
    <argument>
      <name>freezer_present</name>
      <display_name>Freezer: Present</display_name>
      <description>Whether there is a freezer present.</description>
      <type>Boolean</type>
      <required>true</required>
      <model_dependent>false</model_dependent>
      <default_value>false</default_value>
      <choices>
        <choice>
          <value>true</value>
          <display_name>true</display_name>
        </choice>
        <choice>
          <value>false</value>
          <display_name>false</display_name>
        </choice>
      </choices>
    </argument>
    <argument>
      <name>freezer_location</name>
      <display_name>Freezer: Location</display_name>
      <description>The space type for the freezer location. If not provided, the OS-HPXML default is used.</description>
      <type>Choice</type>
      <required>false</required>
      <model_dependent>false</model_dependent>
      <choices>
        <choice>
          <value>living space</value>
          <display_name>living space</display_name>
        </choice>
        <choice>
          <value>basement - conditioned</value>
          <display_name>basement - conditioned</display_name>
        </choice>
        <choice>
          <value>basement - unconditioned</value>
          <display_name>basement - unconditioned</display_name>
        </choice>
        <choice>
          <value>garage</value>
          <display_name>garage</display_name>
        </choice>
        <choice>
          <value>other housing unit</value>
          <display_name>other housing unit</display_name>
        </choice>
        <choice>
          <value>other heated space</value>
          <display_name>other heated space</display_name>
        </choice>
        <choice>
          <value>other multifamily buffer space</value>
          <display_name>other multifamily buffer space</display_name>
        </choice>
        <choice>
          <value>other non-freezing space</value>
          <display_name>other non-freezing space</display_name>
        </choice>
      </choices>
    </argument>
    <argument>
      <name>freezer_rated_annual_kwh</name>
      <display_name>Freezer: Rated Annual Consumption</display_name>
      <description>The EnergyGuide rated annual energy consumption for a freezer. If not provided, the OS-HPXML default is used.</description>
      <type>Double</type>
      <units>kWh/yr</units>
      <required>false</required>
      <model_dependent>false</model_dependent>
    </argument>
    <argument>
      <name>freezer_usage_multiplier</name>
      <display_name>Freezer: Usage Multiplier</display_name>
      <description>Multiplier on the freezer energy usage that can reflect, e.g., high/low usage occupants. If not provided, the OS-HPXML default is used.</description>
      <type>Double</type>
      <required>false</required>
      <model_dependent>false</model_dependent>
    </argument>
    <argument>
      <name>cooking_range_oven_present</name>
      <display_name>Cooking Range/Oven: Present</display_name>
      <description>Whether there is a cooking range/oven present.</description>
      <type>Boolean</type>
      <required>true</required>
      <model_dependent>false</model_dependent>
      <default_value>true</default_value>
      <choices>
        <choice>
          <value>true</value>
          <display_name>true</display_name>
        </choice>
        <choice>
          <value>false</value>
          <display_name>false</display_name>
        </choice>
      </choices>
    </argument>
    <argument>
      <name>cooking_range_oven_location</name>
      <display_name>Cooking Range/Oven: Location</display_name>
      <description>The space type for the cooking range/oven location. If not provided, the OS-HPXML default is used.</description>
      <type>Choice</type>
      <required>false</required>
      <model_dependent>false</model_dependent>
      <choices>
        <choice>
          <value>living space</value>
          <display_name>living space</display_name>
        </choice>
        <choice>
          <value>basement - conditioned</value>
          <display_name>basement - conditioned</display_name>
        </choice>
        <choice>
          <value>basement - unconditioned</value>
          <display_name>basement - unconditioned</display_name>
        </choice>
        <choice>
          <value>garage</value>
          <display_name>garage</display_name>
        </choice>
        <choice>
          <value>other housing unit</value>
          <display_name>other housing unit</display_name>
        </choice>
        <choice>
          <value>other heated space</value>
          <display_name>other heated space</display_name>
        </choice>
        <choice>
          <value>other multifamily buffer space</value>
          <display_name>other multifamily buffer space</display_name>
        </choice>
        <choice>
          <value>other non-freezing space</value>
          <display_name>other non-freezing space</display_name>
        </choice>
      </choices>
    </argument>
    <argument>
      <name>cooking_range_oven_fuel_type</name>
      <display_name>Cooking Range/Oven: Fuel Type</display_name>
      <description>Type of fuel used by the cooking range/oven.</description>
      <type>Choice</type>
      <required>true</required>
      <model_dependent>false</model_dependent>
      <default_value>natural gas</default_value>
      <choices>
        <choice>
          <value>electricity</value>
          <display_name>electricity</display_name>
        </choice>
        <choice>
          <value>natural gas</value>
          <display_name>natural gas</display_name>
        </choice>
        <choice>
          <value>fuel oil</value>
          <display_name>fuel oil</display_name>
        </choice>
        <choice>
          <value>propane</value>
          <display_name>propane</display_name>
        </choice>
        <choice>
          <value>wood</value>
          <display_name>wood</display_name>
        </choice>
        <choice>
          <value>coal</value>
          <display_name>coal</display_name>
        </choice>
      </choices>
    </argument>
    <argument>
      <name>cooking_range_oven_is_induction</name>
      <display_name>Cooking Range/Oven: Is Induction</display_name>
      <description>Whether the cooking range is induction. If not provided, the OS-HPXML default is used.</description>
      <type>Boolean</type>
      <required>false</required>
      <model_dependent>false</model_dependent>
      <choices>
        <choice>
          <value>true</value>
          <display_name>true</display_name>
        </choice>
        <choice>
          <value>false</value>
          <display_name>false</display_name>
        </choice>
      </choices>
    </argument>
    <argument>
      <name>cooking_range_oven_is_convection</name>
      <display_name>Cooking Range/Oven: Is Convection</display_name>
      <description>Whether the oven is convection. If not provided, the OS-HPXML default is used.</description>
      <type>Boolean</type>
      <required>false</required>
      <model_dependent>false</model_dependent>
      <choices>
        <choice>
          <value>true</value>
          <display_name>true</display_name>
        </choice>
        <choice>
          <value>false</value>
          <display_name>false</display_name>
        </choice>
      </choices>
    </argument>
    <argument>
      <name>cooking_range_oven_usage_multiplier</name>
      <display_name>Cooking Range/Oven: Usage Multiplier</display_name>
      <description>Multiplier on the cooking range/oven energy usage that can reflect, e.g., high/low usage occupants. If not provided, the OS-HPXML default is used.</description>
      <type>Double</type>
      <required>false</required>
      <model_dependent>false</model_dependent>
    </argument>
    <argument>
      <name>ceiling_fan_present</name>
      <display_name>Ceiling Fan: Present</display_name>
      <description>Whether there are any ceiling fans.</description>
      <type>Boolean</type>
      <required>true</required>
      <model_dependent>false</model_dependent>
      <default_value>true</default_value>
      <choices>
        <choice>
          <value>true</value>
          <display_name>true</display_name>
        </choice>
        <choice>
          <value>false</value>
          <display_name>false</display_name>
        </choice>
      </choices>
    </argument>
    <argument>
      <name>ceiling_fan_efficiency</name>
      <display_name>Ceiling Fan: Efficiency</display_name>
      <description>The efficiency rating of the ceiling fan(s) at medium speed. If not provided, the OS-HPXML default is used.</description>
      <type>Double</type>
      <units>CFM/W</units>
      <required>false</required>
      <model_dependent>false</model_dependent>
    </argument>
    <argument>
      <name>ceiling_fan_quantity</name>
      <display_name>Ceiling Fan: Quantity</display_name>
      <description>Total number of ceiling fans. If not provided, the OS-HPXML default is used.</description>
      <type>Integer</type>
      <units>#</units>
      <required>false</required>
      <model_dependent>false</model_dependent>
    </argument>
    <argument>
      <name>ceiling_fan_cooling_setpoint_temp_offset</name>
      <display_name>Ceiling Fan: Cooling Setpoint Temperature Offset</display_name>
      <description>The setpoint temperature offset during cooling season for the ceiling fan(s). Only applies if ceiling fan quantity is greater than zero. If not provided, the OS-HPXML default is used.</description>
      <type>Double</type>
      <units>deg-F</units>
      <required>false</required>
      <model_dependent>false</model_dependent>
    </argument>
    <argument>
      <name>misc_plug_loads_television_present</name>
      <display_name>Misc Plug Loads: Television Present</display_name>
      <description>Whether there are televisions.</description>
      <type>Boolean</type>
      <required>true</required>
      <model_dependent>false</model_dependent>
      <default_value>true</default_value>
      <choices>
        <choice>
          <value>true</value>
          <display_name>true</display_name>
        </choice>
        <choice>
          <value>false</value>
          <display_name>false</display_name>
        </choice>
      </choices>
    </argument>
    <argument>
      <name>misc_plug_loads_television_annual_kwh</name>
      <display_name>Misc Plug Loads: Television Annual kWh</display_name>
      <description>The annual energy consumption of the television plug loads. If not provided, the OS-HPXML default is used.</description>
      <type>Double</type>
      <units>kWh/yr</units>
      <required>false</required>
      <model_dependent>false</model_dependent>
    </argument>
    <argument>
      <name>misc_plug_loads_television_usage_multiplier</name>
      <display_name>Misc Plug Loads: Television Usage Multiplier</display_name>
      <description>Multiplier on the television energy usage that can reflect, e.g., high/low usage occupants. If not provided, the OS-HPXML default is used.</description>
      <type>Double</type>
      <required>false</required>
      <model_dependent>false</model_dependent>
    </argument>
    <argument>
      <name>misc_plug_loads_other_annual_kwh</name>
      <display_name>Misc Plug Loads: Other Annual kWh</display_name>
      <description>The annual energy consumption of the other residual plug loads. If not provided, the OS-HPXML default is used.</description>
      <type>Double</type>
      <units>kWh/yr</units>
      <required>false</required>
      <model_dependent>false</model_dependent>
    </argument>
    <argument>
      <name>misc_plug_loads_other_frac_sensible</name>
      <display_name>Misc Plug Loads: Other Sensible Fraction</display_name>
      <description>Fraction of other residual plug loads' internal gains that are sensible. If not provided, the OS-HPXML default is used.</description>
      <type>Double</type>
      <units>Frac</units>
      <required>false</required>
      <model_dependent>false</model_dependent>
    </argument>
    <argument>
      <name>misc_plug_loads_other_frac_latent</name>
      <display_name>Misc Plug Loads: Other Latent Fraction</display_name>
      <description>Fraction of other residual plug loads' internal gains that are latent. If not provided, the OS-HPXML default is used.</description>
      <type>Double</type>
      <units>Frac</units>
      <required>false</required>
      <model_dependent>false</model_dependent>
    </argument>
    <argument>
      <name>misc_plug_loads_other_usage_multiplier</name>
      <display_name>Misc Plug Loads: Other Usage Multiplier</display_name>
      <description>Multiplier on the other energy usage that can reflect, e.g., high/low usage occupants. If not provided, the OS-HPXML default is used.</description>
      <type>Double</type>
      <required>false</required>
      <model_dependent>false</model_dependent>
    </argument>
    <argument>
      <name>misc_plug_loads_well_pump_present</name>
      <display_name>Misc Plug Loads: Well Pump Present</display_name>
      <description>Whether there is a well pump.</description>
      <type>Boolean</type>
      <required>true</required>
      <model_dependent>false</model_dependent>
      <default_value>false</default_value>
      <choices>
        <choice>
          <value>true</value>
          <display_name>true</display_name>
        </choice>
        <choice>
          <value>false</value>
          <display_name>false</display_name>
        </choice>
      </choices>
    </argument>
    <argument>
      <name>misc_plug_loads_well_pump_annual_kwh</name>
      <display_name>Misc Plug Loads: Well Pump Annual kWh</display_name>
      <description>The annual energy consumption of the well pump plug loads. If not provided, the OS-HPXML default is used.</description>
      <type>Double</type>
      <units>kWh/yr</units>
      <required>false</required>
      <model_dependent>false</model_dependent>
    </argument>
    <argument>
      <name>misc_plug_loads_well_pump_usage_multiplier</name>
      <display_name>Misc Plug Loads: Well Pump Usage Multiplier</display_name>
      <description>Multiplier on the well pump energy usage that can reflect, e.g., high/low usage occupants. If not provided, the OS-HPXML default is used.</description>
      <type>Double</type>
      <required>false</required>
      <model_dependent>false</model_dependent>
    </argument>
    <argument>
      <name>misc_plug_loads_vehicle_present</name>
      <display_name>Misc Plug Loads: Vehicle Present</display_name>
      <description>Whether there is an electric vehicle.</description>
      <type>Boolean</type>
      <required>true</required>
      <model_dependent>false</model_dependent>
      <default_value>false</default_value>
      <choices>
        <choice>
          <value>true</value>
          <display_name>true</display_name>
        </choice>
        <choice>
          <value>false</value>
          <display_name>false</display_name>
        </choice>
      </choices>
    </argument>
    <argument>
      <name>misc_plug_loads_vehicle_annual_kwh</name>
      <display_name>Misc Plug Loads: Vehicle Annual kWh</display_name>
      <description>The annual energy consumption of the electric vehicle plug loads. If not provided, the OS-HPXML default is used.</description>
      <type>Double</type>
      <units>kWh/yr</units>
      <required>false</required>
      <model_dependent>false</model_dependent>
    </argument>
    <argument>
      <name>misc_plug_loads_vehicle_usage_multiplier</name>
      <display_name>Misc Plug Loads: Vehicle Usage Multiplier</display_name>
      <description>Multiplier on the electric vehicle energy usage that can reflect, e.g., high/low usage occupants. If not provided, the OS-HPXML default is used.</description>
      <type>Double</type>
      <required>false</required>
      <model_dependent>false</model_dependent>
    </argument>
    <argument>
      <name>misc_fuel_loads_grill_present</name>
      <display_name>Misc Fuel Loads: Grill Present</display_name>
      <description>Whether there is a fuel loads grill.</description>
      <type>Boolean</type>
      <required>true</required>
      <model_dependent>false</model_dependent>
      <default_value>false</default_value>
      <choices>
        <choice>
          <value>true</value>
          <display_name>true</display_name>
        </choice>
        <choice>
          <value>false</value>
          <display_name>false</display_name>
        </choice>
      </choices>
    </argument>
    <argument>
      <name>misc_fuel_loads_grill_fuel_type</name>
      <display_name>Misc Fuel Loads: Grill Fuel Type</display_name>
      <description>The fuel type of the fuel loads grill.</description>
      <type>Choice</type>
      <required>true</required>
      <model_dependent>false</model_dependent>
      <default_value>natural gas</default_value>
      <choices>
        <choice>
          <value>natural gas</value>
          <display_name>natural gas</display_name>
        </choice>
        <choice>
          <value>fuel oil</value>
          <display_name>fuel oil</display_name>
        </choice>
        <choice>
          <value>propane</value>
          <display_name>propane</display_name>
        </choice>
        <choice>
          <value>wood</value>
          <display_name>wood</display_name>
        </choice>
        <choice>
          <value>wood pellets</value>
          <display_name>wood pellets</display_name>
        </choice>
      </choices>
    </argument>
    <argument>
      <name>misc_fuel_loads_grill_annual_therm</name>
      <display_name>Misc Fuel Loads: Grill Annual therm</display_name>
      <description>The annual energy consumption of the fuel loads grill. If not provided, the OS-HPXML default is used.</description>
      <type>Double</type>
      <units>therm/yr</units>
      <required>false</required>
      <model_dependent>false</model_dependent>
    </argument>
    <argument>
      <name>misc_fuel_loads_grill_usage_multiplier</name>
      <display_name>Misc Fuel Loads: Grill Usage Multiplier</display_name>
      <description>Multiplier on the fuel loads grill energy usage that can reflect, e.g., high/low usage occupants. If not provided, the OS-HPXML default is used.</description>
      <type>Double</type>
      <required>false</required>
      <model_dependent>false</model_dependent>
    </argument>
    <argument>
      <name>misc_fuel_loads_lighting_present</name>
      <display_name>Misc Fuel Loads: Lighting Present</display_name>
      <description>Whether there is fuel loads lighting.</description>
      <type>Boolean</type>
      <required>true</required>
      <model_dependent>false</model_dependent>
      <default_value>false</default_value>
      <choices>
        <choice>
          <value>true</value>
          <display_name>true</display_name>
        </choice>
        <choice>
          <value>false</value>
          <display_name>false</display_name>
        </choice>
      </choices>
    </argument>
    <argument>
      <name>misc_fuel_loads_lighting_fuel_type</name>
      <display_name>Misc Fuel Loads: Lighting Fuel Type</display_name>
      <description>The fuel type of the fuel loads lighting.</description>
      <type>Choice</type>
      <required>true</required>
      <model_dependent>false</model_dependent>
      <default_value>natural gas</default_value>
      <choices>
        <choice>
          <value>natural gas</value>
          <display_name>natural gas</display_name>
        </choice>
        <choice>
          <value>fuel oil</value>
          <display_name>fuel oil</display_name>
        </choice>
        <choice>
          <value>propane</value>
          <display_name>propane</display_name>
        </choice>
        <choice>
          <value>wood</value>
          <display_name>wood</display_name>
        </choice>
        <choice>
          <value>wood pellets</value>
          <display_name>wood pellets</display_name>
        </choice>
      </choices>
    </argument>
    <argument>
      <name>misc_fuel_loads_lighting_annual_therm</name>
      <display_name>Misc Fuel Loads: Lighting Annual therm</display_name>
      <description>The annual energy consumption of the fuel loads lighting. If not provided, the OS-HPXML default is used.</description>
      <type>Double</type>
      <units>therm/yr</units>
      <required>false</required>
      <model_dependent>false</model_dependent>
    </argument>
    <argument>
      <name>misc_fuel_loads_lighting_usage_multiplier</name>
      <display_name>Misc Fuel Loads: Lighting Usage Multiplier</display_name>
      <description>Multiplier on the fuel loads lighting energy usage that can reflect, e.g., high/low usage occupants. If not provided, the OS-HPXML default is used.</description>
      <type>Double</type>
      <required>false</required>
      <model_dependent>false</model_dependent>
    </argument>
    <argument>
      <name>misc_fuel_loads_fireplace_present</name>
      <display_name>Misc Fuel Loads: Fireplace Present</display_name>
      <description>Whether there is fuel loads fireplace.</description>
      <type>Boolean</type>
      <required>true</required>
      <model_dependent>false</model_dependent>
      <default_value>false</default_value>
      <choices>
        <choice>
          <value>true</value>
          <display_name>true</display_name>
        </choice>
        <choice>
          <value>false</value>
          <display_name>false</display_name>
        </choice>
      </choices>
    </argument>
    <argument>
      <name>misc_fuel_loads_fireplace_fuel_type</name>
      <display_name>Misc Fuel Loads: Fireplace Fuel Type</display_name>
      <description>The fuel type of the fuel loads fireplace.</description>
      <type>Choice</type>
      <required>true</required>
      <model_dependent>false</model_dependent>
      <default_value>natural gas</default_value>
      <choices>
        <choice>
          <value>natural gas</value>
          <display_name>natural gas</display_name>
        </choice>
        <choice>
          <value>fuel oil</value>
          <display_name>fuel oil</display_name>
        </choice>
        <choice>
          <value>propane</value>
          <display_name>propane</display_name>
        </choice>
        <choice>
          <value>wood</value>
          <display_name>wood</display_name>
        </choice>
        <choice>
          <value>wood pellets</value>
          <display_name>wood pellets</display_name>
        </choice>
      </choices>
    </argument>
    <argument>
      <name>misc_fuel_loads_fireplace_annual_therm</name>
      <display_name>Misc Fuel Loads: Fireplace Annual therm</display_name>
      <description>The annual energy consumption of the fuel loads fireplace. If not provided, the OS-HPXML default is used.</description>
      <type>Double</type>
      <units>therm/yr</units>
      <required>false</required>
      <model_dependent>false</model_dependent>
    </argument>
    <argument>
      <name>misc_fuel_loads_fireplace_frac_sensible</name>
      <display_name>Misc Fuel Loads: Fireplace Sensible Fraction</display_name>
      <description>Fraction of fireplace residual fuel loads' internal gains that are sensible. If not provided, the OS-HPXML default is used.</description>
      <type>Double</type>
      <units>Frac</units>
      <required>false</required>
      <model_dependent>false</model_dependent>
    </argument>
    <argument>
      <name>misc_fuel_loads_fireplace_frac_latent</name>
      <display_name>Misc Fuel Loads: Fireplace Latent Fraction</display_name>
      <description>Fraction of fireplace residual fuel loads' internal gains that are latent. If not provided, the OS-HPXML default is used.</description>
      <type>Double</type>
      <units>Frac</units>
      <required>false</required>
      <model_dependent>false</model_dependent>
    </argument>
    <argument>
      <name>misc_fuel_loads_fireplace_usage_multiplier</name>
      <display_name>Misc Fuel Loads: Fireplace Usage Multiplier</display_name>
      <description>Multiplier on the fuel loads fireplace energy usage that can reflect, e.g., high/low usage occupants. If not provided, the OS-HPXML default is used.</description>
      <type>Double</type>
      <required>false</required>
      <model_dependent>false</model_dependent>
    </argument>
    <argument>
      <name>pool_present</name>
      <display_name>Pool: Present</display_name>
      <description>Whether there is a pool.</description>
      <type>Boolean</type>
      <required>true</required>
      <model_dependent>false</model_dependent>
      <default_value>false</default_value>
      <choices>
        <choice>
          <value>true</value>
          <display_name>true</display_name>
        </choice>
        <choice>
          <value>false</value>
          <display_name>false</display_name>
        </choice>
      </choices>
    </argument>
    <argument>
      <name>pool_pump_annual_kwh</name>
      <display_name>Pool: Pump Annual kWh</display_name>
      <description>The annual energy consumption of the pool pump. If not provided, the OS-HPXML default is used.</description>
      <type>Double</type>
      <units>kWh/yr</units>
      <required>false</required>
      <model_dependent>false</model_dependent>
    </argument>
    <argument>
      <name>pool_pump_usage_multiplier</name>
      <display_name>Pool: Pump Usage Multiplier</display_name>
      <description>Multiplier on the pool pump energy usage that can reflect, e.g., high/low usage occupants. If not provided, the OS-HPXML default is used.</description>
      <type>Double</type>
      <required>false</required>
      <model_dependent>false</model_dependent>
    </argument>
    <argument>
      <name>pool_heater_type</name>
      <display_name>Pool: Heater Type</display_name>
      <description>The type of pool heater. Use 'none' if there is no pool heater.</description>
      <type>Choice</type>
      <required>true</required>
      <model_dependent>false</model_dependent>
      <default_value>none</default_value>
      <choices>
        <choice>
          <value>none</value>
          <display_name>none</display_name>
        </choice>
        <choice>
          <value>electric resistance</value>
          <display_name>electric resistance</display_name>
        </choice>
        <choice>
          <value>gas fired</value>
          <display_name>gas fired</display_name>
        </choice>
        <choice>
          <value>heat pump</value>
          <display_name>heat pump</display_name>
        </choice>
      </choices>
    </argument>
    <argument>
      <name>pool_heater_annual_kwh</name>
      <display_name>Pool: Heater Annual kWh</display_name>
      <description>The annual energy consumption of the electric resistance pool heater. If not provided, the OS-HPXML default is used.</description>
      <type>Double</type>
      <units>kWh/yr</units>
      <required>false</required>
      <model_dependent>false</model_dependent>
    </argument>
    <argument>
      <name>pool_heater_annual_therm</name>
      <display_name>Pool: Heater Annual therm</display_name>
      <description>The annual energy consumption of the gas fired pool heater. If not provided, the OS-HPXML default is used.</description>
      <type>Double</type>
      <units>therm/yr</units>
      <required>false</required>
      <model_dependent>false</model_dependent>
    </argument>
    <argument>
      <name>pool_heater_usage_multiplier</name>
      <display_name>Pool: Heater Usage Multiplier</display_name>
      <description>Multiplier on the pool heater energy usage that can reflect, e.g., high/low usage occupants. If not provided, the OS-HPXML default is used.</description>
      <type>Double</type>
      <required>false</required>
      <model_dependent>false</model_dependent>
    </argument>
    <argument>
      <name>hot_tub_present</name>
      <display_name>Hot Tub: Present</display_name>
      <description>Whether there is a hot tub.</description>
      <type>Boolean</type>
      <required>true</required>
      <model_dependent>false</model_dependent>
      <default_value>false</default_value>
      <choices>
        <choice>
          <value>true</value>
          <display_name>true</display_name>
        </choice>
        <choice>
          <value>false</value>
          <display_name>false</display_name>
        </choice>
      </choices>
    </argument>
    <argument>
      <name>hot_tub_pump_annual_kwh</name>
      <display_name>Hot Tub: Pump Annual kWh</display_name>
      <description>The annual energy consumption of the hot tub pump. If not provided, the OS-HPXML default is used.</description>
      <type>Double</type>
      <units>kWh/yr</units>
      <required>false</required>
      <model_dependent>false</model_dependent>
    </argument>
    <argument>
      <name>hot_tub_pump_usage_multiplier</name>
      <display_name>Hot Tub: Pump Usage Multiplier</display_name>
      <description>Multiplier on the hot tub pump energy usage that can reflect, e.g., high/low usage occupants. If not provided, the OS-HPXML default is used.</description>
      <type>Double</type>
      <required>false</required>
      <model_dependent>false</model_dependent>
    </argument>
    <argument>
      <name>hot_tub_heater_type</name>
      <display_name>Hot Tub: Heater Type</display_name>
      <description>The type of hot tub heater. Use 'none' if there is no hot tub heater.</description>
      <type>Choice</type>
      <required>true</required>
      <model_dependent>false</model_dependent>
      <default_value>none</default_value>
      <choices>
        <choice>
          <value>none</value>
          <display_name>none</display_name>
        </choice>
        <choice>
          <value>electric resistance</value>
          <display_name>electric resistance</display_name>
        </choice>
        <choice>
          <value>gas fired</value>
          <display_name>gas fired</display_name>
        </choice>
        <choice>
          <value>heat pump</value>
          <display_name>heat pump</display_name>
        </choice>
      </choices>
    </argument>
    <argument>
      <name>hot_tub_heater_annual_kwh</name>
      <display_name>Hot Tub: Heater Annual kWh</display_name>
      <description>The annual energy consumption of the electric resistance hot tub heater. If not provided, the OS-HPXML default is used.</description>
      <type>Double</type>
      <units>kWh/yr</units>
      <required>false</required>
      <model_dependent>false</model_dependent>
    </argument>
    <argument>
      <name>hot_tub_heater_annual_therm</name>
      <display_name>Hot Tub: Heater Annual therm</display_name>
      <description>The annual energy consumption of the gas fired hot tub heater. If not provided, the OS-HPXML default is used.</description>
      <type>Double</type>
      <units>therm/yr</units>
      <required>false</required>
      <model_dependent>false</model_dependent>
    </argument>
    <argument>
      <name>hot_tub_heater_usage_multiplier</name>
      <display_name>Hot Tub: Heater Usage Multiplier</display_name>
      <description>Multiplier on the hot tub heater energy usage that can reflect, e.g., high/low usage occupants. If not provided, the OS-HPXML default is used.</description>
      <type>Double</type>
      <required>false</required>
      <model_dependent>false</model_dependent>
    </argument>
    <argument>
      <name>emissions_scenario_names</name>
      <display_name>Emissions: Scenario Names</display_name>
      <description>Names of emissions scenarios. If multiple scenarios, use a comma-separated list. If not provided, no emissions scenarios are calculated.</description>
      <type>String</type>
      <required>false</required>
      <model_dependent>false</model_dependent>
    </argument>
    <argument>
      <name>emissions_types</name>
      <display_name>Emissions: Types</display_name>
      <description>Types of emissions (e.g., CO2e, NOx, etc.). If multiple scenarios, use a comma-separated list.</description>
      <type>String</type>
      <required>false</required>
      <model_dependent>false</model_dependent>
    </argument>
    <argument>
      <name>emissions_electricity_units</name>
      <display_name>Emissions: Electricity Units</display_name>
      <description>Electricity emissions factors units. If multiple scenarios, use a comma-separated list. Only lb/MWh and kg/MWh are allowed.</description>
      <type>String</type>
      <required>false</required>
      <model_dependent>false</model_dependent>
    </argument>
    <argument>
      <name>emissions_electricity_values_or_filepaths</name>
      <display_name>Emissions: Electricity Values or File Paths</display_name>
      <description>Electricity emissions factors values, specified as either an annual factor or an absolute/relative path to a file with hourly factors. If multiple scenarios, use a comma-separated list.</description>
      <type>String</type>
      <required>false</required>
      <model_dependent>false</model_dependent>
    </argument>
    <argument>
      <name>emissions_electricity_number_of_header_rows</name>
      <display_name>Emissions: Electricity Files Number of Header Rows</display_name>
      <description>The number of header rows in the electricity emissions factor file. Only applies when an electricity filepath is used. If multiple scenarios, use a comma-separated list.</description>
      <type>String</type>
      <required>false</required>
      <model_dependent>false</model_dependent>
    </argument>
    <argument>
      <name>emissions_electricity_column_numbers</name>
      <display_name>Emissions: Electricity Files Column Numbers</display_name>
      <description>The column number in the electricity emissions factor file. Only applies when an electricity filepath is used. If multiple scenarios, use a comma-separated list.</description>
      <type>String</type>
      <required>false</required>
      <model_dependent>false</model_dependent>
    </argument>
    <argument>
      <name>emissions_fossil_fuel_units</name>
      <display_name>Emissions: Fossil Fuel Units</display_name>
      <description>Fossil fuel emissions factors units. If multiple scenarios, use a comma-separated list. Only lb/MBtu and kg/MBtu are allowed.</description>
      <type>String</type>
      <required>false</required>
      <model_dependent>false</model_dependent>
    </argument>
    <argument>
      <name>emissions_natural_gas_values</name>
      <display_name>Emissions: Natural Gas Values</display_name>
      <description>Natural gas emissions factors values, specified as an annual factor. If multiple scenarios, use a comma-separated list.</description>
      <type>String</type>
      <required>false</required>
      <model_dependent>false</model_dependent>
    </argument>
    <argument>
      <name>emissions_propane_values</name>
      <display_name>Emissions: Propane Values</display_name>
      <description>Propane emissions factors values, specified as an annual factor. If multiple scenarios, use a comma-separated list.</description>
      <type>String</type>
      <required>false</required>
      <model_dependent>false</model_dependent>
    </argument>
    <argument>
      <name>emissions_fuel_oil_values</name>
      <display_name>Emissions: Fuel Oil Values</display_name>
      <description>Fuel oil emissions factors values, specified as an annual factor. If multiple scenarios, use a comma-separated list.</description>
      <type>String</type>
      <required>false</required>
      <model_dependent>false</model_dependent>
    </argument>
    <argument>
      <name>emissions_coal_values</name>
      <display_name>Emissions: Coal Values</display_name>
      <description>Coal emissions factors values, specified as an annual factor. If multiple scenarios, use a comma-separated list.</description>
      <type>String</type>
      <required>false</required>
      <model_dependent>false</model_dependent>
    </argument>
    <argument>
      <name>emissions_wood_values</name>
      <display_name>Emissions: Wood Values</display_name>
      <description>Wood emissions factors values, specified as an annual factor. If multiple scenarios, use a comma-separated list.</description>
      <type>String</type>
      <required>false</required>
      <model_dependent>false</model_dependent>
    </argument>
    <argument>
      <name>emissions_wood_pellets_values</name>
      <display_name>Emissions: Wood Pellets Values</display_name>
      <description>Wood pellets emissions factors values, specified as an annual factor. If multiple scenarios, use a comma-separated list.</description>
      <type>String</type>
      <required>false</required>
      <model_dependent>false</model_dependent>
    </argument>
    <argument>
      <name>utility_bill_scenario_names</name>
      <display_name>Utility Bills: Scenario Names</display_name>
      <description>Names of utility bill scenarios. If multiple scenarios, use a comma-separated list. If not provided, no utility bills scenarios are calculated.</description>
      <type>String</type>
      <required>false</required>
      <model_dependent>false</model_dependent>
    </argument>
    <argument>
      <name>utility_bill_electricity_filepaths</name>
      <display_name>Utility Bills: Electricity File Paths</display_name>
      <description>Electricity tariff file specified as an absolute/relative path to a file with utility rate structure information. Tariff file must be formatted to OpenEI API version 7. If multiple scenarios, use a comma-separated list.</description>
      <type>String</type>
      <required>false</required>
      <model_dependent>false</model_dependent>
    </argument>
    <argument>
      <name>utility_bill_electricity_fixed_charges</name>
      <display_name>Utility Bills: Electricity Fixed Charges</display_name>
      <description>Electricity utility bill monthly fixed charges. If multiple scenarios, use a comma-separated list.</description>
      <type>String</type>
      <required>false</required>
      <model_dependent>false</model_dependent>
    </argument>
    <argument>
      <name>utility_bill_natural_gas_fixed_charges</name>
      <display_name>Utility Bills: Natural Gas Fixed Charges</display_name>
      <description>Natural gas utility bill monthly fixed charges. If multiple scenarios, use a comma-separated list.</description>
      <type>String</type>
      <required>false</required>
      <model_dependent>false</model_dependent>
    </argument>
    <argument>
      <name>utility_bill_propane_fixed_charges</name>
      <display_name>Utility Bills: Propane Fixed Charges</display_name>
      <description>Propane utility bill monthly fixed charges. If multiple scenarios, use a comma-separated list.</description>
      <type>String</type>
      <required>false</required>
      <model_dependent>false</model_dependent>
    </argument>
    <argument>
      <name>utility_bill_fuel_oil_fixed_charges</name>
      <display_name>Utility Bills: Fuel Oil Fixed Charges</display_name>
      <description>Fuel oil utility bill monthly fixed charges. If multiple scenarios, use a comma-separated list.</description>
      <type>String</type>
      <required>false</required>
      <model_dependent>false</model_dependent>
    </argument>
    <argument>
      <name>utility_bill_coal_fixed_charges</name>
      <display_name>Utility Bills: Coal Fixed Charges</display_name>
      <description>Coal utility bill monthly fixed charges. If multiple scenarios, use a comma-separated list.</description>
      <type>String</type>
      <required>false</required>
      <model_dependent>false</model_dependent>
    </argument>
    <argument>
      <name>utility_bill_wood_fixed_charges</name>
      <display_name>Utility Bills: Wood Fixed Charges</display_name>
      <description>Wood utility bill monthly fixed charges. If multiple scenarios, use a comma-separated list.</description>
      <type>String</type>
      <required>false</required>
      <model_dependent>false</model_dependent>
    </argument>
    <argument>
      <name>utility_bill_wood_pellets_fixed_charges</name>
      <display_name>Utility Bills: Wood Pellets Fixed Charges</display_name>
      <description>Wood pellets utility bill monthly fixed charges. If multiple scenarios, use a comma-separated list.</description>
      <type>String</type>
      <required>false</required>
      <model_dependent>false</model_dependent>
    </argument>
    <argument>
      <name>utility_bill_electricity_marginal_rates</name>
      <display_name>Utility Bills: Electricity Marginal Rates</display_name>
      <description>Electricity utility bill marginal rates. If multiple scenarios, use a comma-separated list.</description>
      <type>String</type>
      <required>false</required>
      <model_dependent>false</model_dependent>
    </argument>
    <argument>
      <name>utility_bill_natural_gas_marginal_rates</name>
      <display_name>Utility Bills: Natural Gas Marginal Rates</display_name>
      <description>Natural gas utility bill marginal rates. If multiple scenarios, use a comma-separated list.</description>
      <type>String</type>
      <required>false</required>
      <model_dependent>false</model_dependent>
    </argument>
    <argument>
      <name>utility_bill_propane_marginal_rates</name>
      <display_name>Utility Bills: Propane Marginal Rates</display_name>
      <description>Propane utility bill marginal rates. If multiple scenarios, use a comma-separated list.</description>
      <type>String</type>
      <required>false</required>
      <model_dependent>false</model_dependent>
    </argument>
    <argument>
      <name>utility_bill_fuel_oil_marginal_rates</name>
      <display_name>Utility Bills: Fuel Oil Marginal Rates</display_name>
      <description>Fuel oil utility bill marginal rates. If multiple scenarios, use a comma-separated list.</description>
      <type>String</type>
      <required>false</required>
      <model_dependent>false</model_dependent>
    </argument>
    <argument>
      <name>utility_bill_coal_marginal_rates</name>
      <display_name>Utility Bills: Coal Marginal Rates</display_name>
      <description>Coal utility bill marginal rates. If multiple scenarios, use a comma-separated list.</description>
      <type>String</type>
      <required>false</required>
      <model_dependent>false</model_dependent>
    </argument>
    <argument>
      <name>utility_bill_wood_marginal_rates</name>
      <display_name>Utility Bills: Wood Marginal Rates</display_name>
      <description>Wood utility bill marginal rates. If multiple scenarios, use a comma-separated list.</description>
      <type>String</type>
      <required>false</required>
      <model_dependent>false</model_dependent>
    </argument>
    <argument>
      <name>utility_bill_wood_pellets_marginal_rates</name>
      <display_name>Utility Bills: Wood Pellets Marginal Rates</display_name>
      <description>Wood pellets utility bill marginal rates. If multiple scenarios, use a comma-separated list.</description>
      <type>String</type>
      <required>false</required>
      <model_dependent>false</model_dependent>
    </argument>
    <argument>
      <name>utility_bill_pv_compensation_types</name>
      <display_name>Utility Bills: PV Compensation Types</display_name>
      <description>Utility bill PV compensation types. If multiple scenarios, use a comma-separated list.</description>
      <type>String</type>
      <required>false</required>
      <model_dependent>false</model_dependent>
    </argument>
    <argument>
      <name>utility_bill_pv_net_metering_annual_excess_sellback_rate_types</name>
      <display_name>Utility Bills: PV Net Metering Annual Excess Sellback Rate Types</display_name>
      <description>Utility bill PV net metering annual excess sellback rate types. Only applies if the PV compensation type is 'NetMetering'. If multiple scenarios, use a comma-separated list.</description>
      <type>String</type>
      <required>false</required>
      <model_dependent>false</model_dependent>
    </argument>
    <argument>
      <name>utility_bill_pv_net_metering_annual_excess_sellback_rates</name>
      <display_name>Utility Bills: PV Net Metering Annual Excess Sellback Rates</display_name>
      <description>Utility bill PV net metering annual excess sellback rates. Only applies if the PV compensation type is 'NetMetering' and the PV annual excess sellback rate type is 'User-Specified'. If multiple scenarios, use a comma-separated list.</description>
      <type>String</type>
      <required>false</required>
      <model_dependent>false</model_dependent>
    </argument>
    <argument>
      <name>utility_bill_pv_feed_in_tariff_rates</name>
      <display_name>Utility Bills: PV Feed-In Tariff Rates</display_name>
      <description>Utility bill PV annual full/gross feed-in tariff rates. Only applies if the PV compensation type is 'FeedInTariff'. If multiple scenarios, use a comma-separated list.</description>
      <type>String</type>
      <required>false</required>
      <model_dependent>false</model_dependent>
    </argument>
    <argument>
      <name>utility_bill_pv_monthly_grid_connection_fee_units</name>
      <display_name>Utility Bills: PV Monthly Grid Connection Fee Units</display_name>
      <description>Utility bill PV monthly grid connection fee units. If multiple scenarios, use a comma-separated list.</description>
      <type>String</type>
      <required>false</required>
      <model_dependent>false</model_dependent>
    </argument>
    <argument>
      <name>utility_bill_pv_monthly_grid_connection_fees</name>
      <display_name>Utility Bills: PV Monthly Grid Connection Fees</display_name>
      <description>Utility bill PV monthly grid connection fees. If multiple scenarios, use a comma-separated list.</description>
      <type>String</type>
      <required>false</required>
      <model_dependent>false</model_dependent>
    </argument>
    <argument>
      <name>additional_properties</name>
      <display_name>Additional Properties</display_name>
      <description>Additional properties specified as key-value pairs (i.e., key=value). If multiple additional properties, use a |-separated list. For example, 'LowIncome=false|Remodeled|Description=2-story home in Denver'. These properties will be stored in the HPXML file under /HPXML/SoftwareInfo/extension/AdditionalProperties.</description>
      <type>String</type>
      <required>false</required>
      <model_dependent>false</model_dependent>
    </argument>
    <argument>
      <name>apply_defaults</name>
      <display_name>Apply Default Values?</display_name>
      <description>If true, applies OS-HPXML default values to the HPXML output file.</description>
      <type>Boolean</type>
      <required>false</required>
      <model_dependent>false</model_dependent>
      <default_value>false</default_value>
      <choices>
        <choice>
          <value>true</value>
          <display_name>true</display_name>
        </choice>
        <choice>
          <value>false</value>
          <display_name>false</display_name>
        </choice>
      </choices>
    </argument>
    <argument>
      <name>apply_validation</name>
      <display_name>Apply Validation?</display_name>
      <description>If true, validates the HPXML output file. Set to false for faster performance. Note that validation is not needed if the HPXML file will be validated downstream (e.g., via the HPXMLtoOpenStudio measure).</description>
      <type>Boolean</type>
      <required>false</required>
      <model_dependent>false</model_dependent>
      <default_value>false</default_value>
      <choices>
        <choice>
          <value>true</value>
          <display_name>true</display_name>
        </choice>
        <choice>
          <value>false</value>
          <display_name>false</display_name>
        </choice>
      </choices>
    </argument>
  </arguments>
  <outputs />
  <provenances />
  <tags>
    <tag>Whole Building.Space Types</tag>
  </tags>
  <attributes>
    <attribute>
      <name>Measure Type</name>
      <value>ModelMeasure</value>
      <datatype>string</datatype>
    </attribute>
  </attributes>
  <files>
    <file>
      <filename>geometry.rb</filename>
      <filetype>rb</filetype>
      <usage_type>resource</usage_type>
      <checksum>80E1626B</checksum>
    </file>
    <file>
      <filename>build_residential_hpxml_test.rb</filename>
      <filetype>rb</filetype>
      <usage_type>test</usage_type>
      <checksum>6678B9E5</checksum>
    </file>
    <file>
      <filename>extra_files/base-mf.xml</filename>
      <filetype>xml</filetype>
      <usage_type>test</usage_type>
      <checksum>72F034B4</checksum>
    </file>
    <file>
      <filename>extra_files/base-sfa.xml</filename>
      <filetype>xml</filetype>
      <usage_type>test</usage_type>
      <checksum>CA0042DF</checksum>
    </file>
    <file>
      <filename>extra_files/base-sfd.xml</filename>
      <filetype>xml</filetype>
      <usage_type>test</usage_type>
      <checksum>A0301836</checksum>
    </file>
    <file>
      <filename>extra_files/error-bills-args-not-all-same-size.xml</filename>
      <filetype>xml</filetype>
      <usage_type>test</usage_type>
      <checksum>815DB79A</checksum>
    </file>
    <file>
      <filename>extra_files/extra-auto.xml</filename>
      <filetype>xml</filetype>
      <usage_type>test</usage_type>
      <checksum>A861B8D0</checksum>
    </file>
    <file>
      <filename>extra_files/extra-bills-fossil-fuel-rates.xml</filename>
      <filetype>xml</filetype>
      <usage_type>test</usage_type>
      <checksum>657D41B6</checksum>
    </file>
    <file>
      <filename>extra_files/extra-dhw-solar-latitude.xml</filename>
      <filetype>xml</filetype>
      <usage_type>test</usage_type>
      <checksum>08810810</checksum>
    </file>
    <file>
      <filename>extra_files/extra-emissions-fossil-fuel-factors.xml</filename>
      <filetype>xml</filetype>
      <usage_type>test</usage_type>
      <checksum>3BBD04A0</checksum>
    </file>
    <file>
      <filename>extra_files/extra-enclosure-atticroof-conditioned-eaves-gable.xml</filename>
      <filetype>xml</filetype>
      <usage_type>test</usage_type>
      <checksum>B6A9DF84</checksum>
    </file>
    <file>
      <filename>extra_files/extra-enclosure-atticroof-conditioned-eaves-hip.xml</filename>
      <filetype>xml</filetype>
      <usage_type>test</usage_type>
      <checksum>B82CDE15</checksum>
    </file>
    <file>
      <filename>extra_files/extra-enclosure-garage-atticroof-conditioned.xml</filename>
      <filetype>xml</filetype>
      <usage_type>test</usage_type>
      <checksum>61B86CFA</checksum>
    </file>
    <file>
      <filename>extra_files/extra-enclosure-garage-partially-protruded.xml</filename>
      <filetype>xml</filetype>
      <usage_type>test</usage_type>
      <checksum>ECC0A392</checksum>
    </file>
    <file>
      <filename>extra_files/extra-enclosure-windows-shading.xml</filename>
      <filetype>xml</filetype>
      <usage_type>test</usage_type>
      <checksum>2F993BD0</checksum>
    </file>
    <file>
      <filename>extra_files/extra-gas-hot-tub-heater-with-zero-kwh.xml</filename>
      <filetype>xml</filetype>
      <usage_type>test</usage_type>
      <checksum>34995BF6</checksum>
    </file>
    <file>
      <filename>extra_files/extra-gas-pool-heater-with-zero-kwh.xml</filename>
      <filetype>xml</filetype>
      <usage_type>test</usage_type>
      <checksum>079C6140</checksum>
    </file>
    <file>
      <filename>extra_files/extra-iecc-zone-different-than-epw.xml</filename>
      <filetype>xml</filetype>
      <usage_type>test</usage_type>
      <checksum>378CBB7F</checksum>
    </file>
    <file>
      <filename>extra_files/extra-mf-ambient.xml</filename>
      <filetype>xml</filetype>
      <usage_type>test</usage_type>
      <checksum>9F8A3E3C</checksum>
    </file>
    <file>
      <filename>extra_files/extra-mf-atticroof-flat.xml</filename>
      <filetype>xml</filetype>
      <usage_type>test</usage_type>
      <checksum>C65DC382</checksum>
    </file>
    <file>
      <filename>extra_files/extra-mf-atticroof-vented.xml</filename>
      <filetype>xml</filetype>
      <usage_type>test</usage_type>
      <checksum>BDB6787A</checksum>
    </file>
    <file>
      <filename>extra_files/extra-mf-eaves.xml</filename>
      <filetype>xml</filetype>
      <usage_type>test</usage_type>
      <checksum>016EA490</checksum>
    </file>
    <file>
      <filename>extra_files/extra-mf-exterior-corridor.xml</filename>
      <filetype>xml</filetype>
      <usage_type>test</usage_type>
      <checksum>72F034B4</checksum>
    </file>
    <file>
      <filename>extra_files/extra-mf-rear-units.xml</filename>
      <filetype>xml</filetype>
      <usage_type>test</usage_type>
      <checksum>72F034B4</checksum>
    </file>
    <file>
      <filename>extra_files/extra-mf-slab-left-bottom-rear-units.xml</filename>
      <filetype>xml</filetype>
      <usage_type>test</usage_type>
      <checksum>476C3F26</checksum>
    </file>
    <file>
      <filename>extra_files/extra-mf-slab-left-bottom.xml</filename>
      <filetype>xml</filetype>
      <usage_type>test</usage_type>
      <checksum>FDA17BEB</checksum>
    </file>
    <file>
      <filename>extra_files/extra-mf-slab-left-middle-rear-units.xml</filename>
      <filetype>xml</filetype>
      <usage_type>test</usage_type>
      <checksum>C4111E47</checksum>
    </file>
    <file>
      <filename>extra_files/extra-mf-slab-left-middle.xml</filename>
      <filetype>xml</filetype>
      <usage_type>test</usage_type>
      <checksum>72F034B4</checksum>
    </file>
    <file>
      <filename>extra_files/extra-mf-slab-left-top-rear-units.xml</filename>
      <filetype>xml</filetype>
      <usage_type>test</usage_type>
      <checksum>C4111E47</checksum>
    </file>
    <file>
      <filename>extra_files/extra-mf-slab-left-top.xml</filename>
      <filetype>xml</filetype>
      <usage_type>test</usage_type>
      <checksum>72F034B4</checksum>
    </file>
    <file>
      <filename>extra_files/extra-mf-slab-middle-bottom-rear-units.xml</filename>
      <filetype>xml</filetype>
      <usage_type>test</usage_type>
      <checksum>39B836D9</checksum>
    </file>
    <file>
      <filename>extra_files/extra-mf-slab-middle-bottom.xml</filename>
      <filetype>xml</filetype>
      <usage_type>test</usage_type>
      <checksum>8971C270</checksum>
    </file>
    <file>
      <filename>extra_files/extra-mf-slab-middle-middle-rear-units.xml</filename>
      <filetype>xml</filetype>
      <usage_type>test</usage_type>
      <checksum>5F82A843</checksum>
    </file>
    <file>
      <filename>extra_files/extra-mf-slab-middle-middle.xml</filename>
      <filetype>xml</filetype>
      <usage_type>test</usage_type>
      <checksum>E163542E</checksum>
    </file>
    <file>
      <filename>extra_files/extra-mf-slab-middle-top-rear-units.xml</filename>
      <filetype>xml</filetype>
      <usage_type>test</usage_type>
      <checksum>5F82A843</checksum>
    </file>
    <file>
      <filename>extra_files/extra-mf-slab-middle-top.xml</filename>
      <filetype>xml</filetype>
      <usage_type>test</usage_type>
      <checksum>E163542E</checksum>
    </file>
    <file>
      <filename>extra_files/extra-mf-slab-rear-units.xml</filename>
      <filetype>xml</filetype>
      <usage_type>test</usage_type>
      <checksum>476C3F26</checksum>
    </file>
    <file>
      <filename>extra_files/extra-mf-slab-right-bottom-rear-units.xml</filename>
      <filetype>xml</filetype>
      <usage_type>test</usage_type>
      <checksum>39B836D9</checksum>
    </file>
    <file>
      <filename>extra_files/extra-mf-slab-right-bottom.xml</filename>
      <filetype>xml</filetype>
      <usage_type>test</usage_type>
      <checksum>8971C270</checksum>
    </file>
    <file>
      <filename>extra_files/extra-mf-slab-right-middle-rear-units.xml</filename>
      <filetype>xml</filetype>
      <usage_type>test</usage_type>
      <checksum>5F82A843</checksum>
    </file>
    <file>
      <filename>extra_files/extra-mf-slab-right-middle.xml</filename>
      <filetype>xml</filetype>
      <usage_type>test</usage_type>
      <checksum>E163542E</checksum>
    </file>
    <file>
      <filename>extra_files/extra-mf-slab-right-top-rear-units.xml</filename>
      <filetype>xml</filetype>
      <usage_type>test</usage_type>
      <checksum>5F82A843</checksum>
    </file>
    <file>
      <filename>extra_files/extra-mf-slab-right-top.xml</filename>
      <filetype>xml</filetype>
      <usage_type>test</usage_type>
      <checksum>E163542E</checksum>
    </file>
    <file>
      <filename>extra_files/extra-mf-slab.xml</filename>
      <filetype>xml</filetype>
      <usage_type>test</usage_type>
      <checksum>FDA17BEB</checksum>
    </file>
    <file>
      <filename>extra_files/extra-mf-unvented-crawlspace-left-bottom-rear-units.xml</filename>
      <filetype>xml</filetype>
      <usage_type>test</usage_type>
      <checksum>8D11CBA6</checksum>
    </file>
    <file>
      <filename>extra_files/extra-mf-unvented-crawlspace-left-bottom.xml</filename>
      <filetype>xml</filetype>
      <usage_type>test</usage_type>
      <checksum>4A5CB13F</checksum>
    </file>
    <file>
      <filename>extra_files/extra-mf-unvented-crawlspace-left-middle-rear-units.xml</filename>
      <filetype>xml</filetype>
      <usage_type>test</usage_type>
      <checksum>C4111E47</checksum>
    </file>
    <file>
      <filename>extra_files/extra-mf-unvented-crawlspace-left-middle.xml</filename>
      <filetype>xml</filetype>
      <usage_type>test</usage_type>
      <checksum>72F034B4</checksum>
    </file>
    <file>
      <filename>extra_files/extra-mf-unvented-crawlspace-left-top-rear-units.xml</filename>
      <filetype>xml</filetype>
      <usage_type>test</usage_type>
      <checksum>C4111E47</checksum>
    </file>
    <file>
      <filename>extra_files/extra-mf-unvented-crawlspace-left-top.xml</filename>
      <filetype>xml</filetype>
      <usage_type>test</usage_type>
      <checksum>72F034B4</checksum>
    </file>
    <file>
      <filename>extra_files/extra-mf-unvented-crawlspace-middle-bottom-rear-units.xml</filename>
      <filetype>xml</filetype>
      <usage_type>test</usage_type>
      <checksum>31BEE8F1</checksum>
    </file>
    <file>
      <filename>extra_files/extra-mf-unvented-crawlspace-middle-bottom.xml</filename>
      <filetype>xml</filetype>
      <usage_type>test</usage_type>
      <checksum>D2417364</checksum>
    </file>
    <file>
      <filename>extra_files/extra-mf-unvented-crawlspace-middle-middle-rear-units.xml</filename>
      <filetype>xml</filetype>
      <usage_type>test</usage_type>
      <checksum>5F82A843</checksum>
    </file>
    <file>
      <filename>extra_files/extra-mf-unvented-crawlspace-middle-middle.xml</filename>
      <filetype>xml</filetype>
      <usage_type>test</usage_type>
      <checksum>E163542E</checksum>
    </file>
    <file>
      <filename>extra_files/extra-mf-unvented-crawlspace-middle-top-rear-units.xml</filename>
      <filetype>xml</filetype>
      <usage_type>test</usage_type>
      <checksum>5F82A843</checksum>
    </file>
    <file>
      <filename>extra_files/extra-mf-unvented-crawlspace-middle-top.xml</filename>
      <filetype>xml</filetype>
      <usage_type>test</usage_type>
      <checksum>E163542E</checksum>
    </file>
    <file>
      <filename>extra_files/extra-mf-unvented-crawlspace-rear-units.xml</filename>
      <filetype>xml</filetype>
      <usage_type>test</usage_type>
      <checksum>8D11CBA6</checksum>
    </file>
    <file>
      <filename>extra_files/extra-mf-unvented-crawlspace-right-bottom-rear-units.xml</filename>
      <filetype>xml</filetype>
      <usage_type>test</usage_type>
      <checksum>31BEE8F1</checksum>
    </file>
    <file>
      <filename>extra_files/extra-mf-unvented-crawlspace-right-bottom.xml</filename>
      <filetype>xml</filetype>
      <usage_type>test</usage_type>
      <checksum>D2417364</checksum>
    </file>
    <file>
      <filename>extra_files/extra-mf-unvented-crawlspace-right-middle-rear-units.xml</filename>
      <filetype>xml</filetype>
      <usage_type>test</usage_type>
      <checksum>5F82A843</checksum>
    </file>
    <file>
      <filename>extra_files/extra-mf-unvented-crawlspace-right-middle.xml</filename>
      <filetype>xml</filetype>
      <usage_type>test</usage_type>
      <checksum>E163542E</checksum>
    </file>
    <file>
      <filename>extra_files/extra-mf-unvented-crawlspace-right-top-rear-units.xml</filename>
      <filetype>xml</filetype>
      <usage_type>test</usage_type>
      <checksum>5F82A843</checksum>
    </file>
    <file>
      <filename>extra_files/extra-mf-unvented-crawlspace-right-top.xml</filename>
      <filetype>xml</filetype>
      <usage_type>test</usage_type>
      <checksum>E163542E</checksum>
    </file>
    <file>
      <filename>extra_files/extra-mf-unvented-crawlspace.xml</filename>
      <filetype>xml</filetype>
      <usage_type>test</usage_type>
      <checksum>4A5CB13F</checksum>
    </file>
    <file>
      <filename>extra_files/extra-mf-vented-crawlspace-left-bottom-rear-units.xml</filename>
      <filetype>xml</filetype>
      <usage_type>test</usage_type>
      <checksum>85D3796D</checksum>
    </file>
    <file>
      <filename>extra_files/extra-mf-vented-crawlspace-left-bottom.xml</filename>
      <filetype>xml</filetype>
      <usage_type>test</usage_type>
      <checksum>E8E9E867</checksum>
    </file>
    <file>
      <filename>extra_files/extra-mf-vented-crawlspace-left-middle-rear-units.xml</filename>
      <filetype>xml</filetype>
      <usage_type>test</usage_type>
      <checksum>C4111E47</checksum>
    </file>
    <file>
      <filename>extra_files/extra-mf-vented-crawlspace-left-middle.xml</filename>
      <filetype>xml</filetype>
      <usage_type>test</usage_type>
      <checksum>72F034B4</checksum>
    </file>
    <file>
      <filename>extra_files/extra-mf-vented-crawlspace-left-top-rear-units.xml</filename>
      <filetype>xml</filetype>
      <usage_type>test</usage_type>
      <checksum>C4111E47</checksum>
    </file>
    <file>
      <filename>extra_files/extra-mf-vented-crawlspace-left-top.xml</filename>
      <filetype>xml</filetype>
      <usage_type>test</usage_type>
      <checksum>72F034B4</checksum>
    </file>
    <file>
      <filename>extra_files/extra-mf-vented-crawlspace-middle-bottom-rear-units.xml</filename>
      <filetype>xml</filetype>
      <usage_type>test</usage_type>
      <checksum>A8DDDD6A</checksum>
    </file>
    <file>
      <filename>extra_files/extra-mf-vented-crawlspace-middle-bottom.xml</filename>
      <filetype>xml</filetype>
      <usage_type>test</usage_type>
      <checksum>3383C1CF</checksum>
    </file>
    <file>
      <filename>extra_files/extra-mf-vented-crawlspace-middle-middle-rear-units.xml</filename>
      <filetype>xml</filetype>
      <usage_type>test</usage_type>
      <checksum>5F82A843</checksum>
    </file>
    <file>
      <filename>extra_files/extra-mf-vented-crawlspace-middle-middle.xml</filename>
      <filetype>xml</filetype>
      <usage_type>test</usage_type>
      <checksum>E163542E</checksum>
    </file>
    <file>
      <filename>extra_files/extra-mf-vented-crawlspace-middle-top-rear-units.xml</filename>
      <filetype>xml</filetype>
      <usage_type>test</usage_type>
      <checksum>5F82A843</checksum>
    </file>
    <file>
      <filename>extra_files/extra-mf-vented-crawlspace-middle-top.xml</filename>
      <filetype>xml</filetype>
      <usage_type>test</usage_type>
      <checksum>E163542E</checksum>
    </file>
    <file>
      <filename>extra_files/extra-mf-vented-crawlspace-rear-units.xml</filename>
      <filetype>xml</filetype>
      <usage_type>test</usage_type>
      <checksum>85D3796D</checksum>
    </file>
    <file>
      <filename>extra_files/extra-mf-vented-crawlspace-right-bottom-rear-units.xml</filename>
      <filetype>xml</filetype>
      <usage_type>test</usage_type>
      <checksum>A8DDDD6A</checksum>
    </file>
    <file>
      <filename>extra_files/extra-mf-vented-crawlspace-right-bottom.xml</filename>
      <filetype>xml</filetype>
      <usage_type>test</usage_type>
      <checksum>3383C1CF</checksum>
    </file>
    <file>
      <filename>extra_files/extra-mf-vented-crawlspace-right-middle-rear-units.xml</filename>
      <filetype>xml</filetype>
      <usage_type>test</usage_type>
      <checksum>5F82A843</checksum>
    </file>
    <file>
      <filename>extra_files/extra-mf-vented-crawlspace-right-middle.xml</filename>
      <filetype>xml</filetype>
      <usage_type>test</usage_type>
      <checksum>E163542E</checksum>
    </file>
    <file>
      <filename>extra_files/extra-mf-vented-crawlspace-right-top-rear-units.xml</filename>
      <filetype>xml</filetype>
      <usage_type>test</usage_type>
      <checksum>5F82A843</checksum>
    </file>
    <file>
      <filename>extra_files/extra-mf-vented-crawlspace-right-top.xml</filename>
      <filetype>xml</filetype>
      <usage_type>test</usage_type>
      <checksum>E163542E</checksum>
    </file>
    <file>
      <filename>extra_files/extra-mf-vented-crawlspace.xml</filename>
      <filetype>xml</filetype>
      <usage_type>test</usage_type>
      <checksum>E8E9E867</checksum>
    </file>
    <file>
      <filename>extra_files/extra-no-rim-joists.xml</filename>
      <filetype>xml</filetype>
      <usage_type>test</usage_type>
      <checksum>5E92871D</checksum>
    </file>
    <file>
      <filename>extra_files/extra-pv-roofpitch.xml</filename>
      <filetype>xml</filetype>
      <usage_type>test</usage_type>
      <checksum>A0301836</checksum>
    </file>
    <file>
      <filename>extra_files/extra-second-heating-system-boiler-to-heat-pump.xml</filename>
      <filetype>xml</filetype>
      <usage_type>test</usage_type>
      <checksum>1A1F8447</checksum>
    </file>
    <file>
      <filename>extra_files/extra-second-heating-system-boiler-to-heating-system.xml</filename>
      <filetype>xml</filetype>
      <usage_type>test</usage_type>
      <checksum>1B1CD3E3</checksum>
    </file>
    <file>
      <filename>extra_files/extra-second-heating-system-fireplace-to-heat-pump.xml</filename>
      <filetype>xml</filetype>
      <usage_type>test</usage_type>
      <checksum>AE86631E</checksum>
    </file>
    <file>
      <filename>extra_files/extra-second-heating-system-fireplace-to-heating-system.xml</filename>
      <filetype>xml</filetype>
      <usage_type>test</usage_type>
      <checksum>67E29FF2</checksum>
    </file>
    <file>
      <filename>extra_files/extra-second-heating-system-portable-heater-to-heat-pump.xml</filename>
      <filetype>xml</filetype>
      <usage_type>test</usage_type>
      <checksum>1AD715E1</checksum>
    </file>
    <file>
      <filename>extra_files/extra-second-heating-system-portable-heater-to-heating-system.xml</filename>
      <filetype>xml</filetype>
      <usage_type>test</usage_type>
      <checksum>4F9ED4B8</checksum>
    </file>
    <file>
      <filename>extra_files/extra-second-refrigerator.xml</filename>
      <filetype>xml</filetype>
      <usage_type>test</usage_type>
      <checksum>A0301836</checksum>
    </file>
    <file>
      <filename>extra_files/extra-sfa-ambient.xml</filename>
      <filetype>xml</filetype>
      <usage_type>test</usage_type>
      <checksum>1768BD1E</checksum>
    </file>
    <file>
      <filename>extra_files/extra-sfa-atticroof-conditioned-eaves-gable.xml</filename>
      <filetype>xml</filetype>
      <usage_type>test</usage_type>
      <checksum>94752A88</checksum>
    </file>
    <file>
      <filename>extra_files/extra-sfa-atticroof-conditioned-eaves-hip.xml</filename>
      <filetype>xml</filetype>
      <usage_type>test</usage_type>
      <checksum>69633A32</checksum>
    </file>
    <file>
      <filename>extra_files/extra-sfa-atticroof-flat.xml</filename>
      <filetype>xml</filetype>
      <usage_type>test</usage_type>
      <checksum>2AA540C5</checksum>
    </file>
    <file>
      <filename>extra_files/extra-sfa-conditioned-crawlspace.xml</filename>
      <filetype>xml</filetype>
      <usage_type>test</usage_type>
      <checksum>553B9E88</checksum>
    </file>
    <file>
      <filename>extra_files/extra-sfa-exterior-corridor.xml</filename>
      <filetype>xml</filetype>
      <usage_type>test</usage_type>
      <checksum>CA0042DF</checksum>
    </file>
    <file>
      <filename>extra_files/extra-sfa-rear-units.xml</filename>
      <filetype>xml</filetype>
      <usage_type>test</usage_type>
      <checksum>CA0042DF</checksum>
    </file>
    <file>
      <filename>extra_files/extra-sfa-slab-middle.xml</filename>
      <filetype>xml</filetype>
      <usage_type>test</usage_type>
      <checksum>C54DA20A</checksum>
    </file>
    <file>
      <filename>extra_files/extra-sfa-slab-right.xml</filename>
      <filetype>xml</filetype>
      <usage_type>test</usage_type>
      <checksum>C54DA20A</checksum>
    </file>
    <file>
      <filename>extra_files/extra-sfa-slab.xml</filename>
      <filetype>xml</filetype>
      <usage_type>test</usage_type>
      <checksum>695BC566</checksum>
    </file>
    <file>
      <filename>extra_files/extra-sfa-unconditioned-basement-middle.xml</filename>
      <filetype>xml</filetype>
      <usage_type>test</usage_type>
      <checksum>0B08E0D4</checksum>
    </file>
    <file>
      <filename>extra_files/extra-sfa-unconditioned-basement-right.xml</filename>
      <filetype>xml</filetype>
      <usage_type>test</usage_type>
      <checksum>0B08E0D4</checksum>
    </file>
    <file>
      <filename>extra_files/extra-sfa-unconditioned-basement.xml</filename>
      <filetype>xml</filetype>
      <usage_type>test</usage_type>
      <checksum>2F474184</checksum>
    </file>
    <file>
      <filename>extra_files/extra-sfa-unvented-crawlspace-middle.xml</filename>
      <filetype>xml</filetype>
      <usage_type>test</usage_type>
      <checksum>36720E6D</checksum>
    </file>
    <file>
      <filename>extra_files/extra-sfa-unvented-crawlspace-right.xml</filename>
      <filetype>xml</filetype>
      <usage_type>test</usage_type>
      <checksum>36720E6D</checksum>
    </file>
    <file>
      <filename>extra_files/extra-sfa-unvented-crawlspace.xml</filename>
      <filetype>xml</filetype>
      <usage_type>test</usage_type>
      <checksum>D196A985</checksum>
    </file>
    <file>
      <filename>extra_files/extra-sfa-vented-crawlspace-middle.xml</filename>
      <filetype>xml</filetype>
      <usage_type>test</usage_type>
      <checksum>71EFC9E9</checksum>
    </file>
    <file>
      <filename>extra_files/extra-sfa-vented-crawlspace-right.xml</filename>
      <filetype>xml</filetype>
      <usage_type>test</usage_type>
      <checksum>71EFC9E9</checksum>
    </file>
    <file>
      <filename>extra_files/extra-sfa-vented-crawlspace.xml</filename>
      <filetype>xml</filetype>
      <usage_type>test</usage_type>
      <checksum>23CEA22B</checksum>
    </file>
    <file>
      <filename>extra_files/extra-state-code-different-than-epw.xml</filename>
      <filetype>xml</filetype>
      <usage_type>test</usage_type>
      <checksum>651DCE13</checksum>
    </file>
    <file>
      <filename>extra_files/extra-time-zone-different-than-epw.xml</filename>
      <filetype>xml</filetype>
      <usage_type>test</usage_type>
      <checksum>F443FF65</checksum>
    </file>
    <file>
      <version>
        <software_program>OpenStudio</software_program>
        <identifier>2.9.0</identifier>
        <min_compatible>2.9.0</min_compatible>
      </version>
      <filename>measure.rb</filename>
      <filetype>rb</filetype>
      <usage_type>script</usage_type>
<<<<<<< HEAD
      <checksum>4C82A8AC</checksum>
=======
      <checksum>788EEDBC</checksum>
>>>>>>> c222a1a3
    </file>
  </files>
</measure><|MERGE_RESOLUTION|>--- conflicted
+++ resolved
@@ -3,13 +3,8 @@
   <schema_version>3.0</schema_version>
   <name>build_residential_hpxml</name>
   <uid>a13a8983-2b01-4930-8af2-42030b6e4233</uid>
-<<<<<<< HEAD
-  <version_id>6fa4f3b1-67d1-4178-a57a-4c8e35950032</version_id>
-  <version_modified>20220805T233427Z</version_modified>
-=======
-  <version_id>adadab12-4481-4c1f-bb0f-980c6dbdf441</version_id>
-  <version_modified>20220818T192810Z</version_modified>
->>>>>>> c222a1a3
+  <version_id>1ebb5cfe-f509-4628-9518-1d79e1967257</version_id>
+  <version_modified>20220819T224343Z</version_modified>
   <xml_checksum>2C38F48B</xml_checksum>
   <class_name>BuildResidentialHPXML</class_name>
   <display_name>HPXML Builder</display_name>
@@ -6409,678 +6404,6 @@
       <checksum>6678B9E5</checksum>
     </file>
     <file>
-      <filename>extra_files/base-mf.xml</filename>
-      <filetype>xml</filetype>
-      <usage_type>test</usage_type>
-      <checksum>72F034B4</checksum>
-    </file>
-    <file>
-      <filename>extra_files/base-sfa.xml</filename>
-      <filetype>xml</filetype>
-      <usage_type>test</usage_type>
-      <checksum>CA0042DF</checksum>
-    </file>
-    <file>
-      <filename>extra_files/base-sfd.xml</filename>
-      <filetype>xml</filetype>
-      <usage_type>test</usage_type>
-      <checksum>A0301836</checksum>
-    </file>
-    <file>
-      <filename>extra_files/error-bills-args-not-all-same-size.xml</filename>
-      <filetype>xml</filetype>
-      <usage_type>test</usage_type>
-      <checksum>815DB79A</checksum>
-    </file>
-    <file>
-      <filename>extra_files/extra-auto.xml</filename>
-      <filetype>xml</filetype>
-      <usage_type>test</usage_type>
-      <checksum>A861B8D0</checksum>
-    </file>
-    <file>
-      <filename>extra_files/extra-bills-fossil-fuel-rates.xml</filename>
-      <filetype>xml</filetype>
-      <usage_type>test</usage_type>
-      <checksum>657D41B6</checksum>
-    </file>
-    <file>
-      <filename>extra_files/extra-dhw-solar-latitude.xml</filename>
-      <filetype>xml</filetype>
-      <usage_type>test</usage_type>
-      <checksum>08810810</checksum>
-    </file>
-    <file>
-      <filename>extra_files/extra-emissions-fossil-fuel-factors.xml</filename>
-      <filetype>xml</filetype>
-      <usage_type>test</usage_type>
-      <checksum>3BBD04A0</checksum>
-    </file>
-    <file>
-      <filename>extra_files/extra-enclosure-atticroof-conditioned-eaves-gable.xml</filename>
-      <filetype>xml</filetype>
-      <usage_type>test</usage_type>
-      <checksum>B6A9DF84</checksum>
-    </file>
-    <file>
-      <filename>extra_files/extra-enclosure-atticroof-conditioned-eaves-hip.xml</filename>
-      <filetype>xml</filetype>
-      <usage_type>test</usage_type>
-      <checksum>B82CDE15</checksum>
-    </file>
-    <file>
-      <filename>extra_files/extra-enclosure-garage-atticroof-conditioned.xml</filename>
-      <filetype>xml</filetype>
-      <usage_type>test</usage_type>
-      <checksum>61B86CFA</checksum>
-    </file>
-    <file>
-      <filename>extra_files/extra-enclosure-garage-partially-protruded.xml</filename>
-      <filetype>xml</filetype>
-      <usage_type>test</usage_type>
-      <checksum>ECC0A392</checksum>
-    </file>
-    <file>
-      <filename>extra_files/extra-enclosure-windows-shading.xml</filename>
-      <filetype>xml</filetype>
-      <usage_type>test</usage_type>
-      <checksum>2F993BD0</checksum>
-    </file>
-    <file>
-      <filename>extra_files/extra-gas-hot-tub-heater-with-zero-kwh.xml</filename>
-      <filetype>xml</filetype>
-      <usage_type>test</usage_type>
-      <checksum>34995BF6</checksum>
-    </file>
-    <file>
-      <filename>extra_files/extra-gas-pool-heater-with-zero-kwh.xml</filename>
-      <filetype>xml</filetype>
-      <usage_type>test</usage_type>
-      <checksum>079C6140</checksum>
-    </file>
-    <file>
-      <filename>extra_files/extra-iecc-zone-different-than-epw.xml</filename>
-      <filetype>xml</filetype>
-      <usage_type>test</usage_type>
-      <checksum>378CBB7F</checksum>
-    </file>
-    <file>
-      <filename>extra_files/extra-mf-ambient.xml</filename>
-      <filetype>xml</filetype>
-      <usage_type>test</usage_type>
-      <checksum>9F8A3E3C</checksum>
-    </file>
-    <file>
-      <filename>extra_files/extra-mf-atticroof-flat.xml</filename>
-      <filetype>xml</filetype>
-      <usage_type>test</usage_type>
-      <checksum>C65DC382</checksum>
-    </file>
-    <file>
-      <filename>extra_files/extra-mf-atticroof-vented.xml</filename>
-      <filetype>xml</filetype>
-      <usage_type>test</usage_type>
-      <checksum>BDB6787A</checksum>
-    </file>
-    <file>
-      <filename>extra_files/extra-mf-eaves.xml</filename>
-      <filetype>xml</filetype>
-      <usage_type>test</usage_type>
-      <checksum>016EA490</checksum>
-    </file>
-    <file>
-      <filename>extra_files/extra-mf-exterior-corridor.xml</filename>
-      <filetype>xml</filetype>
-      <usage_type>test</usage_type>
-      <checksum>72F034B4</checksum>
-    </file>
-    <file>
-      <filename>extra_files/extra-mf-rear-units.xml</filename>
-      <filetype>xml</filetype>
-      <usage_type>test</usage_type>
-      <checksum>72F034B4</checksum>
-    </file>
-    <file>
-      <filename>extra_files/extra-mf-slab-left-bottom-rear-units.xml</filename>
-      <filetype>xml</filetype>
-      <usage_type>test</usage_type>
-      <checksum>476C3F26</checksum>
-    </file>
-    <file>
-      <filename>extra_files/extra-mf-slab-left-bottom.xml</filename>
-      <filetype>xml</filetype>
-      <usage_type>test</usage_type>
-      <checksum>FDA17BEB</checksum>
-    </file>
-    <file>
-      <filename>extra_files/extra-mf-slab-left-middle-rear-units.xml</filename>
-      <filetype>xml</filetype>
-      <usage_type>test</usage_type>
-      <checksum>C4111E47</checksum>
-    </file>
-    <file>
-      <filename>extra_files/extra-mf-slab-left-middle.xml</filename>
-      <filetype>xml</filetype>
-      <usage_type>test</usage_type>
-      <checksum>72F034B4</checksum>
-    </file>
-    <file>
-      <filename>extra_files/extra-mf-slab-left-top-rear-units.xml</filename>
-      <filetype>xml</filetype>
-      <usage_type>test</usage_type>
-      <checksum>C4111E47</checksum>
-    </file>
-    <file>
-      <filename>extra_files/extra-mf-slab-left-top.xml</filename>
-      <filetype>xml</filetype>
-      <usage_type>test</usage_type>
-      <checksum>72F034B4</checksum>
-    </file>
-    <file>
-      <filename>extra_files/extra-mf-slab-middle-bottom-rear-units.xml</filename>
-      <filetype>xml</filetype>
-      <usage_type>test</usage_type>
-      <checksum>39B836D9</checksum>
-    </file>
-    <file>
-      <filename>extra_files/extra-mf-slab-middle-bottom.xml</filename>
-      <filetype>xml</filetype>
-      <usage_type>test</usage_type>
-      <checksum>8971C270</checksum>
-    </file>
-    <file>
-      <filename>extra_files/extra-mf-slab-middle-middle-rear-units.xml</filename>
-      <filetype>xml</filetype>
-      <usage_type>test</usage_type>
-      <checksum>5F82A843</checksum>
-    </file>
-    <file>
-      <filename>extra_files/extra-mf-slab-middle-middle.xml</filename>
-      <filetype>xml</filetype>
-      <usage_type>test</usage_type>
-      <checksum>E163542E</checksum>
-    </file>
-    <file>
-      <filename>extra_files/extra-mf-slab-middle-top-rear-units.xml</filename>
-      <filetype>xml</filetype>
-      <usage_type>test</usage_type>
-      <checksum>5F82A843</checksum>
-    </file>
-    <file>
-      <filename>extra_files/extra-mf-slab-middle-top.xml</filename>
-      <filetype>xml</filetype>
-      <usage_type>test</usage_type>
-      <checksum>E163542E</checksum>
-    </file>
-    <file>
-      <filename>extra_files/extra-mf-slab-rear-units.xml</filename>
-      <filetype>xml</filetype>
-      <usage_type>test</usage_type>
-      <checksum>476C3F26</checksum>
-    </file>
-    <file>
-      <filename>extra_files/extra-mf-slab-right-bottom-rear-units.xml</filename>
-      <filetype>xml</filetype>
-      <usage_type>test</usage_type>
-      <checksum>39B836D9</checksum>
-    </file>
-    <file>
-      <filename>extra_files/extra-mf-slab-right-bottom.xml</filename>
-      <filetype>xml</filetype>
-      <usage_type>test</usage_type>
-      <checksum>8971C270</checksum>
-    </file>
-    <file>
-      <filename>extra_files/extra-mf-slab-right-middle-rear-units.xml</filename>
-      <filetype>xml</filetype>
-      <usage_type>test</usage_type>
-      <checksum>5F82A843</checksum>
-    </file>
-    <file>
-      <filename>extra_files/extra-mf-slab-right-middle.xml</filename>
-      <filetype>xml</filetype>
-      <usage_type>test</usage_type>
-      <checksum>E163542E</checksum>
-    </file>
-    <file>
-      <filename>extra_files/extra-mf-slab-right-top-rear-units.xml</filename>
-      <filetype>xml</filetype>
-      <usage_type>test</usage_type>
-      <checksum>5F82A843</checksum>
-    </file>
-    <file>
-      <filename>extra_files/extra-mf-slab-right-top.xml</filename>
-      <filetype>xml</filetype>
-      <usage_type>test</usage_type>
-      <checksum>E163542E</checksum>
-    </file>
-    <file>
-      <filename>extra_files/extra-mf-slab.xml</filename>
-      <filetype>xml</filetype>
-      <usage_type>test</usage_type>
-      <checksum>FDA17BEB</checksum>
-    </file>
-    <file>
-      <filename>extra_files/extra-mf-unvented-crawlspace-left-bottom-rear-units.xml</filename>
-      <filetype>xml</filetype>
-      <usage_type>test</usage_type>
-      <checksum>8D11CBA6</checksum>
-    </file>
-    <file>
-      <filename>extra_files/extra-mf-unvented-crawlspace-left-bottom.xml</filename>
-      <filetype>xml</filetype>
-      <usage_type>test</usage_type>
-      <checksum>4A5CB13F</checksum>
-    </file>
-    <file>
-      <filename>extra_files/extra-mf-unvented-crawlspace-left-middle-rear-units.xml</filename>
-      <filetype>xml</filetype>
-      <usage_type>test</usage_type>
-      <checksum>C4111E47</checksum>
-    </file>
-    <file>
-      <filename>extra_files/extra-mf-unvented-crawlspace-left-middle.xml</filename>
-      <filetype>xml</filetype>
-      <usage_type>test</usage_type>
-      <checksum>72F034B4</checksum>
-    </file>
-    <file>
-      <filename>extra_files/extra-mf-unvented-crawlspace-left-top-rear-units.xml</filename>
-      <filetype>xml</filetype>
-      <usage_type>test</usage_type>
-      <checksum>C4111E47</checksum>
-    </file>
-    <file>
-      <filename>extra_files/extra-mf-unvented-crawlspace-left-top.xml</filename>
-      <filetype>xml</filetype>
-      <usage_type>test</usage_type>
-      <checksum>72F034B4</checksum>
-    </file>
-    <file>
-      <filename>extra_files/extra-mf-unvented-crawlspace-middle-bottom-rear-units.xml</filename>
-      <filetype>xml</filetype>
-      <usage_type>test</usage_type>
-      <checksum>31BEE8F1</checksum>
-    </file>
-    <file>
-      <filename>extra_files/extra-mf-unvented-crawlspace-middle-bottom.xml</filename>
-      <filetype>xml</filetype>
-      <usage_type>test</usage_type>
-      <checksum>D2417364</checksum>
-    </file>
-    <file>
-      <filename>extra_files/extra-mf-unvented-crawlspace-middle-middle-rear-units.xml</filename>
-      <filetype>xml</filetype>
-      <usage_type>test</usage_type>
-      <checksum>5F82A843</checksum>
-    </file>
-    <file>
-      <filename>extra_files/extra-mf-unvented-crawlspace-middle-middle.xml</filename>
-      <filetype>xml</filetype>
-      <usage_type>test</usage_type>
-      <checksum>E163542E</checksum>
-    </file>
-    <file>
-      <filename>extra_files/extra-mf-unvented-crawlspace-middle-top-rear-units.xml</filename>
-      <filetype>xml</filetype>
-      <usage_type>test</usage_type>
-      <checksum>5F82A843</checksum>
-    </file>
-    <file>
-      <filename>extra_files/extra-mf-unvented-crawlspace-middle-top.xml</filename>
-      <filetype>xml</filetype>
-      <usage_type>test</usage_type>
-      <checksum>E163542E</checksum>
-    </file>
-    <file>
-      <filename>extra_files/extra-mf-unvented-crawlspace-rear-units.xml</filename>
-      <filetype>xml</filetype>
-      <usage_type>test</usage_type>
-      <checksum>8D11CBA6</checksum>
-    </file>
-    <file>
-      <filename>extra_files/extra-mf-unvented-crawlspace-right-bottom-rear-units.xml</filename>
-      <filetype>xml</filetype>
-      <usage_type>test</usage_type>
-      <checksum>31BEE8F1</checksum>
-    </file>
-    <file>
-      <filename>extra_files/extra-mf-unvented-crawlspace-right-bottom.xml</filename>
-      <filetype>xml</filetype>
-      <usage_type>test</usage_type>
-      <checksum>D2417364</checksum>
-    </file>
-    <file>
-      <filename>extra_files/extra-mf-unvented-crawlspace-right-middle-rear-units.xml</filename>
-      <filetype>xml</filetype>
-      <usage_type>test</usage_type>
-      <checksum>5F82A843</checksum>
-    </file>
-    <file>
-      <filename>extra_files/extra-mf-unvented-crawlspace-right-middle.xml</filename>
-      <filetype>xml</filetype>
-      <usage_type>test</usage_type>
-      <checksum>E163542E</checksum>
-    </file>
-    <file>
-      <filename>extra_files/extra-mf-unvented-crawlspace-right-top-rear-units.xml</filename>
-      <filetype>xml</filetype>
-      <usage_type>test</usage_type>
-      <checksum>5F82A843</checksum>
-    </file>
-    <file>
-      <filename>extra_files/extra-mf-unvented-crawlspace-right-top.xml</filename>
-      <filetype>xml</filetype>
-      <usage_type>test</usage_type>
-      <checksum>E163542E</checksum>
-    </file>
-    <file>
-      <filename>extra_files/extra-mf-unvented-crawlspace.xml</filename>
-      <filetype>xml</filetype>
-      <usage_type>test</usage_type>
-      <checksum>4A5CB13F</checksum>
-    </file>
-    <file>
-      <filename>extra_files/extra-mf-vented-crawlspace-left-bottom-rear-units.xml</filename>
-      <filetype>xml</filetype>
-      <usage_type>test</usage_type>
-      <checksum>85D3796D</checksum>
-    </file>
-    <file>
-      <filename>extra_files/extra-mf-vented-crawlspace-left-bottom.xml</filename>
-      <filetype>xml</filetype>
-      <usage_type>test</usage_type>
-      <checksum>E8E9E867</checksum>
-    </file>
-    <file>
-      <filename>extra_files/extra-mf-vented-crawlspace-left-middle-rear-units.xml</filename>
-      <filetype>xml</filetype>
-      <usage_type>test</usage_type>
-      <checksum>C4111E47</checksum>
-    </file>
-    <file>
-      <filename>extra_files/extra-mf-vented-crawlspace-left-middle.xml</filename>
-      <filetype>xml</filetype>
-      <usage_type>test</usage_type>
-      <checksum>72F034B4</checksum>
-    </file>
-    <file>
-      <filename>extra_files/extra-mf-vented-crawlspace-left-top-rear-units.xml</filename>
-      <filetype>xml</filetype>
-      <usage_type>test</usage_type>
-      <checksum>C4111E47</checksum>
-    </file>
-    <file>
-      <filename>extra_files/extra-mf-vented-crawlspace-left-top.xml</filename>
-      <filetype>xml</filetype>
-      <usage_type>test</usage_type>
-      <checksum>72F034B4</checksum>
-    </file>
-    <file>
-      <filename>extra_files/extra-mf-vented-crawlspace-middle-bottom-rear-units.xml</filename>
-      <filetype>xml</filetype>
-      <usage_type>test</usage_type>
-      <checksum>A8DDDD6A</checksum>
-    </file>
-    <file>
-      <filename>extra_files/extra-mf-vented-crawlspace-middle-bottom.xml</filename>
-      <filetype>xml</filetype>
-      <usage_type>test</usage_type>
-      <checksum>3383C1CF</checksum>
-    </file>
-    <file>
-      <filename>extra_files/extra-mf-vented-crawlspace-middle-middle-rear-units.xml</filename>
-      <filetype>xml</filetype>
-      <usage_type>test</usage_type>
-      <checksum>5F82A843</checksum>
-    </file>
-    <file>
-      <filename>extra_files/extra-mf-vented-crawlspace-middle-middle.xml</filename>
-      <filetype>xml</filetype>
-      <usage_type>test</usage_type>
-      <checksum>E163542E</checksum>
-    </file>
-    <file>
-      <filename>extra_files/extra-mf-vented-crawlspace-middle-top-rear-units.xml</filename>
-      <filetype>xml</filetype>
-      <usage_type>test</usage_type>
-      <checksum>5F82A843</checksum>
-    </file>
-    <file>
-      <filename>extra_files/extra-mf-vented-crawlspace-middle-top.xml</filename>
-      <filetype>xml</filetype>
-      <usage_type>test</usage_type>
-      <checksum>E163542E</checksum>
-    </file>
-    <file>
-      <filename>extra_files/extra-mf-vented-crawlspace-rear-units.xml</filename>
-      <filetype>xml</filetype>
-      <usage_type>test</usage_type>
-      <checksum>85D3796D</checksum>
-    </file>
-    <file>
-      <filename>extra_files/extra-mf-vented-crawlspace-right-bottom-rear-units.xml</filename>
-      <filetype>xml</filetype>
-      <usage_type>test</usage_type>
-      <checksum>A8DDDD6A</checksum>
-    </file>
-    <file>
-      <filename>extra_files/extra-mf-vented-crawlspace-right-bottom.xml</filename>
-      <filetype>xml</filetype>
-      <usage_type>test</usage_type>
-      <checksum>3383C1CF</checksum>
-    </file>
-    <file>
-      <filename>extra_files/extra-mf-vented-crawlspace-right-middle-rear-units.xml</filename>
-      <filetype>xml</filetype>
-      <usage_type>test</usage_type>
-      <checksum>5F82A843</checksum>
-    </file>
-    <file>
-      <filename>extra_files/extra-mf-vented-crawlspace-right-middle.xml</filename>
-      <filetype>xml</filetype>
-      <usage_type>test</usage_type>
-      <checksum>E163542E</checksum>
-    </file>
-    <file>
-      <filename>extra_files/extra-mf-vented-crawlspace-right-top-rear-units.xml</filename>
-      <filetype>xml</filetype>
-      <usage_type>test</usage_type>
-      <checksum>5F82A843</checksum>
-    </file>
-    <file>
-      <filename>extra_files/extra-mf-vented-crawlspace-right-top.xml</filename>
-      <filetype>xml</filetype>
-      <usage_type>test</usage_type>
-      <checksum>E163542E</checksum>
-    </file>
-    <file>
-      <filename>extra_files/extra-mf-vented-crawlspace.xml</filename>
-      <filetype>xml</filetype>
-      <usage_type>test</usage_type>
-      <checksum>E8E9E867</checksum>
-    </file>
-    <file>
-      <filename>extra_files/extra-no-rim-joists.xml</filename>
-      <filetype>xml</filetype>
-      <usage_type>test</usage_type>
-      <checksum>5E92871D</checksum>
-    </file>
-    <file>
-      <filename>extra_files/extra-pv-roofpitch.xml</filename>
-      <filetype>xml</filetype>
-      <usage_type>test</usage_type>
-      <checksum>A0301836</checksum>
-    </file>
-    <file>
-      <filename>extra_files/extra-second-heating-system-boiler-to-heat-pump.xml</filename>
-      <filetype>xml</filetype>
-      <usage_type>test</usage_type>
-      <checksum>1A1F8447</checksum>
-    </file>
-    <file>
-      <filename>extra_files/extra-second-heating-system-boiler-to-heating-system.xml</filename>
-      <filetype>xml</filetype>
-      <usage_type>test</usage_type>
-      <checksum>1B1CD3E3</checksum>
-    </file>
-    <file>
-      <filename>extra_files/extra-second-heating-system-fireplace-to-heat-pump.xml</filename>
-      <filetype>xml</filetype>
-      <usage_type>test</usage_type>
-      <checksum>AE86631E</checksum>
-    </file>
-    <file>
-      <filename>extra_files/extra-second-heating-system-fireplace-to-heating-system.xml</filename>
-      <filetype>xml</filetype>
-      <usage_type>test</usage_type>
-      <checksum>67E29FF2</checksum>
-    </file>
-    <file>
-      <filename>extra_files/extra-second-heating-system-portable-heater-to-heat-pump.xml</filename>
-      <filetype>xml</filetype>
-      <usage_type>test</usage_type>
-      <checksum>1AD715E1</checksum>
-    </file>
-    <file>
-      <filename>extra_files/extra-second-heating-system-portable-heater-to-heating-system.xml</filename>
-      <filetype>xml</filetype>
-      <usage_type>test</usage_type>
-      <checksum>4F9ED4B8</checksum>
-    </file>
-    <file>
-      <filename>extra_files/extra-second-refrigerator.xml</filename>
-      <filetype>xml</filetype>
-      <usage_type>test</usage_type>
-      <checksum>A0301836</checksum>
-    </file>
-    <file>
-      <filename>extra_files/extra-sfa-ambient.xml</filename>
-      <filetype>xml</filetype>
-      <usage_type>test</usage_type>
-      <checksum>1768BD1E</checksum>
-    </file>
-    <file>
-      <filename>extra_files/extra-sfa-atticroof-conditioned-eaves-gable.xml</filename>
-      <filetype>xml</filetype>
-      <usage_type>test</usage_type>
-      <checksum>94752A88</checksum>
-    </file>
-    <file>
-      <filename>extra_files/extra-sfa-atticroof-conditioned-eaves-hip.xml</filename>
-      <filetype>xml</filetype>
-      <usage_type>test</usage_type>
-      <checksum>69633A32</checksum>
-    </file>
-    <file>
-      <filename>extra_files/extra-sfa-atticroof-flat.xml</filename>
-      <filetype>xml</filetype>
-      <usage_type>test</usage_type>
-      <checksum>2AA540C5</checksum>
-    </file>
-    <file>
-      <filename>extra_files/extra-sfa-conditioned-crawlspace.xml</filename>
-      <filetype>xml</filetype>
-      <usage_type>test</usage_type>
-      <checksum>553B9E88</checksum>
-    </file>
-    <file>
-      <filename>extra_files/extra-sfa-exterior-corridor.xml</filename>
-      <filetype>xml</filetype>
-      <usage_type>test</usage_type>
-      <checksum>CA0042DF</checksum>
-    </file>
-    <file>
-      <filename>extra_files/extra-sfa-rear-units.xml</filename>
-      <filetype>xml</filetype>
-      <usage_type>test</usage_type>
-      <checksum>CA0042DF</checksum>
-    </file>
-    <file>
-      <filename>extra_files/extra-sfa-slab-middle.xml</filename>
-      <filetype>xml</filetype>
-      <usage_type>test</usage_type>
-      <checksum>C54DA20A</checksum>
-    </file>
-    <file>
-      <filename>extra_files/extra-sfa-slab-right.xml</filename>
-      <filetype>xml</filetype>
-      <usage_type>test</usage_type>
-      <checksum>C54DA20A</checksum>
-    </file>
-    <file>
-      <filename>extra_files/extra-sfa-slab.xml</filename>
-      <filetype>xml</filetype>
-      <usage_type>test</usage_type>
-      <checksum>695BC566</checksum>
-    </file>
-    <file>
-      <filename>extra_files/extra-sfa-unconditioned-basement-middle.xml</filename>
-      <filetype>xml</filetype>
-      <usage_type>test</usage_type>
-      <checksum>0B08E0D4</checksum>
-    </file>
-    <file>
-      <filename>extra_files/extra-sfa-unconditioned-basement-right.xml</filename>
-      <filetype>xml</filetype>
-      <usage_type>test</usage_type>
-      <checksum>0B08E0D4</checksum>
-    </file>
-    <file>
-      <filename>extra_files/extra-sfa-unconditioned-basement.xml</filename>
-      <filetype>xml</filetype>
-      <usage_type>test</usage_type>
-      <checksum>2F474184</checksum>
-    </file>
-    <file>
-      <filename>extra_files/extra-sfa-unvented-crawlspace-middle.xml</filename>
-      <filetype>xml</filetype>
-      <usage_type>test</usage_type>
-      <checksum>36720E6D</checksum>
-    </file>
-    <file>
-      <filename>extra_files/extra-sfa-unvented-crawlspace-right.xml</filename>
-      <filetype>xml</filetype>
-      <usage_type>test</usage_type>
-      <checksum>36720E6D</checksum>
-    </file>
-    <file>
-      <filename>extra_files/extra-sfa-unvented-crawlspace.xml</filename>
-      <filetype>xml</filetype>
-      <usage_type>test</usage_type>
-      <checksum>D196A985</checksum>
-    </file>
-    <file>
-      <filename>extra_files/extra-sfa-vented-crawlspace-middle.xml</filename>
-      <filetype>xml</filetype>
-      <usage_type>test</usage_type>
-      <checksum>71EFC9E9</checksum>
-    </file>
-    <file>
-      <filename>extra_files/extra-sfa-vented-crawlspace-right.xml</filename>
-      <filetype>xml</filetype>
-      <usage_type>test</usage_type>
-      <checksum>71EFC9E9</checksum>
-    </file>
-    <file>
-      <filename>extra_files/extra-sfa-vented-crawlspace.xml</filename>
-      <filetype>xml</filetype>
-      <usage_type>test</usage_type>
-      <checksum>23CEA22B</checksum>
-    </file>
-    <file>
-      <filename>extra_files/extra-state-code-different-than-epw.xml</filename>
-      <filetype>xml</filetype>
-      <usage_type>test</usage_type>
-      <checksum>651DCE13</checksum>
-    </file>
-    <file>
-      <filename>extra_files/extra-time-zone-different-than-epw.xml</filename>
-      <filetype>xml</filetype>
-      <usage_type>test</usage_type>
-      <checksum>F443FF65</checksum>
-    </file>
-    <file>
       <version>
         <software_program>OpenStudio</software_program>
         <identifier>2.9.0</identifier>
@@ -7089,11 +6412,7 @@
       <filename>measure.rb</filename>
       <filetype>rb</filetype>
       <usage_type>script</usage_type>
-<<<<<<< HEAD
-      <checksum>4C82A8AC</checksum>
-=======
-      <checksum>788EEDBC</checksum>
->>>>>>> c222a1a3
+      <checksum>3F72D653</checksum>
     </file>
   </files>
 </measure>