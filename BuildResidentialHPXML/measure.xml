--- conflicted
+++ resolved
@@ -3,13 +3,8 @@
   <schema_version>3.0</schema_version>
   <name>build_residential_hpxml</name>
   <uid>a13a8983-2b01-4930-8af2-42030b6e4233</uid>
-<<<<<<< HEAD
-  <version_id>2df5aa70-c751-4319-9948-a13188593fca</version_id>
-  <version_modified>20210310T190444Z</version_modified>
-=======
-  <version_id>f2c33bf9-fcdc-408c-91b3-93076a96e9b0</version_id>
-  <version_modified>20210316T192817Z</version_modified>
->>>>>>> 8f91d6cb
+  <version_id>3a244054-79d4-4ea9-b9ac-a31364edbb8b</version_id>
+  <version_modified>20210316T194216Z</version_modified>
   <xml_checksum>2C38F48B</xml_checksum>
   <class_name>BuildResidentialHPXML</class_name>
   <display_name>HPXML Builder</display_name>
@@ -8134,22 +8129,10 @@
       <checksum>803D4D82</checksum>
     </file>
     <file>
-      <filename>extra-bldgtype-single-family-attached-atticroof-conditioned-eaves-gable.osw</filename>
-      <filetype>osw</filetype>
-      <usage_type>test</usage_type>
-      <checksum>1489B9BF</checksum>
-    </file>
-    <file>
-      <filename>extra-bldgtype-single-family-attached-atticroof-conditioned-eaves-hip.osw</filename>
-      <filetype>osw</filetype>
-      <usage_type>test</usage_type>
-      <checksum>19A343F0</checksum>
-    </file>
-    <file>
-      <filename>build_residential_hpxml_test.rb</filename>
-      <filetype>rb</filetype>
-      <usage_type>test</usage_type>
-      <checksum>206404AF</checksum>
+      <filename>base-misc-shielding-of-home.osw</filename>
+      <filetype>osw</filetype>
+      <usage_type>test</usage_type>
+      <checksum>ADC59DFA</checksum>
     </file>
     <file>
       <version>
@@ -8160,53 +8143,19 @@
       <filename>measure.rb</filename>
       <filetype>rb</filetype>
       <usage_type>script</usage_type>
-<<<<<<< HEAD
-      <checksum>FFA7E7CB</checksum>
+      <checksum>F540F408</checksum>
     </file>
     <file>
       <filename>base-hvac-air-to-air-heat-pump-var-speed-dual-source.osw</filename>
       <filetype>osw</filetype>
       <usage_type>test</usage_type>
-      <checksum>6B5215EB</checksum>
+      <checksum>D9500185</checksum>
     </file>
     <file>
       <filename>base-hvac-air-to-air-heat-pump-var-speed-modulating.osw</filename>
       <filetype>osw</filetype>
       <usage_type>test</usage_type>
-      <checksum>EEADC017</checksum>
-    </file>
-    <file>
-      <filename>test_measure.xml</filename>
-      <filetype>xml</filetype>
-      <usage_type>test</usage_type>
-      <checksum>61A02181</checksum>
-    </file>
-    <file>
-      <filename>test_rakefile.xml</filename>
-      <filetype>xml</filetype>
-      <usage_type>test</usage_type>
-      <checksum>18284CA6</checksum>
-=======
-      <checksum>DDF525B7</checksum>
-    </file>
-    <file>
-      <filename>base-misc-shielding-of-home.osw</filename>
-      <filetype>osw</filetype>
-      <usage_type>test</usage_type>
-      <checksum>ADC59DFA</checksum>
-    </file>
-    <file>
-      <filename>test_measure.xml</filename>
-      <filetype>xml</filetype>
-      <usage_type>test</usage_type>
-      <checksum>3DF5317D</checksum>
-    </file>
-    <file>
-      <filename>test_rakefile.xml</filename>
-      <filetype>xml</filetype>
-      <usage_type>test</usage_type>
-      <checksum>E6EF9D81</checksum>
->>>>>>> 8f91d6cb
+      <checksum>9F85B3E6</checksum>
     </file>
   </files>
 </measure>