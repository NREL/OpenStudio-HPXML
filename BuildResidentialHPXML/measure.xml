<?xml version="1.0"?>
<measure>
  <schema_version>3.1</schema_version>
  <name>build_residential_hpxml</name>
  <uid>a13a8983-2b01-4930-8af2-42030b6e4233</uid>
<<<<<<< HEAD
  <version_id>6df7e2e7-0ff4-4911-abd8-80e3137fe446</version_id>
  <version_modified>2025-05-08T15:44:24Z</version_modified>
=======
  <version_id>9650912c-c7ba-4bc8-aedf-a31857e6407f</version_id>
  <version_modified>2025-05-08T04:33:20Z</version_modified>
>>>>>>> c4a12be3
  <xml_checksum>2C38F48B</xml_checksum>
  <class_name>BuildResidentialHPXML</class_name>
  <display_name>HPXML Builder</display_name>
  <description>Builds a residential HPXML file.</description>
  <modeler_description>The measure handles geometry by 1) translating high-level geometry inputs (conditioned floor area, number of stories, etc.) to 3D closed-form geometry in an OpenStudio model and then 2) mapping the OpenStudio surfaces to HPXML surfaces (using surface type, boundary condition, area, orientation, etc.). Like surfaces are collapsed into a single surface with aggregate surface area. Note: OS-HPXML default values can be found in the documentation or can be seen by using the 'apply_defaults' argument.</modeler_description>
  <arguments>
    <argument>
      <name>hpxml_path</name>
      <display_name>HPXML File Path</display_name>
      <description>Absolute/relative path of the HPXML file.</description>
      <type>String</type>
      <required>true</required>
      <model_dependent>false</model_dependent>
    </argument>
    <argument>
      <name>existing_hpxml_path</name>
      <display_name>Existing HPXML File Path</display_name>
      <description>Absolute/relative path of the existing HPXML file. If not provided, a new HPXML file with one Building element is created. If provided, a new Building element will be appended to this HPXML file (e.g., to create a multifamily HPXML file describing multiple dwelling units).</description>
      <type>String</type>
      <required>false</required>
      <model_dependent>false</model_dependent>
    </argument>
    <argument>
      <name>whole_sfa_or_mf_building_sim</name>
      <display_name>Whole SFA/MF Building Simulation?</display_name>
      <description>If the HPXML file represents a single family-attached/multifamily building with multiple dwelling units defined, specifies whether to run the HPXML file as a single whole building model.</description>
      <type>Boolean</type>
      <required>false</required>
      <model_dependent>false</model_dependent>
      <choices>
        <choice>
          <value>true</value>
          <display_name>true</display_name>
        </choice>
        <choice>
          <value>false</value>
          <display_name>false</display_name>
        </choice>
      </choices>
    </argument>
    <argument>
      <name>software_info_program_used</name>
      <display_name>Software Info: Program Used</display_name>
      <description>The name of the software program used.</description>
      <type>String</type>
      <required>false</required>
      <model_dependent>false</model_dependent>
    </argument>
    <argument>
      <name>software_info_program_version</name>
      <display_name>Software Info: Program Version</display_name>
      <description>The version of the software program used.</description>
      <type>String</type>
      <required>false</required>
      <model_dependent>false</model_dependent>
    </argument>
    <argument>
      <name>schedules_filepaths</name>
      <display_name>Schedules: CSV File Paths</display_name>
      <description>Absolute/relative paths of csv files containing user-specified detailed schedules. If multiple files, use a comma-separated list.</description>
      <type>String</type>
      <required>false</required>
      <model_dependent>false</model_dependent>
    </argument>
    <argument>
      <name>schedules_unavailable_period_types</name>
      <display_name>Schedules: Unavailable Period Types</display_name>
      <description>Specifies the unavailable period types. Possible types are column names defined in unavailable_periods.csv: Vacancy, Power Outage, No Space Heating, No Space Cooling. If multiple periods, use a comma-separated list.</description>
      <type>String</type>
      <required>false</required>
      <model_dependent>false</model_dependent>
    </argument>
    <argument>
      <name>schedules_unavailable_period_dates</name>
      <display_name>Schedules: Unavailable Period Dates</display_name>
      <description>Specifies the unavailable period date ranges. Enter a date range like "Dec 15 - Jan 15". Optionally, can enter hour of the day like "Dec 15 2 - Jan 15 20" (start hour can be 0 through 23 and end hour can be 1 through 24). If multiple periods, use a comma-separated list.</description>
      <type>String</type>
      <required>false</required>
      <model_dependent>false</model_dependent>
    </argument>
    <argument>
      <name>schedules_unavailable_period_window_natvent_availabilities</name>
      <display_name>Schedules: Unavailable Period Window Natural Ventilation Availabilities</display_name>
      <description>The availability of the natural ventilation schedule during unavailable periods. Valid choices are: regular schedule, always available, always unavailable. If multiple periods, use a comma-separated list. If not provided, the OS-HPXML default (see &lt;a href='https://openstudio-hpxml.readthedocs.io/en/v1.10.0/workflow_inputs.html#hpxml-unavailable-periods'&gt;HPXML Unavailable Periods&lt;/a&gt;) is used.</description>
      <type>String</type>
      <required>false</required>
      <model_dependent>false</model_dependent>
    </argument>
    <argument>
      <name>simulation_control_timestep</name>
      <display_name>Simulation Control: Timestep</display_name>
      <description>Value must be a divisor of 60. If not provided, the OS-HPXML default (see &lt;a href='https://openstudio-hpxml.readthedocs.io/en/v1.10.0/workflow_inputs.html#hpxml-simulation-control'&gt;HPXML Simulation Control&lt;/a&gt;) is used.</description>
      <type>Integer</type>
      <units>min</units>
      <required>false</required>
      <model_dependent>false</model_dependent>
    </argument>
    <argument>
      <name>simulation_control_run_period</name>
      <display_name>Simulation Control: Run Period</display_name>
      <description>Enter a date range like 'Jan 1 - Dec 31'. If not provided, the OS-HPXML default (see &lt;a href='https://openstudio-hpxml.readthedocs.io/en/v1.10.0/workflow_inputs.html#hpxml-simulation-control'&gt;HPXML Simulation Control&lt;/a&gt;) is used.</description>
      <type>String</type>
      <required>false</required>
      <model_dependent>false</model_dependent>
    </argument>
    <argument>
      <name>simulation_control_run_period_calendar_year</name>
      <display_name>Simulation Control: Run Period Calendar Year</display_name>
      <description>This numeric field should contain the calendar year that determines the start day of week. If you are running simulations using AMY weather files, the value entered for calendar year will not be used; it will be overridden by the actual year found in the AMY weather file. If not provided, the OS-HPXML default (see &lt;a href='https://openstudio-hpxml.readthedocs.io/en/v1.10.0/workflow_inputs.html#hpxml-simulation-control'&gt;HPXML Simulation Control&lt;/a&gt;) is used.</description>
      <type>Integer</type>
      <units>year</units>
      <required>false</required>
      <model_dependent>false</model_dependent>
    </argument>
    <argument>
      <name>simulation_control_daylight_saving_enabled</name>
      <display_name>Simulation Control: Daylight Saving Enabled</display_name>
      <description>Whether to use daylight saving. If not provided, the OS-HPXML default (see &lt;a href='https://openstudio-hpxml.readthedocs.io/en/v1.10.0/workflow_inputs.html#hpxml-building-site'&gt;HPXML Building Site&lt;/a&gt;) is used.</description>
      <type>Boolean</type>
      <required>false</required>
      <model_dependent>false</model_dependent>
      <choices>
        <choice>
          <value>true</value>
          <display_name>true</display_name>
        </choice>
        <choice>
          <value>false</value>
          <display_name>false</display_name>
        </choice>
      </choices>
    </argument>
    <argument>
      <name>simulation_control_daylight_saving_period</name>
      <display_name>Simulation Control: Daylight Saving Period</display_name>
      <description>Enter a date range like 'Mar 15 - Dec 15'. If not provided, the OS-HPXML default (see &lt;a href='https://openstudio-hpxml.readthedocs.io/en/v1.10.0/workflow_inputs.html#hpxml-building-site'&gt;HPXML Building Site&lt;/a&gt;) is used.</description>
      <type>String</type>
      <required>false</required>
      <model_dependent>false</model_dependent>
    </argument>
    <argument>
      <name>simulation_control_temperature_capacitance_multiplier</name>
      <display_name>Simulation Control: Temperature Capacitance Multiplier</display_name>
      <description>Affects the transient calculation of indoor air temperatures. If not provided, the OS-HPXML default (see &lt;a href='https://openstudio-hpxml.readthedocs.io/en/v1.10.0/workflow_inputs.html#hpxml-simulation-control'&gt;HPXML Simulation Control&lt;/a&gt;) is used.</description>
      <type>Double</type>
      <required>false</required>
      <model_dependent>false</model_dependent>
    </argument>
    <argument>
      <name>simulation_control_defrost_model_type</name>
      <display_name>Simulation Control: Defrost Model Type</display_name>
      <description>Research feature to select the type of defrost model. Use standard for default E+ defrost setting. Use advanced for an improved model that better accounts for load and energy use during defrost; using advanced may impact simulation runtime. If not provided, the OS-HPXML default (see &lt;a href='https://openstudio-hpxml.readthedocs.io/en/v1.10.0/workflow_inputs.html#hpxml-simulation-control'&gt;HPXML Simulation Control&lt;/a&gt;) is used.</description>
      <type>Choice</type>
      <required>false</required>
      <model_dependent>false</model_dependent>
      <choices>
        <choice>
          <value>standard</value>
          <display_name>standard</display_name>
        </choice>
        <choice>
          <value>advanced</value>
          <display_name>advanced</display_name>
        </choice>
      </choices>
    </argument>
    <argument>
      <name>simulation_control_ground_to_air_heat_pump_model_type</name>
      <display_name>Simulation Control: Ground-to-Air Heat Pump Model Type</display_name>
      <description>Research feature to select the type of ground-to-air heat pump model. Use standard for standard ground-to-air heat pump modeling. Use experimental for an improved model that better accounts for coil staging. If not provided, the OS-HPXML default (see &lt;a href='https://openstudio-hpxml.readthedocs.io/en/v1.10.0/workflow_inputs.html#hpxml-simulation-control'&gt;HPXML Simulation Control&lt;/a&gt;) is used.</description>
      <type>Choice</type>
      <required>false</required>
      <model_dependent>false</model_dependent>
      <choices>
        <choice>
          <value>standard</value>
          <display_name>standard</display_name>
        </choice>
        <choice>
          <value>experimental</value>
          <display_name>experimental</display_name>
        </choice>
      </choices>
    </argument>
    <argument>
      <name>simulation_control_onoff_thermostat_deadband</name>
      <display_name>Simulation Control: HVAC On-Off Thermostat Deadband</display_name>
      <description>Research feature to model on-off thermostat deadband and start-up degradation for single or two speed AC/ASHP systems, and realistic time-based staging for two speed AC/ASHP systems. Currently only supported with 1 min timestep.</description>
      <type>Double</type>
      <units>deg-F</units>
      <required>false</required>
      <model_dependent>false</model_dependent>
    </argument>
    <argument>
      <name>simulation_control_heat_pump_backup_heating_capacity_increment</name>
      <display_name>Simulation Control: Heat Pump Backup Heating Capacity Increment</display_name>
      <description>Research feature to model capacity increment of multi-stage heat pump backup systems with time-based staging. Only applies to air-source heat pumps where Backup Type is 'integrated' and Backup Fuel Type is 'electricity'. Currently only supported with 1 min timestep.</description>
      <type>Double</type>
      <units>Btu/hr</units>
      <required>false</required>
      <model_dependent>false</model_dependent>
    </argument>
    <argument>
      <name>site_type</name>
      <display_name>Site: Type</display_name>
      <description>The type of site. If not provided, the OS-HPXML default (see &lt;a href='https://openstudio-hpxml.readthedocs.io/en/v1.10.0/workflow_inputs.html#hpxml-site'&gt;HPXML Site&lt;/a&gt;) is used.</description>
      <type>Choice</type>
      <required>false</required>
      <model_dependent>false</model_dependent>
      <choices>
        <choice>
          <value>suburban</value>
          <display_name>suburban</display_name>
        </choice>
        <choice>
          <value>urban</value>
          <display_name>urban</display_name>
        </choice>
        <choice>
          <value>rural</value>
          <display_name>rural</display_name>
        </choice>
      </choices>
    </argument>
    <argument>
      <name>site_shielding_of_home</name>
      <display_name>Site: Shielding of Home</display_name>
      <description>Presence of nearby buildings, trees, obstructions for infiltration model. If not provided, the OS-HPXML default (see &lt;a href='https://openstudio-hpxml.readthedocs.io/en/v1.10.0/workflow_inputs.html#hpxml-site'&gt;HPXML Site&lt;/a&gt;) is used.</description>
      <type>Choice</type>
      <required>false</required>
      <model_dependent>false</model_dependent>
      <choices>
        <choice>
          <value>exposed</value>
          <display_name>exposed</display_name>
        </choice>
        <choice>
          <value>normal</value>
          <display_name>normal</display_name>
        </choice>
        <choice>
          <value>well-shielded</value>
          <display_name>well-shielded</display_name>
        </choice>
      </choices>
    </argument>
    <argument>
      <name>site_soil_and_moisture_type</name>
      <display_name>Site: Soil and Moisture Type</display_name>
      <description>Type of soil and moisture. This is used to inform ground conductivity and diffusivity. If not provided, the OS-HPXML default (see &lt;a href='https://openstudio-hpxml.readthedocs.io/en/v1.10.0/workflow_inputs.html#hpxml-site'&gt;HPXML Site&lt;/a&gt;) is used.</description>
      <type>Choice</type>
      <required>false</required>
      <model_dependent>false</model_dependent>
      <choices>
        <choice>
          <value>clay, dry</value>
          <display_name>clay, dry</display_name>
        </choice>
        <choice>
          <value>clay, mixed</value>
          <display_name>clay, mixed</display_name>
        </choice>
        <choice>
          <value>clay, wet</value>
          <display_name>clay, wet</display_name>
        </choice>
        <choice>
          <value>gravel, dry</value>
          <display_name>gravel, dry</display_name>
        </choice>
        <choice>
          <value>gravel, mixed</value>
          <display_name>gravel, mixed</display_name>
        </choice>
        <choice>
          <value>gravel, wet</value>
          <display_name>gravel, wet</display_name>
        </choice>
        <choice>
          <value>loam, dry</value>
          <display_name>loam, dry</display_name>
        </choice>
        <choice>
          <value>loam, mixed</value>
          <display_name>loam, mixed</display_name>
        </choice>
        <choice>
          <value>loam, wet</value>
          <display_name>loam, wet</display_name>
        </choice>
        <choice>
          <value>sand, dry</value>
          <display_name>sand, dry</display_name>
        </choice>
        <choice>
          <value>sand, mixed</value>
          <display_name>sand, mixed</display_name>
        </choice>
        <choice>
          <value>sand, wet</value>
          <display_name>sand, wet</display_name>
        </choice>
        <choice>
          <value>silt, dry</value>
          <display_name>silt, dry</display_name>
        </choice>
        <choice>
          <value>silt, mixed</value>
          <display_name>silt, mixed</display_name>
        </choice>
        <choice>
          <value>silt, wet</value>
          <display_name>silt, wet</display_name>
        </choice>
        <choice>
          <value>unknown, dry</value>
          <display_name>unknown, dry</display_name>
        </choice>
        <choice>
          <value>unknown, mixed</value>
          <display_name>unknown, mixed</display_name>
        </choice>
        <choice>
          <value>unknown, wet</value>
          <display_name>unknown, wet</display_name>
        </choice>
      </choices>
    </argument>
    <argument>
      <name>site_ground_conductivity</name>
      <display_name>Site: Ground Conductivity</display_name>
      <description>Conductivity of the ground soil. If provided, overrides the previous site and moisture type input.</description>
      <type>Double</type>
      <units>Btu/hr-ft-F</units>
      <required>false</required>
      <model_dependent>false</model_dependent>
    </argument>
    <argument>
      <name>site_ground_diffusivity</name>
      <display_name>Site: Ground Diffusivity</display_name>
      <description>Diffusivity of the ground soil. If provided, overrides the previous site and moisture type input.</description>
      <type>Double</type>
      <units>ft^2/hr</units>
      <required>false</required>
      <model_dependent>false</model_dependent>
    </argument>
    <argument>
      <name>site_iecc_zone</name>
      <display_name>Site: IECC Zone</display_name>
      <description>IECC zone of the home address.</description>
      <type>Choice</type>
      <required>false</required>
      <model_dependent>false</model_dependent>
      <choices>
        <choice>
          <value>1A</value>
          <display_name>1A</display_name>
        </choice>
        <choice>
          <value>1B</value>
          <display_name>1B</display_name>
        </choice>
        <choice>
          <value>1C</value>
          <display_name>1C</display_name>
        </choice>
        <choice>
          <value>2A</value>
          <display_name>2A</display_name>
        </choice>
        <choice>
          <value>2B</value>
          <display_name>2B</display_name>
        </choice>
        <choice>
          <value>2C</value>
          <display_name>2C</display_name>
        </choice>
        <choice>
          <value>3A</value>
          <display_name>3A</display_name>
        </choice>
        <choice>
          <value>3B</value>
          <display_name>3B</display_name>
        </choice>
        <choice>
          <value>3C</value>
          <display_name>3C</display_name>
        </choice>
        <choice>
          <value>4A</value>
          <display_name>4A</display_name>
        </choice>
        <choice>
          <value>4B</value>
          <display_name>4B</display_name>
        </choice>
        <choice>
          <value>4C</value>
          <display_name>4C</display_name>
        </choice>
        <choice>
          <value>5A</value>
          <display_name>5A</display_name>
        </choice>
        <choice>
          <value>5B</value>
          <display_name>5B</display_name>
        </choice>
        <choice>
          <value>5C</value>
          <display_name>5C</display_name>
        </choice>
        <choice>
          <value>6A</value>
          <display_name>6A</display_name>
        </choice>
        <choice>
          <value>6B</value>
          <display_name>6B</display_name>
        </choice>
        <choice>
          <value>6C</value>
          <display_name>6C</display_name>
        </choice>
        <choice>
          <value>7</value>
          <display_name>7</display_name>
        </choice>
        <choice>
          <value>8</value>
          <display_name>8</display_name>
        </choice>
      </choices>
    </argument>
    <argument>
      <name>site_city</name>
      <display_name>Site: City</display_name>
      <description>City/municipality of the home address.</description>
      <type>String</type>
      <required>false</required>
      <model_dependent>false</model_dependent>
    </argument>
    <argument>
      <name>site_state_code</name>
      <display_name>Site: State Code</display_name>
      <description>State code of the home address. If not provided, the OS-HPXML default (see &lt;a href='https://openstudio-hpxml.readthedocs.io/en/v1.10.0/workflow_inputs.html#hpxml-site'&gt;HPXML Site&lt;/a&gt;) is used.</description>
      <type>Choice</type>
      <required>false</required>
      <model_dependent>false</model_dependent>
      <choices>
        <choice>
          <value>AK</value>
          <display_name>AK</display_name>
        </choice>
        <choice>
          <value>AL</value>
          <display_name>AL</display_name>
        </choice>
        <choice>
          <value>AR</value>
          <display_name>AR</display_name>
        </choice>
        <choice>
          <value>AZ</value>
          <display_name>AZ</display_name>
        </choice>
        <choice>
          <value>CA</value>
          <display_name>CA</display_name>
        </choice>
        <choice>
          <value>CO</value>
          <display_name>CO</display_name>
        </choice>
        <choice>
          <value>CT</value>
          <display_name>CT</display_name>
        </choice>
        <choice>
          <value>DC</value>
          <display_name>DC</display_name>
        </choice>
        <choice>
          <value>DE</value>
          <display_name>DE</display_name>
        </choice>
        <choice>
          <value>FL</value>
          <display_name>FL</display_name>
        </choice>
        <choice>
          <value>GA</value>
          <display_name>GA</display_name>
        </choice>
        <choice>
          <value>HI</value>
          <display_name>HI</display_name>
        </choice>
        <choice>
          <value>IA</value>
          <display_name>IA</display_name>
        </choice>
        <choice>
          <value>ID</value>
          <display_name>ID</display_name>
        </choice>
        <choice>
          <value>IL</value>
          <display_name>IL</display_name>
        </choice>
        <choice>
          <value>IN</value>
          <display_name>IN</display_name>
        </choice>
        <choice>
          <value>KS</value>
          <display_name>KS</display_name>
        </choice>
        <choice>
          <value>KY</value>
          <display_name>KY</display_name>
        </choice>
        <choice>
          <value>LA</value>
          <display_name>LA</display_name>
        </choice>
        <choice>
          <value>MA</value>
          <display_name>MA</display_name>
        </choice>
        <choice>
          <value>MD</value>
          <display_name>MD</display_name>
        </choice>
        <choice>
          <value>ME</value>
          <display_name>ME</display_name>
        </choice>
        <choice>
          <value>MI</value>
          <display_name>MI</display_name>
        </choice>
        <choice>
          <value>MN</value>
          <display_name>MN</display_name>
        </choice>
        <choice>
          <value>MO</value>
          <display_name>MO</display_name>
        </choice>
        <choice>
          <value>MS</value>
          <display_name>MS</display_name>
        </choice>
        <choice>
          <value>MT</value>
          <display_name>MT</display_name>
        </choice>
        <choice>
          <value>NC</value>
          <display_name>NC</display_name>
        </choice>
        <choice>
          <value>ND</value>
          <display_name>ND</display_name>
        </choice>
        <choice>
          <value>NE</value>
          <display_name>NE</display_name>
        </choice>
        <choice>
          <value>NH</value>
          <display_name>NH</display_name>
        </choice>
        <choice>
          <value>NJ</value>
          <display_name>NJ</display_name>
        </choice>
        <choice>
          <value>NM</value>
          <display_name>NM</display_name>
        </choice>
        <choice>
          <value>NV</value>
          <display_name>NV</display_name>
        </choice>
        <choice>
          <value>NY</value>
          <display_name>NY</display_name>
        </choice>
        <choice>
          <value>OH</value>
          <display_name>OH</display_name>
        </choice>
        <choice>
          <value>OK</value>
          <display_name>OK</display_name>
        </choice>
        <choice>
          <value>OR</value>
          <display_name>OR</display_name>
        </choice>
        <choice>
          <value>PA</value>
          <display_name>PA</display_name>
        </choice>
        <choice>
          <value>RI</value>
          <display_name>RI</display_name>
        </choice>
        <choice>
          <value>SC</value>
          <display_name>SC</display_name>
        </choice>
        <choice>
          <value>SD</value>
          <display_name>SD</display_name>
        </choice>
        <choice>
          <value>TN</value>
          <display_name>TN</display_name>
        </choice>
        <choice>
          <value>TX</value>
          <display_name>TX</display_name>
        </choice>
        <choice>
          <value>UT</value>
          <display_name>UT</display_name>
        </choice>
        <choice>
          <value>VA</value>
          <display_name>VA</display_name>
        </choice>
        <choice>
          <value>VT</value>
          <display_name>VT</display_name>
        </choice>
        <choice>
          <value>WA</value>
          <display_name>WA</display_name>
        </choice>
        <choice>
          <value>WI</value>
          <display_name>WI</display_name>
        </choice>
        <choice>
          <value>WV</value>
          <display_name>WV</display_name>
        </choice>
        <choice>
          <value>WY</value>
          <display_name>WY</display_name>
        </choice>
      </choices>
    </argument>
    <argument>
      <name>site_zip_code</name>
      <display_name>Site: Zip Code</display_name>
      <description>Zip code of the home address. Either this or the Weather Station: EnergyPlus Weather (EPW) Filepath input below must be provided.</description>
      <type>String</type>
      <required>false</required>
      <model_dependent>false</model_dependent>
    </argument>
    <argument>
      <name>site_time_zone_utc_offset</name>
      <display_name>Site: Time Zone UTC Offset</display_name>
      <description>Time zone UTC offset of the home address. Must be between -12 and 14. If not provided, the OS-HPXML default (see &lt;a href='https://openstudio-hpxml.readthedocs.io/en/v1.10.0/workflow_inputs.html#hpxml-site'&gt;HPXML Site&lt;/a&gt;) is used.</description>
      <type>Double</type>
      <units>hr</units>
      <required>false</required>
      <model_dependent>false</model_dependent>
    </argument>
    <argument>
      <name>site_elevation</name>
      <display_name>Site: Elevation</display_name>
      <description>Elevation of the home address. If not provided, the OS-HPXML default (see &lt;a href='https://openstudio-hpxml.readthedocs.io/en/v1.10.0/workflow_inputs.html#hpxml-site'&gt;HPXML Site&lt;/a&gt;) is used.</description>
      <type>Double</type>
      <units>ft</units>
      <required>false</required>
      <model_dependent>false</model_dependent>
    </argument>
    <argument>
      <name>site_latitude</name>
      <display_name>Site: Latitude</display_name>
      <description>Latitude of the home address. Must be between -90 and 90. Use negative values for southern hemisphere. If not provided, the OS-HPXML default (see &lt;a href='https://openstudio-hpxml.readthedocs.io/en/v1.10.0/workflow_inputs.html#hpxml-site'&gt;HPXML Site&lt;/a&gt;) is used.</description>
      <type>Double</type>
      <units>deg</units>
      <required>false</required>
      <model_dependent>false</model_dependent>
    </argument>
    <argument>
      <name>site_longitude</name>
      <display_name>Site: Longitude</display_name>
      <description>Longitude of the home address. Must be between -180 and 180. Use negative values for the western hemisphere. If not provided, the OS-HPXML default (see &lt;a href='https://openstudio-hpxml.readthedocs.io/en/v1.10.0/workflow_inputs.html#hpxml-site'&gt;HPXML Site&lt;/a&gt;) is used.</description>
      <type>Double</type>
      <units>deg</units>
      <required>false</required>
      <model_dependent>false</model_dependent>
    </argument>
    <argument>
      <name>weather_station_epw_filepath</name>
      <display_name>Weather Station: EnergyPlus Weather (EPW) Filepath</display_name>
      <description>Path of the EPW file. Either this or the Site: Zip Code input above must be provided.</description>
      <type>String</type>
      <required>false</required>
      <model_dependent>false</model_dependent>
    </argument>
    <argument>
      <name>year_built</name>
      <display_name>Building Construction: Year Built</display_name>
      <description>The year the building was built.</description>
      <type>Integer</type>
      <required>false</required>
      <model_dependent>false</model_dependent>
    </argument>
    <argument>
      <name>unit_multiplier</name>
      <display_name>Building Construction: Unit Multiplier</display_name>
      <description>The number of similar dwelling units. EnergyPlus simulation results will be multiplied this value. If not provided, defaults to 1.</description>
      <type>Integer</type>
      <required>false</required>
      <model_dependent>false</model_dependent>
    </argument>
    <argument>
      <name>geometry_unit_type</name>
      <display_name>Geometry: Unit Type</display_name>
      <description>The type of dwelling unit. Use single-family attached for a dwelling unit with 1 or more stories, attached units to one or both sides, and no units above/below. Use apartment unit for a dwelling unit with 1 story, attached units to one, two, or three sides, and units above and/or below.</description>
      <type>Choice</type>
      <required>true</required>
      <model_dependent>false</model_dependent>
      <default_value>single-family detached</default_value>
      <choices>
        <choice>
          <value>single-family detached</value>
          <display_name>single-family detached</display_name>
        </choice>
        <choice>
          <value>single-family attached</value>
          <display_name>single-family attached</display_name>
        </choice>
        <choice>
          <value>apartment unit</value>
          <display_name>apartment unit</display_name>
        </choice>
        <choice>
          <value>manufactured home</value>
          <display_name>manufactured home</display_name>
        </choice>
      </choices>
    </argument>
    <argument>
      <name>geometry_unit_left_wall_is_adiabatic</name>
      <display_name>Geometry: Unit Left Wall Is Adiabatic</display_name>
      <description>Presence of an adiabatic left wall.</description>
      <type>Boolean</type>
      <required>false</required>
      <model_dependent>false</model_dependent>
      <default_value>false</default_value>
      <choices>
        <choice>
          <value>true</value>
          <display_name>true</display_name>
        </choice>
        <choice>
          <value>false</value>
          <display_name>false</display_name>
        </choice>
      </choices>
    </argument>
    <argument>
      <name>geometry_unit_right_wall_is_adiabatic</name>
      <display_name>Geometry: Unit Right Wall Is Adiabatic</display_name>
      <description>Presence of an adiabatic right wall.</description>
      <type>Boolean</type>
      <required>false</required>
      <model_dependent>false</model_dependent>
      <default_value>false</default_value>
      <choices>
        <choice>
          <value>true</value>
          <display_name>true</display_name>
        </choice>
        <choice>
          <value>false</value>
          <display_name>false</display_name>
        </choice>
      </choices>
    </argument>
    <argument>
      <name>geometry_unit_front_wall_is_adiabatic</name>
      <display_name>Geometry: Unit Front Wall Is Adiabatic</display_name>
      <description>Presence of an adiabatic front wall, for example, the unit is adjacent to a conditioned corridor.</description>
      <type>Boolean</type>
      <required>false</required>
      <model_dependent>false</model_dependent>
      <default_value>false</default_value>
      <choices>
        <choice>
          <value>true</value>
          <display_name>true</display_name>
        </choice>
        <choice>
          <value>false</value>
          <display_name>false</display_name>
        </choice>
      </choices>
    </argument>
    <argument>
      <name>geometry_unit_back_wall_is_adiabatic</name>
      <display_name>Geometry: Unit Back Wall Is Adiabatic</display_name>
      <description>Presence of an adiabatic back wall.</description>
      <type>Boolean</type>
      <required>false</required>
      <model_dependent>false</model_dependent>
      <default_value>false</default_value>
      <choices>
        <choice>
          <value>true</value>
          <display_name>true</display_name>
        </choice>
        <choice>
          <value>false</value>
          <display_name>false</display_name>
        </choice>
      </choices>
    </argument>
    <argument>
      <name>geometry_unit_num_floors_above_grade</name>
      <display_name>Geometry: Unit Number of Floors Above Grade</display_name>
      <description>The number of floors above grade in the unit. Attic type ConditionedAttic is included. Assumed to be 1 for apartment units.</description>
      <type>Integer</type>
      <units>#</units>
      <required>true</required>
      <model_dependent>false</model_dependent>
      <default_value>2</default_value>
    </argument>
    <argument>
      <name>geometry_unit_cfa</name>
      <display_name>Geometry: Unit Conditioned Floor Area</display_name>
      <description>The total floor area of the unit's conditioned space (including any conditioned basement floor area).</description>
      <type>Double</type>
      <units>ft^2</units>
      <required>true</required>
      <model_dependent>false</model_dependent>
      <default_value>2000</default_value>
    </argument>
    <argument>
      <name>geometry_unit_aspect_ratio</name>
      <display_name>Geometry: Unit Aspect Ratio</display_name>
      <description>The ratio of front/back wall length to left/right wall length for the unit, excluding any protruding garage wall area.</description>
      <type>Double</type>
      <units>Frac</units>
      <required>true</required>
      <model_dependent>false</model_dependent>
      <default_value>2</default_value>
    </argument>
    <argument>
      <name>geometry_unit_orientation</name>
      <display_name>Geometry: Unit Orientation</display_name>
      <description>The unit's orientation is measured clockwise from north (e.g., North=0, East=90, South=180, West=270).</description>
      <type>Double</type>
      <units>degrees</units>
      <required>true</required>
      <model_dependent>false</model_dependent>
      <default_value>180</default_value>
    </argument>
    <argument>
      <name>geometry_unit_num_bedrooms</name>
      <display_name>Geometry: Unit Number of Bedrooms</display_name>
      <description>The number of bedrooms in the unit.</description>
      <type>Integer</type>
      <units>#</units>
      <required>true</required>
      <model_dependent>false</model_dependent>
      <default_value>3</default_value>
    </argument>
    <argument>
      <name>geometry_unit_num_bathrooms</name>
      <display_name>Geometry: Unit Number of Bathrooms</display_name>
      <description>The number of bathrooms in the unit. If not provided, the OS-HPXML default (see &lt;a href='https://openstudio-hpxml.readthedocs.io/en/v1.10.0/workflow_inputs.html#hpxml-building-construction'&gt;HPXML Building Construction&lt;/a&gt;) is used.</description>
      <type>Integer</type>
      <units>#</units>
      <required>false</required>
      <model_dependent>false</model_dependent>
    </argument>
    <argument>
      <name>geometry_unit_num_occupants</name>
      <display_name>Geometry: Unit Number of Occupants</display_name>
      <description>The number of occupants in the unit. If not provided, an *asset* calculation is performed assuming standard occupancy, in which various end use defaults (e.g., plug loads, appliances, and hot water usage) are calculated based on Number of Bedrooms and Conditioned Floor Area per ANSI/RESNET/ICC 301. If provided, an *operational* calculation is instead performed in which the end use defaults to reflect real-world data (where possible).</description>
      <type>Double</type>
      <units>#</units>
      <required>false</required>
      <model_dependent>false</model_dependent>
    </argument>
    <argument>
      <name>geometry_building_num_units</name>
      <display_name>Geometry: Building Number of Units</display_name>
      <description>The number of units in the building. Required for single-family attached and apartment units.</description>
      <type>Integer</type>
      <units>#</units>
      <required>false</required>
      <model_dependent>false</model_dependent>
    </argument>
    <argument>
      <name>geometry_average_ceiling_height</name>
      <display_name>Geometry: Average Ceiling Height</display_name>
      <description>Average distance from the floor to the ceiling.</description>
      <type>Double</type>
      <units>ft</units>
      <required>true</required>
      <model_dependent>false</model_dependent>
      <default_value>8</default_value>
    </argument>
    <argument>
      <name>geometry_unit_height_above_grade</name>
      <display_name>Geometry: Unit Height Above Grade</display_name>
      <description>Describes the above-grade height of apartment units on upper floors or homes above ambient or belly-and-wing foundations. It is defined as the height of the lowest conditioned floor above grade and is used to calculate the wind speed for the infiltration model. If not provided, the OS-HPXML default (see &lt;a href='https://openstudio-hpxml.readthedocs.io/en/v1.10.0/workflow_inputs.html#hpxml-building-construction'&gt;HPXML Building Construction&lt;/a&gt;) is used.</description>
      <type>Double</type>
      <units>ft</units>
      <required>false</required>
      <model_dependent>false</model_dependent>
    </argument>
    <argument>
      <name>geometry_garage_width</name>
      <display_name>Geometry: Garage Width</display_name>
      <description>The width of the garage. Enter zero for no garage. Only applies to single-family detached units.</description>
      <type>Double</type>
      <units>ft</units>
      <required>true</required>
      <model_dependent>false</model_dependent>
      <default_value>0</default_value>
    </argument>
    <argument>
      <name>geometry_garage_depth</name>
      <display_name>Geometry: Garage Depth</display_name>
      <description>The depth of the garage. Only applies to single-family detached units.</description>
      <type>Double</type>
      <units>ft</units>
      <required>true</required>
      <model_dependent>false</model_dependent>
      <default_value>20</default_value>
    </argument>
    <argument>
      <name>geometry_garage_protrusion</name>
      <display_name>Geometry: Garage Protrusion</display_name>
      <description>The fraction of the garage that is protruding from the conditioned space. Only applies to single-family detached units.</description>
      <type>Double</type>
      <units>Frac</units>
      <required>true</required>
      <model_dependent>false</model_dependent>
      <default_value>0</default_value>
    </argument>
    <argument>
      <name>geometry_garage_position</name>
      <display_name>Geometry: Garage Position</display_name>
      <description>The position of the garage. Only applies to single-family detached units.</description>
      <type>Choice</type>
      <required>true</required>
      <model_dependent>false</model_dependent>
      <default_value>Right</default_value>
      <choices>
        <choice>
          <value>Right</value>
          <display_name>Right</display_name>
        </choice>
        <choice>
          <value>Left</value>
          <display_name>Left</display_name>
        </choice>
      </choices>
    </argument>
    <argument>
      <name>geometry_foundation_type</name>
      <display_name>Geometry: Foundation Type</display_name>
      <description>The foundation type of the building. Foundation types ConditionedBasement and ConditionedCrawlspace are not allowed for apartment units.</description>
      <type>Choice</type>
      <required>true</required>
      <model_dependent>false</model_dependent>
      <default_value>SlabOnGrade</default_value>
      <choices>
        <choice>
          <value>SlabOnGrade</value>
          <display_name>SlabOnGrade</display_name>
        </choice>
        <choice>
          <value>VentedCrawlspace</value>
          <display_name>VentedCrawlspace</display_name>
        </choice>
        <choice>
          <value>UnventedCrawlspace</value>
          <display_name>UnventedCrawlspace</display_name>
        </choice>
        <choice>
          <value>ConditionedCrawlspace</value>
          <display_name>ConditionedCrawlspace</display_name>
        </choice>
        <choice>
          <value>UnconditionedBasement</value>
          <display_name>UnconditionedBasement</display_name>
        </choice>
        <choice>
          <value>ConditionedBasement</value>
          <display_name>ConditionedBasement</display_name>
        </choice>
        <choice>
          <value>Ambient</value>
          <display_name>Ambient</display_name>
        </choice>
        <choice>
          <value>AboveApartment</value>
          <display_name>AboveApartment</display_name>
        </choice>
        <choice>
          <value>BellyAndWingWithSkirt</value>
          <display_name>BellyAndWingWithSkirt</display_name>
        </choice>
        <choice>
          <value>BellyAndWingNoSkirt</value>
          <display_name>BellyAndWingNoSkirt</display_name>
        </choice>
      </choices>
    </argument>
    <argument>
      <name>geometry_foundation_height</name>
      <display_name>Geometry: Foundation Height</display_name>
      <description>The height of the foundation (e.g., 3ft for crawlspace, 8ft for basement). Only applies to basements/crawlspaces.</description>
      <type>Double</type>
      <units>ft</units>
      <required>true</required>
      <model_dependent>false</model_dependent>
      <default_value>0</default_value>
    </argument>
    <argument>
      <name>geometry_foundation_height_above_grade</name>
      <display_name>Geometry: Foundation Height Above Grade</display_name>
      <description>The depth above grade of the foundation wall. Only applies to basements/crawlspaces.</description>
      <type>Double</type>
      <units>ft</units>
      <required>true</required>
      <model_dependent>false</model_dependent>
      <default_value>0</default_value>
    </argument>
    <argument>
      <name>geometry_rim_joist_height</name>
      <display_name>Geometry: Rim Joist Height</display_name>
      <description>The height of the rim joists. Only applies to basements/crawlspaces.</description>
      <type>Double</type>
      <units>in</units>
      <required>false</required>
      <model_dependent>false</model_dependent>
    </argument>
    <argument>
      <name>geometry_attic_type</name>
      <display_name>Geometry: Attic Type</display_name>
      <description>The attic type of the building. Attic type ConditionedAttic is not allowed for apartment units.</description>
      <type>Choice</type>
      <required>true</required>
      <model_dependent>false</model_dependent>
      <default_value>VentedAttic</default_value>
      <choices>
        <choice>
          <value>FlatRoof</value>
          <display_name>FlatRoof</display_name>
        </choice>
        <choice>
          <value>VentedAttic</value>
          <display_name>VentedAttic</display_name>
        </choice>
        <choice>
          <value>UnventedAttic</value>
          <display_name>UnventedAttic</display_name>
        </choice>
        <choice>
          <value>ConditionedAttic</value>
          <display_name>ConditionedAttic</display_name>
        </choice>
        <choice>
          <value>BelowApartment</value>
          <display_name>BelowApartment</display_name>
        </choice>
      </choices>
    </argument>
    <argument>
      <name>geometry_roof_type</name>
      <display_name>Geometry: Roof Type</display_name>
      <description>The roof type of the building. Ignored if the building has a flat roof.</description>
      <type>Choice</type>
      <required>true</required>
      <model_dependent>false</model_dependent>
      <default_value>gable</default_value>
      <choices>
        <choice>
          <value>gable</value>
          <display_name>gable</display_name>
        </choice>
        <choice>
          <value>hip</value>
          <display_name>hip</display_name>
        </choice>
      </choices>
    </argument>
    <argument>
      <name>geometry_roof_pitch</name>
      <display_name>Geometry: Roof Pitch</display_name>
      <description>The roof pitch of the attic. Ignored if the building has a flat roof.</description>
      <type>Choice</type>
      <required>true</required>
      <model_dependent>false</model_dependent>
      <default_value>6:12</default_value>
      <choices>
        <choice>
          <value>1:12</value>
          <display_name>1:12</display_name>
        </choice>
        <choice>
          <value>2:12</value>
          <display_name>2:12</display_name>
        </choice>
        <choice>
          <value>3:12</value>
          <display_name>3:12</display_name>
        </choice>
        <choice>
          <value>4:12</value>
          <display_name>4:12</display_name>
        </choice>
        <choice>
          <value>5:12</value>
          <display_name>5:12</display_name>
        </choice>
        <choice>
          <value>6:12</value>
          <display_name>6:12</display_name>
        </choice>
        <choice>
          <value>7:12</value>
          <display_name>7:12</display_name>
        </choice>
        <choice>
          <value>8:12</value>
          <display_name>8:12</display_name>
        </choice>
        <choice>
          <value>9:12</value>
          <display_name>9:12</display_name>
        </choice>
        <choice>
          <value>10:12</value>
          <display_name>10:12</display_name>
        </choice>
        <choice>
          <value>11:12</value>
          <display_name>11:12</display_name>
        </choice>
        <choice>
          <value>12:12</value>
          <display_name>12:12</display_name>
        </choice>
      </choices>
    </argument>
    <argument>
      <name>geometry_eaves_depth</name>
      <display_name>Geometry: Eaves Depth</display_name>
      <description>The eaves depth of the roof.</description>
      <type>Double</type>
      <units>ft</units>
      <required>true</required>
      <model_dependent>false</model_dependent>
      <default_value>2</default_value>
    </argument>
    <argument>
      <name>neighbor_front_distance</name>
      <display_name>Neighbor: Front Distance</display_name>
      <description>The distance between the unit and the neighboring building to the front (not including eaves). A value of zero indicates no neighbors. Used for shading.</description>
      <type>Double</type>
      <units>ft</units>
      <required>true</required>
      <model_dependent>false</model_dependent>
      <default_value>0</default_value>
    </argument>
    <argument>
      <name>neighbor_back_distance</name>
      <display_name>Neighbor: Back Distance</display_name>
      <description>The distance between the unit and the neighboring building to the back (not including eaves). A value of zero indicates no neighbors. Used for shading.</description>
      <type>Double</type>
      <units>ft</units>
      <required>true</required>
      <model_dependent>false</model_dependent>
      <default_value>0</default_value>
    </argument>
    <argument>
      <name>neighbor_left_distance</name>
      <display_name>Neighbor: Left Distance</display_name>
      <description>The distance between the unit and the neighboring building to the left (not including eaves). A value of zero indicates no neighbors. Used for shading.</description>
      <type>Double</type>
      <units>ft</units>
      <required>true</required>
      <model_dependent>false</model_dependent>
      <default_value>10</default_value>
    </argument>
    <argument>
      <name>neighbor_right_distance</name>
      <display_name>Neighbor: Right Distance</display_name>
      <description>The distance between the unit and the neighboring building to the right (not including eaves). A value of zero indicates no neighbors. Used for shading.</description>
      <type>Double</type>
      <units>ft</units>
      <required>true</required>
      <model_dependent>false</model_dependent>
      <default_value>10</default_value>
    </argument>
    <argument>
      <name>neighbor_front_height</name>
      <display_name>Neighbor: Front Height</display_name>
      <description>The height of the neighboring building to the front. If not provided, the OS-HPXML default (see &lt;a href='https://openstudio-hpxml.readthedocs.io/en/v1.10.0/workflow_inputs.html#hpxml-neighbor-buildings'&gt;HPXML Neighbor Building&lt;/a&gt;) is used.</description>
      <type>Double</type>
      <units>ft</units>
      <required>false</required>
      <model_dependent>false</model_dependent>
    </argument>
    <argument>
      <name>neighbor_back_height</name>
      <display_name>Neighbor: Back Height</display_name>
      <description>The height of the neighboring building to the back. If not provided, the OS-HPXML default (see &lt;a href='https://openstudio-hpxml.readthedocs.io/en/v1.10.0/workflow_inputs.html#hpxml-neighbor-buildings'&gt;HPXML Neighbor Building&lt;/a&gt;) is used.</description>
      <type>Double</type>
      <units>ft</units>
      <required>false</required>
      <model_dependent>false</model_dependent>
    </argument>
    <argument>
      <name>neighbor_left_height</name>
      <display_name>Neighbor: Left Height</display_name>
      <description>The height of the neighboring building to the left. If not provided, the OS-HPXML default (see &lt;a href='https://openstudio-hpxml.readthedocs.io/en/v1.10.0/workflow_inputs.html#hpxml-neighbor-buildings'&gt;HPXML Neighbor Building&lt;/a&gt;) is used.</description>
      <type>Double</type>
      <units>ft</units>
      <required>false</required>
      <model_dependent>false</model_dependent>
    </argument>
    <argument>
      <name>neighbor_right_height</name>
      <display_name>Neighbor: Right Height</display_name>
      <description>The height of the neighboring building to the right. If not provided, the OS-HPXML default (see &lt;a href='https://openstudio-hpxml.readthedocs.io/en/v1.10.0/workflow_inputs.html#hpxml-neighbor-buildings'&gt;HPXML Neighbor Building&lt;/a&gt;) is used.</description>
      <type>Double</type>
      <units>ft</units>
      <required>false</required>
      <model_dependent>false</model_dependent>
    </argument>
    <argument>
      <name>floor_over_foundation_assembly_r</name>
      <display_name>Floor: Over Foundation Assembly R-value</display_name>
      <description>Assembly R-value for the floor over the foundation. Ignored if the building has a slab-on-grade foundation.</description>
      <type>Double</type>
      <units>h-ft^2-R/Btu</units>
      <required>true</required>
      <model_dependent>false</model_dependent>
      <default_value>28.1</default_value>
    </argument>
    <argument>
      <name>floor_over_garage_assembly_r</name>
      <display_name>Floor: Over Garage Assembly R-value</display_name>
      <description>Assembly R-value for the floor over the garage. Ignored unless the building has a garage under conditioned space.</description>
      <type>Double</type>
      <units>h-ft^2-R/Btu</units>
      <required>true</required>
      <model_dependent>false</model_dependent>
      <default_value>28.1</default_value>
    </argument>
    <argument>
      <name>floor_type</name>
      <display_name>Floor: Type</display_name>
      <description>The type of floors.</description>
      <type>Choice</type>
      <required>true</required>
      <model_dependent>false</model_dependent>
      <default_value>WoodFrame</default_value>
      <choices>
        <choice>
          <value>WoodFrame</value>
          <display_name>WoodFrame</display_name>
        </choice>
        <choice>
          <value>StructuralInsulatedPanel</value>
          <display_name>StructuralInsulatedPanel</display_name>
        </choice>
        <choice>
          <value>SolidConcrete</value>
          <display_name>SolidConcrete</display_name>
        </choice>
        <choice>
          <value>SteelFrame</value>
          <display_name>SteelFrame</display_name>
        </choice>
      </choices>
    </argument>
    <argument>
      <name>foundation_wall_type</name>
      <display_name>Foundation Wall: Type</display_name>
      <description>The material type of the foundation wall. If not provided, the OS-HPXML default (see &lt;a href='https://openstudio-hpxml.readthedocs.io/en/v1.10.0/workflow_inputs.html#hpxml-foundation-walls'&gt;HPXML Foundation Walls&lt;/a&gt;) is used.</description>
      <type>Choice</type>
      <required>false</required>
      <model_dependent>false</model_dependent>
      <choices>
        <choice>
          <value>solid concrete</value>
          <display_name>solid concrete</display_name>
        </choice>
        <choice>
          <value>concrete block</value>
          <display_name>concrete block</display_name>
        </choice>
        <choice>
          <value>concrete block foam core</value>
          <display_name>concrete block foam core</display_name>
        </choice>
        <choice>
          <value>concrete block perlite core</value>
          <display_name>concrete block perlite core</display_name>
        </choice>
        <choice>
          <value>concrete block vermiculite core</value>
          <display_name>concrete block vermiculite core</display_name>
        </choice>
        <choice>
          <value>concrete block solid core</value>
          <display_name>concrete block solid core</display_name>
        </choice>
        <choice>
          <value>double brick</value>
          <display_name>double brick</display_name>
        </choice>
        <choice>
          <value>wood</value>
          <display_name>wood</display_name>
        </choice>
      </choices>
    </argument>
    <argument>
      <name>foundation_wall_thickness</name>
      <display_name>Foundation Wall: Thickness</display_name>
      <description>The thickness of the foundation wall. If not provided, the OS-HPXML default (see &lt;a href='https://openstudio-hpxml.readthedocs.io/en/v1.10.0/workflow_inputs.html#hpxml-foundation-walls'&gt;HPXML Foundation Walls&lt;/a&gt;) is used.</description>
      <type>Double</type>
      <units>in</units>
      <required>false</required>
      <model_dependent>false</model_dependent>
    </argument>
    <argument>
      <name>foundation_wall_insulation_r</name>
      <display_name>Foundation Wall: Insulation Nominal R-value</display_name>
      <description>Nominal R-value for the foundation wall insulation. Only applies to basements/crawlspaces.</description>
      <type>Double</type>
      <units>h-ft^2-R/Btu</units>
      <required>true</required>
      <model_dependent>false</model_dependent>
      <default_value>0</default_value>
    </argument>
    <argument>
      <name>foundation_wall_insulation_location</name>
      <display_name>Foundation Wall: Insulation Location</display_name>
      <description>Whether the insulation is on the interior or exterior of the foundation wall. Only applies to basements/crawlspaces.</description>
      <type>Choice</type>
      <units>ft</units>
      <required>false</required>
      <model_dependent>false</model_dependent>
      <default_value>exterior</default_value>
      <choices>
        <choice>
          <value>interior</value>
          <display_name>interior</display_name>
        </choice>
        <choice>
          <value>exterior</value>
          <display_name>exterior</display_name>
        </choice>
      </choices>
    </argument>
    <argument>
      <name>foundation_wall_insulation_distance_to_top</name>
      <display_name>Foundation Wall: Insulation Distance To Top</display_name>
      <description>The distance from the top of the foundation wall to the top of the foundation wall insulation. Only applies to basements/crawlspaces. If not provided, the OS-HPXML default (see &lt;a href='https://openstudio-hpxml.readthedocs.io/en/v1.10.0/workflow_inputs.html#hpxml-foundation-walls'&gt;HPXML Foundation Walls&lt;/a&gt;) is used.</description>
      <type>Double</type>
      <units>ft</units>
      <required>false</required>
      <model_dependent>false</model_dependent>
    </argument>
    <argument>
      <name>foundation_wall_insulation_distance_to_bottom</name>
      <display_name>Foundation Wall: Insulation Distance To Bottom</display_name>
      <description>The distance from the top of the foundation wall to the bottom of the foundation wall insulation. Only applies to basements/crawlspaces. If not provided, the OS-HPXML default (see &lt;a href='https://openstudio-hpxml.readthedocs.io/en/v1.10.0/workflow_inputs.html#hpxml-foundation-walls'&gt;HPXML Foundation Walls&lt;/a&gt;) is used.</description>
      <type>Double</type>
      <units>ft</units>
      <required>false</required>
      <model_dependent>false</model_dependent>
    </argument>
    <argument>
      <name>foundation_wall_assembly_r</name>
      <display_name>Foundation Wall: Assembly R-value</display_name>
      <description>Assembly R-value for the foundation walls. Only applies to basements/crawlspaces. If provided, overrides the previous foundation wall insulation inputs. If not provided, it is ignored.</description>
      <type>Double</type>
      <units>h-ft^2-R/Btu</units>
      <required>false</required>
      <model_dependent>false</model_dependent>
    </argument>
    <argument>
      <name>rim_joist_assembly_r</name>
      <display_name>Rim Joist: Assembly R-value</display_name>
      <description>Assembly R-value for the rim joists. Only applies to basements/crawlspaces. Required if a rim joist height is provided.</description>
      <type>Double</type>
      <units>h-ft^2-R/Btu</units>
      <required>false</required>
      <model_dependent>false</model_dependent>
    </argument>
    <argument>
      <name>slab_perimeter_insulation_r</name>
      <display_name>Slab: Perimeter Insulation Nominal R-value</display_name>
      <description>Nominal R-value of the vertical slab perimeter insulation. Applies to slab-on-grade foundations and basement/crawlspace floors.</description>
      <type>Double</type>
      <units>h-ft^2-R/Btu</units>
      <required>true</required>
      <model_dependent>false</model_dependent>
      <default_value>0</default_value>
    </argument>
    <argument>
      <name>slab_perimeter_insulation_depth</name>
      <display_name>Slab: Perimeter Insulation Depth</display_name>
      <description>Depth from grade to bottom of vertical slab perimeter insulation. Applies to slab-on-grade foundations and basement/crawlspace floors.</description>
      <type>Double</type>
      <units>ft</units>
      <required>true</required>
      <model_dependent>false</model_dependent>
      <default_value>0</default_value>
    </argument>
    <argument>
      <name>slab_exterior_horizontal_insulation_r</name>
      <display_name>Slab: Exterior Horizontal Insulation Nominal R-value</display_name>
      <description>Nominal R-value of the slab exterior horizontal insulation. Applies to slab-on-grade foundations and basement/crawlspace floors.</description>
      <type>Double</type>
      <units>h-ft^2-R/Btu</units>
      <required>false</required>
      <model_dependent>false</model_dependent>
    </argument>
    <argument>
      <name>slab_exterior_horizontal_insulation_width</name>
      <display_name>Slab: Exterior Horizontal Insulation Width</display_name>
      <description>Width of the slab exterior horizontal insulation measured from the exterior surface of the vertical slab perimeter insulation. Applies to slab-on-grade foundations and basement/crawlspace floors.</description>
      <type>Double</type>
      <units>ft</units>
      <required>false</required>
      <model_dependent>false</model_dependent>
    </argument>
    <argument>
      <name>slab_exterior_horizontal_insulation_depth_below_grade</name>
      <display_name>Slab: Exterior Horizontal Insulation Depth Below Grade</display_name>
      <description>Depth of the slab exterior horizontal insulation measured from the top surface of the slab exterior horizontal insulation. Applies to slab-on-grade foundations and basement/crawlspace floors.</description>
      <type>Double</type>
      <units>ft</units>
      <required>false</required>
      <model_dependent>false</model_dependent>
    </argument>
    <argument>
      <name>slab_under_insulation_r</name>
      <display_name>Slab: Under Slab Insulation Nominal R-value</display_name>
      <description>Nominal R-value of the horizontal under slab insulation. Applies to slab-on-grade foundations and basement/crawlspace floors.</description>
      <type>Double</type>
      <units>h-ft^2-R/Btu</units>
      <required>true</required>
      <model_dependent>false</model_dependent>
      <default_value>0</default_value>
    </argument>
    <argument>
      <name>slab_under_insulation_width</name>
      <display_name>Slab: Under Slab Insulation Width</display_name>
      <description>Width from slab edge inward of horizontal under-slab insulation. Enter 999 to specify that the under slab insulation spans the entire slab. Applies to slab-on-grade foundations and basement/crawlspace floors.</description>
      <type>Double</type>
      <units>ft</units>
      <required>true</required>
      <model_dependent>false</model_dependent>
      <default_value>0</default_value>
    </argument>
    <argument>
      <name>slab_thickness</name>
      <display_name>Slab: Thickness</display_name>
      <description>The thickness of the slab. Zero can be entered if there is a dirt floor instead of a slab. If not provided, the OS-HPXML default (see &lt;a href='https://openstudio-hpxml.readthedocs.io/en/v1.10.0/workflow_inputs.html#hpxml-slabs'&gt;HPXML Slabs&lt;/a&gt;) is used.</description>
      <type>Double</type>
      <units>in</units>
      <required>false</required>
      <model_dependent>false</model_dependent>
    </argument>
    <argument>
      <name>slab_carpet_fraction</name>
      <display_name>Slab: Carpet Fraction</display_name>
      <description>Fraction of the slab floor area that is carpeted. If not provided, the OS-HPXML default (see &lt;a href='https://openstudio-hpxml.readthedocs.io/en/v1.10.0/workflow_inputs.html#hpxml-slabs'&gt;HPXML Slabs&lt;/a&gt;) is used.</description>
      <type>Double</type>
      <units>Frac</units>
      <required>false</required>
      <model_dependent>false</model_dependent>
    </argument>
    <argument>
      <name>slab_carpet_r</name>
      <display_name>Slab: Carpet R-value</display_name>
      <description>R-value of the slab carpet. If not provided, the OS-HPXML default (see &lt;a href='https://openstudio-hpxml.readthedocs.io/en/v1.10.0/workflow_inputs.html#hpxml-slabs'&gt;HPXML Slabs&lt;/a&gt;) is used.</description>
      <type>Double</type>
      <units>h-ft^2-R/Btu</units>
      <required>false</required>
      <model_dependent>false</model_dependent>
    </argument>
    <argument>
      <name>ceiling_assembly_r</name>
      <display_name>Ceiling: Assembly R-value</display_name>
      <description>Assembly R-value for the ceiling (attic floor).</description>
      <type>Double</type>
      <units>h-ft^2-R/Btu</units>
      <required>true</required>
      <model_dependent>false</model_dependent>
      <default_value>31.6</default_value>
    </argument>
    <argument>
      <name>roof_material_type</name>
      <display_name>Roof: Material Type</display_name>
      <description>The material type of the roof. If not provided, the OS-HPXML default (see &lt;a href='https://openstudio-hpxml.readthedocs.io/en/v1.10.0/workflow_inputs.html#hpxml-roofs'&gt;HPXML Roofs&lt;/a&gt;) is used.</description>
      <type>Choice</type>
      <required>false</required>
      <model_dependent>false</model_dependent>
      <choices>
        <choice>
          <value>asphalt or fiberglass shingles</value>
          <display_name>asphalt or fiberglass shingles</display_name>
        </choice>
        <choice>
          <value>concrete</value>
          <display_name>concrete</display_name>
        </choice>
        <choice>
          <value>cool roof</value>
          <display_name>cool roof</display_name>
        </choice>
        <choice>
          <value>slate or tile shingles</value>
          <display_name>slate or tile shingles</display_name>
        </choice>
        <choice>
          <value>expanded polystyrene sheathing</value>
          <display_name>expanded polystyrene sheathing</display_name>
        </choice>
        <choice>
          <value>metal surfacing</value>
          <display_name>metal surfacing</display_name>
        </choice>
        <choice>
          <value>plastic/rubber/synthetic sheeting</value>
          <display_name>plastic/rubber/synthetic sheeting</display_name>
        </choice>
        <choice>
          <value>shingles</value>
          <display_name>shingles</display_name>
        </choice>
        <choice>
          <value>wood shingles or shakes</value>
          <display_name>wood shingles or shakes</display_name>
        </choice>
      </choices>
    </argument>
    <argument>
      <name>roof_color</name>
      <display_name>Roof: Color</display_name>
      <description>The color of the roof. If not provided, the OS-HPXML default (see &lt;a href='https://openstudio-hpxml.readthedocs.io/en/v1.10.0/workflow_inputs.html#hpxml-roofs'&gt;HPXML Roofs&lt;/a&gt;) is used.</description>
      <type>Choice</type>
      <required>false</required>
      <model_dependent>false</model_dependent>
      <choices>
        <choice>
          <value>dark</value>
          <display_name>dark</display_name>
        </choice>
        <choice>
          <value>light</value>
          <display_name>light</display_name>
        </choice>
        <choice>
          <value>medium</value>
          <display_name>medium</display_name>
        </choice>
        <choice>
          <value>medium dark</value>
          <display_name>medium dark</display_name>
        </choice>
        <choice>
          <value>reflective</value>
          <display_name>reflective</display_name>
        </choice>
      </choices>
    </argument>
    <argument>
      <name>roof_assembly_r</name>
      <display_name>Roof: Assembly R-value</display_name>
      <description>Assembly R-value of the roof.</description>
      <type>Double</type>
      <units>h-ft^2-R/Btu</units>
      <required>true</required>
      <model_dependent>false</model_dependent>
      <default_value>2.3</default_value>
    </argument>
    <argument>
      <name>radiant_barrier_attic_location</name>
      <display_name>Attic: Radiant Barrier Location</display_name>
      <description>The location of the radiant barrier in the attic.</description>
      <type>Choice</type>
      <required>false</required>
      <model_dependent>false</model_dependent>
      <choices>
        <choice>
          <value>none</value>
          <display_name>none</display_name>
        </choice>
        <choice>
          <value>Attic roof only</value>
          <display_name>Attic roof only</display_name>
        </choice>
        <choice>
          <value>Attic roof and gable walls</value>
          <display_name>Attic roof and gable walls</display_name>
        </choice>
        <choice>
          <value>Attic floor</value>
          <display_name>Attic floor</display_name>
        </choice>
      </choices>
    </argument>
    <argument>
      <name>radiant_barrier_grade</name>
      <display_name>Attic: Radiant Barrier Grade</display_name>
      <description>The grade of the radiant barrier in the attic. If not provided, the OS-HPXML default (see &lt;a href='https://openstudio-hpxml.readthedocs.io/en/v1.10.0/workflow_inputs.html#hpxml-roofs'&gt;HPXML Roofs&lt;/a&gt;) is used.</description>
      <type>Choice</type>
      <required>false</required>
      <model_dependent>false</model_dependent>
      <choices>
        <choice>
          <value>1</value>
          <display_name>1</display_name>
        </choice>
        <choice>
          <value>2</value>
          <display_name>2</display_name>
        </choice>
        <choice>
          <value>3</value>
          <display_name>3</display_name>
        </choice>
      </choices>
    </argument>
    <argument>
      <name>wall_type</name>
      <display_name>Wall: Type</display_name>
      <description>The type of walls.</description>
      <type>Choice</type>
      <required>true</required>
      <model_dependent>false</model_dependent>
      <default_value>WoodStud</default_value>
      <choices>
        <choice>
          <value>WoodStud</value>
          <display_name>WoodStud</display_name>
        </choice>
        <choice>
          <value>ConcreteMasonryUnit</value>
          <display_name>ConcreteMasonryUnit</display_name>
        </choice>
        <choice>
          <value>DoubleWoodStud</value>
          <display_name>DoubleWoodStud</display_name>
        </choice>
        <choice>
          <value>InsulatedConcreteForms</value>
          <display_name>InsulatedConcreteForms</display_name>
        </choice>
        <choice>
          <value>LogWall</value>
          <display_name>LogWall</display_name>
        </choice>
        <choice>
          <value>StructuralInsulatedPanel</value>
          <display_name>StructuralInsulatedPanel</display_name>
        </choice>
        <choice>
          <value>SolidConcrete</value>
          <display_name>SolidConcrete</display_name>
        </choice>
        <choice>
          <value>SteelFrame</value>
          <display_name>SteelFrame</display_name>
        </choice>
        <choice>
          <value>Stone</value>
          <display_name>Stone</display_name>
        </choice>
        <choice>
          <value>StrawBale</value>
          <display_name>StrawBale</display_name>
        </choice>
        <choice>
          <value>StructuralBrick</value>
          <display_name>StructuralBrick</display_name>
        </choice>
      </choices>
    </argument>
    <argument>
      <name>wall_siding_type</name>
      <display_name>Wall: Siding Type</display_name>
      <description>The siding type of the walls. Also applies to rim joists. If not provided, the OS-HPXML default (see &lt;a href='https://openstudio-hpxml.readthedocs.io/en/v1.10.0/workflow_inputs.html#hpxml-walls'&gt;HPXML Walls&lt;/a&gt;) is used.</description>
      <type>Choice</type>
      <required>false</required>
      <model_dependent>false</model_dependent>
      <choices>
        <choice>
          <value>aluminum siding</value>
          <display_name>aluminum siding</display_name>
        </choice>
        <choice>
          <value>asbestos siding</value>
          <display_name>asbestos siding</display_name>
        </choice>
        <choice>
          <value>brick veneer</value>
          <display_name>brick veneer</display_name>
        </choice>
        <choice>
          <value>composite shingle siding</value>
          <display_name>composite shingle siding</display_name>
        </choice>
        <choice>
          <value>fiber cement siding</value>
          <display_name>fiber cement siding</display_name>
        </choice>
        <choice>
          <value>masonite siding</value>
          <display_name>masonite siding</display_name>
        </choice>
        <choice>
          <value>none</value>
          <display_name>none</display_name>
        </choice>
        <choice>
          <value>stucco</value>
          <display_name>stucco</display_name>
        </choice>
        <choice>
          <value>synthetic stucco</value>
          <display_name>synthetic stucco</display_name>
        </choice>
        <choice>
          <value>vinyl siding</value>
          <display_name>vinyl siding</display_name>
        </choice>
        <choice>
          <value>wood siding</value>
          <display_name>wood siding</display_name>
        </choice>
      </choices>
    </argument>
    <argument>
      <name>wall_color</name>
      <display_name>Wall: Color</display_name>
      <description>The color of the walls. Also applies to rim joists. If not provided, the OS-HPXML default (see &lt;a href='https://openstudio-hpxml.readthedocs.io/en/v1.10.0/workflow_inputs.html#hpxml-walls'&gt;HPXML Walls&lt;/a&gt;) is used.</description>
      <type>Choice</type>
      <required>false</required>
      <model_dependent>false</model_dependent>
      <choices>
        <choice>
          <value>dark</value>
          <display_name>dark</display_name>
        </choice>
        <choice>
          <value>light</value>
          <display_name>light</display_name>
        </choice>
        <choice>
          <value>medium</value>
          <display_name>medium</display_name>
        </choice>
        <choice>
          <value>medium dark</value>
          <display_name>medium dark</display_name>
        </choice>
        <choice>
          <value>reflective</value>
          <display_name>reflective</display_name>
        </choice>
      </choices>
    </argument>
    <argument>
      <name>wall_assembly_r</name>
      <display_name>Wall: Assembly R-value</display_name>
      <description>Assembly R-value of the walls.</description>
      <type>Double</type>
      <units>h-ft^2-R/Btu</units>
      <required>true</required>
      <model_dependent>false</model_dependent>
      <default_value>11.9</default_value>
    </argument>
    <argument>
      <name>window_front_wwr</name>
      <display_name>Windows: Front Window-to-Wall Ratio</display_name>
      <description>The ratio of window area to wall area for the unit's front facade. Enter 0 if specifying Front Window Area instead. If the front wall is adiabatic, the value will be ignored.</description>
      <type>Double</type>
      <units>Frac</units>
      <required>true</required>
      <model_dependent>false</model_dependent>
      <default_value>0.18</default_value>
    </argument>
    <argument>
      <name>window_back_wwr</name>
      <display_name>Windows: Back Window-to-Wall Ratio</display_name>
      <description>The ratio of window area to wall area for the unit's back facade. Enter 0 if specifying Back Window Area instead. If the back wall is adiabatic, the value will be ignored.</description>
      <type>Double</type>
      <units>Frac</units>
      <required>true</required>
      <model_dependent>false</model_dependent>
      <default_value>0.18</default_value>
    </argument>
    <argument>
      <name>window_left_wwr</name>
      <display_name>Windows: Left Window-to-Wall Ratio</display_name>
      <description>The ratio of window area to wall area for the unit's left facade (when viewed from the front). Enter 0 if specifying Left Window Area instead. If the left wall is adiabatic, the value will be ignored.</description>
      <type>Double</type>
      <units>Frac</units>
      <required>true</required>
      <model_dependent>false</model_dependent>
      <default_value>0.18</default_value>
    </argument>
    <argument>
      <name>window_right_wwr</name>
      <display_name>Windows: Right Window-to-Wall Ratio</display_name>
      <description>The ratio of window area to wall area for the unit's right facade (when viewed from the front). Enter 0 if specifying Right Window Area instead. If the right wall is adiabatic, the value will be ignored.</description>
      <type>Double</type>
      <units>Frac</units>
      <required>true</required>
      <model_dependent>false</model_dependent>
      <default_value>0.18</default_value>
    </argument>
    <argument>
      <name>window_area_front</name>
      <display_name>Windows: Front Window Area</display_name>
      <description>The amount of window area on the unit's front facade. Enter 0 if specifying Front Window-to-Wall Ratio instead. If the front wall is adiabatic, the value will be ignored.</description>
      <type>Double</type>
      <units>ft^2</units>
      <required>true</required>
      <model_dependent>false</model_dependent>
      <default_value>0</default_value>
    </argument>
    <argument>
      <name>window_area_back</name>
      <display_name>Windows: Back Window Area</display_name>
      <description>The amount of window area on the unit's back facade. Enter 0 if specifying Back Window-to-Wall Ratio instead. If the back wall is adiabatic, the value will be ignored.</description>
      <type>Double</type>
      <units>ft^2</units>
      <required>true</required>
      <model_dependent>false</model_dependent>
      <default_value>0</default_value>
    </argument>
    <argument>
      <name>window_area_left</name>
      <display_name>Windows: Left Window Area</display_name>
      <description>The amount of window area on the unit's left facade (when viewed from the front). Enter 0 if specifying Left Window-to-Wall Ratio instead. If the left wall is adiabatic, the value will be ignored.</description>
      <type>Double</type>
      <units>ft^2</units>
      <required>true</required>
      <model_dependent>false</model_dependent>
      <default_value>0</default_value>
    </argument>
    <argument>
      <name>window_area_right</name>
      <display_name>Windows: Right Window Area</display_name>
      <description>The amount of window area on the unit's right facade (when viewed from the front). Enter 0 if specifying Right Window-to-Wall Ratio instead. If the right wall is adiabatic, the value will be ignored.</description>
      <type>Double</type>
      <units>ft^2</units>
      <required>true</required>
      <model_dependent>false</model_dependent>
      <default_value>0</default_value>
    </argument>
    <argument>
      <name>window_aspect_ratio</name>
      <display_name>Windows: Aspect Ratio</display_name>
      <description>Ratio of window height to width.</description>
      <type>Double</type>
      <units>Frac</units>
      <required>true</required>
      <model_dependent>false</model_dependent>
      <default_value>1.333</default_value>
    </argument>
    <argument>
      <name>window_fraction_operable</name>
      <display_name>Windows: Fraction Operable</display_name>
      <description>Fraction of windows that are operable. If not provided, the OS-HPXML default (see &lt;a href='https://openstudio-hpxml.readthedocs.io/en/v1.10.0/workflow_inputs.html#hpxml-windows'&gt;HPXML Windows&lt;/a&gt;) is used.</description>
      <type>Double</type>
      <units>Frac</units>
      <required>false</required>
      <model_dependent>false</model_dependent>
    </argument>
    <argument>
      <name>window_natvent_availability</name>
      <display_name>Windows: Natural Ventilation Availability</display_name>
      <description>For operable windows, the number of days/week that windows can be opened by occupants for natural ventilation. If not provided, the OS-HPXML default (see &lt;a href='https://openstudio-hpxml.readthedocs.io/en/v1.10.0/workflow_inputs.html#hpxml-windows'&gt;HPXML Windows&lt;/a&gt;) is used.</description>
      <type>Integer</type>
      <units>Days/week</units>
      <required>false</required>
      <model_dependent>false</model_dependent>
    </argument>
    <argument>
      <name>window_ufactor</name>
      <display_name>Windows: U-Factor</display_name>
      <description>Full-assembly NFRC U-factor.</description>
      <type>Double</type>
      <units>Btu/hr-ft^2-R</units>
      <required>true</required>
      <model_dependent>false</model_dependent>
      <default_value>0.37</default_value>
    </argument>
    <argument>
      <name>window_shgc</name>
      <display_name>Windows: SHGC</display_name>
      <description>Full-assembly NFRC solar heat gain coefficient.</description>
      <type>Double</type>
      <required>true</required>
      <model_dependent>false</model_dependent>
      <default_value>0.3</default_value>
    </argument>
    <argument>
      <name>window_interior_shading_type</name>
      <display_name>Windows: Interior Shading Type</display_name>
      <description>Type of window interior shading. Summer/winter shading coefficients can be provided below instead. If neither is provided, the OS-HPXML default (see &lt;a href='https://openstudio-hpxml.readthedocs.io/en/v1.10.0/workflow_inputs.html#hpxml-interior-shading'&gt;HPXML Interior Shading&lt;/a&gt;) is used.</description>
      <type>Choice</type>
      <required>false</required>
      <model_dependent>false</model_dependent>
      <choices>
        <choice>
          <value>light curtains</value>
          <display_name>light curtains</display_name>
        </choice>
        <choice>
          <value>light shades</value>
          <display_name>light shades</display_name>
        </choice>
        <choice>
          <value>light blinds</value>
          <display_name>light blinds</display_name>
        </choice>
        <choice>
          <value>medium curtains</value>
          <display_name>medium curtains</display_name>
        </choice>
        <choice>
          <value>medium shades</value>
          <display_name>medium shades</display_name>
        </choice>
        <choice>
          <value>medium blinds</value>
          <display_name>medium blinds</display_name>
        </choice>
        <choice>
          <value>dark curtains</value>
          <display_name>dark curtains</display_name>
        </choice>
        <choice>
          <value>dark shades</value>
          <display_name>dark shades</display_name>
        </choice>
        <choice>
          <value>dark blinds</value>
          <display_name>dark blinds</display_name>
        </choice>
        <choice>
          <value>none</value>
          <display_name>none</display_name>
        </choice>
      </choices>
    </argument>
    <argument>
      <name>window_interior_shading_winter</name>
      <display_name>Windows: Winter Interior Shading Coefficient</display_name>
      <description>Interior shading coefficient for the winter season, which if provided overrides the shading type input. 1.0 indicates no reduction in solar gain, 0.85 indicates 15% reduction, etc. If not provided, the OS-HPXML default (see &lt;a href='https://openstudio-hpxml.readthedocs.io/en/v1.10.0/workflow_inputs.html#hpxml-interior-shading'&gt;HPXML Interior Shading&lt;/a&gt;) is used.</description>
      <type>Double</type>
      <units>Frac</units>
      <required>false</required>
      <model_dependent>false</model_dependent>
    </argument>
    <argument>
      <name>window_interior_shading_summer</name>
      <display_name>Windows: Summer Interior Shading Coefficient</display_name>
      <description>Interior shading coefficient for the summer season, which if provided overrides the shading type input. 1.0 indicates no reduction in solar gain, 0.85 indicates 15% reduction, etc. If not provided, the OS-HPXML default (see &lt;a href='https://openstudio-hpxml.readthedocs.io/en/v1.10.0/workflow_inputs.html#hpxml-interior-shading'&gt;HPXML Interior Shading&lt;/a&gt;) is used.</description>
      <type>Double</type>
      <units>Frac</units>
      <required>false</required>
      <model_dependent>false</model_dependent>
    </argument>
    <argument>
      <name>window_exterior_shading_type</name>
      <display_name>Windows: Exterior Shading Type</display_name>
      <description>Type of window exterior shading. Summer/winter shading coefficients can be provided below instead. If neither is provided, the OS-HPXML default (see &lt;a href='https://openstudio-hpxml.readthedocs.io/en/v1.10.0/workflow_inputs.html#hpxml-exterior-shading'&gt;HPXML Exterior Shading&lt;/a&gt;) is used.</description>
      <type>Choice</type>
      <required>false</required>
      <model_dependent>false</model_dependent>
      <choices>
        <choice>
          <value>solar film</value>
          <display_name>solar film</display_name>
        </choice>
        <choice>
          <value>solar screens</value>
          <display_name>solar screens</display_name>
        </choice>
        <choice>
          <value>none</value>
          <display_name>none</display_name>
        </choice>
      </choices>
    </argument>
    <argument>
      <name>window_exterior_shading_winter</name>
      <display_name>Windows: Winter Exterior Shading Coefficient</display_name>
      <description>Exterior shading coefficient for the winter season, which if provided overrides the shading type input. 1.0 indicates no reduction in solar gain, 0.85 indicates 15% reduction, etc. If not provided, the OS-HPXML default (see &lt;a href='https://openstudio-hpxml.readthedocs.io/en/v1.10.0/workflow_inputs.html#hpxml-exterior-shading'&gt;HPXML Exterior Shading&lt;/a&gt;) is used.</description>
      <type>Double</type>
      <units>Frac</units>
      <required>false</required>
      <model_dependent>false</model_dependent>
    </argument>
    <argument>
      <name>window_exterior_shading_summer</name>
      <display_name>Windows: Summer Exterior Shading Coefficient</display_name>
      <description>Exterior shading coefficient for the summer season, which if provided overrides the shading type input. 1.0 indicates no reduction in solar gain, 0.85 indicates 15% reduction, etc. If not provided, the OS-HPXML default (see &lt;a href='https://openstudio-hpxml.readthedocs.io/en/v1.10.0/workflow_inputs.html#hpxml-exterior-shading'&gt;HPXML Exterior Shading&lt;/a&gt;) is used.</description>
      <type>Double</type>
      <units>Frac</units>
      <required>false</required>
      <model_dependent>false</model_dependent>
    </argument>
    <argument>
      <name>window_shading_summer_season</name>
      <display_name>Windows: Shading Summer Season</display_name>
      <description>Enter a date range like 'May 1 - Sep 30'. Defines the summer season for purposes of shading coefficients; the rest of the year is assumed to be winter. If not provided, the OS-HPXML default (see &lt;a href='https://openstudio-hpxml.readthedocs.io/en/v1.10.0/workflow_inputs.html#hpxml-windows'&gt;HPXML Windows&lt;/a&gt;) is used.</description>
      <type>String</type>
      <required>false</required>
      <model_dependent>false</model_dependent>
    </argument>
    <argument>
      <name>window_insect_screens</name>
      <display_name>Windows: Insect Screens</display_name>
      <description>The type of insect screens, if present. If not provided, assumes there are no insect screens.</description>
      <type>Choice</type>
      <required>false</required>
      <model_dependent>false</model_dependent>
      <choices>
        <choice>
          <value>none</value>
          <display_name>none</display_name>
        </choice>
        <choice>
          <value>exterior</value>
          <display_name>exterior</display_name>
        </choice>
        <choice>
          <value>interior</value>
          <display_name>interior</display_name>
        </choice>
      </choices>
    </argument>
    <argument>
      <name>window_storm_type</name>
      <display_name>Windows: Storm Type</display_name>
      <description>The type of storm, if present. If not provided, assumes there is no storm.</description>
      <type>Choice</type>
      <required>false</required>
      <model_dependent>false</model_dependent>
      <choices>
        <choice>
          <value>clear</value>
          <display_name>clear</display_name>
        </choice>
        <choice>
          <value>low-e</value>
          <display_name>low-e</display_name>
        </choice>
      </choices>
    </argument>
    <argument>
      <name>overhangs_front_depth</name>
      <display_name>Overhangs: Front Depth</display_name>
      <description>The depth of overhangs for windows for the front facade.</description>
      <type>Double</type>
      <units>ft</units>
      <required>true</required>
      <model_dependent>false</model_dependent>
      <default_value>0</default_value>
    </argument>
    <argument>
      <name>overhangs_front_distance_to_top_of_window</name>
      <display_name>Overhangs: Front Distance to Top of Window</display_name>
      <description>The overhangs distance to the top of window for the front facade.</description>
      <type>Double</type>
      <units>ft</units>
      <required>true</required>
      <model_dependent>false</model_dependent>
      <default_value>0</default_value>
    </argument>
    <argument>
      <name>overhangs_front_distance_to_bottom_of_window</name>
      <display_name>Overhangs: Front Distance to Bottom of Window</display_name>
      <description>The overhangs distance to the bottom of window for the front facade.</description>
      <type>Double</type>
      <units>ft</units>
      <required>true</required>
      <model_dependent>false</model_dependent>
      <default_value>4</default_value>
    </argument>
    <argument>
      <name>overhangs_back_depth</name>
      <display_name>Overhangs: Back Depth</display_name>
      <description>The depth of overhangs for windows for the back facade.</description>
      <type>Double</type>
      <units>ft</units>
      <required>true</required>
      <model_dependent>false</model_dependent>
      <default_value>0</default_value>
    </argument>
    <argument>
      <name>overhangs_back_distance_to_top_of_window</name>
      <display_name>Overhangs: Back Distance to Top of Window</display_name>
      <description>The overhangs distance to the top of window for the back facade.</description>
      <type>Double</type>
      <units>ft</units>
      <required>true</required>
      <model_dependent>false</model_dependent>
      <default_value>0</default_value>
    </argument>
    <argument>
      <name>overhangs_back_distance_to_bottom_of_window</name>
      <display_name>Overhangs: Back Distance to Bottom of Window</display_name>
      <description>The overhangs distance to the bottom of window for the back facade.</description>
      <type>Double</type>
      <units>ft</units>
      <required>true</required>
      <model_dependent>false</model_dependent>
      <default_value>4</default_value>
    </argument>
    <argument>
      <name>overhangs_left_depth</name>
      <display_name>Overhangs: Left Depth</display_name>
      <description>The depth of overhangs for windows for the left facade.</description>
      <type>Double</type>
      <units>ft</units>
      <required>true</required>
      <model_dependent>false</model_dependent>
      <default_value>0</default_value>
    </argument>
    <argument>
      <name>overhangs_left_distance_to_top_of_window</name>
      <display_name>Overhangs: Left Distance to Top of Window</display_name>
      <description>The overhangs distance to the top of window for the left facade.</description>
      <type>Double</type>
      <units>ft</units>
      <required>true</required>
      <model_dependent>false</model_dependent>
      <default_value>0</default_value>
    </argument>
    <argument>
      <name>overhangs_left_distance_to_bottom_of_window</name>
      <display_name>Overhangs: Left Distance to Bottom of Window</display_name>
      <description>The overhangs distance to the bottom of window for the left facade.</description>
      <type>Double</type>
      <units>ft</units>
      <required>true</required>
      <model_dependent>false</model_dependent>
      <default_value>4</default_value>
    </argument>
    <argument>
      <name>overhangs_right_depth</name>
      <display_name>Overhangs: Right Depth</display_name>
      <description>The depth of overhangs for windows for the right facade.</description>
      <type>Double</type>
      <units>ft</units>
      <required>true</required>
      <model_dependent>false</model_dependent>
      <default_value>0</default_value>
    </argument>
    <argument>
      <name>overhangs_right_distance_to_top_of_window</name>
      <display_name>Overhangs: Right Distance to Top of Window</display_name>
      <description>The overhangs distance to the top of window for the right facade.</description>
      <type>Double</type>
      <units>ft</units>
      <required>true</required>
      <model_dependent>false</model_dependent>
      <default_value>0</default_value>
    </argument>
    <argument>
      <name>overhangs_right_distance_to_bottom_of_window</name>
      <display_name>Overhangs: Right Distance to Bottom of Window</display_name>
      <description>The overhangs distance to the bottom of window for the right facade.</description>
      <type>Double</type>
      <units>ft</units>
      <required>true</required>
      <model_dependent>false</model_dependent>
      <default_value>4</default_value>
    </argument>
    <argument>
      <name>skylight_area_front</name>
      <display_name>Skylights: Front Roof Area</display_name>
      <description>The amount of skylight area on the unit's front conditioned roof facade.</description>
      <type>Double</type>
      <units>ft^2</units>
      <required>true</required>
      <model_dependent>false</model_dependent>
      <default_value>0</default_value>
    </argument>
    <argument>
      <name>skylight_area_back</name>
      <display_name>Skylights: Back Roof Area</display_name>
      <description>The amount of skylight area on the unit's back conditioned roof facade.</description>
      <type>Double</type>
      <units>ft^2</units>
      <required>true</required>
      <model_dependent>false</model_dependent>
      <default_value>0</default_value>
    </argument>
    <argument>
      <name>skylight_area_left</name>
      <display_name>Skylights: Left Roof Area</display_name>
      <description>The amount of skylight area on the unit's left conditioned roof facade (when viewed from the front).</description>
      <type>Double</type>
      <units>ft^2</units>
      <required>true</required>
      <model_dependent>false</model_dependent>
      <default_value>0</default_value>
    </argument>
    <argument>
      <name>skylight_area_right</name>
      <display_name>Skylights: Right Roof Area</display_name>
      <description>The amount of skylight area on the unit's right conditioned roof facade (when viewed from the front).</description>
      <type>Double</type>
      <units>ft^2</units>
      <required>true</required>
      <model_dependent>false</model_dependent>
      <default_value>0</default_value>
    </argument>
    <argument>
      <name>skylight_ufactor</name>
      <display_name>Skylights: U-Factor</display_name>
      <description>Full-assembly NFRC U-factor.</description>
      <type>Double</type>
      <units>Btu/hr-ft^2-R</units>
      <required>true</required>
      <model_dependent>false</model_dependent>
      <default_value>0.33</default_value>
    </argument>
    <argument>
      <name>skylight_shgc</name>
      <display_name>Skylights: SHGC</display_name>
      <description>Full-assembly NFRC solar heat gain coefficient.</description>
      <type>Double</type>
      <required>true</required>
      <model_dependent>false</model_dependent>
      <default_value>0.45</default_value>
    </argument>
    <argument>
      <name>skylight_storm_type</name>
      <display_name>Skylights: Storm Type</display_name>
      <description>The type of storm, if present. If not provided, assumes there is no storm.</description>
      <type>Choice</type>
      <required>false</required>
      <model_dependent>false</model_dependent>
      <choices>
        <choice>
          <value>clear</value>
          <display_name>clear</display_name>
        </choice>
        <choice>
          <value>low-e</value>
          <display_name>low-e</display_name>
        </choice>
      </choices>
    </argument>
    <argument>
      <name>door_area</name>
      <display_name>Doors: Area</display_name>
      <description>The area of the opaque door(s).</description>
      <type>Double</type>
      <units>ft^2</units>
      <required>true</required>
      <model_dependent>false</model_dependent>
      <default_value>20</default_value>
    </argument>
    <argument>
      <name>door_rvalue</name>
      <display_name>Doors: R-value</display_name>
      <description>R-value of the opaque door(s).</description>
      <type>Double</type>
      <units>h-ft^2-R/Btu</units>
      <required>true</required>
      <model_dependent>false</model_dependent>
      <default_value>4.4</default_value>
    </argument>
    <argument>
      <name>air_leakage_leakiness_description</name>
      <display_name>Air Leakage: Leakiness Description</display_name>
      <description>Qualitative description of infiltration. If provided, the Year Built of the home is required. Either provide this input or provide a numeric air leakage value below.</description>
      <type>Choice</type>
      <required>false</required>
      <model_dependent>false</model_dependent>
      <default_value>average</default_value>
      <choices>
        <choice>
          <value>very tight</value>
          <display_name>very tight</display_name>
        </choice>
        <choice>
          <value>tight</value>
          <display_name>tight</display_name>
        </choice>
        <choice>
          <value>average</value>
          <display_name>average</display_name>
        </choice>
        <choice>
          <value>leaky</value>
          <display_name>leaky</display_name>
        </choice>
        <choice>
          <value>very leaky</value>
          <display_name>very leaky</display_name>
        </choice>
      </choices>
    </argument>
    <argument>
      <name>air_leakage_units</name>
      <display_name>Air Leakage: Units</display_name>
      <description>The unit of measure for the air leakage if providing a numeric air leakage value.</description>
      <type>Choice</type>
      <required>false</required>
      <model_dependent>false</model_dependent>
      <choices>
        <choice>
          <value>ACH</value>
          <display_name>ACH</display_name>
        </choice>
        <choice>
          <value>CFM</value>
          <display_name>CFM</display_name>
        </choice>
        <choice>
          <value>ACHnatural</value>
          <display_name>ACHnatural</display_name>
        </choice>
        <choice>
          <value>CFMnatural</value>
          <display_name>CFMnatural</display_name>
        </choice>
        <choice>
          <value>EffectiveLeakageArea</value>
          <display_name>EffectiveLeakageArea</display_name>
        </choice>
      </choices>
    </argument>
    <argument>
      <name>air_leakage_house_pressure</name>
      <display_name>Air Leakage: House Pressure</display_name>
      <description>The house pressure relative to outside if providing a numeric air leakage value. Required when units are ACH or CFM.</description>
      <type>Double</type>
      <units>Pa</units>
      <required>false</required>
      <model_dependent>false</model_dependent>
    </argument>
    <argument>
      <name>air_leakage_value</name>
      <display_name>Air Leakage: Value</display_name>
      <description>Numeric air leakage value. For 'EffectiveLeakageArea', provide value in sq. in. If provided, overrides Leakiness Description input.</description>
      <type>Double</type>
      <required>false</required>
      <model_dependent>false</model_dependent>
    </argument>
    <argument>
      <name>air_leakage_type</name>
      <display_name>Air Leakage: Type</display_name>
      <description>Type of air leakage if providing a numeric air leakage value. If 'unit total', represents the total infiltration to the unit as measured by a compartmentalization test, in which case the air leakage value will be adjusted by the ratio of exterior envelope surface area to total envelope surface area. Otherwise, if 'unit exterior only', represents the infiltration to the unit from outside only as measured by a guarded test. Required when unit type is single-family attached or apartment unit.</description>
      <type>Choice</type>
      <required>false</required>
      <model_dependent>false</model_dependent>
      <choices>
        <choice>
          <value>unit total</value>
          <display_name>unit total</display_name>
        </choice>
        <choice>
          <value>unit exterior only</value>
          <display_name>unit exterior only</display_name>
        </choice>
      </choices>
    </argument>
    <argument>
      <name>air_leakage_has_flue_or_chimney_in_conditioned_space</name>
      <display_name>Air Leakage: Has Flue or Chimney in Conditioned Space</display_name>
      <description>Presence of flue or chimney with combustion air from conditioned space; used for infiltration model. If not provided, the OS-HPXML default (see &lt;a href='https://openstudio-hpxml.readthedocs.io/en/v1.10.0/workflow_inputs.html#flue-or-chimney'&gt;Flue or Chimney&lt;/a&gt;) is used.</description>
      <type>Boolean</type>
      <required>false</required>
      <model_dependent>false</model_dependent>
      <choices>
        <choice>
          <value>true</value>
          <display_name>true</display_name>
        </choice>
        <choice>
          <value>false</value>
          <display_name>false</display_name>
        </choice>
      </choices>
    </argument>
    <argument>
      <name>heating_system_type</name>
      <display_name>Heating System: Type</display_name>
      <description>The type of heating system. Use 'none' if there is no heating system or if there is a heat pump serving a heating load.</description>
      <type>Choice</type>
      <required>true</required>
      <model_dependent>false</model_dependent>
      <default_value>Furnace</default_value>
      <choices>
        <choice>
          <value>none</value>
          <display_name>none</display_name>
        </choice>
        <choice>
          <value>Furnace</value>
          <display_name>Furnace</display_name>
        </choice>
        <choice>
          <value>WallFurnace</value>
          <display_name>WallFurnace</display_name>
        </choice>
        <choice>
          <value>FloorFurnace</value>
          <display_name>FloorFurnace</display_name>
        </choice>
        <choice>
          <value>Boiler</value>
          <display_name>Boiler</display_name>
        </choice>
        <choice>
          <value>ElectricResistance</value>
          <display_name>ElectricResistance</display_name>
        </choice>
        <choice>
          <value>Stove</value>
          <display_name>Stove</display_name>
        </choice>
        <choice>
          <value>SpaceHeater</value>
          <display_name>SpaceHeater</display_name>
        </choice>
        <choice>
          <value>Fireplace</value>
          <display_name>Fireplace</display_name>
        </choice>
        <choice>
          <value>Shared Boiler w/ Baseboard</value>
          <display_name>Shared Boiler w/ Baseboard</display_name>
        </choice>
        <choice>
          <value>Shared Boiler w/ Ductless Fan Coil</value>
          <display_name>Shared Boiler w/ Ductless Fan Coil</display_name>
        </choice>
      </choices>
    </argument>
    <argument>
      <name>heating_system_fuel</name>
      <display_name>Heating System: Fuel Type</display_name>
      <description>The fuel type of the heating system. Ignored for ElectricResistance.</description>
      <type>Choice</type>
      <required>true</required>
      <model_dependent>false</model_dependent>
      <default_value>natural gas</default_value>
      <choices>
        <choice>
          <value>electricity</value>
          <display_name>electricity</display_name>
        </choice>
        <choice>
          <value>natural gas</value>
          <display_name>natural gas</display_name>
        </choice>
        <choice>
          <value>fuel oil</value>
          <display_name>fuel oil</display_name>
        </choice>
        <choice>
          <value>propane</value>
          <display_name>propane</display_name>
        </choice>
        <choice>
          <value>wood</value>
          <display_name>wood</display_name>
        </choice>
        <choice>
          <value>wood pellets</value>
          <display_name>wood pellets</display_name>
        </choice>
        <choice>
          <value>coal</value>
          <display_name>coal</display_name>
        </choice>
      </choices>
    </argument>
    <argument>
      <name>heating_system_heating_efficiency</name>
      <display_name>Heating System: Rated AFUE or Percent</display_name>
      <description>The rated heating efficiency value of the heating system.</description>
      <type>Double</type>
      <units>Frac</units>
      <required>true</required>
      <model_dependent>false</model_dependent>
      <default_value>0.78</default_value>
    </argument>
    <argument>
      <name>heating_system_heating_capacity</name>
      <display_name>Heating System: Heating Capacity</display_name>
      <description>The output heating capacity of the heating system. If not provided, the OS-HPXML autosized default (see &lt;a href='https://openstudio-hpxml.readthedocs.io/en/v1.10.0/workflow_inputs.html#hpxml-heating-systems'&gt;HPXML Heating Systems&lt;/a&gt;) is used.</description>
      <type>Double</type>
      <units>Btu/hr</units>
      <required>false</required>
      <model_dependent>false</model_dependent>
    </argument>
    <argument>
      <name>heating_system_heating_autosizing_factor</name>
      <display_name>Heating System: Heating Autosizing Factor</display_name>
      <description>The capacity scaling factor applied to the auto-sizing methodology. If not provided, 1.0 is used.</description>
      <type>Double</type>
      <required>false</required>
      <model_dependent>false</model_dependent>
    </argument>
    <argument>
      <name>heating_system_heating_autosizing_limit</name>
      <display_name>Heating System: Heating Autosizing Limit</display_name>
      <description>The maximum capacity limit applied to the auto-sizing methodology. If not provided, no limit is used.</description>
      <type>Double</type>
      <units>Btu/hr</units>
      <required>false</required>
      <model_dependent>false</model_dependent>
    </argument>
    <argument>
      <name>heating_system_fraction_heat_load_served</name>
      <display_name>Heating System: Fraction Heat Load Served</display_name>
      <description>The heating load served by the heating system.</description>
      <type>Double</type>
      <units>Frac</units>
      <required>true</required>
      <model_dependent>false</model_dependent>
      <default_value>1</default_value>
    </argument>
    <argument>
      <name>heating_system_pilot_light</name>
      <display_name>Heating System: Pilot Light</display_name>
      <description>The fuel usage of the pilot light. Applies only to Furnace, WallFurnace, FloorFurnace, Stove, Boiler, and Fireplace with non-electric fuel type. If not provided, assumes no pilot light.</description>
      <type>Double</type>
      <units>Btuh</units>
      <required>false</required>
      <model_dependent>false</model_dependent>
    </argument>
    <argument>
      <name>heating_system_airflow_defect_ratio</name>
      <display_name>Heating System: Airflow Defect Ratio</display_name>
      <description>The airflow defect ratio, defined as (InstalledAirflow - DesignAirflow) / DesignAirflow, of the heating system per ANSI/RESNET/ACCA Standard 310. A value of zero means no airflow defect. Applies only to Furnace. If not provided, assumes no defect.</description>
      <type>Double</type>
      <units>Frac</units>
      <required>false</required>
      <model_dependent>false</model_dependent>
    </argument>
    <argument>
      <name>cooling_system_type</name>
      <display_name>Cooling System: Type</display_name>
      <description>The type of cooling system. Use 'none' if there is no cooling system or if there is a heat pump serving a cooling load.</description>
      <type>Choice</type>
      <required>true</required>
      <model_dependent>false</model_dependent>
      <default_value>central air conditioner</default_value>
      <choices>
        <choice>
          <value>none</value>
          <display_name>none</display_name>
        </choice>
        <choice>
          <value>central air conditioner</value>
          <display_name>central air conditioner</display_name>
        </choice>
        <choice>
          <value>room air conditioner</value>
          <display_name>room air conditioner</display_name>
        </choice>
        <choice>
          <value>evaporative cooler</value>
          <display_name>evaporative cooler</display_name>
        </choice>
        <choice>
          <value>mini-split</value>
          <display_name>mini-split</display_name>
        </choice>
        <choice>
          <value>packaged terminal air conditioner</value>
          <display_name>packaged terminal air conditioner</display_name>
        </choice>
      </choices>
    </argument>
    <argument>
      <name>cooling_system_compressor_type</name>
      <display_name>Cooling System: Cooling Compressor Type</display_name>
      <description>The compressor type of the cooling system. Required for central air conditioner and mini-split.</description>
      <type>Choice</type>
      <required>false</required>
      <model_dependent>false</model_dependent>
      <choices>
        <choice>
          <value>single stage</value>
          <display_name>single stage</display_name>
        </choice>
        <choice>
          <value>two stage</value>
          <display_name>two stage</display_name>
        </choice>
        <choice>
          <value>variable speed</value>
          <display_name>variable speed</display_name>
        </choice>
      </choices>
    </argument>
    <argument>
      <name>cooling_system_cooling_efficiency_type</name>
      <display_name>Cooling System: Efficiency Type</display_name>
      <description>The efficiency type of the cooling system. System types central air conditioner and mini-split use SEER or SEER2. System types room air conditioner and packaged terminal air conditioner use EER or CEER. Ignored for system type evaporative cooler.</description>
      <type>Choice</type>
      <required>true</required>
      <model_dependent>false</model_dependent>
      <default_value>SEER</default_value>
      <choices>
        <choice>
          <value>SEER</value>
          <display_name>SEER</display_name>
        </choice>
        <choice>
          <value>SEER2</value>
          <display_name>SEER2</display_name>
        </choice>
        <choice>
          <value>EER</value>
          <display_name>EER</display_name>
        </choice>
        <choice>
          <value>CEER</value>
          <display_name>CEER</display_name>
        </choice>
      </choices>
    </argument>
    <argument>
      <name>cooling_system_cooling_efficiency</name>
      <display_name>Cooling System: Efficiency</display_name>
      <description>The rated efficiency value of the cooling system. Ignored for evaporative cooler.</description>
      <type>Double</type>
      <required>true</required>
      <model_dependent>false</model_dependent>
      <default_value>13</default_value>
    </argument>
    <argument>
      <name>cooling_system_cooling_capacity</name>
      <display_name>Cooling System: Cooling Capacity</display_name>
      <description>The output cooling capacity of the cooling system. If not provided, the OS-HPXML autosized default (see &lt;a href='https://openstudio-hpxml.readthedocs.io/en/v1.10.0/workflow_inputs.html#central-air-conditioner'&gt;Central Air Conditioner&lt;/a&gt;, &lt;a href='https://openstudio-hpxml.readthedocs.io/en/v1.10.0/workflow_inputs.html#room-air-conditioner'&gt;Room Air Conditioner&lt;/a&gt;, &lt;a href='https://openstudio-hpxml.readthedocs.io/en/v1.10.0/workflow_inputs.html#packaged-terminal-air-conditioner'&gt;Packaged Terminal Air Conditioner&lt;/a&gt;, &lt;a href='https://openstudio-hpxml.readthedocs.io/en/v1.10.0/workflow_inputs.html#evaporative-cooler'&gt;Evaporative Cooler&lt;/a&gt;, &lt;a href='https://openstudio-hpxml.readthedocs.io/en/v1.10.0/workflow_inputs.html#mini-split-air-conditioner'&gt;Mini-Split Air Conditioner&lt;/a&gt;) is used.</description>
      <type>Double</type>
      <units>Btu/hr</units>
      <required>false</required>
      <model_dependent>false</model_dependent>
    </argument>
    <argument>
      <name>cooling_system_cooling_autosizing_factor</name>
      <display_name>Cooling System: Cooling Autosizing Factor</display_name>
      <description>The capacity scaling factor applied to the auto-sizing methodology. If not provided, 1.0 is used.</description>
      <type>Double</type>
      <required>false</required>
      <model_dependent>false</model_dependent>
    </argument>
    <argument>
      <name>cooling_system_cooling_autosizing_limit</name>
      <display_name>Cooling System: Cooling Autosizing Limit</display_name>
      <description>The maximum capacity limit applied to the auto-sizing methodology. If not provided, no limit is used.</description>
      <type>Double</type>
      <units>Btu/hr</units>
      <required>false</required>
      <model_dependent>false</model_dependent>
    </argument>
    <argument>
      <name>cooling_system_fraction_cool_load_served</name>
      <display_name>Cooling System: Fraction Cool Load Served</display_name>
      <description>The cooling load served by the cooling system.</description>
      <type>Double</type>
      <units>Frac</units>
      <required>true</required>
      <model_dependent>false</model_dependent>
      <default_value>1</default_value>
    </argument>
    <argument>
      <name>cooling_system_is_ducted</name>
      <display_name>Cooling System: Is Ducted</display_name>
      <description>Whether the cooling system is ducted or not. Only used for mini-split and evaporative cooler. It's assumed that central air conditioner is ducted, and room air conditioner and packaged terminal air conditioner are not ducted.</description>
      <type>Boolean</type>
      <required>false</required>
      <model_dependent>false</model_dependent>
      <default_value>false</default_value>
      <choices>
        <choice>
          <value>true</value>
          <display_name>true</display_name>
        </choice>
        <choice>
          <value>false</value>
          <display_name>false</display_name>
        </choice>
      </choices>
    </argument>
    <argument>
      <name>cooling_system_airflow_defect_ratio</name>
      <display_name>Cooling System: Airflow Defect Ratio</display_name>
      <description>The airflow defect ratio, defined as (InstalledAirflow - DesignAirflow) / DesignAirflow, of the cooling system per ANSI/RESNET/ACCA Standard 310. A value of zero means no airflow defect. Applies only to central air conditioner and ducted mini-split. If not provided, assumes no defect.</description>
      <type>Double</type>
      <units>Frac</units>
      <required>false</required>
      <model_dependent>false</model_dependent>
    </argument>
    <argument>
      <name>cooling_system_charge_defect_ratio</name>
      <display_name>Cooling System: Charge Defect Ratio</display_name>
      <description>The refrigerant charge defect ratio, defined as (InstalledCharge - DesignCharge) / DesignCharge, of the cooling system per ANSI/RESNET/ACCA Standard 310. A value of zero means no refrigerant charge defect. Applies only to central air conditioner and mini-split. If not provided, assumes no defect.</description>
      <type>Double</type>
      <units>Frac</units>
      <required>false</required>
      <model_dependent>false</model_dependent>
    </argument>
    <argument>
      <name>cooling_system_crankcase_heater_watts</name>
      <display_name>Cooling System: Crankcase Heater Power Watts</display_name>
      <description>Cooling system crankcase heater power consumption in Watts. Applies only to central air conditioner, room air conditioner, packaged terminal air conditioner and mini-split. If not provided, the OS-HPXML default (see &lt;a href='https://openstudio-hpxml.readthedocs.io/en/v1.10.0/workflow_inputs.html#central-air-conditioner'&gt;Central Air Conditioner&lt;/a&gt;, &lt;a href='https://openstudio-hpxml.readthedocs.io/en/v1.10.0/workflow_inputs.html#room-air-conditioner'&gt;Room Air Conditioner&lt;/a&gt;, &lt;a href='https://openstudio-hpxml.readthedocs.io/en/v1.10.0/workflow_inputs.html#packaged-terminal-air-conditioner'&gt;Packaged Terminal Air Conditioner&lt;/a&gt;, &lt;a href='https://openstudio-hpxml.readthedocs.io/en/v1.10.0/workflow_inputs.html#mini-split-air-conditioner'&gt;Mini-Split Air Conditioner&lt;/a&gt;) is used.</description>
      <type>Double</type>
      <units>W</units>
      <required>false</required>
      <model_dependent>false</model_dependent>
    </argument>
    <argument>
      <name>cooling_system_integrated_heating_system_fuel</name>
      <display_name>Cooling System: Integrated Heating System Fuel Type</display_name>
      <description>The fuel type of the heating system integrated into cooling system. Only used for packaged terminal air conditioner and room air conditioner.</description>
      <type>Choice</type>
      <required>false</required>
      <model_dependent>false</model_dependent>
      <choices>
        <choice>
          <value>electricity</value>
          <display_name>electricity</display_name>
        </choice>
        <choice>
          <value>natural gas</value>
          <display_name>natural gas</display_name>
        </choice>
        <choice>
          <value>fuel oil</value>
          <display_name>fuel oil</display_name>
        </choice>
        <choice>
          <value>propane</value>
          <display_name>propane</display_name>
        </choice>
        <choice>
          <value>wood</value>
          <display_name>wood</display_name>
        </choice>
        <choice>
          <value>wood pellets</value>
          <display_name>wood pellets</display_name>
        </choice>
        <choice>
          <value>coal</value>
          <display_name>coal</display_name>
        </choice>
      </choices>
    </argument>
    <argument>
      <name>cooling_system_integrated_heating_system_efficiency_percent</name>
      <display_name>Cooling System: Integrated Heating System Efficiency</display_name>
      <description>The rated heating efficiency value of the heating system integrated into cooling system. Only used for packaged terminal air conditioner and room air conditioner.</description>
      <type>Double</type>
      <units>Frac</units>
      <required>false</required>
      <model_dependent>false</model_dependent>
    </argument>
    <argument>
      <name>cooling_system_integrated_heating_system_capacity</name>
      <display_name>Cooling System: Integrated Heating System Heating Capacity</display_name>
      <description>The output heating capacity of the heating system integrated into cooling system. If not provided, the OS-HPXML autosized default (see &lt;a href='https://openstudio-hpxml.readthedocs.io/en/v1.10.0/workflow_inputs.html#room-air-conditioner'&gt;Room Air Conditioner&lt;/a&gt;, &lt;a href='https://openstudio-hpxml.readthedocs.io/en/v1.10.0/workflow_inputs.html#packaged-terminal-air-conditioner'&gt;Packaged Terminal Air Conditioner&lt;/a&gt;) is used. Only used for room air conditioner and packaged terminal air conditioner.</description>
      <type>Double</type>
      <units>Btu/hr</units>
      <required>false</required>
      <model_dependent>false</model_dependent>
    </argument>
    <argument>
      <name>cooling_system_integrated_heating_system_fraction_heat_load_served</name>
      <display_name>Cooling System: Integrated Heating System Fraction Heat Load Served</display_name>
      <description>The heating load served by the heating system integrated into cooling system. Only used for packaged terminal air conditioner and room air conditioner.</description>
      <type>Double</type>
      <units>Frac</units>
      <required>false</required>
      <model_dependent>false</model_dependent>
    </argument>
    <argument>
      <name>heat_pump_type</name>
      <display_name>Heat Pump: Type</display_name>
      <description>The type of heat pump. Use 'none' if there is no heat pump.</description>
      <type>Choice</type>
      <required>true</required>
      <model_dependent>false</model_dependent>
      <default_value>none</default_value>
      <choices>
        <choice>
          <value>none</value>
          <display_name>none</display_name>
        </choice>
        <choice>
          <value>air-to-air</value>
          <display_name>air-to-air</display_name>
        </choice>
        <choice>
          <value>mini-split</value>
          <display_name>mini-split</display_name>
        </choice>
        <choice>
          <value>ground-to-air</value>
          <display_name>ground-to-air</display_name>
        </choice>
        <choice>
          <value>packaged terminal heat pump</value>
          <display_name>packaged terminal heat pump</display_name>
        </choice>
        <choice>
          <value>room air conditioner with reverse cycle</value>
          <display_name>room air conditioner with reverse cycle</display_name>
        </choice>
      </choices>
    </argument>
    <argument>
      <name>heat_pump_compressor_type</name>
      <display_name>Heat Pump: Cooling Compressor Type</display_name>
      <description>The compressor type of the heat pump. Required for air-to-air, mini-split and ground-to-air.</description>
      <type>Choice</type>
      <required>false</required>
      <model_dependent>false</model_dependent>
      <choices>
        <choice>
          <value>single stage</value>
          <display_name>single stage</display_name>
        </choice>
        <choice>
          <value>two stage</value>
          <display_name>two stage</display_name>
        </choice>
        <choice>
          <value>variable speed</value>
          <display_name>variable speed</display_name>
        </choice>
      </choices>
    </argument>
    <argument>
      <name>heat_pump_heating_efficiency_type</name>
      <display_name>Heat Pump: Heating Efficiency Type</display_name>
      <description>The heating efficiency type of heat pump. System types air-to-air and mini-split use HSPF or HSPF2. System types ground-to-air, packaged terminal heat pump and room air conditioner with reverse cycle use COP.</description>
      <type>Choice</type>
      <required>true</required>
      <model_dependent>false</model_dependent>
      <default_value>HSPF</default_value>
      <choices>
        <choice>
          <value>HSPF</value>
          <display_name>HSPF</display_name>
        </choice>
        <choice>
          <value>HSPF2</value>
          <display_name>HSPF2</display_name>
        </choice>
        <choice>
          <value>COP</value>
          <display_name>COP</display_name>
        </choice>
      </choices>
    </argument>
    <argument>
      <name>heat_pump_heating_efficiency</name>
      <display_name>Heat Pump: Heating Efficiency</display_name>
      <description>The rated heating efficiency value of the heat pump.</description>
      <type>Double</type>
      <required>true</required>
      <model_dependent>false</model_dependent>
      <default_value>7.7</default_value>
    </argument>
    <argument>
      <name>heat_pump_cooling_efficiency_type</name>
      <display_name>Heat Pump: Cooling Efficiency Type</display_name>
      <description>The cooling efficiency type of heat pump. System types air-to-air and mini-split use SEER or SEER2. System types ground-to-air, packaged terminal heat pump and room air conditioner with reverse cycle use EER.</description>
      <type>Choice</type>
      <required>true</required>
      <model_dependent>false</model_dependent>
      <default_value>SEER</default_value>
      <choices>
        <choice>
          <value>SEER</value>
          <display_name>SEER</display_name>
        </choice>
        <choice>
          <value>SEER2</value>
          <display_name>SEER2</display_name>
        </choice>
        <choice>
          <value>EER</value>
          <display_name>EER</display_name>
        </choice>
        <choice>
          <value>CEER</value>
          <display_name>CEER</display_name>
        </choice>
      </choices>
    </argument>
    <argument>
      <name>heat_pump_cooling_efficiency</name>
      <display_name>Heat Pump: Cooling Efficiency</display_name>
      <description>The rated cooling efficiency value of the heat pump.</description>
      <type>Double</type>
      <required>true</required>
      <model_dependent>false</model_dependent>
      <default_value>13</default_value>
    </argument>
    <argument>
      <name>heat_pump_heating_capacity</name>
      <display_name>Heat Pump: Heating Capacity</display_name>
      <description>The output heating capacity of the heat pump. If not provided, the OS-HPXML autosized default (see &lt;a href='https://openstudio-hpxml.readthedocs.io/en/v1.10.0/workflow_inputs.html#air-to-air-heat-pump'&gt;Air-to-Air Heat Pump&lt;/a&gt;, &lt;a href='https://openstudio-hpxml.readthedocs.io/en/v1.10.0/workflow_inputs.html#mini-split-heat-pump'&gt;Mini-Split Heat Pump&lt;/a&gt;, &lt;a href='https://openstudio-hpxml.readthedocs.io/en/v1.10.0/workflow_inputs.html#packaged-terminal-heat-pump'&gt;Packaged Terminal Heat Pump&lt;/a&gt;, &lt;a href='https://openstudio-hpxml.readthedocs.io/en/v1.10.0/workflow_inputs.html#room-air-conditioner-w-reverse-cycle'&gt;Room Air Conditioner w/ Reverse Cycle&lt;/a&gt;, &lt;a href='https://openstudio-hpxml.readthedocs.io/en/v1.10.0/workflow_inputs.html#ground-to-air-heat-pump'&gt;Ground-to-Air Heat Pump&lt;/a&gt;) is used.</description>
      <type>Double</type>
      <units>Btu/hr</units>
      <required>false</required>
      <model_dependent>false</model_dependent>
    </argument>
    <argument>
      <name>heat_pump_heating_autosizing_factor</name>
      <display_name>Heat Pump: Heating Autosizing Factor</display_name>
      <description>The capacity scaling factor applied to the auto-sizing methodology. If not provided, 1.0 is used.</description>
      <type>Double</type>
      <required>false</required>
      <model_dependent>false</model_dependent>
    </argument>
    <argument>
      <name>heat_pump_heating_autosizing_limit</name>
      <display_name>Heat Pump: Heating Autosizing Limit</display_name>
      <description>The maximum capacity limit applied to the auto-sizing methodology. If not provided, no limit is used.</description>
      <type>Double</type>
      <units>Btu/hr</units>
      <required>false</required>
      <model_dependent>false</model_dependent>
    </argument>
    <argument>
      <name>heat_pump_heating_capacity_fraction_17F</name>
      <display_name>Heat Pump: Heating Capacity Fraction at 17F</display_name>
      <description>The output heating capacity of the heat pump at 17F divided by the above nominal heating capacity at 47F. Applies to all heat pump types except ground-to-air. If not provided, the OS-HPXML default (see &lt;a href='https://openstudio-hpxml.readthedocs.io/en/v1.10.0/workflow_inputs.html#air-to-air-heat-pump'&gt;Air-to-Air Heat Pump&lt;/a&gt;, &lt;a href='https://openstudio-hpxml.readthedocs.io/en/v1.10.0/workflow_inputs.html#mini-split-heat-pump'&gt;Mini-Split Heat Pump&lt;/a&gt;, &lt;a href='https://openstudio-hpxml.readthedocs.io/en/v1.10.0/workflow_inputs.html#packaged-terminal-heat-pump'&gt;Packaged Terminal Heat Pump&lt;/a&gt;, &lt;a href='https://openstudio-hpxml.readthedocs.io/en/v1.10.0/workflow_inputs.html#room-air-conditioner-w-reverse-cycle'&gt;Room Air Conditioner w/ Reverse Cycle&lt;/a&gt;) is used.</description>
      <type>Double</type>
      <units>Frac</units>
      <required>false</required>
      <model_dependent>false</model_dependent>
    </argument>
    <argument>
      <name>heat_pump_cooling_capacity</name>
      <display_name>Heat Pump: Cooling Capacity</display_name>
      <description>The output cooling capacity of the heat pump. If not provided, the OS-HPXML autosized default (see &lt;a href='https://openstudio-hpxml.readthedocs.io/en/v1.10.0/workflow_inputs.html#air-to-air-heat-pump'&gt;Air-to-Air Heat Pump&lt;/a&gt;, &lt;a href='https://openstudio-hpxml.readthedocs.io/en/v1.10.0/workflow_inputs.html#mini-split-heat-pump'&gt;Mini-Split Heat Pump&lt;/a&gt;, &lt;a href='https://openstudio-hpxml.readthedocs.io/en/v1.10.0/workflow_inputs.html#packaged-terminal-heat-pump'&gt;Packaged Terminal Heat Pump&lt;/a&gt;, &lt;a href='https://openstudio-hpxml.readthedocs.io/en/v1.10.0/workflow_inputs.html#room-air-conditioner-w-reverse-cycle'&gt;Room Air Conditioner w/ Reverse Cycle&lt;/a&gt;, &lt;a href='https://openstudio-hpxml.readthedocs.io/en/v1.10.0/workflow_inputs.html#ground-to-air-heat-pump'&gt;Ground-to-Air Heat Pump&lt;/a&gt;) is used.</description>
      <type>Double</type>
      <units>Btu/hr</units>
      <required>false</required>
      <model_dependent>false</model_dependent>
    </argument>
    <argument>
      <name>heat_pump_cooling_autosizing_factor</name>
      <display_name>Heat Pump: Cooling Autosizing Factor</display_name>
      <description>The capacity scaling factor applied to the auto-sizing methodology. If not provided, 1.0 is used.</description>
      <type>Double</type>
      <required>false</required>
      <model_dependent>false</model_dependent>
    </argument>
    <argument>
      <name>heat_pump_cooling_autosizing_limit</name>
      <display_name>Heat Pump: Cooling Autosizing Limit</display_name>
      <description>The maximum capacity limit applied to the auto-sizing methodology. If not provided, no limit is used.</description>
      <type>Double</type>
      <units>Btu/hr</units>
      <required>false</required>
      <model_dependent>false</model_dependent>
    </argument>
    <argument>
      <name>heat_pump_fraction_heat_load_served</name>
      <display_name>Heat Pump: Fraction Heat Load Served</display_name>
      <description>The heating load served by the heat pump.</description>
      <type>Double</type>
      <units>Frac</units>
      <required>true</required>
      <model_dependent>false</model_dependent>
      <default_value>1</default_value>
    </argument>
    <argument>
      <name>heat_pump_fraction_cool_load_served</name>
      <display_name>Heat Pump: Fraction Cool Load Served</display_name>
      <description>The cooling load served by the heat pump.</description>
      <type>Double</type>
      <units>Frac</units>
      <required>true</required>
      <model_dependent>false</model_dependent>
      <default_value>1</default_value>
    </argument>
    <argument>
      <name>heat_pump_compressor_lockout_temp</name>
      <display_name>Heat Pump: Compressor Lockout Temperature</display_name>
      <description>The temperature below which the heat pump compressor is disabled. If both this and Backup Heating Lockout Temperature are provided and use the same value, it essentially defines a switchover temperature (for, e.g., a dual-fuel heat pump). Applies to all heat pump types other than ground-to-air. If not provided, the OS-HPXML default (see &lt;a href='https://openstudio-hpxml.readthedocs.io/en/v1.10.0/workflow_inputs.html#air-to-air-heat-pump'&gt;Air-to-Air Heat Pump&lt;/a&gt;, &lt;a href='https://openstudio-hpxml.readthedocs.io/en/v1.10.0/workflow_inputs.html#mini-split-heat-pump'&gt;Mini-Split Heat Pump&lt;/a&gt;, &lt;a href='https://openstudio-hpxml.readthedocs.io/en/v1.10.0/workflow_inputs.html#packaged-terminal-heat-pump'&gt;Packaged Terminal Heat Pump&lt;/a&gt;, &lt;a href='https://openstudio-hpxml.readthedocs.io/en/v1.10.0/workflow_inputs.html#room-air-conditioner-w-reverse-cycle'&gt;Room Air Conditioner w/ Reverse Cycle&lt;/a&gt;) is used.</description>
      <type>Double</type>
      <units>F</units>
      <required>false</required>
      <model_dependent>false</model_dependent>
    </argument>
    <argument>
      <name>heat_pump_backup_type</name>
      <display_name>Heat Pump: Backup Type</display_name>
      <description>The backup type of the heat pump. If 'integrated', represents e.g. built-in electric strip heat or dual-fuel integrated furnace. If 'separate', represents e.g. electric baseboard or boiler based on the Heating System 2 specified below. Use 'none' if there is no backup heating.</description>
      <type>Choice</type>
      <required>true</required>
      <model_dependent>false</model_dependent>
      <default_value>integrated</default_value>
      <choices>
        <choice>
          <value>none</value>
          <display_name>none</display_name>
        </choice>
        <choice>
          <value>integrated</value>
          <display_name>integrated</display_name>
        </choice>
        <choice>
          <value>separate</value>
          <display_name>separate</display_name>
        </choice>
      </choices>
    </argument>
    <argument>
      <name>heat_pump_backup_heating_autosizing_factor</name>
      <display_name>Heat Pump: Backup Heating Autosizing Factor</display_name>
      <description>The capacity scaling factor applied to the auto-sizing methodology if Backup Type is 'integrated'. If not provided, 1.0 is used. If Backup Type is 'separate', use Heating System 2: Heating Autosizing Factor.</description>
      <type>Double</type>
      <required>false</required>
      <model_dependent>false</model_dependent>
    </argument>
    <argument>
      <name>heat_pump_backup_heating_autosizing_limit</name>
      <display_name>Heat Pump: Backup Heating Autosizing Limit</display_name>
      <description>The maximum capacity limit applied to the auto-sizing methodology if Backup Type is 'integrated'. If not provided, no limit is used. If Backup Type is 'separate', use Heating System 2: Heating Autosizing Limit.</description>
      <type>Double</type>
      <units>Btu/hr</units>
      <required>false</required>
      <model_dependent>false</model_dependent>
    </argument>
    <argument>
      <name>heat_pump_backup_fuel</name>
      <display_name>Heat Pump: Backup Fuel Type</display_name>
      <description>The backup fuel type of the heat pump. Only applies if Backup Type is 'integrated'.</description>
      <type>Choice</type>
      <required>true</required>
      <model_dependent>false</model_dependent>
      <default_value>electricity</default_value>
      <choices>
        <choice>
          <value>electricity</value>
          <display_name>electricity</display_name>
        </choice>
        <choice>
          <value>natural gas</value>
          <display_name>natural gas</display_name>
        </choice>
        <choice>
          <value>fuel oil</value>
          <display_name>fuel oil</display_name>
        </choice>
        <choice>
          <value>propane</value>
          <display_name>propane</display_name>
        </choice>
      </choices>
    </argument>
    <argument>
      <name>heat_pump_backup_heating_efficiency</name>
      <display_name>Heat Pump: Backup Rated Efficiency</display_name>
      <description>The backup rated efficiency value of the heat pump. Percent for electricity fuel type. AFUE otherwise. Only applies if Backup Type is 'integrated'.</description>
      <type>Double</type>
      <required>true</required>
      <model_dependent>false</model_dependent>
      <default_value>1</default_value>
    </argument>
    <argument>
      <name>heat_pump_backup_heating_capacity</name>
      <display_name>Heat Pump: Backup Heating Capacity</display_name>
      <description>The backup output heating capacity of the heat pump. If not provided, the OS-HPXML autosized default (see &lt;a href='https://openstudio-hpxml.readthedocs.io/en/v1.10.0/workflow_inputs.html#backup'&gt;Backup&lt;/a&gt;) is used. Only applies if Backup Type is 'integrated'.</description>
      <type>Double</type>
      <units>Btu/hr</units>
      <required>false</required>
      <model_dependent>false</model_dependent>
    </argument>
    <argument>
      <name>heat_pump_backup_heating_lockout_temp</name>
      <display_name>Heat Pump: Backup Heating Lockout Temperature</display_name>
      <description>The temperature above which the heat pump backup system is disabled. If both this and Compressor Lockout Temperature are provided and use the same value, it essentially defines a switchover temperature (for, e.g., a dual-fuel heat pump). Applies for both Backup Type of 'integrated' and 'separate'. If not provided, the OS-HPXML default (see &lt;a href='https://openstudio-hpxml.readthedocs.io/en/v1.10.0/workflow_inputs.html#backup'&gt;Backup&lt;/a&gt;) is used.</description>
      <type>Double</type>
      <units>F</units>
      <required>false</required>
      <model_dependent>false</model_dependent>
    </argument>
    <argument>
      <name>heat_pump_sizing_methodology</name>
      <display_name>Heat Pump: Sizing Methodology</display_name>
      <description>The auto-sizing methodology to use when the heat pump capacity is not provided. If not provided, the OS-HPXML default (see &lt;a href='https://openstudio-hpxml.readthedocs.io/en/v1.10.0/workflow_inputs.html#hpxml-hvac-sizing-control'&gt;HPXML HVAC Sizing Control&lt;/a&gt;) is used.</description>
      <type>Choice</type>
      <required>false</required>
      <model_dependent>false</model_dependent>
      <choices>
        <choice>
          <value>ACCA</value>
          <display_name>ACCA</display_name>
        </choice>
        <choice>
          <value>HERS</value>
          <display_name>HERS</display_name>
        </choice>
        <choice>
          <value>MaxLoad</value>
          <display_name>MaxLoad</display_name>
        </choice>
      </choices>
    </argument>
    <argument>
      <name>heat_pump_backup_sizing_methodology</name>
      <display_name>Heat Pump: Backup Sizing Methodology</display_name>
      <description>The auto-sizing methodology to use when the heat pump backup capacity is not provided. If not provided, the OS-HPXML default (see &lt;a href='https://openstudio-hpxml.readthedocs.io/en/v1.10.0/workflow_inputs.html#hpxml-hvac-sizing-control'&gt;HPXML HVAC Sizing Control&lt;/a&gt;) is used.</description>
      <type>Choice</type>
      <required>false</required>
      <model_dependent>false</model_dependent>
      <choices>
        <choice>
          <value>emergency</value>
          <display_name>emergency</display_name>
        </choice>
        <choice>
          <value>supplemental</value>
          <display_name>supplemental</display_name>
        </choice>
      </choices>
    </argument>
    <argument>
      <name>heat_pump_is_ducted</name>
      <display_name>Heat Pump: Is Ducted</display_name>
      <description>Whether the heat pump is ducted or not. Only used for mini-split. It's assumed that air-to-air and ground-to-air are ducted, and packaged terminal heat pump and room air conditioner with reverse cycle are not ducted. If not provided, assumes not ducted.</description>
      <type>Boolean</type>
      <required>false</required>
      <model_dependent>false</model_dependent>
      <choices>
        <choice>
          <value>true</value>
          <display_name>true</display_name>
        </choice>
        <choice>
          <value>false</value>
          <display_name>false</display_name>
        </choice>
      </choices>
    </argument>
    <argument>
      <name>heat_pump_airflow_defect_ratio</name>
      <display_name>Heat Pump: Airflow Defect Ratio</display_name>
      <description>The airflow defect ratio, defined as (InstalledAirflow - DesignAirflow) / DesignAirflow, of the heat pump per ANSI/RESNET/ACCA Standard 310. A value of zero means no airflow defect. Applies only to air-to-air, ducted mini-split, and ground-to-air. If not provided, assumes no defect.</description>
      <type>Double</type>
      <units>Frac</units>
      <required>false</required>
      <model_dependent>false</model_dependent>
    </argument>
    <argument>
      <name>heat_pump_charge_defect_ratio</name>
      <display_name>Heat Pump: Charge Defect Ratio</display_name>
      <description>The refrigerant charge defect ratio, defined as (InstalledCharge - DesignCharge) / DesignCharge, of the heat pump per ANSI/RESNET/ACCA Standard 310. A value of zero means no refrigerant charge defect. Applies to all heat pump types. If not provided, assumes no defect.</description>
      <type>Double</type>
      <units>Frac</units>
      <required>false</required>
      <model_dependent>false</model_dependent>
    </argument>
    <argument>
      <name>heat_pump_crankcase_heater_watts</name>
      <display_name>Heat Pump: Crankcase Heater Power Watts</display_name>
      <description>Heat Pump crankcase heater power consumption in Watts. Applies only to air-to-air, mini-split, packaged terminal heat pump and room air conditioner with reverse cycle. If not provided, the OS-HPXML default (see &lt;a href='https://openstudio-hpxml.readthedocs.io/en/v1.10.0/workflow_inputs.html#air-to-air-heat-pump'&gt;Air-to-Air Heat Pump&lt;/a&gt;, &lt;a href='https://openstudio-hpxml.readthedocs.io/en/v1.10.0/workflow_inputs.html#mini-split-heat-pump'&gt;Mini-Split Heat Pump&lt;/a&gt;, &lt;a href='https://openstudio-hpxml.readthedocs.io/en/v1.10.0/workflow_inputs.html#packaged-terminal-heat-pump'&gt;Packaged Terminal Heat Pump&lt;/a&gt;, &lt;a href='https://openstudio-hpxml.readthedocs.io/en/v1.10.0/workflow_inputs.html#room-air-conditioner-w-reverse-cycle'&gt;Room Air Conditioner w/ Reverse Cycle&lt;/a&gt;) is used.</description>
      <type>Double</type>
      <units>W</units>
      <required>false</required>
      <model_dependent>false</model_dependent>
    </argument>
    <argument>
      <name>heat_pump_pan_heater_watts</name>
      <display_name>Heat Pump: Pan Heater Power Watts</display_name>
      <description>Heat Pump pan heater power consumption in Watts. Applies only to air-to-air and mini-split. If not provided, the OS-HPXML default (see &lt;a href='https://openstudio-hpxml.readthedocs.io/en/v1.10.0/workflow_inputs.html#air-to-air-heat-pump'&gt;Air-to-Air Heat Pump&lt;/a&gt;, &lt;a href='https://openstudio-hpxml.readthedocs.io/en/v1.10.0/workflow_inputs.html#mini-split-heat-pump'&gt;Mini-Split Heat Pump&lt;/a&gt;) is used.</description>
      <type>Double</type>
      <units>W</units>
      <required>false</required>
      <model_dependent>false</model_dependent>
    </argument>
    <argument>
      <name>heat_pump_pan_heater_control_type</name>
      <display_name>Heat Pump: Pan Heater Control Type</display_name>
      <description>Heat pump pan heater control type. If 'continuous', operates continuously when outdoor temperature is below 32F. If 'defrost mode', operates only during defrost mode when outdoor temperature is below 32F. Applies only to air-to-air and mini-split. If not provided, the OS-HPXML default (see &lt;a href='https://openstudio-hpxml.readthedocs.io/en/v1.10.0/workflow_inputs.html#air-to-air-heat-pump'&gt;Air-to-Air Heat Pump&lt;/a&gt;, &lt;a href='https://openstudio-hpxml.readthedocs.io/en/v1.10.0/workflow_inputs.html#mini-split-heat-pump'&gt;Mini-Split Heat Pump&lt;/a&gt;) is used.</description>
      <type>Choice</type>
      <required>false</required>
      <model_dependent>false</model_dependent>
      <choices>
        <choice>
          <value>continuous</value>
          <display_name>continuous</display_name>
        </choice>
        <choice>
          <value>defrost mode</value>
          <display_name>defrost mode</display_name>
        </choice>
      </choices>
    </argument>
    <argument>
      <name>hvac_perf_data_capacity_type</name>
      <display_name>HVAC Detailed Performance Data: Capacity Type</display_name>
      <description>Type of capacity values for detailed performance data if available. Applies only to air-source HVAC systems (central and mini-split air conditioners, air-to-air and mini-split heat pumps).</description>
      <type>Choice</type>
      <units>Absolute capacities</units>
      <required>false</required>
      <model_dependent>false</model_dependent>
      <choices>
        <choice>
          <value>Absolute capacities</value>
          <display_name>Absolute capacities</display_name>
        </choice>
        <choice>
          <value>Normalized capacity fractions</value>
          <display_name>Normalized capacity fractions</display_name>
        </choice>
      </choices>
    </argument>
    <argument>
      <name>hvac_perf_data_heating_outdoor_temperatures</name>
      <display_name>HVAC Detailed Performance Data: Heating Outdoor Temperatures</display_name>
      <description>Outdoor temperatures of heating detailed performance data if available. Applies only to air-source HVAC systems (air-to-air and mini-split heat pumps). Only certain outdoor temperatures are allowed, see the OS-HPXML documentation (&lt;a href='https://openstudio-hpxml.readthedocs.io/en/v1.10.0/workflow_inputs.html#detailed-heating-performance-data'&gt;Detailed Heating Performance Data&lt;/a&gt;).</description>
      <type>String</type>
      <units>F</units>
      <required>false</required>
      <model_dependent>false</model_dependent>
    </argument>
    <argument>
      <name>hvac_perf_data_heating_min_speed_capacities</name>
      <display_name>HVAC Detailed Performance Data: Heating Minimum Speed Capacities</display_name>
      <description>Minimum speed capacities of heating detailed performance data if available, corresponding to the above outdoor temperatures. Applies only to two stage and variable speed air-source HVAC systems (air-to-air and mini-split heat pumps). Not all values are required, see the OS-HPXML documentation (&lt;a href='https://openstudio-hpxml.readthedocs.io/en/v1.10.0/workflow_inputs.html#detailed-heating-performance-data'&gt;Detailed Heating Performance Data&lt;/a&gt;).</description>
      <type>String</type>
      <units>Btu/hr or Frac</units>
      <required>false</required>
      <model_dependent>false</model_dependent>
    </argument>
    <argument>
      <name>hvac_perf_data_heating_nom_speed_capacities</name>
      <display_name>HVAC Detailed Performance Data: Heating Nominal Speed Capacities</display_name>
      <description>Nominal speed capacities of heating detailed performance data if available, corresponding to the above outdoor temperatures. Applies only to air-source HVAC systems (air-to-air and mini-split heat pumps). Not all values are required, see the OS-HPXML documentation (&lt;a href='https://openstudio-hpxml.readthedocs.io/en/v1.10.0/workflow_inputs.html#detailed-heating-performance-data'&gt;Detailed Heating Performance Data&lt;/a&gt;).</description>
      <type>String</type>
      <units>Btu/hr or Frac</units>
      <required>false</required>
      <model_dependent>false</model_dependent>
    </argument>
    <argument>
      <name>hvac_perf_data_heating_max_speed_capacities</name>
      <display_name>HVAC Detailed Performance Data: Heating Maximum Speed Capacities</display_name>
      <description>Maximum speed capacities of heating detailed performance data if available, corresponding to the above outdoor temperatures. Applies only to variable speed air-source HVAC systems (air-to-air and mini-split heat pumps). Not all values are required, see the OS-HPXML documentation (&lt;a href='https://openstudio-hpxml.readthedocs.io/en/v1.10.0/workflow_inputs.html#detailed-heating-performance-data'&gt;Detailed Heating Performance Data&lt;/a&gt;).</description>
      <type>String</type>
      <units>Btu/hr or Frac</units>
      <required>false</required>
      <model_dependent>false</model_dependent>
    </argument>
    <argument>
      <name>hvac_perf_data_heating_min_speed_cops</name>
      <display_name>HVAC Detailed Performance Data: Heating Minimum Speed COPs</display_name>
      <description>Minimum speed efficiency COP values of heating detailed performance data if available, corresponding to the above outdoor temperatures. Applies only to two stage and variable speed air-source HVAC systems (air-to-air and mini-split heat pumps). Not all values are required, see the OS-HPXML documentation (&lt;a href='https://openstudio-hpxml.readthedocs.io/en/v1.10.0/workflow_inputs.html#detailed-heating-performance-data'&gt;Detailed Heating Performance Data&lt;/a&gt;).</description>
      <type>String</type>
      <units>W/W</units>
      <required>false</required>
      <model_dependent>false</model_dependent>
    </argument>
    <argument>
      <name>hvac_perf_data_heating_nom_speed_cops</name>
      <display_name>HVAC Detailed Performance Data: Heating Nominal Speed COPs</display_name>
      <description>Nominal speed efficiency COP values of heating detailed performance data if available, corresponding to the above outdoor temperatures. Applies only to air-source HVAC systems (air-to-air and mini-split heat pumps). Not all values are required, see the OS-HPXML documentation (&lt;a href='https://openstudio-hpxml.readthedocs.io/en/v1.10.0/workflow_inputs.html#detailed-heating-performance-data'&gt;Detailed Heating Performance Data&lt;/a&gt;).</description>
      <type>String</type>
      <units>W/W</units>
      <required>false</required>
      <model_dependent>false</model_dependent>
    </argument>
    <argument>
      <name>hvac_perf_data_heating_max_speed_cops</name>
      <display_name>HVAC Detailed Performance Data: Heating Maximum Speed COPs</display_name>
      <description>Maximum speed efficiency COP values of heating detailed performance data if available, corresponding to the above outdoor temperatures. Applies only to variable speed air-source HVAC systems (air-to-air and mini-split heat pumps). Not all values are required, see the OS-HPXML documentation (&lt;a href='https://openstudio-hpxml.readthedocs.io/en/v1.10.0/workflow_inputs.html#detailed-heating-performance-data'&gt;Detailed Heating Performance Data&lt;/a&gt;).</description>
      <type>String</type>
      <units>W/W</units>
      <required>false</required>
      <model_dependent>false</model_dependent>
    </argument>
    <argument>
      <name>hvac_perf_data_cooling_outdoor_temperatures</name>
      <display_name>HVAC Detailed Performance Data: Cooling Outdoor Temperatures</display_name>
      <description>Outdoor temperatures of cooling detailed performance data if available. Applies only to variable-speed air-source HVAC systems (central and mini-split air conditioners, air-to-air and mini-split heat pumps). Only certain outdoor temperatures are allowed, see the OS-HPXML documentation (&lt;a href='https://openstudio-hpxml.readthedocs.io/en/v1.10.0/workflow_inputs.html#detailed-cooling-performance-data'&gt;Detailed Cooling Performance Data&lt;/a&gt;).</description>
      <type>String</type>
      <units>F</units>
      <required>false</required>
      <model_dependent>false</model_dependent>
    </argument>
    <argument>
      <name>hvac_perf_data_cooling_min_speed_capacities</name>
      <display_name>HVAC Detailed Performance Data: Cooling Minimum Speed Capacities</display_name>
      <description>Minimum speed capacities of cooling detailed performance data if available, corresponding to the above outdoor temperatures. Applies only to two stage and variable speed air-source HVAC systems (central and mini-split air conditioners, air-to-air and mini-split heat pumps). Not all values are required, see the OS-HPXML documentation (&lt;a href='https://openstudio-hpxml.readthedocs.io/en/v1.10.0/workflow_inputs.html#detailed-cooling-performance-data'&gt;Detailed Cooling Performance Data&lt;/a&gt;).</description>
      <type>String</type>
      <units>Btu/hr or Frac</units>
      <required>false</required>
      <model_dependent>false</model_dependent>
    </argument>
    <argument>
      <name>hvac_perf_data_cooling_nom_speed_capacities</name>
      <display_name>HVAC Detailed Performance Data: Cooling Nominal Speed Capacities</display_name>
      <description>Nominal speed capacities of cooling detailed performance data if available, corresponding to the above outdoor temperatures. Applies only to air-source HVAC systems (central and mini-split air conditioners, air-to-air and mini-split heat pumps). Not all values are required, see the OS-HPXML documentation (&lt;a href='https://openstudio-hpxml.readthedocs.io/en/v1.10.0/workflow_inputs.html#detailed-cooling-performance-data'&gt;Detailed Cooling Performance Data&lt;/a&gt;).</description>
      <type>String</type>
      <units>Btu/hr or Frac</units>
      <required>false</required>
      <model_dependent>false</model_dependent>
    </argument>
    <argument>
      <name>hvac_perf_data_cooling_max_speed_capacities</name>
      <display_name>HVAC Detailed Performance Data: Cooling Maximum Speed Capacities</display_name>
      <description>Maximum speed capacities of cooling detailed performance data if available, corresponding to the above outdoor temperatures. Applies only to variable speed air-source HVAC systems (central and mini-split air conditioners, air-to-air and mini-split heat pumps). Not all values are required, see the OS-HPXML documentation (&lt;a href='https://openstudio-hpxml.readthedocs.io/en/v1.10.0/workflow_inputs.html#detailed-cooling-performance-data'&gt;Detailed Cooling Performance Data&lt;/a&gt;).</description>
      <type>String</type>
      <units>Btu/hr or Frac</units>
      <required>false</required>
      <model_dependent>false</model_dependent>
    </argument>
    <argument>
      <name>hvac_perf_data_cooling_min_speed_cops</name>
      <display_name>HVAC Detailed Performance Data: Cooling Minimum Speed COPs</display_name>
      <description>Minimum speed efficiency COP values of cooling detailed performance data if available, corresponding to the above outdoor temperatures. Applies only to two stage and variable speed air-source HVAC systems (central and mini-split air conditioners, air-to-air and mini-split heat pumps). Not all values are required, see the OS-HPXML documentation (&lt;a href='https://openstudio-hpxml.readthedocs.io/en/v1.10.0/workflow_inputs.html#detailed-cooling-performance-data'&gt;Detailed Cooling Performance Data&lt;/a&gt;).</description>
      <type>String</type>
      <units>W/W</units>
      <required>false</required>
      <model_dependent>false</model_dependent>
    </argument>
    <argument>
      <name>hvac_perf_data_cooling_nom_speed_cops</name>
      <display_name>HVAC Detailed Performance Data: Cooling Nominal Speed COPs</display_name>
      <description>Nominal speed efficiency COP values of cooling detailed performance data if available, corresponding to the above outdoor temperatures. Applies only to air-source HVAC systems (central and mini-split air conditioners, air-to-air and mini-split heat pumps). Not all values are required, see the OS-HPXML documentation (&lt;a href='https://openstudio-hpxml.readthedocs.io/en/v1.10.0/workflow_inputs.html#detailed-cooling-performance-data'&gt;Detailed Cooling Performance Data&lt;/a&gt;).</description>
      <type>String</type>
      <units>W/W</units>
      <required>false</required>
      <model_dependent>false</model_dependent>
    </argument>
    <argument>
      <name>hvac_perf_data_cooling_max_speed_cops</name>
      <display_name>HVAC Detailed Performance Data: Cooling Maximum Speed COPs</display_name>
      <description>Maximum speed efficiency COP values of cooling detailed performance data if available, corresponding to the above outdoor temperatures. Applies only to variable speed air-source HVAC systems (central and mini-split air conditioners, air-to-air and mini-split heat pumps). Not all values are required, see the OS-HPXML documentation (&lt;a href='https://openstudio-hpxml.readthedocs.io/en/v1.10.0/workflow_inputs.html#detailed-cooling-performance-data'&gt;Detailed Cooling Performance Data&lt;/a&gt;).</description>
      <type>String</type>
      <units>W/W</units>
      <required>false</required>
      <model_dependent>false</model_dependent>
    </argument>
    <argument>
      <name>geothermal_loop_configuration</name>
      <display_name>Geothermal Loop: Configuration</display_name>
      <description>Configuration of the geothermal loop. Only applies to ground-to-air heat pump type. If not provided, the OS-HPXML default (see &lt;a href='https://openstudio-hpxml.readthedocs.io/en/v1.10.0/workflow_inputs.html#ground-to-air-heat-pump'&gt;Ground-to-Air Heat Pump&lt;/a&gt;) is used.</description>
      <type>Choice</type>
      <required>false</required>
      <model_dependent>false</model_dependent>
      <choices>
        <choice>
          <value>none</value>
          <display_name>none</display_name>
        </choice>
        <choice>
          <value>vertical</value>
          <display_name>vertical</display_name>
        </choice>
      </choices>
    </argument>
    <argument>
      <name>geothermal_loop_borefield_configuration</name>
      <display_name>Geothermal Loop: Borefield Configuration</display_name>
      <description>Borefield configuration of the geothermal loop. Only applies to ground-to-air heat pump type. If not provided, the OS-HPXML default (see &lt;a href='https://openstudio-hpxml.readthedocs.io/en/v1.10.0/workflow_inputs.html#hpxml-geothermal-loops'&gt;HPXML Geothermal Loops&lt;/a&gt;) is used.</description>
      <type>Choice</type>
      <required>false</required>
      <model_dependent>false</model_dependent>
      <choices>
        <choice>
          <value>Rectangle</value>
          <display_name>Rectangle</display_name>
        </choice>
        <choice>
          <value>Open Rectangle</value>
          <display_name>Open Rectangle</display_name>
        </choice>
        <choice>
          <value>C</value>
          <display_name>C</display_name>
        </choice>
        <choice>
          <value>L</value>
          <display_name>L</display_name>
        </choice>
        <choice>
          <value>U</value>
          <display_name>U</display_name>
        </choice>
        <choice>
          <value>Lopsided U</value>
          <display_name>Lopsided U</display_name>
        </choice>
      </choices>
    </argument>
    <argument>
      <name>geothermal_loop_loop_flow</name>
      <display_name>Geothermal Loop: Loop Flow</display_name>
      <description>Water flow rate through the geothermal loop. Only applies to ground-to-air heat pump type. If not provided, the OS-HPXML autosized default (see &lt;a href='https://openstudio-hpxml.readthedocs.io/en/v1.10.0/workflow_inputs.html#hpxml-geothermal-loops'&gt;HPXML Geothermal Loops&lt;/a&gt;) is used.</description>
      <type>Double</type>
      <units>gpm</units>
      <required>false</required>
      <model_dependent>false</model_dependent>
    </argument>
    <argument>
      <name>geothermal_loop_boreholes_count</name>
      <display_name>Geothermal Loop: Boreholes Count</display_name>
      <description>Number of boreholes. Only applies to ground-to-air heat pump type. If not provided, the OS-HPXML autosized default (see &lt;a href='https://openstudio-hpxml.readthedocs.io/en/v1.10.0/workflow_inputs.html#hpxml-geothermal-loops'&gt;HPXML Geothermal Loops&lt;/a&gt;) is used.</description>
      <type>Integer</type>
      <units>#</units>
      <required>false</required>
      <model_dependent>false</model_dependent>
    </argument>
    <argument>
      <name>geothermal_loop_boreholes_length</name>
      <display_name>Geothermal Loop: Boreholes Length</display_name>
      <description>Average length of each borehole (vertical). Only applies to ground-to-air heat pump type. If not provided, the OS-HPXML autosized default (see &lt;a href='https://openstudio-hpxml.readthedocs.io/en/v1.10.0/workflow_inputs.html#hpxml-geothermal-loops'&gt;HPXML Geothermal Loops&lt;/a&gt;) is used.</description>
      <type>Double</type>
      <units>ft</units>
      <required>false</required>
      <model_dependent>false</model_dependent>
    </argument>
    <argument>
      <name>geothermal_loop_boreholes_spacing</name>
      <display_name>Geothermal Loop: Boreholes Spacing</display_name>
      <description>Distance between bores. Only applies to ground-to-air heat pump type. If not provided, the OS-HPXML default (see &lt;a href='https://openstudio-hpxml.readthedocs.io/en/v1.10.0/workflow_inputs.html#hpxml-geothermal-loops'&gt;HPXML Geothermal Loops&lt;/a&gt;) is used.</description>
      <type>Double</type>
      <units>ft</units>
      <required>false</required>
      <model_dependent>false</model_dependent>
    </argument>
    <argument>
      <name>geothermal_loop_boreholes_diameter</name>
      <display_name>Geothermal Loop: Boreholes Diameter</display_name>
      <description>Diameter of bores. Only applies to ground-to-air heat pump type. If not provided, the OS-HPXML default (see &lt;a href='https://openstudio-hpxml.readthedocs.io/en/v1.10.0/workflow_inputs.html#hpxml-geothermal-loops'&gt;HPXML Geothermal Loops&lt;/a&gt;) is used.</description>
      <type>Double</type>
      <units>in</units>
      <required>false</required>
      <model_dependent>false</model_dependent>
    </argument>
    <argument>
      <name>geothermal_loop_grout_type</name>
      <display_name>Geothermal Loop: Grout Type</display_name>
      <description>Grout type of the geothermal loop. Only applies to ground-to-air heat pump type. If not provided, the OS-HPXML default (see &lt;a href='https://openstudio-hpxml.readthedocs.io/en/v1.10.0/workflow_inputs.html#hpxml-geothermal-loops'&gt;HPXML Geothermal Loops&lt;/a&gt;) is used.</description>
      <type>Choice</type>
      <required>false</required>
      <model_dependent>false</model_dependent>
      <choices>
        <choice>
          <value>standard</value>
          <display_name>standard</display_name>
        </choice>
        <choice>
          <value>thermally enhanced</value>
          <display_name>thermally enhanced</display_name>
        </choice>
      </choices>
    </argument>
    <argument>
      <name>geothermal_loop_pipe_type</name>
      <display_name>Geothermal Loop: Pipe Type</display_name>
      <description>Pipe type of the geothermal loop. Only applies to ground-to-air heat pump type. If not provided, the OS-HPXML default (see &lt;a href='https://openstudio-hpxml.readthedocs.io/en/v1.10.0/workflow_inputs.html#hpxml-geothermal-loops'&gt;HPXML Geothermal Loops&lt;/a&gt;) is used.</description>
      <type>Choice</type>
      <required>false</required>
      <model_dependent>false</model_dependent>
      <choices>
        <choice>
          <value>standard</value>
          <display_name>standard</display_name>
        </choice>
        <choice>
          <value>thermally enhanced</value>
          <display_name>thermally enhanced</display_name>
        </choice>
      </choices>
    </argument>
    <argument>
      <name>geothermal_loop_pipe_diameter</name>
      <display_name>Geothermal Loop: Pipe Diameter</display_name>
      <description>Pipe diameter of the geothermal loop. Only applies to ground-to-air heat pump type. If not provided, the OS-HPXML default (see &lt;a href='https://openstudio-hpxml.readthedocs.io/en/v1.10.0/workflow_inputs.html#hpxml-geothermal-loops'&gt;HPXML Geothermal Loops&lt;/a&gt;) is used.</description>
      <type>Choice</type>
      <units>in</units>
      <required>false</required>
      <model_dependent>false</model_dependent>
      <choices>
        <choice>
          <value>3/4" pipe</value>
          <display_name>3/4" pipe</display_name>
        </choice>
        <choice>
          <value>1" pipe</value>
          <display_name>1" pipe</display_name>
        </choice>
        <choice>
          <value>1-1/4" pipe</value>
          <display_name>1-1/4" pipe</display_name>
        </choice>
      </choices>
    </argument>
    <argument>
      <name>heating_system_2_type</name>
      <display_name>Heating System 2: Type</display_name>
      <description>The type of the second heating system. If a heat pump is specified and the backup type is 'separate', this heating system represents 'separate' backup heating. For ducted heat pumps where the backup heating system is a 'Furnace', the backup would typically be characterized as 'integrated' in that the furnace and heat pump share the same distribution system and blower fan; a 'Furnace' as 'separate' backup to a ducted heat pump is not supported.</description>
      <type>Choice</type>
      <required>true</required>
      <model_dependent>false</model_dependent>
      <default_value>none</default_value>
      <choices>
        <choice>
          <value>none</value>
          <display_name>none</display_name>
        </choice>
        <choice>
          <value>Furnace</value>
          <display_name>Furnace</display_name>
        </choice>
        <choice>
          <value>WallFurnace</value>
          <display_name>WallFurnace</display_name>
        </choice>
        <choice>
          <value>FloorFurnace</value>
          <display_name>FloorFurnace</display_name>
        </choice>
        <choice>
          <value>Boiler</value>
          <display_name>Boiler</display_name>
        </choice>
        <choice>
          <value>ElectricResistance</value>
          <display_name>ElectricResistance</display_name>
        </choice>
        <choice>
          <value>Stove</value>
          <display_name>Stove</display_name>
        </choice>
        <choice>
          <value>SpaceHeater</value>
          <display_name>SpaceHeater</display_name>
        </choice>
        <choice>
          <value>Fireplace</value>
          <display_name>Fireplace</display_name>
        </choice>
      </choices>
    </argument>
    <argument>
      <name>heating_system_2_fuel</name>
      <display_name>Heating System 2: Fuel Type</display_name>
      <description>The fuel type of the second heating system. Ignored for ElectricResistance.</description>
      <type>Choice</type>
      <required>true</required>
      <model_dependent>false</model_dependent>
      <default_value>electricity</default_value>
      <choices>
        <choice>
          <value>electricity</value>
          <display_name>electricity</display_name>
        </choice>
        <choice>
          <value>natural gas</value>
          <display_name>natural gas</display_name>
        </choice>
        <choice>
          <value>fuel oil</value>
          <display_name>fuel oil</display_name>
        </choice>
        <choice>
          <value>propane</value>
          <display_name>propane</display_name>
        </choice>
        <choice>
          <value>wood</value>
          <display_name>wood</display_name>
        </choice>
        <choice>
          <value>wood pellets</value>
          <display_name>wood pellets</display_name>
        </choice>
        <choice>
          <value>coal</value>
          <display_name>coal</display_name>
        </choice>
      </choices>
    </argument>
    <argument>
      <name>heating_system_2_heating_efficiency</name>
      <display_name>Heating System 2: Rated AFUE or Percent</display_name>
      <description>The rated heating efficiency value of the second heating system.</description>
      <type>Double</type>
      <units>Frac</units>
      <required>true</required>
      <model_dependent>false</model_dependent>
      <default_value>1</default_value>
    </argument>
    <argument>
      <name>heating_system_2_heating_capacity</name>
      <display_name>Heating System 2: Heating Capacity</display_name>
      <description>The output heating capacity of the second heating system. If not provided, the OS-HPXML autosized default (see &lt;a href='https://openstudio-hpxml.readthedocs.io/en/v1.10.0/workflow_inputs.html#hpxml-heating-systems'&gt;HPXML Heating Systems&lt;/a&gt;) is used.</description>
      <type>Double</type>
      <units>Btu/hr</units>
      <required>false</required>
      <model_dependent>false</model_dependent>
    </argument>
    <argument>
      <name>heating_system_2_heating_autosizing_factor</name>
      <display_name>Heating System 2: Heating Autosizing Factor</display_name>
      <description>The capacity scaling factor applied to the auto-sizing methodology. If not provided, 1.0 is used.</description>
      <type>Double</type>
      <required>false</required>
      <model_dependent>false</model_dependent>
    </argument>
    <argument>
      <name>heating_system_2_heating_autosizing_limit</name>
      <display_name>Heating System 2: Heating Autosizing Limit</display_name>
      <description>The maximum capacity limit applied to the auto-sizing methodology. If not provided, no limit is used.</description>
      <type>Double</type>
      <units>Btu/hr</units>
      <required>false</required>
      <model_dependent>false</model_dependent>
    </argument>
    <argument>
      <name>heating_system_2_fraction_heat_load_served</name>
      <display_name>Heating System 2: Fraction Heat Load Served</display_name>
      <description>The heat load served fraction of the second heating system. Ignored if this heating system serves as a backup system for a heat pump.</description>
      <type>Double</type>
      <units>Frac</units>
      <required>true</required>
      <model_dependent>false</model_dependent>
      <default_value>0.25</default_value>
    </argument>
    <argument>
      <name>hvac_control_heating_weekday_setpoint</name>
      <display_name>HVAC Control: Heating Weekday Setpoint Schedule</display_name>
      <description>Specify the constant or 24-hour comma-separated weekday heating setpoint schedule. Required unless a detailed CSV schedule is provided.</description>
      <type>String</type>
      <units>F</units>
      <required>false</required>
      <model_dependent>false</model_dependent>
    </argument>
    <argument>
      <name>hvac_control_heating_weekend_setpoint</name>
      <display_name>HVAC Control: Heating Weekend Setpoint Schedule</display_name>
      <description>Specify the constant or 24-hour comma-separated weekend heating setpoint schedule. Required unless a detailed CSV schedule is provided.</description>
      <type>String</type>
      <units>F</units>
      <required>false</required>
      <model_dependent>false</model_dependent>
    </argument>
    <argument>
      <name>hvac_control_cooling_weekday_setpoint</name>
      <display_name>HVAC Control: Cooling Weekday Setpoint Schedule</display_name>
      <description>Specify the constant or 24-hour comma-separated weekday cooling setpoint schedule. Required unless a detailed CSV schedule is provided.</description>
      <type>String</type>
      <units>F</units>
      <required>false</required>
      <model_dependent>false</model_dependent>
    </argument>
    <argument>
      <name>hvac_control_cooling_weekend_setpoint</name>
      <display_name>HVAC Control: Cooling Weekend Setpoint Schedule</display_name>
      <description>Specify the constant or 24-hour comma-separated weekend cooling setpoint schedule. Required unless a detailed CSV schedule is provided.</description>
      <type>String</type>
      <units>F</units>
      <required>false</required>
      <model_dependent>false</model_dependent>
    </argument>
    <argument>
      <name>hvac_control_heating_season_period</name>
      <display_name>HVAC Control: Heating Season Period</display_name>
      <description>Enter a date range like 'Nov 1 - Jun 30'. If not provided, the OS-HPXML default (see &lt;a href='https://openstudio-hpxml.readthedocs.io/en/v1.10.0/workflow_inputs.html#hpxml-hvac-control'&gt;HPXML HVAC Control&lt;/a&gt;) is used. Can also provide 'BuildingAmerica' to use automatic seasons from the Building America House Simulation Protocols.</description>
      <type>String</type>
      <required>false</required>
      <model_dependent>false</model_dependent>
    </argument>
    <argument>
      <name>hvac_control_cooling_season_period</name>
      <display_name>HVAC Control: Cooling Season Period</display_name>
      <description>Enter a date range like 'Jun 1 - Oct 31'. If not provided, the OS-HPXML default (see &lt;a href='https://openstudio-hpxml.readthedocs.io/en/v1.10.0/workflow_inputs.html#hpxml-hvac-control'&gt;HPXML HVAC Control&lt;/a&gt;) is used. Can also provide 'BuildingAmerica' to use automatic seasons from the Building America House Simulation Protocols.</description>
      <type>String</type>
      <required>false</required>
      <model_dependent>false</model_dependent>
    </argument>
    <argument>
      <name>hvac_blower_fan_watts_per_cfm</name>
      <display_name>HVAC Blower: Fan Efficiency</display_name>
      <description>The blower fan efficiency at maximum fan speed. Applies only to split (not packaged) systems (i.e., applies to ducted systems as well as ductless mini-split systems). If not provided, the OS-HPXML default (see &lt;a href='https://openstudio-hpxml.readthedocs.io/en/v1.10.0/workflow_inputs.html#hpxml-heating-systems'&gt;HPXML Heating Systems&lt;/a&gt;, &lt;a href='https://openstudio-hpxml.readthedocs.io/en/v1.10.0/workflow_inputs.html#hpxml-cooling-systems'&gt;HPXML Cooling Systems&lt;/a&gt;, &lt;a href='https://openstudio-hpxml.readthedocs.io/en/v1.10.0/workflow_inputs.html#hpxml-heat-pumps'&gt;HPXML Heat Pumps&lt;/a&gt;) is used.</description>
      <type>Double</type>
      <units>W/CFM</units>
      <required>false</required>
      <model_dependent>false</model_dependent>
    </argument>
    <argument>
      <name>ducts_leakage_units</name>
      <display_name>Ducts: Leakage Units</display_name>
      <description>The leakage units of the ducts.</description>
      <type>Choice</type>
      <required>true</required>
      <model_dependent>false</model_dependent>
      <default_value>Percent</default_value>
      <choices>
        <choice>
          <value>CFM25</value>
          <display_name>CFM25</display_name>
        </choice>
        <choice>
          <value>CFM50</value>
          <display_name>CFM50</display_name>
        </choice>
        <choice>
          <value>Percent</value>
          <display_name>Percent</display_name>
        </choice>
      </choices>
    </argument>
    <argument>
      <name>ducts_supply_leakage_to_outside_value</name>
      <display_name>Ducts: Supply Leakage to Outside Value</display_name>
      <description>The leakage value to outside for the supply ducts.</description>
      <type>Double</type>
      <required>true</required>
      <model_dependent>false</model_dependent>
      <default_value>0.1</default_value>
    </argument>
    <argument>
      <name>ducts_supply_location</name>
      <display_name>Ducts: Supply Location</display_name>
      <description>The location of the supply ducts. If not provided, the OS-HPXML default (see &lt;a href='https://openstudio-hpxml.readthedocs.io/en/v1.10.0/workflow_inputs.html#air-distribution'&gt;Air Distribution&lt;/a&gt;) is used.</description>
      <type>Choice</type>
      <required>false</required>
      <model_dependent>false</model_dependent>
      <choices>
        <choice>
          <value>conditioned space</value>
          <display_name>conditioned space</display_name>
        </choice>
        <choice>
          <value>basement - conditioned</value>
          <display_name>basement - conditioned</display_name>
        </choice>
        <choice>
          <value>basement - unconditioned</value>
          <display_name>basement - unconditioned</display_name>
        </choice>
        <choice>
          <value>crawlspace</value>
          <display_name>crawlspace</display_name>
        </choice>
        <choice>
          <value>crawlspace - vented</value>
          <display_name>crawlspace - vented</display_name>
        </choice>
        <choice>
          <value>crawlspace - unvented</value>
          <display_name>crawlspace - unvented</display_name>
        </choice>
        <choice>
          <value>crawlspace - conditioned</value>
          <display_name>crawlspace - conditioned</display_name>
        </choice>
        <choice>
          <value>attic</value>
          <display_name>attic</display_name>
        </choice>
        <choice>
          <value>attic - vented</value>
          <display_name>attic - vented</display_name>
        </choice>
        <choice>
          <value>attic - unvented</value>
          <display_name>attic - unvented</display_name>
        </choice>
        <choice>
          <value>garage</value>
          <display_name>garage</display_name>
        </choice>
        <choice>
          <value>exterior wall</value>
          <display_name>exterior wall</display_name>
        </choice>
        <choice>
          <value>under slab</value>
          <display_name>under slab</display_name>
        </choice>
        <choice>
          <value>roof deck</value>
          <display_name>roof deck</display_name>
        </choice>
        <choice>
          <value>outside</value>
          <display_name>outside</display_name>
        </choice>
        <choice>
          <value>other housing unit</value>
          <display_name>other housing unit</display_name>
        </choice>
        <choice>
          <value>other heated space</value>
          <display_name>other heated space</display_name>
        </choice>
        <choice>
          <value>other multifamily buffer space</value>
          <display_name>other multifamily buffer space</display_name>
        </choice>
        <choice>
          <value>other non-freezing space</value>
          <display_name>other non-freezing space</display_name>
        </choice>
        <choice>
          <value>manufactured home belly</value>
          <display_name>manufactured home belly</display_name>
        </choice>
      </choices>
    </argument>
    <argument>
      <name>ducts_supply_insulation_r</name>
      <display_name>Ducts: Supply Insulation R-Value</display_name>
      <description>The nominal insulation r-value of the supply ducts excluding air films. Use 0 for uninsulated ducts.</description>
      <type>Double</type>
      <units>h-ft^2-R/Btu</units>
      <required>true</required>
      <model_dependent>false</model_dependent>
      <default_value>0</default_value>
    </argument>
    <argument>
      <name>ducts_supply_buried_insulation_level</name>
      <display_name>Ducts: Supply Buried Insulation Level</display_name>
      <description>Whether the supply ducts are buried in, e.g., attic loose-fill insulation. Partially buried ducts have insulation that does not cover the top of the ducts. Fully buried ducts have insulation that just covers the top of the ducts. Deeply buried ducts have insulation that continues above the top of the ducts.</description>
      <type>Choice</type>
      <required>false</required>
      <model_dependent>false</model_dependent>
      <choices>
        <choice>
          <value>not buried</value>
          <display_name>not buried</display_name>
        </choice>
        <choice>
          <value>partially buried</value>
          <display_name>partially buried</display_name>
        </choice>
        <choice>
          <value>fully buried</value>
          <display_name>fully buried</display_name>
        </choice>
        <choice>
          <value>deeply buried</value>
          <display_name>deeply buried</display_name>
        </choice>
      </choices>
    </argument>
    <argument>
      <name>ducts_supply_surface_area</name>
      <display_name>Ducts: Supply Surface Area</display_name>
      <description>The supply ducts surface area in the given location. If neither Surface Area nor Area Fraction provided, the OS-HPXML default (see &lt;a href='https://openstudio-hpxml.readthedocs.io/en/v1.10.0/workflow_inputs.html#air-distribution'&gt;Air Distribution&lt;/a&gt;) is used.</description>
      <type>Double</type>
      <units>ft^2</units>
      <required>false</required>
      <model_dependent>false</model_dependent>
    </argument>
    <argument>
      <name>ducts_supply_surface_area_fraction</name>
      <display_name>Ducts: Supply Area Fraction</display_name>
      <description>The fraction of supply ducts surface area in the given location. Only used if Surface Area is not provided. If the fraction is less than 1, the remaining duct area is assumed to be in conditioned space. If neither Surface Area nor Area Fraction provided, the OS-HPXML default (see &lt;a href='https://openstudio-hpxml.readthedocs.io/en/v1.10.0/workflow_inputs.html#air-distribution'&gt;Air Distribution&lt;/a&gt;) is used.</description>
      <type>Double</type>
      <units>frac</units>
      <required>false</required>
      <model_dependent>false</model_dependent>
    </argument>
    <argument>
      <name>ducts_supply_fraction_rectangular</name>
      <display_name>Ducts: Supply Fraction Rectangular</display_name>
      <description>The fraction of supply ducts that are rectangular (as opposed to round); this affects the duct effective R-value used for modeling. If not provided, the OS-HPXML default (see &lt;a href='https://openstudio-hpxml.readthedocs.io/en/v1.10.0/workflow_inputs.html#air-distribution'&gt;Air Distribution&lt;/a&gt;) is used.</description>
      <type>Double</type>
      <units>frac</units>
      <required>false</required>
      <model_dependent>false</model_dependent>
    </argument>
    <argument>
      <name>ducts_return_leakage_to_outside_value</name>
      <display_name>Ducts: Return Leakage to Outside Value</display_name>
      <description>The leakage value to outside for the return ducts.</description>
      <type>Double</type>
      <required>true</required>
      <model_dependent>false</model_dependent>
      <default_value>0.1</default_value>
    </argument>
    <argument>
      <name>ducts_return_location</name>
      <display_name>Ducts: Return Location</display_name>
      <description>The location of the return ducts. If not provided, the OS-HPXML default (see &lt;a href='https://openstudio-hpxml.readthedocs.io/en/v1.10.0/workflow_inputs.html#air-distribution'&gt;Air Distribution&lt;/a&gt;) is used.</description>
      <type>Choice</type>
      <required>false</required>
      <model_dependent>false</model_dependent>
      <choices>
        <choice>
          <value>conditioned space</value>
          <display_name>conditioned space</display_name>
        </choice>
        <choice>
          <value>basement - conditioned</value>
          <display_name>basement - conditioned</display_name>
        </choice>
        <choice>
          <value>basement - unconditioned</value>
          <display_name>basement - unconditioned</display_name>
        </choice>
        <choice>
          <value>crawlspace</value>
          <display_name>crawlspace</display_name>
        </choice>
        <choice>
          <value>crawlspace - vented</value>
          <display_name>crawlspace - vented</display_name>
        </choice>
        <choice>
          <value>crawlspace - unvented</value>
          <display_name>crawlspace - unvented</display_name>
        </choice>
        <choice>
          <value>crawlspace - conditioned</value>
          <display_name>crawlspace - conditioned</display_name>
        </choice>
        <choice>
          <value>attic</value>
          <display_name>attic</display_name>
        </choice>
        <choice>
          <value>attic - vented</value>
          <display_name>attic - vented</display_name>
        </choice>
        <choice>
          <value>attic - unvented</value>
          <display_name>attic - unvented</display_name>
        </choice>
        <choice>
          <value>garage</value>
          <display_name>garage</display_name>
        </choice>
        <choice>
          <value>exterior wall</value>
          <display_name>exterior wall</display_name>
        </choice>
        <choice>
          <value>under slab</value>
          <display_name>under slab</display_name>
        </choice>
        <choice>
          <value>roof deck</value>
          <display_name>roof deck</display_name>
        </choice>
        <choice>
          <value>outside</value>
          <display_name>outside</display_name>
        </choice>
        <choice>
          <value>other housing unit</value>
          <display_name>other housing unit</display_name>
        </choice>
        <choice>
          <value>other heated space</value>
          <display_name>other heated space</display_name>
        </choice>
        <choice>
          <value>other multifamily buffer space</value>
          <display_name>other multifamily buffer space</display_name>
        </choice>
        <choice>
          <value>other non-freezing space</value>
          <display_name>other non-freezing space</display_name>
        </choice>
        <choice>
          <value>manufactured home belly</value>
          <display_name>manufactured home belly</display_name>
        </choice>
      </choices>
    </argument>
    <argument>
      <name>ducts_return_insulation_r</name>
      <display_name>Ducts: Return Insulation R-Value</display_name>
      <description>The nominal insulation r-value of the return ducts excluding air films. Use 0 for uninsulated ducts.</description>
      <type>Double</type>
      <units>h-ft^2-R/Btu</units>
      <required>true</required>
      <model_dependent>false</model_dependent>
      <default_value>0</default_value>
    </argument>
    <argument>
      <name>ducts_return_buried_insulation_level</name>
      <display_name>Ducts: Return Buried Insulation Level</display_name>
      <description>Whether the return ducts are buried in, e.g., attic loose-fill insulation. Partially buried ducts have insulation that does not cover the top of the ducts. Fully buried ducts have insulation that just covers the top of the ducts. Deeply buried ducts have insulation that continues above the top of the ducts.</description>
      <type>Choice</type>
      <required>false</required>
      <model_dependent>false</model_dependent>
      <choices>
        <choice>
          <value>not buried</value>
          <display_name>not buried</display_name>
        </choice>
        <choice>
          <value>partially buried</value>
          <display_name>partially buried</display_name>
        </choice>
        <choice>
          <value>fully buried</value>
          <display_name>fully buried</display_name>
        </choice>
        <choice>
          <value>deeply buried</value>
          <display_name>deeply buried</display_name>
        </choice>
      </choices>
    </argument>
    <argument>
      <name>ducts_return_surface_area</name>
      <display_name>Ducts: Return Surface Area</display_name>
      <description>The return ducts surface area in the given location. If neither Surface Area nor Area Fraction provided, the OS-HPXML default (see &lt;a href='https://openstudio-hpxml.readthedocs.io/en/v1.10.0/workflow_inputs.html#air-distribution'&gt;Air Distribution&lt;/a&gt;) is used.</description>
      <type>Double</type>
      <units>ft^2</units>
      <required>false</required>
      <model_dependent>false</model_dependent>
    </argument>
    <argument>
      <name>ducts_return_surface_area_fraction</name>
      <display_name>Ducts: Return Area Fraction</display_name>
      <description>The fraction of return ducts surface area in the given location. Only used if Surface Area is not provided. If the fraction is less than 1, the remaining duct area is assumed to be in conditioned space. If neither Surface Area nor Area Fraction provided, the OS-HPXML default (see &lt;a href='https://openstudio-hpxml.readthedocs.io/en/v1.10.0/workflow_inputs.html#air-distribution'&gt;Air Distribution&lt;/a&gt;) is used.</description>
      <type>Double</type>
      <units>frac</units>
      <required>false</required>
      <model_dependent>false</model_dependent>
    </argument>
    <argument>
      <name>ducts_number_of_return_registers</name>
      <display_name>Ducts: Number of Return Registers</display_name>
      <description>The number of return registers of the ducts. Only used to calculate default return duct surface area. If not provided, the OS-HPXML default (see &lt;a href='https://openstudio-hpxml.readthedocs.io/en/v1.10.0/workflow_inputs.html#air-distribution'&gt;Air Distribution&lt;/a&gt;) is used.</description>
      <type>Integer</type>
      <units>#</units>
      <required>false</required>
      <model_dependent>false</model_dependent>
    </argument>
    <argument>
      <name>ducts_return_fraction_rectangular</name>
      <display_name>Ducts: Return Fraction Rectangular</display_name>
      <description>The fraction of return ducts that are rectangular (as opposed to round); this affects the duct effective R-value used for modeling. If not provided, the OS-HPXML default (see &lt;a href='https://openstudio-hpxml.readthedocs.io/en/v1.10.0/workflow_inputs.html#air-distribution'&gt;Air Distribution&lt;/a&gt;) is used.</description>
      <type>Double</type>
      <units>frac</units>
      <required>false</required>
      <model_dependent>false</model_dependent>
    </argument>
    <argument>
      <name>mech_vent_fan_type</name>
      <display_name>Mechanical Ventilation: Fan Type</display_name>
      <description>The type of the mechanical ventilation. Use 'none' if there is no mechanical ventilation system.</description>
      <type>Choice</type>
      <required>true</required>
      <model_dependent>false</model_dependent>
      <default_value>none</default_value>
      <choices>
        <choice>
          <value>none</value>
          <display_name>none</display_name>
        </choice>
        <choice>
          <value>exhaust only</value>
          <display_name>exhaust only</display_name>
        </choice>
        <choice>
          <value>supply only</value>
          <display_name>supply only</display_name>
        </choice>
        <choice>
          <value>energy recovery ventilator</value>
          <display_name>energy recovery ventilator</display_name>
        </choice>
        <choice>
          <value>heat recovery ventilator</value>
          <display_name>heat recovery ventilator</display_name>
        </choice>
        <choice>
          <value>balanced</value>
          <display_name>balanced</display_name>
        </choice>
        <choice>
          <value>central fan integrated supply</value>
          <display_name>central fan integrated supply</display_name>
        </choice>
      </choices>
    </argument>
    <argument>
      <name>mech_vent_flow_rate</name>
      <display_name>Mechanical Ventilation: Flow Rate</display_name>
      <description>The flow rate of the mechanical ventilation. If not provided, the OS-HPXML default (see &lt;a href='https://openstudio-hpxml.readthedocs.io/en/v1.10.0/workflow_inputs.html#hpxml-mechanical-ventilation-fans'&gt;HPXML Mechanical Ventilation Fans&lt;/a&gt;) is used.</description>
      <type>Double</type>
      <units>CFM</units>
      <required>false</required>
      <model_dependent>false</model_dependent>
    </argument>
    <argument>
      <name>mech_vent_hours_in_operation</name>
      <display_name>Mechanical Ventilation: Hours In Operation</display_name>
      <description>The hours in operation of the mechanical ventilation. If not provided, the OS-HPXML default (see &lt;a href='https://openstudio-hpxml.readthedocs.io/en/v1.10.0/workflow_inputs.html#hpxml-mechanical-ventilation-fans'&gt;HPXML Mechanical Ventilation Fans&lt;/a&gt;) is used.</description>
      <type>Double</type>
      <units>hrs/day</units>
      <required>false</required>
      <model_dependent>false</model_dependent>
    </argument>
    <argument>
      <name>mech_vent_recovery_efficiency_type</name>
      <display_name>Mechanical Ventilation: Total Recovery Efficiency Type</display_name>
      <description>The total recovery efficiency type of the mechanical ventilation.</description>
      <type>Choice</type>
      <required>true</required>
      <model_dependent>false</model_dependent>
      <default_value>Unadjusted</default_value>
      <choices>
        <choice>
          <value>Unadjusted</value>
          <display_name>Unadjusted</display_name>
        </choice>
        <choice>
          <value>Adjusted</value>
          <display_name>Adjusted</display_name>
        </choice>
      </choices>
    </argument>
    <argument>
      <name>mech_vent_total_recovery_efficiency</name>
      <display_name>Mechanical Ventilation: Total Recovery Efficiency</display_name>
      <description>The Unadjusted or Adjusted total recovery efficiency of the mechanical ventilation. Applies to energy recovery ventilator.</description>
      <type>Double</type>
      <units>Frac</units>
      <required>true</required>
      <model_dependent>false</model_dependent>
      <default_value>0.48</default_value>
    </argument>
    <argument>
      <name>mech_vent_sensible_recovery_efficiency</name>
      <display_name>Mechanical Ventilation: Sensible Recovery Efficiency</display_name>
      <description>The Unadjusted or Adjusted sensible recovery efficiency of the mechanical ventilation. Applies to energy recovery ventilator and heat recovery ventilator.</description>
      <type>Double</type>
      <units>Frac</units>
      <required>true</required>
      <model_dependent>false</model_dependent>
      <default_value>0.72</default_value>
    </argument>
    <argument>
      <name>mech_vent_fan_power</name>
      <display_name>Mechanical Ventilation: Fan Power</display_name>
      <description>The fan power of the mechanical ventilation. If not provided, the OS-HPXML default (see &lt;a href='https://openstudio-hpxml.readthedocs.io/en/v1.10.0/workflow_inputs.html#hpxml-mechanical-ventilation-fans'&gt;HPXML Mechanical Ventilation Fans&lt;/a&gt;) is used.</description>
      <type>Double</type>
      <units>W</units>
      <required>false</required>
      <model_dependent>false</model_dependent>
    </argument>
    <argument>
      <name>mech_vent_num_units_served</name>
      <display_name>Mechanical Ventilation: Number of Units Served</display_name>
      <description>Number of dwelling units served by the mechanical ventilation system. Must be 1 if single-family detached. Used to apportion flow rate and fan power to the unit.</description>
      <type>Integer</type>
      <units>#</units>
      <required>true</required>
      <model_dependent>false</model_dependent>
      <default_value>1</default_value>
    </argument>
    <argument>
      <name>mech_vent_shared_frac_recirculation</name>
      <display_name>Shared Mechanical Ventilation: Fraction Recirculation</display_name>
      <description>Fraction of the total supply air that is recirculated, with the remainder assumed to be outdoor air. The value must be 0 for exhaust only systems. Required for a shared mechanical ventilation system.</description>
      <type>Double</type>
      <units>Frac</units>
      <required>false</required>
      <model_dependent>false</model_dependent>
    </argument>
    <argument>
      <name>mech_vent_shared_preheating_fuel</name>
      <display_name>Shared Mechanical Ventilation: Preheating Fuel</display_name>
      <description>Fuel type of the preconditioning heating equipment. Only used for a shared mechanical ventilation system. If not provided, assumes no preheating.</description>
      <type>Choice</type>
      <required>false</required>
      <model_dependent>false</model_dependent>
      <choices>
        <choice>
          <value>electricity</value>
          <display_name>electricity</display_name>
        </choice>
        <choice>
          <value>natural gas</value>
          <display_name>natural gas</display_name>
        </choice>
        <choice>
          <value>fuel oil</value>
          <display_name>fuel oil</display_name>
        </choice>
        <choice>
          <value>propane</value>
          <display_name>propane</display_name>
        </choice>
        <choice>
          <value>wood</value>
          <display_name>wood</display_name>
        </choice>
        <choice>
          <value>wood pellets</value>
          <display_name>wood pellets</display_name>
        </choice>
        <choice>
          <value>coal</value>
          <display_name>coal</display_name>
        </choice>
      </choices>
    </argument>
    <argument>
      <name>mech_vent_shared_preheating_efficiency</name>
      <display_name>Shared Mechanical Ventilation: Preheating Efficiency</display_name>
      <description>Efficiency of the preconditioning heating equipment. Only used for a shared mechanical ventilation system. If not provided, assumes no preheating.</description>
      <type>Double</type>
      <units>COP</units>
      <required>false</required>
      <model_dependent>false</model_dependent>
    </argument>
    <argument>
      <name>mech_vent_shared_preheating_fraction_heat_load_served</name>
      <display_name>Shared Mechanical Ventilation: Preheating Fraction Ventilation Heat Load Served</display_name>
      <description>Fraction of heating load introduced by the shared ventilation system that is met by the preconditioning heating equipment. If not provided, assumes no preheating.</description>
      <type>Double</type>
      <units>Frac</units>
      <required>false</required>
      <model_dependent>false</model_dependent>
    </argument>
    <argument>
      <name>mech_vent_shared_precooling_fuel</name>
      <display_name>Shared Mechanical Ventilation: Precooling Fuel</display_name>
      <description>Fuel type of the preconditioning cooling equipment. Only used for a shared mechanical ventilation system. If not provided, assumes no precooling.</description>
      <type>Choice</type>
      <required>false</required>
      <model_dependent>false</model_dependent>
      <choices>
        <choice>
          <value>electricity</value>
          <display_name>electricity</display_name>
        </choice>
      </choices>
    </argument>
    <argument>
      <name>mech_vent_shared_precooling_efficiency</name>
      <display_name>Shared Mechanical Ventilation: Precooling Efficiency</display_name>
      <description>Efficiency of the preconditioning cooling equipment. Only used for a shared mechanical ventilation system. If not provided, assumes no precooling.</description>
      <type>Double</type>
      <units>COP</units>
      <required>false</required>
      <model_dependent>false</model_dependent>
    </argument>
    <argument>
      <name>mech_vent_shared_precooling_fraction_cool_load_served</name>
      <display_name>Shared Mechanical Ventilation: Precooling Fraction Ventilation Cool Load Served</display_name>
      <description>Fraction of cooling load introduced by the shared ventilation system that is met by the preconditioning cooling equipment. If not provided, assumes no precooling.</description>
      <type>Double</type>
      <units>Frac</units>
      <required>false</required>
      <model_dependent>false</model_dependent>
    </argument>
    <argument>
      <name>mech_vent_2_fan_type</name>
      <display_name>Mechanical Ventilation 2: Fan Type</display_name>
      <description>The type of the second mechanical ventilation. Use 'none' if there is no second mechanical ventilation system.</description>
      <type>Choice</type>
      <required>true</required>
      <model_dependent>false</model_dependent>
      <default_value>none</default_value>
      <choices>
        <choice>
          <value>none</value>
          <display_name>none</display_name>
        </choice>
        <choice>
          <value>exhaust only</value>
          <display_name>exhaust only</display_name>
        </choice>
        <choice>
          <value>supply only</value>
          <display_name>supply only</display_name>
        </choice>
        <choice>
          <value>energy recovery ventilator</value>
          <display_name>energy recovery ventilator</display_name>
        </choice>
        <choice>
          <value>heat recovery ventilator</value>
          <display_name>heat recovery ventilator</display_name>
        </choice>
        <choice>
          <value>balanced</value>
          <display_name>balanced</display_name>
        </choice>
      </choices>
    </argument>
    <argument>
      <name>mech_vent_2_flow_rate</name>
      <display_name>Mechanical Ventilation 2: Flow Rate</display_name>
      <description>The flow rate of the second mechanical ventilation.</description>
      <type>Double</type>
      <units>CFM</units>
      <required>true</required>
      <model_dependent>false</model_dependent>
      <default_value>110</default_value>
    </argument>
    <argument>
      <name>mech_vent_2_hours_in_operation</name>
      <display_name>Mechanical Ventilation 2: Hours In Operation</display_name>
      <description>The hours in operation of the second mechanical ventilation.</description>
      <type>Double</type>
      <units>hrs/day</units>
      <required>true</required>
      <model_dependent>false</model_dependent>
      <default_value>24</default_value>
    </argument>
    <argument>
      <name>mech_vent_2_recovery_efficiency_type</name>
      <display_name>Mechanical Ventilation 2: Total Recovery Efficiency Type</display_name>
      <description>The total recovery efficiency type of the second mechanical ventilation.</description>
      <type>Choice</type>
      <required>true</required>
      <model_dependent>false</model_dependent>
      <default_value>Unadjusted</default_value>
      <choices>
        <choice>
          <value>Unadjusted</value>
          <display_name>Unadjusted</display_name>
        </choice>
        <choice>
          <value>Adjusted</value>
          <display_name>Adjusted</display_name>
        </choice>
      </choices>
    </argument>
    <argument>
      <name>mech_vent_2_total_recovery_efficiency</name>
      <display_name>Mechanical Ventilation 2: Total Recovery Efficiency</display_name>
      <description>The Unadjusted or Adjusted total recovery efficiency of the second mechanical ventilation. Applies to energy recovery ventilator.</description>
      <type>Double</type>
      <units>Frac</units>
      <required>true</required>
      <model_dependent>false</model_dependent>
      <default_value>0.48</default_value>
    </argument>
    <argument>
      <name>mech_vent_2_sensible_recovery_efficiency</name>
      <display_name>Mechanical Ventilation 2: Sensible Recovery Efficiency</display_name>
      <description>The Unadjusted or Adjusted sensible recovery efficiency of the second mechanical ventilation. Applies to energy recovery ventilator and heat recovery ventilator.</description>
      <type>Double</type>
      <units>Frac</units>
      <required>true</required>
      <model_dependent>false</model_dependent>
      <default_value>0.72</default_value>
    </argument>
    <argument>
      <name>mech_vent_2_fan_power</name>
      <display_name>Mechanical Ventilation 2: Fan Power</display_name>
      <description>The fan power of the second mechanical ventilation.</description>
      <type>Double</type>
      <units>W</units>
      <required>true</required>
      <model_dependent>false</model_dependent>
      <default_value>30</default_value>
    </argument>
    <argument>
      <name>kitchen_fans_quantity</name>
      <display_name>Kitchen Fans: Quantity</display_name>
      <description>The quantity of the kitchen fans. If not provided, the OS-HPXML default (see &lt;a href='https://openstudio-hpxml.readthedocs.io/en/v1.10.0/workflow_inputs.html#hpxml-local-ventilation-fans'&gt;HPXML Local Ventilation Fans&lt;/a&gt;) is used.</description>
      <type>Integer</type>
      <units>#</units>
      <required>false</required>
      <model_dependent>false</model_dependent>
    </argument>
    <argument>
      <name>kitchen_fans_flow_rate</name>
      <display_name>Kitchen Fans: Flow Rate</display_name>
      <description>The flow rate of the kitchen fan. If not provided, the OS-HPXML default (see &lt;a href='https://openstudio-hpxml.readthedocs.io/en/v1.10.0/workflow_inputs.html#hpxml-local-ventilation-fans'&gt;HPXML Local Ventilation Fans&lt;/a&gt;) is used.</description>
      <type>Double</type>
      <units>CFM</units>
      <required>false</required>
      <model_dependent>false</model_dependent>
    </argument>
    <argument>
      <name>kitchen_fans_hours_in_operation</name>
      <display_name>Kitchen Fans: Hours In Operation</display_name>
      <description>The hours in operation of the kitchen fan. If not provided, the OS-HPXML default (see &lt;a href='https://openstudio-hpxml.readthedocs.io/en/v1.10.0/workflow_inputs.html#hpxml-local-ventilation-fans'&gt;HPXML Local Ventilation Fans&lt;/a&gt;) is used.</description>
      <type>Double</type>
      <units>hrs/day</units>
      <required>false</required>
      <model_dependent>false</model_dependent>
    </argument>
    <argument>
      <name>kitchen_fans_power</name>
      <display_name>Kitchen Fans: Fan Power</display_name>
      <description>The fan power of the kitchen fan. If not provided, the OS-HPXML default (see &lt;a href='https://openstudio-hpxml.readthedocs.io/en/v1.10.0/workflow_inputs.html#hpxml-local-ventilation-fans'&gt;HPXML Local Ventilation Fans&lt;/a&gt;) is used.</description>
      <type>Double</type>
      <units>W</units>
      <required>false</required>
      <model_dependent>false</model_dependent>
    </argument>
    <argument>
      <name>kitchen_fans_start_hour</name>
      <display_name>Kitchen Fans: Start Hour</display_name>
      <description>The start hour of the kitchen fan. If not provided, the OS-HPXML default (see &lt;a href='https://openstudio-hpxml.readthedocs.io/en/v1.10.0/workflow_inputs.html#hpxml-local-ventilation-fans'&gt;HPXML Local Ventilation Fans&lt;/a&gt;) is used.</description>
      <type>Integer</type>
      <units>hr</units>
      <required>false</required>
      <model_dependent>false</model_dependent>
    </argument>
    <argument>
      <name>bathroom_fans_quantity</name>
      <display_name>Bathroom Fans: Quantity</display_name>
      <description>The quantity of the bathroom fans. If not provided, the OS-HPXML default (see &lt;a href='https://openstudio-hpxml.readthedocs.io/en/v1.10.0/workflow_inputs.html#hpxml-local-ventilation-fans'&gt;HPXML Local Ventilation Fans&lt;/a&gt;) is used.</description>
      <type>Integer</type>
      <units>#</units>
      <required>false</required>
      <model_dependent>false</model_dependent>
    </argument>
    <argument>
      <name>bathroom_fans_flow_rate</name>
      <display_name>Bathroom Fans: Flow Rate</display_name>
      <description>The flow rate of the bathroom fans. If not provided, the OS-HPXML default (see &lt;a href='https://openstudio-hpxml.readthedocs.io/en/v1.10.0/workflow_inputs.html#hpxml-local-ventilation-fans'&gt;HPXML Local Ventilation Fans&lt;/a&gt;) is used.</description>
      <type>Double</type>
      <units>CFM</units>
      <required>false</required>
      <model_dependent>false</model_dependent>
    </argument>
    <argument>
      <name>bathroom_fans_hours_in_operation</name>
      <display_name>Bathroom Fans: Hours In Operation</display_name>
      <description>The hours in operation of the bathroom fans. If not provided, the OS-HPXML default (see &lt;a href='https://openstudio-hpxml.readthedocs.io/en/v1.10.0/workflow_inputs.html#hpxml-local-ventilation-fans'&gt;HPXML Local Ventilation Fans&lt;/a&gt;) is used.</description>
      <type>Double</type>
      <units>hrs/day</units>
      <required>false</required>
      <model_dependent>false</model_dependent>
    </argument>
    <argument>
      <name>bathroom_fans_power</name>
      <display_name>Bathroom Fans: Fan Power</display_name>
      <description>The fan power of the bathroom fans. If not provided, the OS-HPXML default (see &lt;a href='https://openstudio-hpxml.readthedocs.io/en/v1.10.0/workflow_inputs.html#hpxml-local-ventilation-fans'&gt;HPXML Local Ventilation Fans&lt;/a&gt;) is used.</description>
      <type>Double</type>
      <units>W</units>
      <required>false</required>
      <model_dependent>false</model_dependent>
    </argument>
    <argument>
      <name>bathroom_fans_start_hour</name>
      <display_name>Bathroom Fans: Start Hour</display_name>
      <description>The start hour of the bathroom fans. If not provided, the OS-HPXML default (see &lt;a href='https://openstudio-hpxml.readthedocs.io/en/v1.10.0/workflow_inputs.html#hpxml-local-ventilation-fans'&gt;HPXML Local Ventilation Fans&lt;/a&gt;) is used.</description>
      <type>Integer</type>
      <units>hr</units>
      <required>false</required>
      <model_dependent>false</model_dependent>
    </argument>
    <argument>
      <name>whole_house_fan_present</name>
      <display_name>Whole House Fan: Present</display_name>
      <description>Whether there is a whole house fan.</description>
      <type>Boolean</type>
      <required>true</required>
      <model_dependent>false</model_dependent>
      <default_value>false</default_value>
      <choices>
        <choice>
          <value>true</value>
          <display_name>true</display_name>
        </choice>
        <choice>
          <value>false</value>
          <display_name>false</display_name>
        </choice>
      </choices>
    </argument>
    <argument>
      <name>whole_house_fan_flow_rate</name>
      <display_name>Whole House Fan: Flow Rate</display_name>
      <description>The flow rate of the whole house fan. If not provided, the OS-HPXML default (see &lt;a href='https://openstudio-hpxml.readthedocs.io/en/v1.10.0/workflow_inputs.html#hpxml-whole-house-fans'&gt;HPXML Whole House Fans&lt;/a&gt;) is used.</description>
      <type>Double</type>
      <units>CFM</units>
      <required>false</required>
      <model_dependent>false</model_dependent>
    </argument>
    <argument>
      <name>whole_house_fan_power</name>
      <display_name>Whole House Fan: Fan Power</display_name>
      <description>The fan power of the whole house fan. If not provided, the OS-HPXML default (see &lt;a href='https://openstudio-hpxml.readthedocs.io/en/v1.10.0/workflow_inputs.html#hpxml-whole-house-fans'&gt;HPXML Whole House Fans&lt;/a&gt;) is used.</description>
      <type>Double</type>
      <units>W</units>
      <required>false</required>
      <model_dependent>false</model_dependent>
    </argument>
    <argument>
      <name>water_heater_type</name>
      <display_name>Water Heater: Type</display_name>
      <description>The type of water heater. Use 'none' if there is no water heater.</description>
      <type>Choice</type>
      <required>true</required>
      <model_dependent>false</model_dependent>
      <default_value>storage water heater</default_value>
      <choices>
        <choice>
          <value>none</value>
          <display_name>none</display_name>
        </choice>
        <choice>
          <value>storage water heater</value>
          <display_name>storage water heater</display_name>
        </choice>
        <choice>
          <value>instantaneous water heater</value>
          <display_name>instantaneous water heater</display_name>
        </choice>
        <choice>
          <value>heat pump water heater</value>
          <display_name>heat pump water heater</display_name>
        </choice>
        <choice>
          <value>space-heating boiler with storage tank</value>
          <display_name>space-heating boiler with storage tank</display_name>
        </choice>
        <choice>
          <value>space-heating boiler with tankless coil</value>
          <display_name>space-heating boiler with tankless coil</display_name>
        </choice>
      </choices>
    </argument>
    <argument>
      <name>water_heater_fuel_type</name>
      <display_name>Water Heater: Fuel Type</display_name>
      <description>The fuel type of water heater. Ignored for heat pump water heater.</description>
      <type>Choice</type>
      <required>true</required>
      <model_dependent>false</model_dependent>
      <default_value>natural gas</default_value>
      <choices>
        <choice>
          <value>electricity</value>
          <display_name>electricity</display_name>
        </choice>
        <choice>
          <value>natural gas</value>
          <display_name>natural gas</display_name>
        </choice>
        <choice>
          <value>fuel oil</value>
          <display_name>fuel oil</display_name>
        </choice>
        <choice>
          <value>propane</value>
          <display_name>propane</display_name>
        </choice>
        <choice>
          <value>wood</value>
          <display_name>wood</display_name>
        </choice>
        <choice>
          <value>coal</value>
          <display_name>coal</display_name>
        </choice>
      </choices>
    </argument>
    <argument>
      <name>water_heater_location</name>
      <display_name>Water Heater: Location</display_name>
      <description>The location of water heater. If not provided, the OS-HPXML default (see &lt;a href='https://openstudio-hpxml.readthedocs.io/en/v1.10.0/workflow_inputs.html#hpxml-water-heating-systems'&gt;HPXML Water Heating Systems&lt;/a&gt;) is used.</description>
      <type>Choice</type>
      <required>false</required>
      <model_dependent>false</model_dependent>
      <choices>
        <choice>
          <value>conditioned space</value>
          <display_name>conditioned space</display_name>
        </choice>
        <choice>
          <value>basement - conditioned</value>
          <display_name>basement - conditioned</display_name>
        </choice>
        <choice>
          <value>basement - unconditioned</value>
          <display_name>basement - unconditioned</display_name>
        </choice>
        <choice>
          <value>garage</value>
          <display_name>garage</display_name>
        </choice>
        <choice>
          <value>attic</value>
          <display_name>attic</display_name>
        </choice>
        <choice>
          <value>attic - vented</value>
          <display_name>attic - vented</display_name>
        </choice>
        <choice>
          <value>attic - unvented</value>
          <display_name>attic - unvented</display_name>
        </choice>
        <choice>
          <value>crawlspace</value>
          <display_name>crawlspace</display_name>
        </choice>
        <choice>
          <value>crawlspace - vented</value>
          <display_name>crawlspace - vented</display_name>
        </choice>
        <choice>
          <value>crawlspace - unvented</value>
          <display_name>crawlspace - unvented</display_name>
        </choice>
        <choice>
          <value>crawlspace - conditioned</value>
          <display_name>crawlspace - conditioned</display_name>
        </choice>
        <choice>
          <value>other exterior</value>
          <display_name>other exterior</display_name>
        </choice>
        <choice>
          <value>other housing unit</value>
          <display_name>other housing unit</display_name>
        </choice>
        <choice>
          <value>other heated space</value>
          <display_name>other heated space</display_name>
        </choice>
        <choice>
          <value>other multifamily buffer space</value>
          <display_name>other multifamily buffer space</display_name>
        </choice>
        <choice>
          <value>other non-freezing space</value>
          <display_name>other non-freezing space</display_name>
        </choice>
      </choices>
    </argument>
    <argument>
      <name>water_heater_tank_volume</name>
      <display_name>Water Heater: Tank Volume</display_name>
      <description>Nominal volume of water heater tank. If not provided, the OS-HPXML default (see &lt;a href='https://openstudio-hpxml.readthedocs.io/en/v1.10.0/workflow_inputs.html#conventional-storage'&gt;Conventional Storage&lt;/a&gt;, &lt;a href='https://openstudio-hpxml.readthedocs.io/en/v1.10.0/workflow_inputs.html#heat-pump'&gt;Heat Pump&lt;/a&gt;, &lt;a href='https://openstudio-hpxml.readthedocs.io/en/v1.10.0/workflow_inputs.html#combi-boiler-w-storage'&gt;Combi Boiler w/ Storage&lt;/a&gt;) is used.</description>
      <type>Double</type>
      <units>gal</units>
      <required>false</required>
      <model_dependent>false</model_dependent>
    </argument>
    <argument>
      <name>water_heater_efficiency_type</name>
      <display_name>Water Heater: Efficiency Type</display_name>
      <description>The efficiency type of water heater. Does not apply to space-heating boilers.</description>
      <type>Choice</type>
      <required>true</required>
      <model_dependent>false</model_dependent>
      <default_value>EnergyFactor</default_value>
      <choices>
        <choice>
          <value>EnergyFactor</value>
          <display_name>EnergyFactor</display_name>
        </choice>
        <choice>
          <value>UniformEnergyFactor</value>
          <display_name>UniformEnergyFactor</display_name>
        </choice>
      </choices>
    </argument>
    <argument>
      <name>water_heater_efficiency</name>
      <display_name>Water Heater: Efficiency</display_name>
      <description>Rated Energy Factor or Uniform Energy Factor. Does not apply to space-heating boilers.</description>
      <type>Double</type>
      <required>true</required>
      <model_dependent>false</model_dependent>
      <default_value>0.67</default_value>
    </argument>
    <argument>
      <name>water_heater_usage_bin</name>
      <display_name>Water Heater: Usage Bin</display_name>
      <description>The usage of the water heater. Only applies if Efficiency Type is UniformEnergyFactor and Type is not instantaneous water heater. Does not apply to space-heating boilers. If not provided, the OS-HPXML default (see &lt;a href='https://openstudio-hpxml.readthedocs.io/en/v1.10.0/workflow_inputs.html#conventional-storage'&gt;Conventional Storage&lt;/a&gt;, &lt;a href='https://openstudio-hpxml.readthedocs.io/en/v1.10.0/workflow_inputs.html#heat-pump'&gt;Heat Pump&lt;/a&gt;) is used.</description>
      <type>Choice</type>
      <required>false</required>
      <model_dependent>false</model_dependent>
      <choices>
        <choice>
          <value>very small</value>
          <display_name>very small</display_name>
        </choice>
        <choice>
          <value>low</value>
          <display_name>low</display_name>
        </choice>
        <choice>
          <value>medium</value>
          <display_name>medium</display_name>
        </choice>
        <choice>
          <value>high</value>
          <display_name>high</display_name>
        </choice>
      </choices>
    </argument>
    <argument>
      <name>water_heater_recovery_efficiency</name>
      <display_name>Water Heater: Recovery Efficiency</display_name>
      <description>Ratio of energy delivered to water heater to the energy content of the fuel consumed by the water heater. Only used for non-electric storage water heaters. If not provided, the OS-HPXML default (see &lt;a href='https://openstudio-hpxml.readthedocs.io/en/v1.10.0/workflow_inputs.html#conventional-storage'&gt;Conventional Storage&lt;/a&gt;) is used.</description>
      <type>Double</type>
      <units>Frac</units>
      <required>false</required>
      <model_dependent>false</model_dependent>
    </argument>
    <argument>
      <name>water_heater_heating_capacity</name>
      <display_name>Water Heater: Heating Capacity</display_name>
      <description>Heating capacity. Only applies to storage water heater and heat pump water heater (compressor). If not provided, the OS-HPXML default (see &lt;a href='https://openstudio-hpxml.readthedocs.io/en/v1.10.0/workflow_inputs.html#conventional-storage'&gt;Conventional Storage&lt;/a&gt;, &lt;a href='https://openstudio-hpxml.readthedocs.io/en/v1.10.0/workflow_inputs.html#heat-pump'&gt;Heat Pump&lt;/a&gt;) is used.</description>
      <type>Double</type>
      <units>Btu/hr</units>
      <required>false</required>
      <model_dependent>false</model_dependent>
    </argument>
    <argument>
      <name>water_heater_backup_heating_capacity</name>
      <display_name>Water Heater: Backup Heating Capacity</display_name>
      <description>Backup heating capacity for a heat pump water heater. If not provided, the OS-HPXML default (see &lt;a href='https://openstudio-hpxml.readthedocs.io/en/v1.10.0/workflow_inputs.html#heat-pump'&gt;Heat Pump&lt;/a&gt;) is used.</description>
      <type>Double</type>
      <units>Btu/hr</units>
      <required>false</required>
      <model_dependent>false</model_dependent>
    </argument>
    <argument>
      <name>water_heater_standby_loss</name>
      <display_name>Water Heater: Standby Loss</display_name>
      <description>The standby loss of water heater. Only applies to space-heating boilers. If not provided, the OS-HPXML default (see &lt;a href='https://openstudio-hpxml.readthedocs.io/en/v1.10.0/workflow_inputs.html#combi-boiler-w-storage'&gt;Combi Boiler w/ Storage&lt;/a&gt;) is used.</description>
      <type>Double</type>
      <units>F/hr</units>
      <required>false</required>
      <model_dependent>false</model_dependent>
    </argument>
    <argument>
      <name>water_heater_jacket_rvalue</name>
      <display_name>Water Heater: Jacket R-value</display_name>
      <description>The jacket R-value of water heater. Doesn't apply to instantaneous water heater or space-heating boiler with tankless coil. If not provided, defaults to no jacket insulation.</description>
      <type>Double</type>
      <units>h-ft^2-R/Btu</units>
      <required>false</required>
      <model_dependent>false</model_dependent>
    </argument>
    <argument>
      <name>water_heater_setpoint_temperature</name>
      <display_name>Water Heater: Setpoint Temperature</display_name>
      <description>The setpoint temperature of water heater. If not provided, the OS-HPXML default (see &lt;a href='https://openstudio-hpxml.readthedocs.io/en/v1.10.0/workflow_inputs.html#hpxml-water-heating-systems'&gt;HPXML Water Heating Systems&lt;/a&gt;) is used.</description>
      <type>Double</type>
      <units>F</units>
      <required>false</required>
      <model_dependent>false</model_dependent>
    </argument>
    <argument>
      <name>water_heater_num_bedrooms_served</name>
      <display_name>Water Heater: Number of Bedrooms Served</display_name>
      <description>Number of bedrooms served (directly or indirectly) by the water heater. Only needed if single-family attached or apartment unit and it is a shared water heater serving multiple dwelling units. Used to apportion water heater tank losses to the unit.</description>
      <type>Integer</type>
      <units>#</units>
      <required>false</required>
      <model_dependent>false</model_dependent>
    </argument>
    <argument>
      <name>water_heater_uses_desuperheater</name>
      <display_name>Water Heater: Uses Desuperheater</display_name>
      <description>Requires that the dwelling unit has a air-to-air, mini-split, or ground-to-air heat pump or a central air conditioner or mini-split air conditioner. If not provided, assumes no desuperheater.</description>
      <type>Boolean</type>
      <required>false</required>
      <model_dependent>false</model_dependent>
      <choices>
        <choice>
          <value>true</value>
          <display_name>true</display_name>
        </choice>
        <choice>
          <value>false</value>
          <display_name>false</display_name>
        </choice>
      </choices>
    </argument>
    <argument>
      <name>water_heater_tank_model_type</name>
      <display_name>Water Heater: Tank Type</display_name>
      <description>Type of tank model to use. The 'stratified' tank generally provide more accurate results, but may significantly increase run time. Applies only to storage water heater. If not provided, the OS-HPXML default (see &lt;a href='https://openstudio-hpxml.readthedocs.io/en/v1.10.0/workflow_inputs.html#conventional-storage'&gt;Conventional Storage&lt;/a&gt;) is used.</description>
      <type>Choice</type>
      <required>false</required>
      <model_dependent>false</model_dependent>
      <choices>
        <choice>
          <value>mixed</value>
          <display_name>mixed</display_name>
        </choice>
        <choice>
          <value>stratified</value>
          <display_name>stratified</display_name>
        </choice>
      </choices>
    </argument>
    <argument>
      <name>water_heater_operating_mode</name>
      <display_name>Water Heater: Operating Mode</display_name>
      <description>The water heater operating mode. The 'heat pump only' option only uses the heat pump, while 'hybrid/auto' allows the backup electric resistance to come on in high demand situations. This is ignored if a scheduled operating mode type is selected. Applies only to heat pump water heater. If not provided, the OS-HPXML default (see &lt;a href='https://openstudio-hpxml.readthedocs.io/en/v1.10.0/workflow_inputs.html#heat-pump'&gt;Heat Pump&lt;/a&gt;) is used.</description>
      <type>Choice</type>
      <required>false</required>
      <model_dependent>false</model_dependent>
      <choices>
        <choice>
          <value>hybrid/auto</value>
          <display_name>hybrid/auto</display_name>
        </choice>
        <choice>
          <value>heat pump only</value>
          <display_name>heat pump only</display_name>
        </choice>
      </choices>
    </argument>
    <argument>
      <name>hot_water_distribution_system_type</name>
      <display_name>Hot Water Distribution: System Type</display_name>
      <description>The type of the hot water distribution system.</description>
      <type>Choice</type>
      <required>true</required>
      <model_dependent>false</model_dependent>
      <default_value>Standard</default_value>
      <choices>
        <choice>
          <value>Standard</value>
          <display_name>Standard</display_name>
        </choice>
        <choice>
          <value>Recirculation</value>
          <display_name>Recirculation</display_name>
        </choice>
      </choices>
    </argument>
    <argument>
      <name>hot_water_distribution_standard_piping_length</name>
      <display_name>Hot Water Distribution: Standard Piping Length</display_name>
      <description>If the distribution system is Standard, the length of the piping. If not provided, the OS-HPXML default (see &lt;a href='https://openstudio-hpxml.readthedocs.io/en/v1.10.0/workflow_inputs.html#standard'&gt;Standard&lt;/a&gt;) is used.</description>
      <type>Double</type>
      <units>ft</units>
      <required>false</required>
      <model_dependent>false</model_dependent>
    </argument>
    <argument>
      <name>hot_water_distribution_recirc_control_type</name>
      <display_name>Hot Water Distribution: Recirculation Control Type</display_name>
      <description>If the distribution system is Recirculation, the type of hot water recirculation control, if any.</description>
      <type>Choice</type>
      <required>false</required>
      <model_dependent>false</model_dependent>
      <default_value>no control</default_value>
      <choices>
        <choice>
          <value>no control</value>
          <display_name>no control</display_name>
        </choice>
        <choice>
          <value>timer</value>
          <display_name>timer</display_name>
        </choice>
        <choice>
          <value>temperature</value>
          <display_name>temperature</display_name>
        </choice>
        <choice>
          <value>presence sensor demand control</value>
          <display_name>presence sensor demand control</display_name>
        </choice>
        <choice>
          <value>manual demand control</value>
          <display_name>manual demand control</display_name>
        </choice>
      </choices>
    </argument>
    <argument>
      <name>hot_water_distribution_recirc_piping_length</name>
      <display_name>Hot Water Distribution: Recirculation Piping Length</display_name>
      <description>If the distribution system is Recirculation, the length of the recirculation piping. If not provided, the OS-HPXML default (see &lt;a href='https://openstudio-hpxml.readthedocs.io/en/v1.10.0/workflow_inputs.html#recirculation-in-unit'&gt;Recirculation (In-Unit)&lt;/a&gt;) is used.</description>
      <type>Double</type>
      <units>ft</units>
      <required>false</required>
      <model_dependent>false</model_dependent>
    </argument>
    <argument>
      <name>hot_water_distribution_recirc_branch_piping_length</name>
      <display_name>Hot Water Distribution: Recirculation Branch Piping Length</display_name>
      <description>If the distribution system is Recirculation, the length of the recirculation branch piping. If not provided, the OS-HPXML default (see &lt;a href='https://openstudio-hpxml.readthedocs.io/en/v1.10.0/workflow_inputs.html#recirculation-in-unit'&gt;Recirculation (In-Unit)&lt;/a&gt;) is used.</description>
      <type>Double</type>
      <units>ft</units>
      <required>false</required>
      <model_dependent>false</model_dependent>
    </argument>
    <argument>
      <name>hot_water_distribution_recirc_pump_power</name>
      <display_name>Hot Water Distribution: Recirculation Pump Power</display_name>
      <description>If the distribution system is Recirculation, the recirculation pump power. If not provided, the OS-HPXML default (see &lt;a href='https://openstudio-hpxml.readthedocs.io/en/v1.10.0/workflow_inputs.html#recirculation-in-unit'&gt;Recirculation (In-Unit)&lt;/a&gt;) is used.</description>
      <type>Double</type>
      <units>W</units>
      <required>false</required>
      <model_dependent>false</model_dependent>
    </argument>
    <argument>
      <name>hot_water_distribution_pipe_r</name>
      <display_name>Hot Water Distribution: Pipe Insulation Nominal R-Value</display_name>
      <description>Nominal R-value of the pipe insulation. If not provided, the OS-HPXML default (see &lt;a href='https://openstudio-hpxml.readthedocs.io/en/v1.10.0/workflow_inputs.html#hpxml-hot-water-distribution'&gt;HPXML Hot Water Distribution&lt;/a&gt;) is used.</description>
      <type>Double</type>
      <units>h-ft^2-R/Btu</units>
      <required>false</required>
      <model_dependent>false</model_dependent>
    </argument>
    <argument>
      <name>dwhr_facilities_connected</name>
      <display_name>Drain Water Heat Recovery: Facilities Connected</display_name>
      <description>Which facilities are connected for the drain water heat recovery. Use 'none' if there is no drain water heat recovery system.</description>
      <type>Choice</type>
      <required>true</required>
      <model_dependent>false</model_dependent>
      <default_value>none</default_value>
      <choices>
        <choice>
          <value>none</value>
          <display_name>none</display_name>
        </choice>
        <choice>
          <value>one</value>
          <display_name>one</display_name>
        </choice>
        <choice>
          <value>all</value>
          <display_name>all</display_name>
        </choice>
      </choices>
    </argument>
    <argument>
      <name>dwhr_equal_flow</name>
      <display_name>Drain Water Heat Recovery: Equal Flow</display_name>
      <description>Whether the drain water heat recovery has equal flow.</description>
      <type>Boolean</type>
      <required>false</required>
      <model_dependent>false</model_dependent>
      <default_value>true</default_value>
      <choices>
        <choice>
          <value>true</value>
          <display_name>true</display_name>
        </choice>
        <choice>
          <value>false</value>
          <display_name>false</display_name>
        </choice>
      </choices>
    </argument>
    <argument>
      <name>dwhr_efficiency</name>
      <display_name>Drain Water Heat Recovery: Efficiency</display_name>
      <description>The efficiency of the drain water heat recovery.</description>
      <type>Double</type>
      <units>Frac</units>
      <required>false</required>
      <model_dependent>false</model_dependent>
      <default_value>0.55</default_value>
    </argument>
    <argument>
      <name>water_fixtures_shower_low_flow</name>
      <display_name>Hot Water Fixtures: Is Shower Low Flow</display_name>
      <description>Whether the shower fixture is low flow.</description>
      <type>Boolean</type>
      <required>true</required>
      <model_dependent>false</model_dependent>
      <default_value>false</default_value>
      <choices>
        <choice>
          <value>true</value>
          <display_name>true</display_name>
        </choice>
        <choice>
          <value>false</value>
          <display_name>false</display_name>
        </choice>
      </choices>
    </argument>
    <argument>
      <name>water_fixtures_sink_low_flow</name>
      <display_name>Hot Water Fixtures: Is Sink Low Flow</display_name>
      <description>Whether the sink fixture is low flow.</description>
      <type>Boolean</type>
      <required>true</required>
      <model_dependent>false</model_dependent>
      <default_value>false</default_value>
      <choices>
        <choice>
          <value>true</value>
          <display_name>true</display_name>
        </choice>
        <choice>
          <value>false</value>
          <display_name>false</display_name>
        </choice>
      </choices>
    </argument>
    <argument>
      <name>water_fixtures_usage_multiplier</name>
      <display_name>Hot Water Fixtures: Usage Multiplier</display_name>
      <description>Multiplier on the hot water usage that can reflect, e.g., high/low usage occupants. If not provided, the OS-HPXML default (see &lt;a href='https://openstudio-hpxml.readthedocs.io/en/v1.10.0/workflow_inputs.html#hpxml-water-fixtures'&gt;HPXML Water Fixtures&lt;/a&gt;) is used.</description>
      <type>Double</type>
      <required>false</required>
      <model_dependent>false</model_dependent>
    </argument>
    <argument>
      <name>general_water_use_usage_multiplier</name>
      <display_name>General Water Use: Usage Multiplier</display_name>
      <description>Multiplier on internal gains from general water use (floor mopping, shower evaporation, water films on showers, tubs &amp; sinks surfaces, plant watering, etc.) that can reflect, e.g., high/low usage occupants. If not provided, the OS-HPXML default (see &lt;a href='https://openstudio-hpxml.readthedocs.io/en/v1.10.0/workflow_inputs.html#hpxml-building-occupancy'&gt;HPXML Building Occupancy&lt;/a&gt;) is used.</description>
      <type>Double</type>
      <required>false</required>
      <model_dependent>false</model_dependent>
    </argument>
    <argument>
      <name>solar_thermal_system_type</name>
      <display_name>Solar Thermal: System Type</display_name>
      <description>The type of solar thermal system. Use 'none' if there is no solar thermal system.</description>
      <type>Choice</type>
      <required>true</required>
      <model_dependent>false</model_dependent>
      <default_value>none</default_value>
      <choices>
        <choice>
          <value>none</value>
          <display_name>none</display_name>
        </choice>
        <choice>
          <value>hot water</value>
          <display_name>hot water</display_name>
        </choice>
      </choices>
    </argument>
    <argument>
      <name>solar_thermal_collector_area</name>
      <display_name>Solar Thermal: Collector Area</display_name>
      <description>The collector area of the solar thermal system.</description>
      <type>Double</type>
      <units>ft^2</units>
      <required>true</required>
      <model_dependent>false</model_dependent>
      <default_value>40</default_value>
    </argument>
    <argument>
      <name>solar_thermal_collector_loop_type</name>
      <display_name>Solar Thermal: Collector Loop Type</display_name>
      <description>The collector loop type of the solar thermal system.</description>
      <type>Choice</type>
      <required>true</required>
      <model_dependent>false</model_dependent>
      <default_value>liquid direct</default_value>
      <choices>
        <choice>
          <value>liquid direct</value>
          <display_name>liquid direct</display_name>
        </choice>
        <choice>
          <value>liquid indirect</value>
          <display_name>liquid indirect</display_name>
        </choice>
        <choice>
          <value>passive thermosyphon</value>
          <display_name>passive thermosyphon</display_name>
        </choice>
      </choices>
    </argument>
    <argument>
      <name>solar_thermal_collector_type</name>
      <display_name>Solar Thermal: Collector Type</display_name>
      <description>The collector type of the solar thermal system.</description>
      <type>Choice</type>
      <required>true</required>
      <model_dependent>false</model_dependent>
      <default_value>evacuated tube</default_value>
      <choices>
        <choice>
          <value>evacuated tube</value>
          <display_name>evacuated tube</display_name>
        </choice>
        <choice>
          <value>single glazing black</value>
          <display_name>single glazing black</display_name>
        </choice>
        <choice>
          <value>double glazing black</value>
          <display_name>double glazing black</display_name>
        </choice>
        <choice>
          <value>integrated collector storage</value>
          <display_name>integrated collector storage</display_name>
        </choice>
      </choices>
    </argument>
    <argument>
      <name>solar_thermal_collector_azimuth</name>
      <display_name>Solar Thermal: Collector Azimuth</display_name>
      <description>The collector azimuth of the solar thermal system. Azimuth is measured clockwise from north (e.g., North=0, East=90, South=180, West=270).</description>
      <type>Double</type>
      <units>degrees</units>
      <required>true</required>
      <model_dependent>false</model_dependent>
      <default_value>180</default_value>
    </argument>
    <argument>
      <name>solar_thermal_collector_tilt</name>
      <display_name>Solar Thermal: Collector Tilt</display_name>
      <description>The collector tilt of the solar thermal system. Can also enter, e.g., RoofPitch, RoofPitch+20, Latitude, Latitude-15, etc.</description>
      <type>String</type>
      <units>degrees</units>
      <required>true</required>
      <model_dependent>false</model_dependent>
      <default_value>RoofPitch</default_value>
    </argument>
    <argument>
      <name>solar_thermal_collector_rated_optical_efficiency</name>
      <display_name>Solar Thermal: Collector Rated Optical Efficiency</display_name>
      <description>The collector rated optical efficiency of the solar thermal system.</description>
      <type>Double</type>
      <units>Frac</units>
      <required>true</required>
      <model_dependent>false</model_dependent>
      <default_value>0.5</default_value>
    </argument>
    <argument>
      <name>solar_thermal_collector_rated_thermal_losses</name>
      <display_name>Solar Thermal: Collector Rated Thermal Losses</display_name>
      <description>The collector rated thermal losses of the solar thermal system.</description>
      <type>Double</type>
      <units>Btu/hr-ft^2-R</units>
      <required>true</required>
      <model_dependent>false</model_dependent>
      <default_value>0.2799</default_value>
    </argument>
    <argument>
      <name>solar_thermal_storage_volume</name>
      <display_name>Solar Thermal: Storage Volume</display_name>
      <description>The storage volume of the solar thermal system. If not provided, the OS-HPXML default (see &lt;a href='https://openstudio-hpxml.readthedocs.io/en/v1.10.0/workflow_inputs.html#detailed-inputs'&gt;Detailed Inputs&lt;/a&gt;) is used.</description>
      <type>Double</type>
      <units>gal</units>
      <required>false</required>
      <model_dependent>false</model_dependent>
    </argument>
    <argument>
      <name>solar_thermal_solar_fraction</name>
      <display_name>Solar Thermal: Solar Fraction</display_name>
      <description>The solar fraction of the solar thermal system. If provided, overrides all other solar thermal inputs.</description>
      <type>Double</type>
      <units>Frac</units>
      <required>true</required>
      <model_dependent>false</model_dependent>
      <default_value>0</default_value>
    </argument>
    <argument>
      <name>pv_system_present</name>
      <display_name>PV System: Present</display_name>
      <description>Whether there is a PV system present.</description>
      <type>Boolean</type>
      <required>true</required>
      <model_dependent>false</model_dependent>
      <default_value>false</default_value>
      <choices>
        <choice>
          <value>true</value>
          <display_name>true</display_name>
        </choice>
        <choice>
          <value>false</value>
          <display_name>false</display_name>
        </choice>
      </choices>
    </argument>
    <argument>
      <name>pv_system_module_type</name>
      <display_name>PV System: Module Type</display_name>
      <description>Module type of the PV system. If not provided, the OS-HPXML default (see &lt;a href='https://openstudio-hpxml.readthedocs.io/en/v1.10.0/workflow_inputs.html#hpxml-photovoltaics'&gt;HPXML Photovoltaics&lt;/a&gt;) is used.</description>
      <type>Choice</type>
      <required>false</required>
      <model_dependent>false</model_dependent>
      <choices>
        <choice>
          <value>standard</value>
          <display_name>standard</display_name>
        </choice>
        <choice>
          <value>premium</value>
          <display_name>premium</display_name>
        </choice>
        <choice>
          <value>thin film</value>
          <display_name>thin film</display_name>
        </choice>
      </choices>
    </argument>
    <argument>
      <name>pv_system_location</name>
      <display_name>PV System: Location</display_name>
      <description>Location of the PV system. If not provided, the OS-HPXML default (see &lt;a href='https://openstudio-hpxml.readthedocs.io/en/v1.10.0/workflow_inputs.html#hpxml-photovoltaics'&gt;HPXML Photovoltaics&lt;/a&gt;) is used.</description>
      <type>Choice</type>
      <required>false</required>
      <model_dependent>false</model_dependent>
      <choices>
        <choice>
          <value>roof</value>
          <display_name>roof</display_name>
        </choice>
        <choice>
          <value>ground</value>
          <display_name>ground</display_name>
        </choice>
      </choices>
    </argument>
    <argument>
      <name>pv_system_tracking</name>
      <display_name>PV System: Tracking</display_name>
      <description>Type of tracking for the PV system. If not provided, the OS-HPXML default (see &lt;a href='https://openstudio-hpxml.readthedocs.io/en/v1.10.0/workflow_inputs.html#hpxml-photovoltaics'&gt;HPXML Photovoltaics&lt;/a&gt;) is used.</description>
      <type>Choice</type>
      <required>false</required>
      <model_dependent>false</model_dependent>
      <choices>
        <choice>
          <value>fixed</value>
          <display_name>fixed</display_name>
        </choice>
        <choice>
          <value>1-axis</value>
          <display_name>1-axis</display_name>
        </choice>
        <choice>
          <value>1-axis backtracked</value>
          <display_name>1-axis backtracked</display_name>
        </choice>
        <choice>
          <value>2-axis</value>
          <display_name>2-axis</display_name>
        </choice>
      </choices>
    </argument>
    <argument>
      <name>pv_system_array_azimuth</name>
      <display_name>PV System: Array Azimuth</display_name>
      <description>Array azimuth of the PV system. Azimuth is measured clockwise from north (e.g., North=0, East=90, South=180, West=270).</description>
      <type>Double</type>
      <units>degrees</units>
      <required>true</required>
      <model_dependent>false</model_dependent>
      <default_value>180</default_value>
    </argument>
    <argument>
      <name>pv_system_array_tilt</name>
      <display_name>PV System: Array Tilt</display_name>
      <description>Array tilt of the PV system. Can also enter, e.g., RoofPitch, RoofPitch+20, Latitude, Latitude-15, etc.</description>
      <type>String</type>
      <units>degrees</units>
      <required>true</required>
      <model_dependent>false</model_dependent>
      <default_value>RoofPitch</default_value>
    </argument>
    <argument>
      <name>pv_system_max_power_output</name>
      <display_name>PV System: Maximum Power Output</display_name>
      <description>Maximum power output of the PV system. For a shared system, this is the total building maximum power output.</description>
      <type>Double</type>
      <units>W</units>
      <required>true</required>
      <model_dependent>false</model_dependent>
      <default_value>4000</default_value>
    </argument>
    <argument>
      <name>pv_system_inverter_efficiency</name>
      <display_name>PV System: Inverter Efficiency</display_name>
      <description>Inverter efficiency of the PV system. If there are two PV systems, this will apply to both. If not provided, the OS-HPXML default (see &lt;a href='https://openstudio-hpxml.readthedocs.io/en/v1.10.0/workflow_inputs.html#hpxml-photovoltaics'&gt;HPXML Photovoltaics&lt;/a&gt;) is used.</description>
      <type>Double</type>
      <units>Frac</units>
      <required>false</required>
      <model_dependent>false</model_dependent>
    </argument>
    <argument>
      <name>pv_system_system_losses_fraction</name>
      <display_name>PV System: System Losses Fraction</display_name>
      <description>System losses fraction of the PV system. If there are two PV systems, this will apply to both. If not provided, the OS-HPXML default (see &lt;a href='https://openstudio-hpxml.readthedocs.io/en/v1.10.0/workflow_inputs.html#hpxml-photovoltaics'&gt;HPXML Photovoltaics&lt;/a&gt;) is used.</description>
      <type>Double</type>
      <units>Frac</units>
      <required>false</required>
      <model_dependent>false</model_dependent>
    </argument>
    <argument>
      <name>pv_system_num_bedrooms_served</name>
      <display_name>PV System: Number of Bedrooms Served</display_name>
      <description>Number of bedrooms served by PV system. Only needed if single-family attached or apartment unit and it is a shared PV system serving multiple dwelling units. Used to apportion PV generation to the unit of a SFA/MF building. If there are two PV systems, this will apply to both.</description>
      <type>Integer</type>
      <units>#</units>
      <required>false</required>
      <model_dependent>false</model_dependent>
    </argument>
    <argument>
      <name>pv_system_2_present</name>
      <display_name>PV System 2: Present</display_name>
      <description>Whether there is a second PV system present.</description>
      <type>Boolean</type>
      <required>true</required>
      <model_dependent>false</model_dependent>
      <default_value>false</default_value>
      <choices>
        <choice>
          <value>true</value>
          <display_name>true</display_name>
        </choice>
        <choice>
          <value>false</value>
          <display_name>false</display_name>
        </choice>
      </choices>
    </argument>
    <argument>
      <name>pv_system_2_module_type</name>
      <display_name>PV System 2: Module Type</display_name>
      <description>Module type of the second PV system. If not provided, the OS-HPXML default (see &lt;a href='https://openstudio-hpxml.readthedocs.io/en/v1.10.0/workflow_inputs.html#hpxml-photovoltaics'&gt;HPXML Photovoltaics&lt;/a&gt;) is used.</description>
      <type>Choice</type>
      <required>false</required>
      <model_dependent>false</model_dependent>
      <choices>
        <choice>
          <value>standard</value>
          <display_name>standard</display_name>
        </choice>
        <choice>
          <value>premium</value>
          <display_name>premium</display_name>
        </choice>
        <choice>
          <value>thin film</value>
          <display_name>thin film</display_name>
        </choice>
      </choices>
    </argument>
    <argument>
      <name>pv_system_2_location</name>
      <display_name>PV System 2: Location</display_name>
      <description>Location of the second PV system. If not provided, the OS-HPXML default (see &lt;a href='https://openstudio-hpxml.readthedocs.io/en/v1.10.0/workflow_inputs.html#hpxml-photovoltaics'&gt;HPXML Photovoltaics&lt;/a&gt;) is used.</description>
      <type>Choice</type>
      <required>false</required>
      <model_dependent>false</model_dependent>
      <choices>
        <choice>
          <value>roof</value>
          <display_name>roof</display_name>
        </choice>
        <choice>
          <value>ground</value>
          <display_name>ground</display_name>
        </choice>
      </choices>
    </argument>
    <argument>
      <name>pv_system_2_tracking</name>
      <display_name>PV System 2: Tracking</display_name>
      <description>Type of tracking for the second PV system. If not provided, the OS-HPXML default (see &lt;a href='https://openstudio-hpxml.readthedocs.io/en/v1.10.0/workflow_inputs.html#hpxml-photovoltaics'&gt;HPXML Photovoltaics&lt;/a&gt;) is used.</description>
      <type>Choice</type>
      <required>false</required>
      <model_dependent>false</model_dependent>
      <choices>
        <choice>
          <value>fixed</value>
          <display_name>fixed</display_name>
        </choice>
        <choice>
          <value>1-axis</value>
          <display_name>1-axis</display_name>
        </choice>
        <choice>
          <value>1-axis backtracked</value>
          <display_name>1-axis backtracked</display_name>
        </choice>
        <choice>
          <value>2-axis</value>
          <display_name>2-axis</display_name>
        </choice>
      </choices>
    </argument>
    <argument>
      <name>pv_system_2_array_azimuth</name>
      <display_name>PV System 2: Array Azimuth</display_name>
      <description>Array azimuth of the second PV system. Azimuth is measured clockwise from north (e.g., North=0, East=90, South=180, West=270).</description>
      <type>Double</type>
      <units>degrees</units>
      <required>true</required>
      <model_dependent>false</model_dependent>
      <default_value>180</default_value>
    </argument>
    <argument>
      <name>pv_system_2_array_tilt</name>
      <display_name>PV System 2: Array Tilt</display_name>
      <description>Array tilt of the second PV system. Can also enter, e.g., RoofPitch, RoofPitch+20, Latitude, Latitude-15, etc.</description>
      <type>String</type>
      <units>degrees</units>
      <required>true</required>
      <model_dependent>false</model_dependent>
      <default_value>RoofPitch</default_value>
    </argument>
    <argument>
      <name>pv_system_2_max_power_output</name>
      <display_name>PV System 2: Maximum Power Output</display_name>
      <description>Maximum power output of the second PV system. For a shared system, this is the total building maximum power output.</description>
      <type>Double</type>
      <units>W</units>
      <required>true</required>
      <model_dependent>false</model_dependent>
      <default_value>4000</default_value>
    </argument>
    <argument>
      <name>electric_panel_service_feeders_load_calculation_types</name>
      <display_name>Electric Panel: Service/Feeders Load Calculation Types</display_name>
      <description>Types of electric panel service/feeder load calculations. Possible types are: 2023 Existing Dwelling Load-Based, 2023 Existing Dwelling Meter-Based. If multiple types, use a comma-separated list. If not provided, no electric panel loads are calculated.</description>
      <type>String</type>
      <required>false</required>
      <model_dependent>false</model_dependent>
    </argument>
    <argument>
      <name>electric_panel_baseline_peak_electricity_power</name>
      <display_name>Electric Panel: Peak Electricity Power</display_name>
      <description>Specifies the baseline peak electricity. Used for 2023 Existing Dwelling Meter-Based.</description>
      <type>Double</type>
      <units>W</units>
      <required>false</required>
      <model_dependent>false</model_dependent>
    </argument>
    <argument>
      <name>electric_panel_service_voltage</name>
      <display_name>Electric Panel: Service Voltage</display_name>
      <description>The service voltage of the electric panel. If not provided, the OS-HPXML default (see &lt;a href='https://openstudio-hpxml.readthedocs.io/en/v1.10.0/workflow_inputs.html#hpxml-electric-panels'&gt;HPXML Electric Panels&lt;/a&gt;) is used.</description>
      <type>Choice</type>
      <units>V</units>
      <required>false</required>
      <model_dependent>false</model_dependent>
      <choices>
        <choice>
          <value>120</value>
          <display_name>120</display_name>
        </choice>
        <choice>
          <value>240</value>
          <display_name>240</display_name>
        </choice>
      </choices>
    </argument>
    <argument>
      <name>electric_panel_service_rating</name>
      <display_name>Electric Panel: Service Rating</display_name>
      <description>The service rating of the electric panel. If not provided, the OS-HPXML default (see &lt;a href='https://openstudio-hpxml.readthedocs.io/en/v1.10.0/workflow_inputs.html#hpxml-electric-panels'&gt;HPXML Electric Panels&lt;/a&gt;) is used.</description>
      <type>Double</type>
      <units>A</units>
      <required>false</required>
      <model_dependent>false</model_dependent>
    </argument>
    <argument>
      <name>electric_panel_breaker_spaces_type</name>
      <display_name>Electric Panel: Breaker Spaces Type</display_name>
      <description>The breaker spaces specification type of the electric panel. If not provided, the OS-HPXML default (see &lt;a href='https://openstudio-hpxml.readthedocs.io/en/v1.10.0/workflow_inputs.html#hpxml-electric-panels'&gt;HPXML Electric Panels&lt;/a&gt;) is used.</description>
      <type>Choice</type>
      <required>false</required>
      <model_dependent>false</model_dependent>
      <choices>
        <choice>
          <value>total</value>
          <display_name>total</display_name>
        </choice>
        <choice>
          <value>headroom</value>
          <display_name>headroom</display_name>
        </choice>
      </choices>
    </argument>
    <argument>
      <name>electric_panel_breaker_spaces</name>
      <display_name>Electric Panel: Breaker Spaces</display_name>
      <description>The total, or unoccupied, number of breaker spaces on the electric panel. If not provided, the OS-HPXML default (see &lt;a href='https://openstudio-hpxml.readthedocs.io/en/v1.10.0/workflow_inputs.html#hpxml-electric-panels'&gt;HPXML Electric Panels&lt;/a&gt;) is used.</description>
      <type>Integer</type>
      <units>#</units>
      <required>false</required>
      <model_dependent>false</model_dependent>
    </argument>
    <argument>
      <name>electric_panel_load_heating_system_power</name>
      <display_name>Electric Panel: Heating System Power</display_name>
      <description>Specifies the panel load heating system power. If not provided, the OS-HPXML default (see &lt;a href='https://openstudio-hpxml.readthedocs.io/en/v1.10.0/workflow_inputs.html#panel-loads'&gt;Panel Loads&lt;/a&gt;) is used.</description>
      <type>Double</type>
      <units>W</units>
      <required>false</required>
      <model_dependent>false</model_dependent>
    </argument>
    <argument>
      <name>electric_panel_load_heating_system_addition</name>
      <display_name>Electric Panel: Heating System Addition</display_name>
      <description>Whether the heating system is a new panel load addition to an existing service panel. If not provided, the OS-HPXML default (see &lt;a href='https://openstudio-hpxml.readthedocs.io/en/v1.10.0/workflow_inputs.html#panel-loads'&gt;Panel Loads&lt;/a&gt;) is used.</description>
      <type>Boolean</type>
      <required>false</required>
      <model_dependent>false</model_dependent>
      <choices>
        <choice>
          <value>true</value>
          <display_name>true</display_name>
        </choice>
        <choice>
          <value>false</value>
          <display_name>false</display_name>
        </choice>
      </choices>
    </argument>
    <argument>
      <name>electric_panel_load_cooling_system_power</name>
      <display_name>Electric Panel: Cooling System Power</display_name>
      <description>Specifies the panel load cooling system power. If not provided, the OS-HPXML default (see &lt;a href='https://openstudio-hpxml.readthedocs.io/en/v1.10.0/workflow_inputs.html#panel-loads'&gt;Panel Loads&lt;/a&gt;) is used.</description>
      <type>Double</type>
      <units>W</units>
      <required>false</required>
      <model_dependent>false</model_dependent>
    </argument>
    <argument>
      <name>electric_panel_load_cooling_system_addition</name>
      <display_name>Electric Panel: Cooling System Addition</display_name>
      <description>Whether the cooling system is a new panel load addition to an existing service panel. If not provided, the OS-HPXML default (see &lt;a href='https://openstudio-hpxml.readthedocs.io/en/v1.10.0/workflow_inputs.html#panel-loads'&gt;Panel Loads&lt;/a&gt;) is used.</description>
      <type>Boolean</type>
      <required>false</required>
      <model_dependent>false</model_dependent>
      <choices>
        <choice>
          <value>true</value>
          <display_name>true</display_name>
        </choice>
        <choice>
          <value>false</value>
          <display_name>false</display_name>
        </choice>
      </choices>
    </argument>
    <argument>
      <name>electric_panel_load_heat_pump_heating_power</name>
      <display_name>Electric Panel: Heat Pump Heating Power</display_name>
      <description>Specifies the panel load heating power. If not provided, the OS-HPXML default (see &lt;a href='https://openstudio-hpxml.readthedocs.io/en/v1.10.0/workflow_inputs.html#panel-loads'&gt;Panel Loads&lt;/a&gt;) is used.</description>
      <type>Double</type>
      <units>W</units>
      <required>false</required>
      <model_dependent>false</model_dependent>
    </argument>
    <argument>
      <name>electric_panel_load_heat_pump_cooling_power</name>
      <display_name>Electric Panel: Heat Pump Cooling Power</display_name>
      <description>Specifies the panel load heat pump cooling power. If not provided, the OS-HPXML default (see &lt;a href='https://openstudio-hpxml.readthedocs.io/en/v1.10.0/workflow_inputs.html#panel-loads'&gt;Panel Loads&lt;/a&gt;) is used.</description>
      <type>Double</type>
      <units>W</units>
      <required>false</required>
      <model_dependent>false</model_dependent>
    </argument>
    <argument>
      <name>electric_panel_load_heat_pump_voltage</name>
      <display_name>Electric Panel: Heat Pump Voltage</display_name>
      <description>Specifies the panel load heat pump voltage. If not provided, the OS-HPXML default (see &lt;a href='https://openstudio-hpxml.readthedocs.io/en/v1.10.0/workflow_inputs.html#panel-loads'&gt;Panel Loads&lt;/a&gt;) is used.</description>
      <type>Choice</type>
      <units>V</units>
      <required>false</required>
      <model_dependent>false</model_dependent>
      <choices>
        <choice>
          <value>120</value>
          <display_name>120</display_name>
        </choice>
        <choice>
          <value>240</value>
          <display_name>240</display_name>
        </choice>
      </choices>
    </argument>
    <argument>
      <name>electric_panel_load_heat_pump_addition</name>
      <display_name>Electric Panel: Heat Pump Addition</display_name>
      <description>Whether the heat pump is a new panel load addition to an existing service panel. If not provided, the OS-HPXML default (see &lt;a href='https://openstudio-hpxml.readthedocs.io/en/v1.10.0/workflow_inputs.html#panel-loads'&gt;Panel Loads&lt;/a&gt;) is used.</description>
      <type>Boolean</type>
      <required>false</required>
      <model_dependent>false</model_dependent>
      <choices>
        <choice>
          <value>true</value>
          <display_name>true</display_name>
        </choice>
        <choice>
          <value>false</value>
          <display_name>false</display_name>
        </choice>
      </choices>
    </argument>
    <argument>
      <name>electric_panel_load_heating_system_2_power</name>
      <display_name>Electric Panel: Heating System 2 Power</display_name>
      <description>Specifies the panel load second heating system power. If not provided, the OS-HPXML default (see &lt;a href='https://openstudio-hpxml.readthedocs.io/en/v1.10.0/workflow_inputs.html#panel-loads'&gt;Panel Loads&lt;/a&gt;) is used.</description>
      <type>Double</type>
      <units>W</units>
      <required>false</required>
      <model_dependent>false</model_dependent>
    </argument>
    <argument>
      <name>electric_panel_load_heating_system_2_addition</name>
      <display_name>Electric Panel: Heating System 2 Addition</display_name>
      <description>Whether the second heating system is a new panel load addition to an existing service panel. If not provided, the OS-HPXML default (see &lt;a href='https://openstudio-hpxml.readthedocs.io/en/v1.10.0/workflow_inputs.html#panel-loads'&gt;Panel Loads&lt;/a&gt;) is used.</description>
      <type>Boolean</type>
      <required>false</required>
      <model_dependent>false</model_dependent>
      <choices>
        <choice>
          <value>true</value>
          <display_name>true</display_name>
        </choice>
        <choice>
          <value>false</value>
          <display_name>false</display_name>
        </choice>
      </choices>
    </argument>
    <argument>
      <name>electric_panel_load_mech_vent_power</name>
      <display_name>Electric Panel: Mechanical Ventilation Power</display_name>
      <description>Specifies the panel load mechanical ventilation power. If not provided, the OS-HPXML default (see &lt;a href='https://openstudio-hpxml.readthedocs.io/en/v1.10.0/workflow_inputs.html#panel-loads'&gt;Panel Loads&lt;/a&gt;) is used.</description>
      <type>Double</type>
      <units>W</units>
      <required>false</required>
      <model_dependent>false</model_dependent>
    </argument>
    <argument>
      <name>electric_panel_load_mech_vent_fan_addition</name>
      <display_name>Electric Panel: Mechanical Ventilation Addition</display_name>
      <description>Whether the mechanical ventilation is a new panel load addition to an existing service panel. If not provided, the OS-HPXML default (see &lt;a href='https://openstudio-hpxml.readthedocs.io/en/v1.10.0/workflow_inputs.html#panel-loads'&gt;Panel Loads&lt;/a&gt;) is used.</description>
      <type>Boolean</type>
      <required>false</required>
      <model_dependent>false</model_dependent>
      <choices>
        <choice>
          <value>true</value>
          <display_name>true</display_name>
        </choice>
        <choice>
          <value>false</value>
          <display_name>false</display_name>
        </choice>
      </choices>
    </argument>
    <argument>
      <name>electric_panel_load_mech_vent_2_power</name>
      <display_name>Electric Panel: Mechanical Ventilation 2 Power</display_name>
      <description>Specifies the panel load second mechanical ventilation power. If not provided, the OS-HPXML default (see &lt;a href='https://openstudio-hpxml.readthedocs.io/en/v1.10.0/workflow_inputs.html#panel-loads'&gt;Panel Loads&lt;/a&gt;) is used.</description>
      <type>Double</type>
      <units>W</units>
      <required>false</required>
      <model_dependent>false</model_dependent>
    </argument>
    <argument>
      <name>electric_panel_load_mech_vent_2_addition</name>
      <display_name>Electric Panel: Mechanical Ventilation 2 Addition</display_name>
      <description>Whether the second mechanical ventilation is a new panel load addition to an existing service panel. If not provided, the OS-HPXML default (see &lt;a href='https://openstudio-hpxml.readthedocs.io/en/v1.10.0/workflow_inputs.html#panel-loads'&gt;Panel Loads&lt;/a&gt;) is used.</description>
      <type>Boolean</type>
      <required>false</required>
      <model_dependent>false</model_dependent>
      <choices>
        <choice>
          <value>true</value>
          <display_name>true</display_name>
        </choice>
        <choice>
          <value>false</value>
          <display_name>false</display_name>
        </choice>
      </choices>
    </argument>
    <argument>
      <name>electric_panel_load_whole_house_fan_power</name>
      <display_name>Electric Panel: Whole House Fan Power</display_name>
      <description>Specifies the panel load whole house fan power. If not provided, the OS-HPXML default (see &lt;a href='https://openstudio-hpxml.readthedocs.io/en/v1.10.0/workflow_inputs.html#panel-loads'&gt;Panel Loads&lt;/a&gt;) is used.</description>
      <type>Double</type>
      <units>W</units>
      <required>false</required>
      <model_dependent>false</model_dependent>
    </argument>
    <argument>
      <name>electric_panel_load_whole_house_fan_addition</name>
      <display_name>Electric Panel: Whole House Fan Addition</display_name>
      <description>Whether the whole house fan is a new panel load addition to an existing service panel. If not provided, the OS-HPXML default (see &lt;a href='https://openstudio-hpxml.readthedocs.io/en/v1.10.0/workflow_inputs.html#panel-loads'&gt;Panel Loads&lt;/a&gt;) is used.</description>
      <type>Boolean</type>
      <required>false</required>
      <model_dependent>false</model_dependent>
      <choices>
        <choice>
          <value>true</value>
          <display_name>true</display_name>
        </choice>
        <choice>
          <value>false</value>
          <display_name>false</display_name>
        </choice>
      </choices>
    </argument>
    <argument>
      <name>electric_panel_load_kitchen_fans_power</name>
      <display_name>Electric Panel: Kitchen Fans Power</display_name>
      <description>Specifies the panel load kitchen fans power. If not provided, the OS-HPXML default (see &lt;a href='https://openstudio-hpxml.readthedocs.io/en/v1.10.0/workflow_inputs.html#panel-loads'&gt;Panel Loads&lt;/a&gt;) is used.</description>
      <type>Double</type>
      <units>W</units>
      <required>false</required>
      <model_dependent>false</model_dependent>
    </argument>
    <argument>
      <name>electric_panel_load_kitchen_fans_addition</name>
      <display_name>Electric Panel: Kitchen Fans Addition</display_name>
      <description>Whether the kitchen fans is a new panel load addition to an existing service panel. If not provided, the OS-HPXML default (see &lt;a href='https://openstudio-hpxml.readthedocs.io/en/v1.10.0/workflow_inputs.html#panel-loads'&gt;Panel Loads&lt;/a&gt;) is used.</description>
      <type>Boolean</type>
      <required>false</required>
      <model_dependent>false</model_dependent>
      <choices>
        <choice>
          <value>true</value>
          <display_name>true</display_name>
        </choice>
        <choice>
          <value>false</value>
          <display_name>false</display_name>
        </choice>
      </choices>
    </argument>
    <argument>
      <name>electric_panel_load_bathroom_fans_power</name>
      <display_name>Electric Panel: Bathroom Fans Power</display_name>
      <description>Specifies the panel load bathroom fans power. If not provided, the OS-HPXML default (see &lt;a href='https://openstudio-hpxml.readthedocs.io/en/v1.10.0/workflow_inputs.html#panel-loads'&gt;Panel Loads&lt;/a&gt;) is used.</description>
      <type>Double</type>
      <units>W</units>
      <required>false</required>
      <model_dependent>false</model_dependent>
    </argument>
    <argument>
      <name>electric_panel_load_bathroom_fans_addition</name>
      <display_name>Electric Panel: Bathroom Fans Addition</display_name>
      <description>Whether the bathroom fans is a new panel load addition to an existing service panel. If not provided, the OS-HPXML default (see &lt;a href='https://openstudio-hpxml.readthedocs.io/en/v1.10.0/workflow_inputs.html#panel-loads'&gt;Panel Loads&lt;/a&gt;) is used.</description>
      <type>Boolean</type>
      <required>false</required>
      <model_dependent>false</model_dependent>
      <choices>
        <choice>
          <value>true</value>
          <display_name>true</display_name>
        </choice>
        <choice>
          <value>false</value>
          <display_name>false</display_name>
        </choice>
      </choices>
    </argument>
    <argument>
      <name>electric_panel_load_water_heater_power</name>
      <display_name>Electric Panel: Water Heater Power</display_name>
      <description>Specifies the panel load water heater power. Only applies to electric water heater. If not provided, the OS-HPXML default (see &lt;a href='https://openstudio-hpxml.readthedocs.io/en/v1.10.0/workflow_inputs.html#panel-loads'&gt;Panel Loads&lt;/a&gt;) is used.</description>
      <type>Double</type>
      <units>W</units>
      <required>false</required>
      <model_dependent>false</model_dependent>
    </argument>
    <argument>
      <name>electric_panel_load_water_heater_voltage</name>
      <display_name>Electric Panel: Water Heater Voltage</display_name>
      <description>Specifies the panel load water heater voltage. Only applies to heat pump water heater (compressor). If not provided, the OS-HPXML default (see &lt;a href='https://openstudio-hpxml.readthedocs.io/en/v1.10.0/workflow_inputs.html#panel-loads'&gt;Panel Loads&lt;/a&gt;) is used.</description>
      <type>Choice</type>
      <units>V</units>
      <required>false</required>
      <model_dependent>false</model_dependent>
      <choices>
        <choice>
          <value>120</value>
          <display_name>120</display_name>
        </choice>
        <choice>
          <value>240</value>
          <display_name>240</display_name>
        </choice>
      </choices>
    </argument>
    <argument>
      <name>electric_panel_load_water_heater_addition</name>
      <display_name>Electric Panel: Water Heater Addition</display_name>
      <description>Whether the water heater is a new panel load addition to an existing service panel. If not provided, the OS-HPXML default (see &lt;a href='https://openstudio-hpxml.readthedocs.io/en/v1.10.0/workflow_inputs.html#panel-loads'&gt;Panel Loads&lt;/a&gt;) is used.</description>
      <type>Boolean</type>
      <required>false</required>
      <model_dependent>false</model_dependent>
      <choices>
        <choice>
          <value>true</value>
          <display_name>true</display_name>
        </choice>
        <choice>
          <value>false</value>
          <display_name>false</display_name>
        </choice>
      </choices>
    </argument>
    <argument>
      <name>electric_panel_load_clothes_dryer_power</name>
      <display_name>Electric Panel: Clothes Dryer Power</display_name>
      <description>Specifies the panel load power. Only applies to electric clothes dryer. If not provided, the OS-HPXML default (see &lt;a href='https://openstudio-hpxml.readthedocs.io/en/v1.10.0/workflow_inputs.html#panel-loads'&gt;Panel Loads&lt;/a&gt;) is used.</description>
      <type>Double</type>
      <units>W</units>
      <required>false</required>
      <model_dependent>false</model_dependent>
    </argument>
    <argument>
      <name>electric_panel_load_clothes_dryer_voltage</name>
      <display_name>Electric Panel: Clothes Dryer Voltage</display_name>
      <description>Specifies the panel load voltage. If not provided, the OS-HPXML default (see &lt;a href='https://openstudio-hpxml.readthedocs.io/en/v1.10.0/workflow_inputs.html#panel-loads'&gt;Panel Loads&lt;/a&gt;) is used.</description>
      <type>Choice</type>
      <units>V</units>
      <required>false</required>
      <model_dependent>false</model_dependent>
      <choices>
        <choice>
          <value>120</value>
          <display_name>120</display_name>
        </choice>
        <choice>
          <value>240</value>
          <display_name>240</display_name>
        </choice>
      </choices>
    </argument>
    <argument>
      <name>electric_panel_load_clothes_dryer_addition</name>
      <display_name>Electric Panel: Clothes Dryer Addition</display_name>
      <description>Whether the clothes dryer is a new panel load addition to an existing service panel. If not provided, the OS-HPXML default (see &lt;a href='https://openstudio-hpxml.readthedocs.io/en/v1.10.0/workflow_inputs.html#panel-loads'&gt;Panel Loads&lt;/a&gt;) is used.</description>
      <type>Boolean</type>
      <required>false</required>
      <model_dependent>false</model_dependent>
      <choices>
        <choice>
          <value>true</value>
          <display_name>true</display_name>
        </choice>
        <choice>
          <value>false</value>
          <display_name>false</display_name>
        </choice>
      </choices>
    </argument>
    <argument>
      <name>electric_panel_load_dishwasher_power</name>
      <display_name>Electric Panel: Dishwasher Power</display_name>
      <description>Specifies the panel load dishwasher power. If not provided, the OS-HPXML default (see &lt;a href='https://openstudio-hpxml.readthedocs.io/en/v1.10.0/workflow_inputs.html#panel-loads'&gt;Panel Loads&lt;/a&gt;) is used.</description>
      <type>Double</type>
      <units>W</units>
      <required>false</required>
      <model_dependent>false</model_dependent>
    </argument>
    <argument>
      <name>electric_panel_load_dishwasher_addition</name>
      <display_name>Electric Panel: Dishwasher Addition</display_name>
      <description>Whether the dishwasher is a new panel load addition to an existing service panel. If not provided, the OS-HPXML default (see &lt;a href='https://openstudio-hpxml.readthedocs.io/en/v1.10.0/workflow_inputs.html#panel-loads'&gt;Panel Loads&lt;/a&gt;) is used.</description>
      <type>Boolean</type>
      <required>false</required>
      <model_dependent>false</model_dependent>
      <choices>
        <choice>
          <value>true</value>
          <display_name>true</display_name>
        </choice>
        <choice>
          <value>false</value>
          <display_name>false</display_name>
        </choice>
      </choices>
    </argument>
    <argument>
      <name>electric_panel_load_cooking_range_power</name>
      <display_name>Electric Panel: Cooking Range/Oven Power</display_name>
      <description>Specifies the panel load cooking range/oven power. Only applies to electric cooking range/oven. If not provided, the OS-HPXML default (see &lt;a href='https://openstudio-hpxml.readthedocs.io/en/v1.10.0/workflow_inputs.html#panel-loads'&gt;Panel Loads&lt;/a&gt;) is used.</description>
      <type>Double</type>
      <units>W</units>
      <required>false</required>
      <model_dependent>false</model_dependent>
    </argument>
    <argument>
      <name>electric_panel_load_cooking_range_voltage</name>
      <display_name>Electric Panel: Cooking Range/Oven Voltage</display_name>
      <description>Specifies the panel load cooking range/oven voltage. If not provided, the OS-HPXML default (see &lt;a href='https://openstudio-hpxml.readthedocs.io/en/v1.10.0/workflow_inputs.html#panel-loads'&gt;Panel Loads&lt;/a&gt;) is used.</description>
      <type>Choice</type>
      <units>V</units>
      <required>false</required>
      <model_dependent>false</model_dependent>
      <choices>
        <choice>
          <value>120</value>
          <display_name>120</display_name>
        </choice>
        <choice>
          <value>240</value>
          <display_name>240</display_name>
        </choice>
      </choices>
    </argument>
    <argument>
      <name>electric_panel_load_cooking_range_addition</name>
      <display_name>Electric Panel: Cooking Range/Oven Addition</display_name>
      <description>Whether the cooking range is a new panel load addition to an existing service panel. If not provided, the OS-HPXML default (see &lt;a href='https://openstudio-hpxml.readthedocs.io/en/v1.10.0/workflow_inputs.html#panel-loads'&gt;Panel Loads&lt;/a&gt;) is used.</description>
      <type>Boolean</type>
      <required>false</required>
      <model_dependent>false</model_dependent>
      <choices>
        <choice>
          <value>true</value>
          <display_name>true</display_name>
        </choice>
        <choice>
          <value>false</value>
          <display_name>false</display_name>
        </choice>
      </choices>
    </argument>
    <argument>
      <name>electric_panel_load_misc_plug_loads_well_pump_power</name>
      <display_name>Electric Panel: Misc Plug Loads Well Pump Power</display_name>
      <description>Specifies the panel load well pump power. If not provided, the OS-HPXML default (see &lt;a href='https://openstudio-hpxml.readthedocs.io/en/v1.10.0/workflow_inputs.html#panel-loads'&gt;Panel Loads&lt;/a&gt;) is used.</description>
      <type>Double</type>
      <units>W</units>
      <required>false</required>
      <model_dependent>false</model_dependent>
    </argument>
    <argument>
      <name>electric_panel_load_misc_plug_loads_well_pump_addition</name>
      <display_name>Electric Panel: Misc Plug Loads Well Pump Addition</display_name>
      <description>Whether the well pump is a new panel load addition to an existing service panel. If not provided, the OS-HPXML default (see &lt;a href='https://openstudio-hpxml.readthedocs.io/en/v1.10.0/workflow_inputs.html#panel-loads'&gt;Panel Loads&lt;/a&gt;) is used.</description>
      <type>Boolean</type>
      <required>false</required>
      <model_dependent>false</model_dependent>
      <choices>
        <choice>
          <value>true</value>
          <display_name>true</display_name>
        </choice>
        <choice>
          <value>false</value>
          <display_name>false</display_name>
        </choice>
      </choices>
    </argument>
    <argument>
      <name>electric_panel_load_misc_plug_loads_vehicle_power</name>
      <display_name>Electric Panel: Misc Plug Loads Vehicle Power</display_name>
      <description>Specifies the panel load electric vehicle power. If not provided, the OS-HPXML default (see &lt;a href='https://openstudio-hpxml.readthedocs.io/en/v1.10.0/workflow_inputs.html#panel-loads'&gt;Panel Loads&lt;/a&gt;) is used.</description>
      <type>Double</type>
      <units>W</units>
      <required>false</required>
      <model_dependent>false</model_dependent>
    </argument>
    <argument>
      <name>electric_panel_load_misc_plug_loads_vehicle_voltage</name>
      <display_name>Electric Panel: Misc Plug Loads Vehicle Voltage</display_name>
      <description>Specifies the panel load electric vehicle voltage. If not provided, the OS-HPXML default (see &lt;a href='https://openstudio-hpxml.readthedocs.io/en/v1.10.0/workflow_inputs.html#panel-loads'&gt;Panel Loads&lt;/a&gt;) is used.</description>
      <type>Choice</type>
      <units>V</units>
      <required>false</required>
      <model_dependent>false</model_dependent>
      <choices>
        <choice>
          <value>120</value>
          <display_name>120</display_name>
        </choice>
        <choice>
          <value>240</value>
          <display_name>240</display_name>
        </choice>
      </choices>
    </argument>
    <argument>
      <name>electric_panel_load_misc_plug_loads_vehicle_addition</name>
      <display_name>Electric Panel: Misc Plug Loads Vehicle Addition</display_name>
      <description>Whether the electric vehicle is a new panel load addition to an existing service panel. If not provided, the OS-HPXML default (see &lt;a href='https://openstudio-hpxml.readthedocs.io/en/v1.10.0/workflow_inputs.html#panel-loads'&gt;Panel Loads&lt;/a&gt;) is used.</description>
      <type>Boolean</type>
      <required>false</required>
      <model_dependent>false</model_dependent>
      <choices>
        <choice>
          <value>true</value>
          <display_name>true</display_name>
        </choice>
        <choice>
          <value>false</value>
          <display_name>false</display_name>
        </choice>
      </choices>
    </argument>
    <argument>
      <name>electric_panel_load_pool_pump_power</name>
      <display_name>Electric Panel: Pool Pump Power</display_name>
      <description>Specifies the panel load pool pump power. If not provided, the OS-HPXML default (see &lt;a href='https://openstudio-hpxml.readthedocs.io/en/v1.10.0/workflow_inputs.html#panel-loads'&gt;Panel Loads&lt;/a&gt;) is used.</description>
      <type>Double</type>
      <units>W</units>
      <required>false</required>
      <model_dependent>false</model_dependent>
    </argument>
    <argument>
      <name>electric_panel_load_pool_pump_addition</name>
      <display_name>Electric Panel: Pool Pump Addition</display_name>
      <description>Whether the pool pump is a new panel load addition to an existing service panel. If not provided, the OS-HPXML default (see &lt;a href='https://openstudio-hpxml.readthedocs.io/en/v1.10.0/workflow_inputs.html#panel-loads'&gt;Panel Loads&lt;/a&gt;) is used.</description>
      <type>Boolean</type>
      <required>false</required>
      <model_dependent>false</model_dependent>
      <choices>
        <choice>
          <value>true</value>
          <display_name>true</display_name>
        </choice>
        <choice>
          <value>false</value>
          <display_name>false</display_name>
        </choice>
      </choices>
    </argument>
    <argument>
      <name>electric_panel_load_pool_heater_power</name>
      <display_name>Electric Panel: Pool Heater Power</display_name>
      <description>Specifies the panel load pool heater power. Only applies to electric pool heater. If not provided, the OS-HPXML default (see &lt;a href='https://openstudio-hpxml.readthedocs.io/en/v1.10.0/workflow_inputs.html#panel-loads'&gt;Panel Loads&lt;/a&gt;) is used.</description>
      <type>Double</type>
      <units>W</units>
      <required>false</required>
      <model_dependent>false</model_dependent>
    </argument>
    <argument>
      <name>electric_panel_load_pool_heater_addition</name>
      <display_name>Electric Panel: Pool Heater Addition</display_name>
      <description>Whether the pool heater is a new panel load addition to an existing service panel. If not provided, the OS-HPXML default (see &lt;a href='https://openstudio-hpxml.readthedocs.io/en/v1.10.0/workflow_inputs.html#panel-loads'&gt;Panel Loads&lt;/a&gt;) is used.</description>
      <type>Boolean</type>
      <required>false</required>
      <model_dependent>false</model_dependent>
      <choices>
        <choice>
          <value>true</value>
          <display_name>true</display_name>
        </choice>
        <choice>
          <value>false</value>
          <display_name>false</display_name>
        </choice>
      </choices>
    </argument>
    <argument>
      <name>electric_panel_load_permanent_spa_pump_power</name>
      <display_name>Electric Panel: Permanent Spa Pump Power</display_name>
      <description>Specifies the panel load permanent spa pump power. If not provided, the OS-HPXML default (see &lt;a href='https://openstudio-hpxml.readthedocs.io/en/v1.10.0/workflow_inputs.html#panel-loads'&gt;Panel Loads&lt;/a&gt;) is used.</description>
      <type>Double</type>
      <units>W</units>
      <required>false</required>
      <model_dependent>false</model_dependent>
    </argument>
    <argument>
      <name>electric_panel_load_permanent_spa_pump_addition</name>
      <display_name>Electric Panel: Permanent Spa Pump Addition</display_name>
      <description>Whether the spa pump is a new panel load addition to an existing service panel. If not provided, the OS-HPXML default (see &lt;a href='https://openstudio-hpxml.readthedocs.io/en/v1.10.0/workflow_inputs.html#panel-loads'&gt;Panel Loads&lt;/a&gt;) is used.</description>
      <type>Boolean</type>
      <required>false</required>
      <model_dependent>false</model_dependent>
      <choices>
        <choice>
          <value>true</value>
          <display_name>true</display_name>
        </choice>
        <choice>
          <value>false</value>
          <display_name>false</display_name>
        </choice>
      </choices>
    </argument>
    <argument>
      <name>electric_panel_load_permanent_spa_heater_power</name>
      <display_name>Electric Panel: Permanent Spa Heater Power</display_name>
      <description>Specifies the panel load permanent spa heater power. Only applies to electric permanent spa heater. If not provided, the OS-HPXML default (see &lt;a href='https://openstudio-hpxml.readthedocs.io/en/v1.10.0/workflow_inputs.html#panel-loads'&gt;Panel Loads&lt;/a&gt;) is used.</description>
      <type>Double</type>
      <units>W</units>
      <required>false</required>
      <model_dependent>false</model_dependent>
    </argument>
    <argument>
      <name>electric_panel_load_permanent_spa_heater_addition</name>
      <display_name>Electric Panel: Permanent Spa Heater Addition</display_name>
      <description>Whether the spa heater is a new panel load addition to an existing service panel. If not provided, the OS-HPXML default (see &lt;a href='https://openstudio-hpxml.readthedocs.io/en/v1.10.0/workflow_inputs.html#panel-loads'&gt;Panel Loads&lt;/a&gt;) is used.</description>
      <type>Boolean</type>
      <required>false</required>
      <model_dependent>false</model_dependent>
      <choices>
        <choice>
          <value>true</value>
          <display_name>true</display_name>
        </choice>
        <choice>
          <value>false</value>
          <display_name>false</display_name>
        </choice>
      </choices>
    </argument>
    <argument>
      <name>electric_panel_load_other_power</name>
      <display_name>Electric Panel: Other Power</display_name>
      <description>Specifies the panel load other power. This represents the total of all other electric loads that are fastened in place, permanently connected, or located on a specific circuit. For example, garbage disposal, built-in microwave. If not provided, the OS-HPXML default (see &lt;a href='https://openstudio-hpxml.readthedocs.io/en/v1.10.0/workflow_inputs.html#panel-loads'&gt;Panel Loads&lt;/a&gt;) is used.</description>
      <type>Double</type>
      <units>W</units>
      <required>false</required>
      <model_dependent>false</model_dependent>
    </argument>
    <argument>
      <name>electric_panel_load_other_addition</name>
      <display_name>Electric Panel: Other Addition</display_name>
      <description>Whether the other load is a new panel load addition to an existing service panel. If not provided, the OS-HPXML default (see &lt;a href='https://openstudio-hpxml.readthedocs.io/en/v1.10.0/workflow_inputs.html#panel-loads'&gt;Panel Loads&lt;/a&gt;) is used.</description>
      <type>Boolean</type>
      <required>false</required>
      <model_dependent>false</model_dependent>
      <choices>
        <choice>
          <value>true</value>
          <display_name>true</display_name>
        </choice>
        <choice>
          <value>false</value>
          <display_name>false</display_name>
        </choice>
      </choices>
    </argument>
    <argument>
      <name>battery_present</name>
      <display_name>Battery: Present</display_name>
      <description>Whether there is a lithium ion battery present.</description>
      <type>Boolean</type>
      <required>true</required>
      <model_dependent>false</model_dependent>
      <default_value>false</default_value>
      <choices>
        <choice>
          <value>true</value>
          <display_name>true</display_name>
        </choice>
        <choice>
          <value>false</value>
          <display_name>false</display_name>
        </choice>
      </choices>
    </argument>
    <argument>
      <name>battery_location</name>
      <display_name>Battery: Location</display_name>
      <description>The space type for the lithium ion battery location. If not provided, the OS-HPXML default (see &lt;a href='https://openstudio-hpxml.readthedocs.io/en/v1.10.0/workflow_inputs.html#hpxml-batteries'&gt;HPXML Batteries&lt;/a&gt;) is used.</description>
      <type>Choice</type>
      <required>false</required>
      <model_dependent>false</model_dependent>
      <choices>
        <choice>
          <value>conditioned space</value>
          <display_name>conditioned space</display_name>
        </choice>
        <choice>
          <value>basement - conditioned</value>
          <display_name>basement - conditioned</display_name>
        </choice>
        <choice>
          <value>basement - unconditioned</value>
          <display_name>basement - unconditioned</display_name>
        </choice>
        <choice>
          <value>crawlspace</value>
          <display_name>crawlspace</display_name>
        </choice>
        <choice>
          <value>crawlspace - vented</value>
          <display_name>crawlspace - vented</display_name>
        </choice>
        <choice>
          <value>crawlspace - unvented</value>
          <display_name>crawlspace - unvented</display_name>
        </choice>
        <choice>
          <value>crawlspace - conditioned</value>
          <display_name>crawlspace - conditioned</display_name>
        </choice>
        <choice>
          <value>attic</value>
          <display_name>attic</display_name>
        </choice>
        <choice>
          <value>attic - vented</value>
          <display_name>attic - vented</display_name>
        </choice>
        <choice>
          <value>attic - unvented</value>
          <display_name>attic - unvented</display_name>
        </choice>
        <choice>
          <value>garage</value>
          <display_name>garage</display_name>
        </choice>
        <choice>
          <value>outside</value>
          <display_name>outside</display_name>
        </choice>
      </choices>
    </argument>
    <argument>
      <name>battery_power</name>
      <display_name>Battery: Rated Power Output</display_name>
      <description>The rated power output of the lithium ion battery. If not provided, the OS-HPXML default (see &lt;a href='https://openstudio-hpxml.readthedocs.io/en/v1.10.0/workflow_inputs.html#hpxml-batteries'&gt;HPXML Batteries&lt;/a&gt;) is used.</description>
      <type>Double</type>
      <units>W</units>
      <required>false</required>
      <model_dependent>false</model_dependent>
    </argument>
    <argument>
      <name>battery_capacity</name>
      <display_name>Battery: Nominal Capacity</display_name>
      <description>The nominal capacity of the lithium ion battery. If not provided, the OS-HPXML default (see &lt;a href='https://openstudio-hpxml.readthedocs.io/en/v1.10.0/workflow_inputs.html#hpxml-batteries'&gt;HPXML Batteries&lt;/a&gt;) is used.</description>
      <type>Double</type>
      <units>kWh</units>
      <required>false</required>
      <model_dependent>false</model_dependent>
    </argument>
    <argument>
      <name>battery_usable_capacity</name>
      <display_name>Battery: Usable Capacity</display_name>
      <description>The usable capacity of the lithium ion battery. If not provided, the OS-HPXML default (see &lt;a href='https://openstudio-hpxml.readthedocs.io/en/v1.10.0/workflow_inputs.html#hpxml-batteries'&gt;HPXML Batteries&lt;/a&gt;) is used.</description>
      <type>Double</type>
      <units>kWh</units>
      <required>false</required>
      <model_dependent>false</model_dependent>
    </argument>
    <argument>
      <name>battery_round_trip_efficiency</name>
      <display_name>Battery: Round Trip Efficiency</display_name>
      <description>The round trip efficiency of the lithium ion battery. If not provided, the OS-HPXML default (see &lt;a href='https://openstudio-hpxml.readthedocs.io/en/v1.10.0/workflow_inputs.html#hpxml-batteries'&gt;HPXML Batteries&lt;/a&gt;) is used.</description>
      <type>Double</type>
      <units>Frac</units>
      <required>false</required>
      <model_dependent>false</model_dependent>
    </argument>
    <argument>
      <name>battery_num_bedrooms_served</name>
      <display_name>Battery: Number of Bedrooms Served</display_name>
      <description>Number of bedrooms served by the lithium ion battery. Only needed if single-family attached or apartment unit and it is a shared battery serving multiple dwelling units. Used to apportion battery charging/discharging to the unit of a SFA/MF building.</description>
      <type>Integer</type>
      <units>#</units>
      <required>false</required>
      <model_dependent>false</model_dependent>
    </argument>
    <argument>
      <name>vehicle_type</name>
      <display_name>Vehicle: Type</display_name>
      <description>The type of vehicle present at the home.</description>
      <type>String</type>
      <required>false</required>
      <model_dependent>false</model_dependent>
      <default_value>none</default_value>
    </argument>
    <argument>
      <name>vehicle_battery_capacity</name>
      <display_name>Vehicle: EV Battery Nominal Battery Capacity</display_name>
      <description>The nominal capacity of the vehicle battery, only applies to electric vehicles. If not provided, the OS-HPXML default (see &lt;a href='https://openstudio-hpxml.readthedocs.io/en/v1.10.0/workflow_inputs.html#hpxml-vehicles'&gt;HPXML Vehicles&lt;/a&gt;) is used.</description>
      <type>Double</type>
      <units>kWh</units>
      <required>false</required>
      <model_dependent>false</model_dependent>
    </argument>
    <argument>
      <name>vehicle_battery_usable_capacity</name>
      <display_name>Vehicle: EV Battery Usable Capacity</display_name>
      <description>The usable capacity of the vehicle battery, only applies to electric vehicles. If not provided, the OS-HPXML default (see &lt;a href='https://openstudio-hpxml.readthedocs.io/en/v1.10.0/workflow_inputs.html#hpxml-vehicles'&gt;HPXML Vehicles&lt;/a&gt;) is used.</description>
      <type>Double</type>
      <units>kWh</units>
      <required>false</required>
      <model_dependent>false</model_dependent>
    </argument>
    <argument>
      <name>vehicle_fuel_economy_units</name>
      <display_name>Vehicle: Combined Fuel Economy Units</display_name>
      <description>The combined fuel economy units of the vehicle. Only 'kWh/mile', 'mile/kWh', or 'mpge' are allow for electric vehicles. If not provided, the OS-HPXML default (see &lt;a href='https://openstudio-hpxml.readthedocs.io/en/v1.10.0/workflow_inputs.html#hpxml-vehicles'&gt;HPXML Vehicles&lt;/a&gt;) is used.</description>
      <type>Choice</type>
      <required>false</required>
      <model_dependent>false</model_dependent>
      <choices>
        <choice>
          <value>kWh/mile</value>
          <display_name>kWh/mile</display_name>
        </choice>
        <choice>
          <value>mile/kWh</value>
          <display_name>mile/kWh</display_name>
        </choice>
        <choice>
          <value>mpge</value>
          <display_name>mpge</display_name>
        </choice>
        <choice>
          <value>mpg</value>
          <display_name>mpg</display_name>
        </choice>
      </choices>
    </argument>
    <argument>
      <name>vehicle_fuel_economy_combined</name>
      <display_name>Vehicle: Combined Fuel Economy</display_name>
      <description>The combined fuel economy of the vehicle. If not provided, the OS-HPXML default (see &lt;a href='https://openstudio-hpxml.readthedocs.io/en/v1.10.0/workflow_inputs.html#hpxml-vehicles'&gt;HPXML Vehicles&lt;/a&gt;) is used.</description>
      <type>Double</type>
      <required>false</required>
      <model_dependent>false</model_dependent>
    </argument>
    <argument>
      <name>vehicle_miles_driven_per_year</name>
      <display_name>Vehicle: Miles Driven Per Year</display_name>
      <description>The annual miles the vehicle is driven. If not provided, the OS-HPXML default (see &lt;a href='https://openstudio-hpxml.readthedocs.io/en/v1.10.0/workflow_inputs.html#hpxml-vehicles'&gt;HPXML Vehicles&lt;/a&gt;) is used.</description>
      <type>Double</type>
      <units>miles</units>
      <required>false</required>
      <model_dependent>false</model_dependent>
    </argument>
    <argument>
      <name>vehicle_hours_driven_per_week</name>
      <display_name>Vehicle: Hours Driven Per Week</display_name>
      <description>The weekly hours the vehicle is driven. If not provided, the OS-HPXML default (see &lt;a href='https://openstudio-hpxml.readthedocs.io/en/v1.10.0/workflow_inputs.html#hpxml-vehicles'&gt;HPXML Vehicles&lt;/a&gt;) is used.</description>
      <type>Double</type>
      <units>hours</units>
      <required>false</required>
      <model_dependent>false</model_dependent>
    </argument>
    <argument>
      <name>vehicle_fraction_charged_home</name>
      <display_name>Vehicle: Fraction Charged at Home</display_name>
      <description>The fraction of charging energy provided by the at-home charger to the vehicle, only applies to electric vehicles. If not provided, the OS-HPXML default (see &lt;a href='https://openstudio-hpxml.readthedocs.io/en/v1.10.0/workflow_inputs.html#hpxml-vehicles'&gt;HPXML Vehicles&lt;/a&gt;) is used.</description>
      <type>Double</type>
      <required>false</required>
      <model_dependent>false</model_dependent>
    </argument>
    <argument>
      <name>ev_charger_present</name>
      <display_name>Electric Vehicle Charger: Present</display_name>
      <description>Whether there is an electric vehicle charger present.</description>
      <type>Boolean</type>
      <required>false</required>
      <model_dependent>false</model_dependent>
      <default_value>false</default_value>
      <choices>
        <choice>
          <value>true</value>
          <display_name>true</display_name>
        </choice>
        <choice>
          <value>false</value>
          <display_name>false</display_name>
        </choice>
      </choices>
    </argument>
    <argument>
      <name>ev_charger_level</name>
      <display_name>Electric Vehicle Charger: Charging Level</display_name>
      <description>The charging level of the EV charger. If not provided, the OS-HPXML default (see &lt;a href='https://openstudio-hpxml.readthedocs.io/en/v1.10.0/workflow_inputs.html#hpxml-electric-vehicle-chargers'&gt;HPXML Electric Vehicle Chargers&lt;/a&gt;) is used.</description>
      <type>Choice</type>
      <required>false</required>
      <model_dependent>false</model_dependent>
      <choices>
        <choice>
          <value>1</value>
          <display_name>1</display_name>
        </choice>
        <choice>
          <value>2</value>
          <display_name>2</display_name>
        </choice>
        <choice>
          <value>3</value>
          <display_name>3</display_name>
        </choice>
      </choices>
    </argument>
    <argument>
      <name>ev_charger_power</name>
      <display_name>Electric Vehicle Charger: Rated Charging Power</display_name>
      <description>The rated power output of the EV charger. If not provided, the OS-HPXML default (see &lt;a href='https://openstudio-hpxml.readthedocs.io/en/v1.10.0/workflow_inputs.html#hpxml-electric-vehicle-chargers'&gt;HPXML Electric Vehicle Chargers&lt;/a&gt;) is used.</description>
      <type>Double</type>
      <units>W</units>
      <required>false</required>
      <model_dependent>false</model_dependent>
    </argument>
    <argument>
      <name>lighting_present</name>
      <display_name>Lighting: Present</display_name>
      <description>Whether there is lighting energy use.</description>
      <type>Boolean</type>
      <required>true</required>
      <model_dependent>false</model_dependent>
      <default_value>true</default_value>
      <choices>
        <choice>
          <value>true</value>
          <display_name>true</display_name>
        </choice>
        <choice>
          <value>false</value>
          <display_name>false</display_name>
        </choice>
      </choices>
    </argument>
    <argument>
      <name>lighting_interior_fraction_cfl</name>
      <display_name>Lighting: Interior Fraction CFL</display_name>
      <description>Fraction of all lamps (interior) that are compact fluorescent. Lighting not specified as CFL, LFL, or LED is assumed to be incandescent.</description>
      <type>Double</type>
      <required>true</required>
      <model_dependent>false</model_dependent>
      <default_value>0.1</default_value>
    </argument>
    <argument>
      <name>lighting_interior_fraction_lfl</name>
      <display_name>Lighting: Interior Fraction LFL</display_name>
      <description>Fraction of all lamps (interior) that are linear fluorescent. Lighting not specified as CFL, LFL, or LED is assumed to be incandescent.</description>
      <type>Double</type>
      <required>true</required>
      <model_dependent>false</model_dependent>
      <default_value>0</default_value>
    </argument>
    <argument>
      <name>lighting_interior_fraction_led</name>
      <display_name>Lighting: Interior Fraction LED</display_name>
      <description>Fraction of all lamps (interior) that are light emitting diodes. Lighting not specified as CFL, LFL, or LED is assumed to be incandescent.</description>
      <type>Double</type>
      <required>true</required>
      <model_dependent>false</model_dependent>
      <default_value>0</default_value>
    </argument>
    <argument>
      <name>lighting_interior_usage_multiplier</name>
      <display_name>Lighting: Interior Usage Multiplier</display_name>
      <description>Multiplier on the lighting energy usage (interior) that can reflect, e.g., high/low usage occupants. If not provided, the OS-HPXML default (see &lt;a href='https://openstudio-hpxml.readthedocs.io/en/v1.10.0/workflow_inputs.html#hpxml-lighting'&gt;HPXML Lighting&lt;/a&gt;) is used.</description>
      <type>Double</type>
      <required>false</required>
      <model_dependent>false</model_dependent>
    </argument>
    <argument>
      <name>lighting_exterior_fraction_cfl</name>
      <display_name>Lighting: Exterior Fraction CFL</display_name>
      <description>Fraction of all lamps (exterior) that are compact fluorescent. Lighting not specified as CFL, LFL, or LED is assumed to be incandescent.</description>
      <type>Double</type>
      <required>true</required>
      <model_dependent>false</model_dependent>
      <default_value>0</default_value>
    </argument>
    <argument>
      <name>lighting_exterior_fraction_lfl</name>
      <display_name>Lighting: Exterior Fraction LFL</display_name>
      <description>Fraction of all lamps (exterior) that are linear fluorescent. Lighting not specified as CFL, LFL, or LED is assumed to be incandescent.</description>
      <type>Double</type>
      <required>true</required>
      <model_dependent>false</model_dependent>
      <default_value>0</default_value>
    </argument>
    <argument>
      <name>lighting_exterior_fraction_led</name>
      <display_name>Lighting: Exterior Fraction LED</display_name>
      <description>Fraction of all lamps (exterior) that are light emitting diodes. Lighting not specified as CFL, LFL, or LED is assumed to be incandescent.</description>
      <type>Double</type>
      <required>true</required>
      <model_dependent>false</model_dependent>
      <default_value>0</default_value>
    </argument>
    <argument>
      <name>lighting_exterior_usage_multiplier</name>
      <display_name>Lighting: Exterior Usage Multiplier</display_name>
      <description>Multiplier on the lighting energy usage (exterior) that can reflect, e.g., high/low usage occupants. If not provided, the OS-HPXML default (see &lt;a href='https://openstudio-hpxml.readthedocs.io/en/v1.10.0/workflow_inputs.html#hpxml-lighting'&gt;HPXML Lighting&lt;/a&gt;) is used.</description>
      <type>Double</type>
      <required>false</required>
      <model_dependent>false</model_dependent>
    </argument>
    <argument>
      <name>lighting_garage_fraction_cfl</name>
      <display_name>Lighting: Garage Fraction CFL</display_name>
      <description>Fraction of all lamps (garage) that are compact fluorescent. Lighting not specified as CFL, LFL, or LED is assumed to be incandescent.</description>
      <type>Double</type>
      <required>true</required>
      <model_dependent>false</model_dependent>
      <default_value>0</default_value>
    </argument>
    <argument>
      <name>lighting_garage_fraction_lfl</name>
      <display_name>Lighting: Garage Fraction LFL</display_name>
      <description>Fraction of all lamps (garage) that are linear fluorescent. Lighting not specified as CFL, LFL, or LED is assumed to be incandescent.</description>
      <type>Double</type>
      <required>true</required>
      <model_dependent>false</model_dependent>
      <default_value>0</default_value>
    </argument>
    <argument>
      <name>lighting_garage_fraction_led</name>
      <display_name>Lighting: Garage Fraction LED</display_name>
      <description>Fraction of all lamps (garage) that are light emitting diodes. Lighting not specified as CFL, LFL, or LED is assumed to be incandescent.</description>
      <type>Double</type>
      <required>true</required>
      <model_dependent>false</model_dependent>
      <default_value>0</default_value>
    </argument>
    <argument>
      <name>lighting_garage_usage_multiplier</name>
      <display_name>Lighting: Garage Usage Multiplier</display_name>
      <description>Multiplier on the lighting energy usage (garage) that can reflect, e.g., high/low usage occupants. If not provided, the OS-HPXML default (see &lt;a href='https://openstudio-hpxml.readthedocs.io/en/v1.10.0/workflow_inputs.html#hpxml-lighting'&gt;HPXML Lighting&lt;/a&gt;) is used.</description>
      <type>Double</type>
      <required>false</required>
      <model_dependent>false</model_dependent>
    </argument>
    <argument>
      <name>holiday_lighting_present</name>
      <display_name>Holiday Lighting: Present</display_name>
      <description>Whether there is holiday lighting.</description>
      <type>Boolean</type>
      <required>true</required>
      <model_dependent>false</model_dependent>
      <default_value>false</default_value>
      <choices>
        <choice>
          <value>true</value>
          <display_name>true</display_name>
        </choice>
        <choice>
          <value>false</value>
          <display_name>false</display_name>
        </choice>
      </choices>
    </argument>
    <argument>
      <name>holiday_lighting_daily_kwh</name>
      <display_name>Holiday Lighting: Daily Consumption</display_name>
      <description>The daily energy consumption for holiday lighting (exterior). If not provided, the OS-HPXML default (see &lt;a href='https://openstudio-hpxml.readthedocs.io/en/v1.10.0/workflow_inputs.html#hpxml-lighting'&gt;HPXML Lighting&lt;/a&gt;) is used.</description>
      <type>Double</type>
      <units>kWh/day</units>
      <required>false</required>
      <model_dependent>false</model_dependent>
    </argument>
    <argument>
      <name>holiday_lighting_period</name>
      <display_name>Holiday Lighting: Period</display_name>
      <description>Enter a date range like 'Nov 25 - Jan 5'. If not provided, the OS-HPXML default (see &lt;a href='https://openstudio-hpxml.readthedocs.io/en/v1.10.0/workflow_inputs.html#hpxml-lighting'&gt;HPXML Lighting&lt;/a&gt;) is used.</description>
      <type>String</type>
      <required>false</required>
      <model_dependent>false</model_dependent>
    </argument>
    <argument>
      <name>dehumidifier_type</name>
      <display_name>Dehumidifier: Type</display_name>
      <description>The type of dehumidifier.</description>
      <type>Choice</type>
      <required>true</required>
      <model_dependent>false</model_dependent>
      <default_value>none</default_value>
      <choices>
        <choice>
          <value>none</value>
          <display_name>none</display_name>
        </choice>
        <choice>
          <value>portable</value>
          <display_name>portable</display_name>
        </choice>
        <choice>
          <value>whole-home</value>
          <display_name>whole-home</display_name>
        </choice>
      </choices>
    </argument>
    <argument>
      <name>dehumidifier_efficiency_type</name>
      <display_name>Dehumidifier: Efficiency Type</display_name>
      <description>The efficiency type of dehumidifier.</description>
      <type>Choice</type>
      <required>true</required>
      <model_dependent>false</model_dependent>
      <default_value>IntegratedEnergyFactor</default_value>
      <choices>
        <choice>
          <value>EnergyFactor</value>
          <display_name>EnergyFactor</display_name>
        </choice>
        <choice>
          <value>IntegratedEnergyFactor</value>
          <display_name>IntegratedEnergyFactor</display_name>
        </choice>
      </choices>
    </argument>
    <argument>
      <name>dehumidifier_efficiency</name>
      <display_name>Dehumidifier: Efficiency</display_name>
      <description>The efficiency of the dehumidifier.</description>
      <type>Double</type>
      <units>liters/kWh</units>
      <required>true</required>
      <model_dependent>false</model_dependent>
      <default_value>1.5</default_value>
    </argument>
    <argument>
      <name>dehumidifier_capacity</name>
      <display_name>Dehumidifier: Capacity</display_name>
      <description>The capacity (water removal rate) of the dehumidifier.</description>
      <type>Double</type>
      <units>pint/day</units>
      <required>true</required>
      <model_dependent>false</model_dependent>
      <default_value>40</default_value>
    </argument>
    <argument>
      <name>dehumidifier_rh_setpoint</name>
      <display_name>Dehumidifier: Relative Humidity Setpoint</display_name>
      <description>The relative humidity setpoint of the dehumidifier.</description>
      <type>Double</type>
      <units>Frac</units>
      <required>true</required>
      <model_dependent>false</model_dependent>
      <default_value>0.5</default_value>
    </argument>
    <argument>
      <name>dehumidifier_fraction_dehumidification_load_served</name>
      <display_name>Dehumidifier: Fraction Dehumidification Load Served</display_name>
      <description>The dehumidification load served fraction of the dehumidifier.</description>
      <type>Double</type>
      <units>Frac</units>
      <required>true</required>
      <model_dependent>false</model_dependent>
      <default_value>1</default_value>
    </argument>
    <argument>
      <name>clothes_washer_present</name>
      <display_name>Clothes Washer: Present</display_name>
      <description>Whether there is a clothes washer present.</description>
      <type>Boolean</type>
      <required>true</required>
      <model_dependent>false</model_dependent>
      <default_value>true</default_value>
      <choices>
        <choice>
          <value>true</value>
          <display_name>true</display_name>
        </choice>
        <choice>
          <value>false</value>
          <display_name>false</display_name>
        </choice>
      </choices>
    </argument>
    <argument>
      <name>clothes_washer_location</name>
      <display_name>Clothes Washer: Location</display_name>
      <description>The space type for the clothes washer location. If not provided, the OS-HPXML default (see &lt;a href='https://openstudio-hpxml.readthedocs.io/en/v1.10.0/workflow_inputs.html#hpxml-clothes-washer'&gt;HPXML Clothes Washer&lt;/a&gt;) is used.</description>
      <type>Choice</type>
      <required>false</required>
      <model_dependent>false</model_dependent>
      <choices>
        <choice>
          <value>conditioned space</value>
          <display_name>conditioned space</display_name>
        </choice>
        <choice>
          <value>basement - conditioned</value>
          <display_name>basement - conditioned</display_name>
        </choice>
        <choice>
          <value>basement - unconditioned</value>
          <display_name>basement - unconditioned</display_name>
        </choice>
        <choice>
          <value>garage</value>
          <display_name>garage</display_name>
        </choice>
        <choice>
          <value>other housing unit</value>
          <display_name>other housing unit</display_name>
        </choice>
        <choice>
          <value>other heated space</value>
          <display_name>other heated space</display_name>
        </choice>
        <choice>
          <value>other multifamily buffer space</value>
          <display_name>other multifamily buffer space</display_name>
        </choice>
        <choice>
          <value>other non-freezing space</value>
          <display_name>other non-freezing space</display_name>
        </choice>
      </choices>
    </argument>
    <argument>
      <name>clothes_washer_efficiency_type</name>
      <display_name>Clothes Washer: Efficiency Type</display_name>
      <description>The efficiency type of the clothes washer.</description>
      <type>Choice</type>
      <required>true</required>
      <model_dependent>false</model_dependent>
      <default_value>IntegratedModifiedEnergyFactor</default_value>
      <choices>
        <choice>
          <value>ModifiedEnergyFactor</value>
          <display_name>ModifiedEnergyFactor</display_name>
        </choice>
        <choice>
          <value>IntegratedModifiedEnergyFactor</value>
          <display_name>IntegratedModifiedEnergyFactor</display_name>
        </choice>
      </choices>
    </argument>
    <argument>
      <name>clothes_washer_efficiency</name>
      <display_name>Clothes Washer: Efficiency</display_name>
      <description>The efficiency of the clothes washer. If not provided, the OS-HPXML default (see &lt;a href='https://openstudio-hpxml.readthedocs.io/en/v1.10.0/workflow_inputs.html#hpxml-clothes-washer'&gt;HPXML Clothes Washer&lt;/a&gt;) is used.</description>
      <type>Double</type>
      <units>ft^3/kWh-cyc</units>
      <required>false</required>
      <model_dependent>false</model_dependent>
    </argument>
    <argument>
      <name>clothes_washer_rated_annual_kwh</name>
      <display_name>Clothes Washer: Rated Annual Consumption</display_name>
      <description>The annual energy consumed by the clothes washer, as rated, obtained from the EnergyGuide label. This includes both the appliance electricity consumption and the energy required for water heating. If not provided, the OS-HPXML default (see &lt;a href='https://openstudio-hpxml.readthedocs.io/en/v1.10.0/workflow_inputs.html#hpxml-clothes-washer'&gt;HPXML Clothes Washer&lt;/a&gt;) is used.</description>
      <type>Double</type>
      <units>kWh/yr</units>
      <required>false</required>
      <model_dependent>false</model_dependent>
    </argument>
    <argument>
      <name>clothes_washer_label_electric_rate</name>
      <display_name>Clothes Washer: Label Electric Rate</display_name>
      <description>The annual energy consumed by the clothes washer, as rated, obtained from the EnergyGuide label. This includes both the appliance electricity consumption and the energy required for water heating. If not provided, the OS-HPXML default (see &lt;a href='https://openstudio-hpxml.readthedocs.io/en/v1.10.0/workflow_inputs.html#hpxml-clothes-washer'&gt;HPXML Clothes Washer&lt;/a&gt;) is used.</description>
      <type>Double</type>
      <units>$/kWh</units>
      <required>false</required>
      <model_dependent>false</model_dependent>
    </argument>
    <argument>
      <name>clothes_washer_label_gas_rate</name>
      <display_name>Clothes Washer: Label Gas Rate</display_name>
      <description>The annual energy consumed by the clothes washer, as rated, obtained from the EnergyGuide label. This includes both the appliance electricity consumption and the energy required for water heating. If not provided, the OS-HPXML default (see &lt;a href='https://openstudio-hpxml.readthedocs.io/en/v1.10.0/workflow_inputs.html#hpxml-clothes-washer'&gt;HPXML Clothes Washer&lt;/a&gt;) is used.</description>
      <type>Double</type>
      <units>$/therm</units>
      <required>false</required>
      <model_dependent>false</model_dependent>
    </argument>
    <argument>
      <name>clothes_washer_label_annual_gas_cost</name>
      <display_name>Clothes Washer: Label Annual Cost with Gas DHW</display_name>
      <description>The annual cost of using the system under test conditions. Input is obtained from the EnergyGuide label. If not provided, the OS-HPXML default (see &lt;a href='https://openstudio-hpxml.readthedocs.io/en/v1.10.0/workflow_inputs.html#hpxml-clothes-washer'&gt;HPXML Clothes Washer&lt;/a&gt;) is used.</description>
      <type>Double</type>
      <units>$</units>
      <required>false</required>
      <model_dependent>false</model_dependent>
    </argument>
    <argument>
      <name>clothes_washer_label_usage</name>
      <display_name>Clothes Washer: Label Usage</display_name>
      <description>The clothes washer loads per week. If not provided, the OS-HPXML default (see &lt;a href='https://openstudio-hpxml.readthedocs.io/en/v1.10.0/workflow_inputs.html#hpxml-clothes-washer'&gt;HPXML Clothes Washer&lt;/a&gt;) is used.</description>
      <type>Double</type>
      <units>cyc/wk</units>
      <required>false</required>
      <model_dependent>false</model_dependent>
    </argument>
    <argument>
      <name>clothes_washer_capacity</name>
      <display_name>Clothes Washer: Drum Volume</display_name>
      <description>Volume of the washer drum. Obtained from the EnergyStar website or the manufacturer's literature. If not provided, the OS-HPXML default (see &lt;a href='https://openstudio-hpxml.readthedocs.io/en/v1.10.0/workflow_inputs.html#hpxml-clothes-washer'&gt;HPXML Clothes Washer&lt;/a&gt;) is used.</description>
      <type>Double</type>
      <units>ft^3</units>
      <required>false</required>
      <model_dependent>false</model_dependent>
    </argument>
    <argument>
      <name>clothes_washer_usage_multiplier</name>
      <display_name>Clothes Washer: Usage Multiplier</display_name>
      <description>Multiplier on the clothes washer energy and hot water usage that can reflect, e.g., high/low usage occupants. If not provided, the OS-HPXML default (see &lt;a href='https://openstudio-hpxml.readthedocs.io/en/v1.10.0/workflow_inputs.html#hpxml-clothes-washer'&gt;HPXML Clothes Washer&lt;/a&gt;) is used.</description>
      <type>Double</type>
      <required>false</required>
      <model_dependent>false</model_dependent>
    </argument>
    <argument>
      <name>clothes_dryer_present</name>
      <display_name>Clothes Dryer: Present</display_name>
      <description>Whether there is a clothes dryer present.</description>
      <type>Boolean</type>
      <required>true</required>
      <model_dependent>false</model_dependent>
      <default_value>true</default_value>
      <choices>
        <choice>
          <value>true</value>
          <display_name>true</display_name>
        </choice>
        <choice>
          <value>false</value>
          <display_name>false</display_name>
        </choice>
      </choices>
    </argument>
    <argument>
      <name>clothes_dryer_location</name>
      <display_name>Clothes Dryer: Location</display_name>
      <description>The space type for the clothes dryer location. If not provided, the OS-HPXML default (see &lt;a href='https://openstudio-hpxml.readthedocs.io/en/v1.10.0/workflow_inputs.html#hpxml-clothes-dryer'&gt;HPXML Clothes Dryer&lt;/a&gt;) is used.</description>
      <type>Choice</type>
      <required>false</required>
      <model_dependent>false</model_dependent>
      <choices>
        <choice>
          <value>conditioned space</value>
          <display_name>conditioned space</display_name>
        </choice>
        <choice>
          <value>basement - conditioned</value>
          <display_name>basement - conditioned</display_name>
        </choice>
        <choice>
          <value>basement - unconditioned</value>
          <display_name>basement - unconditioned</display_name>
        </choice>
        <choice>
          <value>garage</value>
          <display_name>garage</display_name>
        </choice>
        <choice>
          <value>other housing unit</value>
          <display_name>other housing unit</display_name>
        </choice>
        <choice>
          <value>other heated space</value>
          <display_name>other heated space</display_name>
        </choice>
        <choice>
          <value>other multifamily buffer space</value>
          <display_name>other multifamily buffer space</display_name>
        </choice>
        <choice>
          <value>other non-freezing space</value>
          <display_name>other non-freezing space</display_name>
        </choice>
      </choices>
    </argument>
    <argument>
      <name>clothes_dryer_fuel_type</name>
      <display_name>Clothes Dryer: Fuel Type</display_name>
      <description>Type of fuel used by the clothes dryer.</description>
      <type>Choice</type>
      <required>true</required>
      <model_dependent>false</model_dependent>
      <default_value>natural gas</default_value>
      <choices>
        <choice>
          <value>electricity</value>
          <display_name>electricity</display_name>
        </choice>
        <choice>
          <value>natural gas</value>
          <display_name>natural gas</display_name>
        </choice>
        <choice>
          <value>fuel oil</value>
          <display_name>fuel oil</display_name>
        </choice>
        <choice>
          <value>propane</value>
          <display_name>propane</display_name>
        </choice>
        <choice>
          <value>wood</value>
          <display_name>wood</display_name>
        </choice>
        <choice>
          <value>coal</value>
          <display_name>coal</display_name>
        </choice>
      </choices>
    </argument>
    <argument>
      <name>clothes_dryer_efficiency_type</name>
      <display_name>Clothes Dryer: Efficiency Type</display_name>
      <description>The efficiency type of the clothes dryer.</description>
      <type>Choice</type>
      <required>true</required>
      <model_dependent>false</model_dependent>
      <default_value>CombinedEnergyFactor</default_value>
      <choices>
        <choice>
          <value>EnergyFactor</value>
          <display_name>EnergyFactor</display_name>
        </choice>
        <choice>
          <value>CombinedEnergyFactor</value>
          <display_name>CombinedEnergyFactor</display_name>
        </choice>
      </choices>
    </argument>
    <argument>
      <name>clothes_dryer_efficiency</name>
      <display_name>Clothes Dryer: Efficiency</display_name>
      <description>The efficiency of the clothes dryer. If not provided, the OS-HPXML default (see &lt;a href='https://openstudio-hpxml.readthedocs.io/en/v1.10.0/workflow_inputs.html#hpxml-clothes-dryer'&gt;HPXML Clothes Dryer&lt;/a&gt;) is used.</description>
      <type>Double</type>
      <units>lb/kWh</units>
      <required>false</required>
      <model_dependent>false</model_dependent>
    </argument>
    <argument>
      <name>clothes_dryer_vented_flow_rate</name>
      <display_name>Clothes Dryer: Vented Flow Rate</display_name>
      <description>The exhaust flow rate of the vented clothes dryer. If not provided, the OS-HPXML default (see &lt;a href='https://openstudio-hpxml.readthedocs.io/en/v1.10.0/workflow_inputs.html#hpxml-clothes-dryer'&gt;HPXML Clothes Dryer&lt;/a&gt;) is used.</description>
      <type>Double</type>
      <units>CFM</units>
      <required>false</required>
      <model_dependent>false</model_dependent>
    </argument>
    <argument>
      <name>clothes_dryer_usage_multiplier</name>
      <display_name>Clothes Dryer: Usage Multiplier</display_name>
      <description>Multiplier on the clothes dryer energy usage that can reflect, e.g., high/low usage occupants. If not provided, the OS-HPXML default (see &lt;a href='https://openstudio-hpxml.readthedocs.io/en/v1.10.0/workflow_inputs.html#hpxml-clothes-dryer'&gt;HPXML Clothes Dryer&lt;/a&gt;) is used.</description>
      <type>Double</type>
      <required>false</required>
      <model_dependent>false</model_dependent>
    </argument>
    <argument>
      <name>dishwasher_present</name>
      <display_name>Dishwasher: Present</display_name>
      <description>Whether there is a dishwasher present.</description>
      <type>Boolean</type>
      <required>true</required>
      <model_dependent>false</model_dependent>
      <default_value>true</default_value>
      <choices>
        <choice>
          <value>true</value>
          <display_name>true</display_name>
        </choice>
        <choice>
          <value>false</value>
          <display_name>false</display_name>
        </choice>
      </choices>
    </argument>
    <argument>
      <name>dishwasher_location</name>
      <display_name>Dishwasher: Location</display_name>
      <description>The space type for the dishwasher location. If not provided, the OS-HPXML default (see &lt;a href='https://openstudio-hpxml.readthedocs.io/en/v1.10.0/workflow_inputs.html#hpxml-dishwasher'&gt;HPXML Dishwasher&lt;/a&gt;) is used.</description>
      <type>Choice</type>
      <required>false</required>
      <model_dependent>false</model_dependent>
      <choices>
        <choice>
          <value>conditioned space</value>
          <display_name>conditioned space</display_name>
        </choice>
        <choice>
          <value>basement - conditioned</value>
          <display_name>basement - conditioned</display_name>
        </choice>
        <choice>
          <value>basement - unconditioned</value>
          <display_name>basement - unconditioned</display_name>
        </choice>
        <choice>
          <value>garage</value>
          <display_name>garage</display_name>
        </choice>
        <choice>
          <value>other housing unit</value>
          <display_name>other housing unit</display_name>
        </choice>
        <choice>
          <value>other heated space</value>
          <display_name>other heated space</display_name>
        </choice>
        <choice>
          <value>other multifamily buffer space</value>
          <display_name>other multifamily buffer space</display_name>
        </choice>
        <choice>
          <value>other non-freezing space</value>
          <display_name>other non-freezing space</display_name>
        </choice>
      </choices>
    </argument>
    <argument>
      <name>dishwasher_efficiency_type</name>
      <display_name>Dishwasher: Efficiency Type</display_name>
      <description>The efficiency type of dishwasher.</description>
      <type>Choice</type>
      <required>true</required>
      <model_dependent>false</model_dependent>
      <default_value>RatedAnnualkWh</default_value>
      <choices>
        <choice>
          <value>RatedAnnualkWh</value>
          <display_name>RatedAnnualkWh</display_name>
        </choice>
        <choice>
          <value>EnergyFactor</value>
          <display_name>EnergyFactor</display_name>
        </choice>
      </choices>
    </argument>
    <argument>
      <name>dishwasher_efficiency</name>
      <display_name>Dishwasher: Efficiency</display_name>
      <description>The efficiency of the dishwasher. If not provided, the OS-HPXML default (see &lt;a href='https://openstudio-hpxml.readthedocs.io/en/v1.10.0/workflow_inputs.html#hpxml-dishwasher'&gt;HPXML Dishwasher&lt;/a&gt;) is used.</description>
      <type>Double</type>
      <units>RatedAnnualkWh or EnergyFactor</units>
      <required>false</required>
      <model_dependent>false</model_dependent>
    </argument>
    <argument>
      <name>dishwasher_label_electric_rate</name>
      <display_name>Dishwasher: Label Electric Rate</display_name>
      <description>The label electric rate of the dishwasher. If not provided, the OS-HPXML default (see &lt;a href='https://openstudio-hpxml.readthedocs.io/en/v1.10.0/workflow_inputs.html#hpxml-dishwasher'&gt;HPXML Dishwasher&lt;/a&gt;) is used.</description>
      <type>Double</type>
      <units>$/kWh</units>
      <required>false</required>
      <model_dependent>false</model_dependent>
    </argument>
    <argument>
      <name>dishwasher_label_gas_rate</name>
      <display_name>Dishwasher: Label Gas Rate</display_name>
      <description>The label gas rate of the dishwasher. If not provided, the OS-HPXML default (see &lt;a href='https://openstudio-hpxml.readthedocs.io/en/v1.10.0/workflow_inputs.html#hpxml-dishwasher'&gt;HPXML Dishwasher&lt;/a&gt;) is used.</description>
      <type>Double</type>
      <units>$/therm</units>
      <required>false</required>
      <model_dependent>false</model_dependent>
    </argument>
    <argument>
      <name>dishwasher_label_annual_gas_cost</name>
      <display_name>Dishwasher: Label Annual Gas Cost</display_name>
      <description>The label annual gas cost of the dishwasher. If not provided, the OS-HPXML default (see &lt;a href='https://openstudio-hpxml.readthedocs.io/en/v1.10.0/workflow_inputs.html#hpxml-dishwasher'&gt;HPXML Dishwasher&lt;/a&gt;) is used.</description>
      <type>Double</type>
      <units>$</units>
      <required>false</required>
      <model_dependent>false</model_dependent>
    </argument>
    <argument>
      <name>dishwasher_label_usage</name>
      <display_name>Dishwasher: Label Usage</display_name>
      <description>The dishwasher loads per week. If not provided, the OS-HPXML default (see &lt;a href='https://openstudio-hpxml.readthedocs.io/en/v1.10.0/workflow_inputs.html#hpxml-dishwasher'&gt;HPXML Dishwasher&lt;/a&gt;) is used.</description>
      <type>Double</type>
      <units>cyc/wk</units>
      <required>false</required>
      <model_dependent>false</model_dependent>
    </argument>
    <argument>
      <name>dishwasher_place_setting_capacity</name>
      <display_name>Dishwasher: Number of Place Settings</display_name>
      <description>The number of place settings for the unit. Data obtained from manufacturer's literature. If not provided, the OS-HPXML default (see &lt;a href='https://openstudio-hpxml.readthedocs.io/en/v1.10.0/workflow_inputs.html#hpxml-dishwasher'&gt;HPXML Dishwasher&lt;/a&gt;) is used.</description>
      <type>Integer</type>
      <units>#</units>
      <required>false</required>
      <model_dependent>false</model_dependent>
    </argument>
    <argument>
      <name>dishwasher_usage_multiplier</name>
      <display_name>Dishwasher: Usage Multiplier</display_name>
      <description>Multiplier on the dishwasher energy usage that can reflect, e.g., high/low usage occupants. If not provided, the OS-HPXML default (see &lt;a href='https://openstudio-hpxml.readthedocs.io/en/v1.10.0/workflow_inputs.html#hpxml-dishwasher'&gt;HPXML Dishwasher&lt;/a&gt;) is used.</description>
      <type>Double</type>
      <required>false</required>
      <model_dependent>false</model_dependent>
    </argument>
    <argument>
      <name>refrigerator_present</name>
      <display_name>Refrigerator: Present</display_name>
      <description>Whether there is a refrigerator present.</description>
      <type>Boolean</type>
      <required>true</required>
      <model_dependent>false</model_dependent>
      <default_value>true</default_value>
      <choices>
        <choice>
          <value>true</value>
          <display_name>true</display_name>
        </choice>
        <choice>
          <value>false</value>
          <display_name>false</display_name>
        </choice>
      </choices>
    </argument>
    <argument>
      <name>refrigerator_location</name>
      <display_name>Refrigerator: Location</display_name>
      <description>The space type for the refrigerator location. If not provided, the OS-HPXML default (see &lt;a href='https://openstudio-hpxml.readthedocs.io/en/v1.10.0/workflow_inputs.html#hpxml-refrigerators'&gt;HPXML Refrigerators&lt;/a&gt;) is used.</description>
      <type>Choice</type>
      <required>false</required>
      <model_dependent>false</model_dependent>
      <choices>
        <choice>
          <value>conditioned space</value>
          <display_name>conditioned space</display_name>
        </choice>
        <choice>
          <value>basement - conditioned</value>
          <display_name>basement - conditioned</display_name>
        </choice>
        <choice>
          <value>basement - unconditioned</value>
          <display_name>basement - unconditioned</display_name>
        </choice>
        <choice>
          <value>garage</value>
          <display_name>garage</display_name>
        </choice>
        <choice>
          <value>other housing unit</value>
          <display_name>other housing unit</display_name>
        </choice>
        <choice>
          <value>other heated space</value>
          <display_name>other heated space</display_name>
        </choice>
        <choice>
          <value>other multifamily buffer space</value>
          <display_name>other multifamily buffer space</display_name>
        </choice>
        <choice>
          <value>other non-freezing space</value>
          <display_name>other non-freezing space</display_name>
        </choice>
      </choices>
    </argument>
    <argument>
      <name>refrigerator_rated_annual_kwh</name>
      <display_name>Refrigerator: Rated Annual Consumption</display_name>
      <description>The EnergyGuide rated annual energy consumption for a refrigerator. If not provided, the OS-HPXML default (see &lt;a href='https://openstudio-hpxml.readthedocs.io/en/v1.10.0/workflow_inputs.html#hpxml-refrigerators'&gt;HPXML Refrigerators&lt;/a&gt;) is used.</description>
      <type>Double</type>
      <units>kWh/yr</units>
      <required>false</required>
      <model_dependent>false</model_dependent>
    </argument>
    <argument>
      <name>refrigerator_usage_multiplier</name>
      <display_name>Refrigerator: Usage Multiplier</display_name>
      <description>Multiplier on the refrigerator energy usage that can reflect, e.g., high/low usage occupants. If not provided, the OS-HPXML default (see &lt;a href='https://openstudio-hpxml.readthedocs.io/en/v1.10.0/workflow_inputs.html#hpxml-refrigerators'&gt;HPXML Refrigerators&lt;/a&gt;) is used.</description>
      <type>Double</type>
      <required>false</required>
      <model_dependent>false</model_dependent>
    </argument>
    <argument>
      <name>extra_refrigerator_present</name>
      <display_name>Extra Refrigerator: Present</display_name>
      <description>Whether there is an extra refrigerator present.</description>
      <type>Boolean</type>
      <required>true</required>
      <model_dependent>false</model_dependent>
      <default_value>false</default_value>
      <choices>
        <choice>
          <value>true</value>
          <display_name>true</display_name>
        </choice>
        <choice>
          <value>false</value>
          <display_name>false</display_name>
        </choice>
      </choices>
    </argument>
    <argument>
      <name>extra_refrigerator_location</name>
      <display_name>Extra Refrigerator: Location</display_name>
      <description>The space type for the extra refrigerator location. If not provided, the OS-HPXML default (see &lt;a href='https://openstudio-hpxml.readthedocs.io/en/v1.10.0/workflow_inputs.html#hpxml-refrigerators'&gt;HPXML Refrigerators&lt;/a&gt;) is used.</description>
      <type>Choice</type>
      <required>false</required>
      <model_dependent>false</model_dependent>
      <choices>
        <choice>
          <value>conditioned space</value>
          <display_name>conditioned space</display_name>
        </choice>
        <choice>
          <value>basement - conditioned</value>
          <display_name>basement - conditioned</display_name>
        </choice>
        <choice>
          <value>basement - unconditioned</value>
          <display_name>basement - unconditioned</display_name>
        </choice>
        <choice>
          <value>garage</value>
          <display_name>garage</display_name>
        </choice>
        <choice>
          <value>other housing unit</value>
          <display_name>other housing unit</display_name>
        </choice>
        <choice>
          <value>other heated space</value>
          <display_name>other heated space</display_name>
        </choice>
        <choice>
          <value>other multifamily buffer space</value>
          <display_name>other multifamily buffer space</display_name>
        </choice>
        <choice>
          <value>other non-freezing space</value>
          <display_name>other non-freezing space</display_name>
        </choice>
      </choices>
    </argument>
    <argument>
      <name>extra_refrigerator_rated_annual_kwh</name>
      <display_name>Extra Refrigerator: Rated Annual Consumption</display_name>
      <description>The EnergyGuide rated annual energy consumption for an extra refrigerator. If not provided, the OS-HPXML default (see &lt;a href='https://openstudio-hpxml.readthedocs.io/en/v1.10.0/workflow_inputs.html#hpxml-refrigerators'&gt;HPXML Refrigerators&lt;/a&gt;) is used.</description>
      <type>Double</type>
      <units>kWh/yr</units>
      <required>false</required>
      <model_dependent>false</model_dependent>
    </argument>
    <argument>
      <name>extra_refrigerator_usage_multiplier</name>
      <display_name>Extra Refrigerator: Usage Multiplier</display_name>
      <description>Multiplier on the extra refrigerator energy usage that can reflect, e.g., high/low usage occupants. If not provided, the OS-HPXML default (see &lt;a href='https://openstudio-hpxml.readthedocs.io/en/v1.10.0/workflow_inputs.html#hpxml-refrigerators'&gt;HPXML Refrigerators&lt;/a&gt;) is used.</description>
      <type>Double</type>
      <required>false</required>
      <model_dependent>false</model_dependent>
    </argument>
    <argument>
      <name>freezer_present</name>
      <display_name>Freezer: Present</display_name>
      <description>Whether there is a freezer present.</description>
      <type>Boolean</type>
      <required>true</required>
      <model_dependent>false</model_dependent>
      <default_value>false</default_value>
      <choices>
        <choice>
          <value>true</value>
          <display_name>true</display_name>
        </choice>
        <choice>
          <value>false</value>
          <display_name>false</display_name>
        </choice>
      </choices>
    </argument>
    <argument>
      <name>freezer_location</name>
      <display_name>Freezer: Location</display_name>
      <description>The space type for the freezer location. If not provided, the OS-HPXML default (see &lt;a href='https://openstudio-hpxml.readthedocs.io/en/v1.10.0/workflow_inputs.html#hpxml-freezers'&gt;HPXML Freezers&lt;/a&gt;) is used.</description>
      <type>Choice</type>
      <required>false</required>
      <model_dependent>false</model_dependent>
      <choices>
        <choice>
          <value>conditioned space</value>
          <display_name>conditioned space</display_name>
        </choice>
        <choice>
          <value>basement - conditioned</value>
          <display_name>basement - conditioned</display_name>
        </choice>
        <choice>
          <value>basement - unconditioned</value>
          <display_name>basement - unconditioned</display_name>
        </choice>
        <choice>
          <value>garage</value>
          <display_name>garage</display_name>
        </choice>
        <choice>
          <value>other housing unit</value>
          <display_name>other housing unit</display_name>
        </choice>
        <choice>
          <value>other heated space</value>
          <display_name>other heated space</display_name>
        </choice>
        <choice>
          <value>other multifamily buffer space</value>
          <display_name>other multifamily buffer space</display_name>
        </choice>
        <choice>
          <value>other non-freezing space</value>
          <display_name>other non-freezing space</display_name>
        </choice>
      </choices>
    </argument>
    <argument>
      <name>freezer_rated_annual_kwh</name>
      <display_name>Freezer: Rated Annual Consumption</display_name>
      <description>The EnergyGuide rated annual energy consumption for a freezer. If not provided, the OS-HPXML default (see &lt;a href='https://openstudio-hpxml.readthedocs.io/en/v1.10.0/workflow_inputs.html#hpxml-freezers'&gt;HPXML Freezers&lt;/a&gt;) is used.</description>
      <type>Double</type>
      <units>kWh/yr</units>
      <required>false</required>
      <model_dependent>false</model_dependent>
    </argument>
    <argument>
      <name>freezer_usage_multiplier</name>
      <display_name>Freezer: Usage Multiplier</display_name>
      <description>Multiplier on the freezer energy usage that can reflect, e.g., high/low usage occupants. If not provided, the OS-HPXML default (see &lt;a href='https://openstudio-hpxml.readthedocs.io/en/v1.10.0/workflow_inputs.html#hpxml-freezers'&gt;HPXML Freezers&lt;/a&gt;) is used.</description>
      <type>Double</type>
      <required>false</required>
      <model_dependent>false</model_dependent>
    </argument>
    <argument>
      <name>cooking_range_oven_present</name>
      <display_name>Cooking Range/Oven: Present</display_name>
      <description>Whether there is a cooking range/oven present.</description>
      <type>Boolean</type>
      <required>true</required>
      <model_dependent>false</model_dependent>
      <default_value>true</default_value>
      <choices>
        <choice>
          <value>true</value>
          <display_name>true</display_name>
        </choice>
        <choice>
          <value>false</value>
          <display_name>false</display_name>
        </choice>
      </choices>
    </argument>
    <argument>
      <name>cooking_range_oven_location</name>
      <display_name>Cooking Range/Oven: Location</display_name>
      <description>The space type for the cooking range/oven location. If not provided, the OS-HPXML default (see &lt;a href='https://openstudio-hpxml.readthedocs.io/en/v1.10.0/workflow_inputs.html#hpxml-cooking-range-oven'&gt;HPXML Cooking Range/Oven&lt;/a&gt;) is used.</description>
      <type>Choice</type>
      <required>false</required>
      <model_dependent>false</model_dependent>
      <choices>
        <choice>
          <value>conditioned space</value>
          <display_name>conditioned space</display_name>
        </choice>
        <choice>
          <value>basement - conditioned</value>
          <display_name>basement - conditioned</display_name>
        </choice>
        <choice>
          <value>basement - unconditioned</value>
          <display_name>basement - unconditioned</display_name>
        </choice>
        <choice>
          <value>garage</value>
          <display_name>garage</display_name>
        </choice>
        <choice>
          <value>other housing unit</value>
          <display_name>other housing unit</display_name>
        </choice>
        <choice>
          <value>other heated space</value>
          <display_name>other heated space</display_name>
        </choice>
        <choice>
          <value>other multifamily buffer space</value>
          <display_name>other multifamily buffer space</display_name>
        </choice>
        <choice>
          <value>other non-freezing space</value>
          <display_name>other non-freezing space</display_name>
        </choice>
      </choices>
    </argument>
    <argument>
      <name>cooking_range_oven_fuel_type</name>
      <display_name>Cooking Range/Oven: Fuel Type</display_name>
      <description>Type of fuel used by the cooking range/oven.</description>
      <type>Choice</type>
      <required>true</required>
      <model_dependent>false</model_dependent>
      <default_value>natural gas</default_value>
      <choices>
        <choice>
          <value>electricity</value>
          <display_name>electricity</display_name>
        </choice>
        <choice>
          <value>natural gas</value>
          <display_name>natural gas</display_name>
        </choice>
        <choice>
          <value>fuel oil</value>
          <display_name>fuel oil</display_name>
        </choice>
        <choice>
          <value>propane</value>
          <display_name>propane</display_name>
        </choice>
        <choice>
          <value>wood</value>
          <display_name>wood</display_name>
        </choice>
        <choice>
          <value>coal</value>
          <display_name>coal</display_name>
        </choice>
      </choices>
    </argument>
    <argument>
      <name>cooking_range_oven_is_induction</name>
      <display_name>Cooking Range/Oven: Is Induction</display_name>
      <description>Whether the cooking range is induction. If not provided, the OS-HPXML default (see &lt;a href='https://openstudio-hpxml.readthedocs.io/en/v1.10.0/workflow_inputs.html#hpxml-cooking-range-oven'&gt;HPXML Cooking Range/Oven&lt;/a&gt;) is used.</description>
      <type>Boolean</type>
      <required>false</required>
      <model_dependent>false</model_dependent>
      <choices>
        <choice>
          <value>true</value>
          <display_name>true</display_name>
        </choice>
        <choice>
          <value>false</value>
          <display_name>false</display_name>
        </choice>
      </choices>
    </argument>
    <argument>
      <name>cooking_range_oven_is_convection</name>
      <display_name>Cooking Range/Oven: Is Convection</display_name>
      <description>Whether the oven is convection. If not provided, the OS-HPXML default (see &lt;a href='https://openstudio-hpxml.readthedocs.io/en/v1.10.0/workflow_inputs.html#hpxml-cooking-range-oven'&gt;HPXML Cooking Range/Oven&lt;/a&gt;) is used.</description>
      <type>Boolean</type>
      <required>false</required>
      <model_dependent>false</model_dependent>
      <choices>
        <choice>
          <value>true</value>
          <display_name>true</display_name>
        </choice>
        <choice>
          <value>false</value>
          <display_name>false</display_name>
        </choice>
      </choices>
    </argument>
    <argument>
      <name>cooking_range_oven_usage_multiplier</name>
      <display_name>Cooking Range/Oven: Usage Multiplier</display_name>
      <description>Multiplier on the cooking range/oven energy usage that can reflect, e.g., high/low usage occupants. If not provided, the OS-HPXML default (see &lt;a href='https://openstudio-hpxml.readthedocs.io/en/v1.10.0/workflow_inputs.html#hpxml-cooking-range-oven'&gt;HPXML Cooking Range/Oven&lt;/a&gt;) is used.</description>
      <type>Double</type>
      <required>false</required>
      <model_dependent>false</model_dependent>
    </argument>
    <argument>
      <name>ceiling_fan_present</name>
      <display_name>Ceiling Fan: Present</display_name>
      <description>Whether there are any ceiling fans.</description>
      <type>Boolean</type>
      <required>true</required>
      <model_dependent>false</model_dependent>
      <default_value>true</default_value>
      <choices>
        <choice>
          <value>true</value>
          <display_name>true</display_name>
        </choice>
        <choice>
          <value>false</value>
          <display_name>false</display_name>
        </choice>
      </choices>
    </argument>
    <argument>
      <name>ceiling_fan_label_energy_use</name>
      <display_name>Ceiling Fan: Label Energy Use</display_name>
      <description>The label average energy use of the ceiling fan(s). If neither Efficiency nor Label Energy Use provided, the OS-HPXML default (see &lt;a href='https://openstudio-hpxml.readthedocs.io/en/v1.10.0/workflow_inputs.html#hpxml-ceiling-fans'&gt;HPXML Ceiling Fans&lt;/a&gt;) is used.</description>
      <type>Double</type>
      <units>W</units>
      <required>false</required>
      <model_dependent>false</model_dependent>
    </argument>
    <argument>
      <name>ceiling_fan_efficiency</name>
      <display_name>Ceiling Fan: Efficiency</display_name>
      <description>The efficiency rating of the ceiling fan(s) at medium speed. Only used if Label Energy Use not provided. If neither Efficiency nor Label Energy Use provided, the OS-HPXML default (see &lt;a href='https://openstudio-hpxml.readthedocs.io/en/v1.10.0/workflow_inputs.html#hpxml-ceiling-fans'&gt;HPXML Ceiling Fans&lt;/a&gt;) is used.</description>
      <type>Double</type>
      <units>CFM/W</units>
      <required>false</required>
      <model_dependent>false</model_dependent>
    </argument>
    <argument>
      <name>ceiling_fan_quantity</name>
      <display_name>Ceiling Fan: Quantity</display_name>
      <description>Total number of ceiling fans. If not provided, the OS-HPXML default (see &lt;a href='https://openstudio-hpxml.readthedocs.io/en/v1.10.0/workflow_inputs.html#hpxml-ceiling-fans'&gt;HPXML Ceiling Fans&lt;/a&gt;) is used.</description>
      <type>Integer</type>
      <units>#</units>
      <required>false</required>
      <model_dependent>false</model_dependent>
    </argument>
    <argument>
      <name>ceiling_fan_cooling_setpoint_temp_offset</name>
      <display_name>Ceiling Fan: Cooling Setpoint Temperature Offset</display_name>
      <description>The cooling setpoint temperature offset during months when the ceiling fans are operating. Only applies if ceiling fan quantity is greater than zero. If not provided, the OS-HPXML default (see &lt;a href='https://openstudio-hpxml.readthedocs.io/en/v1.10.0/workflow_inputs.html#hpxml-ceiling-fans'&gt;HPXML Ceiling Fans&lt;/a&gt;) is used.</description>
      <type>Double</type>
      <units>F</units>
      <required>false</required>
      <model_dependent>false</model_dependent>
    </argument>
    <argument>
      <name>misc_plug_loads_television_present</name>
      <display_name>Misc Plug Loads: Television Present</display_name>
      <description>Whether there are televisions.</description>
      <type>Boolean</type>
      <required>true</required>
      <model_dependent>false</model_dependent>
      <default_value>true</default_value>
      <choices>
        <choice>
          <value>true</value>
          <display_name>true</display_name>
        </choice>
        <choice>
          <value>false</value>
          <display_name>false</display_name>
        </choice>
      </choices>
    </argument>
    <argument>
      <name>misc_plug_loads_television_annual_kwh</name>
      <display_name>Misc Plug Loads: Television Annual kWh</display_name>
      <description>The annual energy consumption of the television plug loads. If not provided, the OS-HPXML default (see &lt;a href='https://openstudio-hpxml.readthedocs.io/en/v1.10.0/workflow_inputs.html#hpxml-plug-loads'&gt;HPXML Plug Loads&lt;/a&gt;) is used.</description>
      <type>Double</type>
      <units>kWh/yr</units>
      <required>false</required>
      <model_dependent>false</model_dependent>
    </argument>
    <argument>
      <name>misc_plug_loads_television_usage_multiplier</name>
      <display_name>Misc Plug Loads: Television Usage Multiplier</display_name>
      <description>Multiplier on the television energy usage that can reflect, e.g., high/low usage occupants. If not provided, the OS-HPXML default (see &lt;a href='https://openstudio-hpxml.readthedocs.io/en/v1.10.0/workflow_inputs.html#hpxml-plug-loads'&gt;HPXML Plug Loads&lt;/a&gt;) is used.</description>
      <type>Double</type>
      <required>false</required>
      <model_dependent>false</model_dependent>
    </argument>
    <argument>
      <name>misc_plug_loads_other_annual_kwh</name>
      <display_name>Misc Plug Loads: Other Annual kWh</display_name>
      <description>The annual energy consumption of the other residual plug loads. If not provided, the OS-HPXML default (see &lt;a href='https://openstudio-hpxml.readthedocs.io/en/v1.10.0/workflow_inputs.html#hpxml-plug-loads'&gt;HPXML Plug Loads&lt;/a&gt;) is used.</description>
      <type>Double</type>
      <units>kWh/yr</units>
      <required>false</required>
      <model_dependent>false</model_dependent>
    </argument>
    <argument>
      <name>misc_plug_loads_other_frac_sensible</name>
      <display_name>Misc Plug Loads: Other Sensible Fraction</display_name>
      <description>Fraction of other residual plug loads' internal gains that are sensible. If not provided, the OS-HPXML default (see &lt;a href='https://openstudio-hpxml.readthedocs.io/en/v1.10.0/workflow_inputs.html#hpxml-plug-loads'&gt;HPXML Plug Loads&lt;/a&gt;) is used.</description>
      <type>Double</type>
      <units>Frac</units>
      <required>false</required>
      <model_dependent>false</model_dependent>
    </argument>
    <argument>
      <name>misc_plug_loads_other_frac_latent</name>
      <display_name>Misc Plug Loads: Other Latent Fraction</display_name>
      <description>Fraction of other residual plug loads' internal gains that are latent. If not provided, the OS-HPXML default (see &lt;a href='https://openstudio-hpxml.readthedocs.io/en/v1.10.0/workflow_inputs.html#hpxml-plug-loads'&gt;HPXML Plug Loads&lt;/a&gt;) is used.</description>
      <type>Double</type>
      <units>Frac</units>
      <required>false</required>
      <model_dependent>false</model_dependent>
    </argument>
    <argument>
      <name>misc_plug_loads_other_usage_multiplier</name>
      <display_name>Misc Plug Loads: Other Usage Multiplier</display_name>
      <description>Multiplier on the other energy usage that can reflect, e.g., high/low usage occupants. If not provided, the OS-HPXML default (see &lt;a href='https://openstudio-hpxml.readthedocs.io/en/v1.10.0/workflow_inputs.html#hpxml-plug-loads'&gt;HPXML Plug Loads&lt;/a&gt;) is used.</description>
      <type>Double</type>
      <required>false</required>
      <model_dependent>false</model_dependent>
    </argument>
    <argument>
      <name>misc_plug_loads_well_pump_present</name>
      <display_name>Misc Plug Loads: Well Pump Present</display_name>
      <description>Whether there is a well pump.</description>
      <type>Boolean</type>
      <required>true</required>
      <model_dependent>false</model_dependent>
      <default_value>false</default_value>
      <choices>
        <choice>
          <value>true</value>
          <display_name>true</display_name>
        </choice>
        <choice>
          <value>false</value>
          <display_name>false</display_name>
        </choice>
      </choices>
    </argument>
    <argument>
      <name>misc_plug_loads_well_pump_annual_kwh</name>
      <display_name>Misc Plug Loads: Well Pump Annual kWh</display_name>
      <description>The annual energy consumption of the well pump plug loads. If not provided, the OS-HPXML default (see &lt;a href='https://openstudio-hpxml.readthedocs.io/en/v1.10.0/workflow_inputs.html#hpxml-plug-loads'&gt;HPXML Plug Loads&lt;/a&gt;) is used.</description>
      <type>Double</type>
      <units>kWh/yr</units>
      <required>false</required>
      <model_dependent>false</model_dependent>
    </argument>
    <argument>
      <name>misc_plug_loads_well_pump_usage_multiplier</name>
      <display_name>Misc Plug Loads: Well Pump Usage Multiplier</display_name>
      <description>Multiplier on the well pump energy usage that can reflect, e.g., high/low usage occupants. If not provided, the OS-HPXML default (see &lt;a href='https://openstudio-hpxml.readthedocs.io/en/v1.10.0/workflow_inputs.html#hpxml-plug-loads'&gt;HPXML Plug Loads&lt;/a&gt;) is used.</description>
      <type>Double</type>
      <required>false</required>
      <model_dependent>false</model_dependent>
    </argument>
    <argument>
      <name>misc_plug_loads_vehicle_present</name>
      <display_name>Misc Plug Loads: Vehicle Present</display_name>
      <description>Whether there is an electric vehicle.</description>
      <type>Boolean</type>
      <required>true</required>
      <model_dependent>false</model_dependent>
      <default_value>false</default_value>
      <choices>
        <choice>
          <value>true</value>
          <display_name>true</display_name>
        </choice>
        <choice>
          <value>false</value>
          <display_name>false</display_name>
        </choice>
      </choices>
    </argument>
    <argument>
      <name>misc_plug_loads_vehicle_annual_kwh</name>
      <display_name>Misc Plug Loads: Vehicle Annual kWh</display_name>
      <description>The annual energy consumption of the electric vehicle plug loads. If not provided, the OS-HPXML default (see &lt;a href='https://openstudio-hpxml.readthedocs.io/en/v1.10.0/workflow_inputs.html#hpxml-plug-loads'&gt;HPXML Plug Loads&lt;/a&gt;) is used.</description>
      <type>Double</type>
      <units>kWh/yr</units>
      <required>false</required>
      <model_dependent>false</model_dependent>
    </argument>
    <argument>
      <name>misc_plug_loads_vehicle_usage_multiplier</name>
      <display_name>Misc Plug Loads: Vehicle Usage Multiplier</display_name>
      <description>Multiplier on the electric vehicle energy usage that can reflect, e.g., high/low usage occupants. If not provided, the OS-HPXML default (see &lt;a href='https://openstudio-hpxml.readthedocs.io/en/v1.10.0/workflow_inputs.html#hpxml-plug-loads'&gt;HPXML Plug Loads&lt;/a&gt;) is used.</description>
      <type>Double</type>
      <required>false</required>
      <model_dependent>false</model_dependent>
    </argument>
    <argument>
      <name>misc_fuel_loads_grill_present</name>
      <display_name>Misc Fuel Loads: Grill Present</display_name>
      <description>Whether there is a fuel loads grill.</description>
      <type>Boolean</type>
      <required>true</required>
      <model_dependent>false</model_dependent>
      <default_value>false</default_value>
      <choices>
        <choice>
          <value>true</value>
          <display_name>true</display_name>
        </choice>
        <choice>
          <value>false</value>
          <display_name>false</display_name>
        </choice>
      </choices>
    </argument>
    <argument>
      <name>misc_fuel_loads_grill_fuel_type</name>
      <display_name>Misc Fuel Loads: Grill Fuel Type</display_name>
      <description>The fuel type of the fuel loads grill.</description>
      <type>Choice</type>
      <required>true</required>
      <model_dependent>false</model_dependent>
      <default_value>natural gas</default_value>
      <choices>
        <choice>
          <value>natural gas</value>
          <display_name>natural gas</display_name>
        </choice>
        <choice>
          <value>fuel oil</value>
          <display_name>fuel oil</display_name>
        </choice>
        <choice>
          <value>propane</value>
          <display_name>propane</display_name>
        </choice>
        <choice>
          <value>wood</value>
          <display_name>wood</display_name>
        </choice>
        <choice>
          <value>wood pellets</value>
          <display_name>wood pellets</display_name>
        </choice>
      </choices>
    </argument>
    <argument>
      <name>misc_fuel_loads_grill_annual_therm</name>
      <display_name>Misc Fuel Loads: Grill Annual therm</display_name>
      <description>The annual energy consumption of the fuel loads grill. If not provided, the OS-HPXML default (see &lt;a href='https://openstudio-hpxml.readthedocs.io/en/v1.10.0/workflow_inputs.html#hpxml-fuel-loads'&gt;HPXML Fuel Loads&lt;/a&gt;) is used.</description>
      <type>Double</type>
      <units>therm/yr</units>
      <required>false</required>
      <model_dependent>false</model_dependent>
    </argument>
    <argument>
      <name>misc_fuel_loads_grill_usage_multiplier</name>
      <display_name>Misc Fuel Loads: Grill Usage Multiplier</display_name>
      <description>Multiplier on the fuel loads grill energy usage that can reflect, e.g., high/low usage occupants. If not provided, the OS-HPXML default (see &lt;a href='https://openstudio-hpxml.readthedocs.io/en/v1.10.0/workflow_inputs.html#hpxml-fuel-loads'&gt;HPXML Fuel Loads&lt;/a&gt;) is used.</description>
      <type>Double</type>
      <required>false</required>
      <model_dependent>false</model_dependent>
    </argument>
    <argument>
      <name>misc_fuel_loads_lighting_present</name>
      <display_name>Misc Fuel Loads: Lighting Present</display_name>
      <description>Whether there is fuel loads lighting.</description>
      <type>Boolean</type>
      <required>true</required>
      <model_dependent>false</model_dependent>
      <default_value>false</default_value>
      <choices>
        <choice>
          <value>true</value>
          <display_name>true</display_name>
        </choice>
        <choice>
          <value>false</value>
          <display_name>false</display_name>
        </choice>
      </choices>
    </argument>
    <argument>
      <name>misc_fuel_loads_lighting_fuel_type</name>
      <display_name>Misc Fuel Loads: Lighting Fuel Type</display_name>
      <description>The fuel type of the fuel loads lighting.</description>
      <type>Choice</type>
      <required>true</required>
      <model_dependent>false</model_dependent>
      <default_value>natural gas</default_value>
      <choices>
        <choice>
          <value>natural gas</value>
          <display_name>natural gas</display_name>
        </choice>
        <choice>
          <value>fuel oil</value>
          <display_name>fuel oil</display_name>
        </choice>
        <choice>
          <value>propane</value>
          <display_name>propane</display_name>
        </choice>
        <choice>
          <value>wood</value>
          <display_name>wood</display_name>
        </choice>
        <choice>
          <value>wood pellets</value>
          <display_name>wood pellets</display_name>
        </choice>
      </choices>
    </argument>
    <argument>
      <name>misc_fuel_loads_lighting_annual_therm</name>
      <display_name>Misc Fuel Loads: Lighting Annual therm</display_name>
      <description>The annual energy consumption of the fuel loads lighting. If not provided, the OS-HPXML default (see &lt;a href='https://openstudio-hpxml.readthedocs.io/en/v1.10.0/workflow_inputs.html#hpxml-fuel-loads'&gt;HPXML Fuel Loads&lt;/a&gt;)is used.</description>
      <type>Double</type>
      <units>therm/yr</units>
      <required>false</required>
      <model_dependent>false</model_dependent>
    </argument>
    <argument>
      <name>misc_fuel_loads_lighting_usage_multiplier</name>
      <display_name>Misc Fuel Loads: Lighting Usage Multiplier</display_name>
      <description>Multiplier on the fuel loads lighting energy usage that can reflect, e.g., high/low usage occupants. If not provided, the OS-HPXML default (see &lt;a href='https://openstudio-hpxml.readthedocs.io/en/v1.10.0/workflow_inputs.html#hpxml-fuel-loads'&gt;HPXML Fuel Loads&lt;/a&gt;) is used.</description>
      <type>Double</type>
      <required>false</required>
      <model_dependent>false</model_dependent>
    </argument>
    <argument>
      <name>misc_fuel_loads_fireplace_present</name>
      <display_name>Misc Fuel Loads: Fireplace Present</display_name>
      <description>Whether there is fuel loads fireplace.</description>
      <type>Boolean</type>
      <required>true</required>
      <model_dependent>false</model_dependent>
      <default_value>false</default_value>
      <choices>
        <choice>
          <value>true</value>
          <display_name>true</display_name>
        </choice>
        <choice>
          <value>false</value>
          <display_name>false</display_name>
        </choice>
      </choices>
    </argument>
    <argument>
      <name>misc_fuel_loads_fireplace_fuel_type</name>
      <display_name>Misc Fuel Loads: Fireplace Fuel Type</display_name>
      <description>The fuel type of the fuel loads fireplace.</description>
      <type>Choice</type>
      <required>true</required>
      <model_dependent>false</model_dependent>
      <default_value>natural gas</default_value>
      <choices>
        <choice>
          <value>natural gas</value>
          <display_name>natural gas</display_name>
        </choice>
        <choice>
          <value>fuel oil</value>
          <display_name>fuel oil</display_name>
        </choice>
        <choice>
          <value>propane</value>
          <display_name>propane</display_name>
        </choice>
        <choice>
          <value>wood</value>
          <display_name>wood</display_name>
        </choice>
        <choice>
          <value>wood pellets</value>
          <display_name>wood pellets</display_name>
        </choice>
      </choices>
    </argument>
    <argument>
      <name>misc_fuel_loads_fireplace_annual_therm</name>
      <display_name>Misc Fuel Loads: Fireplace Annual therm</display_name>
      <description>The annual energy consumption of the fuel loads fireplace. If not provided, the OS-HPXML default (see &lt;a href='https://openstudio-hpxml.readthedocs.io/en/v1.10.0/workflow_inputs.html#hpxml-fuel-loads'&gt;HPXML Fuel Loads&lt;/a&gt;) is used.</description>
      <type>Double</type>
      <units>therm/yr</units>
      <required>false</required>
      <model_dependent>false</model_dependent>
    </argument>
    <argument>
      <name>misc_fuel_loads_fireplace_frac_sensible</name>
      <display_name>Misc Fuel Loads: Fireplace Sensible Fraction</display_name>
      <description>Fraction of fireplace residual fuel loads' internal gains that are sensible. If not provided, the OS-HPXML default (see &lt;a href='https://openstudio-hpxml.readthedocs.io/en/v1.10.0/workflow_inputs.html#hpxml-fuel-loads'&gt;HPXML Fuel Loads&lt;/a&gt;) is used.</description>
      <type>Double</type>
      <units>Frac</units>
      <required>false</required>
      <model_dependent>false</model_dependent>
    </argument>
    <argument>
      <name>misc_fuel_loads_fireplace_frac_latent</name>
      <display_name>Misc Fuel Loads: Fireplace Latent Fraction</display_name>
      <description>Fraction of fireplace residual fuel loads' internal gains that are latent. If not provided, the OS-HPXML default (see &lt;a href='https://openstudio-hpxml.readthedocs.io/en/v1.10.0/workflow_inputs.html#hpxml-fuel-loads'&gt;HPXML Fuel Loads&lt;/a&gt;) is used.</description>
      <type>Double</type>
      <units>Frac</units>
      <required>false</required>
      <model_dependent>false</model_dependent>
    </argument>
    <argument>
      <name>misc_fuel_loads_fireplace_usage_multiplier</name>
      <display_name>Misc Fuel Loads: Fireplace Usage Multiplier</display_name>
      <description>Multiplier on the fuel loads fireplace energy usage that can reflect, e.g., high/low usage occupants. If not provided, the OS-HPXML default (see &lt;a href='https://openstudio-hpxml.readthedocs.io/en/v1.10.0/workflow_inputs.html#hpxml-fuel-loads'&gt;HPXML Fuel Loads&lt;/a&gt;) is used.</description>
      <type>Double</type>
      <required>false</required>
      <model_dependent>false</model_dependent>
    </argument>
    <argument>
      <name>pool_present</name>
      <display_name>Pool: Present</display_name>
      <description>Whether there is a pool.</description>
      <type>Boolean</type>
      <required>true</required>
      <model_dependent>false</model_dependent>
      <default_value>false</default_value>
      <choices>
        <choice>
          <value>true</value>
          <display_name>true</display_name>
        </choice>
        <choice>
          <value>false</value>
          <display_name>false</display_name>
        </choice>
      </choices>
    </argument>
    <argument>
      <name>pool_pump_annual_kwh</name>
      <display_name>Pool: Pump Annual kWh</display_name>
      <description>The annual energy consumption of the pool pump. If not provided, the OS-HPXML default (see &lt;a href='https://openstudio-hpxml.readthedocs.io/en/v1.10.0/workflow_inputs.html#pool-pump'&gt;Pool Pump&lt;/a&gt;) is used.</description>
      <type>Double</type>
      <units>kWh/yr</units>
      <required>false</required>
      <model_dependent>false</model_dependent>
    </argument>
    <argument>
      <name>pool_pump_usage_multiplier</name>
      <display_name>Pool: Pump Usage Multiplier</display_name>
      <description>Multiplier on the pool pump energy usage that can reflect, e.g., high/low usage occupants. If not provided, the OS-HPXML default (see &lt;a href='https://openstudio-hpxml.readthedocs.io/en/v1.10.0/workflow_inputs.html#pool-pump'&gt;Pool Pump&lt;/a&gt;) is used.</description>
      <type>Double</type>
      <required>false</required>
      <model_dependent>false</model_dependent>
    </argument>
    <argument>
      <name>pool_heater_type</name>
      <display_name>Pool: Heater Type</display_name>
      <description>The type of pool heater. Use 'none' if there is no pool heater.</description>
      <type>Choice</type>
      <required>true</required>
      <model_dependent>false</model_dependent>
      <default_value>none</default_value>
      <choices>
        <choice>
          <value>none</value>
          <display_name>none</display_name>
        </choice>
        <choice>
          <value>electric resistance</value>
          <display_name>electric resistance</display_name>
        </choice>
        <choice>
          <value>gas fired</value>
          <display_name>gas fired</display_name>
        </choice>
        <choice>
          <value>heat pump</value>
          <display_name>heat pump</display_name>
        </choice>
      </choices>
    </argument>
    <argument>
      <name>pool_heater_annual_kwh</name>
      <display_name>Pool: Heater Annual kWh</display_name>
      <description>The annual energy consumption of the electric resistance pool heater. If not provided, the OS-HPXML default (see &lt;a href='https://openstudio-hpxml.readthedocs.io/en/v1.10.0/workflow_inputs.html#pool-heater'&gt;Pool Heater&lt;/a&gt;) is used.</description>
      <type>Double</type>
      <units>kWh/yr</units>
      <required>false</required>
      <model_dependent>false</model_dependent>
    </argument>
    <argument>
      <name>pool_heater_annual_therm</name>
      <display_name>Pool: Heater Annual therm</display_name>
      <description>The annual energy consumption of the gas fired pool heater. If not provided, the OS-HPXML default (see &lt;a href='https://openstudio-hpxml.readthedocs.io/en/v1.10.0/workflow_inputs.html#pool-heater'&gt;Pool Heater&lt;/a&gt;) is used.</description>
      <type>Double</type>
      <units>therm/yr</units>
      <required>false</required>
      <model_dependent>false</model_dependent>
    </argument>
    <argument>
      <name>pool_heater_usage_multiplier</name>
      <display_name>Pool: Heater Usage Multiplier</display_name>
      <description>Multiplier on the pool heater energy usage that can reflect, e.g., high/low usage occupants. If not provided, the OS-HPXML default (see &lt;a href='https://openstudio-hpxml.readthedocs.io/en/v1.10.0/workflow_inputs.html#pool-heater'&gt;Pool Heater&lt;/a&gt;) is used.</description>
      <type>Double</type>
      <required>false</required>
      <model_dependent>false</model_dependent>
    </argument>
    <argument>
      <name>permanent_spa_present</name>
      <display_name>Permanent Spa: Present</display_name>
      <description>Whether there is a permanent spa.</description>
      <type>Boolean</type>
      <required>true</required>
      <model_dependent>false</model_dependent>
      <default_value>false</default_value>
      <choices>
        <choice>
          <value>true</value>
          <display_name>true</display_name>
        </choice>
        <choice>
          <value>false</value>
          <display_name>false</display_name>
        </choice>
      </choices>
    </argument>
    <argument>
      <name>permanent_spa_pump_annual_kwh</name>
      <display_name>Permanent Spa: Pump Annual kWh</display_name>
      <description>The annual energy consumption of the permanent spa pump. If not provided, the OS-HPXML default (see &lt;a href='https://openstudio-hpxml.readthedocs.io/en/v1.10.0/workflow_inputs.html#permanent-spa-pump'&gt;Permanent Spa Pump&lt;/a&gt;) is used.</description>
      <type>Double</type>
      <units>kWh/yr</units>
      <required>false</required>
      <model_dependent>false</model_dependent>
    </argument>
    <argument>
      <name>permanent_spa_pump_usage_multiplier</name>
      <display_name>Permanent Spa: Pump Usage Multiplier</display_name>
      <description>Multiplier on the permanent spa pump energy usage that can reflect, e.g., high/low usage occupants. If not provided, the OS-HPXML default (see &lt;a href='https://openstudio-hpxml.readthedocs.io/en/v1.10.0/workflow_inputs.html#permanent-spa-pump'&gt;Permanent Spa Pump&lt;/a&gt;) is used.</description>
      <type>Double</type>
      <required>false</required>
      <model_dependent>false</model_dependent>
    </argument>
    <argument>
      <name>permanent_spa_heater_type</name>
      <display_name>Permanent Spa: Heater Type</display_name>
      <description>The type of permanent spa heater. Use 'none' if there is no permanent spa heater.</description>
      <type>Choice</type>
      <required>true</required>
      <model_dependent>false</model_dependent>
      <default_value>none</default_value>
      <choices>
        <choice>
          <value>none</value>
          <display_name>none</display_name>
        </choice>
        <choice>
          <value>electric resistance</value>
          <display_name>electric resistance</display_name>
        </choice>
        <choice>
          <value>gas fired</value>
          <display_name>gas fired</display_name>
        </choice>
        <choice>
          <value>heat pump</value>
          <display_name>heat pump</display_name>
        </choice>
      </choices>
    </argument>
    <argument>
      <name>permanent_spa_heater_annual_kwh</name>
      <display_name>Permanent Spa: Heater Annual kWh</display_name>
      <description>The annual energy consumption of the electric resistance permanent spa heater. If not provided, the OS-HPXML default (see &lt;a href='https://openstudio-hpxml.readthedocs.io/en/v1.10.0/workflow_inputs.html#permanent-spa-heater'&gt;Permanent Spa Heater&lt;/a&gt;) is used.</description>
      <type>Double</type>
      <units>kWh/yr</units>
      <required>false</required>
      <model_dependent>false</model_dependent>
    </argument>
    <argument>
      <name>permanent_spa_heater_annual_therm</name>
      <display_name>Permanent Spa: Heater Annual therm</display_name>
      <description>The annual energy consumption of the gas fired permanent spa heater. If not provided, the OS-HPXML default (see &lt;a href='https://openstudio-hpxml.readthedocs.io/en/v1.10.0/workflow_inputs.html#permanent-spa-heater'&gt;Permanent Spa Heater&lt;/a&gt;) is used.</description>
      <type>Double</type>
      <units>therm/yr</units>
      <required>false</required>
      <model_dependent>false</model_dependent>
    </argument>
    <argument>
      <name>permanent_spa_heater_usage_multiplier</name>
      <display_name>Permanent Spa: Heater Usage Multiplier</display_name>
      <description>Multiplier on the permanent spa heater energy usage that can reflect, e.g., high/low usage occupants. If not provided, the OS-HPXML default (see &lt;a href='https://openstudio-hpxml.readthedocs.io/en/v1.10.0/workflow_inputs.html#permanent-spa-heater'&gt;Permanent Spa Heater&lt;/a&gt;) is used.</description>
      <type>Double</type>
      <required>false</required>
      <model_dependent>false</model_dependent>
    </argument>
    <argument>
      <name>emissions_scenario_names</name>
      <display_name>Emissions: Scenario Names</display_name>
      <description>Names of emissions scenarios. If multiple scenarios, use a comma-separated list. If not provided, no emissions scenarios are calculated.</description>
      <type>String</type>
      <required>false</required>
      <model_dependent>false</model_dependent>
    </argument>
    <argument>
      <name>emissions_types</name>
      <display_name>Emissions: Types</display_name>
      <description>Types of emissions (e.g., CO2e, NOx, etc.). If multiple scenarios, use a comma-separated list.</description>
      <type>String</type>
      <required>false</required>
      <model_dependent>false</model_dependent>
    </argument>
    <argument>
      <name>emissions_electricity_units</name>
      <display_name>Emissions: Electricity Units</display_name>
      <description>Electricity emissions factors units. If multiple scenarios, use a comma-separated list. Only lb/MWh and kg/MWh are allowed.</description>
      <type>String</type>
      <required>false</required>
      <model_dependent>false</model_dependent>
    </argument>
    <argument>
      <name>emissions_electricity_values_or_filepaths</name>
      <display_name>Emissions: Electricity Values or File Paths</display_name>
      <description>Electricity emissions factors values, specified as either an annual factor or an absolute/relative path to a file with hourly factors. If multiple scenarios, use a comma-separated list.</description>
      <type>String</type>
      <required>false</required>
      <model_dependent>false</model_dependent>
    </argument>
    <argument>
      <name>emissions_electricity_number_of_header_rows</name>
      <display_name>Emissions: Electricity Files Number of Header Rows</display_name>
      <description>The number of header rows in the electricity emissions factor file. Only applies when an electricity filepath is used. If multiple scenarios, use a comma-separated list.</description>
      <type>String</type>
      <required>false</required>
      <model_dependent>false</model_dependent>
    </argument>
    <argument>
      <name>emissions_electricity_column_numbers</name>
      <display_name>Emissions: Electricity Files Column Numbers</display_name>
      <description>The column number in the electricity emissions factor file. Only applies when an electricity filepath is used. If multiple scenarios, use a comma-separated list.</description>
      <type>String</type>
      <required>false</required>
      <model_dependent>false</model_dependent>
    </argument>
    <argument>
      <name>emissions_fossil_fuel_units</name>
      <display_name>Emissions: Fossil Fuel Units</display_name>
      <description>Fossil fuel emissions factors units. If multiple scenarios, use a comma-separated list. Only lb/MBtu and kg/MBtu are allowed.</description>
      <type>String</type>
      <required>false</required>
      <model_dependent>false</model_dependent>
    </argument>
    <argument>
      <name>emissions_natural_gas_values</name>
      <display_name>Emissions: Natural Gas Values</display_name>
      <description>Natural gas emissions factors values, specified as an annual factor. If multiple scenarios, use a comma-separated list.</description>
      <type>String</type>
      <required>false</required>
      <model_dependent>false</model_dependent>
    </argument>
    <argument>
      <name>emissions_propane_values</name>
      <display_name>Emissions: Propane Values</display_name>
      <description>Propane emissions factors values, specified as an annual factor. If multiple scenarios, use a comma-separated list.</description>
      <type>String</type>
      <required>false</required>
      <model_dependent>false</model_dependent>
    </argument>
    <argument>
      <name>emissions_fuel_oil_values</name>
      <display_name>Emissions: Fuel Oil Values</display_name>
      <description>Fuel oil emissions factors values, specified as an annual factor. If multiple scenarios, use a comma-separated list.</description>
      <type>String</type>
      <required>false</required>
      <model_dependent>false</model_dependent>
    </argument>
    <argument>
      <name>emissions_coal_values</name>
      <display_name>Emissions: Coal Values</display_name>
      <description>Coal emissions factors values, specified as an annual factor. If multiple scenarios, use a comma-separated list.</description>
      <type>String</type>
      <required>false</required>
      <model_dependent>false</model_dependent>
    </argument>
    <argument>
      <name>emissions_wood_values</name>
      <display_name>Emissions: Wood Values</display_name>
      <description>Wood emissions factors values, specified as an annual factor. If multiple scenarios, use a comma-separated list.</description>
      <type>String</type>
      <required>false</required>
      <model_dependent>false</model_dependent>
    </argument>
    <argument>
      <name>emissions_wood_pellets_values</name>
      <display_name>Emissions: Wood Pellets Values</display_name>
      <description>Wood pellets emissions factors values, specified as an annual factor. If multiple scenarios, use a comma-separated list.</description>
      <type>String</type>
      <required>false</required>
      <model_dependent>false</model_dependent>
    </argument>
    <argument>
      <name>utility_bill_scenario_names</name>
      <display_name>Utility Bills: Scenario Names</display_name>
      <description>Names of utility bill scenarios. If multiple scenarios, use a comma-separated list. If not provided, no utility bills scenarios are calculated.</description>
      <type>String</type>
      <required>false</required>
      <model_dependent>false</model_dependent>
    </argument>
    <argument>
      <name>utility_bill_electricity_filepaths</name>
      <display_name>Utility Bills: Electricity File Paths</display_name>
      <description>Electricity tariff file specified as an absolute/relative path to a file with utility rate structure information. Tariff file must be formatted to OpenEI API version 7. If multiple scenarios, use a comma-separated list.</description>
      <type>String</type>
      <required>false</required>
      <model_dependent>false</model_dependent>
    </argument>
    <argument>
      <name>utility_bill_electricity_fixed_charges</name>
      <display_name>Utility Bills: Electricity Fixed Charges</display_name>
      <description>Electricity utility bill monthly fixed charges. If multiple scenarios, use a comma-separated list.</description>
      <type>String</type>
      <required>false</required>
      <model_dependent>false</model_dependent>
    </argument>
    <argument>
      <name>utility_bill_natural_gas_fixed_charges</name>
      <display_name>Utility Bills: Natural Gas Fixed Charges</display_name>
      <description>Natural gas utility bill monthly fixed charges. If multiple scenarios, use a comma-separated list.</description>
      <type>String</type>
      <required>false</required>
      <model_dependent>false</model_dependent>
    </argument>
    <argument>
      <name>utility_bill_propane_fixed_charges</name>
      <display_name>Utility Bills: Propane Fixed Charges</display_name>
      <description>Propane utility bill monthly fixed charges. If multiple scenarios, use a comma-separated list.</description>
      <type>String</type>
      <required>false</required>
      <model_dependent>false</model_dependent>
    </argument>
    <argument>
      <name>utility_bill_fuel_oil_fixed_charges</name>
      <display_name>Utility Bills: Fuel Oil Fixed Charges</display_name>
      <description>Fuel oil utility bill monthly fixed charges. If multiple scenarios, use a comma-separated list.</description>
      <type>String</type>
      <required>false</required>
      <model_dependent>false</model_dependent>
    </argument>
    <argument>
      <name>utility_bill_coal_fixed_charges</name>
      <display_name>Utility Bills: Coal Fixed Charges</display_name>
      <description>Coal utility bill monthly fixed charges. If multiple scenarios, use a comma-separated list.</description>
      <type>String</type>
      <required>false</required>
      <model_dependent>false</model_dependent>
    </argument>
    <argument>
      <name>utility_bill_wood_fixed_charges</name>
      <display_name>Utility Bills: Wood Fixed Charges</display_name>
      <description>Wood utility bill monthly fixed charges. If multiple scenarios, use a comma-separated list.</description>
      <type>String</type>
      <required>false</required>
      <model_dependent>false</model_dependent>
    </argument>
    <argument>
      <name>utility_bill_wood_pellets_fixed_charges</name>
      <display_name>Utility Bills: Wood Pellets Fixed Charges</display_name>
      <description>Wood pellets utility bill monthly fixed charges. If multiple scenarios, use a comma-separated list.</description>
      <type>String</type>
      <required>false</required>
      <model_dependent>false</model_dependent>
    </argument>
    <argument>
      <name>utility_bill_electricity_marginal_rates</name>
      <display_name>Utility Bills: Electricity Marginal Rates</display_name>
      <description>Electricity utility bill marginal rates. If multiple scenarios, use a comma-separated list.</description>
      <type>String</type>
      <required>false</required>
      <model_dependent>false</model_dependent>
    </argument>
    <argument>
      <name>utility_bill_natural_gas_marginal_rates</name>
      <display_name>Utility Bills: Natural Gas Marginal Rates</display_name>
      <description>Natural gas utility bill marginal rates. If multiple scenarios, use a comma-separated list.</description>
      <type>String</type>
      <required>false</required>
      <model_dependent>false</model_dependent>
    </argument>
    <argument>
      <name>utility_bill_propane_marginal_rates</name>
      <display_name>Utility Bills: Propane Marginal Rates</display_name>
      <description>Propane utility bill marginal rates. If multiple scenarios, use a comma-separated list.</description>
      <type>String</type>
      <required>false</required>
      <model_dependent>false</model_dependent>
    </argument>
    <argument>
      <name>utility_bill_fuel_oil_marginal_rates</name>
      <display_name>Utility Bills: Fuel Oil Marginal Rates</display_name>
      <description>Fuel oil utility bill marginal rates. If multiple scenarios, use a comma-separated list.</description>
      <type>String</type>
      <required>false</required>
      <model_dependent>false</model_dependent>
    </argument>
    <argument>
      <name>utility_bill_coal_marginal_rates</name>
      <display_name>Utility Bills: Coal Marginal Rates</display_name>
      <description>Coal utility bill marginal rates. If multiple scenarios, use a comma-separated list.</description>
      <type>String</type>
      <required>false</required>
      <model_dependent>false</model_dependent>
    </argument>
    <argument>
      <name>utility_bill_wood_marginal_rates</name>
      <display_name>Utility Bills: Wood Marginal Rates</display_name>
      <description>Wood utility bill marginal rates. If multiple scenarios, use a comma-separated list.</description>
      <type>String</type>
      <required>false</required>
      <model_dependent>false</model_dependent>
    </argument>
    <argument>
      <name>utility_bill_wood_pellets_marginal_rates</name>
      <display_name>Utility Bills: Wood Pellets Marginal Rates</display_name>
      <description>Wood pellets utility bill marginal rates. If multiple scenarios, use a comma-separated list.</description>
      <type>String</type>
      <required>false</required>
      <model_dependent>false</model_dependent>
    </argument>
    <argument>
      <name>utility_bill_pv_compensation_types</name>
      <display_name>Utility Bills: PV Compensation Types</display_name>
      <description>Utility bill PV compensation types. If multiple scenarios, use a comma-separated list.</description>
      <type>String</type>
      <required>false</required>
      <model_dependent>false</model_dependent>
    </argument>
    <argument>
      <name>utility_bill_pv_net_metering_annual_excess_sellback_rate_types</name>
      <display_name>Utility Bills: PV Net Metering Annual Excess Sellback Rate Types</display_name>
      <description>Utility bill PV net metering annual excess sellback rate types. Only applies if the PV compensation type is 'NetMetering'. If multiple scenarios, use a comma-separated list.</description>
      <type>String</type>
      <required>false</required>
      <model_dependent>false</model_dependent>
    </argument>
    <argument>
      <name>utility_bill_pv_net_metering_annual_excess_sellback_rates</name>
      <display_name>Utility Bills: PV Net Metering Annual Excess Sellback Rates</display_name>
      <description>Utility bill PV net metering annual excess sellback rates. Only applies if the PV compensation type is 'NetMetering' and the PV annual excess sellback rate type is 'User-Specified'. If multiple scenarios, use a comma-separated list.</description>
      <type>String</type>
      <required>false</required>
      <model_dependent>false</model_dependent>
    </argument>
    <argument>
      <name>utility_bill_pv_feed_in_tariff_rates</name>
      <display_name>Utility Bills: PV Feed-In Tariff Rates</display_name>
      <description>Utility bill PV annual full/gross feed-in tariff rates. Only applies if the PV compensation type is 'FeedInTariff'. If multiple scenarios, use a comma-separated list.</description>
      <type>String</type>
      <required>false</required>
      <model_dependent>false</model_dependent>
    </argument>
    <argument>
      <name>utility_bill_pv_monthly_grid_connection_fee_units</name>
      <display_name>Utility Bills: PV Monthly Grid Connection Fee Units</display_name>
      <description>Utility bill PV monthly grid connection fee units. If multiple scenarios, use a comma-separated list.</description>
      <type>String</type>
      <required>false</required>
      <model_dependent>false</model_dependent>
    </argument>
    <argument>
      <name>utility_bill_pv_monthly_grid_connection_fees</name>
      <display_name>Utility Bills: PV Monthly Grid Connection Fees</display_name>
      <description>Utility bill PV monthly grid connection fees. If multiple scenarios, use a comma-separated list.</description>
      <type>String</type>
      <required>false</required>
      <model_dependent>false</model_dependent>
    </argument>
    <argument>
      <name>additional_properties</name>
      <display_name>Additional Properties</display_name>
      <description>Additional properties specified as key-value pairs (i.e., key=value). If multiple additional properties, use a |-separated list. For example, 'LowIncome=false|Remodeled|Description=2-story home in Denver'. These properties will be stored in the HPXML file under /HPXML/SoftwareInfo/extension/AdditionalProperties.</description>
      <type>String</type>
      <required>false</required>
      <model_dependent>false</model_dependent>
    </argument>
    <argument>
      <name>combine_like_surfaces</name>
      <display_name>Combine like surfaces?</display_name>
      <description>If true, combines like surfaces to simplify the HPXML file generated.</description>
      <type>Boolean</type>
      <required>false</required>
      <model_dependent>false</model_dependent>
      <default_value>false</default_value>
      <choices>
        <choice>
          <value>true</value>
          <display_name>true</display_name>
        </choice>
        <choice>
          <value>false</value>
          <display_name>false</display_name>
        </choice>
      </choices>
    </argument>
    <argument>
      <name>apply_defaults</name>
      <display_name>Apply Default Values?</display_name>
      <description>If true, applies OS-HPXML default values to the HPXML output file. Setting to true will also force validation of the HPXML output file before applying OS-HPXML default values.</description>
      <type>Boolean</type>
      <required>false</required>
      <model_dependent>false</model_dependent>
      <default_value>false</default_value>
      <choices>
        <choice>
          <value>true</value>
          <display_name>true</display_name>
        </choice>
        <choice>
          <value>false</value>
          <display_name>false</display_name>
        </choice>
      </choices>
    </argument>
    <argument>
      <name>apply_validation</name>
      <display_name>Apply Validation?</display_name>
      <description>If true, validates the HPXML output file. Set to false for faster performance. Note that validation is not needed if the HPXML file will be validated downstream (e.g., via the HPXMLtoOpenStudio measure).</description>
      <type>Boolean</type>
      <required>false</required>
      <model_dependent>false</model_dependent>
      <default_value>false</default_value>
      <choices>
        <choice>
          <value>true</value>
          <display_name>true</display_name>
        </choice>
        <choice>
          <value>false</value>
          <display_name>false</display_name>
        </choice>
      </choices>
    </argument>
  </arguments>
  <outputs />
  <provenances />
  <tags>
    <tag>Whole Building.Space Types</tag>
  </tags>
  <attributes>
    <attribute>
      <name>Measure Type</name>
      <value>ModelMeasure</value>
      <datatype>string</datatype>
    </attribute>
  </attributes>
  <files>
    <file>
      <filename>README.md</filename>
      <filetype>md</filetype>
      <usage_type>readme</usage_type>
<<<<<<< HEAD
      <checksum>54E117D0</checksum>
=======
      <checksum>A302DC4E</checksum>
>>>>>>> c4a12be3
    </file>
    <file>
      <filename>README.md.erb</filename>
      <filetype>erb</filetype>
      <usage_type>readmeerb</usage_type>
      <checksum>513F28E9</checksum>
    </file>
    <file>
      <version>
        <software_program>OpenStudio</software_program>
        <identifier>2.9.0</identifier>
        <min_compatible>2.9.0</min_compatible>
      </version>
      <filename>measure.rb</filename>
      <filetype>rb</filetype>
      <usage_type>script</usage_type>
<<<<<<< HEAD
      <checksum>AFD74260</checksum>
=======
      <checksum>D4C8A599</checksum>
>>>>>>> c4a12be3
    </file>
    <file>
      <filename>constants.rb</filename>
      <filetype>rb</filetype>
      <usage_type>resource</usage_type>
      <checksum>079FF429</checksum>
    </file>
    <file>
      <filename>geometry.rb</filename>
      <filetype>rb</filetype>
      <usage_type>resource</usage_type>
      <checksum>D8A38780</checksum>
    </file>
    <file>
      <filename>version.txt</filename>
      <filetype>txt</filetype>
      <usage_type>resource</usage_type>
      <checksum>6D7D7910</checksum>
    </file>
    <file>
      <filename>test_build_residential_hpxml.rb</filename>
      <filetype>rb</filetype>
      <usage_type>test</usage_type>
      <checksum>C93CBD32</checksum>
    </file>
  </files>
</measure><|MERGE_RESOLUTION|>--- conflicted
+++ resolved
@@ -3,13 +3,8 @@
   <schema_version>3.1</schema_version>
   <name>build_residential_hpxml</name>
   <uid>a13a8983-2b01-4930-8af2-42030b6e4233</uid>
-<<<<<<< HEAD
-  <version_id>6df7e2e7-0ff4-4911-abd8-80e3137fe446</version_id>
-  <version_modified>2025-05-08T15:44:24Z</version_modified>
-=======
-  <version_id>9650912c-c7ba-4bc8-aedf-a31857e6407f</version_id>
-  <version_modified>2025-05-08T04:33:20Z</version_modified>
->>>>>>> c4a12be3
+  <version_id>3b7cfde2-55fc-4a85-92af-076f1f63f103</version_id>
+  <version_modified>2025-05-12T17:02:05Z</version_modified>
   <xml_checksum>2C38F48B</xml_checksum>
   <class_name>BuildResidentialHPXML</class_name>
   <display_name>HPXML Builder</display_name>
@@ -8439,11 +8434,7 @@
       <filename>README.md</filename>
       <filetype>md</filetype>
       <usage_type>readme</usage_type>
-<<<<<<< HEAD
-      <checksum>54E117D0</checksum>
-=======
-      <checksum>A302DC4E</checksum>
->>>>>>> c4a12be3
+      <checksum>428C4C8D</checksum>
     </file>
     <file>
       <filename>README.md.erb</filename>
@@ -8460,11 +8451,7 @@
       <filename>measure.rb</filename>
       <filetype>rb</filetype>
       <usage_type>script</usage_type>
-<<<<<<< HEAD
-      <checksum>AFD74260</checksum>
-=======
-      <checksum>D4C8A599</checksum>
->>>>>>> c4a12be3
+      <checksum>B2EFC4A2</checksum>
     </file>
     <file>
       <filename>constants.rb</filename>
