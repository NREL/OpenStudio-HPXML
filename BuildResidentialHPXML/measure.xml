<?xml version="1.0"?>
<measure>
  <schema_version>3.0</schema_version>
  <name>build_residential_hpxml</name>
  <uid>a13a8983-2b01-4930-8af2-42030b6e4233</uid>
<<<<<<< HEAD
  <version_id>937811b6-e641-4ab2-90d9-1a4ce457a50e</version_id>
  <version_modified>20220809T231600Z</version_modified>
=======
  <version_id>adadab12-4481-4c1f-bb0f-980c6dbdf441</version_id>
  <version_modified>20220818T192810Z</version_modified>
>>>>>>> d0460dbb
  <xml_checksum>2C38F48B</xml_checksum>
  <class_name>BuildResidentialHPXML</class_name>
  <display_name>HPXML Builder</display_name>
  <description>Builds a residential HPXML file.</description>
  <modeler_description>Note: OS-HPXML default values can be found in the OS-HPXML documentation or can be seen by using the 'apply_defaults' argument.</modeler_description>
  <arguments>
    <argument>
      <name>hpxml_path</name>
      <display_name>HPXML File Path</display_name>
      <description>Absolute/relative path of the HPXML file.</description>
      <type>String</type>
      <required>true</required>
      <model_dependent>false</model_dependent>
    </argument>
    <argument>
      <name>software_info_program_used</name>
      <display_name>Software Info: Program Used</display_name>
      <description>The name of the software program used.</description>
      <type>String</type>
      <required>false</required>
      <model_dependent>false</model_dependent>
    </argument>
    <argument>
      <name>software_info_program_version</name>
      <display_name>Software Info: Program Version</display_name>
      <description>The version of the software program used.</description>
      <type>String</type>
      <required>false</required>
      <model_dependent>false</model_dependent>
    </argument>
    <argument>
      <name>occupancy_calculation_type</name>
      <display_name>Occupancy Calculation Type</display_name>
      <description>The type of occupancy calculation type. If 'asset' is chosen, various end uses (e.g., clothes washer) are calculated using number of bedrooms and/or conditioned floor area. If 'operational' is chosen, end uses based on number of bedrooms are adjusted for the number of occupants. If not provided, the OS-HPXML default is used.</description>
      <type>Choice</type>
      <required>false</required>
      <model_dependent>false</model_dependent>
      <choices>
        <choice>
          <value>asset</value>
          <display_name>asset</display_name>
        </choice>
        <choice>
          <value>operational</value>
          <display_name>operational</display_name>
        </choice>
      </choices>
    </argument>
    <argument>
      <name>schedules_filepaths</name>
      <display_name>Schedules: CSV File Paths</display_name>
      <description>Absolute/relative paths of csv files containing user-specified detailed schedules. If multiple files, use a comma-separated list.</description>
      <type>String</type>
      <required>false</required>
      <model_dependent>false</model_dependent>
    </argument>
    <argument>
      <name>simulation_control_timestep</name>
      <display_name>Simulation Control: Timestep</display_name>
      <description>Value must be a divisor of 60. If not provided, the OS-HPXML default is used.</description>
      <type>Integer</type>
      <units>min</units>
      <required>false</required>
      <model_dependent>false</model_dependent>
    </argument>
    <argument>
      <name>simulation_control_run_period</name>
      <display_name>Simulation Control: Run Period</display_name>
      <description>Enter a date like "Jan 1 - Dec 31". If not provided, the OS-HPXML default is used.</description>
      <type>String</type>
      <required>false</required>
      <model_dependent>false</model_dependent>
    </argument>
    <argument>
      <name>simulation_control_run_period_calendar_year</name>
      <display_name>Simulation Control: Run Period Calendar Year</display_name>
      <description>This numeric field should contain the calendar year that determines the start day of week. If you are running simulations using AMY weather files, the value entered for calendar year will not be used; it will be overridden by the actual year found in the AMY weather file. If not provided, the OS-HPXML default is used.</description>
      <type>Integer</type>
      <units>year</units>
      <required>false</required>
      <model_dependent>false</model_dependent>
    </argument>
    <argument>
      <name>simulation_control_daylight_saving_enabled</name>
      <display_name>Simulation Control: Daylight Saving Enabled</display_name>
      <description>Whether to use daylight saving. If not provided, the OS-HPXML default is used.</description>
      <type>Boolean</type>
      <required>false</required>
      <model_dependent>false</model_dependent>
      <choices>
        <choice>
          <value>true</value>
          <display_name>true</display_name>
        </choice>
        <choice>
          <value>false</value>
          <display_name>false</display_name>
        </choice>
      </choices>
    </argument>
    <argument>
      <name>simulation_control_daylight_saving_period</name>
      <display_name>Simulation Control: Daylight Saving Period</display_name>
      <description>Enter a date like "Mar 15 - Dec 15". If not provided, the OS-HPXML default is used.</description>
      <type>String</type>
      <required>false</required>
      <model_dependent>false</model_dependent>
    </argument>
    <argument>
      <name>simulation_control_temperature_capacitance_multiplier</name>
      <display_name>Simulation Control: Temperature Capacitance Multiplier</display_name>
      <description>Affects the transient calculation of indoor air temperatures. If not provided, the OS-HPXML default is used.</description>
      <type>String</type>
      <required>false</required>
      <model_dependent>false</model_dependent>
    </argument>
    <argument>
      <name>site_type</name>
      <display_name>Site: Type</display_name>
      <description>The type of site. If not provided, the OS-HPXML default is used.</description>
      <type>Choice</type>
      <required>false</required>
      <model_dependent>false</model_dependent>
      <choices>
        <choice>
          <value>suburban</value>
          <display_name>suburban</display_name>
        </choice>
        <choice>
          <value>urban</value>
          <display_name>urban</display_name>
        </choice>
        <choice>
          <value>rural</value>
          <display_name>rural</display_name>
        </choice>
      </choices>
    </argument>
    <argument>
      <name>site_shielding_of_home</name>
      <display_name>Site: Shielding of Home</display_name>
      <description>Presence of nearby buildings, trees, obstructions for infiltration model. If not provided, the OS-HPXML default is used.</description>
      <type>Choice</type>
      <required>false</required>
      <model_dependent>false</model_dependent>
      <choices>
        <choice>
          <value>exposed</value>
          <display_name>exposed</display_name>
        </choice>
        <choice>
          <value>normal</value>
          <display_name>normal</display_name>
        </choice>
        <choice>
          <value>well-shielded</value>
          <display_name>well-shielded</display_name>
        </choice>
      </choices>
    </argument>
    <argument>
      <name>site_zip_code</name>
      <display_name>Site: Zip Code</display_name>
      <description>Zip code of the home address.</description>
      <type>String</type>
      <required>false</required>
      <model_dependent>false</model_dependent>
    </argument>
    <argument>
      <name>site_iecc_zone</name>
      <display_name>Site: IECC Zone</display_name>
      <description>IECC zone of the home address.</description>
      <type>Choice</type>
      <required>false</required>
      <model_dependent>false</model_dependent>
      <choices>
        <choice>
          <value>1A</value>
          <display_name>1A</display_name>
        </choice>
        <choice>
          <value>1B</value>
          <display_name>1B</display_name>
        </choice>
        <choice>
          <value>1C</value>
          <display_name>1C</display_name>
        </choice>
        <choice>
          <value>2A</value>
          <display_name>2A</display_name>
        </choice>
        <choice>
          <value>2B</value>
          <display_name>2B</display_name>
        </choice>
        <choice>
          <value>2C</value>
          <display_name>2C</display_name>
        </choice>
        <choice>
          <value>3A</value>
          <display_name>3A</display_name>
        </choice>
        <choice>
          <value>3B</value>
          <display_name>3B</display_name>
        </choice>
        <choice>
          <value>3C</value>
          <display_name>3C</display_name>
        </choice>
        <choice>
          <value>4A</value>
          <display_name>4A</display_name>
        </choice>
        <choice>
          <value>4B</value>
          <display_name>4B</display_name>
        </choice>
        <choice>
          <value>4C</value>
          <display_name>4C</display_name>
        </choice>
        <choice>
          <value>5A</value>
          <display_name>5A</display_name>
        </choice>
        <choice>
          <value>5B</value>
          <display_name>5B</display_name>
        </choice>
        <choice>
          <value>5C</value>
          <display_name>5C</display_name>
        </choice>
        <choice>
          <value>6A</value>
          <display_name>6A</display_name>
        </choice>
        <choice>
          <value>6B</value>
          <display_name>6B</display_name>
        </choice>
        <choice>
          <value>6C</value>
          <display_name>6C</display_name>
        </choice>
        <choice>
          <value>7</value>
          <display_name>7</display_name>
        </choice>
        <choice>
          <value>8</value>
          <display_name>8</display_name>
        </choice>
      </choices>
    </argument>
    <argument>
      <name>site_state_code</name>
      <display_name>Site: State Code</display_name>
      <description>State code of the home address.</description>
      <type>Choice</type>
      <required>false</required>
      <model_dependent>false</model_dependent>
      <choices>
        <choice>
          <value>AK</value>
          <display_name>AK</display_name>
        </choice>
        <choice>
          <value>AL</value>
          <display_name>AL</display_name>
        </choice>
        <choice>
          <value>AR</value>
          <display_name>AR</display_name>
        </choice>
        <choice>
          <value>AZ</value>
          <display_name>AZ</display_name>
        </choice>
        <choice>
          <value>CA</value>
          <display_name>CA</display_name>
        </choice>
        <choice>
          <value>CO</value>
          <display_name>CO</display_name>
        </choice>
        <choice>
          <value>CT</value>
          <display_name>CT</display_name>
        </choice>
        <choice>
          <value>DC</value>
          <display_name>DC</display_name>
        </choice>
        <choice>
          <value>DE</value>
          <display_name>DE</display_name>
        </choice>
        <choice>
          <value>FL</value>
          <display_name>FL</display_name>
        </choice>
        <choice>
          <value>GA</value>
          <display_name>GA</display_name>
        </choice>
        <choice>
          <value>HI</value>
          <display_name>HI</display_name>
        </choice>
        <choice>
          <value>IA</value>
          <display_name>IA</display_name>
        </choice>
        <choice>
          <value>ID</value>
          <display_name>ID</display_name>
        </choice>
        <choice>
          <value>IL</value>
          <display_name>IL</display_name>
        </choice>
        <choice>
          <value>IN</value>
          <display_name>IN</display_name>
        </choice>
        <choice>
          <value>KS</value>
          <display_name>KS</display_name>
        </choice>
        <choice>
          <value>KY</value>
          <display_name>KY</display_name>
        </choice>
        <choice>
          <value>LA</value>
          <display_name>LA</display_name>
        </choice>
        <choice>
          <value>MA</value>
          <display_name>MA</display_name>
        </choice>
        <choice>
          <value>MD</value>
          <display_name>MD</display_name>
        </choice>
        <choice>
          <value>ME</value>
          <display_name>ME</display_name>
        </choice>
        <choice>
          <value>MI</value>
          <display_name>MI</display_name>
        </choice>
        <choice>
          <value>MN</value>
          <display_name>MN</display_name>
        </choice>
        <choice>
          <value>MO</value>
          <display_name>MO</display_name>
        </choice>
        <choice>
          <value>MS</value>
          <display_name>MS</display_name>
        </choice>
        <choice>
          <value>MT</value>
          <display_name>MT</display_name>
        </choice>
        <choice>
          <value>NC</value>
          <display_name>NC</display_name>
        </choice>
        <choice>
          <value>ND</value>
          <display_name>ND</display_name>
        </choice>
        <choice>
          <value>NE</value>
          <display_name>NE</display_name>
        </choice>
        <choice>
          <value>NH</value>
          <display_name>NH</display_name>
        </choice>
        <choice>
          <value>NJ</value>
          <display_name>NJ</display_name>
        </choice>
        <choice>
          <value>NM</value>
          <display_name>NM</display_name>
        </choice>
        <choice>
          <value>NV</value>
          <display_name>NV</display_name>
        </choice>
        <choice>
          <value>NY</value>
          <display_name>NY</display_name>
        </choice>
        <choice>
          <value>OH</value>
          <display_name>OH</display_name>
        </choice>
        <choice>
          <value>OK</value>
          <display_name>OK</display_name>
        </choice>
        <choice>
          <value>OR</value>
          <display_name>OR</display_name>
        </choice>
        <choice>
          <value>PA</value>
          <display_name>PA</display_name>
        </choice>
        <choice>
          <value>RI</value>
          <display_name>RI</display_name>
        </choice>
        <choice>
          <value>SC</value>
          <display_name>SC</display_name>
        </choice>
        <choice>
          <value>SD</value>
          <display_name>SD</display_name>
        </choice>
        <choice>
          <value>TN</value>
          <display_name>TN</display_name>
        </choice>
        <choice>
          <value>TX</value>
          <display_name>TX</display_name>
        </choice>
        <choice>
          <value>UT</value>
          <display_name>UT</display_name>
        </choice>
        <choice>
          <value>VA</value>
          <display_name>VA</display_name>
        </choice>
        <choice>
          <value>VT</value>
          <display_name>VT</display_name>
        </choice>
        <choice>
          <value>WA</value>
          <display_name>WA</display_name>
        </choice>
        <choice>
          <value>WI</value>
          <display_name>WI</display_name>
        </choice>
        <choice>
          <value>WV</value>
          <display_name>WV</display_name>
        </choice>
        <choice>
          <value>WY</value>
          <display_name>WY</display_name>
        </choice>
      </choices>
    </argument>
    <argument>
      <name>site_time_zone_utc_offset</name>
      <display_name>Site: Time Zone UTC Offset</display_name>
      <description>Time zone UTC offset of the home address. Must be between -12 and 14.</description>
      <type>Double</type>
      <units>hr</units>
      <required>false</required>
      <model_dependent>false</model_dependent>
    </argument>
    <argument>
      <name>weather_station_epw_filepath</name>
      <display_name>Weather Station: EnergyPlus Weather (EPW) Filepath</display_name>
      <description>Path of the EPW file.</description>
      <type>String</type>
      <required>true</required>
      <model_dependent>false</model_dependent>
      <default_value>USA_CO_Denver.Intl.AP.725650_TMY3.epw</default_value>
    </argument>
    <argument>
      <name>year_built</name>
      <display_name>Building Construction: Year Built</display_name>
      <description>The year the building was built.</description>
      <type>Integer</type>
      <required>false</required>
      <model_dependent>false</model_dependent>
    </argument>
    <argument>
      <name>geometry_unit_type</name>
      <display_name>Geometry: Unit Type</display_name>
      <description>The type of dwelling unit. Use single-family attached for a dwelling unit with 1 or more stories, attached units to one or both sides, and no units above/below. Use apartment unit for a dwelling unit with 1 story, attached units to one, two, or three sides, and units above and/or below.</description>
      <type>Choice</type>
      <required>true</required>
      <model_dependent>false</model_dependent>
      <default_value>single-family detached</default_value>
      <choices>
        <choice>
          <value>single-family detached</value>
          <display_name>single-family detached</display_name>
        </choice>
        <choice>
          <value>single-family attached</value>
          <display_name>single-family attached</display_name>
        </choice>
        <choice>
          <value>apartment unit</value>
          <display_name>apartment unit</display_name>
        </choice>
      </choices>
    </argument>
    <argument>
      <name>geometry_unit_left_wall_is_adiabatic</name>
      <display_name>Geometry: Unit Left Wall Is Adiabatic</display_name>
      <description>Presence of an adiabatic left wall.</description>
      <type>Boolean</type>
      <required>true</required>
      <model_dependent>false</model_dependent>
      <default_value>false</default_value>
      <choices>
        <choice>
          <value>true</value>
          <display_name>true</display_name>
        </choice>
        <choice>
          <value>false</value>
          <display_name>false</display_name>
        </choice>
      </choices>
    </argument>
    <argument>
      <name>geometry_unit_right_wall_is_adiabatic</name>
      <display_name>Geometry: Unit Right Wall Is Adiabatic</display_name>
      <description>Presence of an adiabatic right wall.</description>
      <type>Boolean</type>
      <required>true</required>
      <model_dependent>false</model_dependent>
      <default_value>false</default_value>
      <choices>
        <choice>
          <value>true</value>
          <display_name>true</display_name>
        </choice>
        <choice>
          <value>false</value>
          <display_name>false</display_name>
        </choice>
      </choices>
    </argument>
    <argument>
      <name>geometry_unit_front_wall_is_adiabatic</name>
      <display_name>Geometry: Unit Front Wall Is Adiabatic</display_name>
      <description>Presence of an adiabatic front wall, for example, the unit is adjacent to a conditioned corridor.</description>
      <type>Boolean</type>
      <required>true</required>
      <model_dependent>false</model_dependent>
      <default_value>false</default_value>
      <choices>
        <choice>
          <value>true</value>
          <display_name>true</display_name>
        </choice>
        <choice>
          <value>false</value>
          <display_name>false</display_name>
        </choice>
      </choices>
    </argument>
    <argument>
      <name>geometry_unit_back_wall_is_adiabatic</name>
      <display_name>Geometry: Unit Back Wall Is Adiabatic</display_name>
      <description>Presence of an adiabatic back wall.</description>
      <type>Boolean</type>
      <required>true</required>
      <model_dependent>false</model_dependent>
      <default_value>false</default_value>
      <choices>
        <choice>
          <value>true</value>
          <display_name>true</display_name>
        </choice>
        <choice>
          <value>false</value>
          <display_name>false</display_name>
        </choice>
      </choices>
    </argument>
    <argument>
      <name>geometry_unit_num_floors_above_grade</name>
      <display_name>Geometry: Unit Number of Floors Above Grade</display_name>
      <description>The number of floors above grade in the unit. Attic type ConditionedAttic is included. Assumed to be 1 for apartment units.</description>
      <type>Integer</type>
      <units>#</units>
      <required>true</required>
      <model_dependent>false</model_dependent>
      <default_value>2</default_value>
    </argument>
    <argument>
      <name>geometry_unit_cfa</name>
      <display_name>Geometry: Unit Conditioned Floor Area</display_name>
      <description>The total floor area of the unit's conditioned space (including any conditioned basement floor area).</description>
      <type>Double</type>
      <units>ft^2</units>
      <required>true</required>
      <model_dependent>false</model_dependent>
      <default_value>2000</default_value>
    </argument>
    <argument>
      <name>geometry_unit_aspect_ratio</name>
      <display_name>Geometry: Unit Aspect Ratio</display_name>
      <description>The ratio of front/back wall length to left/right wall length for the unit, excluding any protruding garage wall area.</description>
      <type>Double</type>
      <units>Frac</units>
      <required>true</required>
      <model_dependent>false</model_dependent>
      <default_value>2</default_value>
    </argument>
    <argument>
      <name>geometry_unit_orientation</name>
      <display_name>Geometry: Unit Orientation</display_name>
      <description>The unit's orientation is measured clockwise from north (e.g., North=0, East=90, South=180, West=270).</description>
      <type>Double</type>
      <units>degrees</units>
      <required>true</required>
      <model_dependent>false</model_dependent>
      <default_value>180</default_value>
    </argument>
    <argument>
      <name>geometry_unit_num_bedrooms</name>
      <display_name>Geometry: Unit Number of Bedrooms</display_name>
      <description>The number of bedrooms in the unit. Used to determine the energy usage of appliances and plug loads, hot water usage, etc.</description>
      <type>Integer</type>
      <units>#</units>
      <required>true</required>
      <model_dependent>false</model_dependent>
      <default_value>3</default_value>
    </argument>
    <argument>
      <name>geometry_unit_num_bathrooms</name>
      <display_name>Geometry: Unit Number of Bathrooms</display_name>
      <description>The number of bathrooms in the unit. If not provided, the OS-HPXML default is used.</description>
      <type>Integer</type>
      <units>#</units>
      <required>false</required>
      <model_dependent>false</model_dependent>
    </argument>
    <argument>
      <name>geometry_unit_num_occupants</name>
      <display_name>Geometry: Unit Number of Occupants</display_name>
      <description>The number of occupants in the unit. If not provided, the OS-HPXML default is used. Required if Occupancy Calculation Type is 'operational'.</description>
      <type>Double</type>
      <units>#</units>
      <required>false</required>
      <model_dependent>false</model_dependent>
    </argument>
    <argument>
      <name>geometry_building_num_units</name>
      <display_name>Geometry: Building Number of Units</display_name>
      <description>The number of units in the building. Required for single-family attached and apartment units.</description>
      <type>Integer</type>
      <units>#</units>
      <required>false</required>
      <model_dependent>false</model_dependent>
    </argument>
    <argument>
      <name>geometry_average_ceiling_height</name>
      <display_name>Geometry: Average Ceiling Height</display_name>
      <description>Average distance from the floor to the ceiling.</description>
      <type>Double</type>
      <units>ft</units>
      <required>true</required>
      <model_dependent>false</model_dependent>
      <default_value>8</default_value>
    </argument>
    <argument>
      <name>geometry_garage_width</name>
      <display_name>Geometry: Garage Width</display_name>
      <description>The width of the garage. Enter zero for no garage. Only applies to single-family detached units.</description>
      <type>Double</type>
      <units>ft</units>
      <required>true</required>
      <model_dependent>false</model_dependent>
      <default_value>0</default_value>
    </argument>
    <argument>
      <name>geometry_garage_depth</name>
      <display_name>Geometry: Garage Depth</display_name>
      <description>The depth of the garage. Only applies to single-family detached units.</description>
      <type>Double</type>
      <units>ft</units>
      <required>true</required>
      <model_dependent>false</model_dependent>
      <default_value>20</default_value>
    </argument>
    <argument>
      <name>geometry_garage_protrusion</name>
      <display_name>Geometry: Garage Protrusion</display_name>
      <description>The fraction of the garage that is protruding from the living space. Only applies to single-family detached units.</description>
      <type>Double</type>
      <units>Frac</units>
      <required>true</required>
      <model_dependent>false</model_dependent>
      <default_value>0</default_value>
    </argument>
    <argument>
      <name>geometry_garage_position</name>
      <display_name>Geometry: Garage Position</display_name>
      <description>The position of the garage. Only applies to single-family detached units.</description>
      <type>Choice</type>
      <required>true</required>
      <model_dependent>false</model_dependent>
      <default_value>Right</default_value>
      <choices>
        <choice>
          <value>Right</value>
          <display_name>Right</display_name>
        </choice>
        <choice>
          <value>Left</value>
          <display_name>Left</display_name>
        </choice>
      </choices>
    </argument>
    <argument>
      <name>geometry_foundation_type</name>
      <display_name>Geometry: Foundation Type</display_name>
      <description>The foundation type of the building. Foundation types ConditionedBasement and ConditionedCrawlspace are not allowed for apartment units.</description>
      <type>Choice</type>
      <required>true</required>
      <model_dependent>false</model_dependent>
      <default_value>SlabOnGrade</default_value>
      <choices>
        <choice>
          <value>SlabOnGrade</value>
          <display_name>SlabOnGrade</display_name>
        </choice>
        <choice>
          <value>VentedCrawlspace</value>
          <display_name>VentedCrawlspace</display_name>
        </choice>
        <choice>
          <value>UnventedCrawlspace</value>
          <display_name>UnventedCrawlspace</display_name>
        </choice>
        <choice>
          <value>ConditionedCrawlspace</value>
          <display_name>ConditionedCrawlspace</display_name>
        </choice>
        <choice>
          <value>UnconditionedBasement</value>
          <display_name>UnconditionedBasement</display_name>
        </choice>
        <choice>
          <value>ConditionedBasement</value>
          <display_name>ConditionedBasement</display_name>
        </choice>
        <choice>
          <value>Ambient</value>
          <display_name>Ambient</display_name>
        </choice>
        <choice>
          <value>AboveApartment</value>
          <display_name>AboveApartment</display_name>
        </choice>
      </choices>
    </argument>
    <argument>
      <name>geometry_foundation_height</name>
      <display_name>Geometry: Foundation Height</display_name>
      <description>The height of the foundation (e.g., 3ft for crawlspace, 8ft for basement). Only applies to basements/crawlspaces.</description>
      <type>Double</type>
      <units>ft</units>
      <required>true</required>
      <model_dependent>false</model_dependent>
      <default_value>0</default_value>
    </argument>
    <argument>
      <name>geometry_foundation_height_above_grade</name>
      <display_name>Geometry: Foundation Height Above Grade</display_name>
      <description>The depth above grade of the foundation wall. Only applies to basements/crawlspaces.</description>
      <type>Double</type>
      <units>ft</units>
      <required>true</required>
      <model_dependent>false</model_dependent>
      <default_value>0</default_value>
    </argument>
    <argument>
      <name>geometry_rim_joist_height</name>
      <display_name>Geometry: Rim Joist Height</display_name>
      <description>The height of the rim joists. Only applies to basements/crawlspaces.</description>
      <type>Double</type>
      <units>in</units>
      <required>false</required>
      <model_dependent>false</model_dependent>
    </argument>
    <argument>
      <name>geometry_attic_type</name>
      <display_name>Geometry: Attic Type</display_name>
      <description>The attic type of the building. Attic type ConditionedAttic is not allowed for apartment units.</description>
      <type>Choice</type>
      <required>true</required>
      <model_dependent>false</model_dependent>
      <default_value>VentedAttic</default_value>
      <choices>
        <choice>
          <value>FlatRoof</value>
          <display_name>FlatRoof</display_name>
        </choice>
        <choice>
          <value>VentedAttic</value>
          <display_name>VentedAttic</display_name>
        </choice>
        <choice>
          <value>UnventedAttic</value>
          <display_name>UnventedAttic</display_name>
        </choice>
        <choice>
          <value>ConditionedAttic</value>
          <display_name>ConditionedAttic</display_name>
        </choice>
        <choice>
          <value>BelowApartment</value>
          <display_name>BelowApartment</display_name>
        </choice>
      </choices>
    </argument>
    <argument>
      <name>geometry_roof_type</name>
      <display_name>Geometry: Roof Type</display_name>
      <description>The roof type of the building. Ignored if the building has a flat roof.</description>
      <type>Choice</type>
      <required>true</required>
      <model_dependent>false</model_dependent>
      <default_value>gable</default_value>
      <choices>
        <choice>
          <value>gable</value>
          <display_name>gable</display_name>
        </choice>
        <choice>
          <value>hip</value>
          <display_name>hip</display_name>
        </choice>
      </choices>
    </argument>
    <argument>
      <name>geometry_roof_pitch</name>
      <display_name>Geometry: Roof Pitch</display_name>
      <description>The roof pitch of the attic. Ignored if the building has a flat roof.</description>
      <type>Choice</type>
      <required>true</required>
      <model_dependent>false</model_dependent>
      <default_value>6:12</default_value>
      <choices>
        <choice>
          <value>1:12</value>
          <display_name>1:12</display_name>
        </choice>
        <choice>
          <value>2:12</value>
          <display_name>2:12</display_name>
        </choice>
        <choice>
          <value>3:12</value>
          <display_name>3:12</display_name>
        </choice>
        <choice>
          <value>4:12</value>
          <display_name>4:12</display_name>
        </choice>
        <choice>
          <value>5:12</value>
          <display_name>5:12</display_name>
        </choice>
        <choice>
          <value>6:12</value>
          <display_name>6:12</display_name>
        </choice>
        <choice>
          <value>7:12</value>
          <display_name>7:12</display_name>
        </choice>
        <choice>
          <value>8:12</value>
          <display_name>8:12</display_name>
        </choice>
        <choice>
          <value>9:12</value>
          <display_name>9:12</display_name>
        </choice>
        <choice>
          <value>10:12</value>
          <display_name>10:12</display_name>
        </choice>
        <choice>
          <value>11:12</value>
          <display_name>11:12</display_name>
        </choice>
        <choice>
          <value>12:12</value>
          <display_name>12:12</display_name>
        </choice>
      </choices>
    </argument>
    <argument>
      <name>geometry_eaves_depth</name>
      <display_name>Geometry: Eaves Depth</display_name>
      <description>The eaves depth of the roof.</description>
      <type>Double</type>
      <units>ft</units>
      <required>true</required>
      <model_dependent>false</model_dependent>
      <default_value>2</default_value>
    </argument>
    <argument>
      <name>geometry_has_flue_or_chimney</name>
      <display_name>Geometry: Has Flue or Chimney</display_name>
      <description>Presence of flue or chimney for infiltration model. If not provided, the OS-HPXML default is used.</description>
      <type>Boolean</type>
      <required>false</required>
      <model_dependent>false</model_dependent>
      <choices>
        <choice>
          <value>true</value>
          <display_name>true</display_name>
        </choice>
        <choice>
          <value>false</value>
          <display_name>false</display_name>
        </choice>
      </choices>
    </argument>
    <argument>
      <name>neighbor_front_distance</name>
      <display_name>Neighbor: Front Distance</display_name>
      <description>The distance between the unit and the neighboring building to the front (not including eaves). A value of zero indicates no neighbors. Used for shading.</description>
      <type>Double</type>
      <units>ft</units>
      <required>true</required>
      <model_dependent>false</model_dependent>
      <default_value>0</default_value>
    </argument>
    <argument>
      <name>neighbor_back_distance</name>
      <display_name>Neighbor: Back Distance</display_name>
      <description>The distance between the unit and the neighboring building to the back (not including eaves). A value of zero indicates no neighbors. Used for shading.</description>
      <type>Double</type>
      <units>ft</units>
      <required>true</required>
      <model_dependent>false</model_dependent>
      <default_value>0</default_value>
    </argument>
    <argument>
      <name>neighbor_left_distance</name>
      <display_name>Neighbor: Left Distance</display_name>
      <description>The distance between the unit and the neighboring building to the left (not including eaves). A value of zero indicates no neighbors. Used for shading.</description>
      <type>Double</type>
      <units>ft</units>
      <required>true</required>
      <model_dependent>false</model_dependent>
      <default_value>10</default_value>
    </argument>
    <argument>
      <name>neighbor_right_distance</name>
      <display_name>Neighbor: Right Distance</display_name>
      <description>The distance between the unit and the neighboring building to the right (not including eaves). A value of zero indicates no neighbors. Used for shading.</description>
      <type>Double</type>
      <units>ft</units>
      <required>true</required>
      <model_dependent>false</model_dependent>
      <default_value>10</default_value>
    </argument>
    <argument>
      <name>neighbor_front_height</name>
      <display_name>Neighbor: Front Height</display_name>
      <description>The height of the neighboring building to the front. If not provided, the OS-HPXML default is used.</description>
      <type>Double</type>
      <units>ft</units>
      <required>false</required>
      <model_dependent>false</model_dependent>
    </argument>
    <argument>
      <name>neighbor_back_height</name>
      <display_name>Neighbor: Back Height</display_name>
      <description>The height of the neighboring building to the back. If not provided, the OS-HPXML default is used.</description>
      <type>Double</type>
      <units>ft</units>
      <required>false</required>
      <model_dependent>false</model_dependent>
    </argument>
    <argument>
      <name>neighbor_left_height</name>
      <display_name>Neighbor: Left Height</display_name>
      <description>The height of the neighboring building to the left. If not provided, the OS-HPXML default is used.</description>
      <type>Double</type>
      <units>ft</units>
      <required>false</required>
      <model_dependent>false</model_dependent>
    </argument>
    <argument>
      <name>neighbor_right_height</name>
      <display_name>Neighbor: Right Height</display_name>
      <description>The height of the neighboring building to the right. If not provided, the OS-HPXML default is used.</description>
      <type>Double</type>
      <units>ft</units>
      <required>false</required>
      <model_dependent>false</model_dependent>
    </argument>
    <argument>
      <name>floor_over_foundation_assembly_r</name>
      <display_name>Floor: Over Foundation Assembly R-value</display_name>
      <description>Assembly R-value for the floor over the foundation. Ignored if the building has a slab-on-grade foundation.</description>
      <type>Double</type>
      <units>h-ft^2-R/Btu</units>
      <required>true</required>
      <model_dependent>false</model_dependent>
      <default_value>28.1</default_value>
    </argument>
    <argument>
      <name>floor_over_garage_assembly_r</name>
      <display_name>Floor: Over Garage Assembly R-value</display_name>
      <description>Assembly R-value for the floor over the garage. Ignored unless the building has a garage under conditioned space.</description>
      <type>Double</type>
      <units>h-ft^2-R/Btu</units>
      <required>true</required>
      <model_dependent>false</model_dependent>
      <default_value>28.1</default_value>
    </argument>
    <argument>
      <name>foundation_wall_type</name>
      <display_name>Foundation Wall: Type</display_name>
      <description>The material type of the foundation wall. If not provided, the OS-HPXML default is used.</description>
      <type>Choice</type>
      <required>false</required>
      <model_dependent>false</model_dependent>
      <choices>
        <choice>
          <value>solid concrete</value>
          <display_name>solid concrete</display_name>
        </choice>
        <choice>
          <value>concrete block</value>
          <display_name>concrete block</display_name>
        </choice>
        <choice>
          <value>concrete block foam core</value>
          <display_name>concrete block foam core</display_name>
        </choice>
        <choice>
          <value>concrete block perlite core</value>
          <display_name>concrete block perlite core</display_name>
        </choice>
        <choice>
          <value>concrete block vermiculite core</value>
          <display_name>concrete block vermiculite core</display_name>
        </choice>
        <choice>
          <value>concrete block solid core</value>
          <display_name>concrete block solid core</display_name>
        </choice>
        <choice>
          <value>double brick</value>
          <display_name>double brick</display_name>
        </choice>
        <choice>
          <value>wood</value>
          <display_name>wood</display_name>
        </choice>
      </choices>
    </argument>
    <argument>
      <name>foundation_wall_thickness</name>
      <display_name>Foundation Wall: Thickness</display_name>
      <description>The thickness of the foundation wall. If not provided, the OS-HPXML default is used.</description>
      <type>Double</type>
      <units>in</units>
      <required>false</required>
      <model_dependent>false</model_dependent>
    </argument>
    <argument>
      <name>foundation_wall_insulation_r</name>
      <display_name>Foundation Wall: Insulation Nominal R-value</display_name>
      <description>Nominal R-value for the foundation wall insulation. Only applies to basements/crawlspaces.</description>
      <type>Double</type>
      <units>h-ft^2-R/Btu</units>
      <required>true</required>
      <model_dependent>false</model_dependent>
      <default_value>0</default_value>
    </argument>
    <argument>
      <name>foundation_wall_insulation_location</name>
      <display_name>Foundation Wall: Insulation Location</display_name>
      <description>Whether the insulation is on the interior or exterior of the foundation wall. Only applies to basements/crawlspaces.</description>
      <type>Choice</type>
      <units>ft</units>
      <required>false</required>
      <model_dependent>false</model_dependent>
      <default_value>exterior</default_value>
      <choices>
        <choice>
          <value>interior</value>
          <display_name>interior</display_name>
        </choice>
        <choice>
          <value>exterior</value>
          <display_name>exterior</display_name>
        </choice>
      </choices>
    </argument>
    <argument>
      <name>foundation_wall_insulation_distance_to_top</name>
      <display_name>Foundation Wall: Insulation Distance To Top</display_name>
      <description>The distance from the top of the foundation wall to the top of the foundation wall insulation. Only applies to basements/crawlspaces. If not provided, the OS-HPXML default is used.</description>
      <type>Double</type>
      <units>ft</units>
      <required>false</required>
      <model_dependent>false</model_dependent>
    </argument>
    <argument>
      <name>foundation_wall_insulation_distance_to_bottom</name>
      <display_name>Foundation Wall: Insulation Distance To Bottom</display_name>
      <description>The distance from the top of the foundation wall to the bottom of the foundation wall insulation. Only applies to basements/crawlspaces. If not provided, the OS-HPXML default is used.</description>
      <type>Double</type>
      <units>ft</units>
      <required>false</required>
      <model_dependent>false</model_dependent>
    </argument>
    <argument>
      <name>foundation_wall_assembly_r</name>
      <display_name>Foundation Wall: Assembly R-value</display_name>
      <description>Assembly R-value for the foundation walls. Only applies to basements/crawlspaces. If provided, overrides the previous foundation wall insulation inputs. If not provided, it is ignored.</description>
      <type>Double</type>
      <units>h-ft^2-R/Btu</units>
      <required>false</required>
      <model_dependent>false</model_dependent>
    </argument>
    <argument>
      <name>rim_joist_assembly_r</name>
      <display_name>Rim Joist: Assembly R-value</display_name>
      <description>Assembly R-value for the rim joists. Only applies to basements/crawlspaces. Required if a rim joist height is provided.</description>
      <type>Double</type>
      <units>h-ft^2-R/Btu</units>
      <required>false</required>
      <model_dependent>false</model_dependent>
    </argument>
    <argument>
      <name>slab_perimeter_insulation_r</name>
      <display_name>Slab: Perimeter Insulation Nominal R-value</display_name>
      <description>Nominal R-value of the vertical slab perimeter insulation. Applies to slab-on-grade foundations and basement/crawlspace floors.</description>
      <type>Double</type>
      <units>h-ft^2-R/Btu</units>
      <required>true</required>
      <model_dependent>false</model_dependent>
      <default_value>0</default_value>
    </argument>
    <argument>
      <name>slab_perimeter_depth</name>
      <display_name>Slab: Perimeter Insulation Depth</display_name>
      <description>Depth from grade to bottom of vertical slab perimeter insulation. Applies to slab-on-grade foundations and basement/crawlspace floors.</description>
      <type>Double</type>
      <units>ft</units>
      <required>true</required>
      <model_dependent>false</model_dependent>
      <default_value>0</default_value>
    </argument>
    <argument>
      <name>slab_under_insulation_r</name>
      <display_name>Slab: Under Slab Insulation Nominal R-value</display_name>
      <description>Nominal R-value of the horizontal under slab insulation. Applies to slab-on-grade foundations and basement/crawlspace floors.</description>
      <type>Double</type>
      <units>h-ft^2-R/Btu</units>
      <required>true</required>
      <model_dependent>false</model_dependent>
      <default_value>0</default_value>
    </argument>
    <argument>
      <name>slab_under_width</name>
      <display_name>Slab: Under Slab Insulation Width</display_name>
      <description>Width from slab edge inward of horizontal under-slab insulation. Enter 999 to specify that the under slab insulation spans the entire slab. Applies to slab-on-grade foundations and basement/crawlspace floors.</description>
      <type>Double</type>
      <units>ft</units>
      <required>true</required>
      <model_dependent>false</model_dependent>
      <default_value>0</default_value>
    </argument>
    <argument>
      <name>slab_thickness</name>
      <display_name>Slab: Thickness</display_name>
      <description>The thickness of the slab. Zero can be entered if there is a dirt floor instead of a slab. If not provided, the OS-HPXML default is used.</description>
      <type>Double</type>
      <units>in</units>
      <required>false</required>
      <model_dependent>false</model_dependent>
    </argument>
    <argument>
      <name>slab_carpet_fraction</name>
      <display_name>Slab: Carpet Fraction</display_name>
      <description>Fraction of the slab floor area that is carpeted. If not provided, the OS-HPXML default is used.</description>
      <type>Double</type>
      <units>Frac</units>
      <required>false</required>
      <model_dependent>false</model_dependent>
    </argument>
    <argument>
      <name>slab_carpet_r</name>
      <display_name>Slab: Carpet R-value</display_name>
      <description>R-value of the slab carpet. If not provided, the OS-HPXML default is used.</description>
      <type>Double</type>
      <units>h-ft^2-R/Btu</units>
      <required>false</required>
      <model_dependent>false</model_dependent>
    </argument>
    <argument>
      <name>ceiling_assembly_r</name>
      <display_name>Ceiling: Assembly R-value</display_name>
      <description>Assembly R-value for the ceiling (attic floor).</description>
      <type>Double</type>
      <units>h-ft^2-R/Btu</units>
      <required>true</required>
      <model_dependent>false</model_dependent>
      <default_value>31.6</default_value>
    </argument>
    <argument>
      <name>roof_material_type</name>
      <display_name>Roof: Material Type</display_name>
      <description>The material type of the roof. If not provided, the OS-HPXML default is used.</description>
      <type>Choice</type>
      <required>false</required>
      <model_dependent>false</model_dependent>
      <choices>
        <choice>
          <value>asphalt or fiberglass shingles</value>
          <display_name>asphalt or fiberglass shingles</display_name>
        </choice>
        <choice>
          <value>concrete</value>
          <display_name>concrete</display_name>
        </choice>
        <choice>
          <value>cool roof</value>
          <display_name>cool roof</display_name>
        </choice>
        <choice>
          <value>slate or tile shingles</value>
          <display_name>slate or tile shingles</display_name>
        </choice>
        <choice>
          <value>expanded polystyrene sheathing</value>
          <display_name>expanded polystyrene sheathing</display_name>
        </choice>
        <choice>
          <value>metal surfacing</value>
          <display_name>metal surfacing</display_name>
        </choice>
        <choice>
          <value>plastic/rubber/synthetic sheeting</value>
          <display_name>plastic/rubber/synthetic sheeting</display_name>
        </choice>
        <choice>
          <value>shingles</value>
          <display_name>shingles</display_name>
        </choice>
        <choice>
          <value>wood shingles or shakes</value>
          <display_name>wood shingles or shakes</display_name>
        </choice>
      </choices>
    </argument>
    <argument>
      <name>roof_color</name>
      <display_name>Roof: Color</display_name>
      <description>The color of the roof. If not provided, the OS-HPXML default is used.</description>
      <type>Choice</type>
      <required>false</required>
      <model_dependent>false</model_dependent>
      <choices>
        <choice>
          <value>dark</value>
          <display_name>dark</display_name>
        </choice>
        <choice>
          <value>light</value>
          <display_name>light</display_name>
        </choice>
        <choice>
          <value>medium</value>
          <display_name>medium</display_name>
        </choice>
        <choice>
          <value>medium dark</value>
          <display_name>medium dark</display_name>
        </choice>
        <choice>
          <value>reflective</value>
          <display_name>reflective</display_name>
        </choice>
      </choices>
    </argument>
    <argument>
      <name>roof_assembly_r</name>
      <display_name>Roof: Assembly R-value</display_name>
      <description>Assembly R-value of the roof.</description>
      <type>Double</type>
      <units>h-ft^2-R/Btu</units>
      <required>true</required>
      <model_dependent>false</model_dependent>
      <default_value>2.3</default_value>
    </argument>
    <argument>
      <name>roof_radiant_barrier</name>
      <display_name>Roof: Has Radiant Barrier</display_name>
      <description>Presence of a radiant barrier in the attic.</description>
      <type>Boolean</type>
      <required>true</required>
      <model_dependent>false</model_dependent>
      <default_value>false</default_value>
      <choices>
        <choice>
          <value>true</value>
          <display_name>true</display_name>
        </choice>
        <choice>
          <value>false</value>
          <display_name>false</display_name>
        </choice>
      </choices>
    </argument>
    <argument>
      <name>roof_radiant_barrier_grade</name>
      <display_name>Roof: Radiant Barrier Grade</display_name>
      <description>The grade of the radiant barrier, if it exists.</description>
      <type>Choice</type>
      <required>true</required>
      <model_dependent>false</model_dependent>
      <default_value>1</default_value>
      <choices>
        <choice>
          <value>1</value>
          <display_name>1</display_name>
        </choice>
        <choice>
          <value>2</value>
          <display_name>2</display_name>
        </choice>
        <choice>
          <value>3</value>
          <display_name>3</display_name>
        </choice>
      </choices>
    </argument>
    <argument>
      <name>wall_type</name>
      <display_name>Wall: Type</display_name>
      <description>The type of walls.</description>
      <type>Choice</type>
      <required>true</required>
      <model_dependent>false</model_dependent>
      <default_value>WoodStud</default_value>
      <choices>
        <choice>
          <value>WoodStud</value>
          <display_name>WoodStud</display_name>
        </choice>
        <choice>
          <value>ConcreteMasonryUnit</value>
          <display_name>ConcreteMasonryUnit</display_name>
        </choice>
        <choice>
          <value>DoubleWoodStud</value>
          <display_name>DoubleWoodStud</display_name>
        </choice>
        <choice>
          <value>InsulatedConcreteForms</value>
          <display_name>InsulatedConcreteForms</display_name>
        </choice>
        <choice>
          <value>LogWall</value>
          <display_name>LogWall</display_name>
        </choice>
        <choice>
          <value>StructurallyInsulatedPanel</value>
          <display_name>StructurallyInsulatedPanel</display_name>
        </choice>
        <choice>
          <value>SolidConcrete</value>
          <display_name>SolidConcrete</display_name>
        </choice>
        <choice>
          <value>SteelFrame</value>
          <display_name>SteelFrame</display_name>
        </choice>
        <choice>
          <value>Stone</value>
          <display_name>Stone</display_name>
        </choice>
        <choice>
          <value>StrawBale</value>
          <display_name>StrawBale</display_name>
        </choice>
        <choice>
          <value>StructuralBrick</value>
          <display_name>StructuralBrick</display_name>
        </choice>
      </choices>
    </argument>
    <argument>
      <name>wall_siding_type</name>
      <display_name>Wall: Siding Type</display_name>
      <description>The siding type of the walls. Also applies to rim joists. If not provided, the OS-HPXML default is used.</description>
      <type>Choice</type>
      <required>false</required>
      <model_dependent>false</model_dependent>
      <choices>
        <choice>
          <value>aluminum siding</value>
          <display_name>aluminum siding</display_name>
        </choice>
        <choice>
          <value>asbestos siding</value>
          <display_name>asbestos siding</display_name>
        </choice>
        <choice>
          <value>brick veneer</value>
          <display_name>brick veneer</display_name>
        </choice>
        <choice>
          <value>composite shingle siding</value>
          <display_name>composite shingle siding</display_name>
        </choice>
        <choice>
          <value>fiber cement siding</value>
          <display_name>fiber cement siding</display_name>
        </choice>
        <choice>
          <value>masonite siding</value>
          <display_name>masonite siding</display_name>
        </choice>
        <choice>
          <value>none</value>
          <display_name>none</display_name>
        </choice>
        <choice>
          <value>stucco</value>
          <display_name>stucco</display_name>
        </choice>
        <choice>
          <value>synthetic stucco</value>
          <display_name>synthetic stucco</display_name>
        </choice>
        <choice>
          <value>vinyl siding</value>
          <display_name>vinyl siding</display_name>
        </choice>
        <choice>
          <value>wood siding</value>
          <display_name>wood siding</display_name>
        </choice>
      </choices>
    </argument>
    <argument>
      <name>wall_color</name>
      <display_name>Wall: Color</display_name>
      <description>The color of the walls. Also applies to rim joists. If not provided, the OS-HPXML default is used.</description>
      <type>Choice</type>
      <required>false</required>
      <model_dependent>false</model_dependent>
      <choices>
        <choice>
          <value>dark</value>
          <display_name>dark</display_name>
        </choice>
        <choice>
          <value>light</value>
          <display_name>light</display_name>
        </choice>
        <choice>
          <value>medium</value>
          <display_name>medium</display_name>
        </choice>
        <choice>
          <value>medium dark</value>
          <display_name>medium dark</display_name>
        </choice>
        <choice>
          <value>reflective</value>
          <display_name>reflective</display_name>
        </choice>
      </choices>
    </argument>
    <argument>
      <name>wall_assembly_r</name>
      <display_name>Wall: Assembly R-value</display_name>
      <description>Assembly R-value of the walls.</description>
      <type>Double</type>
      <units>h-ft^2-R/Btu</units>
      <required>true</required>
      <model_dependent>false</model_dependent>
      <default_value>11.9</default_value>
    </argument>
    <argument>
      <name>window_front_wwr</name>
      <display_name>Windows: Front Window-to-Wall Ratio</display_name>
      <description>The ratio of window area to wall area for the unit's front facade. Enter 0 if specifying Front Window Area instead.</description>
      <type>Double</type>
      <units>Frac</units>
      <required>true</required>
      <model_dependent>false</model_dependent>
      <default_value>0.18</default_value>
    </argument>
    <argument>
      <name>window_back_wwr</name>
      <display_name>Windows: Back Window-to-Wall Ratio</display_name>
      <description>The ratio of window area to wall area for the unit's back facade. Enter 0 if specifying Back Window Area instead.</description>
      <type>Double</type>
      <units>Frac</units>
      <required>true</required>
      <model_dependent>false</model_dependent>
      <default_value>0.18</default_value>
    </argument>
    <argument>
      <name>window_left_wwr</name>
      <display_name>Windows: Left Window-to-Wall Ratio</display_name>
      <description>The ratio of window area to wall area for the unit's left facade (when viewed from the front). Enter 0 if specifying Left Window Area instead.</description>
      <type>Double</type>
      <units>Frac</units>
      <required>true</required>
      <model_dependent>false</model_dependent>
      <default_value>0.18</default_value>
    </argument>
    <argument>
      <name>window_right_wwr</name>
      <display_name>Windows: Right Window-to-Wall Ratio</display_name>
      <description>The ratio of window area to wall area for the unit's right facade (when viewed from the front). Enter 0 if specifying Right Window Area instead.</description>
      <type>Double</type>
      <units>Frac</units>
      <required>true</required>
      <model_dependent>false</model_dependent>
      <default_value>0.18</default_value>
    </argument>
    <argument>
      <name>window_area_front</name>
      <display_name>Windows: Front Window Area</display_name>
      <description>The amount of window area on the unit's front facade. Enter 0 if specifying Front Window-to-Wall Ratio instead.</description>
      <type>Double</type>
      <units>ft^2</units>
      <required>true</required>
      <model_dependent>false</model_dependent>
      <default_value>0</default_value>
    </argument>
    <argument>
      <name>window_area_back</name>
      <display_name>Windows: Back Window Area</display_name>
      <description>The amount of window area on the unit's back facade. Enter 0 if specifying Back Window-to-Wall Ratio instead.</description>
      <type>Double</type>
      <units>ft^2</units>
      <required>true</required>
      <model_dependent>false</model_dependent>
      <default_value>0</default_value>
    </argument>
    <argument>
      <name>window_area_left</name>
      <display_name>Windows: Left Window Area</display_name>
      <description>The amount of window area on the unit's left facade (when viewed from the front). Enter 0 if specifying Left Window-to-Wall Ratio instead.</description>
      <type>Double</type>
      <units>ft^2</units>
      <required>true</required>
      <model_dependent>false</model_dependent>
      <default_value>0</default_value>
    </argument>
    <argument>
      <name>window_area_right</name>
      <display_name>Windows: Right Window Area</display_name>
      <description>The amount of window area on the unit's right facade (when viewed from the front). Enter 0 if specifying Right Window-to-Wall Ratio instead.</description>
      <type>Double</type>
      <units>ft^2</units>
      <required>true</required>
      <model_dependent>false</model_dependent>
      <default_value>0</default_value>
    </argument>
    <argument>
      <name>window_aspect_ratio</name>
      <display_name>Windows: Aspect Ratio</display_name>
      <description>Ratio of window height to width.</description>
      <type>Double</type>
      <units>Frac</units>
      <required>true</required>
      <model_dependent>false</model_dependent>
      <default_value>1.333</default_value>
    </argument>
    <argument>
      <name>window_fraction_operable</name>
      <display_name>Windows: Fraction Operable</display_name>
      <description>Fraction of windows that are operable. If not provided, the OS-HPXML default is used.</description>
      <type>Double</type>
      <units>Frac</units>
      <required>false</required>
      <model_dependent>false</model_dependent>
    </argument>
    <argument>
      <name>window_natvent_availability</name>
      <display_name>Windows: Natural Ventilation Availability</display_name>
      <description>For operable windows, the number of days/week that windows can be opened by occupants for natural ventilation. If not provided, the OS-HPXML default is used.</description>
      <type>Integer</type>
      <units>Days/week</units>
      <required>false</required>
      <model_dependent>false</model_dependent>
    </argument>
    <argument>
      <name>window_ufactor</name>
      <display_name>Windows: U-Factor</display_name>
      <description>Full-assembly NFRC U-factor.</description>
      <type>Double</type>
      <units>Btu/hr-ft^2-R</units>
      <required>true</required>
      <model_dependent>false</model_dependent>
      <default_value>0.37</default_value>
    </argument>
    <argument>
      <name>window_shgc</name>
      <display_name>Windows: SHGC</display_name>
      <description>Full-assembly NFRC solar heat gain coefficient.</description>
      <type>Double</type>
      <required>true</required>
      <model_dependent>false</model_dependent>
      <default_value>0.3</default_value>
    </argument>
    <argument>
      <name>window_interior_shading_winter</name>
      <display_name>Windows: Winter Interior Shading</display_name>
      <description>Interior shading multiplier for the heating season. 1.0 indicates no reduction in solar gain, 0.85 indicates 15% reduction, etc. If not provided, the OS-HPXML default is used.</description>
      <type>Double</type>
      <units>Frac</units>
      <required>false</required>
      <model_dependent>false</model_dependent>
    </argument>
    <argument>
      <name>window_interior_shading_summer</name>
      <display_name>Windows: Summer Interior Shading</display_name>
      <description>Interior shading multiplier for the cooling season. 1.0 indicates no reduction in solar gain, 0.85 indicates 15% reduction, etc. If not provided, the OS-HPXML default is used.</description>
      <type>Double</type>
      <units>Frac</units>
      <required>false</required>
      <model_dependent>false</model_dependent>
    </argument>
    <argument>
      <name>window_exterior_shading_winter</name>
      <display_name>Windows: Winter Exterior Shading</display_name>
      <description>Exterior shading multiplier for the heating season. 1.0 indicates no reduction in solar gain, 0.85 indicates 15% reduction, etc. If not provided, the OS-HPXML default is used.</description>
      <type>Double</type>
      <units>Frac</units>
      <required>false</required>
      <model_dependent>false</model_dependent>
    </argument>
    <argument>
      <name>window_exterior_shading_summer</name>
      <display_name>Windows: Summer Exterior Shading</display_name>
      <description>Exterior shading multiplier for the cooling season. 1.0 indicates no reduction in solar gain, 0.85 indicates 15% reduction, etc. If not provided, the OS-HPXML default is used.</description>
      <type>Double</type>
      <units>Frac</units>
      <required>false</required>
      <model_dependent>false</model_dependent>
    </argument>
    <argument>
      <name>window_storm_type</name>
      <display_name>Windows: Storm Type</display_name>
      <description>The type of storm, if present. If not provided, assumes there is no storm.</description>
      <type>Choice</type>
      <required>false</required>
      <model_dependent>false</model_dependent>
      <choices>
        <choice>
          <value>clear</value>
          <display_name>clear</display_name>
        </choice>
        <choice>
          <value>low-e</value>
          <display_name>low-e</display_name>
        </choice>
      </choices>
    </argument>
    <argument>
      <name>overhangs_front_depth</name>
      <display_name>Overhangs: Front Depth</display_name>
      <description>The depth of overhangs for windows for the front facade.</description>
      <type>Double</type>
      <units>ft</units>
      <required>true</required>
      <model_dependent>false</model_dependent>
      <default_value>0</default_value>
    </argument>
    <argument>
      <name>overhangs_front_distance_to_top_of_window</name>
      <display_name>Overhangs: Front Distance to Top of Window</display_name>
      <description>The overhangs distance to the top of window for the front facade.</description>
      <type>Double</type>
      <units>ft</units>
      <required>true</required>
      <model_dependent>false</model_dependent>
      <default_value>0</default_value>
    </argument>
    <argument>
      <name>overhangs_front_distance_to_bottom_of_window</name>
      <display_name>Overhangs: Front Distance to Bottom of Window</display_name>
      <description>The overhangs distance to the bottom of window for the front facade.</description>
      <type>Double</type>
      <units>ft</units>
      <required>true</required>
      <model_dependent>false</model_dependent>
      <default_value>4</default_value>
    </argument>
    <argument>
      <name>overhangs_back_depth</name>
      <display_name>Overhangs: Back Depth</display_name>
      <description>The depth of overhangs for windows for the back facade.</description>
      <type>Double</type>
      <units>ft</units>
      <required>true</required>
      <model_dependent>false</model_dependent>
      <default_value>0</default_value>
    </argument>
    <argument>
      <name>overhangs_back_distance_to_top_of_window</name>
      <display_name>Overhangs: Back Distance to Top of Window</display_name>
      <description>The overhangs distance to the top of window for the back facade.</description>
      <type>Double</type>
      <units>ft</units>
      <required>true</required>
      <model_dependent>false</model_dependent>
      <default_value>0</default_value>
    </argument>
    <argument>
      <name>overhangs_back_distance_to_bottom_of_window</name>
      <display_name>Overhangs: Back Distance to Bottom of Window</display_name>
      <description>The overhangs distance to the bottom of window for the back facade.</description>
      <type>Double</type>
      <units>ft</units>
      <required>true</required>
      <model_dependent>false</model_dependent>
      <default_value>4</default_value>
    </argument>
    <argument>
      <name>overhangs_left_depth</name>
      <display_name>Overhangs: Left Depth</display_name>
      <description>The depth of overhangs for windows for the left facade.</description>
      <type>Double</type>
      <units>ft</units>
      <required>true</required>
      <model_dependent>false</model_dependent>
      <default_value>0</default_value>
    </argument>
    <argument>
      <name>overhangs_left_distance_to_top_of_window</name>
      <display_name>Overhangs: Left Distance to Top of Window</display_name>
      <description>The overhangs distance to the top of window for the left facade.</description>
      <type>Double</type>
      <units>ft</units>
      <required>true</required>
      <model_dependent>false</model_dependent>
      <default_value>0</default_value>
    </argument>
    <argument>
      <name>overhangs_left_distance_to_bottom_of_window</name>
      <display_name>Overhangs: Left Distance to Bottom of Window</display_name>
      <description>The overhangs distance to the bottom of window for the left facade.</description>
      <type>Double</type>
      <units>ft</units>
      <required>true</required>
      <model_dependent>false</model_dependent>
      <default_value>4</default_value>
    </argument>
    <argument>
      <name>overhangs_right_depth</name>
      <display_name>Overhangs: Right Depth</display_name>
      <description>The depth of overhangs for windows for the right facade.</description>
      <type>Double</type>
      <units>ft</units>
      <required>true</required>
      <model_dependent>false</model_dependent>
      <default_value>0</default_value>
    </argument>
    <argument>
      <name>overhangs_right_distance_to_top_of_window</name>
      <display_name>Overhangs: Right Distance to Top of Window</display_name>
      <description>The overhangs distance to the top of window for the right facade.</description>
      <type>Double</type>
      <units>ft</units>
      <required>true</required>
      <model_dependent>false</model_dependent>
      <default_value>0</default_value>
    </argument>
    <argument>
      <name>overhangs_right_distance_to_bottom_of_window</name>
      <display_name>Overhangs: Right Distance to Bottom of Window</display_name>
      <description>The overhangs distance to the bottom of window for the right facade.</description>
      <type>Double</type>
      <units>ft</units>
      <required>true</required>
      <model_dependent>false</model_dependent>
      <default_value>4</default_value>
    </argument>
    <argument>
      <name>skylight_area_front</name>
      <display_name>Skylights: Front Roof Area</display_name>
      <description>The amount of skylight area on the unit's front conditioned roof facade.</description>
      <type>Double</type>
      <units>ft^2</units>
      <required>true</required>
      <model_dependent>false</model_dependent>
      <default_value>0</default_value>
    </argument>
    <argument>
      <name>skylight_area_back</name>
      <display_name>Skylights: Back Roof Area</display_name>
      <description>The amount of skylight area on the unit's back conditioned roof facade.</description>
      <type>Double</type>
      <units>ft^2</units>
      <required>true</required>
      <model_dependent>false</model_dependent>
      <default_value>0</default_value>
    </argument>
    <argument>
      <name>skylight_area_left</name>
      <display_name>Skylights: Left Roof Area</display_name>
      <description>The amount of skylight area on the unit's left conditioned roof facade (when viewed from the front).</description>
      <type>Double</type>
      <units>ft^2</units>
      <required>true</required>
      <model_dependent>false</model_dependent>
      <default_value>0</default_value>
    </argument>
    <argument>
      <name>skylight_area_right</name>
      <display_name>Skylights: Right Roof Area</display_name>
      <description>The amount of skylight area on the unit's right conditioned roof facade (when viewed from the front).</description>
      <type>Double</type>
      <units>ft^2</units>
      <required>true</required>
      <model_dependent>false</model_dependent>
      <default_value>0</default_value>
    </argument>
    <argument>
      <name>skylight_ufactor</name>
      <display_name>Skylights: U-Factor</display_name>
      <description>Full-assembly NFRC U-factor.</description>
      <type>Double</type>
      <units>Btu/hr-ft^2-R</units>
      <required>true</required>
      <model_dependent>false</model_dependent>
      <default_value>0.33</default_value>
    </argument>
    <argument>
      <name>skylight_shgc</name>
      <display_name>Skylights: SHGC</display_name>
      <description>Full-assembly NFRC solar heat gain coefficient.</description>
      <type>Double</type>
      <required>true</required>
      <model_dependent>false</model_dependent>
      <default_value>0.45</default_value>
    </argument>
    <argument>
      <name>skylight_storm_type</name>
      <display_name>Skylights: Storm Type</display_name>
      <description>The type of storm, if present. If not provided, assumes there is no storm.</description>
      <type>Choice</type>
      <required>false</required>
      <model_dependent>false</model_dependent>
      <choices>
        <choice>
          <value>clear</value>
          <display_name>clear</display_name>
        </choice>
        <choice>
          <value>low-e</value>
          <display_name>low-e</display_name>
        </choice>
      </choices>
    </argument>
    <argument>
      <name>door_area</name>
      <display_name>Doors: Area</display_name>
      <description>The area of the opaque door(s).</description>
      <type>Double</type>
      <units>ft^2</units>
      <required>true</required>
      <model_dependent>false</model_dependent>
      <default_value>20</default_value>
    </argument>
    <argument>
      <name>door_rvalue</name>
      <display_name>Doors: R-value</display_name>
      <description>R-value of the opaque door(s).</description>
      <type>Double</type>
      <units>h-ft^2-R/Btu</units>
      <required>true</required>
      <model_dependent>false</model_dependent>
      <default_value>4.4</default_value>
    </argument>
    <argument>
      <name>air_leakage_units</name>
      <display_name>Air Leakage: Units</display_name>
      <description>The unit of measure for the air leakage.</description>
      <type>Choice</type>
      <required>true</required>
      <model_dependent>false</model_dependent>
      <default_value>ACH</default_value>
      <choices>
        <choice>
          <value>ACH</value>
          <display_name>ACH</display_name>
        </choice>
        <choice>
          <value>CFM</value>
          <display_name>CFM</display_name>
        </choice>
        <choice>
          <value>ACHnatural</value>
          <display_name>ACHnatural</display_name>
        </choice>
      </choices>
    </argument>
    <argument>
      <name>air_leakage_house_pressure</name>
      <display_name>Air Leakage: House Pressure</display_name>
      <description>The house pressure relative to outside. Required when units are ACH or CFM.</description>
      <type>Double</type>
      <units>Pa</units>
      <required>true</required>
      <model_dependent>false</model_dependent>
      <default_value>50</default_value>
    </argument>
    <argument>
      <name>air_leakage_value</name>
      <display_name>Air Leakage: Value</display_name>
      <description>Air exchange rate value.</description>
      <type>Double</type>
      <required>true</required>
      <model_dependent>false</model_dependent>
      <default_value>3</default_value>
    </argument>
    <argument>
      <name>heating_system_type</name>
      <display_name>Heating System: Type</display_name>
      <description>The type of heating system. Use 'none' if there is no heating system or if there is a heat pump serving a heating load.</description>
      <type>Choice</type>
      <required>true</required>
      <model_dependent>false</model_dependent>
      <default_value>Furnace</default_value>
      <choices>
        <choice>
          <value>none</value>
          <display_name>none</display_name>
        </choice>
        <choice>
          <value>Furnace</value>
          <display_name>Furnace</display_name>
        </choice>
        <choice>
          <value>WallFurnace</value>
          <display_name>WallFurnace</display_name>
        </choice>
        <choice>
          <value>FloorFurnace</value>
          <display_name>FloorFurnace</display_name>
        </choice>
        <choice>
          <value>Boiler</value>
          <display_name>Boiler</display_name>
        </choice>
        <choice>
          <value>ElectricResistance</value>
          <display_name>ElectricResistance</display_name>
        </choice>
        <choice>
          <value>Stove</value>
          <display_name>Stove</display_name>
        </choice>
        <choice>
          <value>PortableHeater</value>
          <display_name>PortableHeater</display_name>
        </choice>
        <choice>
          <value>Fireplace</value>
          <display_name>Fireplace</display_name>
        </choice>
        <choice>
          <value>FixedHeater</value>
          <display_name>FixedHeater</display_name>
        </choice>
        <choice>
          <value>PackagedTerminalAirConditionerHeating</value>
          <display_name>PackagedTerminalAirConditionerHeating</display_name>
        </choice>
        <choice>
          <value>Shared Boiler w/ Baseboard</value>
          <display_name>Shared Boiler w/ Baseboard</display_name>
        </choice>
        <choice>
          <value>Shared Boiler w/ Ductless Fan Coil</value>
          <display_name>Shared Boiler w/ Ductless Fan Coil</display_name>
        </choice>
      </choices>
    </argument>
    <argument>
      <name>heating_system_fuel</name>
      <display_name>Heating System: Fuel Type</display_name>
      <description>The fuel type of the heating system. Ignored for ElectricResistance and PackagedTerminalAirConditionerHeating.</description>
      <type>Choice</type>
      <required>true</required>
      <model_dependent>false</model_dependent>
      <default_value>natural gas</default_value>
      <choices>
        <choice>
          <value>electricity</value>
          <display_name>electricity</display_name>
        </choice>
        <choice>
          <value>natural gas</value>
          <display_name>natural gas</display_name>
        </choice>
        <choice>
          <value>fuel oil</value>
          <display_name>fuel oil</display_name>
        </choice>
        <choice>
          <value>propane</value>
          <display_name>propane</display_name>
        </choice>
        <choice>
          <value>wood</value>
          <display_name>wood</display_name>
        </choice>
        <choice>
          <value>wood pellets</value>
          <display_name>wood pellets</display_name>
        </choice>
        <choice>
          <value>coal</value>
          <display_name>coal</display_name>
        </choice>
      </choices>
    </argument>
    <argument>
      <name>heating_system_heating_efficiency</name>
      <display_name>Heating System: Rated AFUE or Percent</display_name>
      <description>The rated heating efficiency value of the heating system.</description>
      <type>Double</type>
      <units>Frac</units>
      <required>true</required>
      <model_dependent>false</model_dependent>
      <default_value>0.78</default_value>
    </argument>
    <argument>
      <name>heating_system_heating_capacity</name>
      <display_name>Heating System: Heating Capacity</display_name>
      <description>The output heating capacity of the heating system. If not provided, the OS-HPXML autosized default is used.</description>
      <type>Double</type>
      <units>Btu/hr</units>
      <required>false</required>
      <model_dependent>false</model_dependent>
    </argument>
    <argument>
      <name>heating_system_fraction_heat_load_served</name>
      <display_name>Heating System: Fraction Heat Load Served</display_name>
      <description>The heating load served by the heating system.</description>
      <type>Double</type>
      <units>Frac</units>
      <required>true</required>
      <model_dependent>false</model_dependent>
      <default_value>1</default_value>
    </argument>
    <argument>
      <name>heating_system_airflow_defect_ratio</name>
      <display_name>Heating System: Airflow Defect Ratio</display_name>
      <description>The airflow defect ratio, defined as (InstalledAirflow - DesignAirflow) / DesignAirflow, of the heating system per ANSI/RESNET/ACCA Standard 310. A value of zero means no airflow defect. Applies only to Furnace. If not provided, assumes no defect.</description>
      <type>Double</type>
      <units>Frac</units>
      <required>false</required>
      <model_dependent>false</model_dependent>
    </argument>
    <argument>
      <name>cooling_system_type</name>
      <display_name>Cooling System: Type</display_name>
      <description>The type of cooling system. Use 'none' if there is no cooling system or if there is a heat pump serving a cooling load.</description>
      <type>Choice</type>
      <required>true</required>
      <model_dependent>false</model_dependent>
      <default_value>central air conditioner</default_value>
      <choices>
        <choice>
          <value>none</value>
          <display_name>none</display_name>
        </choice>
        <choice>
          <value>central air conditioner</value>
          <display_name>central air conditioner</display_name>
        </choice>
        <choice>
          <value>room air conditioner</value>
          <display_name>room air conditioner</display_name>
        </choice>
        <choice>
          <value>evaporative cooler</value>
          <display_name>evaporative cooler</display_name>
        </choice>
        <choice>
          <value>mini-split</value>
          <display_name>mini-split</display_name>
        </choice>
        <choice>
          <value>packaged terminal air conditioner</value>
          <display_name>packaged terminal air conditioner</display_name>
        </choice>
      </choices>
    </argument>
    <argument>
      <name>cooling_system_cooling_efficiency_type</name>
      <display_name>Cooling System: Efficiency Type</display_name>
      <description>The efficiency type of the cooling system. System types central air conditioner and mini-split use SEER or SEER2. System types room air conditioner and packaged terminal air conditioner use EER or CEER. Ignored for system type evaporative cooler.</description>
      <type>Choice</type>
      <required>true</required>
      <model_dependent>false</model_dependent>
      <default_value>SEER</default_value>
      <choices>
        <choice>
          <value>SEER</value>
          <display_name>SEER</display_name>
        </choice>
        <choice>
          <value>SEER2</value>
          <display_name>SEER2</display_name>
        </choice>
        <choice>
          <value>EER</value>
          <display_name>EER</display_name>
        </choice>
        <choice>
          <value>CEER</value>
          <display_name>CEER</display_name>
        </choice>
      </choices>
    </argument>
    <argument>
      <name>cooling_system_cooling_efficiency</name>
      <display_name>Cooling System: Efficiency</display_name>
      <description>The rated efficiency value of the cooling system. Ignored for evaporative cooler.</description>
      <type>Double</type>
      <required>true</required>
      <model_dependent>false</model_dependent>
      <default_value>13</default_value>
    </argument>
    <argument>
      <name>cooling_system_cooling_compressor_type</name>
      <display_name>Cooling System: Cooling Compressor Type</display_name>
      <description>The compressor type of the cooling system. Only applies to central air conditioner. If not provided, the OS-HPXML default is used.</description>
      <type>Choice</type>
      <required>false</required>
      <model_dependent>false</model_dependent>
      <choices>
        <choice>
          <value>single stage</value>
          <display_name>single stage</display_name>
        </choice>
        <choice>
          <value>two stage</value>
          <display_name>two stage</display_name>
        </choice>
        <choice>
          <value>variable speed</value>
          <display_name>variable speed</display_name>
        </choice>
      </choices>
    </argument>
    <argument>
      <name>cooling_system_cooling_sensible_heat_fraction</name>
      <display_name>Cooling System: Cooling Sensible Heat Fraction</display_name>
      <description>The sensible heat fraction of the cooling system. Ignored for evaporative cooler. If not provided, the OS-HPXML default is used.</description>
      <type>Double</type>
      <units>Frac</units>
      <required>false</required>
      <model_dependent>false</model_dependent>
    </argument>
    <argument>
      <name>cooling_system_cooling_capacity</name>
      <display_name>Cooling System: Cooling Capacity</display_name>
      <description>The output cooling capacity of the cooling system. If not provided, the OS-HPXML autosized default is used.</description>
      <type>Double</type>
      <units>Btu/hr</units>
      <required>false</required>
      <model_dependent>false</model_dependent>
    </argument>
    <argument>
      <name>cooling_system_fraction_cool_load_served</name>
      <display_name>Cooling System: Fraction Cool Load Served</display_name>
      <description>The cooling load served by the cooling system.</description>
      <type>Double</type>
      <units>Frac</units>
      <required>true</required>
      <model_dependent>false</model_dependent>
      <default_value>1</default_value>
    </argument>
    <argument>
      <name>cooling_system_is_ducted</name>
      <display_name>Cooling System: Is Ducted</display_name>
      <description>Whether the cooling system is ducted or not. Only used for mini-split and evaporative cooler. It's assumed that central air conditioner is ducted, and room air conditioner and packaged terminal air conditioner are not ducted.</description>
      <type>Boolean</type>
      <required>true</required>
      <model_dependent>false</model_dependent>
      <default_value>false</default_value>
      <choices>
        <choice>
          <value>true</value>
          <display_name>true</display_name>
        </choice>
        <choice>
          <value>false</value>
          <display_name>false</display_name>
        </choice>
      </choices>
    </argument>
    <argument>
      <name>cooling_system_airflow_defect_ratio</name>
      <display_name>Cooling System: Airflow Defect Ratio</display_name>
      <description>The airflow defect ratio, defined as (InstalledAirflow - DesignAirflow) / DesignAirflow, of the cooling system per ANSI/RESNET/ACCA Standard 310. A value of zero means no airflow defect. Applies only to central air conditioner and ducted mini-split. If not provided, assumes no defect.</description>
      <type>Double</type>
      <units>Frac</units>
      <required>false</required>
      <model_dependent>false</model_dependent>
    </argument>
    <argument>
      <name>cooling_system_charge_defect_ratio</name>
      <display_name>Cooling System: Charge Defect Ratio</display_name>
      <description>The refrigerant charge defect ratio, defined as (InstalledCharge - DesignCharge) / DesignCharge, of the cooling system per ANSI/RESNET/ACCA Standard 310. A value of zero means no refrigerant charge defect. Applies only to central air conditioner and mini-split. If not provided, assumes no defect.</description>
      <type>Double</type>
      <units>Frac</units>
      <required>false</required>
      <model_dependent>false</model_dependent>
    </argument>
    <argument>
      <name>heat_pump_type</name>
      <display_name>Heat Pump: Type</display_name>
      <description>The type of heat pump. Use 'none' if there is no heat pump.</description>
      <type>Choice</type>
      <required>true</required>
      <model_dependent>false</model_dependent>
      <default_value>none</default_value>
      <choices>
        <choice>
          <value>none</value>
          <display_name>none</display_name>
        </choice>
        <choice>
          <value>air-to-air</value>
          <display_name>air-to-air</display_name>
        </choice>
        <choice>
          <value>mini-split</value>
          <display_name>mini-split</display_name>
        </choice>
        <choice>
          <value>ground-to-air</value>
          <display_name>ground-to-air</display_name>
        </choice>
        <choice>
          <value>packaged terminal heat pump</value>
          <display_name>packaged terminal heat pump</display_name>
        </choice>
      </choices>
    </argument>
    <argument>
      <name>heat_pump_heating_efficiency_type</name>
      <display_name>Heat Pump: Heating Efficiency Type</display_name>
      <description>The heating efficiency type of heat pump. System types air-to-air and mini-split use HSPF or HSPF2. System types ground-to-air and packaged terminal heat pump use COP.</description>
      <type>Choice</type>
      <required>true</required>
      <model_dependent>false</model_dependent>
      <default_value>HSPF</default_value>
      <choices>
        <choice>
          <value>HSPF</value>
          <display_name>HSPF</display_name>
        </choice>
        <choice>
          <value>HSPF2</value>
          <display_name>HSPF2</display_name>
        </choice>
        <choice>
          <value>COP</value>
          <display_name>COP</display_name>
        </choice>
      </choices>
    </argument>
    <argument>
      <name>heat_pump_heating_efficiency</name>
      <display_name>Heat Pump: Heating Efficiency</display_name>
      <description>The rated heating efficiency value of the heat pump.</description>
      <type>Double</type>
      <required>true</required>
      <model_dependent>false</model_dependent>
      <default_value>7.7</default_value>
    </argument>
    <argument>
      <name>heat_pump_cooling_efficiency_type</name>
      <display_name>Heat Pump: Cooling Efficiency Type</display_name>
      <description>The cooling efficiency type of heat pump. System types air-to-air and mini-split use SEER or SEER2. System types ground-to-air and packaged terminal heat pump use EER.</description>
      <type>Choice</type>
      <required>true</required>
      <model_dependent>false</model_dependent>
      <default_value>SEER</default_value>
      <choices>
        <choice>
          <value>SEER</value>
          <display_name>SEER</display_name>
        </choice>
        <choice>
          <value>SEER2</value>
          <display_name>SEER2</display_name>
        </choice>
        <choice>
          <value>EER</value>
          <display_name>EER</display_name>
        </choice>
        <choice>
          <value>CEER</value>
          <display_name>CEER</display_name>
        </choice>
      </choices>
    </argument>
    <argument>
      <name>heat_pump_cooling_efficiency</name>
      <display_name>Heat Pump: Cooling Efficiency</display_name>
      <description>The rated cooling efficiency value of the heat pump.</description>
      <type>Double</type>
      <required>true</required>
      <model_dependent>false</model_dependent>
      <default_value>13</default_value>
    </argument>
    <argument>
      <name>heat_pump_cooling_compressor_type</name>
      <display_name>Heat Pump: Cooling Compressor Type</display_name>
      <description>The compressor type of the heat pump. Only applies to air-to-air. If not provided, the OS-HPXML default is used.</description>
      <type>Choice</type>
      <required>false</required>
      <model_dependent>false</model_dependent>
      <choices>
        <choice>
          <value>single stage</value>
          <display_name>single stage</display_name>
        </choice>
        <choice>
          <value>two stage</value>
          <display_name>two stage</display_name>
        </choice>
        <choice>
          <value>variable speed</value>
          <display_name>variable speed</display_name>
        </choice>
      </choices>
    </argument>
    <argument>
      <name>heat_pump_cooling_sensible_heat_fraction</name>
      <display_name>Heat Pump: Cooling Sensible Heat Fraction</display_name>
      <description>The sensible heat fraction of the heat pump. If not provided, the OS-HPXML default is used.</description>
      <type>Double</type>
      <units>Frac</units>
      <required>false</required>
      <model_dependent>false</model_dependent>
    </argument>
    <argument>
      <name>heat_pump_heating_capacity</name>
      <display_name>Heat Pump: Heating Capacity</display_name>
      <description>The output heating capacity of the heat pump. If not provided, the OS-HPXML autosized default is used.</description>
      <type>Double</type>
      <units>Btu/hr</units>
      <required>false</required>
      <model_dependent>false</model_dependent>
    </argument>
    <argument>
      <name>heat_pump_heating_capacity_17_f</name>
      <display_name>Heat Pump: Heating Capacity 17F</display_name>
      <description>The output heating capacity of the heat pump at 17F. Only applies to air-to-air and mini-split. If not provided, the OS-HPXML default is used.</description>
      <type>Double</type>
      <units>Btu/hr</units>
      <required>false</required>
      <model_dependent>false</model_dependent>
    </argument>
    <argument>
      <name>heat_pump_cooling_capacity</name>
      <display_name>Heat Pump: Cooling Capacity</display_name>
      <description>The output cooling capacity of the heat pump. If not provided, the OS-HPXML autosized default is used.</description>
      <type>Double</type>
      <units>Btu/hr</units>
      <required>false</required>
      <model_dependent>false</model_dependent>
    </argument>
    <argument>
      <name>heat_pump_fraction_heat_load_served</name>
      <display_name>Heat Pump: Fraction Heat Load Served</display_name>
      <description>The heating load served by the heat pump.</description>
      <type>Double</type>
      <units>Frac</units>
      <required>true</required>
      <model_dependent>false</model_dependent>
      <default_value>1</default_value>
    </argument>
    <argument>
      <name>heat_pump_fraction_cool_load_served</name>
      <display_name>Heat Pump: Fraction Cool Load Served</display_name>
      <description>The cooling load served by the heat pump.</description>
      <type>Double</type>
      <units>Frac</units>
      <required>true</required>
      <model_dependent>false</model_dependent>
      <default_value>1</default_value>
    </argument>
    <argument>
      <name>heat_pump_backup_type</name>
      <display_name>Heat Pump: Backup Type</display_name>
      <description>The backup type of the heat pump. If 'integrated', represents e.g. built-in electric strip heat or dual-fuel integrated furnace. If 'separate', represents e.g. electric baseboard or boiler based on the Heating System 2 specified below. Use 'none' if there is no backup heating.</description>
      <type>Choice</type>
      <required>true</required>
      <model_dependent>false</model_dependent>
      <default_value>integrated</default_value>
      <choices>
        <choice>
          <value>none</value>
          <display_name>none</display_name>
        </choice>
        <choice>
          <value>integrated</value>
          <display_name>integrated</display_name>
        </choice>
        <choice>
          <value>separate</value>
          <display_name>separate</display_name>
        </choice>
      </choices>
    </argument>
    <argument>
      <name>heat_pump_backup_fuel</name>
      <display_name>Heat Pump: Backup Fuel Type</display_name>
      <description>The backup fuel type of the heat pump. Only applies if Backup Type is 'integrated'.</description>
      <type>Choice</type>
      <required>true</required>
      <model_dependent>false</model_dependent>
      <default_value>electricity</default_value>
      <choices>
        <choice>
          <value>electricity</value>
          <display_name>electricity</display_name>
        </choice>
        <choice>
          <value>natural gas</value>
          <display_name>natural gas</display_name>
        </choice>
        <choice>
          <value>fuel oil</value>
          <display_name>fuel oil</display_name>
        </choice>
        <choice>
          <value>propane</value>
          <display_name>propane</display_name>
        </choice>
      </choices>
    </argument>
    <argument>
      <name>heat_pump_backup_heating_efficiency</name>
      <display_name>Heat Pump: Backup Rated Efficiency</display_name>
      <description>The backup rated efficiency value of the heat pump. Percent for electricity fuel type. AFUE otherwise. Only applies if Backup Type is 'integrated'.</description>
      <type>Double</type>
      <required>true</required>
      <model_dependent>false</model_dependent>
      <default_value>1</default_value>
    </argument>
    <argument>
      <name>heat_pump_backup_heating_capacity</name>
      <display_name>Heat Pump: Backup Heating Capacity</display_name>
      <description>The backup output heating capacity of the heat pump. If not provided, the OS-HPXML autosized default is used. Only applies if Backup Type is 'integrated'.</description>
      <type>Double</type>
      <units>Btu/hr</units>
      <required>false</required>
      <model_dependent>false</model_dependent>
    </argument>
    <argument>
      <name>heat_pump_backup_heating_switchover_temp</name>
      <display_name>Heat Pump: Backup Heating Switchover Temperature</display_name>
      <description>The temperature at which the heat pump stops operating and the backup heating system starts running. Only applies to air-to-air and mini-split. If not provided, backup heating will operate as needed when heat pump capacity is insufficient. Applies if Backup Type is either 'integrated' or 'separate'. Both Switchover Temperature and Lockout Temperature cannot be specified.</description>
      <type>Double</type>
      <units>deg-F</units>
      <required>false</required>
      <model_dependent>false</model_dependent>
    </argument>
    <argument>
      <name>heat_pump_backup_heating_lockout_temp</name>
      <display_name>Heat Pump: Backup Heating Lockout Temperature</display_name>
      <description>The temperature above which the backup system is disabled in order to prevent backup heating operation during, e.g., a thermostat heating setback recovery event. If not provided, backup heating will operate as needed when heat pump capacity is insufficient. Only applies if Backup Type is 'integrated'. Both Switchover Temperature and Lockout Temperature cannot be specified.</description>
      <type>Double</type>
      <units>deg-F</units>
      <required>false</required>
      <model_dependent>false</model_dependent>
    </argument>
    <argument>
      <name>heat_pump_sizing_methodology</name>
      <display_name>Heat Pump: Sizing Methodology</display_name>
      <description>The auto-sizing methodology to use when the heat pump capacity is not provided. If not provided, the OS-HPXML default is used.</description>
      <type>Choice</type>
      <required>false</required>
      <model_dependent>false</model_dependent>
      <choices>
        <choice>
          <value>ACCA</value>
          <display_name>ACCA</display_name>
        </choice>
        <choice>
          <value>HERS</value>
          <display_name>HERS</display_name>
        </choice>
        <choice>
          <value>MaxLoad</value>
          <display_name>MaxLoad</display_name>
        </choice>
      </choices>
    </argument>
    <argument>
      <name>heat_pump_is_ducted</name>
      <display_name>Heat Pump: Is Ducted</display_name>
      <description>Whether the heat pump is ducted or not. Only used for mini-split. It's assumed that air-to-air and ground-to-air are ducted. If not provided, assumes not ducted.</description>
      <type>Boolean</type>
      <required>false</required>
      <model_dependent>false</model_dependent>
      <choices>
        <choice>
          <value>true</value>
          <display_name>true</display_name>
        </choice>
        <choice>
          <value>false</value>
          <display_name>false</display_name>
        </choice>
      </choices>
    </argument>
    <argument>
      <name>heat_pump_airflow_defect_ratio</name>
      <display_name>Heat Pump: Airflow Defect Ratio</display_name>
      <description>The airflow defect ratio, defined as (InstalledAirflow - DesignAirflow) / DesignAirflow, of the heat pump per ANSI/RESNET/ACCA Standard 310. A value of zero means no airflow defect. Applies only to air-to-air, ducted mini-split, and ground-to-air. If not provided, assumes no defect.</description>
      <type>Double</type>
      <units>Frac</units>
      <required>false</required>
      <model_dependent>false</model_dependent>
    </argument>
    <argument>
      <name>heat_pump_charge_defect_ratio</name>
      <display_name>Heat Pump: Charge Defect Ratio</display_name>
      <description>The refrigerant charge defect ratio, defined as (InstalledCharge - DesignCharge) / DesignCharge, of the heat pump per ANSI/RESNET/ACCA Standard 310. A value of zero means no refrigerant charge defect. Applies to all heat pump types. If not provided, assumes no defect.</description>
      <type>Double</type>
      <units>Frac</units>
      <required>false</required>
      <model_dependent>false</model_dependent>
    </argument>
    <argument>
      <name>heating_system_2_type</name>
      <display_name>Heating System 2: Type</display_name>
      <description>The type of the second heating system.</description>
      <type>Choice</type>
      <required>true</required>
      <model_dependent>false</model_dependent>
      <default_value>none</default_value>
      <choices>
        <choice>
          <value>none</value>
          <display_name>none</display_name>
        </choice>
        <choice>
          <value>WallFurnace</value>
          <display_name>WallFurnace</display_name>
        </choice>
        <choice>
          <value>FloorFurnace</value>
          <display_name>FloorFurnace</display_name>
        </choice>
        <choice>
          <value>Boiler</value>
          <display_name>Boiler</display_name>
        </choice>
        <choice>
          <value>ElectricResistance</value>
          <display_name>ElectricResistance</display_name>
        </choice>
        <choice>
          <value>Stove</value>
          <display_name>Stove</display_name>
        </choice>
        <choice>
          <value>PortableHeater</value>
          <display_name>PortableHeater</display_name>
        </choice>
        <choice>
          <value>Fireplace</value>
          <display_name>Fireplace</display_name>
        </choice>
      </choices>
    </argument>
    <argument>
      <name>heating_system_2_fuel</name>
      <display_name>Heating System 2: Fuel Type</display_name>
      <description>The fuel type of the second heating system. Ignored for ElectricResistance.</description>
      <type>Choice</type>
      <required>true</required>
      <model_dependent>false</model_dependent>
      <default_value>electricity</default_value>
      <choices>
        <choice>
          <value>electricity</value>
          <display_name>electricity</display_name>
        </choice>
        <choice>
          <value>natural gas</value>
          <display_name>natural gas</display_name>
        </choice>
        <choice>
          <value>fuel oil</value>
          <display_name>fuel oil</display_name>
        </choice>
        <choice>
          <value>propane</value>
          <display_name>propane</display_name>
        </choice>
        <choice>
          <value>wood</value>
          <display_name>wood</display_name>
        </choice>
        <choice>
          <value>wood pellets</value>
          <display_name>wood pellets</display_name>
        </choice>
        <choice>
          <value>coal</value>
          <display_name>coal</display_name>
        </choice>
      </choices>
    </argument>
    <argument>
      <name>heating_system_2_heating_efficiency</name>
      <display_name>Heating System 2: Rated AFUE or Percent</display_name>
      <description>The rated heating efficiency value of the second heating system.</description>
      <type>Double</type>
      <units>Frac</units>
      <required>true</required>
      <model_dependent>false</model_dependent>
      <default_value>1</default_value>
    </argument>
    <argument>
      <name>heating_system_2_heating_capacity</name>
      <display_name>Heating System 2: Heating Capacity</display_name>
      <description>The output heating capacity of the second heating system. If not provided, the OS-HPXML autosized default is used.</description>
      <type>Double</type>
      <units>Btu/hr</units>
      <required>false</required>
      <model_dependent>false</model_dependent>
    </argument>
    <argument>
      <name>heating_system_2_fraction_heat_load_served</name>
      <display_name>Heating System 2: Fraction Heat Load Served</display_name>
      <description>The heat load served fraction of the second heating system. Ignored if this heating system serves as a backup system for a heat pump.</description>
      <type>Double</type>
      <units>Frac</units>
      <required>true</required>
      <model_dependent>false</model_dependent>
      <default_value>0.25</default_value>
    </argument>
    <argument>
      <name>hvac_control_heating_weekday_setpoint</name>
      <display_name>HVAC Control: Heating Weekday Setpoint Schedule</display_name>
      <description>Specify the constant or 24-hour comma-separated weekday heating setpoint schedule. Required unless a detailed CSV schedule is provided.</description>
      <type>String</type>
      <units>deg-F</units>
      <required>false</required>
      <model_dependent>false</model_dependent>
    </argument>
    <argument>
      <name>hvac_control_heating_weekend_setpoint</name>
      <display_name>HVAC Control: Heating Weekend Setpoint Schedule</display_name>
      <description>Specify the constant or 24-hour comma-separated weekend heating setpoint schedule. Required unless a detailed CSV schedule is provided.</description>
      <type>String</type>
      <units>deg-F</units>
      <required>false</required>
      <model_dependent>false</model_dependent>
    </argument>
    <argument>
      <name>hvac_control_cooling_weekday_setpoint</name>
      <display_name>HVAC Control: Cooling Weekday Setpoint Schedule</display_name>
      <description>Specify the constant or 24-hour comma-separated weekday cooling setpoint schedule. Required unless a detailed CSV schedule is provided.</description>
      <type>String</type>
      <units>deg-F</units>
      <required>false</required>
      <model_dependent>false</model_dependent>
    </argument>
    <argument>
      <name>hvac_control_cooling_weekend_setpoint</name>
      <display_name>HVAC Control: Cooling Weekend Setpoint Schedule</display_name>
      <description>Specify the constant or 24-hour comma-separated weekend cooling setpoint schedule. Required unless a detailed CSV schedule is provided.</description>
      <type>String</type>
      <units>deg-F</units>
      <required>false</required>
      <model_dependent>false</model_dependent>
    </argument>
    <argument>
      <name>hvac_control_heating_season_period</name>
      <display_name>HVAC Control: Heating Season Period</display_name>
      <description>Enter a date like 'Nov 1 - Jun 30'. If not provided, the OS-HPXML default is used. Can also provide 'BuildingAmerica' to use automatic seasons from the Building America House Simulation Protocols.</description>
      <type>String</type>
      <required>false</required>
      <model_dependent>false</model_dependent>
    </argument>
    <argument>
      <name>hvac_control_cooling_season_period</name>
      <display_name>HVAC Control: Cooling Season Period</display_name>
      <description>Enter a date like 'Jun 1 - Oct 31'. If not provided, the OS-HPXML default is used. Can also provide 'BuildingAmerica' to use automatic seasons from the Building America House Simulation Protocols.</description>
      <type>String</type>
      <required>false</required>
      <model_dependent>false</model_dependent>
    </argument>
    <argument>
      <name>ducts_leakage_units</name>
      <display_name>Ducts: Leakage Units</display_name>
      <description>The leakage units of the ducts.</description>
      <type>Choice</type>
      <required>true</required>
      <model_dependent>false</model_dependent>
      <default_value>Percent</default_value>
      <choices>
        <choice>
          <value>CFM25</value>
          <display_name>CFM25</display_name>
        </choice>
        <choice>
          <value>CFM50</value>
          <display_name>CFM50</display_name>
        </choice>
        <choice>
          <value>Percent</value>
          <display_name>Percent</display_name>
        </choice>
      </choices>
    </argument>
    <argument>
      <name>ducts_supply_leakage_to_outside_value</name>
      <display_name>Ducts: Supply Leakage to Outside Value</display_name>
      <description>The leakage value to outside for the supply ducts.</description>
      <type>Double</type>
      <required>true</required>
      <model_dependent>false</model_dependent>
      <default_value>0.1</default_value>
    </argument>
    <argument>
      <name>ducts_return_leakage_to_outside_value</name>
      <display_name>Ducts: Return Leakage to Outside Value</display_name>
      <description>The leakage value to outside for the return ducts.</description>
      <type>Double</type>
      <required>true</required>
      <model_dependent>false</model_dependent>
      <default_value>0.1</default_value>
    </argument>
    <argument>
      <name>ducts_supply_location</name>
      <display_name>Ducts: Supply Location</display_name>
      <description>The location of the supply ducts. If not provided, the OS-HPXML default is used.</description>
      <type>Choice</type>
      <required>false</required>
      <model_dependent>false</model_dependent>
      <choices>
        <choice>
          <value>living space</value>
          <display_name>living space</display_name>
        </choice>
        <choice>
          <value>basement - conditioned</value>
          <display_name>basement - conditioned</display_name>
        </choice>
        <choice>
          <value>basement - unconditioned</value>
          <display_name>basement - unconditioned</display_name>
        </choice>
        <choice>
          <value>crawlspace - vented</value>
          <display_name>crawlspace - vented</display_name>
        </choice>
        <choice>
          <value>crawlspace - unvented</value>
          <display_name>crawlspace - unvented</display_name>
        </choice>
        <choice>
          <value>crawlspace - conditioned</value>
          <display_name>crawlspace - conditioned</display_name>
        </choice>
        <choice>
          <value>attic - vented</value>
          <display_name>attic - vented</display_name>
        </choice>
        <choice>
          <value>attic - unvented</value>
          <display_name>attic - unvented</display_name>
        </choice>
        <choice>
          <value>garage</value>
          <display_name>garage</display_name>
        </choice>
        <choice>
          <value>exterior wall</value>
          <display_name>exterior wall</display_name>
        </choice>
        <choice>
          <value>under slab</value>
          <display_name>under slab</display_name>
        </choice>
        <choice>
          <value>roof deck</value>
          <display_name>roof deck</display_name>
        </choice>
        <choice>
          <value>outside</value>
          <display_name>outside</display_name>
        </choice>
        <choice>
          <value>other housing unit</value>
          <display_name>other housing unit</display_name>
        </choice>
        <choice>
          <value>other heated space</value>
          <display_name>other heated space</display_name>
        </choice>
        <choice>
          <value>other multifamily buffer space</value>
          <display_name>other multifamily buffer space</display_name>
        </choice>
        <choice>
          <value>other non-freezing space</value>
          <display_name>other non-freezing space</display_name>
        </choice>
      </choices>
    </argument>
    <argument>
      <name>ducts_supply_insulation_r</name>
      <display_name>Ducts: Supply Insulation R-Value</display_name>
      <description>The insulation r-value of the supply ducts excluding air films.</description>
      <type>Double</type>
      <units>h-ft^2-R/Btu</units>
      <required>true</required>
      <model_dependent>false</model_dependent>
      <default_value>0</default_value>
    </argument>
    <argument>
      <name>ducts_supply_surface_area</name>
      <display_name>Ducts: Supply Surface Area</display_name>
      <description>The surface area of the supply ducts. If not provided, the OS-HPXML default is used.</description>
      <type>Double</type>
      <units>ft^2</units>
      <required>false</required>
      <model_dependent>false</model_dependent>
    </argument>
    <argument>
      <name>ducts_return_location</name>
      <display_name>Ducts: Return Location</display_name>
      <description>The location of the return ducts. If not provided, the OS-HPXML default is used.</description>
      <type>Choice</type>
      <required>false</required>
      <model_dependent>false</model_dependent>
      <choices>
        <choice>
          <value>living space</value>
          <display_name>living space</display_name>
        </choice>
        <choice>
          <value>basement - conditioned</value>
          <display_name>basement - conditioned</display_name>
        </choice>
        <choice>
          <value>basement - unconditioned</value>
          <display_name>basement - unconditioned</display_name>
        </choice>
        <choice>
          <value>crawlspace - vented</value>
          <display_name>crawlspace - vented</display_name>
        </choice>
        <choice>
          <value>crawlspace - unvented</value>
          <display_name>crawlspace - unvented</display_name>
        </choice>
        <choice>
          <value>crawlspace - conditioned</value>
          <display_name>crawlspace - conditioned</display_name>
        </choice>
        <choice>
          <value>attic - vented</value>
          <display_name>attic - vented</display_name>
        </choice>
        <choice>
          <value>attic - unvented</value>
          <display_name>attic - unvented</display_name>
        </choice>
        <choice>
          <value>garage</value>
          <display_name>garage</display_name>
        </choice>
        <choice>
          <value>exterior wall</value>
          <display_name>exterior wall</display_name>
        </choice>
        <choice>
          <value>under slab</value>
          <display_name>under slab</display_name>
        </choice>
        <choice>
          <value>roof deck</value>
          <display_name>roof deck</display_name>
        </choice>
        <choice>
          <value>outside</value>
          <display_name>outside</display_name>
        </choice>
        <choice>
          <value>other housing unit</value>
          <display_name>other housing unit</display_name>
        </choice>
        <choice>
          <value>other heated space</value>
          <display_name>other heated space</display_name>
        </choice>
        <choice>
          <value>other multifamily buffer space</value>
          <display_name>other multifamily buffer space</display_name>
        </choice>
        <choice>
          <value>other non-freezing space</value>
          <display_name>other non-freezing space</display_name>
        </choice>
      </choices>
    </argument>
    <argument>
      <name>ducts_return_insulation_r</name>
      <display_name>Ducts: Return Insulation R-Value</display_name>
      <description>The insulation r-value of the return ducts excluding air films.</description>
      <type>Double</type>
      <units>h-ft^2-R/Btu</units>
      <required>true</required>
      <model_dependent>false</model_dependent>
      <default_value>0</default_value>
    </argument>
    <argument>
      <name>ducts_return_surface_area</name>
      <display_name>Ducts: Return Surface Area</display_name>
      <description>The surface area of the return ducts. If not provided, the OS-HPXML default is used.</description>
      <type>Double</type>
      <units>ft^2</units>
      <required>false</required>
      <model_dependent>false</model_dependent>
    </argument>
    <argument>
      <name>ducts_number_of_return_registers</name>
      <display_name>Ducts: Number of Return Registers</display_name>
      <description>The number of return registers of the ducts. Only used to calculate default return duct surface area. If not provided, the OS-HPXML default is used.</description>
      <type>Integer</type>
      <units>#</units>
      <required>false</required>
      <model_dependent>false</model_dependent>
    </argument>
    <argument>
      <name>mech_vent_fan_type</name>
      <display_name>Mechanical Ventilation: Fan Type</display_name>
      <description>The type of the mechanical ventilation. Use 'none' if there is no mechanical ventilation system.</description>
      <type>Choice</type>
      <required>true</required>
      <model_dependent>false</model_dependent>
      <default_value>none</default_value>
      <choices>
        <choice>
          <value>none</value>
          <display_name>none</display_name>
        </choice>
        <choice>
          <value>exhaust only</value>
          <display_name>exhaust only</display_name>
        </choice>
        <choice>
          <value>supply only</value>
          <display_name>supply only</display_name>
        </choice>
        <choice>
          <value>energy recovery ventilator</value>
          <display_name>energy recovery ventilator</display_name>
        </choice>
        <choice>
          <value>heat recovery ventilator</value>
          <display_name>heat recovery ventilator</display_name>
        </choice>
        <choice>
          <value>balanced</value>
          <display_name>balanced</display_name>
        </choice>
        <choice>
          <value>central fan integrated supply</value>
          <display_name>central fan integrated supply</display_name>
        </choice>
      </choices>
    </argument>
    <argument>
      <name>mech_vent_flow_rate</name>
      <display_name>Mechanical Ventilation: Flow Rate</display_name>
      <description>The flow rate of the mechanical ventilation. If not provided, the OS-HPXML default is used.</description>
      <type>Double</type>
      <units>CFM</units>
      <required>false</required>
      <model_dependent>false</model_dependent>
    </argument>
    <argument>
      <name>mech_vent_hours_in_operation</name>
      <display_name>Mechanical Ventilation: Hours In Operation</display_name>
      <description>The hours in operation of the mechanical ventilation. If not provided, the OS-HPXML default is used.</description>
      <type>Double</type>
      <units>hrs/day</units>
      <required>false</required>
      <model_dependent>false</model_dependent>
    </argument>
    <argument>
      <name>mech_vent_recovery_efficiency_type</name>
      <display_name>Mechanical Ventilation: Total Recovery Efficiency Type</display_name>
      <description>The total recovery efficiency type of the mechanical ventilation.</description>
      <type>Choice</type>
      <required>true</required>
      <model_dependent>false</model_dependent>
      <default_value>Unadjusted</default_value>
      <choices>
        <choice>
          <value>Unadjusted</value>
          <display_name>Unadjusted</display_name>
        </choice>
        <choice>
          <value>Adjusted</value>
          <display_name>Adjusted</display_name>
        </choice>
      </choices>
    </argument>
    <argument>
      <name>mech_vent_total_recovery_efficiency</name>
      <display_name>Mechanical Ventilation: Total Recovery Efficiency</display_name>
      <description>The Unadjusted or Adjusted total recovery efficiency of the mechanical ventilation. Applies to energy recovery ventilator.</description>
      <type>Double</type>
      <units>Frac</units>
      <required>true</required>
      <model_dependent>false</model_dependent>
      <default_value>0.48</default_value>
    </argument>
    <argument>
      <name>mech_vent_sensible_recovery_efficiency</name>
      <display_name>Mechanical Ventilation: Sensible Recovery Efficiency</display_name>
      <description>The Unadjusted or Adjusted sensible recovery efficiency of the mechanical ventilation. Applies to energy recovery ventilator and heat recovery ventilator.</description>
      <type>Double</type>
      <units>Frac</units>
      <required>true</required>
      <model_dependent>false</model_dependent>
      <default_value>0.72</default_value>
    </argument>
    <argument>
      <name>mech_vent_fan_power</name>
      <display_name>Mechanical Ventilation: Fan Power</display_name>
      <description>The fan power of the mechanical ventilation. If not provided, the OS-HPXML default is used.</description>
      <type>Double</type>
      <units>W</units>
      <required>false</required>
      <model_dependent>false</model_dependent>
    </argument>
    <argument>
      <name>mech_vent_num_units_served</name>
      <display_name>Mechanical Ventilation: Number of Units Served</display_name>
      <description>Number of dwelling units served by the mechanical ventilation system. Must be 1 if single-family detached. Used to apportion flow rate and fan power to the unit.</description>
      <type>Integer</type>
      <units>#</units>
      <required>true</required>
      <model_dependent>false</model_dependent>
      <default_value>1</default_value>
    </argument>
    <argument>
      <name>mech_vent_shared_frac_recirculation</name>
      <display_name>Shared Mechanical Ventilation: Fraction Recirculation</display_name>
      <description>Fraction of the total supply air that is recirculated, with the remainder assumed to be outdoor air. The value must be 0 for exhaust only systems. Required for a shared mechanical ventilation system.</description>
      <type>Double</type>
      <units>Frac</units>
      <required>false</required>
      <model_dependent>false</model_dependent>
    </argument>
    <argument>
      <name>mech_vent_shared_preheating_fuel</name>
      <display_name>Shared Mechanical Ventilation: Preheating Fuel</display_name>
      <description>Fuel type of the preconditioning heating equipment. Only used for a shared mechanical ventilation system. If not provided, assumes no preheating.</description>
      <type>Choice</type>
      <required>false</required>
      <model_dependent>false</model_dependent>
      <choices>
        <choice>
          <value>electricity</value>
          <display_name>electricity</display_name>
        </choice>
        <choice>
          <value>natural gas</value>
          <display_name>natural gas</display_name>
        </choice>
        <choice>
          <value>fuel oil</value>
          <display_name>fuel oil</display_name>
        </choice>
        <choice>
          <value>propane</value>
          <display_name>propane</display_name>
        </choice>
        <choice>
          <value>wood</value>
          <display_name>wood</display_name>
        </choice>
        <choice>
          <value>wood pellets</value>
          <display_name>wood pellets</display_name>
        </choice>
        <choice>
          <value>coal</value>
          <display_name>coal</display_name>
        </choice>
      </choices>
    </argument>
    <argument>
      <name>mech_vent_shared_preheating_efficiency</name>
      <display_name>Shared Mechanical Ventilation: Preheating Efficiency</display_name>
      <description>Efficiency of the preconditioning heating equipment. Only used for a shared mechanical ventilation system. If not provided, assumes no preheating.</description>
      <type>Double</type>
      <units>COP</units>
      <required>false</required>
      <model_dependent>false</model_dependent>
    </argument>
    <argument>
      <name>mech_vent_shared_preheating_fraction_heat_load_served</name>
      <display_name>Shared Mechanical Ventilation: Preheating Fraction Ventilation Heat Load Served</display_name>
      <description>Fraction of heating load introduced by the shared ventilation system that is met by the preconditioning heating equipment. If not provided, assumes no preheating.</description>
      <type>Double</type>
      <units>Frac</units>
      <required>false</required>
      <model_dependent>false</model_dependent>
    </argument>
    <argument>
      <name>mech_vent_shared_precooling_fuel</name>
      <display_name>Shared Mechanical Ventilation: Precooling Fuel</display_name>
      <description>Fuel type of the preconditioning cooling equipment. Only used for a shared mechanical ventilation system. If not provided, assumes no precooling.</description>
      <type>Choice</type>
      <required>false</required>
      <model_dependent>false</model_dependent>
      <choices>
        <choice>
          <value>electricity</value>
          <display_name>electricity</display_name>
        </choice>
      </choices>
    </argument>
    <argument>
      <name>mech_vent_shared_precooling_efficiency</name>
      <display_name>Shared Mechanical Ventilation: Precooling Efficiency</display_name>
      <description>Efficiency of the preconditioning cooling equipment. Only used for a shared mechanical ventilation system. If not provided, assumes no precooling.</description>
      <type>Double</type>
      <units>COP</units>
      <required>false</required>
      <model_dependent>false</model_dependent>
    </argument>
    <argument>
      <name>mech_vent_shared_precooling_fraction_cool_load_served</name>
      <display_name>Shared Mechanical Ventilation: Precooling Fraction Ventilation Cool Load Served</display_name>
      <description>Fraction of cooling load introduced by the shared ventilation system that is met by the preconditioning cooling equipment. If not provided, assumes no precooling.</description>
      <type>Double</type>
      <units>Frac</units>
      <required>false</required>
      <model_dependent>false</model_dependent>
    </argument>
    <argument>
      <name>mech_vent_2_fan_type</name>
      <display_name>Mechanical Ventilation 2: Fan Type</display_name>
      <description>The type of the second mechanical ventilation. Use 'none' if there is no second mechanical ventilation system.</description>
      <type>Choice</type>
      <required>true</required>
      <model_dependent>false</model_dependent>
      <default_value>none</default_value>
      <choices>
        <choice>
          <value>none</value>
          <display_name>none</display_name>
        </choice>
        <choice>
          <value>exhaust only</value>
          <display_name>exhaust only</display_name>
        </choice>
        <choice>
          <value>supply only</value>
          <display_name>supply only</display_name>
        </choice>
        <choice>
          <value>energy recovery ventilator</value>
          <display_name>energy recovery ventilator</display_name>
        </choice>
        <choice>
          <value>heat recovery ventilator</value>
          <display_name>heat recovery ventilator</display_name>
        </choice>
        <choice>
          <value>balanced</value>
          <display_name>balanced</display_name>
        </choice>
      </choices>
    </argument>
    <argument>
      <name>mech_vent_2_flow_rate</name>
      <display_name>Mechanical Ventilation 2: Flow Rate</display_name>
      <description>The flow rate of the second mechanical ventilation.</description>
      <type>Double</type>
      <units>CFM</units>
      <required>true</required>
      <model_dependent>false</model_dependent>
      <default_value>110</default_value>
    </argument>
    <argument>
      <name>mech_vent_2_hours_in_operation</name>
      <display_name>Mechanical Ventilation 2: Hours In Operation</display_name>
      <description>The hours in operation of the second mechanical ventilation.</description>
      <type>Double</type>
      <units>hrs/day</units>
      <required>true</required>
      <model_dependent>false</model_dependent>
      <default_value>24</default_value>
    </argument>
    <argument>
      <name>mech_vent_2_recovery_efficiency_type</name>
      <display_name>Mechanical Ventilation 2: Total Recovery Efficiency Type</display_name>
      <description>The total recovery efficiency type of the second mechanical ventilation.</description>
      <type>Choice</type>
      <required>true</required>
      <model_dependent>false</model_dependent>
      <default_value>Unadjusted</default_value>
      <choices>
        <choice>
          <value>Unadjusted</value>
          <display_name>Unadjusted</display_name>
        </choice>
        <choice>
          <value>Adjusted</value>
          <display_name>Adjusted</display_name>
        </choice>
      </choices>
    </argument>
    <argument>
      <name>mech_vent_2_total_recovery_efficiency</name>
      <display_name>Mechanical Ventilation 2: Total Recovery Efficiency</display_name>
      <description>The Unadjusted or Adjusted total recovery efficiency of the second mechanical ventilation. Applies to energy recovery ventilator.</description>
      <type>Double</type>
      <units>Frac</units>
      <required>true</required>
      <model_dependent>false</model_dependent>
      <default_value>0.48</default_value>
    </argument>
    <argument>
      <name>mech_vent_2_sensible_recovery_efficiency</name>
      <display_name>Mechanical Ventilation 2: Sensible Recovery Efficiency</display_name>
      <description>The Unadjusted or Adjusted sensible recovery efficiency of the second mechanical ventilation. Applies to energy recovery ventilator and heat recovery ventilator.</description>
      <type>Double</type>
      <units>Frac</units>
      <required>true</required>
      <model_dependent>false</model_dependent>
      <default_value>0.72</default_value>
    </argument>
    <argument>
      <name>mech_vent_2_fan_power</name>
      <display_name>Mechanical Ventilation 2: Fan Power</display_name>
      <description>The fan power of the second mechanical ventilation.</description>
      <type>Double</type>
      <units>W</units>
      <required>true</required>
      <model_dependent>false</model_dependent>
      <default_value>30</default_value>
    </argument>
    <argument>
      <name>kitchen_fans_quantity</name>
      <display_name>Kitchen Fans: Quantity</display_name>
      <description>The quantity of the kitchen fans. If not provided, the OS-HPXML default is used.</description>
      <type>Integer</type>
      <units>#</units>
      <required>false</required>
      <model_dependent>false</model_dependent>
    </argument>
    <argument>
      <name>kitchen_fans_flow_rate</name>
      <display_name>Kitchen Fans: Flow Rate</display_name>
      <description>The flow rate of the kitchen fan. If not provided, the OS-HPXML default is used.</description>
      <type>Double</type>
      <units>CFM</units>
      <required>false</required>
      <model_dependent>false</model_dependent>
    </argument>
    <argument>
      <name>kitchen_fans_hours_in_operation</name>
      <display_name>Kitchen Fans: Hours In Operation</display_name>
      <description>The hours in operation of the kitchen fan. If not provided, the OS-HPXML default is used.</description>
      <type>Double</type>
      <units>hrs/day</units>
      <required>false</required>
      <model_dependent>false</model_dependent>
    </argument>
    <argument>
      <name>kitchen_fans_power</name>
      <display_name>Kitchen Fans: Fan Power</display_name>
      <description>The fan power of the kitchen fan. If not provided, the OS-HPXML default is used.</description>
      <type>Double</type>
      <units>W</units>
      <required>false</required>
      <model_dependent>false</model_dependent>
    </argument>
    <argument>
      <name>kitchen_fans_start_hour</name>
      <display_name>Kitchen Fans: Start Hour</display_name>
      <description>The start hour of the kitchen fan. If not provided, the OS-HPXML default is used.</description>
      <type>Integer</type>
      <units>hr</units>
      <required>false</required>
      <model_dependent>false</model_dependent>
    </argument>
    <argument>
      <name>bathroom_fans_quantity</name>
      <display_name>Bathroom Fans: Quantity</display_name>
      <description>The quantity of the bathroom fans. If not provided, the OS-HPXML default is used.</description>
      <type>Integer</type>
      <units>#</units>
      <required>false</required>
      <model_dependent>false</model_dependent>
    </argument>
    <argument>
      <name>bathroom_fans_flow_rate</name>
      <display_name>Bathroom Fans: Flow Rate</display_name>
      <description>The flow rate of the bathroom fans. If not provided, the OS-HPXML default is used.</description>
      <type>Double</type>
      <units>CFM</units>
      <required>false</required>
      <model_dependent>false</model_dependent>
    </argument>
    <argument>
      <name>bathroom_fans_hours_in_operation</name>
      <display_name>Bathroom Fans: Hours In Operation</display_name>
      <description>The hours in operation of the bathroom fans. If not provided, the OS-HPXML default is used.</description>
      <type>Double</type>
      <units>hrs/day</units>
      <required>false</required>
      <model_dependent>false</model_dependent>
    </argument>
    <argument>
      <name>bathroom_fans_power</name>
      <display_name>Bathroom Fans: Fan Power</display_name>
      <description>The fan power of the bathroom fans. If not provided, the OS-HPXML default is used.</description>
      <type>Double</type>
      <units>W</units>
      <required>false</required>
      <model_dependent>false</model_dependent>
    </argument>
    <argument>
      <name>bathroom_fans_start_hour</name>
      <display_name>Bathroom Fans: Start Hour</display_name>
      <description>The start hour of the bathroom fans. If not provided, the OS-HPXML default is used.</description>
      <type>Integer</type>
      <units>hr</units>
      <required>false</required>
      <model_dependent>false</model_dependent>
    </argument>
    <argument>
      <name>whole_house_fan_present</name>
      <display_name>Whole House Fan: Present</display_name>
      <description>Whether there is a whole house fan.</description>
      <type>Boolean</type>
      <required>true</required>
      <model_dependent>false</model_dependent>
      <default_value>false</default_value>
      <choices>
        <choice>
          <value>true</value>
          <display_name>true</display_name>
        </choice>
        <choice>
          <value>false</value>
          <display_name>false</display_name>
        </choice>
      </choices>
    </argument>
    <argument>
      <name>whole_house_fan_flow_rate</name>
      <display_name>Whole House Fan: Flow Rate</display_name>
      <description>The flow rate of the whole house fan. If not provided, the OS-HPXML default is used.</description>
      <type>Double</type>
      <units>CFM</units>
      <required>false</required>
      <model_dependent>false</model_dependent>
    </argument>
    <argument>
      <name>whole_house_fan_power</name>
      <display_name>Whole House Fan: Fan Power</display_name>
      <description>The fan power of the whole house fan. If not provided, the OS-HPXML default is used.</description>
      <type>Double</type>
      <units>W</units>
      <required>false</required>
      <model_dependent>false</model_dependent>
    </argument>
    <argument>
      <name>water_heater_type</name>
      <display_name>Water Heater: Type</display_name>
      <description>The type of water heater. Use 'none' if there is no water heater.</description>
      <type>Choice</type>
      <required>true</required>
      <model_dependent>false</model_dependent>
      <default_value>storage water heater</default_value>
      <choices>
        <choice>
          <value>none</value>
          <display_name>none</display_name>
        </choice>
        <choice>
          <value>storage water heater</value>
          <display_name>storage water heater</display_name>
        </choice>
        <choice>
          <value>instantaneous water heater</value>
          <display_name>instantaneous water heater</display_name>
        </choice>
        <choice>
          <value>heat pump water heater</value>
          <display_name>heat pump water heater</display_name>
        </choice>
        <choice>
          <value>space-heating boiler with storage tank</value>
          <display_name>space-heating boiler with storage tank</display_name>
        </choice>
        <choice>
          <value>space-heating boiler with tankless coil</value>
          <display_name>space-heating boiler with tankless coil</display_name>
        </choice>
      </choices>
    </argument>
    <argument>
      <name>water_heater_fuel_type</name>
      <display_name>Water Heater: Fuel Type</display_name>
      <description>The fuel type of water heater. Ignored for heat pump water heater.</description>
      <type>Choice</type>
      <required>true</required>
      <model_dependent>false</model_dependent>
      <default_value>natural gas</default_value>
      <choices>
        <choice>
          <value>electricity</value>
          <display_name>electricity</display_name>
        </choice>
        <choice>
          <value>natural gas</value>
          <display_name>natural gas</display_name>
        </choice>
        <choice>
          <value>fuel oil</value>
          <display_name>fuel oil</display_name>
        </choice>
        <choice>
          <value>propane</value>
          <display_name>propane</display_name>
        </choice>
        <choice>
          <value>wood</value>
          <display_name>wood</display_name>
        </choice>
        <choice>
          <value>coal</value>
          <display_name>coal</display_name>
        </choice>
      </choices>
    </argument>
    <argument>
      <name>water_heater_location</name>
      <display_name>Water Heater: Location</display_name>
      <description>The location of water heater. If not provided, the OS-HPXML default is used.</description>
      <type>Choice</type>
      <required>false</required>
      <model_dependent>false</model_dependent>
      <choices>
        <choice>
          <value>living space</value>
          <display_name>living space</display_name>
        </choice>
        <choice>
          <value>basement - conditioned</value>
          <display_name>basement - conditioned</display_name>
        </choice>
        <choice>
          <value>basement - unconditioned</value>
          <display_name>basement - unconditioned</display_name>
        </choice>
        <choice>
          <value>garage</value>
          <display_name>garage</display_name>
        </choice>
        <choice>
          <value>attic - vented</value>
          <display_name>attic - vented</display_name>
        </choice>
        <choice>
          <value>attic - unvented</value>
          <display_name>attic - unvented</display_name>
        </choice>
        <choice>
          <value>crawlspace - vented</value>
          <display_name>crawlspace - vented</display_name>
        </choice>
        <choice>
          <value>crawlspace - unvented</value>
          <display_name>crawlspace - unvented</display_name>
        </choice>
        <choice>
          <value>crawlspace - conditioned</value>
          <display_name>crawlspace - conditioned</display_name>
        </choice>
        <choice>
          <value>other exterior</value>
          <display_name>other exterior</display_name>
        </choice>
        <choice>
          <value>other housing unit</value>
          <display_name>other housing unit</display_name>
        </choice>
        <choice>
          <value>other heated space</value>
          <display_name>other heated space</display_name>
        </choice>
        <choice>
          <value>other multifamily buffer space</value>
          <display_name>other multifamily buffer space</display_name>
        </choice>
        <choice>
          <value>other non-freezing space</value>
          <display_name>other non-freezing space</display_name>
        </choice>
      </choices>
    </argument>
    <argument>
      <name>water_heater_tank_volume</name>
      <display_name>Water Heater: Tank Volume</display_name>
      <description>Nominal volume of water heater tank. Only applies to storage water heater, heat pump water heater, and space-heating boiler with storage tank. If not provided, the OS-HPXML default is used.</description>
      <type>Double</type>
      <units>gal</units>
      <required>false</required>
      <model_dependent>false</model_dependent>
    </argument>
    <argument>
      <name>water_heater_efficiency_type</name>
      <display_name>Water Heater: Efficiency Type</display_name>
      <description>The efficiency type of water heater. Does not apply to space-heating boilers. For commercial water heaters, 'ThermalEfficiency' must be used for non-heat pump water heaters and 'HeatPumpCOP' must be used for heat pump water heaters.</description>
      <type>Choice</type>
      <required>true</required>
      <model_dependent>false</model_dependent>
      <default_value>EnergyFactor</default_value>
      <choices>
        <choice>
          <value>EnergyFactor</value>
          <display_name>EnergyFactor</display_name>
        </choice>
        <choice>
          <value>UniformEnergyFactor</value>
          <display_name>UniformEnergyFactor</display_name>
        </choice>
        <choice>
          <value>ThermalEfficiency</value>
          <display_name>ThermalEfficiency</display_name>
        </choice>
        <choice>
          <value>HeatPumpCOP</value>
          <display_name>HeatPumpCOP</display_name>
        </choice>
      </choices>
    </argument>
    <argument>
      <name>water_heater_efficiency</name>
      <display_name>Water Heater: Efficiency</display_name>
      <description>Rated Energy Factor or Uniform Energy Factor or Thermal Efficiency. Does not apply to space-heating boilers.</description>
      <type>Double</type>
      <required>true</required>
      <model_dependent>false</model_dependent>
      <default_value>0.67</default_value>
    </argument>
    <argument>
      <name>water_heater_usage_bin</name>
      <display_name>Water Heater: Usage Bin</display_name>
      <description>The usage of the water heater. Only applies if Efficiency Type is UniformEnergyFactor and Type is not instantaneous water heater. Does not apply to space-heating boilers. If not provided, the OS-HPXML default is used.</description>
      <type>Choice</type>
      <required>false</required>
      <model_dependent>false</model_dependent>
      <choices>
        <choice>
          <value>very small</value>
          <display_name>very small</display_name>
        </choice>
        <choice>
          <value>low</value>
          <display_name>low</display_name>
        </choice>
        <choice>
          <value>medium</value>
          <display_name>medium</display_name>
        </choice>
        <choice>
          <value>high</value>
          <display_name>high</display_name>
        </choice>
      </choices>
    </argument>
    <argument>
      <name>water_heater_recovery_efficiency</name>
      <display_name>Water Heater: Recovery Efficiency</display_name>
      <description>Ratio of energy delivered to water heater to the energy content of the fuel consumed by the water heater. Only used for non-electric storage water heaters. If not provided, the OS-HPXML default is used.</description>
      <type>Double</type>
      <units>Frac</units>
      <required>false</required>
      <model_dependent>false</model_dependent>
    </argument>
    <argument>
      <name>water_heater_heating_capacity</name>
      <display_name>Water Heater: Heating Capacity</display_name>
      <description>Heating capacity. Only applies to storage water heater. If not provided, the OS-HPXML default is used.</description>
      <type>Double</type>
      <units>Btu/hr</units>
      <required>false</required>
      <model_dependent>false</model_dependent>
    </argument>
    <argument>
      <name>water_heater_standby_loss_units</name>
      <display_name>Water Heater: Standby Loss Units</display_name>
      <description>The standby loss units of water heater. Only applies to space-heating boilers and commercial water heaters w/ thermal efficiency inputs. Must be 'F/hr' for space-heating boilers and must be 'Btu/hr' or '%/hr' (entered as a fraction, e.g., 1.20%/hr = 0.0120) for commercial water heaters w/ thermal efficiency inputs.</description>
      <type>Choice</type>
      <required>false</required>
      <model_dependent>false</model_dependent>
      <choices>
        <choice>
          <value>F/hr</value>
          <display_name>F/hr</display_name>
        </choice>
        <choice>
          <value>%/hr</value>
          <display_name>%/hr</display_name>
        </choice>
        <choice>
          <value>Btu/hr</value>
          <display_name>Btu/hr</display_name>
        </choice>
      </choices>
    </argument>
    <argument>
      <name>water_heater_standby_loss</name>
      <display_name>Water Heater: Standby Loss</display_name>
      <description>The standby loss of water heater. Only applies to space-heating boilers. If not provided, the OS-HPXML default is used.</description>
      <type>Double</type>
      <required>false</required>
      <model_dependent>false</model_dependent>
    </argument>
    <argument>
      <name>water_heater_jacket_rvalue</name>
      <display_name>Water Heater: Jacket R-value</display_name>
      <description>The jacket R-value of water heater. Doesn't apply to instantaneous water heater or space-heating boiler with tankless coil. If not provided, defaults to no jacket insulation.</description>
      <type>Double</type>
      <units>h-ft^2-R/Btu</units>
      <required>false</required>
      <model_dependent>false</model_dependent>
    </argument>
    <argument>
      <name>water_heater_setpoint_temperature</name>
      <display_name>Water Heater: Setpoint Temperature</display_name>
      <description>The setpoint temperature of water heater. If not provided, the OS-HPXML default is used.</description>
      <type>Double</type>
      <units>deg-F</units>
      <required>false</required>
      <model_dependent>false</model_dependent>
    </argument>
    <argument>
      <name>water_heater_num_units_served</name>
      <display_name>Water Heater: Number of Units Served</display_name>
      <description>Number of dwelling units served (directly or indirectly) by the water heater. Must be 1 if single-family detached. Used to apportion water heater tank losses to the unit.</description>
      <type>Integer</type>
      <units>#</units>
      <required>true</required>
      <model_dependent>false</model_dependent>
      <default_value>1</default_value>
    </argument>
    <argument>
      <name>water_heater_uses_desuperheater</name>
      <display_name>Water Heater: Uses Desuperheater</display_name>
      <description>Requires that the dwelling unit has a air-to-air, mini-split, or ground-to-air heat pump or a central air conditioner or mini-split air conditioner. If not provided, assumes no desuperheater.</description>
      <type>Boolean</type>
      <required>false</required>
      <model_dependent>false</model_dependent>
      <choices>
        <choice>
          <value>true</value>
          <display_name>true</display_name>
        </choice>
        <choice>
          <value>false</value>
          <display_name>false</display_name>
        </choice>
      </choices>
    </argument>
    <argument>
      <name>water_heater_tank_model_type</name>
      <display_name>Water Heater: Tank Type</display_name>
      <description>Type of tank model to use. The 'stratified' tank generally provide more accurate results, but may significantly increase run time. Applies only to storage water heater. If not provided, the OS-HPXML default is used.</description>
      <type>Choice</type>
      <required>false</required>
      <model_dependent>false</model_dependent>
      <choices>
        <choice>
          <value>mixed</value>
          <display_name>mixed</display_name>
        </choice>
        <choice>
          <value>stratified</value>
          <display_name>stratified</display_name>
        </choice>
      </choices>
    </argument>
    <argument>
      <name>water_heater_operating_mode</name>
      <display_name>Water Heater: Operating Mode</display_name>
      <description>The water heater operating mode. The 'heat pump only' option only uses the heat pump, while 'standard' allows the backup electric resistance to come on in high demand situations. This is ignored if a scheduled operating mode type is selected. Applies only to heat pump water heater. If not provided, the OS-HPXML default is used.</description>
      <type>Choice</type>
      <required>false</required>
      <model_dependent>false</model_dependent>
      <choices>
        <choice>
          <value>standard</value>
          <display_name>standard</display_name>
        </choice>
        <choice>
          <value>heat pump only</value>
          <display_name>heat pump only</display_name>
        </choice>
      </choices>
    </argument>
    <argument>
      <name>hot_water_distribution_system_type</name>
      <display_name>Hot Water Distribution: System Type</display_name>
      <description>The type of the hot water distribution system.</description>
      <type>Choice</type>
      <required>true</required>
      <model_dependent>false</model_dependent>
      <default_value>Standard</default_value>
      <choices>
        <choice>
          <value>Standard</value>
          <display_name>Standard</display_name>
        </choice>
        <choice>
          <value>Recirculation</value>
          <display_name>Recirculation</display_name>
        </choice>
      </choices>
    </argument>
    <argument>
      <name>hot_water_distribution_standard_piping_length</name>
      <display_name>Hot Water Distribution: Standard Piping Length</display_name>
      <description>If the distribution system is Standard, the length of the piping. If not provided, the OS-HPXML default is used.</description>
      <type>Double</type>
      <units>ft</units>
      <required>false</required>
      <model_dependent>false</model_dependent>
    </argument>
    <argument>
      <name>hot_water_distribution_recirc_control_type</name>
      <display_name>Hot Water Distribution: Recirculation Control Type</display_name>
      <description>If the distribution system is Recirculation, the type of hot water recirculation control, if any.</description>
      <type>Choice</type>
      <required>true</required>
      <model_dependent>false</model_dependent>
      <default_value>no control</default_value>
      <choices>
        <choice>
          <value>no control</value>
          <display_name>no control</display_name>
        </choice>
        <choice>
          <value>timer</value>
          <display_name>timer</display_name>
        </choice>
        <choice>
          <value>temperature</value>
          <display_name>temperature</display_name>
        </choice>
        <choice>
          <value>presence sensor demand control</value>
          <display_name>presence sensor demand control</display_name>
        </choice>
        <choice>
          <value>manual demand control</value>
          <display_name>manual demand control</display_name>
        </choice>
      </choices>
    </argument>
    <argument>
      <name>hot_water_distribution_recirc_piping_length</name>
      <display_name>Hot Water Distribution: Recirculation Piping Length</display_name>
      <description>If the distribution system is Recirculation, the length of the recirculation piping. If not provided, the OS-HPXML default is used.</description>
      <type>Double</type>
      <units>ft</units>
      <required>false</required>
      <model_dependent>false</model_dependent>
    </argument>
    <argument>
      <name>hot_water_distribution_recirc_branch_piping_length</name>
      <display_name>Hot Water Distribution: Recirculation Branch Piping Length</display_name>
      <description>If the distribution system is Recirculation, the length of the recirculation branch piping. If not provided, the OS-HPXML default is used.</description>
      <type>Double</type>
      <units>ft</units>
      <required>false</required>
      <model_dependent>false</model_dependent>
    </argument>
    <argument>
      <name>hot_water_distribution_recirc_pump_power</name>
      <display_name>Hot Water Distribution: Recirculation Pump Power</display_name>
      <description>If the distribution system is Recirculation, the recirculation pump power. If not provided, the OS-HPXML default is used.</description>
      <type>Double</type>
      <units>W</units>
      <required>false</required>
      <model_dependent>false</model_dependent>
    </argument>
    <argument>
      <name>hot_water_distribution_pipe_r</name>
      <display_name>Hot Water Distribution: Pipe Insulation Nominal R-Value</display_name>
      <description>Nominal R-value of the pipe insulation. If not provided, the OS-HPXML default is used.</description>
      <type>Double</type>
      <units>h-ft^2-R/Btu</units>
      <required>false</required>
      <model_dependent>false</model_dependent>
    </argument>
    <argument>
      <name>dwhr_facilities_connected</name>
      <display_name>Drain Water Heat Recovery: Facilities Connected</display_name>
      <description>Which facilities are connected for the drain water heat recovery. Use 'none' if there is no drain water heat recovery system.</description>
      <type>Choice</type>
      <required>true</required>
      <model_dependent>false</model_dependent>
      <default_value>none</default_value>
      <choices>
        <choice>
          <value>none</value>
          <display_name>none</display_name>
        </choice>
        <choice>
          <value>one</value>
          <display_name>one</display_name>
        </choice>
        <choice>
          <value>all</value>
          <display_name>all</display_name>
        </choice>
      </choices>
    </argument>
    <argument>
      <name>dwhr_equal_flow</name>
      <display_name>Drain Water Heat Recovery: Equal Flow</display_name>
      <description>Whether the drain water heat recovery has equal flow.</description>
      <type>Boolean</type>
      <required>true</required>
      <model_dependent>false</model_dependent>
      <default_value>true</default_value>
      <choices>
        <choice>
          <value>true</value>
          <display_name>true</display_name>
        </choice>
        <choice>
          <value>false</value>
          <display_name>false</display_name>
        </choice>
      </choices>
    </argument>
    <argument>
      <name>dwhr_efficiency</name>
      <display_name>Drain Water Heat Recovery: Efficiency</display_name>
      <description>The efficiency of the drain water heat recovery.</description>
      <type>Double</type>
      <units>Frac</units>
      <required>true</required>
      <model_dependent>false</model_dependent>
      <default_value>0.55</default_value>
    </argument>
    <argument>
      <name>water_fixtures_shower_low_flow</name>
      <display_name>Hot Water Fixtures: Is Shower Low Flow</display_name>
      <description>Whether the shower fixture is low flow.</description>
      <type>Boolean</type>
      <required>true</required>
      <model_dependent>false</model_dependent>
      <default_value>false</default_value>
      <choices>
        <choice>
          <value>true</value>
          <display_name>true</display_name>
        </choice>
        <choice>
          <value>false</value>
          <display_name>false</display_name>
        </choice>
      </choices>
    </argument>
    <argument>
      <name>water_fixtures_sink_low_flow</name>
      <display_name>Hot Water Fixtures: Is Sink Low Flow</display_name>
      <description>Whether the sink fixture is low flow.</description>
      <type>Boolean</type>
      <required>true</required>
      <model_dependent>false</model_dependent>
      <default_value>false</default_value>
      <choices>
        <choice>
          <value>true</value>
          <display_name>true</display_name>
        </choice>
        <choice>
          <value>false</value>
          <display_name>false</display_name>
        </choice>
      </choices>
    </argument>
    <argument>
      <name>water_fixtures_usage_multiplier</name>
      <display_name>Hot Water Fixtures: Usage Multiplier</display_name>
      <description>Multiplier on the hot water usage that can reflect, e.g., high/low usage occupants. If not provided, the OS-HPXML default is used.</description>
      <type>Double</type>
      <required>false</required>
      <model_dependent>false</model_dependent>
    </argument>
    <argument>
      <name>solar_thermal_system_type</name>
      <display_name>Solar Thermal: System Type</display_name>
      <description>The type of solar thermal system. Use 'none' if there is no solar thermal system.</description>
      <type>Choice</type>
      <required>true</required>
      <model_dependent>false</model_dependent>
      <default_value>none</default_value>
      <choices>
        <choice>
          <value>none</value>
          <display_name>none</display_name>
        </choice>
        <choice>
          <value>hot water</value>
          <display_name>hot water</display_name>
        </choice>
      </choices>
    </argument>
    <argument>
      <name>solar_thermal_collector_area</name>
      <display_name>Solar Thermal: Collector Area</display_name>
      <description>The collector area of the solar thermal system.</description>
      <type>Double</type>
      <units>ft^2</units>
      <required>true</required>
      <model_dependent>false</model_dependent>
      <default_value>40</default_value>
    </argument>
    <argument>
      <name>solar_thermal_collector_loop_type</name>
      <display_name>Solar Thermal: Collector Loop Type</display_name>
      <description>The collector loop type of the solar thermal system.</description>
      <type>Choice</type>
      <required>true</required>
      <model_dependent>false</model_dependent>
      <default_value>liquid direct</default_value>
      <choices>
        <choice>
          <value>liquid direct</value>
          <display_name>liquid direct</display_name>
        </choice>
        <choice>
          <value>liquid indirect</value>
          <display_name>liquid indirect</display_name>
        </choice>
        <choice>
          <value>passive thermosyphon</value>
          <display_name>passive thermosyphon</display_name>
        </choice>
      </choices>
    </argument>
    <argument>
      <name>solar_thermal_collector_type</name>
      <display_name>Solar Thermal: Collector Type</display_name>
      <description>The collector type of the solar thermal system.</description>
      <type>Choice</type>
      <required>true</required>
      <model_dependent>false</model_dependent>
      <default_value>evacuated tube</default_value>
      <choices>
        <choice>
          <value>evacuated tube</value>
          <display_name>evacuated tube</display_name>
        </choice>
        <choice>
          <value>single glazing black</value>
          <display_name>single glazing black</display_name>
        </choice>
        <choice>
          <value>double glazing black</value>
          <display_name>double glazing black</display_name>
        </choice>
        <choice>
          <value>integrated collector storage</value>
          <display_name>integrated collector storage</display_name>
        </choice>
      </choices>
    </argument>
    <argument>
      <name>solar_thermal_collector_azimuth</name>
      <display_name>Solar Thermal: Collector Azimuth</display_name>
      <description>The collector azimuth of the solar thermal system. Azimuth is measured clockwise from north (e.g., North=0, East=90, South=180, West=270).</description>
      <type>Double</type>
      <units>degrees</units>
      <required>true</required>
      <model_dependent>false</model_dependent>
      <default_value>180</default_value>
    </argument>
    <argument>
      <name>solar_thermal_collector_tilt</name>
      <display_name>Solar Thermal: Collector Tilt</display_name>
      <description>The collector tilt of the solar thermal system. Can also enter, e.g., RoofPitch, RoofPitch+20, Latitude, Latitude-15, etc.</description>
      <type>String</type>
      <units>degrees</units>
      <required>true</required>
      <model_dependent>false</model_dependent>
      <default_value>RoofPitch</default_value>
    </argument>
    <argument>
      <name>solar_thermal_collector_rated_optical_efficiency</name>
      <display_name>Solar Thermal: Collector Rated Optical Efficiency</display_name>
      <description>The collector rated optical efficiency of the solar thermal system.</description>
      <type>Double</type>
      <units>Frac</units>
      <required>true</required>
      <model_dependent>false</model_dependent>
      <default_value>0.5</default_value>
    </argument>
    <argument>
      <name>solar_thermal_collector_rated_thermal_losses</name>
      <display_name>Solar Thermal: Collector Rated Thermal Losses</display_name>
      <description>The collector rated thermal losses of the solar thermal system.</description>
      <type>Double</type>
      <units>Btu/hr-ft^2-R</units>
      <required>true</required>
      <model_dependent>false</model_dependent>
      <default_value>0.2799</default_value>
    </argument>
    <argument>
      <name>solar_thermal_storage_volume</name>
      <display_name>Solar Thermal: Storage Volume</display_name>
      <description>The storage volume of the solar thermal system. If not provided, the OS-HPXML default is used.</description>
      <type>Double</type>
      <units>gal</units>
      <required>false</required>
      <model_dependent>false</model_dependent>
    </argument>
    <argument>
      <name>solar_thermal_solar_fraction</name>
      <display_name>Solar Thermal: Solar Fraction</display_name>
      <description>The solar fraction of the solar thermal system. If provided, overrides all other solar thermal inputs.</description>
      <type>Double</type>
      <units>Frac</units>
      <required>true</required>
      <model_dependent>false</model_dependent>
      <default_value>0</default_value>
    </argument>
    <argument>
      <name>pv_system_present</name>
      <display_name>PV System: Present</display_name>
      <description>Whether there is a PV system present.</description>
      <type>Boolean</type>
      <required>true</required>
      <model_dependent>false</model_dependent>
      <default_value>false</default_value>
      <choices>
        <choice>
          <value>true</value>
          <display_name>true</display_name>
        </choice>
        <choice>
          <value>false</value>
          <display_name>false</display_name>
        </choice>
      </choices>
    </argument>
    <argument>
      <name>pv_system_module_type</name>
      <display_name>PV System: Module Type</display_name>
      <description>Module type of the PV system. If not provided, the OS-HPXML default is used.</description>
      <type>Choice</type>
      <required>false</required>
      <model_dependent>false</model_dependent>
      <choices>
        <choice>
          <value>standard</value>
          <display_name>standard</display_name>
        </choice>
        <choice>
          <value>premium</value>
          <display_name>premium</display_name>
        </choice>
        <choice>
          <value>thin film</value>
          <display_name>thin film</display_name>
        </choice>
      </choices>
    </argument>
    <argument>
      <name>pv_system_location</name>
      <display_name>PV System: Location</display_name>
      <description>Location of the PV system. If not provided, the OS-HPXML default is used.</description>
      <type>Choice</type>
      <required>false</required>
      <model_dependent>false</model_dependent>
      <choices>
        <choice>
          <value>roof</value>
          <display_name>roof</display_name>
        </choice>
        <choice>
          <value>ground</value>
          <display_name>ground</display_name>
        </choice>
      </choices>
    </argument>
    <argument>
      <name>pv_system_tracking</name>
      <display_name>PV System: Tracking</display_name>
      <description>Type of tracking for the PV system. If not provided, the OS-HPXML default is used.</description>
      <type>Choice</type>
      <required>false</required>
      <model_dependent>false</model_dependent>
      <choices>
        <choice>
          <value>fixed</value>
          <display_name>fixed</display_name>
        </choice>
        <choice>
          <value>1-axis</value>
          <display_name>1-axis</display_name>
        </choice>
        <choice>
          <value>1-axis backtracked</value>
          <display_name>1-axis backtracked</display_name>
        </choice>
        <choice>
          <value>2-axis</value>
          <display_name>2-axis</display_name>
        </choice>
      </choices>
    </argument>
    <argument>
      <name>pv_system_array_azimuth</name>
      <display_name>PV System: Array Azimuth</display_name>
      <description>Array azimuth of the PV system. Azimuth is measured clockwise from north (e.g., North=0, East=90, South=180, West=270).</description>
      <type>Double</type>
      <units>degrees</units>
      <required>true</required>
      <model_dependent>false</model_dependent>
      <default_value>180</default_value>
    </argument>
    <argument>
      <name>pv_system_array_tilt</name>
      <display_name>PV System: Array Tilt</display_name>
      <description>Array tilt of the PV system. Can also enter, e.g., RoofPitch, RoofPitch+20, Latitude, Latitude-15, etc.</description>
      <type>String</type>
      <units>degrees</units>
      <required>true</required>
      <model_dependent>false</model_dependent>
      <default_value>RoofPitch</default_value>
    </argument>
    <argument>
      <name>pv_system_max_power_output</name>
      <display_name>PV System: Maximum Power Output</display_name>
      <description>Maximum power output of the PV system. For a shared system, this is the total building maximum power output.</description>
      <type>Double</type>
      <units>W</units>
      <required>true</required>
      <model_dependent>false</model_dependent>
      <default_value>4000</default_value>
    </argument>
    <argument>
      <name>pv_system_inverter_efficiency</name>
      <display_name>PV System: Inverter Efficiency</display_name>
      <description>Inverter efficiency of the PV system. If there are two PV systems, this will apply to both. If not provided, the OS-HPXML default is used.</description>
      <type>Double</type>
      <units>Frac</units>
      <required>false</required>
      <model_dependent>false</model_dependent>
    </argument>
    <argument>
      <name>pv_system_system_losses_fraction</name>
      <display_name>PV System: System Losses Fraction</display_name>
      <description>System losses fraction of the PV system. If there are two PV systems, this will apply to both. If not provided, the OS-HPXML default is used.</description>
      <type>Double</type>
      <units>Frac</units>
      <required>false</required>
      <model_dependent>false</model_dependent>
    </argument>
    <argument>
      <name>pv_system_num_bedrooms_served</name>
      <display_name>PV System: Number of Bedrooms Served</display_name>
      <description>Number of bedrooms served by PV system. Required if single-family attached or apartment unit. Used to apportion PV generation to the unit of a SFA/MF building. If there are two PV systems, this will apply to both.</description>
      <type>Integer</type>
      <units>#</units>
      <required>false</required>
      <model_dependent>false</model_dependent>
    </argument>
    <argument>
      <name>pv_system_2_present</name>
      <display_name>PV System 2: Present</display_name>
      <description>Whether there is a second PV system present.</description>
      <type>Boolean</type>
      <required>true</required>
      <model_dependent>false</model_dependent>
      <default_value>false</default_value>
      <choices>
        <choice>
          <value>true</value>
          <display_name>true</display_name>
        </choice>
        <choice>
          <value>false</value>
          <display_name>false</display_name>
        </choice>
      </choices>
    </argument>
    <argument>
      <name>pv_system_2_module_type</name>
      <display_name>PV System 2: Module Type</display_name>
      <description>Module type of the second PV system. If not provided, the OS-HPXML default is used.</description>
      <type>Choice</type>
      <required>false</required>
      <model_dependent>false</model_dependent>
      <choices>
        <choice>
          <value>standard</value>
          <display_name>standard</display_name>
        </choice>
        <choice>
          <value>premium</value>
          <display_name>premium</display_name>
        </choice>
        <choice>
          <value>thin film</value>
          <display_name>thin film</display_name>
        </choice>
      </choices>
    </argument>
    <argument>
      <name>pv_system_2_location</name>
      <display_name>PV System 2: Location</display_name>
      <description>Location of the second PV system. If not provided, the OS-HPXML default is used.</description>
      <type>Choice</type>
      <required>false</required>
      <model_dependent>false</model_dependent>
      <choices>
        <choice>
          <value>roof</value>
          <display_name>roof</display_name>
        </choice>
        <choice>
          <value>ground</value>
          <display_name>ground</display_name>
        </choice>
      </choices>
    </argument>
    <argument>
      <name>pv_system_2_tracking</name>
      <display_name>PV System 2: Tracking</display_name>
      <description>Type of tracking for the second PV system. If not provided, the OS-HPXML default is used.</description>
      <type>Choice</type>
      <required>false</required>
      <model_dependent>false</model_dependent>
      <choices>
        <choice>
          <value>fixed</value>
          <display_name>fixed</display_name>
        </choice>
        <choice>
          <value>1-axis</value>
          <display_name>1-axis</display_name>
        </choice>
        <choice>
          <value>1-axis backtracked</value>
          <display_name>1-axis backtracked</display_name>
        </choice>
        <choice>
          <value>2-axis</value>
          <display_name>2-axis</display_name>
        </choice>
      </choices>
    </argument>
    <argument>
      <name>pv_system_2_array_azimuth</name>
      <display_name>PV System 2: Array Azimuth</display_name>
      <description>Array azimuth of the second PV system. Azimuth is measured clockwise from north (e.g., North=0, East=90, South=180, West=270).</description>
      <type>Double</type>
      <units>degrees</units>
      <required>true</required>
      <model_dependent>false</model_dependent>
      <default_value>180</default_value>
    </argument>
    <argument>
      <name>pv_system_2_array_tilt</name>
      <display_name>PV System 2: Array Tilt</display_name>
      <description>Array tilt of the second PV system. Can also enter, e.g., RoofPitch, RoofPitch+20, Latitude, Latitude-15, etc.</description>
      <type>String</type>
      <units>degrees</units>
      <required>true</required>
      <model_dependent>false</model_dependent>
      <default_value>RoofPitch</default_value>
    </argument>
    <argument>
      <name>pv_system_2_max_power_output</name>
      <display_name>PV System 2: Maximum Power Output</display_name>
      <description>Maximum power output of the second PV system. For a shared system, this is the total building maximum power output.</description>
      <type>Double</type>
      <units>W</units>
      <required>true</required>
      <model_dependent>false</model_dependent>
      <default_value>4000</default_value>
    </argument>
    <argument>
      <name>battery_present</name>
      <display_name>Battery: Present</display_name>
      <description>Whether there is a lithium ion battery present.</description>
      <type>Boolean</type>
      <required>true</required>
      <model_dependent>false</model_dependent>
      <default_value>false</default_value>
      <choices>
        <choice>
          <value>true</value>
          <display_name>true</display_name>
        </choice>
        <choice>
          <value>false</value>
          <display_name>false</display_name>
        </choice>
      </choices>
    </argument>
    <argument>
      <name>battery_location</name>
      <display_name>Battery: Location</display_name>
      <description>The space type for the lithium ion battery location. If not provided, the OS-HPXML default is used.</description>
      <type>Choice</type>
      <required>false</required>
      <model_dependent>false</model_dependent>
      <choices>
        <choice>
          <value>living space</value>
          <display_name>living space</display_name>
        </choice>
        <choice>
          <value>basement - conditioned</value>
          <display_name>basement - conditioned</display_name>
        </choice>
        <choice>
          <value>basement - unconditioned</value>
          <display_name>basement - unconditioned</display_name>
        </choice>
        <choice>
          <value>crawlspace - vented</value>
          <display_name>crawlspace - vented</display_name>
        </choice>
        <choice>
          <value>crawlspace - unvented</value>
          <display_name>crawlspace - unvented</display_name>
        </choice>
        <choice>
          <value>crawlspace - conditioned</value>
          <display_name>crawlspace - conditioned</display_name>
        </choice>
        <choice>
          <value>attic - vented</value>
          <display_name>attic - vented</display_name>
        </choice>
        <choice>
          <value>attic - unvented</value>
          <display_name>attic - unvented</display_name>
        </choice>
        <choice>
          <value>garage</value>
          <display_name>garage</display_name>
        </choice>
        <choice>
          <value>outside</value>
          <display_name>outside</display_name>
        </choice>
      </choices>
    </argument>
    <argument>
      <name>battery_power</name>
      <display_name>Battery: Rated Power Output</display_name>
      <description>The rated power output of the lithium ion battery. If not provided, the OS-HPXML default is used.</description>
      <type>Double</type>
      <units>W</units>
      <required>false</required>
      <model_dependent>false</model_dependent>
    </argument>
    <argument>
      <name>battery_capacity</name>
      <display_name>Battery: Nominal Capacity</display_name>
      <description>The nominal capacity of the lithium ion battery. If not provided, the OS-HPXML default is used.</description>
      <type>Double</type>
      <units>kWh</units>
      <required>false</required>
      <model_dependent>false</model_dependent>
    </argument>
    <argument>
      <name>battery_usable_capacity</name>
      <display_name>Battery: Usable Capacity</display_name>
      <description>The usable capacity of the lithium ion battery. If not provided, the OS-HPXML default is used.</description>
      <type>Double</type>
      <units>kWh</units>
      <required>false</required>
      <model_dependent>false</model_dependent>
    </argument>
    <argument>
      <name>lighting_present</name>
      <display_name>Lighting: Present</display_name>
      <description>Whether there is lighting energy use.</description>
      <type>Boolean</type>
      <required>true</required>
      <model_dependent>false</model_dependent>
      <default_value>true</default_value>
      <choices>
        <choice>
          <value>true</value>
          <display_name>true</display_name>
        </choice>
        <choice>
          <value>false</value>
          <display_name>false</display_name>
        </choice>
      </choices>
    </argument>
    <argument>
      <name>lighting_interior_fraction_cfl</name>
      <display_name>Lighting: Interior Fraction CFL</display_name>
      <description>Fraction of all lamps (interior) that are compact fluorescent. Lighting not specified as CFL, LFL, or LED is assumed to be incandescent.</description>
      <type>Double</type>
      <required>true</required>
      <model_dependent>false</model_dependent>
      <default_value>0.1</default_value>
    </argument>
    <argument>
      <name>lighting_interior_fraction_lfl</name>
      <display_name>Lighting: Interior Fraction LFL</display_name>
      <description>Fraction of all lamps (interior) that are linear fluorescent. Lighting not specified as CFL, LFL, or LED is assumed to be incandescent.</description>
      <type>Double</type>
      <required>true</required>
      <model_dependent>false</model_dependent>
      <default_value>0</default_value>
    </argument>
    <argument>
      <name>lighting_interior_fraction_led</name>
      <display_name>Lighting: Interior Fraction LED</display_name>
      <description>Fraction of all lamps (interior) that are light emitting diodes. Lighting not specified as CFL, LFL, or LED is assumed to be incandescent.</description>
      <type>Double</type>
      <required>true</required>
      <model_dependent>false</model_dependent>
      <default_value>0</default_value>
    </argument>
    <argument>
      <name>lighting_interior_usage_multiplier</name>
      <display_name>Lighting: Interior Usage Multiplier</display_name>
      <description>Multiplier on the lighting energy usage (interior) that can reflect, e.g., high/low usage occupants. If not provided, the OS-HPXML default is used.</description>
      <type>Double</type>
      <required>false</required>
      <model_dependent>false</model_dependent>
    </argument>
    <argument>
      <name>lighting_exterior_fraction_cfl</name>
      <display_name>Lighting: Exterior Fraction CFL</display_name>
      <description>Fraction of all lamps (exterior) that are compact fluorescent. Lighting not specified as CFL, LFL, or LED is assumed to be incandescent.</description>
      <type>Double</type>
      <required>true</required>
      <model_dependent>false</model_dependent>
      <default_value>0</default_value>
    </argument>
    <argument>
      <name>lighting_exterior_fraction_lfl</name>
      <display_name>Lighting: Exterior Fraction LFL</display_name>
      <description>Fraction of all lamps (exterior) that are linear fluorescent. Lighting not specified as CFL, LFL, or LED is assumed to be incandescent.</description>
      <type>Double</type>
      <required>true</required>
      <model_dependent>false</model_dependent>
      <default_value>0</default_value>
    </argument>
    <argument>
      <name>lighting_exterior_fraction_led</name>
      <display_name>Lighting: Exterior Fraction LED</display_name>
      <description>Fraction of all lamps (exterior) that are light emitting diodes. Lighting not specified as CFL, LFL, or LED is assumed to be incandescent.</description>
      <type>Double</type>
      <required>true</required>
      <model_dependent>false</model_dependent>
      <default_value>0</default_value>
    </argument>
    <argument>
      <name>lighting_exterior_usage_multiplier</name>
      <display_name>Lighting: Exterior Usage Multiplier</display_name>
      <description>Multiplier on the lighting energy usage (exterior) that can reflect, e.g., high/low usage occupants. If not provided, the OS-HPXML default is used.</description>
      <type>Double</type>
      <required>false</required>
      <model_dependent>false</model_dependent>
    </argument>
    <argument>
      <name>lighting_garage_fraction_cfl</name>
      <display_name>Lighting: Garage Fraction CFL</display_name>
      <description>Fraction of all lamps (garage) that are compact fluorescent. Lighting not specified as CFL, LFL, or LED is assumed to be incandescent.</description>
      <type>Double</type>
      <required>true</required>
      <model_dependent>false</model_dependent>
      <default_value>0</default_value>
    </argument>
    <argument>
      <name>lighting_garage_fraction_lfl</name>
      <display_name>Lighting: Garage Fraction LFL</display_name>
      <description>Fraction of all lamps (garage) that are linear fluorescent. Lighting not specified as CFL, LFL, or LED is assumed to be incandescent.</description>
      <type>Double</type>
      <required>true</required>
      <model_dependent>false</model_dependent>
      <default_value>0</default_value>
    </argument>
    <argument>
      <name>lighting_garage_fraction_led</name>
      <display_name>Lighting: Garage Fraction LED</display_name>
      <description>Fraction of all lamps (garage) that are light emitting diodes. Lighting not specified as CFL, LFL, or LED is assumed to be incandescent.</description>
      <type>Double</type>
      <required>true</required>
      <model_dependent>false</model_dependent>
      <default_value>0</default_value>
    </argument>
    <argument>
      <name>lighting_garage_usage_multiplier</name>
      <display_name>Lighting: Garage Usage Multiplier</display_name>
      <description>Multiplier on the lighting energy usage (garage) that can reflect, e.g., high/low usage occupants. If not provided, the OS-HPXML default is used.</description>
      <type>Double</type>
      <required>false</required>
      <model_dependent>false</model_dependent>
    </argument>
    <argument>
      <name>holiday_lighting_present</name>
      <display_name>Holiday Lighting: Present</display_name>
      <description>Whether there is holiday lighting.</description>
      <type>Boolean</type>
      <required>true</required>
      <model_dependent>false</model_dependent>
      <default_value>false</default_value>
      <choices>
        <choice>
          <value>true</value>
          <display_name>true</display_name>
        </choice>
        <choice>
          <value>false</value>
          <display_name>false</display_name>
        </choice>
      </choices>
    </argument>
    <argument>
      <name>holiday_lighting_daily_kwh</name>
      <display_name>Holiday Lighting: Daily Consumption</display_name>
      <description>The daily energy consumption for holiday lighting (exterior). If not provided, the OS-HPXML default is used.</description>
      <type>Double</type>
      <units>kWh/day</units>
      <required>false</required>
      <model_dependent>false</model_dependent>
    </argument>
    <argument>
      <name>holiday_lighting_period</name>
      <display_name>Holiday Lighting: Period</display_name>
      <description>Enter a date like "Nov 25 - Jan 5". If not provided, the OS-HPXML default is used.</description>
      <type>String</type>
      <required>false</required>
      <model_dependent>false</model_dependent>
    </argument>
    <argument>
      <name>dehumidifier_type</name>
      <display_name>Dehumidifier: Type</display_name>
      <description>The type of dehumidifier.</description>
      <type>Choice</type>
      <required>true</required>
      <model_dependent>false</model_dependent>
      <default_value>none</default_value>
      <choices>
        <choice>
          <value>none</value>
          <display_name>none</display_name>
        </choice>
        <choice>
          <value>portable</value>
          <display_name>portable</display_name>
        </choice>
        <choice>
          <value>whole-home</value>
          <display_name>whole-home</display_name>
        </choice>
      </choices>
    </argument>
    <argument>
      <name>dehumidifier_efficiency_type</name>
      <display_name>Dehumidifier: Efficiency Type</display_name>
      <description>The efficiency type of dehumidifier.</description>
      <type>Choice</type>
      <required>true</required>
      <model_dependent>false</model_dependent>
      <default_value>IntegratedEnergyFactor</default_value>
      <choices>
        <choice>
          <value>EnergyFactor</value>
          <display_name>EnergyFactor</display_name>
        </choice>
        <choice>
          <value>IntegratedEnergyFactor</value>
          <display_name>IntegratedEnergyFactor</display_name>
        </choice>
      </choices>
    </argument>
    <argument>
      <name>dehumidifier_efficiency</name>
      <display_name>Dehumidifier: Efficiency</display_name>
      <description>The efficiency of the dehumidifier.</description>
      <type>Double</type>
      <units>liters/kWh</units>
      <required>true</required>
      <model_dependent>false</model_dependent>
      <default_value>1.5</default_value>
    </argument>
    <argument>
      <name>dehumidifier_capacity</name>
      <display_name>Dehumidifier: Capacity</display_name>
      <description>The capacity (water removal rate) of the dehumidifier.</description>
      <type>Double</type>
      <units>pint/day</units>
      <required>true</required>
      <model_dependent>false</model_dependent>
      <default_value>40</default_value>
    </argument>
    <argument>
      <name>dehumidifier_rh_setpoint</name>
      <display_name>Dehumidifier: Relative Humidity Setpoint</display_name>
      <description>The relative humidity setpoint of the dehumidifier.</description>
      <type>Double</type>
      <units>Frac</units>
      <required>true</required>
      <model_dependent>false</model_dependent>
      <default_value>0.5</default_value>
    </argument>
    <argument>
      <name>dehumidifier_fraction_dehumidification_load_served</name>
      <display_name>Dehumidifier: Fraction Dehumidification Load Served</display_name>
      <description>The dehumidification load served fraction of the dehumidifier.</description>
      <type>Double</type>
      <units>Frac</units>
      <required>true</required>
      <model_dependent>false</model_dependent>
      <default_value>1</default_value>
    </argument>
    <argument>
      <name>clothes_washer_present</name>
      <display_name>Clothes Washer: Present</display_name>
      <description>Whether there is a clothes washer present.</description>
      <type>Boolean</type>
      <required>true</required>
      <model_dependent>false</model_dependent>
      <default_value>true</default_value>
      <choices>
        <choice>
          <value>true</value>
          <display_name>true</display_name>
        </choice>
        <choice>
          <value>false</value>
          <display_name>false</display_name>
        </choice>
      </choices>
    </argument>
    <argument>
      <name>clothes_washer_location</name>
      <display_name>Clothes Washer: Location</display_name>
      <description>The space type for the clothes washer location. If not provided, the OS-HPXML default is used.</description>
      <type>Choice</type>
      <required>false</required>
      <model_dependent>false</model_dependent>
      <choices>
        <choice>
          <value>living space</value>
          <display_name>living space</display_name>
        </choice>
        <choice>
          <value>basement - conditioned</value>
          <display_name>basement - conditioned</display_name>
        </choice>
        <choice>
          <value>basement - unconditioned</value>
          <display_name>basement - unconditioned</display_name>
        </choice>
        <choice>
          <value>garage</value>
          <display_name>garage</display_name>
        </choice>
        <choice>
          <value>other housing unit</value>
          <display_name>other housing unit</display_name>
        </choice>
        <choice>
          <value>other heated space</value>
          <display_name>other heated space</display_name>
        </choice>
        <choice>
          <value>other multifamily buffer space</value>
          <display_name>other multifamily buffer space</display_name>
        </choice>
        <choice>
          <value>other non-freezing space</value>
          <display_name>other non-freezing space</display_name>
        </choice>
      </choices>
    </argument>
    <argument>
      <name>clothes_washer_efficiency_type</name>
      <display_name>Clothes Washer: Efficiency Type</display_name>
      <description>The efficiency type of the clothes washer.</description>
      <type>Choice</type>
      <required>true</required>
      <model_dependent>false</model_dependent>
      <default_value>IntegratedModifiedEnergyFactor</default_value>
      <choices>
        <choice>
          <value>ModifiedEnergyFactor</value>
          <display_name>ModifiedEnergyFactor</display_name>
        </choice>
        <choice>
          <value>IntegratedModifiedEnergyFactor</value>
          <display_name>IntegratedModifiedEnergyFactor</display_name>
        </choice>
      </choices>
    </argument>
    <argument>
      <name>clothes_washer_efficiency</name>
      <display_name>Clothes Washer: Efficiency</display_name>
      <description>The efficiency of the clothes washer. If not provided, the OS-HPXML default is used.</description>
      <type>Double</type>
      <units>ft^3/kWh-cyc</units>
      <required>false</required>
      <model_dependent>false</model_dependent>
    </argument>
    <argument>
      <name>clothes_washer_rated_annual_kwh</name>
      <display_name>Clothes Washer: Rated Annual Consumption</display_name>
      <description>The annual energy consumed by the clothes washer, as rated, obtained from the EnergyGuide label. This includes both the appliance electricity consumption and the energy required for water heating. If not provided, the OS-HPXML default is used.</description>
      <type>Double</type>
      <units>kWh/yr</units>
      <required>false</required>
      <model_dependent>false</model_dependent>
    </argument>
    <argument>
      <name>clothes_washer_label_electric_rate</name>
      <display_name>Clothes Washer: Label Electric Rate</display_name>
      <description>The annual energy consumed by the clothes washer, as rated, obtained from the EnergyGuide label. This includes both the appliance electricity consumption and the energy required for water heating. If not provided, the OS-HPXML default is used.</description>
      <type>Double</type>
      <units>$/kWh</units>
      <required>false</required>
      <model_dependent>false</model_dependent>
    </argument>
    <argument>
      <name>clothes_washer_label_gas_rate</name>
      <display_name>Clothes Washer: Label Gas Rate</display_name>
      <description>The annual energy consumed by the clothes washer, as rated, obtained from the EnergyGuide label. This includes both the appliance electricity consumption and the energy required for water heating. If not provided, the OS-HPXML default is used.</description>
      <type>Double</type>
      <units>$/therm</units>
      <required>false</required>
      <model_dependent>false</model_dependent>
    </argument>
    <argument>
      <name>clothes_washer_label_annual_gas_cost</name>
      <display_name>Clothes Washer: Label Annual Cost with Gas DHW</display_name>
      <description>The annual cost of using the system under test conditions. Input is obtained from the EnergyGuide label. If not provided, the OS-HPXML default is used.</description>
      <type>Double</type>
      <units>$</units>
      <required>false</required>
      <model_dependent>false</model_dependent>
    </argument>
    <argument>
      <name>clothes_washer_label_usage</name>
      <display_name>Clothes Washer: Label Usage</display_name>
      <description>The clothes washer loads per week. If not provided, the OS-HPXML default is used.</description>
      <type>Double</type>
      <units>cyc/wk</units>
      <required>false</required>
      <model_dependent>false</model_dependent>
    </argument>
    <argument>
      <name>clothes_washer_capacity</name>
      <display_name>Clothes Washer: Drum Volume</display_name>
      <description>Volume of the washer drum. Obtained from the EnergyStar website or the manufacturer's literature. If not provided, the OS-HPXML default is used.</description>
      <type>Double</type>
      <units>ft^3</units>
      <required>false</required>
      <model_dependent>false</model_dependent>
    </argument>
    <argument>
      <name>clothes_washer_usage_multiplier</name>
      <display_name>Clothes Washer: Usage Multiplier</display_name>
      <description>Multiplier on the clothes washer energy and hot water usage that can reflect, e.g., high/low usage occupants. If not provided, the OS-HPXML default is used.</description>
      <type>Double</type>
      <required>false</required>
      <model_dependent>false</model_dependent>
    </argument>
    <argument>
      <name>clothes_dryer_present</name>
      <display_name>Clothes Dryer: Present</display_name>
      <description>Whether there is a clothes dryer present.</description>
      <type>Boolean</type>
      <required>true</required>
      <model_dependent>false</model_dependent>
      <default_value>true</default_value>
      <choices>
        <choice>
          <value>true</value>
          <display_name>true</display_name>
        </choice>
        <choice>
          <value>false</value>
          <display_name>false</display_name>
        </choice>
      </choices>
    </argument>
    <argument>
      <name>clothes_dryer_location</name>
      <display_name>Clothes Dryer: Location</display_name>
      <description>The space type for the clothes dryer location. If not provided, the OS-HPXML default is used.</description>
      <type>Choice</type>
      <required>false</required>
      <model_dependent>false</model_dependent>
      <choices>
        <choice>
          <value>living space</value>
          <display_name>living space</display_name>
        </choice>
        <choice>
          <value>basement - conditioned</value>
          <display_name>basement - conditioned</display_name>
        </choice>
        <choice>
          <value>basement - unconditioned</value>
          <display_name>basement - unconditioned</display_name>
        </choice>
        <choice>
          <value>garage</value>
          <display_name>garage</display_name>
        </choice>
        <choice>
          <value>other housing unit</value>
          <display_name>other housing unit</display_name>
        </choice>
        <choice>
          <value>other heated space</value>
          <display_name>other heated space</display_name>
        </choice>
        <choice>
          <value>other multifamily buffer space</value>
          <display_name>other multifamily buffer space</display_name>
        </choice>
        <choice>
          <value>other non-freezing space</value>
          <display_name>other non-freezing space</display_name>
        </choice>
      </choices>
    </argument>
    <argument>
      <name>clothes_dryer_fuel_type</name>
      <display_name>Clothes Dryer: Fuel Type</display_name>
      <description>Type of fuel used by the clothes dryer.</description>
      <type>Choice</type>
      <required>true</required>
      <model_dependent>false</model_dependent>
      <default_value>natural gas</default_value>
      <choices>
        <choice>
          <value>electricity</value>
          <display_name>electricity</display_name>
        </choice>
        <choice>
          <value>natural gas</value>
          <display_name>natural gas</display_name>
        </choice>
        <choice>
          <value>fuel oil</value>
          <display_name>fuel oil</display_name>
        </choice>
        <choice>
          <value>propane</value>
          <display_name>propane</display_name>
        </choice>
        <choice>
          <value>wood</value>
          <display_name>wood</display_name>
        </choice>
        <choice>
          <value>coal</value>
          <display_name>coal</display_name>
        </choice>
      </choices>
    </argument>
    <argument>
      <name>clothes_dryer_efficiency_type</name>
      <display_name>Clothes Dryer: Efficiency Type</display_name>
      <description>The efficiency type of the clothes dryer.</description>
      <type>Choice</type>
      <required>true</required>
      <model_dependent>false</model_dependent>
      <default_value>CombinedEnergyFactor</default_value>
      <choices>
        <choice>
          <value>EnergyFactor</value>
          <display_name>EnergyFactor</display_name>
        </choice>
        <choice>
          <value>CombinedEnergyFactor</value>
          <display_name>CombinedEnergyFactor</display_name>
        </choice>
      </choices>
    </argument>
    <argument>
      <name>clothes_dryer_efficiency</name>
      <display_name>Clothes Dryer: Efficiency</display_name>
      <description>The efficiency of the clothes dryer. If not provided, the OS-HPXML default is used.</description>
      <type>Double</type>
      <units>lb/kWh</units>
      <required>false</required>
      <model_dependent>false</model_dependent>
    </argument>
    <argument>
      <name>clothes_dryer_vented_flow_rate</name>
      <display_name>Clothes Dryer: Vented Flow Rate</display_name>
      <description>The exhaust flow rate of the vented clothes dryer. If not provided, the OS-HPXML default is used.</description>
      <type>Double</type>
      <units>CFM</units>
      <required>false</required>
      <model_dependent>false</model_dependent>
    </argument>
    <argument>
      <name>clothes_dryer_usage_multiplier</name>
      <display_name>Clothes Dryer: Usage Multiplier</display_name>
      <description>Multiplier on the clothes dryer energy usage that can reflect, e.g., high/low usage occupants. If not provided, the OS-HPXML default is used.</description>
      <type>Double</type>
      <required>false</required>
      <model_dependent>false</model_dependent>
    </argument>
    <argument>
      <name>dishwasher_present</name>
      <display_name>Dishwasher: Present</display_name>
      <description>Whether there is a dishwasher present.</description>
      <type>Boolean</type>
      <required>true</required>
      <model_dependent>false</model_dependent>
      <default_value>true</default_value>
      <choices>
        <choice>
          <value>true</value>
          <display_name>true</display_name>
        </choice>
        <choice>
          <value>false</value>
          <display_name>false</display_name>
        </choice>
      </choices>
    </argument>
    <argument>
      <name>dishwasher_location</name>
      <display_name>Dishwasher: Location</display_name>
      <description>The space type for the dishwasher location. If not provided, the OS-HPXML default is used.</description>
      <type>Choice</type>
      <required>false</required>
      <model_dependent>false</model_dependent>
      <choices>
        <choice>
          <value>living space</value>
          <display_name>living space</display_name>
        </choice>
        <choice>
          <value>basement - conditioned</value>
          <display_name>basement - conditioned</display_name>
        </choice>
        <choice>
          <value>basement - unconditioned</value>
          <display_name>basement - unconditioned</display_name>
        </choice>
        <choice>
          <value>garage</value>
          <display_name>garage</display_name>
        </choice>
        <choice>
          <value>other housing unit</value>
          <display_name>other housing unit</display_name>
        </choice>
        <choice>
          <value>other heated space</value>
          <display_name>other heated space</display_name>
        </choice>
        <choice>
          <value>other multifamily buffer space</value>
          <display_name>other multifamily buffer space</display_name>
        </choice>
        <choice>
          <value>other non-freezing space</value>
          <display_name>other non-freezing space</display_name>
        </choice>
      </choices>
    </argument>
    <argument>
      <name>dishwasher_efficiency_type</name>
      <display_name>Dishwasher: Efficiency Type</display_name>
      <description>The efficiency type of dishwasher.</description>
      <type>Choice</type>
      <required>true</required>
      <model_dependent>false</model_dependent>
      <default_value>RatedAnnualkWh</default_value>
      <choices>
        <choice>
          <value>RatedAnnualkWh</value>
          <display_name>RatedAnnualkWh</display_name>
        </choice>
        <choice>
          <value>EnergyFactor</value>
          <display_name>EnergyFactor</display_name>
        </choice>
      </choices>
    </argument>
    <argument>
      <name>dishwasher_efficiency</name>
      <display_name>Dishwasher: Efficiency</display_name>
      <description>The efficiency of the dishwasher. If not provided, the OS-HPXML default is used.</description>
      <type>Double</type>
      <units>RatedAnnualkWh or EnergyFactor</units>
      <required>false</required>
      <model_dependent>false</model_dependent>
    </argument>
    <argument>
      <name>dishwasher_label_electric_rate</name>
      <display_name>Dishwasher: Label Electric Rate</display_name>
      <description>The label electric rate of the dishwasher. If not provided, the OS-HPXML default is used.</description>
      <type>Double</type>
      <units>$/kWh</units>
      <required>false</required>
      <model_dependent>false</model_dependent>
    </argument>
    <argument>
      <name>dishwasher_label_gas_rate</name>
      <display_name>Dishwasher: Label Gas Rate</display_name>
      <description>The label gas rate of the dishwasher. If not provided, the OS-HPXML default is used.</description>
      <type>Double</type>
      <units>$/therm</units>
      <required>false</required>
      <model_dependent>false</model_dependent>
    </argument>
    <argument>
      <name>dishwasher_label_annual_gas_cost</name>
      <display_name>Dishwasher: Label Annual Gas Cost</display_name>
      <description>The label annual gas cost of the dishwasher. If not provided, the OS-HPXML default is used.</description>
      <type>Double</type>
      <units>$</units>
      <required>false</required>
      <model_dependent>false</model_dependent>
    </argument>
    <argument>
      <name>dishwasher_label_usage</name>
      <display_name>Dishwasher: Label Usage</display_name>
      <description>The dishwasher loads per week. If not provided, the OS-HPXML default is used.</description>
      <type>Double</type>
      <units>cyc/wk</units>
      <required>false</required>
      <model_dependent>false</model_dependent>
    </argument>
    <argument>
      <name>dishwasher_place_setting_capacity</name>
      <display_name>Dishwasher: Number of Place Settings</display_name>
      <description>The number of place settings for the unit. Data obtained from manufacturer's literature. If not provided, the OS-HPXML default is used.</description>
      <type>Integer</type>
      <units>#</units>
      <required>false</required>
      <model_dependent>false</model_dependent>
    </argument>
    <argument>
      <name>dishwasher_usage_multiplier</name>
      <display_name>Dishwasher: Usage Multiplier</display_name>
      <description>Multiplier on the dishwasher energy usage that can reflect, e.g., high/low usage occupants. If not provided, the OS-HPXML default is used.</description>
      <type>Double</type>
      <required>false</required>
      <model_dependent>false</model_dependent>
    </argument>
    <argument>
      <name>refrigerator_present</name>
      <display_name>Refrigerator: Present</display_name>
      <description>Whether there is a refrigerator present.</description>
      <type>Boolean</type>
      <required>true</required>
      <model_dependent>false</model_dependent>
      <default_value>true</default_value>
      <choices>
        <choice>
          <value>true</value>
          <display_name>true</display_name>
        </choice>
        <choice>
          <value>false</value>
          <display_name>false</display_name>
        </choice>
      </choices>
    </argument>
    <argument>
      <name>refrigerator_location</name>
      <display_name>Refrigerator: Location</display_name>
      <description>The space type for the refrigerator location. If not provided, the OS-HPXML default is used.</description>
      <type>Choice</type>
      <required>false</required>
      <model_dependent>false</model_dependent>
      <choices>
        <choice>
          <value>living space</value>
          <display_name>living space</display_name>
        </choice>
        <choice>
          <value>basement - conditioned</value>
          <display_name>basement - conditioned</display_name>
        </choice>
        <choice>
          <value>basement - unconditioned</value>
          <display_name>basement - unconditioned</display_name>
        </choice>
        <choice>
          <value>garage</value>
          <display_name>garage</display_name>
        </choice>
        <choice>
          <value>other housing unit</value>
          <display_name>other housing unit</display_name>
        </choice>
        <choice>
          <value>other heated space</value>
          <display_name>other heated space</display_name>
        </choice>
        <choice>
          <value>other multifamily buffer space</value>
          <display_name>other multifamily buffer space</display_name>
        </choice>
        <choice>
          <value>other non-freezing space</value>
          <display_name>other non-freezing space</display_name>
        </choice>
      </choices>
    </argument>
    <argument>
      <name>refrigerator_rated_annual_kwh</name>
      <display_name>Refrigerator: Rated Annual Consumption</display_name>
      <description>The EnergyGuide rated annual energy consumption for a refrigerator. If not provided, the OS-HPXML default is used.</description>
      <type>Double</type>
      <units>kWh/yr</units>
      <required>false</required>
      <model_dependent>false</model_dependent>
    </argument>
    <argument>
      <name>refrigerator_usage_multiplier</name>
      <display_name>Refrigerator: Usage Multiplier</display_name>
      <description>Multiplier on the refrigerator energy usage that can reflect, e.g., high/low usage occupants. If not provided, the OS-HPXML default is used.</description>
      <type>Double</type>
      <required>false</required>
      <model_dependent>false</model_dependent>
    </argument>
    <argument>
      <name>extra_refrigerator_present</name>
      <display_name>Extra Refrigerator: Present</display_name>
      <description>Whether there is an extra refrigerator present.</description>
      <type>Boolean</type>
      <required>true</required>
      <model_dependent>false</model_dependent>
      <default_value>false</default_value>
      <choices>
        <choice>
          <value>true</value>
          <display_name>true</display_name>
        </choice>
        <choice>
          <value>false</value>
          <display_name>false</display_name>
        </choice>
      </choices>
    </argument>
    <argument>
      <name>extra_refrigerator_location</name>
      <display_name>Extra Refrigerator: Location</display_name>
      <description>The space type for the extra refrigerator location. If not provided, the OS-HPXML default is used.</description>
      <type>Choice</type>
      <required>false</required>
      <model_dependent>false</model_dependent>
      <choices>
        <choice>
          <value>living space</value>
          <display_name>living space</display_name>
        </choice>
        <choice>
          <value>basement - conditioned</value>
          <display_name>basement - conditioned</display_name>
        </choice>
        <choice>
          <value>basement - unconditioned</value>
          <display_name>basement - unconditioned</display_name>
        </choice>
        <choice>
          <value>garage</value>
          <display_name>garage</display_name>
        </choice>
        <choice>
          <value>other housing unit</value>
          <display_name>other housing unit</display_name>
        </choice>
        <choice>
          <value>other heated space</value>
          <display_name>other heated space</display_name>
        </choice>
        <choice>
          <value>other multifamily buffer space</value>
          <display_name>other multifamily buffer space</display_name>
        </choice>
        <choice>
          <value>other non-freezing space</value>
          <display_name>other non-freezing space</display_name>
        </choice>
      </choices>
    </argument>
    <argument>
      <name>extra_refrigerator_rated_annual_kwh</name>
      <display_name>Extra Refrigerator: Rated Annual Consumption</display_name>
      <description>The EnergyGuide rated annual energy consumption for an extra rrefrigerator. If not provided, the OS-HPXML default is used.</description>
      <type>Double</type>
      <units>kWh/yr</units>
      <required>false</required>
      <model_dependent>false</model_dependent>
    </argument>
    <argument>
      <name>extra_refrigerator_usage_multiplier</name>
      <display_name>Extra Refrigerator: Usage Multiplier</display_name>
      <description>Multiplier on the extra refrigerator energy usage that can reflect, e.g., high/low usage occupants. If not provided, the OS-HPXML default is used.</description>
      <type>Double</type>
      <required>false</required>
      <model_dependent>false</model_dependent>
    </argument>
    <argument>
      <name>freezer_present</name>
      <display_name>Freezer: Present</display_name>
      <description>Whether there is a freezer present.</description>
      <type>Boolean</type>
      <required>true</required>
      <model_dependent>false</model_dependent>
      <default_value>false</default_value>
      <choices>
        <choice>
          <value>true</value>
          <display_name>true</display_name>
        </choice>
        <choice>
          <value>false</value>
          <display_name>false</display_name>
        </choice>
      </choices>
    </argument>
    <argument>
      <name>freezer_location</name>
      <display_name>Freezer: Location</display_name>
      <description>The space type for the freezer location. If not provided, the OS-HPXML default is used.</description>
      <type>Choice</type>
      <required>false</required>
      <model_dependent>false</model_dependent>
      <choices>
        <choice>
          <value>living space</value>
          <display_name>living space</display_name>
        </choice>
        <choice>
          <value>basement - conditioned</value>
          <display_name>basement - conditioned</display_name>
        </choice>
        <choice>
          <value>basement - unconditioned</value>
          <display_name>basement - unconditioned</display_name>
        </choice>
        <choice>
          <value>garage</value>
          <display_name>garage</display_name>
        </choice>
        <choice>
          <value>other housing unit</value>
          <display_name>other housing unit</display_name>
        </choice>
        <choice>
          <value>other heated space</value>
          <display_name>other heated space</display_name>
        </choice>
        <choice>
          <value>other multifamily buffer space</value>
          <display_name>other multifamily buffer space</display_name>
        </choice>
        <choice>
          <value>other non-freezing space</value>
          <display_name>other non-freezing space</display_name>
        </choice>
      </choices>
    </argument>
    <argument>
      <name>freezer_rated_annual_kwh</name>
      <display_name>Freezer: Rated Annual Consumption</display_name>
      <description>The EnergyGuide rated annual energy consumption for a freezer. If not provided, the OS-HPXML default is used.</description>
      <type>Double</type>
      <units>kWh/yr</units>
      <required>false</required>
      <model_dependent>false</model_dependent>
    </argument>
    <argument>
      <name>freezer_usage_multiplier</name>
      <display_name>Freezer: Usage Multiplier</display_name>
      <description>Multiplier on the freezer energy usage that can reflect, e.g., high/low usage occupants. If not provided, the OS-HPXML default is used.</description>
      <type>Double</type>
      <required>false</required>
      <model_dependent>false</model_dependent>
    </argument>
    <argument>
      <name>cooking_range_oven_present</name>
      <display_name>Cooking Range/Oven: Present</display_name>
      <description>Whether there is a cooking range/oven present.</description>
      <type>Boolean</type>
      <required>true</required>
      <model_dependent>false</model_dependent>
      <default_value>true</default_value>
      <choices>
        <choice>
          <value>true</value>
          <display_name>true</display_name>
        </choice>
        <choice>
          <value>false</value>
          <display_name>false</display_name>
        </choice>
      </choices>
    </argument>
    <argument>
      <name>cooking_range_oven_location</name>
      <display_name>Cooking Range/Oven: Location</display_name>
      <description>The space type for the cooking range/oven location. If not provided, the OS-HPXML default is used.</description>
      <type>Choice</type>
      <required>false</required>
      <model_dependent>false</model_dependent>
      <choices>
        <choice>
          <value>living space</value>
          <display_name>living space</display_name>
        </choice>
        <choice>
          <value>basement - conditioned</value>
          <display_name>basement - conditioned</display_name>
        </choice>
        <choice>
          <value>basement - unconditioned</value>
          <display_name>basement - unconditioned</display_name>
        </choice>
        <choice>
          <value>garage</value>
          <display_name>garage</display_name>
        </choice>
        <choice>
          <value>other housing unit</value>
          <display_name>other housing unit</display_name>
        </choice>
        <choice>
          <value>other heated space</value>
          <display_name>other heated space</display_name>
        </choice>
        <choice>
          <value>other multifamily buffer space</value>
          <display_name>other multifamily buffer space</display_name>
        </choice>
        <choice>
          <value>other non-freezing space</value>
          <display_name>other non-freezing space</display_name>
        </choice>
      </choices>
    </argument>
    <argument>
      <name>cooking_range_oven_fuel_type</name>
      <display_name>Cooking Range/Oven: Fuel Type</display_name>
      <description>Type of fuel used by the cooking range/oven.</description>
      <type>Choice</type>
      <required>true</required>
      <model_dependent>false</model_dependent>
      <default_value>natural gas</default_value>
      <choices>
        <choice>
          <value>electricity</value>
          <display_name>electricity</display_name>
        </choice>
        <choice>
          <value>natural gas</value>
          <display_name>natural gas</display_name>
        </choice>
        <choice>
          <value>fuel oil</value>
          <display_name>fuel oil</display_name>
        </choice>
        <choice>
          <value>propane</value>
          <display_name>propane</display_name>
        </choice>
        <choice>
          <value>wood</value>
          <display_name>wood</display_name>
        </choice>
        <choice>
          <value>coal</value>
          <display_name>coal</display_name>
        </choice>
      </choices>
    </argument>
    <argument>
      <name>cooking_range_oven_is_induction</name>
      <display_name>Cooking Range/Oven: Is Induction</display_name>
      <description>Whether the cooking range is induction. If not provided, the OS-HPXML default is used.</description>
      <type>Boolean</type>
      <required>false</required>
      <model_dependent>false</model_dependent>
      <choices>
        <choice>
          <value>true</value>
          <display_name>true</display_name>
        </choice>
        <choice>
          <value>false</value>
          <display_name>false</display_name>
        </choice>
      </choices>
    </argument>
    <argument>
      <name>cooking_range_oven_is_convection</name>
      <display_name>Cooking Range/Oven: Is Convection</display_name>
      <description>Whether the oven is convection. If not provided, the OS-HPXML default is used.</description>
      <type>Boolean</type>
      <required>false</required>
      <model_dependent>false</model_dependent>
      <choices>
        <choice>
          <value>true</value>
          <display_name>true</display_name>
        </choice>
        <choice>
          <value>false</value>
          <display_name>false</display_name>
        </choice>
      </choices>
    </argument>
    <argument>
      <name>cooking_range_oven_usage_multiplier</name>
      <display_name>Cooking Range/Oven: Usage Multiplier</display_name>
      <description>Multiplier on the cooking range/oven energy usage that can reflect, e.g., high/low usage occupants. If not provided, the OS-HPXML default is used.</description>
      <type>Double</type>
      <required>false</required>
      <model_dependent>false</model_dependent>
    </argument>
    <argument>
      <name>ceiling_fan_present</name>
      <display_name>Ceiling Fan: Present</display_name>
      <description>Whether there are any ceiling fans.</description>
      <type>Boolean</type>
      <required>true</required>
      <model_dependent>false</model_dependent>
      <default_value>true</default_value>
      <choices>
        <choice>
          <value>true</value>
          <display_name>true</display_name>
        </choice>
        <choice>
          <value>false</value>
          <display_name>false</display_name>
        </choice>
      </choices>
    </argument>
    <argument>
      <name>ceiling_fan_efficiency</name>
      <display_name>Ceiling Fan: Efficiency</display_name>
      <description>The efficiency rating of the ceiling fan(s) at medium speed. If not provided, the OS-HPXML default is used.</description>
      <type>Double</type>
      <units>CFM/W</units>
      <required>false</required>
      <model_dependent>false</model_dependent>
    </argument>
    <argument>
      <name>ceiling_fan_quantity</name>
      <display_name>Ceiling Fan: Quantity</display_name>
      <description>Total number of ceiling fans. If not provided, the OS-HPXML default is used.</description>
      <type>Integer</type>
      <units>#</units>
      <required>false</required>
      <model_dependent>false</model_dependent>
    </argument>
    <argument>
      <name>ceiling_fan_cooling_setpoint_temp_offset</name>
      <display_name>Ceiling Fan: Cooling Setpoint Temperature Offset</display_name>
      <description>The setpoint temperature offset during cooling season for the ceiling fan(s). Only applies if ceiling fan quantity is greater than zero. If not provided, the OS-HPXML default is used.</description>
      <type>Double</type>
      <units>deg-F</units>
      <required>false</required>
      <model_dependent>false</model_dependent>
    </argument>
    <argument>
      <name>misc_plug_loads_television_present</name>
      <display_name>Misc Plug Loads: Television Present</display_name>
      <description>Whether there are televisions.</description>
      <type>Boolean</type>
      <required>true</required>
      <model_dependent>false</model_dependent>
      <default_value>true</default_value>
      <choices>
        <choice>
          <value>true</value>
          <display_name>true</display_name>
        </choice>
        <choice>
          <value>false</value>
          <display_name>false</display_name>
        </choice>
      </choices>
    </argument>
    <argument>
      <name>misc_plug_loads_television_annual_kwh</name>
      <display_name>Misc Plug Loads: Television Annual kWh</display_name>
      <description>The annual energy consumption of the television plug loads. If not provided, the OS-HPXML default is used.</description>
      <type>Double</type>
      <units>kWh/yr</units>
      <required>false</required>
      <model_dependent>false</model_dependent>
    </argument>
    <argument>
      <name>misc_plug_loads_television_usage_multiplier</name>
      <display_name>Misc Plug Loads: Television Usage Multiplier</display_name>
      <description>Multiplier on the television energy usage that can reflect, e.g., high/low usage occupants. If not provided, the OS-HPXML default is used.</description>
      <type>Double</type>
      <required>false</required>
      <model_dependent>false</model_dependent>
    </argument>
    <argument>
      <name>misc_plug_loads_other_annual_kwh</name>
      <display_name>Misc Plug Loads: Other Annual kWh</display_name>
      <description>The annual energy consumption of the other residual plug loads. If not provided, the OS-HPXML default is used.</description>
      <type>Double</type>
      <units>kWh/yr</units>
      <required>false</required>
      <model_dependent>false</model_dependent>
    </argument>
    <argument>
      <name>misc_plug_loads_other_frac_sensible</name>
      <display_name>Misc Plug Loads: Other Sensible Fraction</display_name>
      <description>Fraction of other residual plug loads' internal gains that are sensible. If not provided, the OS-HPXML default is used.</description>
      <type>Double</type>
      <units>Frac</units>
      <required>false</required>
      <model_dependent>false</model_dependent>
    </argument>
    <argument>
      <name>misc_plug_loads_other_frac_latent</name>
      <display_name>Misc Plug Loads: Other Latent Fraction</display_name>
      <description>Fraction of other residual plug loads' internal gains that are latent. If not provided, the OS-HPXML default is used.</description>
      <type>Double</type>
      <units>Frac</units>
      <required>false</required>
      <model_dependent>false</model_dependent>
    </argument>
    <argument>
      <name>misc_plug_loads_other_usage_multiplier</name>
      <display_name>Misc Plug Loads: Other Usage Multiplier</display_name>
      <description>Multiplier on the other energy usage that can reflect, e.g., high/low usage occupants. If not provided, the OS-HPXML default is used.</description>
      <type>Double</type>
      <required>false</required>
      <model_dependent>false</model_dependent>
    </argument>
    <argument>
      <name>misc_plug_loads_well_pump_present</name>
      <display_name>Misc Plug Loads: Well Pump Present</display_name>
      <description>Whether there is a well pump.</description>
      <type>Boolean</type>
      <required>true</required>
      <model_dependent>false</model_dependent>
      <default_value>false</default_value>
      <choices>
        <choice>
          <value>true</value>
          <display_name>true</display_name>
        </choice>
        <choice>
          <value>false</value>
          <display_name>false</display_name>
        </choice>
      </choices>
    </argument>
    <argument>
      <name>misc_plug_loads_well_pump_annual_kwh</name>
      <display_name>Misc Plug Loads: Well Pump Annual kWh</display_name>
      <description>The annual energy consumption of the well pump plug loads. If not provided, the OS-HPXML default is used.</description>
      <type>Double</type>
      <units>kWh/yr</units>
      <required>false</required>
      <model_dependent>false</model_dependent>
    </argument>
    <argument>
      <name>misc_plug_loads_well_pump_usage_multiplier</name>
      <display_name>Misc Plug Loads: Well Pump Usage Multiplier</display_name>
      <description>Multiplier on the well pump energy usage that can reflect, e.g., high/low usage occupants. If not provided, the OS-HPXML default is used.</description>
      <type>Double</type>
      <required>false</required>
      <model_dependent>false</model_dependent>
    </argument>
    <argument>
      <name>misc_plug_loads_vehicle_present</name>
      <display_name>Misc Plug Loads: Vehicle Present</display_name>
      <description>Whether there is an electric vehicle.</description>
      <type>Boolean</type>
      <required>true</required>
      <model_dependent>false</model_dependent>
      <default_value>false</default_value>
      <choices>
        <choice>
          <value>true</value>
          <display_name>true</display_name>
        </choice>
        <choice>
          <value>false</value>
          <display_name>false</display_name>
        </choice>
      </choices>
    </argument>
    <argument>
      <name>misc_plug_loads_vehicle_annual_kwh</name>
      <display_name>Misc Plug Loads: Vehicle Annual kWh</display_name>
      <description>The annual energy consumption of the electric vehicle plug loads. If not provided, the OS-HPXML default is used.</description>
      <type>Double</type>
      <units>kWh/yr</units>
      <required>false</required>
      <model_dependent>false</model_dependent>
    </argument>
    <argument>
      <name>misc_plug_loads_vehicle_usage_multiplier</name>
      <display_name>Misc Plug Loads: Vehicle Usage Multiplier</display_name>
      <description>Multiplier on the electric vehicle energy usage that can reflect, e.g., high/low usage occupants. If not provided, the OS-HPXML default is used.</description>
      <type>Double</type>
      <required>false</required>
      <model_dependent>false</model_dependent>
    </argument>
    <argument>
      <name>misc_fuel_loads_grill_present</name>
      <display_name>Misc Fuel Loads: Grill Present</display_name>
      <description>Whether there is a fuel loads grill.</description>
      <type>Boolean</type>
      <required>true</required>
      <model_dependent>false</model_dependent>
      <default_value>false</default_value>
      <choices>
        <choice>
          <value>true</value>
          <display_name>true</display_name>
        </choice>
        <choice>
          <value>false</value>
          <display_name>false</display_name>
        </choice>
      </choices>
    </argument>
    <argument>
      <name>misc_fuel_loads_grill_fuel_type</name>
      <display_name>Misc Fuel Loads: Grill Fuel Type</display_name>
      <description>The fuel type of the fuel loads grill.</description>
      <type>Choice</type>
      <required>true</required>
      <model_dependent>false</model_dependent>
      <default_value>natural gas</default_value>
      <choices>
        <choice>
          <value>natural gas</value>
          <display_name>natural gas</display_name>
        </choice>
        <choice>
          <value>fuel oil</value>
          <display_name>fuel oil</display_name>
        </choice>
        <choice>
          <value>propane</value>
          <display_name>propane</display_name>
        </choice>
        <choice>
          <value>wood</value>
          <display_name>wood</display_name>
        </choice>
        <choice>
          <value>wood pellets</value>
          <display_name>wood pellets</display_name>
        </choice>
      </choices>
    </argument>
    <argument>
      <name>misc_fuel_loads_grill_annual_therm</name>
      <display_name>Misc Fuel Loads: Grill Annual therm</display_name>
      <description>The annual energy consumption of the fuel loads grill. If not provided, the OS-HPXML default is used.</description>
      <type>Double</type>
      <units>therm/yr</units>
      <required>false</required>
      <model_dependent>false</model_dependent>
    </argument>
    <argument>
      <name>misc_fuel_loads_grill_usage_multiplier</name>
      <display_name>Misc Fuel Loads: Grill Usage Multiplier</display_name>
      <description>Multiplier on the fuel loads grill energy usage that can reflect, e.g., high/low usage occupants. If not provided, the OS-HPXML default is used.</description>
      <type>Double</type>
      <required>false</required>
      <model_dependent>false</model_dependent>
    </argument>
    <argument>
      <name>misc_fuel_loads_lighting_present</name>
      <display_name>Misc Fuel Loads: Lighting Present</display_name>
      <description>Whether there is fuel loads lighting.</description>
      <type>Boolean</type>
      <required>true</required>
      <model_dependent>false</model_dependent>
      <default_value>false</default_value>
      <choices>
        <choice>
          <value>true</value>
          <display_name>true</display_name>
        </choice>
        <choice>
          <value>false</value>
          <display_name>false</display_name>
        </choice>
      </choices>
    </argument>
    <argument>
      <name>misc_fuel_loads_lighting_fuel_type</name>
      <display_name>Misc Fuel Loads: Lighting Fuel Type</display_name>
      <description>The fuel type of the fuel loads lighting.</description>
      <type>Choice</type>
      <required>true</required>
      <model_dependent>false</model_dependent>
      <default_value>natural gas</default_value>
      <choices>
        <choice>
          <value>natural gas</value>
          <display_name>natural gas</display_name>
        </choice>
        <choice>
          <value>fuel oil</value>
          <display_name>fuel oil</display_name>
        </choice>
        <choice>
          <value>propane</value>
          <display_name>propane</display_name>
        </choice>
        <choice>
          <value>wood</value>
          <display_name>wood</display_name>
        </choice>
        <choice>
          <value>wood pellets</value>
          <display_name>wood pellets</display_name>
        </choice>
      </choices>
    </argument>
    <argument>
      <name>misc_fuel_loads_lighting_annual_therm</name>
      <display_name>Misc Fuel Loads: Lighting Annual therm</display_name>
      <description>The annual energy consumption of the fuel loads lighting. If not provided, the OS-HPXML default is used.</description>
      <type>Double</type>
      <units>therm/yr</units>
      <required>false</required>
      <model_dependent>false</model_dependent>
    </argument>
    <argument>
      <name>misc_fuel_loads_lighting_usage_multiplier</name>
      <display_name>Misc Fuel Loads: Lighting Usage Multiplier</display_name>
      <description>Multiplier on the fuel loads lighting energy usage that can reflect, e.g., high/low usage occupants. If not provided, the OS-HPXML default is used.</description>
      <type>Double</type>
      <required>false</required>
      <model_dependent>false</model_dependent>
    </argument>
    <argument>
      <name>misc_fuel_loads_fireplace_present</name>
      <display_name>Misc Fuel Loads: Fireplace Present</display_name>
      <description>Whether there is fuel loads fireplace.</description>
      <type>Boolean</type>
      <required>true</required>
      <model_dependent>false</model_dependent>
      <default_value>false</default_value>
      <choices>
        <choice>
          <value>true</value>
          <display_name>true</display_name>
        </choice>
        <choice>
          <value>false</value>
          <display_name>false</display_name>
        </choice>
      </choices>
    </argument>
    <argument>
      <name>misc_fuel_loads_fireplace_fuel_type</name>
      <display_name>Misc Fuel Loads: Fireplace Fuel Type</display_name>
      <description>The fuel type of the fuel loads fireplace.</description>
      <type>Choice</type>
      <required>true</required>
      <model_dependent>false</model_dependent>
      <default_value>natural gas</default_value>
      <choices>
        <choice>
          <value>natural gas</value>
          <display_name>natural gas</display_name>
        </choice>
        <choice>
          <value>fuel oil</value>
          <display_name>fuel oil</display_name>
        </choice>
        <choice>
          <value>propane</value>
          <display_name>propane</display_name>
        </choice>
        <choice>
          <value>wood</value>
          <display_name>wood</display_name>
        </choice>
        <choice>
          <value>wood pellets</value>
          <display_name>wood pellets</display_name>
        </choice>
      </choices>
    </argument>
    <argument>
      <name>misc_fuel_loads_fireplace_annual_therm</name>
      <display_name>Misc Fuel Loads: Fireplace Annual therm</display_name>
      <description>The annual energy consumption of the fuel loads fireplace. If not provided, the OS-HPXML default is used.</description>
      <type>Double</type>
      <units>therm/yr</units>
      <required>false</required>
      <model_dependent>false</model_dependent>
    </argument>
    <argument>
      <name>misc_fuel_loads_fireplace_frac_sensible</name>
      <display_name>Misc Fuel Loads: Fireplace Sensible Fraction</display_name>
      <description>Fraction of fireplace residual fuel loads' internal gains that are sensible. If not provided, the OS-HPXML default is used.</description>
      <type>Double</type>
      <units>Frac</units>
      <required>false</required>
      <model_dependent>false</model_dependent>
    </argument>
    <argument>
      <name>misc_fuel_loads_fireplace_frac_latent</name>
      <display_name>Misc Fuel Loads: Fireplace Latent Fraction</display_name>
      <description>Fraction of fireplace residual fuel loads' internal gains that are latent. If not provided, the OS-HPXML default is used.</description>
      <type>Double</type>
      <units>Frac</units>
      <required>false</required>
      <model_dependent>false</model_dependent>
    </argument>
    <argument>
      <name>misc_fuel_loads_fireplace_usage_multiplier</name>
      <display_name>Misc Fuel Loads: Fireplace Usage Multiplier</display_name>
      <description>Multiplier on the fuel loads fireplace energy usage that can reflect, e.g., high/low usage occupants. If not provided, the OS-HPXML default is used.</description>
      <type>Double</type>
      <required>false</required>
      <model_dependent>false</model_dependent>
    </argument>
    <argument>
      <name>pool_present</name>
      <display_name>Pool: Present</display_name>
      <description>Whether there is a pool.</description>
      <type>Boolean</type>
      <required>true</required>
      <model_dependent>false</model_dependent>
      <default_value>false</default_value>
      <choices>
        <choice>
          <value>true</value>
          <display_name>true</display_name>
        </choice>
        <choice>
          <value>false</value>
          <display_name>false</display_name>
        </choice>
      </choices>
    </argument>
    <argument>
      <name>pool_pump_annual_kwh</name>
      <display_name>Pool: Pump Annual kWh</display_name>
      <description>The annual energy consumption of the pool pump. If not provided, the OS-HPXML default is used.</description>
      <type>Double</type>
      <units>kWh/yr</units>
      <required>false</required>
      <model_dependent>false</model_dependent>
    </argument>
    <argument>
      <name>pool_pump_usage_multiplier</name>
      <display_name>Pool: Pump Usage Multiplier</display_name>
      <description>Multiplier on the pool pump energy usage that can reflect, e.g., high/low usage occupants. If not provided, the OS-HPXML default is used.</description>
      <type>Double</type>
      <required>false</required>
      <model_dependent>false</model_dependent>
    </argument>
    <argument>
      <name>pool_heater_type</name>
      <display_name>Pool: Heater Type</display_name>
      <description>The type of pool heater. Use 'none' if there is no pool heater.</description>
      <type>Choice</type>
      <required>true</required>
      <model_dependent>false</model_dependent>
      <default_value>none</default_value>
      <choices>
        <choice>
          <value>none</value>
          <display_name>none</display_name>
        </choice>
        <choice>
          <value>electric resistance</value>
          <display_name>electric resistance</display_name>
        </choice>
        <choice>
          <value>gas fired</value>
          <display_name>gas fired</display_name>
        </choice>
        <choice>
          <value>heat pump</value>
          <display_name>heat pump</display_name>
        </choice>
      </choices>
    </argument>
    <argument>
      <name>pool_heater_annual_kwh</name>
      <display_name>Pool: Heater Annual kWh</display_name>
      <description>The annual energy consumption of the electric resistance pool heater. If not provided, the OS-HPXML default is used.</description>
      <type>Double</type>
      <units>kWh/yr</units>
      <required>false</required>
      <model_dependent>false</model_dependent>
    </argument>
    <argument>
      <name>pool_heater_annual_therm</name>
      <display_name>Pool: Heater Annual therm</display_name>
      <description>The annual energy consumption of the gas fired pool heater. If not provided, the OS-HPXML default is used.</description>
      <type>Double</type>
      <units>therm/yr</units>
      <required>false</required>
      <model_dependent>false</model_dependent>
    </argument>
    <argument>
      <name>pool_heater_usage_multiplier</name>
      <display_name>Pool: Heater Usage Multiplier</display_name>
      <description>Multiplier on the pool heater energy usage that can reflect, e.g., high/low usage occupants. If not provided, the OS-HPXML default is used.</description>
      <type>Double</type>
      <required>false</required>
      <model_dependent>false</model_dependent>
    </argument>
    <argument>
      <name>hot_tub_present</name>
      <display_name>Hot Tub: Present</display_name>
      <description>Whether there is a hot tub.</description>
      <type>Boolean</type>
      <required>true</required>
      <model_dependent>false</model_dependent>
      <default_value>false</default_value>
      <choices>
        <choice>
          <value>true</value>
          <display_name>true</display_name>
        </choice>
        <choice>
          <value>false</value>
          <display_name>false</display_name>
        </choice>
      </choices>
    </argument>
    <argument>
      <name>hot_tub_pump_annual_kwh</name>
      <display_name>Hot Tub: Pump Annual kWh</display_name>
      <description>The annual energy consumption of the hot tub pump. If not provided, the OS-HPXML default is used.</description>
      <type>Double</type>
      <units>kWh/yr</units>
      <required>false</required>
      <model_dependent>false</model_dependent>
    </argument>
    <argument>
      <name>hot_tub_pump_usage_multiplier</name>
      <display_name>Hot Tub: Pump Usage Multiplier</display_name>
      <description>Multiplier on the hot tub pump energy usage that can reflect, e.g., high/low usage occupants. If not provided, the OS-HPXML default is used.</description>
      <type>Double</type>
      <required>false</required>
      <model_dependent>false</model_dependent>
    </argument>
    <argument>
      <name>hot_tub_heater_type</name>
      <display_name>Hot Tub: Heater Type</display_name>
      <description>The type of hot tub heater. Use 'none' if there is no hot tub heater.</description>
      <type>Choice</type>
      <required>true</required>
      <model_dependent>false</model_dependent>
      <default_value>none</default_value>
      <choices>
        <choice>
          <value>none</value>
          <display_name>none</display_name>
        </choice>
        <choice>
          <value>electric resistance</value>
          <display_name>electric resistance</display_name>
        </choice>
        <choice>
          <value>gas fired</value>
          <display_name>gas fired</display_name>
        </choice>
        <choice>
          <value>heat pump</value>
          <display_name>heat pump</display_name>
        </choice>
      </choices>
    </argument>
    <argument>
      <name>hot_tub_heater_annual_kwh</name>
      <display_name>Hot Tub: Heater Annual kWh</display_name>
      <description>The annual energy consumption of the electric resistance hot tub heater. If not provided, the OS-HPXML default is used.</description>
      <type>Double</type>
      <units>kWh/yr</units>
      <required>false</required>
      <model_dependent>false</model_dependent>
    </argument>
    <argument>
      <name>hot_tub_heater_annual_therm</name>
      <display_name>Hot Tub: Heater Annual therm</display_name>
      <description>The annual energy consumption of the gas fired hot tub heater. If not provided, the OS-HPXML default is used.</description>
      <type>Double</type>
      <units>therm/yr</units>
      <required>false</required>
      <model_dependent>false</model_dependent>
    </argument>
    <argument>
      <name>hot_tub_heater_usage_multiplier</name>
      <display_name>Hot Tub: Heater Usage Multiplier</display_name>
      <description>Multiplier on the hot tub heater energy usage that can reflect, e.g., high/low usage occupants. If not provided, the OS-HPXML default is used.</description>
      <type>Double</type>
      <required>false</required>
      <model_dependent>false</model_dependent>
    </argument>
    <argument>
      <name>emissions_scenario_names</name>
      <display_name>Emissions: Scenario Names</display_name>
      <description>Names of emissions scenarios. If multiple scenarios, use a comma-separated list. If not provided, no emissions scenarios are calculated.</description>
      <type>String</type>
      <required>false</required>
      <model_dependent>false</model_dependent>
    </argument>
    <argument>
      <name>emissions_types</name>
      <display_name>Emissions: Types</display_name>
      <description>Types of emissions (e.g., CO2e, NOx, etc.). If multiple scenarios, use a comma-separated list.</description>
      <type>String</type>
      <required>false</required>
      <model_dependent>false</model_dependent>
    </argument>
    <argument>
      <name>emissions_electricity_units</name>
      <display_name>Emissions: Electricity Units</display_name>
      <description>Electricity emissions factors units. If multiple scenarios, use a comma-separated list. Only lb/MWh and kg/MWh are allowed.</description>
      <type>String</type>
      <required>false</required>
      <model_dependent>false</model_dependent>
    </argument>
    <argument>
      <name>emissions_electricity_values_or_filepaths</name>
      <display_name>Emissions: Electricity Values or File Paths</display_name>
      <description>Electricity emissions factors values, specified as either an annual factor or an absolute/relative path to a file with hourly factors. If multiple scenarios, use a comma-separated list.</description>
      <type>String</type>
      <required>false</required>
      <model_dependent>false</model_dependent>
    </argument>
    <argument>
      <name>emissions_electricity_number_of_header_rows</name>
      <display_name>Emissions: Electricity Files Number of Header Rows</display_name>
      <description>The number of header rows in the electricity emissions factor file. Only applies when an electricity filepath is used. If multiple scenarios, use a comma-separated list.</description>
      <type>String</type>
      <required>false</required>
      <model_dependent>false</model_dependent>
    </argument>
    <argument>
      <name>emissions_electricity_column_numbers</name>
      <display_name>Emissions: Electricity Files Column Numbers</display_name>
      <description>The column number in the electricity emissions factor file. Only applies when an electricity filepath is used. If multiple scenarios, use a comma-separated list.</description>
      <type>String</type>
      <required>false</required>
      <model_dependent>false</model_dependent>
    </argument>
    <argument>
      <name>emissions_fossil_fuel_units</name>
      <display_name>Emissions: Fossil Fuel Units</display_name>
      <description>Fossil fuel emissions factors units. If multiple scenarios, use a comma-separated list. Only lb/MBtu and kg/MBtu are allowed.</description>
      <type>String</type>
      <required>false</required>
      <model_dependent>false</model_dependent>
    </argument>
    <argument>
      <name>emissions_natural_gas_values</name>
      <display_name>Emissions: Natural Gas Values</display_name>
      <description>Natural gas emissions factors values, specified as an annual factor. If multiple scenarios, use a comma-separated list.</description>
      <type>String</type>
      <required>false</required>
      <model_dependent>false</model_dependent>
    </argument>
    <argument>
      <name>emissions_propane_values</name>
      <display_name>Emissions: Propane Values</display_name>
      <description>Propane emissions factors values, specified as an annual factor. If multiple scenarios, use a comma-separated list.</description>
      <type>String</type>
      <required>false</required>
      <model_dependent>false</model_dependent>
    </argument>
    <argument>
      <name>emissions_fuel_oil_values</name>
      <display_name>Emissions: Fuel Oil Values</display_name>
      <description>Fuel oil emissions factors values, specified as an annual factor. If multiple scenarios, use a comma-separated list.</description>
      <type>String</type>
      <required>false</required>
      <model_dependent>false</model_dependent>
    </argument>
    <argument>
      <name>emissions_coal_values</name>
      <display_name>Emissions: Coal Values</display_name>
      <description>Coal emissions factors values, specified as an annual factor. If multiple scenarios, use a comma-separated list.</description>
      <type>String</type>
      <required>false</required>
      <model_dependent>false</model_dependent>
    </argument>
    <argument>
      <name>emissions_wood_values</name>
      <display_name>Emissions: Wood Values</display_name>
      <description>Wood emissions factors values, specified as an annual factor. If multiple scenarios, use a comma-separated list.</description>
      <type>String</type>
      <required>false</required>
      <model_dependent>false</model_dependent>
    </argument>
    <argument>
      <name>emissions_wood_pellets_values</name>
      <display_name>Emissions: Wood Pellets Values</display_name>
      <description>Wood pellets emissions factors values, specified as an annual factor. If multiple scenarios, use a comma-separated list.</description>
      <type>String</type>
      <required>false</required>
      <model_dependent>false</model_dependent>
    </argument>
    <argument>
      <name>utility_bill_scenario_names</name>
      <display_name>Utility Bills: Scenario Names</display_name>
      <description>Names of utility bill scenarios. If multiple scenarios, use a comma-separated list. If not provided, no utility bills scenarios are calculated.</description>
      <type>String</type>
      <required>false</required>
      <model_dependent>false</model_dependent>
    </argument>
    <argument>
      <name>utility_bill_electricity_fixed_charges</name>
      <display_name>Utility Bills: Electricity Fixed Charges</display_name>
      <description>Electricity utility bill monthly fixed charges. If multiple scenarios, use a comma-separated list.</description>
      <type>String</type>
      <required>false</required>
      <model_dependent>false</model_dependent>
    </argument>
    <argument>
      <name>utility_bill_natural_gas_fixed_charges</name>
      <display_name>Utility Bills: Natural Gas Fixed Charges</display_name>
      <description>Natural gas utility bill monthly fixed charges. If multiple scenarios, use a comma-separated list.</description>
      <type>String</type>
      <required>false</required>
      <model_dependent>false</model_dependent>
    </argument>
    <argument>
      <name>utility_bill_propane_fixed_charges</name>
      <display_name>Utility Bills: Propane Fixed Charges</display_name>
      <description>Propane utility bill monthly fixed charges. If multiple scenarios, use a comma-separated list.</description>
      <type>String</type>
      <required>false</required>
      <model_dependent>false</model_dependent>
    </argument>
    <argument>
      <name>utility_bill_fuel_oil_fixed_charges</name>
      <display_name>Utility Bills: Fuel Oil Fixed Charges</display_name>
      <description>Fuel oil utility bill monthly fixed charges. If multiple scenarios, use a comma-separated list.</description>
      <type>String</type>
      <required>false</required>
      <model_dependent>false</model_dependent>
    </argument>
    <argument>
      <name>utility_bill_coal_fixed_charges</name>
      <display_name>Utility Bills: Coal Fixed Charges</display_name>
      <description>Coal utility bill monthly fixed charges. If multiple scenarios, use a comma-separated list.</description>
      <type>String</type>
      <required>false</required>
      <model_dependent>false</model_dependent>
    </argument>
    <argument>
      <name>utility_bill_wood_fixed_charges</name>
      <display_name>Utility Bills: Wood Fixed Charges</display_name>
      <description>Wood utility bill monthly fixed charges. If multiple scenarios, use a comma-separated list.</description>
      <type>String</type>
      <required>false</required>
      <model_dependent>false</model_dependent>
    </argument>
    <argument>
      <name>utility_bill_wood_pellets_fixed_charges</name>
      <display_name>Utility Bills: Wood Pellets Fixed Charges</display_name>
      <description>Wood pellets utility bill monthly fixed charges. If multiple scenarios, use a comma-separated list.</description>
      <type>String</type>
      <required>false</required>
      <model_dependent>false</model_dependent>
    </argument>
    <argument>
      <name>utility_bill_electricity_marginal_rates</name>
      <display_name>Utility Bills: Electricity Marginal Rates</display_name>
      <description>Electricity utility bill marginal rates. If multiple scenarios, use a comma-separated list.</description>
      <type>String</type>
      <required>false</required>
      <model_dependent>false</model_dependent>
    </argument>
    <argument>
      <name>utility_bill_natural_gas_marginal_rates</name>
      <display_name>Utility Bills: Natural Gas Marginal Rates</display_name>
      <description>Natural gas utility bill marginal rates. If multiple scenarios, use a comma-separated list.</description>
      <type>String</type>
      <required>false</required>
      <model_dependent>false</model_dependent>
    </argument>
    <argument>
      <name>utility_bill_propane_marginal_rates</name>
      <display_name>Utility Bills: Propane Marginal Rates</display_name>
      <description>Propane utility bill marginal rates. If multiple scenarios, use a comma-separated list.</description>
      <type>String</type>
      <required>false</required>
      <model_dependent>false</model_dependent>
    </argument>
    <argument>
      <name>utility_bill_fuel_oil_marginal_rates</name>
      <display_name>Utility Bills: Fuel Oil Marginal Rates</display_name>
      <description>Fuel oil utility bill marginal rates. If multiple scenarios, use a comma-separated list.</description>
      <type>String</type>
      <required>false</required>
      <model_dependent>false</model_dependent>
    </argument>
    <argument>
      <name>utility_bill_coal_marginal_rates</name>
      <display_name>Utility Bills: Coal Marginal Rates</display_name>
      <description>Coal utility bill marginal rates. If multiple scenarios, use a comma-separated list.</description>
      <type>String</type>
      <required>false</required>
      <model_dependent>false</model_dependent>
    </argument>
    <argument>
      <name>utility_bill_wood_marginal_rates</name>
      <display_name>Utility Bills: Wood Marginal Rates</display_name>
      <description>Wood utility bill marginal rates. If multiple scenarios, use a comma-separated list.</description>
      <type>String</type>
      <required>false</required>
      <model_dependent>false</model_dependent>
    </argument>
    <argument>
      <name>utility_bill_wood_pellets_marginal_rates</name>
      <display_name>Utility Bills: Wood Pellets Marginal Rates</display_name>
      <description>Wood pellets utility bill marginal rates. If multiple scenarios, use a comma-separated list.</description>
      <type>String</type>
      <required>false</required>
      <model_dependent>false</model_dependent>
    </argument>
    <argument>
      <name>utility_bill_pv_compensation_types</name>
      <display_name>Utility Bills: PV Compensation Types</display_name>
      <description>Utility bill PV compensation types. If multiple scenarios, use a comma-separated list.</description>
      <type>String</type>
      <required>false</required>
      <model_dependent>false</model_dependent>
    </argument>
    <argument>
      <name>utility_bill_pv_net_metering_annual_excess_sellback_rate_types</name>
      <display_name>Utility Bills: PV Net Metering Annual Excess Sellback Rate Types</display_name>
      <description>Utility bill PV net metering annual excess sellback rate types. Only applies if the PV compensation type is 'NetMetering'. If multiple scenarios, use a comma-separated list.</description>
      <type>String</type>
      <required>false</required>
      <model_dependent>false</model_dependent>
    </argument>
    <argument>
      <name>utility_bill_pv_net_metering_annual_excess_sellback_rates</name>
      <display_name>Utility Bills: PV Net Metering Annual Excess Sellback Rates</display_name>
      <description>Utility bill PV net metering annual excess sellback rates. Only applies if the PV compensation type is 'NetMetering' and the PV annual excess sellback rate type is 'User-Specified'. If multiple scenarios, use a comma-separated list.</description>
      <type>String</type>
      <required>false</required>
      <model_dependent>false</model_dependent>
    </argument>
    <argument>
      <name>utility_bill_pv_feed_in_tariff_rates</name>
      <display_name>Utility Bills: PV Feed-In Tariff Rates</display_name>
      <description>Utility bill PV annual full/gross feed-in tariff rates. Only applies if the PV compensation type is 'FeedInTariff'. If multiple scenarios, use a comma-separated list.</description>
      <type>String</type>
      <required>false</required>
      <model_dependent>false</model_dependent>
    </argument>
    <argument>
      <name>utility_bill_pv_monthly_grid_connection_fee_units</name>
      <display_name>Utility Bills: PV Monthly Grid Connection Fee Units</display_name>
      <description>Utility bill PV monthly grid connection fee units. If multiple scenarios, use a comma-separated list.</description>
      <type>String</type>
      <required>false</required>
      <model_dependent>false</model_dependent>
    </argument>
    <argument>
      <name>utility_bill_pv_monthly_grid_connection_fees</name>
      <display_name>Utility Bills: PV Monthly Grid Connection Fees</display_name>
      <description>Utility bill PV monthly grid connection fees. If multiple scenarios, use a comma-separated list.</description>
      <type>String</type>
      <required>false</required>
      <model_dependent>false</model_dependent>
    </argument>
    <argument>
      <name>additional_properties</name>
      <display_name>Additional Properties</display_name>
      <description>Additional properties specified as key-value pairs (i.e., key=value). If multiple additional properties, use a |-separated list. For example, 'LowIncome=false|Remodeled|Description=2-story home in Denver'. These properties will be stored in the HPXML file under /HPXML/SoftwareInfo/extension/AdditionalProperties.</description>
      <type>String</type>
      <required>false</required>
      <model_dependent>false</model_dependent>
    </argument>
    <argument>
      <name>apply_defaults</name>
      <display_name>Apply Default Values?</display_name>
      <description>If true, applies OS-HPXML default values to the HPXML output file.</description>
      <type>Boolean</type>
      <required>false</required>
      <model_dependent>false</model_dependent>
      <default_value>false</default_value>
      <choices>
        <choice>
          <value>true</value>
          <display_name>true</display_name>
        </choice>
        <choice>
          <value>false</value>
          <display_name>false</display_name>
        </choice>
      </choices>
    </argument>
    <argument>
      <name>apply_validation</name>
      <display_name>Apply Validation?</display_name>
      <description>If true, validates the HPXML output file. Set to false for faster performance. Note that validation is not needed if the HPXML file will be validated downstream (e.g., via the HPXMLtoOpenStudio measure).</description>
      <type>Boolean</type>
      <required>false</required>
      <model_dependent>false</model_dependent>
      <default_value>false</default_value>
      <choices>
        <choice>
          <value>true</value>
          <display_name>true</display_name>
        </choice>
        <choice>
          <value>false</value>
          <display_name>false</display_name>
        </choice>
      </choices>
    </argument>
  </arguments>
  <outputs />
  <provenances />
  <tags>
    <tag>Whole Building.Space Types</tag>
  </tags>
  <attributes>
    <attribute>
      <name>Measure Type</name>
      <value>ModelMeasure</value>
      <datatype>string</datatype>
    </attribute>
  </attributes>
  <files>
    <file>
      <filename>geometry.rb</filename>
      <filetype>rb</filetype>
      <usage_type>resource</usage_type>
      <checksum>80E1626B</checksum>
    </file>
    <file>
      <filename>build_residential_hpxml_test.rb</filename>
      <filetype>rb</filetype>
      <usage_type>test</usage_type>
      <checksum>6678B9E5</checksum>
    </file>
    <file>
      <version>
        <software_program>OpenStudio</software_program>
        <identifier>2.9.0</identifier>
        <min_compatible>2.9.0</min_compatible>
      </version>
      <filename>measure.rb</filename>
      <filetype>rb</filetype>
      <usage_type>script</usage_type>
<<<<<<< HEAD
      <checksum>C7EF1497</checksum>
=======
      <checksum>788EEDBC</checksum>
>>>>>>> d0460dbb
    </file>
  </files>
</measure><|MERGE_RESOLUTION|>--- conflicted
+++ resolved
@@ -3,13 +3,8 @@
   <schema_version>3.0</schema_version>
   <name>build_residential_hpxml</name>
   <uid>a13a8983-2b01-4930-8af2-42030b6e4233</uid>
-<<<<<<< HEAD
-  <version_id>937811b6-e641-4ab2-90d9-1a4ce457a50e</version_id>
-  <version_modified>20220809T231600Z</version_modified>
-=======
-  <version_id>adadab12-4481-4c1f-bb0f-980c6dbdf441</version_id>
-  <version_modified>20220818T192810Z</version_modified>
->>>>>>> d0460dbb
+  <version_id>3642c1eb-0509-44e3-8e1c-a472c3f6c059</version_id>
+  <version_modified>20220913T193833Z</version_modified>
   <xml_checksum>2C38F48B</xml_checksum>
   <class_name>BuildResidentialHPXML</class_name>
   <display_name>HPXML Builder</display_name>
@@ -6438,11 +6433,7 @@
       <filename>measure.rb</filename>
       <filetype>rb</filetype>
       <usage_type>script</usage_type>
-<<<<<<< HEAD
-      <checksum>C7EF1497</checksum>
-=======
-      <checksum>788EEDBC</checksum>
->>>>>>> d0460dbb
+      <checksum>B88F4A90</checksum>
     </file>
   </files>
 </measure>