--- conflicted
+++ resolved
@@ -3,13 +3,8 @@
   <schema_version>3.0</schema_version>
   <name>build_residential_hpxml</name>
   <uid>a13a8983-2b01-4930-8af2-42030b6e4233</uid>
-<<<<<<< HEAD
-  <version_id>7fc1027d-afc2-4cad-8342-482b5e3f3da6</version_id>
-  <version_modified>20211021T222556Z</version_modified>
-=======
-  <version_id>43fb5c6b-99b5-415b-94e8-688cddc71d4f</version_id>
-  <version_modified>20211020T223616Z</version_modified>
->>>>>>> 2c36614b
+  <version_id>7efb3e98-cbfe-473e-a4a5-ab7f5d1c127f</version_id>
+  <version_modified>20211021T223442Z</version_modified>
   <xml_checksum>2C38F48B</xml_checksum>
   <class_name>BuildResidentialHPXML</class_name>
   <display_name>HPXML Builder (Beta)</display_name>
@@ -5799,11 +5794,7 @@
       <filename>measure.rb</filename>
       <filetype>rb</filetype>
       <usage_type>script</usage_type>
-<<<<<<< HEAD
-      <checksum>3B58C5E3</checksum>
-=======
-      <checksum>ACAE1E24</checksum>
->>>>>>> 2c36614b
+      <checksum>24FA07F0</checksum>
     </file>
   </files>
 </measure>