<?xml version="1.0"?>
<measure>
  <schema_version>3.1</schema_version>
  <name>build_residential_hpxml</name>
  <uid>a13a8983-2b01-4930-8af2-42030b6e4233</uid>
<<<<<<< HEAD
  <version_id>33f0ff3c-fdeb-487e-846a-23d6d70bedb8</version_id>
  <version_modified>2025-05-05T22:26:08Z</version_modified>
=======
  <version_id>683dd9fb-e200-411f-b76b-6ce065c2fb1f</version_id>
  <version_modified>2025-05-08T00:06:56Z</version_modified>
>>>>>>> 9f9b76d8
  <xml_checksum>2C38F48B</xml_checksum>
  <class_name>BuildResidentialHPXML</class_name>
  <display_name>HPXML Builder</display_name>
  <description>Builds a residential HPXML file.</description>
  <modeler_description>The measure handles geometry by 1) translating high-level geometry inputs (conditioned floor area, number of stories, etc.) to 3D closed-form geometry in an OpenStudio model and then 2) mapping the OpenStudio surfaces to HPXML surfaces (using surface type, boundary condition, area, orientation, etc.). Like surfaces are collapsed into a single surface with aggregate surface area. Note: OS-HPXML default values can be found in the documentation or can be seen by using the 'apply_defaults' argument.</modeler_description>
  <arguments>
    <argument>
      <name>hpxml_path</name>
      <display_name>HPXML File Path</display_name>
      <description>Absolute/relative path of the HPXML file.</description>
      <type>String</type>
      <required>true</required>
      <model_dependent>false</model_dependent>
    </argument>
    <argument>
      <name>existing_hpxml_path</name>
      <display_name>Existing HPXML File Path</display_name>
      <description>Absolute/relative path of the existing HPXML file. If not provided, a new HPXML file with one Building element is created. If provided, a new Building element will be appended to this HPXML file (e.g., to create a multifamily HPXML file describing multiple dwelling units).</description>
      <type>String</type>
      <required>false</required>
      <model_dependent>false</model_dependent>
    </argument>
    <argument>
      <name>whole_sfa_or_mf_building_sim</name>
      <display_name>Whole SFA/MF Building Simulation?</display_name>
      <description>If the HPXML file represents a single family-attached/multifamily building with multiple dwelling units defined, specifies whether to run the HPXML file as a single whole building model.</description>
      <type>Boolean</type>
      <required>false</required>
      <model_dependent>false</model_dependent>
      <choices>
        <choice>
          <value>true</value>
          <display_name>true</display_name>
        </choice>
        <choice>
          <value>false</value>
          <display_name>false</display_name>
        </choice>
      </choices>
    </argument>
    <argument>
      <name>software_info_program_used</name>
      <display_name>Software Info: Program Used</display_name>
      <description>The name of the software program used.</description>
      <type>String</type>
      <required>false</required>
      <model_dependent>false</model_dependent>
    </argument>
    <argument>
      <name>software_info_program_version</name>
      <display_name>Software Info: Program Version</display_name>
      <description>The version of the software program used.</description>
      <type>String</type>
      <required>false</required>
      <model_dependent>false</model_dependent>
    </argument>
    <argument>
      <name>schedules_filepaths</name>
      <display_name>Schedules: CSV File Paths</display_name>
      <description>Absolute/relative paths of csv files containing user-specified detailed schedules. If multiple files, use a comma-separated list.</description>
      <type>String</type>
      <required>false</required>
      <model_dependent>false</model_dependent>
    </argument>
    <argument>
      <name>schedules_unavailable_period_types</name>
      <display_name>Schedules: Unavailable Period Types</display_name>
      <description>Specifies the unavailable period types. Possible types are column names defined in unavailable_periods.csv: Vacancy, Power Outage, No Space Heating, No Space Cooling. If multiple periods, use a comma-separated list.</description>
      <type>String</type>
      <required>false</required>
      <model_dependent>false</model_dependent>
    </argument>
    <argument>
      <name>schedules_unavailable_period_dates</name>
      <display_name>Schedules: Unavailable Period Dates</display_name>
      <description>Specifies the unavailable period date ranges. Enter a date range like "Dec 15 - Jan 15". Optionally, can enter hour of the day like "Dec 15 2 - Jan 15 20" (start hour can be 0 through 23 and end hour can be 1 through 24). If multiple periods, use a comma-separated list.</description>
      <type>String</type>
      <required>false</required>
      <model_dependent>false</model_dependent>
    </argument>
    <argument>
      <name>schedules_unavailable_period_window_natvent_availabilities</name>
      <display_name>Schedules: Unavailable Period Window Natural Ventilation Availabilities</display_name>
      <description>The availability of the natural ventilation schedule during unavailable periods. Valid choices are: regular schedule, always available, always unavailable. If multiple periods, use a comma-separated list. If not provided, the OS-HPXML default (see &lt;a href='https://openstudio-hpxml.readthedocs.io/en/v1.10.0/workflow_inputs.html#hpxml-unavailable-periods'&gt;HPXML Unavailable Periods&lt;/a&gt;) is used.</description>
      <type>String</type>
      <required>false</required>
      <model_dependent>false</model_dependent>
    </argument>
    <argument>
      <name>simulation_control_timestep</name>
      <display_name>Simulation Control: Timestep</display_name>
      <description>Value must be a divisor of 60. If not provided, the OS-HPXML default (see &lt;a href='https://openstudio-hpxml.readthedocs.io/en/v1.10.0/workflow_inputs.html#hpxml-simulation-control'&gt;HPXML Simulation Control&lt;/a&gt;) is used.</description>
      <type>Integer</type>
      <units>min</units>
      <required>false</required>
      <model_dependent>false</model_dependent>
    </argument>
    <argument>
      <name>simulation_control_run_period</name>
      <display_name>Simulation Control: Run Period</display_name>
      <description>Enter a date range like 'Jan 1 - Dec 31'. If not provided, the OS-HPXML default (see &lt;a href='https://openstudio-hpxml.readthedocs.io/en/v1.10.0/workflow_inputs.html#hpxml-simulation-control'&gt;HPXML Simulation Control&lt;/a&gt;) is used.</description>
      <type>String</type>
      <required>false</required>
      <model_dependent>false</model_dependent>
    </argument>
    <argument>
      <name>simulation_control_run_period_calendar_year</name>
      <display_name>Simulation Control: Run Period Calendar Year</display_name>
      <description>This numeric field should contain the calendar year that determines the start day of week. If you are running simulations using AMY weather files, the value entered for calendar year will not be used; it will be overridden by the actual year found in the AMY weather file. If not provided, the OS-HPXML default (see &lt;a href='https://openstudio-hpxml.readthedocs.io/en/v1.10.0/workflow_inputs.html#hpxml-simulation-control'&gt;HPXML Simulation Control&lt;/a&gt;) is used.</description>
      <type>Integer</type>
      <units>year</units>
      <required>false</required>
      <model_dependent>false</model_dependent>
    </argument>
    <argument>
      <name>simulation_control_daylight_saving_enabled</name>
      <display_name>Simulation Control: Daylight Saving Enabled</display_name>
      <description>Whether to use daylight saving. If not provided, the OS-HPXML default (see &lt;a href='https://openstudio-hpxml.readthedocs.io/en/v1.10.0/workflow_inputs.html#hpxml-building-site'&gt;HPXML Building Site&lt;/a&gt;) is used.</description>
      <type>Boolean</type>
      <required>false</required>
      <model_dependent>false</model_dependent>
      <choices>
        <choice>
          <value>true</value>
          <display_name>true</display_name>
        </choice>
        <choice>
          <value>false</value>
          <display_name>false</display_name>
        </choice>
      </choices>
    </argument>
    <argument>
      <name>simulation_control_daylight_saving_period</name>
      <display_name>Simulation Control: Daylight Saving Period</display_name>
      <description>Enter a date range like 'Mar 15 - Dec 15'. If not provided, the OS-HPXML default (see &lt;a href='https://openstudio-hpxml.readthedocs.io/en/v1.10.0/workflow_inputs.html#hpxml-building-site'&gt;HPXML Building Site&lt;/a&gt;) is used.</description>
      <type>String</type>
      <required>false</required>
      <model_dependent>false</model_dependent>
    </argument>
    <argument>
      <name>simulation_control_temperature_capacitance_multiplier</name>
      <display_name>Simulation Control: Temperature Capacitance Multiplier</display_name>
      <description>Affects the transient calculation of indoor air temperatures. If not provided, the OS-HPXML default (see &lt;a href='https://openstudio-hpxml.readthedocs.io/en/v1.10.0/workflow_inputs.html#hpxml-simulation-control'&gt;HPXML Simulation Control&lt;/a&gt;) is used.</description>
      <type>Double</type>
      <required>false</required>
      <model_dependent>false</model_dependent>
    </argument>
    <argument>
      <name>simulation_control_defrost_model_type</name>
      <display_name>Simulation Control: Defrost Model Type</display_name>
      <description>Research feature to select the type of defrost model. Use standard for default E+ defrost setting. Use advanced for an improved model that better accounts for load and energy use during defrost; using advanced may impact simulation runtime. If not provided, the OS-HPXML default (see &lt;a href='https://openstudio-hpxml.readthedocs.io/en/v1.10.0/workflow_inputs.html#hpxml-simulation-control'&gt;HPXML Simulation Control&lt;/a&gt;) is used.</description>
      <type>Choice</type>
      <required>false</required>
      <model_dependent>false</model_dependent>
      <choices>
        <choice>
          <value>standard</value>
          <display_name>standard</display_name>
        </choice>
        <choice>
          <value>advanced</value>
          <display_name>advanced</display_name>
        </choice>
      </choices>
    </argument>
    <argument>
      <name>simulation_control_ground_to_air_heat_pump_model_type</name>
      <display_name>Simulation Control: Ground-to-Air Heat Pump Model Type</display_name>
      <description>Research feature to select the type of ground-to-air heat pump model. Use standard for standard ground-to-air heat pump modeling. Use experimental for an improved model that better accounts for coil staging. If not provided, the OS-HPXML default (see &lt;a href='https://openstudio-hpxml.readthedocs.io/en/v1.10.0/workflow_inputs.html#hpxml-simulation-control'&gt;HPXML Simulation Control&lt;/a&gt;) is used.</description>
      <type>Choice</type>
      <required>false</required>
      <model_dependent>false</model_dependent>
      <choices>
        <choice>
          <value>standard</value>
          <display_name>standard</display_name>
        </choice>
        <choice>
          <value>experimental</value>
          <display_name>experimental</display_name>
        </choice>
      </choices>
    </argument>
    <argument>
      <name>simulation_control_onoff_thermostat_deadband</name>
      <display_name>Simulation Control: HVAC On-Off Thermostat Deadband</display_name>
      <description>Research feature to model on-off thermostat deadband and start-up degradation for single or two speed AC/ASHP systems, and realistic time-based staging for two speed AC/ASHP systems. Currently only supported with 1 min timestep.</description>
      <type>Double</type>
      <units>deg-F</units>
      <required>false</required>
      <model_dependent>false</model_dependent>
    </argument>
    <argument>
      <name>simulation_control_heat_pump_backup_heating_capacity_increment</name>
      <display_name>Simulation Control: Heat Pump Backup Heating Capacity Increment</display_name>
      <description>Research feature to model capacity increment of multi-stage heat pump backup systems with time-based staging. Only applies to air-source heat pumps where Backup Type is 'integrated' and Backup Fuel Type is 'electricity'. Currently only supported with 1 min timestep.</description>
      <type>Double</type>
      <units>Btu/hr</units>
      <required>false</required>
      <model_dependent>false</model_dependent>
    </argument>
    <argument>
      <name>site_type</name>
      <display_name>Site: Type</display_name>
      <description>The type of site. If not provided, the OS-HPXML default (see &lt;a href='https://openstudio-hpxml.readthedocs.io/en/v1.10.0/workflow_inputs.html#hpxml-site'&gt;HPXML Site&lt;/a&gt;) is used.</description>
      <type>Choice</type>
      <required>false</required>
      <model_dependent>false</model_dependent>
      <choices>
        <choice>
          <value>suburban</value>
          <display_name>suburban</display_name>
        </choice>
        <choice>
          <value>urban</value>
          <display_name>urban</display_name>
        </choice>
        <choice>
          <value>rural</value>
          <display_name>rural</display_name>
        </choice>
      </choices>
    </argument>
    <argument>
      <name>site_shielding_of_home</name>
      <display_name>Site: Shielding of Home</display_name>
      <description>Presence of nearby buildings, trees, obstructions for infiltration model. If not provided, the OS-HPXML default (see &lt;a href='https://openstudio-hpxml.readthedocs.io/en/v1.10.0/workflow_inputs.html#hpxml-site'&gt;HPXML Site&lt;/a&gt;) is used.</description>
      <type>Choice</type>
      <required>false</required>
      <model_dependent>false</model_dependent>
      <choices>
        <choice>
          <value>exposed</value>
          <display_name>exposed</display_name>
        </choice>
        <choice>
          <value>normal</value>
          <display_name>normal</display_name>
        </choice>
        <choice>
          <value>well-shielded</value>
          <display_name>well-shielded</display_name>
        </choice>
      </choices>
    </argument>
    <argument>
      <name>site_soil_and_moisture_type</name>
      <display_name>Site: Soil and Moisture Type</display_name>
      <description>Type of soil and moisture. This is used to inform ground conductivity and diffusivity. If not provided, the OS-HPXML default (see &lt;a href='https://openstudio-hpxml.readthedocs.io/en/v1.10.0/workflow_inputs.html#hpxml-site'&gt;HPXML Site&lt;/a&gt;) is used.</description>
      <type>Choice</type>
      <required>false</required>
      <model_dependent>false</model_dependent>
      <choices>
        <choice>
          <value>clay, dry</value>
          <display_name>clay, dry</display_name>
        </choice>
        <choice>
          <value>clay, mixed</value>
          <display_name>clay, mixed</display_name>
        </choice>
        <choice>
          <value>clay, wet</value>
          <display_name>clay, wet</display_name>
        </choice>
        <choice>
          <value>gravel, dry</value>
          <display_name>gravel, dry</display_name>
        </choice>
        <choice>
          <value>gravel, mixed</value>
          <display_name>gravel, mixed</display_name>
        </choice>
        <choice>
          <value>gravel, wet</value>
          <display_name>gravel, wet</display_name>
        </choice>
        <choice>
          <value>loam, dry</value>
          <display_name>loam, dry</display_name>
        </choice>
        <choice>
          <value>loam, mixed</value>
          <display_name>loam, mixed</display_name>
        </choice>
        <choice>
          <value>loam, wet</value>
          <display_name>loam, wet</display_name>
        </choice>
        <choice>
          <value>sand, dry</value>
          <display_name>sand, dry</display_name>
        </choice>
        <choice>
          <value>sand, mixed</value>
          <display_name>sand, mixed</display_name>
        </choice>
        <choice>
          <value>sand, wet</value>
          <display_name>sand, wet</display_name>
        </choice>
        <choice>
          <value>silt, dry</value>
          <display_name>silt, dry</display_name>
        </choice>
        <choice>
          <value>silt, mixed</value>
          <display_name>silt, mixed</display_name>
        </choice>
        <choice>
          <value>silt, wet</value>
          <display_name>silt, wet</display_name>
        </choice>
        <choice>
          <value>unknown, dry</value>
          <display_name>unknown, dry</display_name>
        </choice>
        <choice>
          <value>unknown, mixed</value>
          <display_name>unknown, mixed</display_name>
        </choice>
        <choice>
          <value>unknown, wet</value>
          <display_name>unknown, wet</display_name>
        </choice>
      </choices>
    </argument>
    <argument>
      <name>site_ground_conductivity</name>
      <display_name>Site: Ground Conductivity</display_name>
      <description>Conductivity of the ground soil. If provided, overrides the previous site and moisture type input.</description>
      <type>Double</type>
      <units>Btu/hr-ft-F</units>
      <required>false</required>
      <model_dependent>false</model_dependent>
    </argument>
    <argument>
      <name>site_ground_diffusivity</name>
      <display_name>Site: Ground Diffusivity</display_name>
      <description>Diffusivity of the ground soil. If provided, overrides the previous site and moisture type input.</description>
      <type>Double</type>
      <units>ft^2/hr</units>
      <required>false</required>
      <model_dependent>false</model_dependent>
    </argument>
    <argument>
      <name>site_iecc_zone</name>
      <display_name>Site: IECC Zone</display_name>
      <description>IECC zone of the home address.</description>
      <type>Choice</type>
      <required>false</required>
      <model_dependent>false</model_dependent>
      <choices>
        <choice>
          <value>1A</value>
          <display_name>1A</display_name>
        </choice>
        <choice>
          <value>1B</value>
          <display_name>1B</display_name>
        </choice>
        <choice>
          <value>1C</value>
          <display_name>1C</display_name>
        </choice>
        <choice>
          <value>2A</value>
          <display_name>2A</display_name>
        </choice>
        <choice>
          <value>2B</value>
          <display_name>2B</display_name>
        </choice>
        <choice>
          <value>2C</value>
          <display_name>2C</display_name>
        </choice>
        <choice>
          <value>3A</value>
          <display_name>3A</display_name>
        </choice>
        <choice>
          <value>3B</value>
          <display_name>3B</display_name>
        </choice>
        <choice>
          <value>3C</value>
          <display_name>3C</display_name>
        </choice>
        <choice>
          <value>4A</value>
          <display_name>4A</display_name>
        </choice>
        <choice>
          <value>4B</value>
          <display_name>4B</display_name>
        </choice>
        <choice>
          <value>4C</value>
          <display_name>4C</display_name>
        </choice>
        <choice>
          <value>5A</value>
          <display_name>5A</display_name>
        </choice>
        <choice>
          <value>5B</value>
          <display_name>5B</display_name>
        </choice>
        <choice>
          <value>5C</value>
          <display_name>5C</display_name>
        </choice>
        <choice>
          <value>6A</value>
          <display_name>6A</display_name>
        </choice>
        <choice>
          <value>6B</value>
          <display_name>6B</display_name>
        </choice>
        <choice>
          <value>6C</value>
          <display_name>6C</display_name>
        </choice>
        <choice>
          <value>7</value>
          <display_name>7</display_name>
        </choice>
        <choice>
          <value>8</value>
          <display_name>8</display_name>
        </choice>
      </choices>
    </argument>
    <argument>
      <name>site_city</name>
      <display_name>Site: City</display_name>
      <description>City/municipality of the home address.</description>
      <type>String</type>
      <required>false</required>
      <model_dependent>false</model_dependent>
    </argument>
    <argument>
      <name>site_state_code</name>
      <display_name>Site: State Code</display_name>
      <description>State code of the home address. If not provided, the OS-HPXML default (see &lt;a href='https://openstudio-hpxml.readthedocs.io/en/v1.10.0/workflow_inputs.html#hpxml-site'&gt;HPXML Site&lt;/a&gt;) is used.</description>
      <type>Choice</type>
      <required>false</required>
      <model_dependent>false</model_dependent>
      <choices>
        <choice>
          <value>AK</value>
          <display_name>AK</display_name>
        </choice>
        <choice>
          <value>AL</value>
          <display_name>AL</display_name>
        </choice>
        <choice>
          <value>AR</value>
          <display_name>AR</display_name>
        </choice>
        <choice>
          <value>AZ</value>
          <display_name>AZ</display_name>
        </choice>
        <choice>
          <value>CA</value>
          <display_name>CA</display_name>
        </choice>
        <choice>
          <value>CO</value>
          <display_name>CO</display_name>
        </choice>
        <choice>
          <value>CT</value>
          <display_name>CT</display_name>
        </choice>
        <choice>
          <value>DC</value>
          <display_name>DC</display_name>
        </choice>
        <choice>
          <value>DE</value>
          <display_name>DE</display_name>
        </choice>
        <choice>
          <value>FL</value>
          <display_name>FL</display_name>
        </choice>
        <choice>
          <value>GA</value>
          <display_name>GA</display_name>
        </choice>
        <choice>
          <value>HI</value>
          <display_name>HI</display_name>
        </choice>
        <choice>
          <value>IA</value>
          <display_name>IA</display_name>
        </choice>
        <choice>
          <value>ID</value>
          <display_name>ID</display_name>
        </choice>
        <choice>
          <value>IL</value>
          <display_name>IL</display_name>
        </choice>
        <choice>
          <value>IN</value>
          <display_name>IN</display_name>
        </choice>
        <choice>
          <value>KS</value>
          <display_name>KS</display_name>
        </choice>
        <choice>
          <value>KY</value>
          <display_name>KY</display_name>
        </choice>
        <choice>
          <value>LA</value>
          <display_name>LA</display_name>
        </choice>
        <choice>
          <value>MA</value>
          <display_name>MA</display_name>
        </choice>
        <choice>
          <value>MD</value>
          <display_name>MD</display_name>
        </choice>
        <choice>
          <value>ME</value>
          <display_name>ME</display_name>
        </choice>
        <choice>
          <value>MI</value>
          <display_name>MI</display_name>
        </choice>
        <choice>
          <value>MN</value>
          <display_name>MN</display_name>
        </choice>
        <choice>
          <value>MO</value>
          <display_name>MO</display_name>
        </choice>
        <choice>
          <value>MS</value>
          <display_name>MS</display_name>
        </choice>
        <choice>
          <value>MT</value>
          <display_name>MT</display_name>
        </choice>
        <choice>
          <value>NC</value>
          <display_name>NC</display_name>
        </choice>
        <choice>
          <value>ND</value>
          <display_name>ND</display_name>
        </choice>
        <choice>
          <value>NE</value>
          <display_name>NE</display_name>
        </choice>
        <choice>
          <value>NH</value>
          <display_name>NH</display_name>
        </choice>
        <choice>
          <value>NJ</value>
          <display_name>NJ</display_name>
        </choice>
        <choice>
          <value>NM</value>
          <display_name>NM</display_name>
        </choice>
        <choice>
          <value>NV</value>
          <display_name>NV</display_name>
        </choice>
        <choice>
          <value>NY</value>
          <display_name>NY</display_name>
        </choice>
        <choice>
          <value>OH</value>
          <display_name>OH</display_name>
        </choice>
        <choice>
          <value>OK</value>
          <display_name>OK</display_name>
        </choice>
        <choice>
          <value>OR</value>
          <display_name>OR</display_name>
        </choice>
        <choice>
          <value>PA</value>
          <display_name>PA</display_name>
        </choice>
        <choice>
          <value>RI</value>
          <display_name>RI</display_name>
        </choice>
        <choice>
          <value>SC</value>
          <display_name>SC</display_name>
        </choice>
        <choice>
          <value>SD</value>
          <display_name>SD</display_name>
        </choice>
        <choice>
          <value>TN</value>
          <display_name>TN</display_name>
        </choice>
        <choice>
          <value>TX</value>
          <display_name>TX</display_name>
        </choice>
        <choice>
          <value>UT</value>
          <display_name>UT</display_name>
        </choice>
        <choice>
          <value>VA</value>
          <display_name>VA</display_name>
        </choice>
        <choice>
          <value>VT</value>
          <display_name>VT</display_name>
        </choice>
        <choice>
          <value>WA</value>
          <display_name>WA</display_name>
        </choice>
        <choice>
          <value>WI</value>
          <display_name>WI</display_name>
        </choice>
        <choice>
          <value>WV</value>
          <display_name>WV</display_name>
        </choice>
        <choice>
          <value>WY</value>
          <display_name>WY</display_name>
        </choice>
      </choices>
    </argument>
    <argument>
      <name>site_zip_code</name>
      <display_name>Site: Zip Code</display_name>
      <description>Zip code of the home address. Either this or the Weather Station: EnergyPlus Weather (EPW) Filepath input below must be provided.</description>
      <type>String</type>
      <required>false</required>
      <model_dependent>false</model_dependent>
    </argument>
    <argument>
      <name>site_time_zone_utc_offset</name>
      <display_name>Site: Time Zone UTC Offset</display_name>
      <description>Time zone UTC offset of the home address. Must be between -12 and 14. If not provided, the OS-HPXML default (see &lt;a href='https://openstudio-hpxml.readthedocs.io/en/v1.10.0/workflow_inputs.html#hpxml-site'&gt;HPXML Site&lt;/a&gt;) is used.</description>
      <type>Double</type>
      <units>hr</units>
      <required>false</required>
      <model_dependent>false</model_dependent>
    </argument>
    <argument>
      <name>site_elevation</name>
      <display_name>Site: Elevation</display_name>
      <description>Elevation of the home address. If not provided, the OS-HPXML default (see &lt;a href='https://openstudio-hpxml.readthedocs.io/en/v1.10.0/workflow_inputs.html#hpxml-site'&gt;HPXML Site&lt;/a&gt;) is used.</description>
      <type>Double</type>
      <units>ft</units>
      <required>false</required>
      <model_dependent>false</model_dependent>
    </argument>
    <argument>
      <name>site_latitude</name>
      <display_name>Site: Latitude</display_name>
      <description>Latitude of the home address. Must be between -90 and 90. Use negative values for southern hemisphere. If not provided, the OS-HPXML default (see &lt;a href='https://openstudio-hpxml.readthedocs.io/en/v1.10.0/workflow_inputs.html#hpxml-site'&gt;HPXML Site&lt;/a&gt;) is used.</description>
      <type>Double</type>
      <units>deg</units>
      <required>false</required>
      <model_dependent>false</model_dependent>
    </argument>
    <argument>
      <name>site_longitude</name>
      <display_name>Site: Longitude</display_name>
      <description>Longitude of the home address. Must be between -180 and 180. Use negative values for the western hemisphere. If not provided, the OS-HPXML default (see &lt;a href='https://openstudio-hpxml.readthedocs.io/en/v1.10.0/workflow_inputs.html#hpxml-site'&gt;HPXML Site&lt;/a&gt;) is used.</description>
      <type>Double</type>
      <units>deg</units>
      <required>false</required>
      <model_dependent>false</model_dependent>
    </argument>
    <argument>
      <name>weather_station_epw_filepath</name>
      <display_name>Weather Station: EnergyPlus Weather (EPW) Filepath</display_name>
      <description>Path of the EPW file. Either this or the Site: Zip Code input above must be provided.</description>
      <type>String</type>
      <required>false</required>
      <model_dependent>false</model_dependent>
    </argument>
    <argument>
      <name>year_built</name>
      <display_name>Building Construction: Year Built</display_name>
      <description>The year the building was built.</description>
      <type>Integer</type>
      <required>false</required>
      <model_dependent>false</model_dependent>
    </argument>
    <argument>
      <name>unit_multiplier</name>
      <display_name>Building Construction: Unit Multiplier</display_name>
      <description>The number of similar dwelling units. EnergyPlus simulation results will be multiplied this value. If not provided, defaults to 1.</description>
      <type>Integer</type>
      <required>false</required>
      <model_dependent>false</model_dependent>
    </argument>
    <argument>
      <name>geometry_unit_type</name>
      <display_name>Geometry: Unit Type</display_name>
      <description>The type of dwelling unit. Use single-family attached for a dwelling unit with 1 or more stories, attached units to one or both sides, and no units above/below. Use apartment unit for a dwelling unit with 1 story, attached units to one, two, or three sides, and units above and/or below.</description>
      <type>Choice</type>
      <required>true</required>
      <model_dependent>false</model_dependent>
      <default_value>single-family detached</default_value>
      <choices>
        <choice>
          <value>single-family detached</value>
          <display_name>single-family detached</display_name>
        </choice>
        <choice>
          <value>single-family attached</value>
          <display_name>single-family attached</display_name>
        </choice>
        <choice>
          <value>apartment unit</value>
          <display_name>apartment unit</display_name>
        </choice>
        <choice>
          <value>manufactured home</value>
          <display_name>manufactured home</display_name>
        </choice>
      </choices>
    </argument>
    <argument>
      <name>geometry_unit_left_wall_is_adiabatic</name>
      <display_name>Geometry: Unit Left Wall Is Adiabatic</display_name>
      <description>Presence of an adiabatic left wall.</description>
      <type>Boolean</type>
      <required>false</required>
      <model_dependent>false</model_dependent>
      <default_value>false</default_value>
      <choices>
        <choice>
          <value>true</value>
          <display_name>true</display_name>
        </choice>
        <choice>
          <value>false</value>
          <display_name>false</display_name>
        </choice>
      </choices>
    </argument>
    <argument>
      <name>geometry_unit_right_wall_is_adiabatic</name>
      <display_name>Geometry: Unit Right Wall Is Adiabatic</display_name>
      <description>Presence of an adiabatic right wall.</description>
      <type>Boolean</type>
      <required>false</required>
      <model_dependent>false</model_dependent>
      <default_value>false</default_value>
      <choices>
        <choice>
          <value>true</value>
          <display_name>true</display_name>
        </choice>
        <choice>
          <value>false</value>
          <display_name>false</display_name>
        </choice>
      </choices>
    </argument>
    <argument>
      <name>geometry_unit_front_wall_is_adiabatic</name>
      <display_name>Geometry: Unit Front Wall Is Adiabatic</display_name>
      <description>Presence of an adiabatic front wall, for example, the unit is adjacent to a conditioned corridor.</description>
      <type>Boolean</type>
      <required>false</required>
      <model_dependent>false</model_dependent>
      <default_value>false</default_value>
      <choices>
        <choice>
          <value>true</value>
          <display_name>true</display_name>
        </choice>
        <choice>
          <value>false</value>
          <display_name>false</display_name>
        </choice>
      </choices>
    </argument>
    <argument>
      <name>geometry_unit_back_wall_is_adiabatic</name>
      <display_name>Geometry: Unit Back Wall Is Adiabatic</display_name>
      <description>Presence of an adiabatic back wall.</description>
      <type>Boolean</type>
      <required>false</required>
      <model_dependent>false</model_dependent>
      <default_value>false</default_value>
      <choices>
        <choice>
          <value>true</value>
          <display_name>true</display_name>
        </choice>
        <choice>
          <value>false</value>
          <display_name>false</display_name>
        </choice>
      </choices>
    </argument>
    <argument>
      <name>geometry_unit_num_floors_above_grade</name>
      <display_name>Geometry: Unit Number of Floors Above Grade</display_name>
      <description>The number of floors above grade in the unit. Attic type ConditionedAttic is included. Assumed to be 1 for apartment units.</description>
      <type>Integer</type>
      <units>#</units>
      <required>true</required>
      <model_dependent>false</model_dependent>
      <default_value>2</default_value>
    </argument>
    <argument>
      <name>geometry_unit_cfa</name>
      <display_name>Geometry: Unit Conditioned Floor Area</display_name>
      <description>The total floor area of the unit's conditioned space (including any conditioned basement floor area).</description>
      <type>Double</type>
      <units>ft^2</units>
      <required>true</required>
      <model_dependent>false</model_dependent>
      <default_value>2000</default_value>
    </argument>
    <argument>
      <name>geometry_unit_aspect_ratio</name>
      <display_name>Geometry: Unit Aspect Ratio</display_name>
      <description>The ratio of front/back wall length to left/right wall length for the unit, excluding any protruding garage wall area.</description>
      <type>Double</type>
      <units>Frac</units>
      <required>true</required>
      <model_dependent>false</model_dependent>
      <default_value>2</default_value>
    </argument>
    <argument>
      <name>geometry_unit_orientation</name>
      <display_name>Geometry: Unit Orientation</display_name>
      <description>The unit's orientation is measured clockwise from north (e.g., North=0, East=90, South=180, West=270).</description>
      <type>Double</type>
      <units>degrees</units>
      <required>true</required>
      <model_dependent>false</model_dependent>
      <default_value>180</default_value>
    </argument>
    <argument>
      <name>geometry_unit_num_bedrooms</name>
      <display_name>Geometry: Unit Number of Bedrooms</display_name>
      <description>The number of bedrooms in the unit.</description>
      <type>Integer</type>
      <units>#</units>
      <required>true</required>
      <model_dependent>false</model_dependent>
      <default_value>3</default_value>
    </argument>
    <argument>
      <name>geometry_unit_num_bathrooms</name>
      <display_name>Geometry: Unit Number of Bathrooms</display_name>
      <description>The number of bathrooms in the unit. If not provided, the OS-HPXML default (see &lt;a href='https://openstudio-hpxml.readthedocs.io/en/v1.10.0/workflow_inputs.html#hpxml-building-construction'&gt;HPXML Building Construction&lt;/a&gt;) is used.</description>
      <type>Integer</type>
      <units>#</units>
      <required>false</required>
      <model_dependent>false</model_dependent>
    </argument>
    <argument>
      <name>geometry_unit_num_occupants</name>
      <display_name>Geometry: Unit Number of Occupants</display_name>
      <description>The number of occupants in the unit. If not provided, an *asset* calculation is performed assuming standard occupancy, in which various end use defaults (e.g., plug loads, appliances, and hot water usage) are calculated based on Number of Bedrooms and Conditioned Floor Area per ANSI/RESNET/ICC 301. If provided, an *operational* calculation is instead performed in which the end use defaults to reflect real-world data (where possible).</description>
      <type>Double</type>
      <units>#</units>
      <required>false</required>
      <model_dependent>false</model_dependent>
    </argument>
    <argument>
      <name>geometry_building_num_units</name>
      <display_name>Geometry: Building Number of Units</display_name>
      <description>The number of units in the building. Required for single-family attached and apartment units.</description>
      <type>Integer</type>
      <units>#</units>
      <required>false</required>
      <model_dependent>false</model_dependent>
    </argument>
    <argument>
      <name>geometry_average_ceiling_height</name>
      <display_name>Geometry: Average Ceiling Height</display_name>
      <description>Average distance from the floor to the ceiling.</description>
      <type>Double</type>
      <units>ft</units>
      <required>true</required>
      <model_dependent>false</model_dependent>
      <default_value>8</default_value>
    </argument>
    <argument>
      <name>geometry_unit_height_above_grade</name>
      <display_name>Geometry: Unit Height Above Grade</display_name>
      <description>Describes the above-grade height of apartment units on upper floors or homes above ambient or belly-and-wing foundations. It is defined as the height of the lowest conditioned floor above grade and is used to calculate the wind speed for the infiltration model. If not provided, the OS-HPXML default (see &lt;a href='https://openstudio-hpxml.readthedocs.io/en/v1.10.0/workflow_inputs.html#hpxml-building-construction'&gt;HPXML Building Construction&lt;/a&gt;) is used.</description>
      <type>Double</type>
      <units>ft</units>
      <required>false</required>
      <model_dependent>false</model_dependent>
    </argument>
    <argument>
      <name>geometry_garage_width</name>
      <display_name>Geometry: Garage Width</display_name>
      <description>The width of the garage. Enter zero for no garage. Only applies to single-family detached units.</description>
      <type>Double</type>
      <units>ft</units>
      <required>true</required>
      <model_dependent>false</model_dependent>
      <default_value>0</default_value>
    </argument>
    <argument>
      <name>geometry_garage_depth</name>
      <display_name>Geometry: Garage Depth</display_name>
      <description>The depth of the garage. Only applies to single-family detached units.</description>
      <type>Double</type>
      <units>ft</units>
      <required>true</required>
      <model_dependent>false</model_dependent>
      <default_value>20</default_value>
    </argument>
    <argument>
      <name>geometry_garage_protrusion</name>
      <display_name>Geometry: Garage Protrusion</display_name>
      <description>The fraction of the garage that is protruding from the conditioned space. Only applies to single-family detached units.</description>
      <type>Double</type>
      <units>Frac</units>
      <required>true</required>
      <model_dependent>false</model_dependent>
      <default_value>0</default_value>
    </argument>
    <argument>
      <name>geometry_garage_position</name>
      <display_name>Geometry: Garage Position</display_name>
      <description>The position of the garage. Only applies to single-family detached units.</description>
      <type>Choice</type>
      <required>true</required>
      <model_dependent>false</model_dependent>
      <default_value>Right</default_value>
      <choices>
        <choice>
          <value>Right</value>
          <display_name>Right</display_name>
        </choice>
        <choice>
          <value>Left</value>
          <display_name>Left</display_name>
        </choice>
      </choices>
    </argument>
    <argument>
      <name>geometry_foundation_type</name>
      <display_name>Geometry: Foundation Type</display_name>
      <description>The foundation type of the building. Foundation types ConditionedBasement and ConditionedCrawlspace are not allowed for apartment units.</description>
      <type>Choice</type>
      <required>true</required>
      <model_dependent>false</model_dependent>
      <default_value>SlabOnGrade</default_value>
      <choices>
        <choice>
          <value>SlabOnGrade</value>
          <display_name>SlabOnGrade</display_name>
        </choice>
        <choice>
          <value>VentedCrawlspace</value>
          <display_name>VentedCrawlspace</display_name>
        </choice>
        <choice>
          <value>UnventedCrawlspace</value>
          <display_name>UnventedCrawlspace</display_name>
        </choice>
        <choice>
          <value>ConditionedCrawlspace</value>
          <display_name>ConditionedCrawlspace</display_name>
        </choice>
        <choice>
          <value>UnconditionedBasement</value>
          <display_name>UnconditionedBasement</display_name>
        </choice>
        <choice>
          <value>ConditionedBasement</value>
          <display_name>ConditionedBasement</display_name>
        </choice>
        <choice>
          <value>Ambient</value>
          <display_name>Ambient</display_name>
        </choice>
        <choice>
          <value>AboveApartment</value>
          <display_name>AboveApartment</display_name>
        </choice>
        <choice>
          <value>BellyAndWingWithSkirt</value>
          <display_name>BellyAndWingWithSkirt</display_name>
        </choice>
        <choice>
          <value>BellyAndWingNoSkirt</value>
          <display_name>BellyAndWingNoSkirt</display_name>
        </choice>
      </choices>
    </argument>
    <argument>
      <name>geometry_foundation_height</name>
      <display_name>Geometry: Foundation Height</display_name>
      <description>The height of the foundation (e.g., 3ft for crawlspace, 8ft for basement). Only applies to basements/crawlspaces.</description>
      <type>Double</type>
      <units>ft</units>
      <required>true</required>
      <model_dependent>false</model_dependent>
      <default_value>0</default_value>
    </argument>
    <argument>
      <name>geometry_foundation_height_above_grade</name>
      <display_name>Geometry: Foundation Height Above Grade</display_name>
      <description>The depth above grade of the foundation wall. Only applies to basements/crawlspaces.</description>
      <type>Double</type>
      <units>ft</units>
      <required>true</required>
      <model_dependent>false</model_dependent>
      <default_value>0</default_value>
    </argument>
    <argument>
      <name>geometry_rim_joist_height</name>
      <display_name>Geometry: Rim Joist Height</display_name>
      <description>The height of the rim joists. Only applies to basements/crawlspaces.</description>
      <type>Double</type>
      <units>in</units>
      <required>false</required>
      <model_dependent>false</model_dependent>
    </argument>
    <argument>
      <name>geometry_attic_type</name>
      <display_name>Geometry: Attic Type</display_name>
      <description>The attic type of the building. Attic type ConditionedAttic is not allowed for apartment units.</description>
      <type>Choice</type>
      <required>true</required>
      <model_dependent>false</model_dependent>
      <default_value>VentedAttic</default_value>
      <choices>
        <choice>
          <value>FlatRoof</value>
          <display_name>FlatRoof</display_name>
        </choice>
        <choice>
          <value>VentedAttic</value>
          <display_name>VentedAttic</display_name>
        </choice>
        <choice>
          <value>UnventedAttic</value>
          <display_name>UnventedAttic</display_name>
        </choice>
        <choice>
          <value>ConditionedAttic</value>
          <display_name>ConditionedAttic</display_name>
        </choice>
        <choice>
          <value>BelowApartment</value>
          <display_name>BelowApartment</display_name>
        </choice>
      </choices>
    </argument>
    <argument>
      <name>geometry_roof_type</name>
      <display_name>Geometry: Roof Type</display_name>
      <description>The roof type of the building. Ignored if the building has a flat roof.</description>
      <type>Choice</type>
      <required>true</required>
      <model_dependent>false</model_dependent>
      <default_value>gable</default_value>
      <choices>
        <choice>
          <value>gable</value>
          <display_name>gable</display_name>
        </choice>
        <choice>
          <value>hip</value>
          <display_name>hip</display_name>
        </choice>
      </choices>
    </argument>
    <argument>
      <name>geometry_roof_pitch</name>
      <display_name>Geometry: Roof Pitch</display_name>
      <description>The roof pitch of the attic. Ignored if the building has a flat roof.</description>
      <type>Choice</type>
      <required>true</required>
      <model_dependent>false</model_dependent>
      <default_value>6:12</default_value>
      <choices>
        <choice>
          <value>1:12</value>
          <display_name>1:12</display_name>
        </choice>
        <choice>
          <value>2:12</value>
          <display_name>2:12</display_name>
        </choice>
        <choice>
          <value>3:12</value>
          <display_name>3:12</display_name>
        </choice>
        <choice>
          <value>4:12</value>
          <display_name>4:12</display_name>
        </choice>
        <choice>
          <value>5:12</value>
          <display_name>5:12</display_name>
        </choice>
        <choice>
          <value>6:12</value>
          <display_name>6:12</display_name>
        </choice>
        <choice>
          <value>7:12</value>
          <display_name>7:12</display_name>
        </choice>
        <choice>
          <value>8:12</value>
          <display_name>8:12</display_name>
        </choice>
        <choice>
          <value>9:12</value>
          <display_name>9:12</display_name>
        </choice>
        <choice>
          <value>10:12</value>
          <display_name>10:12</display_name>
        </choice>
        <choice>
          <value>11:12</value>
          <display_name>11:12</display_name>
        </choice>
        <choice>
          <value>12:12</value>
          <display_name>12:12</display_name>
        </choice>
      </choices>
    </argument>
    <argument>
      <name>geometry_eaves_depth</name>
      <display_name>Geometry: Eaves Depth</display_name>
      <description>The eaves depth of the roof.</description>
      <type>Double</type>
      <units>ft</units>
      <required>true</required>
      <model_dependent>false</model_dependent>
      <default_value>2</default_value>
    </argument>
    <argument>
      <name>neighbor_front_distance</name>
      <display_name>Neighbor: Front Distance</display_name>
      <description>The distance between the unit and the neighboring building to the front (not including eaves). A value of zero indicates no neighbors. Used for shading.</description>
      <type>Double</type>
      <units>ft</units>
      <required>true</required>
      <model_dependent>false</model_dependent>
      <default_value>0</default_value>
    </argument>
    <argument>
      <name>neighbor_back_distance</name>
      <display_name>Neighbor: Back Distance</display_name>
      <description>The distance between the unit and the neighboring building to the back (not including eaves). A value of zero indicates no neighbors. Used for shading.</description>
      <type>Double</type>
      <units>ft</units>
      <required>true</required>
      <model_dependent>false</model_dependent>
      <default_value>0</default_value>
    </argument>
    <argument>
      <name>neighbor_left_distance</name>
      <display_name>Neighbor: Left Distance</display_name>
      <description>The distance between the unit and the neighboring building to the left (not including eaves). A value of zero indicates no neighbors. Used for shading.</description>
      <type>Double</type>
      <units>ft</units>
      <required>true</required>
      <model_dependent>false</model_dependent>
      <default_value>10</default_value>
    </argument>
    <argument>
      <name>neighbor_right_distance</name>
      <display_name>Neighbor: Right Distance</display_name>
      <description>The distance between the unit and the neighboring building to the right (not including eaves). A value of zero indicates no neighbors. Used for shading.</description>
      <type>Double</type>
      <units>ft</units>
      <required>true</required>
      <model_dependent>false</model_dependent>
      <default_value>10</default_value>
    </argument>
    <argument>
      <name>neighbor_front_height</name>
      <display_name>Neighbor: Front Height</display_name>
      <description>The height of the neighboring building to the front. If not provided, the OS-HPXML default (see &lt;a href='https://openstudio-hpxml.readthedocs.io/en/v1.10.0/workflow_inputs.html#hpxml-neighbor-buildings'&gt;HPXML Neighbor Building&lt;/a&gt;) is used.</description>
      <type>Double</type>
      <units>ft</units>
      <required>false</required>
      <model_dependent>false</model_dependent>
    </argument>
    <argument>
      <name>neighbor_back_height</name>
      <display_name>Neighbor: Back Height</display_name>
      <description>The height of the neighboring building to the back. If not provided, the OS-HPXML default (see &lt;a href='https://openstudio-hpxml.readthedocs.io/en/v1.10.0/workflow_inputs.html#hpxml-neighbor-buildings'&gt;HPXML Neighbor Building&lt;/a&gt;) is used.</description>
      <type>Double</type>
      <units>ft</units>
      <required>false</required>
      <model_dependent>false</model_dependent>
    </argument>
    <argument>
      <name>neighbor_left_height</name>
      <display_name>Neighbor: Left Height</display_name>
      <description>The height of the neighboring building to the left. If not provided, the OS-HPXML default (see &lt;a href='https://openstudio-hpxml.readthedocs.io/en/v1.10.0/workflow_inputs.html#hpxml-neighbor-buildings'&gt;HPXML Neighbor Building&lt;/a&gt;) is used.</description>
      <type>Double</type>
      <units>ft</units>
      <required>false</required>
      <model_dependent>false</model_dependent>
    </argument>
    <argument>
      <name>neighbor_right_height</name>
      <display_name>Neighbor: Right Height</display_name>
      <description>The height of the neighboring building to the right. If not provided, the OS-HPXML default (see &lt;a href='https://openstudio-hpxml.readthedocs.io/en/v1.10.0/workflow_inputs.html#hpxml-neighbor-buildings'&gt;HPXML Neighbor Building&lt;/a&gt;) is used.</description>
      <type>Double</type>
      <units>ft</units>
      <required>false</required>
      <model_dependent>false</model_dependent>
    </argument>
    <argument>
      <name>floor_over_foundation_assembly_r</name>
      <display_name>Floor: Over Foundation Assembly R-value</display_name>
      <description>Assembly R-value for the floor over the foundation. Ignored if the building has a slab-on-grade foundation.</description>
      <type>Double</type>
      <units>h-ft^2-R/Btu</units>
      <required>true</required>
      <model_dependent>false</model_dependent>
      <default_value>28.1</default_value>
    </argument>
    <argument>
      <name>floor_over_garage_assembly_r</name>
      <display_name>Floor: Over Garage Assembly R-value</display_name>
      <description>Assembly R-value for the floor over the garage. Ignored unless the building has a garage under conditioned space.</description>
      <type>Double</type>
      <units>h-ft^2-R/Btu</units>
      <required>true</required>
      <model_dependent>false</model_dependent>
      <default_value>28.1</default_value>
    </argument>
    <argument>
      <name>floor_type</name>
      <display_name>Floor: Type</display_name>
      <description>The type of floors.</description>
      <type>Choice</type>
      <required>true</required>
      <model_dependent>false</model_dependent>
      <default_value>WoodFrame</default_value>
      <choices>
        <choice>
          <value>WoodFrame</value>
          <display_name>WoodFrame</display_name>
        </choice>
        <choice>
          <value>StructuralInsulatedPanel</value>
          <display_name>StructuralInsulatedPanel</display_name>
        </choice>
        <choice>
          <value>SolidConcrete</value>
          <display_name>SolidConcrete</display_name>
        </choice>
        <choice>
          <value>SteelFrame</value>
          <display_name>SteelFrame</display_name>
        </choice>
      </choices>
    </argument>
    <argument>
      <name>foundation_wall_type</name>
      <display_name>Foundation Wall: Type</display_name>
      <description>The material type of the foundation wall. If not provided, the OS-HPXML default (see &lt;a href='https://openstudio-hpxml.readthedocs.io/en/v1.10.0/workflow_inputs.html#hpxml-foundation-walls'&gt;HPXML Foundation Walls&lt;/a&gt;) is used.</description>
      <type>Choice</type>
      <required>false</required>
      <model_dependent>false</model_dependent>
      <choices>
        <choice>
          <value>solid concrete</value>
          <display_name>solid concrete</display_name>
        </choice>
        <choice>
          <value>concrete block</value>
          <display_name>concrete block</display_name>
        </choice>
        <choice>
          <value>concrete block foam core</value>
          <display_name>concrete block foam core</display_name>
        </choice>
        <choice>
          <value>concrete block perlite core</value>
          <display_name>concrete block perlite core</display_name>
        </choice>
        <choice>
          <value>concrete block vermiculite core</value>
          <display_name>concrete block vermiculite core</display_name>
        </choice>
        <choice>
          <value>concrete block solid core</value>
          <display_name>concrete block solid core</display_name>
        </choice>
        <choice>
          <value>double brick</value>
          <display_name>double brick</display_name>
        </choice>
        <choice>
          <value>wood</value>
          <display_name>wood</display_name>
        </choice>
      </choices>
    </argument>
    <argument>
      <name>foundation_wall_thickness</name>
      <display_name>Foundation Wall: Thickness</display_name>
      <description>The thickness of the foundation wall. If not provided, the OS-HPXML default (see &lt;a href='https://openstudio-hpxml.readthedocs.io/en/v1.10.0/workflow_inputs.html#hpxml-foundation-walls'&gt;HPXML Foundation Walls&lt;/a&gt;) is used.</description>
      <type>Double</type>
      <units>in</units>
      <required>false</required>
      <model_dependent>false</model_dependent>
    </argument>
    <argument>
      <name>foundation_wall_insulation_r</name>
      <display_name>Foundation Wall: Insulation Nominal R-value</display_name>
      <description>Nominal R-value for the foundation wall insulation. Only applies to basements/crawlspaces.</description>
      <type>Double</type>
      <units>h-ft^2-R/Btu</units>
      <required>true</required>
      <model_dependent>false</model_dependent>
      <default_value>0</default_value>
    </argument>
    <argument>
      <name>foundation_wall_insulation_location</name>
      <display_name>Foundation Wall: Insulation Location</display_name>
      <description>Whether the insulation is on the interior or exterior of the foundation wall. Only applies to basements/crawlspaces.</description>
      <type>Choice</type>
      <units>ft</units>
      <required>false</required>
      <model_dependent>false</model_dependent>
      <default_value>exterior</default_value>
      <choices>
        <choice>
          <value>interior</value>
          <display_name>interior</display_name>
        </choice>
        <choice>
          <value>exterior</value>
          <display_name>exterior</display_name>
        </choice>
      </choices>
    </argument>
    <argument>
      <name>foundation_wall_insulation_distance_to_top</name>
      <display_name>Foundation Wall: Insulation Distance To Top</display_name>
      <description>The distance from the top of the foundation wall to the top of the foundation wall insulation. Only applies to basements/crawlspaces. If not provided, the OS-HPXML default (see &lt;a href='https://openstudio-hpxml.readthedocs.io/en/v1.10.0/workflow_inputs.html#hpxml-foundation-walls'&gt;HPXML Foundation Walls&lt;/a&gt;) is used.</description>
      <type>Double</type>
      <units>ft</units>
      <required>false</required>
      <model_dependent>false</model_dependent>
    </argument>
    <argument>
      <name>foundation_wall_insulation_distance_to_bottom</name>
      <display_name>Foundation Wall: Insulation Distance To Bottom</display_name>
      <description>The distance from the top of the foundation wall to the bottom of the foundation wall insulation. Only applies to basements/crawlspaces. If not provided, the OS-HPXML default (see &lt;a href='https://openstudio-hpxml.readthedocs.io/en/v1.10.0/workflow_inputs.html#hpxml-foundation-walls'&gt;HPXML Foundation Walls&lt;/a&gt;) is used.</description>
      <type>Double</type>
      <units>ft</units>
      <required>false</required>
      <model_dependent>false</model_dependent>
    </argument>
    <argument>
      <name>foundation_wall_assembly_r</name>
      <display_name>Foundation Wall: Assembly R-value</display_name>
      <description>Assembly R-value for the foundation walls. Only applies to basements/crawlspaces. If provided, overrides the previous foundation wall insulation inputs. If not provided, it is ignored.</description>
      <type>Double</type>
      <units>h-ft^2-R/Btu</units>
      <required>false</required>
      <model_dependent>false</model_dependent>
    </argument>
    <argument>
      <name>rim_joist_assembly_r</name>
      <display_name>Rim Joist: Assembly R-value</display_name>
      <description>Assembly R-value for the rim joists. Only applies to basements/crawlspaces. Required if a rim joist height is provided.</description>
      <type>Double</type>
      <units>h-ft^2-R/Btu</units>
      <required>false</required>
      <model_dependent>false</model_dependent>
    </argument>
    <argument>
      <name>slab_perimeter_insulation_r</name>
      <display_name>Slab: Perimeter Insulation Nominal R-value</display_name>
      <description>Nominal R-value of the vertical slab perimeter insulation. Applies to slab-on-grade foundations and basement/crawlspace floors.</description>
      <type>Double</type>
      <units>h-ft^2-R/Btu</units>
      <required>true</required>
      <model_dependent>false</model_dependent>
      <default_value>0</default_value>
    </argument>
    <argument>
      <name>slab_perimeter_insulation_depth</name>
      <display_name>Slab: Perimeter Insulation Depth</display_name>
      <description>Depth from grade to bottom of vertical slab perimeter insulation. Applies to slab-on-grade foundations and basement/crawlspace floors.</description>
      <type>Double</type>
      <units>ft</units>
      <required>true</required>
      <model_dependent>false</model_dependent>
      <default_value>0</default_value>
    </argument>
    <argument>
      <name>slab_exterior_horizontal_insulation_r</name>
      <display_name>Slab: Exterior Horizontal Insulation Nominal R-value</display_name>
      <description>Nominal R-value of the slab exterior horizontal insulation. Applies to slab-on-grade foundations and basement/crawlspace floors.</description>
      <type>Double</type>
      <units>h-ft^2-R/Btu</units>
      <required>false</required>
      <model_dependent>false</model_dependent>
    </argument>
    <argument>
      <name>slab_exterior_horizontal_insulation_width</name>
      <display_name>Slab: Exterior Horizontal Insulation Width</display_name>
      <description>Width of the slab exterior horizontal insulation measured from the exterior surface of the vertical slab perimeter insulation. Applies to slab-on-grade foundations and basement/crawlspace floors.</description>
      <type>Double</type>
      <units>ft</units>
      <required>false</required>
      <model_dependent>false</model_dependent>
    </argument>
    <argument>
      <name>slab_exterior_horizontal_insulation_depth_below_grade</name>
      <display_name>Slab: Exterior Horizontal Insulation Depth Below Grade</display_name>
      <description>Depth of the slab exterior horizontal insulation measured from the top surface of the slab exterior horizontal insulation. Applies to slab-on-grade foundations and basement/crawlspace floors.</description>
      <type>Double</type>
      <units>ft</units>
      <required>false</required>
      <model_dependent>false</model_dependent>
    </argument>
    <argument>
      <name>slab_under_insulation_r</name>
      <display_name>Slab: Under Slab Insulation Nominal R-value</display_name>
      <description>Nominal R-value of the horizontal under slab insulation. Applies to slab-on-grade foundations and basement/crawlspace floors.</description>
      <type>Double</type>
      <units>h-ft^2-R/Btu</units>
      <required>true</required>
      <model_dependent>false</model_dependent>
      <default_value>0</default_value>
    </argument>
    <argument>
      <name>slab_under_insulation_width</name>
      <display_name>Slab: Under Slab Insulation Width</display_name>
      <description>Width from slab edge inward of horizontal under-slab insulation. Enter 999 to specify that the under slab insulation spans the entire slab. Applies to slab-on-grade foundations and basement/crawlspace floors.</description>
      <type>Double</type>
      <units>ft</units>
      <required>true</required>
      <model_dependent>false</model_dependent>
      <default_value>0</default_value>
    </argument>
    <argument>
      <name>slab_thickness</name>
      <display_name>Slab: Thickness</display_name>
      <description>The thickness of the slab. Zero can be entered if there is a dirt floor instead of a slab. If not provided, the OS-HPXML default (see &lt;a href='https://openstudio-hpxml.readthedocs.io/en/v1.10.0/workflow_inputs.html#hpxml-slabs'&gt;HPXML Slabs&lt;/a&gt;) is used.</description>
      <type>Double</type>
      <units>in</units>
      <required>false</required>
      <model_dependent>false</model_dependent>
    </argument>
    <argument>
      <name>slab_carpet_fraction</name>
      <display_name>Slab: Carpet Fraction</display_name>
      <description>Fraction of the slab floor area that is carpeted. If not provided, the OS-HPXML default (see &lt;a href='https://openstudio-hpxml.readthedocs.io/en/v1.10.0/workflow_inputs.html#hpxml-slabs'&gt;HPXML Slabs&lt;/a&gt;) is used.</description>
      <type>Double</type>
      <units>Frac</units>
      <required>false</required>
      <model_dependent>false</model_dependent>
    </argument>
    <argument>
      <name>slab_carpet_r</name>
      <display_name>Slab: Carpet R-value</display_name>
      <description>R-value of the slab carpet. If not provided, the OS-HPXML default (see &lt;a href='https://openstudio-hpxml.readthedocs.io/en/v1.10.0/workflow_inputs.html#hpxml-slabs'&gt;HPXML Slabs&lt;/a&gt;) is used.</description>
      <type>Double</type>
      <units>h-ft^2-R/Btu</units>
      <required>false</required>
      <model_dependent>false</model_dependent>
    </argument>
    <argument>
      <name>ceiling_assembly_r</name>
      <display_name>Ceiling: Assembly R-value</display_name>
      <description>Assembly R-value for the ceiling (attic floor).</description>
      <type>Double</type>
      <units>h-ft^2-R/Btu</units>
      <required>true</required>
      <model_dependent>false</model_dependent>
      <default_value>31.6</default_value>
    </argument>
    <argument>
      <name>roof_material_type</name>
      <display_name>Roof: Material Type</display_name>
      <description>The material type of the roof. If not provided, the OS-HPXML default (see &lt;a href='https://openstudio-hpxml.readthedocs.io/en/v1.10.0/workflow_inputs.html#hpxml-roofs'&gt;HPXML Roofs&lt;/a&gt;) is used.</description>
      <type>Choice</type>
      <required>false</required>
      <model_dependent>false</model_dependent>
      <choices>
        <choice>
          <value>asphalt or fiberglass shingles</value>
          <display_name>asphalt or fiberglass shingles</display_name>
        </choice>
        <choice>
          <value>concrete</value>
          <display_name>concrete</display_name>
        </choice>
        <choice>
          <value>cool roof</value>
          <display_name>cool roof</display_name>
        </choice>
        <choice>
          <value>slate or tile shingles</value>
          <display_name>slate or tile shingles</display_name>
        </choice>
        <choice>
          <value>expanded polystyrene sheathing</value>
          <display_name>expanded polystyrene sheathing</display_name>
        </choice>
        <choice>
          <value>metal surfacing</value>
          <display_name>metal surfacing</display_name>
        </choice>
        <choice>
          <value>plastic/rubber/synthetic sheeting</value>
          <display_name>plastic/rubber/synthetic sheeting</display_name>
        </choice>
        <choice>
          <value>shingles</value>
          <display_name>shingles</display_name>
        </choice>
        <choice>
          <value>wood shingles or shakes</value>
          <display_name>wood shingles or shakes</display_name>
        </choice>
      </choices>
    </argument>
    <argument>
      <name>roof_color</name>
      <display_name>Roof: Color</display_name>
      <description>The color of the roof. If not provided, the OS-HPXML default (see &lt;a href='https://openstudio-hpxml.readthedocs.io/en/v1.10.0/workflow_inputs.html#hpxml-roofs'&gt;HPXML Roofs&lt;/a&gt;) is used.</description>
      <type>Choice</type>
      <required>false</required>
      <model_dependent>false</model_dependent>
      <choices>
        <choice>
          <value>dark</value>
          <display_name>dark</display_name>
        </choice>
        <choice>
          <value>light</value>
          <display_name>light</display_name>
        </choice>
        <choice>
          <value>medium</value>
          <display_name>medium</display_name>
        </choice>
        <choice>
          <value>medium dark</value>
          <display_name>medium dark</display_name>
        </choice>
        <choice>
          <value>reflective</value>
          <display_name>reflective</display_name>
        </choice>
      </choices>
    </argument>
    <argument>
      <name>roof_assembly_r</name>
      <display_name>Roof: Assembly R-value</display_name>
      <description>Assembly R-value of the roof.</description>
      <type>Double</type>
      <units>h-ft^2-R/Btu</units>
      <required>true</required>
      <model_dependent>false</model_dependent>
      <default_value>2.3</default_value>
    </argument>
    <argument>
      <name>radiant_barrier_attic_location</name>
      <display_name>Attic: Radiant Barrier Location</display_name>
      <description>The location of the radiant barrier in the attic.</description>
      <type>Choice</type>
      <required>false</required>
      <model_dependent>false</model_dependent>
      <choices>
        <choice>
          <value>none</value>
          <display_name>none</display_name>
        </choice>
        <choice>
          <value>Attic roof only</value>
          <display_name>Attic roof only</display_name>
        </choice>
        <choice>
          <value>Attic roof and gable walls</value>
          <display_name>Attic roof and gable walls</display_name>
        </choice>
        <choice>
          <value>Attic floor</value>
          <display_name>Attic floor</display_name>
        </choice>
      </choices>
    </argument>
    <argument>
      <name>radiant_barrier_grade</name>
      <display_name>Attic: Radiant Barrier Grade</display_name>
      <description>The grade of the radiant barrier in the attic. If not provided, the OS-HPXML default (see &lt;a href='https://openstudio-hpxml.readthedocs.io/en/v1.10.0/workflow_inputs.html#hpxml-roofs'&gt;HPXML Roofs&lt;/a&gt;) is used.</description>
      <type>Choice</type>
      <required>false</required>
      <model_dependent>false</model_dependent>
      <choices>
        <choice>
          <value>1</value>
          <display_name>1</display_name>
        </choice>
        <choice>
          <value>2</value>
          <display_name>2</display_name>
        </choice>
        <choice>
          <value>3</value>
          <display_name>3</display_name>
        </choice>
      </choices>
    </argument>
    <argument>
      <name>wall_type</name>
      <display_name>Wall: Type</display_name>
      <description>The type of walls.</description>
      <type>Choice</type>
      <required>true</required>
      <model_dependent>false</model_dependent>
      <default_value>WoodStud</default_value>
      <choices>
        <choice>
          <value>WoodStud</value>
          <display_name>WoodStud</display_name>
        </choice>
        <choice>
          <value>ConcreteMasonryUnit</value>
          <display_name>ConcreteMasonryUnit</display_name>
        </choice>
        <choice>
          <value>DoubleWoodStud</value>
          <display_name>DoubleWoodStud</display_name>
        </choice>
        <choice>
          <value>InsulatedConcreteForms</value>
          <display_name>InsulatedConcreteForms</display_name>
        </choice>
        <choice>
          <value>LogWall</value>
          <display_name>LogWall</display_name>
        </choice>
        <choice>
          <value>StructuralInsulatedPanel</value>
          <display_name>StructuralInsulatedPanel</display_name>
        </choice>
        <choice>
          <value>SolidConcrete</value>
          <display_name>SolidConcrete</display_name>
        </choice>
        <choice>
          <value>SteelFrame</value>
          <display_name>SteelFrame</display_name>
        </choice>
        <choice>
          <value>Stone</value>
          <display_name>Stone</display_name>
        </choice>
        <choice>
          <value>StrawBale</value>
          <display_name>StrawBale</display_name>
        </choice>
        <choice>
          <value>StructuralBrick</value>
          <display_name>StructuralBrick</display_name>
        </choice>
      </choices>
    </argument>
    <argument>
      <name>wall_siding_type</name>
      <display_name>Wall: Siding Type</display_name>
      <description>The siding type of the walls. Also applies to rim joists. If not provided, the OS-HPXML default (see &lt;a href='https://openstudio-hpxml.readthedocs.io/en/v1.10.0/workflow_inputs.html#hpxml-walls'&gt;HPXML Walls&lt;/a&gt;) is used.</description>
      <type>Choice</type>
      <required>false</required>
      <model_dependent>false</model_dependent>
      <choices>
        <choice>
          <value>aluminum siding</value>
          <display_name>aluminum siding</display_name>
        </choice>
        <choice>
          <value>asbestos siding</value>
          <display_name>asbestos siding</display_name>
        </choice>
        <choice>
          <value>brick veneer</value>
          <display_name>brick veneer</display_name>
        </choice>
        <choice>
          <value>composite shingle siding</value>
          <display_name>composite shingle siding</display_name>
        </choice>
        <choice>
          <value>fiber cement siding</value>
          <display_name>fiber cement siding</display_name>
        </choice>
        <choice>
          <value>masonite siding</value>
          <display_name>masonite siding</display_name>
        </choice>
        <choice>
          <value>none</value>
          <display_name>none</display_name>
        </choice>
        <choice>
          <value>stucco</value>
          <display_name>stucco</display_name>
        </choice>
        <choice>
          <value>synthetic stucco</value>
          <display_name>synthetic stucco</display_name>
        </choice>
        <choice>
          <value>vinyl siding</value>
          <display_name>vinyl siding</display_name>
        </choice>
        <choice>
          <value>wood siding</value>
          <display_name>wood siding</display_name>
        </choice>
      </choices>
    </argument>
    <argument>
      <name>wall_color</name>
      <display_name>Wall: Color</display_name>
      <description>The color of the walls. Also applies to rim joists. If not provided, the OS-HPXML default (see &lt;a href='https://openstudio-hpxml.readthedocs.io/en/v1.10.0/workflow_inputs.html#hpxml-walls'&gt;HPXML Walls&lt;/a&gt;) is used.</description>
      <type>Choice</type>
      <required>false</required>
      <model_dependent>false</model_dependent>
      <choices>
        <choice>
          <value>dark</value>
          <display_name>dark</display_name>
        </choice>
        <choice>
          <value>light</value>
          <display_name>light</display_name>
        </choice>
        <choice>
          <value>medium</value>
          <display_name>medium</display_name>
        </choice>
        <choice>
          <value>medium dark</value>
          <display_name>medium dark</display_name>
        </choice>
        <choice>
          <value>reflective</value>
          <display_name>reflective</display_name>
        </choice>
      </choices>
    </argument>
    <argument>
      <name>wall_assembly_r</name>
      <display_name>Wall: Assembly R-value</display_name>
      <description>Assembly R-value of the walls.</description>
      <type>Double</type>
      <units>h-ft^2-R/Btu</units>
      <required>true</required>
      <model_dependent>false</model_dependent>
      <default_value>11.9</default_value>
    </argument>
    <argument>
      <name>window_front_wwr</name>
      <display_name>Windows: Front Window-to-Wall Ratio</display_name>
      <description>The ratio of window area to wall area for the unit's front facade. Enter 0 if specifying Front Window Area instead. If the front wall is adiabatic, the value will be ignored.</description>
      <type>Double</type>
      <units>Frac</units>
      <required>true</required>
      <model_dependent>false</model_dependent>
      <default_value>0.18</default_value>
    </argument>
    <argument>
      <name>window_back_wwr</name>
      <display_name>Windows: Back Window-to-Wall Ratio</display_name>
      <description>The ratio of window area to wall area for the unit's back facade. Enter 0 if specifying Back Window Area instead. If the back wall is adiabatic, the value will be ignored.</description>
      <type>Double</type>
      <units>Frac</units>
      <required>true</required>
      <model_dependent>false</model_dependent>
      <default_value>0.18</default_value>
    </argument>
    <argument>
      <name>window_left_wwr</name>
      <display_name>Windows: Left Window-to-Wall Ratio</display_name>
      <description>The ratio of window area to wall area for the unit's left facade (when viewed from the front). Enter 0 if specifying Left Window Area instead. If the left wall is adiabatic, the value will be ignored.</description>
      <type>Double</type>
      <units>Frac</units>
      <required>true</required>
      <model_dependent>false</model_dependent>
      <default_value>0.18</default_value>
    </argument>
    <argument>
      <name>window_right_wwr</name>
      <display_name>Windows: Right Window-to-Wall Ratio</display_name>
      <description>The ratio of window area to wall area for the unit's right facade (when viewed from the front). Enter 0 if specifying Right Window Area instead. If the right wall is adiabatic, the value will be ignored.</description>
      <type>Double</type>
      <units>Frac</units>
      <required>true</required>
      <model_dependent>false</model_dependent>
      <default_value>0.18</default_value>
    </argument>
    <argument>
      <name>window_area_front</name>
      <display_name>Windows: Front Window Area</display_name>
      <description>The amount of window area on the unit's front facade. Enter 0 if specifying Front Window-to-Wall Ratio instead. If the front wall is adiabatic, the value will be ignored.</description>
      <type>Double</type>
      <units>ft^2</units>
      <required>true</required>
      <model_dependent>false</model_dependent>
      <default_value>0</default_value>
    </argument>
    <argument>
      <name>window_area_back</name>
      <display_name>Windows: Back Window Area</display_name>
      <description>The amount of window area on the unit's back facade. Enter 0 if specifying Back Window-to-Wall Ratio instead. If the back wall is adiabatic, the value will be ignored.</description>
      <type>Double</type>
      <units>ft^2</units>
      <required>true</required>
      <model_dependent>false</model_dependent>
      <default_value>0</default_value>
    </argument>
    <argument>
      <name>window_area_left</name>
      <display_name>Windows: Left Window Area</display_name>
      <description>The amount of window area on the unit's left facade (when viewed from the front). Enter 0 if specifying Left Window-to-Wall Ratio instead. If the left wall is adiabatic, the value will be ignored.</description>
      <type>Double</type>
      <units>ft^2</units>
      <required>true</required>
      <model_dependent>false</model_dependent>
      <default_value>0</default_value>
    </argument>
    <argument>
      <name>window_area_right</name>
      <display_name>Windows: Right Window Area</display_name>
      <description>The amount of window area on the unit's right facade (when viewed from the front). Enter 0 if specifying Right Window-to-Wall Ratio instead. If the right wall is adiabatic, the value will be ignored.</description>
      <type>Double</type>
      <units>ft^2</units>
      <required>true</required>
      <model_dependent>false</model_dependent>
      <default_value>0</default_value>
    </argument>
    <argument>
      <name>window_aspect_ratio</name>
      <display_name>Windows: Aspect Ratio</display_name>
      <description>Ratio of window height to width.</description>
      <type>Double</type>
      <units>Frac</units>
      <required>true</required>
      <model_dependent>false</model_dependent>
      <default_value>1.333</default_value>
    </argument>
    <argument>
      <name>window_fraction_operable</name>
      <display_name>Windows: Fraction Operable</display_name>
      <description>Fraction of windows that are operable. If not provided, the OS-HPXML default (see &lt;a href='https://openstudio-hpxml.readthedocs.io/en/v1.10.0/workflow_inputs.html#hpxml-windows'&gt;HPXML Windows&lt;/a&gt;) is used.</description>
      <type>Double</type>
      <units>Frac</units>
      <required>false</required>
      <model_dependent>false</model_dependent>
    </argument>
    <argument>
      <name>window_natvent_availability</name>
      <display_name>Windows: Natural Ventilation Availability</display_name>
      <description>For operable windows, the number of days/week that windows can be opened by occupants for natural ventilation. If not provided, the OS-HPXML default (see &lt;a href='https://openstudio-hpxml.readthedocs.io/en/v1.10.0/workflow_inputs.html#hpxml-windows'&gt;HPXML Windows&lt;/a&gt;) is used.</description>
      <type>Integer</type>
      <units>Days/week</units>
      <required>false</required>
      <model_dependent>false</model_dependent>
    </argument>
    <argument>
      <name>window_ufactor</name>
      <display_name>Windows: U-Factor</display_name>
      <description>Full-assembly NFRC U-factor.</description>
      <type>Double</type>
      <units>Btu/hr-ft^2-R</units>
      <required>true</required>
      <model_dependent>false</model_dependent>
      <default_value>0.37</default_value>
    </argument>
    <argument>
      <name>window_shgc</name>
      <display_name>Windows: SHGC</display_name>
      <description>Full-assembly NFRC solar heat gain coefficient.</description>
      <type>Double</type>
      <required>true</required>
      <model_dependent>false</model_dependent>
      <default_value>0.3</default_value>
    </argument>
    <argument>
      <name>window_interior_shading_type</name>
      <display_name>Windows: Interior Shading Type</display_name>
      <description>Type of window interior shading. Summer/winter shading coefficients can be provided below instead. If neither is provided, the OS-HPXML default (see &lt;a href='https://openstudio-hpxml.readthedocs.io/en/v1.10.0/workflow_inputs.html#hpxml-interior-shading'&gt;HPXML Interior Shading&lt;/a&gt;) is used.</description>
      <type>Choice</type>
      <required>false</required>
      <model_dependent>false</model_dependent>
      <choices>
        <choice>
          <value>light curtains</value>
          <display_name>light curtains</display_name>
        </choice>
        <choice>
          <value>light shades</value>
          <display_name>light shades</display_name>
        </choice>
        <choice>
          <value>light blinds</value>
          <display_name>light blinds</display_name>
        </choice>
        <choice>
          <value>medium curtains</value>
          <display_name>medium curtains</display_name>
        </choice>
        <choice>
          <value>medium shades</value>
          <display_name>medium shades</display_name>
        </choice>
        <choice>
          <value>medium blinds</value>
          <display_name>medium blinds</display_name>
        </choice>
        <choice>
          <value>dark curtains</value>
          <display_name>dark curtains</display_name>
        </choice>
        <choice>
          <value>dark shades</value>
          <display_name>dark shades</display_name>
        </choice>
        <choice>
          <value>dark blinds</value>
          <display_name>dark blinds</display_name>
        </choice>
        <choice>
          <value>none</value>
          <display_name>none</display_name>
        </choice>
      </choices>
    </argument>
    <argument>
      <name>window_interior_shading_winter</name>
      <display_name>Windows: Winter Interior Shading Coefficient</display_name>
      <description>Interior shading coefficient for the winter season, which if provided overrides the shading type input. 1.0 indicates no reduction in solar gain, 0.85 indicates 15% reduction, etc. If not provided, the OS-HPXML default (see &lt;a href='https://openstudio-hpxml.readthedocs.io/en/v1.10.0/workflow_inputs.html#hpxml-interior-shading'&gt;HPXML Interior Shading&lt;/a&gt;) is used.</description>
      <type>Double</type>
      <units>Frac</units>
      <required>false</required>
      <model_dependent>false</model_dependent>
    </argument>
    <argument>
      <name>window_interior_shading_summer</name>
      <display_name>Windows: Summer Interior Shading Coefficient</display_name>
      <description>Interior shading coefficient for the summer season, which if provided overrides the shading type input. 1.0 indicates no reduction in solar gain, 0.85 indicates 15% reduction, etc. If not provided, the OS-HPXML default (see &lt;a href='https://openstudio-hpxml.readthedocs.io/en/v1.10.0/workflow_inputs.html#hpxml-interior-shading'&gt;HPXML Interior Shading&lt;/a&gt;) is used.</description>
      <type>Double</type>
      <units>Frac</units>
      <required>false</required>
      <model_dependent>false</model_dependent>
    </argument>
    <argument>
      <name>window_exterior_shading_type</name>
      <display_name>Windows: Exterior Shading Type</display_name>
      <description>Type of window exterior shading. Summer/winter shading coefficients can be provided below instead. If neither is provided, the OS-HPXML default (see &lt;a href='https://openstudio-hpxml.readthedocs.io/en/v1.10.0/workflow_inputs.html#hpxml-exterior-shading'&gt;HPXML Exterior Shading&lt;/a&gt;) is used.</description>
      <type>Choice</type>
      <required>false</required>
      <model_dependent>false</model_dependent>
      <choices>
        <choice>
          <value>solar film</value>
          <display_name>solar film</display_name>
        </choice>
        <choice>
          <value>solar screens</value>
          <display_name>solar screens</display_name>
        </choice>
        <choice>
          <value>none</value>
          <display_name>none</display_name>
        </choice>
      </choices>
    </argument>
    <argument>
      <name>window_exterior_shading_winter</name>
      <display_name>Windows: Winter Exterior Shading Coefficient</display_name>
      <description>Exterior shading coefficient for the winter season, which if provided overrides the shading type input. 1.0 indicates no reduction in solar gain, 0.85 indicates 15% reduction, etc. If not provided, the OS-HPXML default (see &lt;a href='https://openstudio-hpxml.readthedocs.io/en/v1.10.0/workflow_inputs.html#hpxml-exterior-shading'&gt;HPXML Exterior Shading&lt;/a&gt;) is used.</description>
      <type>Double</type>
      <units>Frac</units>
      <required>false</required>
      <model_dependent>false</model_dependent>
    </argument>
    <argument>
      <name>window_exterior_shading_summer</name>
      <display_name>Windows: Summer Exterior Shading Coefficient</display_name>
      <description>Exterior shading coefficient for the summer season, which if provided overrides the shading type input. 1.0 indicates no reduction in solar gain, 0.85 indicates 15% reduction, etc. If not provided, the OS-HPXML default (see &lt;a href='https://openstudio-hpxml.readthedocs.io/en/v1.10.0/workflow_inputs.html#hpxml-exterior-shading'&gt;HPXML Exterior Shading&lt;/a&gt;) is used.</description>
      <type>Double</type>
      <units>Frac</units>
      <required>false</required>
      <model_dependent>false</model_dependent>
    </argument>
    <argument>
      <name>window_shading_summer_season</name>
      <display_name>Windows: Shading Summer Season</display_name>
      <description>Enter a date range like 'May 1 - Sep 30'. Defines the summer season for purposes of shading coefficients; the rest of the year is assumed to be winter. If not provided, the OS-HPXML default (see &lt;a href='https://openstudio-hpxml.readthedocs.io/en/v1.10.0/workflow_inputs.html#hpxml-windows'&gt;HPXML Windows&lt;/a&gt;) is used.</description>
      <type>String</type>
      <required>false</required>
      <model_dependent>false</model_dependent>
    </argument>
    <argument>
      <name>window_insect_screens</name>
      <display_name>Windows: Insect Screens</display_name>
      <description>The type of insect screens, if present. If not provided, assumes there are no insect screens.</description>
      <type>Choice</type>
      <required>false</required>
      <model_dependent>false</model_dependent>
      <choices>
        <choice>
          <value>none</value>
          <display_name>none</display_name>
        </choice>
        <choice>
          <value>exterior</value>
          <display_name>exterior</display_name>
        </choice>
        <choice>
          <value>interior</value>
          <display_name>interior</display_name>
        </choice>
      </choices>
    </argument>
    <argument>
      <name>window_storm_type</name>
      <display_name>Windows: Storm Type</display_name>
      <description>The type of storm, if present. If not provided, assumes there is no storm.</description>
      <type>Choice</type>
      <required>false</required>
      <model_dependent>false</model_dependent>
      <choices>
        <choice>
          <value>clear</value>
          <display_name>clear</display_name>
        </choice>
        <choice>
          <value>low-e</value>
          <display_name>low-e</display_name>
        </choice>
      </choices>
    </argument>
    <argument>
      <name>overhangs_front_depth</name>
      <display_name>Overhangs: Front Depth</display_name>
      <description>The depth of overhangs for windows for the front facade.</description>
      <type>Double</type>
      <units>ft</units>
      <required>true</required>
      <model_dependent>false</model_dependent>
      <default_value>0</default_value>
    </argument>
    <argument>
      <name>overhangs_front_distance_to_top_of_window</name>
      <display_name>Overhangs: Front Distance to Top of Window</display_name>
      <description>The overhangs distance to the top of window for the front facade.</description>
      <type>Double</type>
      <units>ft</units>
      <required>true</required>
      <model_dependent>false</model_dependent>
      <default_value>0</default_value>
    </argument>
    <argument>
      <name>overhangs_front_distance_to_bottom_of_window</name>
      <display_name>Overhangs: Front Distance to Bottom of Window</display_name>
      <description>The overhangs distance to the bottom of window for the front facade.</description>
      <type>Double</type>
      <units>ft</units>
      <required>true</required>
      <model_dependent>false</model_dependent>
      <default_value>4</default_value>
    </argument>
    <argument>
      <name>overhangs_back_depth</name>
      <display_name>Overhangs: Back Depth</display_name>
      <description>The depth of overhangs for windows for the back facade.</description>
      <type>Double</type>
      <units>ft</units>
      <required>true</required>
      <model_dependent>false</model_dependent>
      <default_value>0</default_value>
    </argument>
    <argument>
      <name>overhangs_back_distance_to_top_of_window</name>
      <display_name>Overhangs: Back Distance to Top of Window</display_name>
      <description>The overhangs distance to the top of window for the back facade.</description>
      <type>Double</type>
      <units>ft</units>
      <required>true</required>
      <model_dependent>false</model_dependent>
      <default_value>0</default_value>
    </argument>
    <argument>
      <name>overhangs_back_distance_to_bottom_of_window</name>
      <display_name>Overhangs: Back Distance to Bottom of Window</display_name>
      <description>The overhangs distance to the bottom of window for the back facade.</description>
      <type>Double</type>
      <units>ft</units>
      <required>true</required>
      <model_dependent>false</model_dependent>
      <default_value>4</default_value>
    </argument>
    <argument>
      <name>overhangs_left_depth</name>
      <display_name>Overhangs: Left Depth</display_name>
      <description>The depth of overhangs for windows for the left facade.</description>
      <type>Double</type>
      <units>ft</units>
      <required>true</required>
      <model_dependent>false</model_dependent>
      <default_value>0</default_value>
    </argument>
    <argument>
      <name>overhangs_left_distance_to_top_of_window</name>
      <display_name>Overhangs: Left Distance to Top of Window</display_name>
      <description>The overhangs distance to the top of window for the left facade.</description>
      <type>Double</type>
      <units>ft</units>
      <required>true</required>
      <model_dependent>false</model_dependent>
      <default_value>0</default_value>
    </argument>
    <argument>
      <name>overhangs_left_distance_to_bottom_of_window</name>
      <display_name>Overhangs: Left Distance to Bottom of Window</display_name>
      <description>The overhangs distance to the bottom of window for the left facade.</description>
      <type>Double</type>
      <units>ft</units>
      <required>true</required>
      <model_dependent>false</model_dependent>
      <default_value>4</default_value>
    </argument>
    <argument>
      <name>overhangs_right_depth</name>
      <display_name>Overhangs: Right Depth</display_name>
      <description>The depth of overhangs for windows for the right facade.</description>
      <type>Double</type>
      <units>ft</units>
      <required>true</required>
      <model_dependent>false</model_dependent>
      <default_value>0</default_value>
    </argument>
    <argument>
      <name>overhangs_right_distance_to_top_of_window</name>
      <display_name>Overhangs: Right Distance to Top of Window</display_name>
      <description>The overhangs distance to the top of window for the right facade.</description>
      <type>Double</type>
      <units>ft</units>
      <required>true</required>
      <model_dependent>false</model_dependent>
      <default_value>0</default_value>
    </argument>
    <argument>
      <name>overhangs_right_distance_to_bottom_of_window</name>
      <display_name>Overhangs: Right Distance to Bottom of Window</display_name>
      <description>The overhangs distance to the bottom of window for the right facade.</description>
      <type>Double</type>
      <units>ft</units>
      <required>true</required>
      <model_dependent>false</model_dependent>
      <default_value>4</default_value>
    </argument>
    <argument>
      <name>skylight_area_front</name>
      <display_name>Skylights: Front Roof Area</display_name>
      <description>The amount of skylight area on the unit's front conditioned roof facade.</description>
      <type>Double</type>
      <units>ft^2</units>
      <required>true</required>
      <model_dependent>false</model_dependent>
      <default_value>0</default_value>
    </argument>
    <argument>
      <name>skylight_area_back</name>
      <display_name>Skylights: Back Roof Area</display_name>
      <description>The amount of skylight area on the unit's back conditioned roof facade.</description>
      <type>Double</type>
      <units>ft^2</units>
      <required>true</required>
      <model_dependent>false</model_dependent>
      <default_value>0</default_value>
    </argument>
    <argument>
      <name>skylight_area_left</name>
      <display_name>Skylights: Left Roof Area</display_name>
      <description>The amount of skylight area on the unit's left conditioned roof facade (when viewed from the front).</description>
      <type>Double</type>
      <units>ft^2</units>
      <required>true</required>
      <model_dependent>false</model_dependent>
      <default_value>0</default_value>
    </argument>
    <argument>
      <name>skylight_area_right</name>
      <display_name>Skylights: Right Roof Area</display_name>
      <description>The amount of skylight area on the unit's right conditioned roof facade (when viewed from the front).</description>
      <type>Double</type>
      <units>ft^2</units>
      <required>true</required>
      <model_dependent>false</model_dependent>
      <default_value>0</default_value>
    </argument>
    <argument>
      <name>skylight_ufactor</name>
      <display_name>Skylights: U-Factor</display_name>
      <description>Full-assembly NFRC U-factor.</description>
      <type>Double</type>
      <units>Btu/hr-ft^2-R</units>
      <required>true</required>
      <model_dependent>false</model_dependent>
      <default_value>0.33</default_value>
    </argument>
    <argument>
      <name>skylight_shgc</name>
      <display_name>Skylights: SHGC</display_name>
      <description>Full-assembly NFRC solar heat gain coefficient.</description>
      <type>Double</type>
      <required>true</required>
      <model_dependent>false</model_dependent>
      <default_value>0.45</default_value>
    </argument>
    <argument>
      <name>skylight_storm_type</name>
      <display_name>Skylights: Storm Type</display_name>
      <description>The type of storm, if present. If not provided, assumes there is no storm.</description>
      <type>Choice</type>
      <required>false</required>
      <model_dependent>false</model_dependent>
      <choices>
        <choice>
          <value>clear</value>
          <display_name>clear</display_name>
        </choice>
        <choice>
          <value>low-e</value>
          <display_name>low-e</display_name>
        </choice>
      </choices>
    </argument>
    <argument>
      <name>door_area</name>
      <display_name>Doors: Area</display_name>
      <description>The area of the opaque door(s).</description>
      <type>Double</type>
      <units>ft^2</units>
      <required>true</required>
      <model_dependent>false</model_dependent>
      <default_value>20</default_value>
    </argument>
    <argument>
      <name>door_rvalue</name>
      <display_name>Doors: R-value</display_name>
      <description>R-value of the opaque door(s).</description>
      <type>Double</type>
      <units>h-ft^2-R/Btu</units>
      <required>true</required>
      <model_dependent>false</model_dependent>
      <default_value>4.4</default_value>
    </argument>
    <argument>
      <name>air_leakage_leakiness_description</name>
      <display_name>Air Leakage: Leakiness Description</display_name>
      <description>Qualitative description of infiltration. If provided, the Year Built of the home is required. Either provide this input or provide a numeric air leakage value below.</description>
      <type>Choice</type>
      <required>false</required>
      <model_dependent>false</model_dependent>
      <default_value>average</default_value>
      <choices>
        <choice>
          <value>very tight</value>
          <display_name>very tight</display_name>
        </choice>
        <choice>
          <value>tight</value>
          <display_name>tight</display_name>
        </choice>
        <choice>
          <value>average</value>
          <display_name>average</display_name>
        </choice>
        <choice>
          <value>leaky</value>
          <display_name>leaky</display_name>
        </choice>
        <choice>
          <value>very leaky</value>
          <display_name>very leaky</display_name>
        </choice>
      </choices>
    </argument>
    <argument>
      <name>air_leakage_units</name>
      <display_name>Air Leakage: Units</display_name>
      <description>The unit of measure for the air leakage if providing a numeric air leakage value.</description>
      <type>Choice</type>
      <required>false</required>
      <model_dependent>false</model_dependent>
      <choices>
        <choice>
          <value>ACH</value>
          <display_name>ACH</display_name>
        </choice>
        <choice>
          <value>CFM</value>
          <display_name>CFM</display_name>
        </choice>
        <choice>
          <value>ACHnatural</value>
          <display_name>ACHnatural</display_name>
        </choice>
        <choice>
          <value>CFMnatural</value>
          <display_name>CFMnatural</display_name>
        </choice>
        <choice>
          <value>EffectiveLeakageArea</value>
          <display_name>EffectiveLeakageArea</display_name>
        </choice>
      </choices>
    </argument>
    <argument>
      <name>air_leakage_house_pressure</name>
      <display_name>Air Leakage: House Pressure</display_name>
      <description>The house pressure relative to outside if providing a numeric air leakage value. Required when units are ACH or CFM.</description>
      <type>Double</type>
      <units>Pa</units>
      <required>false</required>
      <model_dependent>false</model_dependent>
    </argument>
    <argument>
      <name>air_leakage_value</name>
      <display_name>Air Leakage: Value</display_name>
      <description>Numeric air leakage value. For 'EffectiveLeakageArea', provide value in sq. in. If provided, overrides Leakiness Description input.</description>
      <type>Double</type>
      <required>false</required>
      <model_dependent>false</model_dependent>
    </argument>
    <argument>
      <name>air_leakage_type</name>
      <display_name>Air Leakage: Type</display_name>
      <description>Type of air leakage if providing a numeric air leakage value. If 'unit total', represents the total infiltration to the unit as measured by a compartmentalization test, in which case the air leakage value will be adjusted by the ratio of exterior envelope surface area to total envelope surface area. Otherwise, if 'unit exterior only', represents the infiltration to the unit from outside only as measured by a guarded test. Required when unit type is single-family attached or apartment unit.</description>
      <type>Choice</type>
      <required>false</required>
      <model_dependent>false</model_dependent>
      <choices>
        <choice>
          <value>unit total</value>
          <display_name>unit total</display_name>
        </choice>
        <choice>
          <value>unit exterior only</value>
          <display_name>unit exterior only</display_name>
        </choice>
      </choices>
    </argument>
    <argument>
      <name>air_leakage_has_flue_or_chimney_in_conditioned_space</name>
      <display_name>Air Leakage: Has Flue or Chimney in Conditioned Space</display_name>
      <description>Presence of flue or chimney with combustion air from conditioned space; used for infiltration model. If not provided, the OS-HPXML default (see &lt;a href='https://openstudio-hpxml.readthedocs.io/en/v1.10.0/workflow_inputs.html#flue-or-chimney'&gt;Flue or Chimney&lt;/a&gt;) is used.</description>
      <type>Boolean</type>
      <required>false</required>
      <model_dependent>false</model_dependent>
      <choices>
        <choice>
          <value>true</value>
          <display_name>true</display_name>
        </choice>
        <choice>
          <value>false</value>
          <display_name>false</display_name>
        </choice>
      </choices>
    </argument>
    <argument>
      <name>heating_system_type</name>
      <display_name>Heating System: Type</display_name>
      <description>The type of heating system. Use 'none' if there is no heating system or if there is a heat pump serving a heating load.</description>
      <type>Choice</type>
      <required>true</required>
      <model_dependent>false</model_dependent>
      <default_value>Furnace</default_value>
      <choices>
        <choice>
          <value>none</value>
          <display_name>none</display_name>
        </choice>
        <choice>
          <value>Furnace</value>
          <display_name>Furnace</display_name>
        </choice>
        <choice>
          <value>WallFurnace</value>
          <display_name>WallFurnace</display_name>
        </choice>
        <choice>
          <value>FloorFurnace</value>
          <display_name>FloorFurnace</display_name>
        </choice>
        <choice>
          <value>Boiler</value>
          <display_name>Boiler</display_name>
        </choice>
        <choice>
          <value>ElectricResistance</value>
          <display_name>ElectricResistance</display_name>
        </choice>
        <choice>
          <value>Stove</value>
          <display_name>Stove</display_name>
        </choice>
        <choice>
          <value>SpaceHeater</value>
          <display_name>SpaceHeater</display_name>
        </choice>
        <choice>
          <value>Fireplace</value>
          <display_name>Fireplace</display_name>
        </choice>
        <choice>
          <value>Shared Boiler w/ Baseboard</value>
          <display_name>Shared Boiler w/ Baseboard</display_name>
        </choice>
        <choice>
          <value>Shared Boiler w/ Ductless Fan Coil</value>
          <display_name>Shared Boiler w/ Ductless Fan Coil</display_name>
        </choice>
      </choices>
    </argument>
    <argument>
      <name>heating_system_fuel</name>
      <display_name>Heating System: Fuel Type</display_name>
      <description>The fuel type of the heating system. Ignored for ElectricResistance.</description>
      <type>Choice</type>
      <required>true</required>
      <model_dependent>false</model_dependent>
      <default_value>natural gas</default_value>
      <choices>
        <choice>
          <value>electricity</value>
          <display_name>electricity</display_name>
        </choice>
        <choice>
          <value>natural gas</value>
          <display_name>natural gas</display_name>
        </choice>
        <choice>
          <value>fuel oil</value>
          <display_name>fuel oil</display_name>
        </choice>
        <choice>
          <value>propane</value>
          <display_name>propane</display_name>
        </choice>
        <choice>
          <value>wood</value>
          <display_name>wood</display_name>
        </choice>
        <choice>
          <value>wood pellets</value>
          <display_name>wood pellets</display_name>
        </choice>
        <choice>
          <value>coal</value>
          <display_name>coal</display_name>
        </choice>
      </choices>
    </argument>
    <argument>
      <name>heating_system_heating_efficiency</name>
      <display_name>Heating System: Rated AFUE or Percent</display_name>
      <description>The rated heating efficiency value of the heating system.</description>
      <type>Double</type>
      <units>Frac</units>
      <required>true</required>
      <model_dependent>false</model_dependent>
      <default_value>0.78</default_value>
    </argument>
    <argument>
      <name>heating_system_heating_capacity</name>
      <display_name>Heating System: Heating Capacity</display_name>
      <description>The output heating capacity of the heating system. If not provided, the OS-HPXML autosized default (see &lt;a href='https://openstudio-hpxml.readthedocs.io/en/v1.10.0/workflow_inputs.html#hpxml-heating-systems'&gt;HPXML Heating Systems&lt;/a&gt;) is used.</description>
      <type>Double</type>
      <units>Btu/hr</units>
      <required>false</required>
      <model_dependent>false</model_dependent>
    </argument>
    <argument>
      <name>heating_system_heating_autosizing_factor</name>
      <display_name>Heating System: Heating Autosizing Factor</display_name>
      <description>The capacity scaling factor applied to the auto-sizing methodology. If not provided, 1.0 is used.</description>
      <type>Double</type>
      <required>false</required>
      <model_dependent>false</model_dependent>
    </argument>
    <argument>
      <name>heating_system_heating_autosizing_limit</name>
      <display_name>Heating System: Heating Autosizing Limit</display_name>
      <description>The maximum capacity limit applied to the auto-sizing methodology. If not provided, no limit is used.</description>
      <type>Double</type>
      <units>Btu/hr</units>
      <required>false</required>
      <model_dependent>false</model_dependent>
    </argument>
    <argument>
      <name>heating_system_fraction_heat_load_served</name>
      <display_name>Heating System: Fraction Heat Load Served</display_name>
      <description>The heating load served by the heating system.</description>
      <type>Double</type>
      <units>Frac</units>
      <required>true</required>
      <model_dependent>false</model_dependent>
      <default_value>1</default_value>
    </argument>
    <argument>
      <name>heating_system_pilot_light</name>
      <display_name>Heating System: Pilot Light</display_name>
      <description>The fuel usage of the pilot light. Applies only to Furnace, WallFurnace, FloorFurnace, Stove, Boiler, and Fireplace with non-electric fuel type. If not provided, assumes no pilot light.</description>
      <type>Double</type>
      <units>Btuh</units>
      <required>false</required>
      <model_dependent>false</model_dependent>
    </argument>
    <argument>
      <name>heating_system_airflow_defect_ratio</name>
      <display_name>Heating System: Airflow Defect Ratio</display_name>
      <description>The airflow defect ratio, defined as (InstalledAirflow - DesignAirflow) / DesignAirflow, of the heating system per ANSI/RESNET/ACCA Standard 310. A value of zero means no airflow defect. Applies only to Furnace. If not provided, assumes no defect.</description>
      <type>Double</type>
      <units>Frac</units>
      <required>false</required>
      <model_dependent>false</model_dependent>
    </argument>
    <argument>
      <name>cooling_system_type</name>
      <display_name>Cooling System: Type</display_name>
      <description>The type of cooling system. Use 'none' if there is no cooling system or if there is a heat pump serving a cooling load.</description>
      <type>Choice</type>
      <required>true</required>
      <model_dependent>false</model_dependent>
      <default_value>central air conditioner</default_value>
      <choices>
        <choice>
          <value>none</value>
          <display_name>none</display_name>
        </choice>
        <choice>
          <value>central air conditioner</value>
          <display_name>central air conditioner</display_name>
        </choice>
        <choice>
          <value>room air conditioner</value>
          <display_name>room air conditioner</display_name>
        </choice>
        <choice>
          <value>evaporative cooler</value>
          <display_name>evaporative cooler</display_name>
        </choice>
        <choice>
          <value>mini-split</value>
          <display_name>mini-split</display_name>
        </choice>
        <choice>
          <value>packaged terminal air conditioner</value>
          <display_name>packaged terminal air conditioner</display_name>
        </choice>
      </choices>
    </argument>
    <argument>
      <name>cooling_system_compressor_type</name>
      <display_name>Cooling System: Cooling Compressor Type</display_name>
      <description>The compressor type of the cooling system. Required for central air conditioner and mini-split.</description>
      <type>Choice</type>
      <required>false</required>
      <model_dependent>false</model_dependent>
      <choices>
        <choice>
          <value>single stage</value>
          <display_name>single stage</display_name>
        </choice>
        <choice>
          <value>two stage</value>
          <display_name>two stage</display_name>
        </choice>
        <choice>
          <value>variable speed</value>
          <display_name>variable speed</display_name>
        </choice>
      </choices>
    </argument>
    <argument>
      <name>cooling_system_cooling_efficiency_type</name>
      <display_name>Cooling System: Efficiency Type</display_name>
      <description>The efficiency type of the cooling system. System types central air conditioner and mini-split use SEER or SEER2. System types room air conditioner and packaged terminal air conditioner use EER or CEER. Ignored for system type evaporative cooler.</description>
      <type>Choice</type>
      <required>true</required>
      <model_dependent>false</model_dependent>
      <default_value>SEER</default_value>
      <choices>
        <choice>
          <value>SEER</value>
          <display_name>SEER</display_name>
        </choice>
        <choice>
          <value>SEER2</value>
          <display_name>SEER2</display_name>
        </choice>
        <choice>
          <value>EER</value>
          <display_name>EER</display_name>
        </choice>
        <choice>
          <value>CEER</value>
          <display_name>CEER</display_name>
        </choice>
      </choices>
    </argument>
    <argument>
      <name>cooling_system_cooling_efficiency</name>
      <display_name>Cooling System: Efficiency</display_name>
      <description>The rated efficiency value of the cooling system. Ignored for evaporative cooler.</description>
      <type>Double</type>
      <required>true</required>
      <model_dependent>false</model_dependent>
      <default_value>13</default_value>
    </argument>
    <argument>
      <name>cooling_system_cooling_capacity</name>
      <display_name>Cooling System: Cooling Capacity</display_name>
      <description>The output cooling capacity of the cooling system. If not provided, the OS-HPXML autosized default (see &lt;a href='https://openstudio-hpxml.readthedocs.io/en/v1.10.0/workflow_inputs.html#central-air-conditioner'&gt;Central Air Conditioner&lt;/a&gt;, &lt;a href='https://openstudio-hpxml.readthedocs.io/en/v1.10.0/workflow_inputs.html#room-air-conditioner'&gt;Room Air Conditioner&lt;/a&gt;, &lt;a href='https://openstudio-hpxml.readthedocs.io/en/v1.10.0/workflow_inputs.html#packaged-terminal-air-conditioner'&gt;Packaged Terminal Air Conditioner&lt;/a&gt;, &lt;a href='https://openstudio-hpxml.readthedocs.io/en/v1.10.0/workflow_inputs.html#evaporative-cooler'&gt;Evaporative Cooler&lt;/a&gt;, &lt;a href='https://openstudio-hpxml.readthedocs.io/en/v1.10.0/workflow_inputs.html#mini-split-air-conditioner'&gt;Mini-Split Air Conditioner&lt;/a&gt;) is used.</description>
      <type>Double</type>
      <units>Btu/hr</units>
      <required>false</required>
      <model_dependent>false</model_dependent>
    </argument>
    <argument>
      <name>cooling_system_cooling_autosizing_factor</name>
      <display_name>Cooling System: Cooling Autosizing Factor</display_name>
      <description>The capacity scaling factor applied to the auto-sizing methodology. If not provided, 1.0 is used.</description>
      <type>Double</type>
      <required>false</required>
      <model_dependent>false</model_dependent>
    </argument>
    <argument>
      <name>cooling_system_cooling_autosizing_limit</name>
      <display_name>Cooling System: Cooling Autosizing Limit</display_name>
      <description>The maximum capacity limit applied to the auto-sizing methodology. If not provided, no limit is used.</description>
      <type>Double</type>
      <units>Btu/hr</units>
      <required>false</required>
      <model_dependent>false</model_dependent>
    </argument>
    <argument>
      <name>cooling_system_fraction_cool_load_served</name>
      <display_name>Cooling System: Fraction Cool Load Served</display_name>
      <description>The cooling load served by the cooling system.</description>
      <type>Double</type>
      <units>Frac</units>
      <required>true</required>
      <model_dependent>false</model_dependent>
      <default_value>1</default_value>
    </argument>
    <argument>
      <name>cooling_system_is_ducted</name>
      <display_name>Cooling System: Is Ducted</display_name>
      <description>Whether the cooling system is ducted or not. Only used for mini-split and evaporative cooler. It's assumed that central air conditioner is ducted, and room air conditioner and packaged terminal air conditioner are not ducted.</description>
      <type>Boolean</type>
      <required>false</required>
      <model_dependent>false</model_dependent>
      <default_value>false</default_value>
      <choices>
        <choice>
          <value>true</value>
          <display_name>true</display_name>
        </choice>
        <choice>
          <value>false</value>
          <display_name>false</display_name>
        </choice>
      </choices>
    </argument>
    <argument>
      <name>cooling_system_airflow_defect_ratio</name>
      <display_name>Cooling System: Airflow Defect Ratio</display_name>
      <description>The airflow defect ratio, defined as (InstalledAirflow - DesignAirflow) / DesignAirflow, of the cooling system per ANSI/RESNET/ACCA Standard 310. A value of zero means no airflow defect. Applies only to central air conditioner and ducted mini-split. If not provided, assumes no defect.</description>
      <type>Double</type>
      <units>Frac</units>
      <required>false</required>
      <model_dependent>false</model_dependent>
    </argument>
    <argument>
      <name>cooling_system_charge_defect_ratio</name>
      <display_name>Cooling System: Charge Defect Ratio</display_name>
      <description>The refrigerant charge defect ratio, defined as (InstalledCharge - DesignCharge) / DesignCharge, of the cooling system per ANSI/RESNET/ACCA Standard 310. A value of zero means no refrigerant charge defect. Applies only to central air conditioner and mini-split. If not provided, assumes no defect.</description>
      <type>Double</type>
      <units>Frac</units>
      <required>false</required>
      <model_dependent>false</model_dependent>
    </argument>
    <argument>
      <name>cooling_system_crankcase_heater_watts</name>
      <display_name>Cooling System: Crankcase Heater Power Watts</display_name>
      <description>Cooling system crankcase heater power consumption in Watts. Applies only to central air conditioner, room air conditioner, packaged terminal air conditioner and mini-split. If not provided, the OS-HPXML default (see &lt;a href='https://openstudio-hpxml.readthedocs.io/en/v1.10.0/workflow_inputs.html#central-air-conditioner'&gt;Central Air Conditioner&lt;/a&gt;, &lt;a href='https://openstudio-hpxml.readthedocs.io/en/v1.10.0/workflow_inputs.html#room-air-conditioner'&gt;Room Air Conditioner&lt;/a&gt;, &lt;a href='https://openstudio-hpxml.readthedocs.io/en/v1.10.0/workflow_inputs.html#packaged-terminal-air-conditioner'&gt;Packaged Terminal Air Conditioner&lt;/a&gt;, &lt;a href='https://openstudio-hpxml.readthedocs.io/en/v1.10.0/workflow_inputs.html#mini-split-air-conditioner'&gt;Mini-Split Air Conditioner&lt;/a&gt;) is used.</description>
      <type>Double</type>
      <units>W</units>
      <required>false</required>
      <model_dependent>false</model_dependent>
    </argument>
    <argument>
      <name>cooling_system_integrated_heating_system_fuel</name>
      <display_name>Cooling System: Integrated Heating System Fuel Type</display_name>
      <description>The fuel type of the heating system integrated into cooling system. Only used for packaged terminal air conditioner and room air conditioner.</description>
      <type>Choice</type>
      <required>false</required>
      <model_dependent>false</model_dependent>
      <choices>
        <choice>
          <value>electricity</value>
          <display_name>electricity</display_name>
        </choice>
        <choice>
          <value>natural gas</value>
          <display_name>natural gas</display_name>
        </choice>
        <choice>
          <value>fuel oil</value>
          <display_name>fuel oil</display_name>
        </choice>
        <choice>
          <value>propane</value>
          <display_name>propane</display_name>
        </choice>
        <choice>
          <value>wood</value>
          <display_name>wood</display_name>
        </choice>
        <choice>
          <value>wood pellets</value>
          <display_name>wood pellets</display_name>
        </choice>
        <choice>
          <value>coal</value>
          <display_name>coal</display_name>
        </choice>
      </choices>
    </argument>
    <argument>
      <name>cooling_system_integrated_heating_system_efficiency_percent</name>
      <display_name>Cooling System: Integrated Heating System Efficiency</display_name>
      <description>The rated heating efficiency value of the heating system integrated into cooling system. Only used for packaged terminal air conditioner and room air conditioner.</description>
      <type>Double</type>
      <units>Frac</units>
      <required>false</required>
      <model_dependent>false</model_dependent>
    </argument>
    <argument>
      <name>cooling_system_integrated_heating_system_capacity</name>
      <display_name>Cooling System: Integrated Heating System Heating Capacity</display_name>
      <description>The output heating capacity of the heating system integrated into cooling system. If not provided, the OS-HPXML autosized default (see &lt;a href='https://openstudio-hpxml.readthedocs.io/en/v1.10.0/workflow_inputs.html#room-air-conditioner'&gt;Room Air Conditioner&lt;/a&gt;, &lt;a href='https://openstudio-hpxml.readthedocs.io/en/v1.10.0/workflow_inputs.html#packaged-terminal-air-conditioner'&gt;Packaged Terminal Air Conditioner&lt;/a&gt;) is used. Only used for room air conditioner and packaged terminal air conditioner.</description>
      <type>Double</type>
      <units>Btu/hr</units>
      <required>false</required>
      <model_dependent>false</model_dependent>
    </argument>
    <argument>
      <name>cooling_system_integrated_heating_system_fraction_heat_load_served</name>
      <display_name>Cooling System: Integrated Heating System Fraction Heat Load Served</display_name>
      <description>The heating load served by the heating system integrated into cooling system. Only used for packaged terminal air conditioner and room air conditioner.</description>
      <type>Double</type>
      <units>Frac</units>
      <required>false</required>
      <model_dependent>false</model_dependent>
    </argument>
    <argument>
      <name>heat_pump_type</name>
      <display_name>Heat Pump: Type</display_name>
      <description>The type of heat pump. Use 'none' if there is no heat pump.</description>
      <type>Choice</type>
      <required>true</required>
      <model_dependent>false</model_dependent>
      <default_value>none</default_value>
      <choices>
        <choice>
          <value>none</value>
          <display_name>none</display_name>
        </choice>
        <choice>
          <value>air-to-air</value>
          <display_name>air-to-air</display_name>
        </choice>
        <choice>
          <value>mini-split</value>
          <display_name>mini-split</display_name>
        </choice>
        <choice>
          <value>ground-to-air</value>
          <display_name>ground-to-air</display_name>
        </choice>
        <choice>
          <value>packaged terminal heat pump</value>
          <display_name>packaged terminal heat pump</display_name>
        </choice>
        <choice>
          <value>room air conditioner with reverse cycle</value>
          <display_name>room air conditioner with reverse cycle</display_name>
        </choice>
      </choices>
    </argument>
    <argument>
      <name>heat_pump_compressor_type</name>
      <display_name>Heat Pump: Cooling Compressor Type</display_name>
      <description>The compressor type of the heat pump. Required for air-to-air, mini-split and ground-to-air.</description>
      <type>Choice</type>
      <required>false</required>
      <model_dependent>false</model_dependent>
      <choices>
        <choice>
          <value>single stage</value>
          <display_name>single stage</display_name>
        </choice>
        <choice>
          <value>two stage</value>
          <display_name>two stage</display_name>
        </choice>
        <choice>
          <value>variable speed</value>
          <display_name>variable speed</display_name>
        </choice>
      </choices>
    </argument>
    <argument>
      <name>heat_pump_heating_efficiency_type</name>
      <display_name>Heat Pump: Heating Efficiency Type</display_name>
      <description>The heating efficiency type of heat pump. System types air-to-air and mini-split use HSPF or HSPF2. System types ground-to-air, packaged terminal heat pump and room air conditioner with reverse cycle use COP.</description>
      <type>Choice</type>
      <required>true</required>
      <model_dependent>false</model_dependent>
      <default_value>HSPF</default_value>
      <choices>
        <choice>
          <value>HSPF</value>
          <display_name>HSPF</display_name>
        </choice>
        <choice>
          <value>HSPF2</value>
          <display_name>HSPF2</display_name>
        </choice>
        <choice>
          <value>COP</value>
          <display_name>COP</display_name>
        </choice>
      </choices>
    </argument>
    <argument>
      <name>heat_pump_heating_efficiency</name>
      <display_name>Heat Pump: Heating Efficiency</display_name>
      <description>The rated heating efficiency value of the heat pump.</description>
      <type>Double</type>
      <required>true</required>
      <model_dependent>false</model_dependent>
      <default_value>7.7</default_value>
    </argument>
    <argument>
      <name>heat_pump_cooling_efficiency_type</name>
      <display_name>Heat Pump: Cooling Efficiency Type</display_name>
      <description>The cooling efficiency type of heat pump. System types air-to-air and mini-split use SEER or SEER2. System types ground-to-air, packaged terminal heat pump and room air conditioner with reverse cycle use EER.</description>
      <type>Choice</type>
      <required>true</required>
      <model_dependent>false</model_dependent>
      <default_value>SEER</default_value>
      <choices>
        <choice>
          <value>SEER</value>
          <display_name>SEER</display_name>
        </choice>
        <choice>
          <value>SEER2</value>
          <display_name>SEER2</display_name>
        </choice>
        <choice>
          <value>EER</value>
          <display_name>EER</display_name>
        </choice>
        <choice>
          <value>CEER</value>
          <display_name>CEER</display_name>
        </choice>
      </choices>
    </argument>
    <argument>
      <name>heat_pump_cooling_efficiency</name>
      <display_name>Heat Pump: Cooling Efficiency</display_name>
      <description>The rated cooling efficiency value of the heat pump.</description>
      <type>Double</type>
      <required>true</required>
      <model_dependent>false</model_dependent>
      <default_value>13</default_value>
    </argument>
    <argument>
      <name>heat_pump_heating_capacity</name>
      <display_name>Heat Pump: Heating Capacity</display_name>
      <description>The output heating capacity of the heat pump. If not provided, the OS-HPXML autosized default (see &lt;a href='https://openstudio-hpxml.readthedocs.io/en/v1.10.0/workflow_inputs.html#air-to-air-heat-pump'&gt;Air-to-Air Heat Pump&lt;/a&gt;, &lt;a href='https://openstudio-hpxml.readthedocs.io/en/v1.10.0/workflow_inputs.html#mini-split-heat-pump'&gt;Mini-Split Heat Pump&lt;/a&gt;, &lt;a href='https://openstudio-hpxml.readthedocs.io/en/v1.10.0/workflow_inputs.html#packaged-terminal-heat-pump'&gt;Packaged Terminal Heat Pump&lt;/a&gt;, &lt;a href='https://openstudio-hpxml.readthedocs.io/en/v1.10.0/workflow_inputs.html#room-air-conditioner-w-reverse-cycle'&gt;Room Air Conditioner w/ Reverse Cycle&lt;/a&gt;, &lt;a href='https://openstudio-hpxml.readthedocs.io/en/v1.10.0/workflow_inputs.html#ground-to-air-heat-pump'&gt;Ground-to-Air Heat Pump&lt;/a&gt;) is used.</description>
      <type>Double</type>
      <units>Btu/hr</units>
      <required>false</required>
      <model_dependent>false</model_dependent>
    </argument>
    <argument>
      <name>heat_pump_heating_autosizing_factor</name>
      <display_name>Heat Pump: Heating Autosizing Factor</display_name>
      <description>The capacity scaling factor applied to the auto-sizing methodology. If not provided, 1.0 is used.</description>
      <type>Double</type>
      <required>false</required>
      <model_dependent>false</model_dependent>
    </argument>
    <argument>
      <name>heat_pump_heating_autosizing_limit</name>
      <display_name>Heat Pump: Heating Autosizing Limit</display_name>
      <description>The maximum capacity limit applied to the auto-sizing methodology. If not provided, no limit is used.</description>
      <type>Double</type>
      <units>Btu/hr</units>
      <required>false</required>
      <model_dependent>false</model_dependent>
    </argument>
    <argument>
      <name>heat_pump_heating_capacity_fraction_17F</name>
      <display_name>Heat Pump: Heating Capacity Fraction at 17F</display_name>
      <description>The output heating capacity of the heat pump at 17F divided by the above nominal heating capacity at 47F. Applies to all heat pump types except ground-to-air. If not provided, the OS-HPXML default (see &lt;a href='https://openstudio-hpxml.readthedocs.io/en/v1.10.0/workflow_inputs.html#air-to-air-heat-pump'&gt;Air-to-Air Heat Pump&lt;/a&gt;, &lt;a href='https://openstudio-hpxml.readthedocs.io/en/v1.10.0/workflow_inputs.html#mini-split-heat-pump'&gt;Mini-Split Heat Pump&lt;/a&gt;, &lt;a href='https://openstudio-hpxml.readthedocs.io/en/v1.10.0/workflow_inputs.html#packaged-terminal-heat-pump'&gt;Packaged Terminal Heat Pump&lt;/a&gt;, &lt;a href='https://openstudio-hpxml.readthedocs.io/en/v1.10.0/workflow_inputs.html#room-air-conditioner-w-reverse-cycle'&gt;Room Air Conditioner w/ Reverse Cycle&lt;/a&gt;) is used.</description>
      <type>Double</type>
      <units>Frac</units>
      <required>false</required>
      <model_dependent>false</model_dependent>
    </argument>
    <argument>
      <name>heat_pump_cooling_capacity</name>
      <display_name>Heat Pump: Cooling Capacity</display_name>
      <description>The output cooling capacity of the heat pump. If not provided, the OS-HPXML autosized default (see &lt;a href='https://openstudio-hpxml.readthedocs.io/en/v1.10.0/workflow_inputs.html#air-to-air-heat-pump'&gt;Air-to-Air Heat Pump&lt;/a&gt;, &lt;a href='https://openstudio-hpxml.readthedocs.io/en/v1.10.0/workflow_inputs.html#mini-split-heat-pump'&gt;Mini-Split Heat Pump&lt;/a&gt;, &lt;a href='https://openstudio-hpxml.readthedocs.io/en/v1.10.0/workflow_inputs.html#packaged-terminal-heat-pump'&gt;Packaged Terminal Heat Pump&lt;/a&gt;, &lt;a href='https://openstudio-hpxml.readthedocs.io/en/v1.10.0/workflow_inputs.html#room-air-conditioner-w-reverse-cycle'&gt;Room Air Conditioner w/ Reverse Cycle&lt;/a&gt;, &lt;a href='https://openstudio-hpxml.readthedocs.io/en/v1.10.0/workflow_inputs.html#ground-to-air-heat-pump'&gt;Ground-to-Air Heat Pump&lt;/a&gt;) is used.</description>
      <type>Double</type>
      <units>Btu/hr</units>
      <required>false</required>
      <model_dependent>false</model_dependent>
    </argument>
    <argument>
      <name>heat_pump_cooling_autosizing_factor</name>
      <display_name>Heat Pump: Cooling Autosizing Factor</display_name>
      <description>The capacity scaling factor applied to the auto-sizing methodology. If not provided, 1.0 is used.</description>
      <type>Double</type>
      <required>false</required>
      <model_dependent>false</model_dependent>
    </argument>
    <argument>
      <name>heat_pump_cooling_autosizing_limit</name>
      <display_name>Heat Pump: Cooling Autosizing Limit</display_name>
      <description>The maximum capacity limit applied to the auto-sizing methodology. If not provided, no limit is used.</description>
      <type>Double</type>
      <units>Btu/hr</units>
      <required>false</required>
      <model_dependent>false</model_dependent>
    </argument>
    <argument>
      <name>heat_pump_fraction_heat_load_served</name>
      <display_name>Heat Pump: Fraction Heat Load Served</display_name>
      <description>The heating load served by the heat pump.</description>
      <type>Double</type>
      <units>Frac</units>
      <required>true</required>
      <model_dependent>false</model_dependent>
      <default_value>1</default_value>
    </argument>
    <argument>
      <name>heat_pump_fraction_cool_load_served</name>
      <display_name>Heat Pump: Fraction Cool Load Served</display_name>
      <description>The cooling load served by the heat pump.</description>
      <type>Double</type>
      <units>Frac</units>
      <required>true</required>
      <model_dependent>false</model_dependent>
      <default_value>1</default_value>
    </argument>
    <argument>
      <name>heat_pump_compressor_lockout_temp</name>
      <display_name>Heat Pump: Compressor Lockout Temperature</display_name>
      <description>The temperature below which the heat pump compressor is disabled. If both this and Backup Heating Lockout Temperature are provided and use the same value, it essentially defines a switchover temperature (for, e.g., a dual-fuel heat pump). Applies to all heat pump types other than ground-to-air. If not provided, the OS-HPXML default (see &lt;a href='https://openstudio-hpxml.readthedocs.io/en/v1.10.0/workflow_inputs.html#air-to-air-heat-pump'&gt;Air-to-Air Heat Pump&lt;/a&gt;, &lt;a href='https://openstudio-hpxml.readthedocs.io/en/v1.10.0/workflow_inputs.html#mini-split-heat-pump'&gt;Mini-Split Heat Pump&lt;/a&gt;, &lt;a href='https://openstudio-hpxml.readthedocs.io/en/v1.10.0/workflow_inputs.html#packaged-terminal-heat-pump'&gt;Packaged Terminal Heat Pump&lt;/a&gt;, &lt;a href='https://openstudio-hpxml.readthedocs.io/en/v1.10.0/workflow_inputs.html#room-air-conditioner-w-reverse-cycle'&gt;Room Air Conditioner w/ Reverse Cycle&lt;/a&gt;) is used.</description>
      <type>Double</type>
      <units>F</units>
      <required>false</required>
      <model_dependent>false</model_dependent>
    </argument>
    <argument>
      <name>heat_pump_backup_type</name>
      <display_name>Heat Pump: Backup Type</display_name>
      <description>The backup type of the heat pump. If 'integrated', represents e.g. built-in electric strip heat or dual-fuel integrated furnace. If 'separate', represents e.g. electric baseboard or boiler based on the Heating System 2 specified below. Use 'none' if there is no backup heating.</description>
      <type>Choice</type>
      <required>true</required>
      <model_dependent>false</model_dependent>
      <default_value>integrated</default_value>
      <choices>
        <choice>
          <value>none</value>
          <display_name>none</display_name>
        </choice>
        <choice>
          <value>integrated</value>
          <display_name>integrated</display_name>
        </choice>
        <choice>
          <value>separate</value>
          <display_name>separate</display_name>
        </choice>
      </choices>
    </argument>
    <argument>
      <name>heat_pump_backup_heating_autosizing_factor</name>
      <display_name>Heat Pump: Backup Heating Autosizing Factor</display_name>
      <description>The capacity scaling factor applied to the auto-sizing methodology if Backup Type is 'integrated'. If not provided, 1.0 is used. If Backup Type is 'separate', use Heating System 2: Heating Autosizing Factor.</description>
      <type>Double</type>
      <required>false</required>
      <model_dependent>false</model_dependent>
    </argument>
    <argument>
      <name>heat_pump_backup_heating_autosizing_limit</name>
      <display_name>Heat Pump: Backup Heating Autosizing Limit</display_name>
      <description>The maximum capacity limit applied to the auto-sizing methodology if Backup Type is 'integrated'. If not provided, no limit is used. If Backup Type is 'separate', use Heating System 2: Heating Autosizing Limit.</description>
      <type>Double</type>
      <units>Btu/hr</units>
      <required>false</required>
      <model_dependent>false</model_dependent>
    </argument>
    <argument>
      <name>heat_pump_backup_fuel</name>
      <display_name>Heat Pump: Backup Fuel Type</display_name>
      <description>The backup fuel type of the heat pump. Only applies if Backup Type is 'integrated'.</description>
      <type>Choice</type>
      <required>true</required>
      <model_dependent>false</model_dependent>
      <default_value>electricity</default_value>
      <choices>
        <choice>
          <value>electricity</value>
          <display_name>electricity</display_name>
        </choice>
        <choice>
          <value>natural gas</value>
          <display_name>natural gas</display_name>
        </choice>
        <choice>
          <value>fuel oil</value>
          <display_name>fuel oil</display_name>
        </choice>
        <choice>
          <value>propane</value>
          <display_name>propane</display_name>
        </choice>
      </choices>
    </argument>
    <argument>
      <name>heat_pump_backup_heating_efficiency</name>
      <display_name>Heat Pump: Backup Rated Efficiency</display_name>
      <description>The backup rated efficiency value of the heat pump. Percent for electricity fuel type. AFUE otherwise. Only applies if Backup Type is 'integrated'.</description>
      <type>Double</type>
      <required>true</required>
      <model_dependent>false</model_dependent>
      <default_value>1</default_value>
    </argument>
    <argument>
      <name>heat_pump_backup_heating_capacity</name>
      <display_name>Heat Pump: Backup Heating Capacity</display_name>
      <description>The backup output heating capacity of the heat pump. If not provided, the OS-HPXML autosized default (see &lt;a href='https://openstudio-hpxml.readthedocs.io/en/v1.10.0/workflow_inputs.html#backup'&gt;Backup&lt;/a&gt;) is used. Only applies if Backup Type is 'integrated'.</description>
      <type>Double</type>
      <units>Btu/hr</units>
      <required>false</required>
      <model_dependent>false</model_dependent>
    </argument>
    <argument>
      <name>heat_pump_backup_heating_lockout_temp</name>
      <display_name>Heat Pump: Backup Heating Lockout Temperature</display_name>
      <description>The temperature above which the heat pump backup system is disabled. If both this and Compressor Lockout Temperature are provided and use the same value, it essentially defines a switchover temperature (for, e.g., a dual-fuel heat pump). Applies for both Backup Type of 'integrated' and 'separate'. If not provided, the OS-HPXML default (see &lt;a href='https://openstudio-hpxml.readthedocs.io/en/v1.10.0/workflow_inputs.html#backup'&gt;Backup&lt;/a&gt;) is used.</description>
      <type>Double</type>
      <units>F</units>
      <required>false</required>
      <model_dependent>false</model_dependent>
    </argument>
    <argument>
      <name>heat_pump_sizing_methodology</name>
      <display_name>Heat Pump: Sizing Methodology</display_name>
      <description>The auto-sizing methodology to use when the heat pump capacity is not provided. If not provided, the OS-HPXML default (see &lt;a href='https://openstudio-hpxml.readthedocs.io/en/v1.10.0/workflow_inputs.html#hpxml-hvac-sizing-control'&gt;HPXML HVAC Sizing Control&lt;/a&gt;) is used.</description>
      <type>Choice</type>
      <required>false</required>
      <model_dependent>false</model_dependent>
      <choices>
        <choice>
          <value>ACCA</value>
          <display_name>ACCA</display_name>
        </choice>
        <choice>
          <value>HERS</value>
          <display_name>HERS</display_name>
        </choice>
        <choice>
          <value>MaxLoad</value>
          <display_name>MaxLoad</display_name>
        </choice>
      </choices>
    </argument>
    <argument>
      <name>heat_pump_backup_sizing_methodology</name>
      <display_name>Heat Pump: Backup Sizing Methodology</display_name>
      <description>The auto-sizing methodology to use when the heat pump backup capacity is not provided. If not provided, the OS-HPXML default (see &lt;a href='https://openstudio-hpxml.readthedocs.io/en/v1.10.0/workflow_inputs.html#hpxml-hvac-sizing-control'&gt;HPXML HVAC Sizing Control&lt;/a&gt;) is used.</description>
      <type>Choice</type>
      <required>false</required>
      <model_dependent>false</model_dependent>
      <choices>
        <choice>
          <value>emergency</value>
          <display_name>emergency</display_name>
        </choice>
        <choice>
          <value>supplemental</value>
          <display_name>supplemental</display_name>
        </choice>
      </choices>
    </argument>
    <argument>
      <name>heat_pump_is_ducted</name>
      <display_name>Heat Pump: Is Ducted</display_name>
      <description>Whether the heat pump is ducted or not. Only used for mini-split. It's assumed that air-to-air and ground-to-air are ducted, and packaged terminal heat pump and room air conditioner with reverse cycle are not ducted. If not provided, assumes not ducted.</description>
      <type>Boolean</type>
      <required>false</required>
      <model_dependent>false</model_dependent>
      <choices>
        <choice>
          <value>true</value>
          <display_name>true</display_name>
        </choice>
        <choice>
          <value>false</value>
          <display_name>false</display_name>
        </choice>
      </choices>
    </argument>
    <argument>
      <name>heat_pump_airflow_defect_ratio</name>
      <display_name>Heat Pump: Airflow Defect Ratio</display_name>
      <description>The airflow defect ratio, defined as (InstalledAirflow - DesignAirflow) / DesignAirflow, of the heat pump per ANSI/RESNET/ACCA Standard 310. A value of zero means no airflow defect. Applies only to air-to-air, ducted mini-split, and ground-to-air. If not provided, assumes no defect.</description>
      <type>Double</type>
      <units>Frac</units>
      <required>false</required>
      <model_dependent>false</model_dependent>
    </argument>
    <argument>
      <name>heat_pump_charge_defect_ratio</name>
      <display_name>Heat Pump: Charge Defect Ratio</display_name>
      <description>The refrigerant charge defect ratio, defined as (InstalledCharge - DesignCharge) / DesignCharge, of the heat pump per ANSI/RESNET/ACCA Standard 310. A value of zero means no refrigerant charge defect. Applies to all heat pump types. If not provided, assumes no defect.</description>
      <type>Double</type>
      <units>Frac</units>
      <required>false</required>
      <model_dependent>false</model_dependent>
    </argument>
    <argument>
      <name>heat_pump_crankcase_heater_watts</name>
      <display_name>Heat Pump: Crankcase Heater Power Watts</display_name>
      <description>Heat Pump crankcase heater power consumption in Watts. Applies only to air-to-air, mini-split, packaged terminal heat pump and room air conditioner with reverse cycle. If not provided, the OS-HPXML default (see &lt;a href='https://openstudio-hpxml.readthedocs.io/en/v1.10.0/workflow_inputs.html#air-to-air-heat-pump'&gt;Air-to-Air Heat Pump&lt;/a&gt;, &lt;a href='https://openstudio-hpxml.readthedocs.io/en/v1.10.0/workflow_inputs.html#mini-split-heat-pump'&gt;Mini-Split Heat Pump&lt;/a&gt;, &lt;a href='https://openstudio-hpxml.readthedocs.io/en/v1.10.0/workflow_inputs.html#packaged-terminal-heat-pump'&gt;Packaged Terminal Heat Pump&lt;/a&gt;, &lt;a href='https://openstudio-hpxml.readthedocs.io/en/v1.10.0/workflow_inputs.html#room-air-conditioner-w-reverse-cycle'&gt;Room Air Conditioner w/ Reverse Cycle&lt;/a&gt;) is used.</description>
      <type>Double</type>
      <units>W</units>
      <required>false</required>
      <model_dependent>false</model_dependent>
    </argument>
    <argument>
      <name>heat_pump_pan_heater_watts</name>
      <display_name>Heat Pump: Pan Heater Power Watts</display_name>
      <description>Heat Pump pan heater power consumption in Watts. Applies only to air-to-air and mini-split. If not provided, the OS-HPXML default (see &lt;a href='https://openstudio-hpxml.readthedocs.io/en/v1.10.0/workflow_inputs.html#air-to-air-heat-pump'&gt;Air-to-Air Heat Pump&lt;/a&gt;, &lt;a href='https://openstudio-hpxml.readthedocs.io/en/v1.10.0/workflow_inputs.html#mini-split-heat-pump'&gt;Mini-Split Heat Pump&lt;/a&gt;) is used.</description>
      <type>Double</type>
      <units>W</units>
      <required>false</required>
      <model_dependent>false</model_dependent>
    </argument>
    <argument>
      <name>heat_pump_pan_heater_control_type</name>
      <display_name>Heat Pump: Pan Heater Control Type</display_name>
      <description>Heat pump pan heater control type. If 'continuous', operates continuously when outdoor temperature is below 32F. If 'defrost mode', operates only during defrost mode when outdoor temperature is below 32F. Applies only to air-to-air and mini-split. If not provided, the OS-HPXML default (see &lt;a href='https://openstudio-hpxml.readthedocs.io/en/v1.10.0/workflow_inputs.html#air-to-air-heat-pump'&gt;Air-to-Air Heat Pump&lt;/a&gt;, &lt;a href='https://openstudio-hpxml.readthedocs.io/en/v1.10.0/workflow_inputs.html#mini-split-heat-pump'&gt;Mini-Split Heat Pump&lt;/a&gt;) is used.</description>
      <type>Choice</type>
      <required>false</required>
      <model_dependent>false</model_dependent>
      <choices>
        <choice>
          <value>continuous</value>
          <display_name>continuous</display_name>
        </choice>
        <choice>
          <value>defrost mode</value>
          <display_name>defrost mode</display_name>
        </choice>
      </choices>
    </argument>
    <argument>
      <name>hvac_perf_data_capacity_type</name>
      <display_name>HVAC Detailed Performance Data: Capacity Type</display_name>
      <description>Type of capacity values for detailed performance data if available. Applies only to air-source HVAC systems (central and mini-split air conditioners, air-to-air and mini-split heat pumps).</description>
      <type>Choice</type>
      <units>Absolute capacities</units>
      <required>false</required>
      <model_dependent>false</model_dependent>
      <choices>
        <choice>
          <value>Absolute capacities</value>
          <display_name>Absolute capacities</display_name>
        </choice>
        <choice>
          <value>Normalized capacity fractions</value>
          <display_name>Normalized capacity fractions</display_name>
        </choice>
      </choices>
    </argument>
    <argument>
      <name>hvac_perf_data_heating_outdoor_temperatures</name>
      <display_name>HVAC Detailed Performance Data: Heating Outdoor Temperatures</display_name>
      <description>Outdoor temperatures of heating detailed performance data if available. Applies only to air-source HVAC systems (air-to-air and mini-split heat pumps). Only certain outdoor temperatures are allowed, see the OS-HPXML documentation (&lt;a href='https://openstudio-hpxml.readthedocs.io/en/v1.10.0/workflow_inputs.html#detailed-heating-performance-data'&gt;Detailed Heating Performance Data&lt;/a&gt;).</description>
      <type>String</type>
      <units>F</units>
      <required>false</required>
      <model_dependent>false</model_dependent>
    </argument>
    <argument>
      <name>hvac_perf_data_heating_min_speed_capacities</name>
      <display_name>HVAC Detailed Performance Data: Heating Minimum Speed Capacities</display_name>
      <description>Minimum speed capacities of heating detailed performance data if available, corresponding to the above outdoor temperatures. Applies only to two stage and variable speed air-source HVAC systems (air-to-air and mini-split heat pumps). Not all values are required, see the OS-HPXML documentation (&lt;a href='https://openstudio-hpxml.readthedocs.io/en/v1.10.0/workflow_inputs.html#detailed-heating-performance-data'&gt;Detailed Heating Performance Data&lt;/a&gt;).</description>
      <type>String</type>
      <units>Btu/hr or Frac</units>
      <required>false</required>
      <model_dependent>false</model_dependent>
    </argument>
    <argument>
      <name>hvac_perf_data_heating_nom_speed_capacities</name>
      <display_name>HVAC Detailed Performance Data: Heating Nominal Speed Capacities</display_name>
      <description>Nominal speed capacities of heating detailed performance data if available, corresponding to the above outdoor temperatures. Applies only to air-source HVAC systems (air-to-air and mini-split heat pumps). Not all values are required, see the OS-HPXML documentation (&lt;a href='https://openstudio-hpxml.readthedocs.io/en/v1.10.0/workflow_inputs.html#detailed-heating-performance-data'&gt;Detailed Heating Performance Data&lt;/a&gt;).</description>
      <type>String</type>
      <units>Btu/hr or Frac</units>
      <required>false</required>
      <model_dependent>false</model_dependent>
    </argument>
    <argument>
      <name>hvac_perf_data_heating_max_speed_capacities</name>
      <display_name>HVAC Detailed Performance Data: Heating Maximum Speed Capacities</display_name>
      <description>Maximum speed capacities of heating detailed performance data if available, corresponding to the above outdoor temperatures. Applies only to variable speed air-source HVAC systems (air-to-air and mini-split heat pumps). Not all values are required, see the OS-HPXML documentation (&lt;a href='https://openstudio-hpxml.readthedocs.io/en/v1.10.0/workflow_inputs.html#detailed-heating-performance-data'&gt;Detailed Heating Performance Data&lt;/a&gt;).</description>
      <type>String</type>
      <units>Btu/hr or Frac</units>
      <required>false</required>
      <model_dependent>false</model_dependent>
    </argument>
    <argument>
      <name>hvac_perf_data_heating_min_speed_cops</name>
      <display_name>HVAC Detailed Performance Data: Heating Minimum Speed COPs</display_name>
      <description>Minimum speed efficiency COP values of heating detailed performance data if available, corresponding to the above outdoor temperatures. Applies only to two stage and variable speed air-source HVAC systems (air-to-air and mini-split heat pumps). Not all values are required, see the OS-HPXML documentation (&lt;a href='https://openstudio-hpxml.readthedocs.io/en/v1.10.0/workflow_inputs.html#detailed-heating-performance-data'&gt;Detailed Heating Performance Data&lt;/a&gt;).</description>
      <type>String</type>
      <units>W/W</units>
      <required>false</required>
      <model_dependent>false</model_dependent>
    </argument>
    <argument>
      <name>hvac_perf_data_heating_nom_speed_cops</name>
      <display_name>HVAC Detailed Performance Data: Heating Nominal Speed COPs</display_name>
      <description>Nominal speed efficiency COP values of heating detailed performance data if available, corresponding to the above outdoor temperatures. Applies only to air-source HVAC systems (air-to-air and mini-split heat pumps). Not all values are required, see the OS-HPXML documentation (&lt;a href='https://openstudio-hpxml.readthedocs.io/en/v1.10.0/workflow_inputs.html#detailed-heating-performance-data'&gt;Detailed Heating Performance Data&lt;/a&gt;).</description>
      <type>String</type>
      <units>W/W</units>
      <required>false</required>
      <model_dependent>false</model_dependent>
    </argument>
    <argument>
      <name>hvac_perf_data_heating_max_speed_cops</name>
      <display_name>HVAC Detailed Performance Data: Heating Maximum Speed COPs</display_name>
      <description>Maximum speed efficiency COP values of heating detailed performance data if available, corresponding to the above outdoor temperatures. Applies only to variable speed air-source HVAC systems (air-to-air and mini-split heat pumps). Not all values are required, see the OS-HPXML documentation (&lt;a href='https://openstudio-hpxml.readthedocs.io/en/v1.10.0/workflow_inputs.html#detailed-heating-performance-data'&gt;Detailed Heating Performance Data&lt;/a&gt;).</description>
      <type>String</type>
      <units>W/W</units>
      <required>false</required>
      <model_dependent>false</model_dependent>
    </argument>
    <argument>
      <name>hvac_perf_data_cooling_outdoor_temperatures</name>
      <display_name>HVAC Detailed Performance Data: Cooling Outdoor Temperatures</display_name>
      <description>Outdoor temperatures of cooling detailed performance data if available. Applies only to variable-speed air-source HVAC systems (central and mini-split air conditioners, air-to-air and mini-split heat pumps). Only certain outdoor temperatures are allowed, see the OS-HPXML documentation (&lt;a href='https://openstudio-hpxml.readthedocs.io/en/v1.10.0/workflow_inputs.html#detailed-cooling-performance-data'&gt;Detailed Cooling Performance Data&lt;/a&gt;).</description>
      <type>String</type>
      <units>F</units>
      <required>false</required>
      <model_dependent>false</model_dependent>
    </argument>
    <argument>
      <name>hvac_perf_data_cooling_min_speed_capacities</name>
      <display_name>HVAC Detailed Performance Data: Cooling Minimum Speed Capacities</display_name>
      <description>Minimum speed capacities of cooling detailed performance data if available, corresponding to the above outdoor temperatures. Applies only to two stage and variable speed air-source HVAC systems (central and mini-split air conditioners, air-to-air and mini-split heat pumps). Not all values are required, see the OS-HPXML documentation (&lt;a href='https://openstudio-hpxml.readthedocs.io/en/v1.10.0/workflow_inputs.html#detailed-cooling-performance-data'&gt;Detailed Cooling Performance Data&lt;/a&gt;).</description>
      <type>String</type>
      <units>Btu/hr or Frac</units>
      <required>false</required>
      <model_dependent>false</model_dependent>
    </argument>
    <argument>
      <name>hvac_perf_data_cooling_nom_speed_capacities</name>
      <display_name>HVAC Detailed Performance Data: Cooling Nominal Speed Capacities</display_name>
      <description>Nominal speed capacities of cooling detailed performance data if available, corresponding to the above outdoor temperatures. Applies only to air-source HVAC systems (central and mini-split air conditioners, air-to-air and mini-split heat pumps). Not all values are required, see the OS-HPXML documentation (&lt;a href='https://openstudio-hpxml.readthedocs.io/en/v1.10.0/workflow_inputs.html#detailed-cooling-performance-data'&gt;Detailed Cooling Performance Data&lt;/a&gt;).</description>
      <type>String</type>
      <units>Btu/hr or Frac</units>
      <required>false</required>
      <model_dependent>false</model_dependent>
    </argument>
    <argument>
      <name>hvac_perf_data_cooling_max_speed_capacities</name>
      <display_name>HVAC Detailed Performance Data: Cooling Maximum Speed Capacities</display_name>
      <description>Maximum speed capacities of cooling detailed performance data if available, corresponding to the above outdoor temperatures. Applies only to variable speed air-source HVAC systems (central and mini-split air conditioners, air-to-air and mini-split heat pumps). Not all values are required, see the OS-HPXML documentation (&lt;a href='https://openstudio-hpxml.readthedocs.io/en/v1.10.0/workflow_inputs.html#detailed-cooling-performance-data'&gt;Detailed Cooling Performance Data&lt;/a&gt;).</description>
      <type>String</type>
      <units>Btu/hr or Frac</units>
      <required>false</required>
      <model_dependent>false</model_dependent>
    </argument>
    <argument>
      <name>hvac_perf_data_cooling_min_speed_cops</name>
      <display_name>HVAC Detailed Performance Data: Cooling Minimum Speed COPs</display_name>
      <description>Minimum speed efficiency COP values of cooling detailed performance data if available, corresponding to the above outdoor temperatures. Applies only to two stage and variable speed air-source HVAC systems (central and mini-split air conditioners, air-to-air and mini-split heat pumps). Not all values are required, see the OS-HPXML documentation (&lt;a href='https://openstudio-hpxml.readthedocs.io/en/v1.10.0/workflow_inputs.html#detailed-cooling-performance-data'&gt;Detailed Cooling Performance Data&lt;/a&gt;).</description>
      <type>String</type>
      <units>W/W</units>
      <required>false</required>
      <model_dependent>false</model_dependent>
    </argument>
    <argument>
      <name>hvac_perf_data_cooling_nom_speed_cops</name>
      <display_name>HVAC Detailed Performance Data: Cooling Nominal Speed COPs</display_name>
      <description>Nominal speed efficiency COP values of cooling detailed performance data if available, corresponding to the above outdoor temperatures. Applies only to air-source HVAC systems (central and mini-split air conditioners, air-to-air and mini-split heat pumps). Not all values are required, see the OS-HPXML documentation (&lt;a href='https://openstudio-hpxml.readthedocs.io/en/v1.10.0/workflow_inputs.html#detailed-cooling-performance-data'&gt;Detailed Cooling Performance Data&lt;/a&gt;).</description>
      <type>String</type>
      <units>W/W</units>
      <required>false</required>
      <model_dependent>false</model_dependent>
    </argument>
    <argument>
      <name>hvac_perf_data_cooling_max_speed_cops</name>
      <display_name>HVAC Detailed Performance Data: Cooling Maximum Speed COPs</display_name>
      <description>Maximum speed efficiency COP values of cooling detailed performance data if available, corresponding to the above outdoor temperatures. Applies only to variable speed air-source HVAC systems (central and mini-split air conditioners, air-to-air and mini-split heat pumps). Not all values are required, see the OS-HPXML documentation (&lt;a href='https://openstudio-hpxml.readthedocs.io/en/v1.10.0/workflow_inputs.html#detailed-cooling-performance-data'&gt;Detailed Cooling Performance Data&lt;/a&gt;).</description>
      <type>String</type>
      <units>W/W</units>
      <required>false</required>
      <model_dependent>false</model_dependent>
    </argument>
    <argument>
      <name>geothermal_loop_configuration</name>
      <display_name>Geothermal Loop: Configuration</display_name>
      <description>Configuration of the geothermal loop. Only applies to ground-to-air heat pump type. If not provided, the OS-HPXML default (see &lt;a href='https://openstudio-hpxml.readthedocs.io/en/v1.10.0/workflow_inputs.html#ground-to-air-heat-pump'&gt;Ground-to-Air Heat Pump&lt;/a&gt;) is used.</description>
      <type>Choice</type>
      <required>false</required>
      <model_dependent>false</model_dependent>
      <choices>
        <choice>
          <value>none</value>
          <display_name>none</display_name>
        </choice>
        <choice>
          <value>vertical</value>
          <display_name>vertical</display_name>
        </choice>
      </choices>
    </argument>
    <argument>
      <name>geothermal_loop_borefield_configuration</name>
      <display_name>Geothermal Loop: Borefield Configuration</display_name>
      <description>Borefield configuration of the geothermal loop. Only applies to ground-to-air heat pump type. If not provided, the OS-HPXML default (see &lt;a href='https://openstudio-hpxml.readthedocs.io/en/v1.10.0/workflow_inputs.html#hpxml-geothermal-loops'&gt;HPXML Geothermal Loops&lt;/a&gt;) is used.</description>
      <type>Choice</type>
      <required>false</required>
      <model_dependent>false</model_dependent>
      <choices>
        <choice>
          <value>Rectangle</value>
          <display_name>Rectangle</display_name>
        </choice>
        <choice>
          <value>Open Rectangle</value>
          <display_name>Open Rectangle</display_name>
        </choice>
        <choice>
          <value>C</value>
          <display_name>C</display_name>
        </choice>
        <choice>
          <value>L</value>
          <display_name>L</display_name>
        </choice>
        <choice>
          <value>U</value>
          <display_name>U</display_name>
        </choice>
        <choice>
          <value>Lopsided U</value>
          <display_name>Lopsided U</display_name>
        </choice>
      </choices>
    </argument>
    <argument>
      <name>geothermal_loop_loop_flow</name>
      <display_name>Geothermal Loop: Loop Flow</display_name>
      <description>Water flow rate through the geothermal loop. Only applies to ground-to-air heat pump type. If not provided, the OS-HPXML autosized default (see &lt;a href='https://openstudio-hpxml.readthedocs.io/en/v1.10.0/workflow_inputs.html#hpxml-geothermal-loops'&gt;HPXML Geothermal Loops&lt;/a&gt;) is used.</description>
      <type>Double</type>
      <units>gpm</units>
      <required>false</required>
      <model_dependent>false</model_dependent>
    </argument>
    <argument>
      <name>geothermal_loop_boreholes_count</name>
      <display_name>Geothermal Loop: Boreholes Count</display_name>
      <description>Number of boreholes. Only applies to ground-to-air heat pump type. If not provided, the OS-HPXML autosized default (see &lt;a href='https://openstudio-hpxml.readthedocs.io/en/v1.10.0/workflow_inputs.html#hpxml-geothermal-loops'&gt;HPXML Geothermal Loops&lt;/a&gt;) is used.</description>
      <type>Integer</type>
      <units>#</units>
      <required>false</required>
      <model_dependent>false</model_dependent>
    </argument>
    <argument>
      <name>geothermal_loop_boreholes_length</name>
      <display_name>Geothermal Loop: Boreholes Length</display_name>
      <description>Average length of each borehole (vertical). Only applies to ground-to-air heat pump type. If not provided, the OS-HPXML autosized default (see &lt;a href='https://openstudio-hpxml.readthedocs.io/en/v1.10.0/workflow_inputs.html#hpxml-geothermal-loops'&gt;HPXML Geothermal Loops&lt;/a&gt;) is used.</description>
      <type>Double</type>
      <units>ft</units>
      <required>false</required>
      <model_dependent>false</model_dependent>
    </argument>
    <argument>
      <name>geothermal_loop_boreholes_spacing</name>
      <display_name>Geothermal Loop: Boreholes Spacing</display_name>
      <description>Distance between bores. Only applies to ground-to-air heat pump type. If not provided, the OS-HPXML default (see &lt;a href='https://openstudio-hpxml.readthedocs.io/en/v1.10.0/workflow_inputs.html#hpxml-geothermal-loops'&gt;HPXML Geothermal Loops&lt;/a&gt;) is used.</description>
      <type>Double</type>
      <units>ft</units>
      <required>false</required>
      <model_dependent>false</model_dependent>
    </argument>
    <argument>
      <name>geothermal_loop_boreholes_diameter</name>
      <display_name>Geothermal Loop: Boreholes Diameter</display_name>
      <description>Diameter of bores. Only applies to ground-to-air heat pump type. If not provided, the OS-HPXML default (see &lt;a href='https://openstudio-hpxml.readthedocs.io/en/v1.10.0/workflow_inputs.html#hpxml-geothermal-loops'&gt;HPXML Geothermal Loops&lt;/a&gt;) is used.</description>
      <type>Double</type>
      <units>in</units>
      <required>false</required>
      <model_dependent>false</model_dependent>
    </argument>
    <argument>
      <name>geothermal_loop_grout_type</name>
      <display_name>Geothermal Loop: Grout Type</display_name>
      <description>Grout type of the geothermal loop. Only applies to ground-to-air heat pump type. If not provided, the OS-HPXML default (see &lt;a href='https://openstudio-hpxml.readthedocs.io/en/v1.10.0/workflow_inputs.html#hpxml-geothermal-loops'&gt;HPXML Geothermal Loops&lt;/a&gt;) is used.</description>
      <type>Choice</type>
      <required>false</required>
      <model_dependent>false</model_dependent>
      <choices>
        <choice>
          <value>standard</value>
          <display_name>standard</display_name>
        </choice>
        <choice>
          <value>thermally enhanced</value>
          <display_name>thermally enhanced</display_name>
        </choice>
      </choices>
    </argument>
    <argument>
      <name>geothermal_loop_pipe_type</name>
      <display_name>Geothermal Loop: Pipe Type</display_name>
      <description>Pipe type of the geothermal loop. Only applies to ground-to-air heat pump type. If not provided, the OS-HPXML default (see &lt;a href='https://openstudio-hpxml.readthedocs.io/en/v1.10.0/workflow_inputs.html#hpxml-geothermal-loops'&gt;HPXML Geothermal Loops&lt;/a&gt;) is used.</description>
      <type>Choice</type>
      <required>false</required>
      <model_dependent>false</model_dependent>
      <choices>
        <choice>
          <value>standard</value>
          <display_name>standard</display_name>
        </choice>
        <choice>
          <value>thermally enhanced</value>
          <display_name>thermally enhanced</display_name>
        </choice>
      </choices>
    </argument>
    <argument>
      <name>geothermal_loop_pipe_diameter</name>
      <display_name>Geothermal Loop: Pipe Diameter</display_name>
      <description>Pipe diameter of the geothermal loop. Only applies to ground-to-air heat pump type. If not provided, the OS-HPXML default (see &lt;a href='https://openstudio-hpxml.readthedocs.io/en/v1.10.0/workflow_inputs.html#hpxml-geothermal-loops'&gt;HPXML Geothermal Loops&lt;/a&gt;) is used.</description>
      <type>Choice</type>
      <units>in</units>
      <required>false</required>
      <model_dependent>false</model_dependent>
      <choices>
        <choice>
          <value>3/4" pipe</value>
          <display_name>3/4" pipe</display_name>
        </choice>
        <choice>
          <value>1" pipe</value>
          <display_name>1" pipe</display_name>
        </choice>
        <choice>
          <value>1-1/4" pipe</value>
          <display_name>1-1/4" pipe</display_name>
        </choice>
      </choices>
    </argument>
    <argument>
      <name>heating_system_2_type</name>
      <display_name>Heating System 2: Type</display_name>
      <description>The type of the second heating system. If a heat pump is specified and the backup type is 'separate', this heating system represents 'separate' backup heating. For ducted heat pumps where the backup heating system is a 'Furnace', the backup would typically be characterized as 'integrated' in that the furnace and heat pump share the same distribution system and blower fan; a 'Furnace' as 'separate' backup to a ducted heat pump is not supported.</description>
      <type>Choice</type>
      <required>true</required>
      <model_dependent>false</model_dependent>
      <default_value>none</default_value>
      <choices>
        <choice>
          <value>none</value>
          <display_name>none</display_name>
        </choice>
        <choice>
          <value>Furnace</value>
          <display_name>Furnace</display_name>
        </choice>
        <choice>
          <value>WallFurnace</value>
          <display_name>WallFurnace</display_name>
        </choice>
        <choice>
          <value>FloorFurnace</value>
          <display_name>FloorFurnace</display_name>
        </choice>
        <choice>
          <value>Boiler</value>
          <display_name>Boiler</display_name>
        </choice>
        <choice>
          <value>ElectricResistance</value>
          <display_name>ElectricResistance</display_name>
        </choice>
        <choice>
          <value>Stove</value>
          <display_name>Stove</display_name>
        </choice>
        <choice>
          <value>SpaceHeater</value>
          <display_name>SpaceHeater</display_name>
        </choice>
        <choice>
          <value>Fireplace</value>
          <display_name>Fireplace</display_name>
        </choice>
      </choices>
    </argument>
    <argument>
      <name>heating_system_2_fuel</name>
      <display_name>Heating System 2: Fuel Type</display_name>
      <description>The fuel type of the second heating system. Ignored for ElectricResistance.</description>
      <type>Choice</type>
      <required>true</required>
      <model_dependent>false</model_dependent>
      <default_value>electricity</default_value>
      <choices>
        <choice>
          <value>electricity</value>
          <display_name>electricity</display_name>
        </choice>
        <choice>
          <value>natural gas</value>
          <display_name>natural gas</display_name>
        </choice>
        <choice>
          <value>fuel oil</value>
          <display_name>fuel oil</display_name>
        </choice>
        <choice>
          <value>propane</value>
          <display_name>propane</display_name>
        </choice>
        <choice>
          <value>wood</value>
          <display_name>wood</display_name>
        </choice>
        <choice>
          <value>wood pellets</value>
          <display_name>wood pellets</display_name>
        </choice>
        <choice>
          <value>coal</value>
          <display_name>coal</display_name>
        </choice>
      </choices>
    </argument>
    <argument>
      <name>heating_system_2_heating_efficiency</name>
      <display_name>Heating System 2: Rated AFUE or Percent</display_name>
      <description>The rated heating efficiency value of the second heating system.</description>
      <type>Double</type>
      <units>Frac</units>
      <required>true</required>
      <model_dependent>false</model_dependent>
      <default_value>1</default_value>
    </argument>
    <argument>
      <name>heating_system_2_heating_capacity</name>
      <display_name>Heating System 2: Heating Capacity</display_name>
      <description>The output heating capacity of the second heating system. If not provided, the OS-HPXML autosized default (see &lt;a href='https://openstudio-hpxml.readthedocs.io/en/v1.10.0/workflow_inputs.html#hpxml-heating-systems'&gt;HPXML Heating Systems&lt;/a&gt;) is used.</description>
      <type>Double</type>
      <units>Btu/hr</units>
      <required>false</required>
      <model_dependent>false</model_dependent>
    </argument>
    <argument>
      <name>heating_system_2_heating_autosizing_factor</name>
      <display_name>Heating System 2: Heating Autosizing Factor</display_name>
      <description>The capacity scaling factor applied to the auto-sizing methodology. If not provided, 1.0 is used.</description>
      <type>Double</type>
      <required>false</required>
      <model_dependent>false</model_dependent>
    </argument>
    <argument>
      <name>heating_system_2_heating_autosizing_limit</name>
      <display_name>Heating System 2: Heating Autosizing Limit</display_name>
      <description>The maximum capacity limit applied to the auto-sizing methodology. If not provided, no limit is used.</description>
      <type>Double</type>
      <units>Btu/hr</units>
      <required>false</required>
      <model_dependent>false</model_dependent>
    </argument>
    <argument>
      <name>heating_system_2_fraction_heat_load_served</name>
      <display_name>Heating System 2: Fraction Heat Load Served</display_name>
      <description>The heat load served fraction of the second heating system. Ignored if this heating system serves as a backup system for a heat pump.</description>
      <type>Double</type>
      <units>Frac</units>
      <required>true</required>
      <model_dependent>false</model_dependent>
      <default_value>0.25</default_value>
    </argument>
    <argument>
      <name>hvac_control_heating_weekday_setpoint</name>
      <display_name>HVAC Control: Heating Weekday Setpoint Schedule</display_name>
      <description>Specify the constant or 24-hour comma-separated weekday heating setpoint schedule. Required unless a detailed CSV schedule is provided.</description>
      <type>String</type>
      <units>F</units>
      <required>false</required>
      <model_dependent>false</model_dependent>
    </argument>
    <argument>
      <name>hvac_control_heating_weekend_setpoint</name>
      <display_name>HVAC Control: Heating Weekend Setpoint Schedule</display_name>
      <description>Specify the constant or 24-hour comma-separated weekend heating setpoint schedule. Required unless a detailed CSV schedule is provided.</description>
      <type>String</type>
      <units>F</units>
      <required>false</required>
      <model_dependent>false</model_dependent>
    </argument>
    <argument>
      <name>hvac_control_cooling_weekday_setpoint</name>
      <display_name>HVAC Control: Cooling Weekday Setpoint Schedule</display_name>
      <description>Specify the constant or 24-hour comma-separated weekday cooling setpoint schedule. Required unless a detailed CSV schedule is provided.</description>
      <type>String</type>
      <units>F</units>
      <required>false</required>
      <model_dependent>false</model_dependent>
    </argument>
    <argument>
      <name>hvac_control_cooling_weekend_setpoint</name>
      <display_name>HVAC Control: Cooling Weekend Setpoint Schedule</display_name>
      <description>Specify the constant or 24-hour comma-separated weekend cooling setpoint schedule. Required unless a detailed CSV schedule is provided.</description>
      <type>String</type>
      <units>F</units>
      <required>false</required>
      <model_dependent>false</model_dependent>
    </argument>
    <argument>
      <name>hvac_control_heating_season_period</name>
      <display_name>HVAC Control: Heating Season Period</display_name>
      <description>Enter a date range like 'Nov 1 - Jun 30'. If not provided, the OS-HPXML default (see &lt;a href='https://openstudio-hpxml.readthedocs.io/en/v1.10.0/workflow_inputs.html#hpxml-hvac-control'&gt;HPXML HVAC Control&lt;/a&gt;) is used. Can also provide 'BuildingAmerica' to use automatic seasons from the Building America House Simulation Protocols.</description>
      <type>String</type>
      <required>false</required>
      <model_dependent>false</model_dependent>
    </argument>
    <argument>
      <name>hvac_control_cooling_season_period</name>
      <display_name>HVAC Control: Cooling Season Period</display_name>
      <description>Enter a date range like 'Jun 1 - Oct 31'. If not provided, the OS-HPXML default (see &lt;a href='https://openstudio-hpxml.readthedocs.io/en/v1.10.0/workflow_inputs.html#hpxml-hvac-control'&gt;HPXML HVAC Control&lt;/a&gt;) is used. Can also provide 'BuildingAmerica' to use automatic seasons from the Building America House Simulation Protocols.</description>
      <type>String</type>
      <required>false</required>
      <model_dependent>false</model_dependent>
    </argument>
    <argument>
      <name>hvac_blower_fan_watts_per_cfm</name>
      <display_name>HVAC Blower: Fan Efficiency</display_name>
      <description>The blower fan efficiency at maximum fan speed. Applies only to split (not packaged) systems (i.e., applies to ducted systems as well as ductless mini-split systems). If not provided, the OS-HPXML default (see &lt;a href='https://openstudio-hpxml.readthedocs.io/en/v1.10.0/workflow_inputs.html#hpxml-heating-systems'&gt;HPXML Heating Systems&lt;/a&gt;, &lt;a href='https://openstudio-hpxml.readthedocs.io/en/v1.10.0/workflow_inputs.html#hpxml-cooling-systems'&gt;HPXML Cooling Systems&lt;/a&gt;, &lt;a href='https://openstudio-hpxml.readthedocs.io/en/v1.10.0/workflow_inputs.html#hpxml-heat-pumps'&gt;HPXML Heat Pumps&lt;/a&gt;) is used.</description>
      <type>Double</type>
      <units>W/CFM</units>
      <required>false</required>
      <model_dependent>false</model_dependent>
    </argument>
    <argument>
      <name>ducts_leakage_units</name>
      <display_name>Ducts: Leakage Units</display_name>
      <description>The leakage units of the ducts.</description>
      <type>Choice</type>
      <required>true</required>
      <model_dependent>false</model_dependent>
      <default_value>Percent</default_value>
      <choices>
        <choice>
          <value>CFM25</value>
          <display_name>CFM25</display_name>
        </choice>
        <choice>
          <value>CFM50</value>
          <display_name>CFM50</display_name>
        </choice>
        <choice>
          <value>Percent</value>
          <display_name>Percent</display_name>
        </choice>
      </choices>
    </argument>
    <argument>
      <name>ducts_supply_leakage_to_outside_value</name>
      <display_name>Ducts: Supply Leakage to Outside Value</display_name>
      <description>The leakage value to outside for the supply ducts.</description>
      <type>Double</type>
      <required>true</required>
      <model_dependent>false</model_dependent>
      <default_value>0.1</default_value>
    </argument>
    <argument>
      <name>ducts_supply_location</name>
      <display_name>Ducts: Supply Location</display_name>
      <description>The location of the supply ducts. If not provided, the OS-HPXML default (see &lt;a href='https://openstudio-hpxml.readthedocs.io/en/v1.10.0/workflow_inputs.html#air-distribution'&gt;Air Distribution&lt;/a&gt;) is used.</description>
      <type>Choice</type>
      <required>false</required>
      <model_dependent>false</model_dependent>
      <choices>
        <choice>
          <value>conditioned space</value>
          <display_name>conditioned space</display_name>
        </choice>
        <choice>
          <value>basement - conditioned</value>
          <display_name>basement - conditioned</display_name>
        </choice>
        <choice>
          <value>basement - unconditioned</value>
          <display_name>basement - unconditioned</display_name>
        </choice>
        <choice>
          <value>crawlspace</value>
          <display_name>crawlspace</display_name>
        </choice>
        <choice>
          <value>crawlspace - vented</value>
          <display_name>crawlspace - vented</display_name>
        </choice>
        <choice>
          <value>crawlspace - unvented</value>
          <display_name>crawlspace - unvented</display_name>
        </choice>
        <choice>
          <value>crawlspace - conditioned</value>
          <display_name>crawlspace - conditioned</display_name>
        </choice>
        <choice>
          <value>attic</value>
          <display_name>attic</display_name>
        </choice>
        <choice>
          <value>attic - vented</value>
          <display_name>attic - vented</display_name>
        </choice>
        <choice>
          <value>attic - unvented</value>
          <display_name>attic - unvented</display_name>
        </choice>
        <choice>
          <value>garage</value>
          <display_name>garage</display_name>
        </choice>
        <choice>
          <value>exterior wall</value>
          <display_name>exterior wall</display_name>
        </choice>
        <choice>
          <value>under slab</value>
          <display_name>under slab</display_name>
        </choice>
        <choice>
          <value>roof deck</value>
          <display_name>roof deck</display_name>
        </choice>
        <choice>
          <value>outside</value>
          <display_name>outside</display_name>
        </choice>
        <choice>
          <value>other housing unit</value>
          <display_name>other housing unit</display_name>
        </choice>
        <choice>
          <value>other heated space</value>
          <display_name>other heated space</display_name>
        </choice>
        <choice>
          <value>other multifamily buffer space</value>
          <display_name>other multifamily buffer space</display_name>
        </choice>
        <choice>
          <value>other non-freezing space</value>
          <display_name>other non-freezing space</display_name>
        </choice>
        <choice>
          <value>manufactured home belly</value>
          <display_name>manufactured home belly</display_name>
        </choice>
      </choices>
    </argument>
    <argument>
      <name>ducts_supply_insulation_r</name>
      <display_name>Ducts: Supply Insulation R-Value</display_name>
      <description>The nominal insulation r-value of the supply ducts excluding air films. Use 0 for uninsulated ducts.</description>
      <type>Double</type>
      <units>h-ft^2-R/Btu</units>
      <required>true</required>
      <model_dependent>false</model_dependent>
      <default_value>0</default_value>
    </argument>
    <argument>
      <name>ducts_supply_buried_insulation_level</name>
      <display_name>Ducts: Supply Buried Insulation Level</display_name>
      <description>Whether the supply ducts are buried in, e.g., attic loose-fill insulation. Partially buried ducts have insulation that does not cover the top of the ducts. Fully buried ducts have insulation that just covers the top of the ducts. Deeply buried ducts have insulation that continues above the top of the ducts.</description>
      <type>Choice</type>
      <required>false</required>
      <model_dependent>false</model_dependent>
      <choices>
        <choice>
          <value>not buried</value>
          <display_name>not buried</display_name>
        </choice>
        <choice>
          <value>partially buried</value>
          <display_name>partially buried</display_name>
        </choice>
        <choice>
          <value>fully buried</value>
          <display_name>fully buried</display_name>
        </choice>
        <choice>
          <value>deeply buried</value>
          <display_name>deeply buried</display_name>
        </choice>
      </choices>
    </argument>
    <argument>
      <name>ducts_supply_surface_area</name>
      <display_name>Ducts: Supply Surface Area</display_name>
      <description>The supply ducts surface area in the given location. If neither Surface Area nor Area Fraction provided, the OS-HPXML default (see &lt;a href='https://openstudio-hpxml.readthedocs.io/en/v1.10.0/workflow_inputs.html#air-distribution'&gt;Air Distribution&lt;/a&gt;) is used.</description>
      <type>Double</type>
      <units>ft^2</units>
      <required>false</required>
      <model_dependent>false</model_dependent>
    </argument>
    <argument>
      <name>ducts_supply_surface_area_fraction</name>
      <display_name>Ducts: Supply Area Fraction</display_name>
      <description>The fraction of supply ducts surface area in the given location. Only used if Surface Area is not provided. If the fraction is less than 1, the remaining duct area is assumed to be in conditioned space. If neither Surface Area nor Area Fraction provided, the OS-HPXML default (see &lt;a href='https://openstudio-hpxml.readthedocs.io/en/v1.10.0/workflow_inputs.html#air-distribution'&gt;Air Distribution&lt;/a&gt;) is used.</description>
      <type>Double</type>
      <units>frac</units>
      <required>false</required>
      <model_dependent>false</model_dependent>
    </argument>
    <argument>
      <name>ducts_supply_fraction_rectangular</name>
      <display_name>Ducts: Supply Fraction Rectangular</display_name>
      <description>The fraction of supply ducts that are rectangular (as opposed to round); this affects the duct effective R-value used for modeling. If not provided, the OS-HPXML default (see &lt;a href='https://openstudio-hpxml.readthedocs.io/en/v1.10.0/workflow_inputs.html#air-distribution'&gt;Air Distribution&lt;/a&gt;) is used.</description>
      <type>Double</type>
      <units>frac</units>
      <required>false</required>
      <model_dependent>false</model_dependent>
    </argument>
    <argument>
      <name>ducts_return_leakage_to_outside_value</name>
      <display_name>Ducts: Return Leakage to Outside Value</display_name>
      <description>The leakage value to outside for the return ducts.</description>
      <type>Double</type>
      <required>true</required>
      <model_dependent>false</model_dependent>
      <default_value>0.1</default_value>
    </argument>
    <argument>
      <name>ducts_return_location</name>
      <display_name>Ducts: Return Location</display_name>
      <description>The location of the return ducts. If not provided, the OS-HPXML default (see &lt;a href='https://openstudio-hpxml.readthedocs.io/en/v1.10.0/workflow_inputs.html#air-distribution'&gt;Air Distribution&lt;/a&gt;) is used.</description>
      <type>Choice</type>
      <required>false</required>
      <model_dependent>false</model_dependent>
      <choices>
        <choice>
          <value>conditioned space</value>
          <display_name>conditioned space</display_name>
        </choice>
        <choice>
          <value>basement - conditioned</value>
          <display_name>basement - conditioned</display_name>
        </choice>
        <choice>
          <value>basement - unconditioned</value>
          <display_name>basement - unconditioned</display_name>
        </choice>
        <choice>
          <value>crawlspace</value>
          <display_name>crawlspace</display_name>
        </choice>
        <choice>
          <value>crawlspace - vented</value>
          <display_name>crawlspace - vented</display_name>
        </choice>
        <choice>
          <value>crawlspace - unvented</value>
          <display_name>crawlspace - unvented</display_name>
        </choice>
        <choice>
          <value>crawlspace - conditioned</value>
          <display_name>crawlspace - conditioned</display_name>
        </choice>
        <choice>
          <value>attic</value>
          <display_name>attic</display_name>
        </choice>
        <choice>
          <value>attic - vented</value>
          <display_name>attic - vented</display_name>
        </choice>
        <choice>
          <value>attic - unvented</value>
          <display_name>attic - unvented</display_name>
        </choice>
        <choice>
          <value>garage</value>
          <display_name>garage</display_name>
        </choice>
        <choice>
          <value>exterior wall</value>
          <display_name>exterior wall</display_name>
        </choice>
        <choice>
          <value>under slab</value>
          <display_name>under slab</display_name>
        </choice>
        <choice>
          <value>roof deck</value>
          <display_name>roof deck</display_name>
        </choice>
        <choice>
          <value>outside</value>
          <display_name>outside</display_name>
        </choice>
        <choice>
          <value>other housing unit</value>
          <display_name>other housing unit</display_name>
        </choice>
        <choice>
          <value>other heated space</value>
          <display_name>other heated space</display_name>
        </choice>
        <choice>
          <value>other multifamily buffer space</value>
          <display_name>other multifamily buffer space</display_name>
        </choice>
        <choice>
          <value>other non-freezing space</value>
          <display_name>other non-freezing space</display_name>
        </choice>
        <choice>
          <value>manufactured home belly</value>
          <display_name>manufactured home belly</display_name>
        </choice>
      </choices>
    </argument>
    <argument>
      <name>ducts_return_insulation_r</name>
      <display_name>Ducts: Return Insulation R-Value</display_name>
      <description>The nominal insulation r-value of the return ducts excluding air films. Use 0 for uninsulated ducts.</description>
      <type>Double</type>
      <units>h-ft^2-R/Btu</units>
      <required>true</required>
      <model_dependent>false</model_dependent>
      <default_value>0</default_value>
    </argument>
    <argument>
      <name>ducts_return_buried_insulation_level</name>
      <display_name>Ducts: Return Buried Insulation Level</display_name>
      <description>Whether the return ducts are buried in, e.g., attic loose-fill insulation. Partially buried ducts have insulation that does not cover the top of the ducts. Fully buried ducts have insulation that just covers the top of the ducts. Deeply buried ducts have insulation that continues above the top of the ducts.</description>
      <type>Choice</type>
      <required>false</required>
      <model_dependent>false</model_dependent>
      <choices>
        <choice>
          <value>not buried</value>
          <display_name>not buried</display_name>
        </choice>
        <choice>
          <value>partially buried</value>
          <display_name>partially buried</display_name>
        </choice>
        <choice>
          <value>fully buried</value>
          <display_name>fully buried</display_name>
        </choice>
        <choice>
          <value>deeply buried</value>
          <display_name>deeply buried</display_name>
        </choice>
      </choices>
    </argument>
    <argument>
      <name>ducts_return_surface_area</name>
      <display_name>Ducts: Return Surface Area</display_name>
      <description>The return ducts surface area in the given location. If neither Surface Area nor Area Fraction provided, the OS-HPXML default (see &lt;a href='https://openstudio-hpxml.readthedocs.io/en/v1.10.0/workflow_inputs.html#air-distribution'&gt;Air Distribution&lt;/a&gt;) is used.</description>
      <type>Double</type>
      <units>ft^2</units>
      <required>false</required>
      <model_dependent>false</model_dependent>
    </argument>
    <argument>
      <name>ducts_return_surface_area_fraction</name>
      <display_name>Ducts: Return Area Fraction</display_name>
      <description>The fraction of return ducts surface area in the given location. Only used if Surface Area is not provided. If the fraction is less than 1, the remaining duct area is assumed to be in conditioned space. If neither Surface Area nor Area Fraction provided, the OS-HPXML default (see &lt;a href='https://openstudio-hpxml.readthedocs.io/en/v1.10.0/workflow_inputs.html#air-distribution'&gt;Air Distribution&lt;/a&gt;) is used.</description>
      <type>Double</type>
      <units>frac</units>
      <required>false</required>
      <model_dependent>false</model_dependent>
    </argument>
    <argument>
      <name>ducts_number_of_return_registers</name>
      <display_name>Ducts: Number of Return Registers</display_name>
      <description>The number of return registers of the ducts. Only used to calculate default return duct surface area. If not provided, the OS-HPXML default (see &lt;a href='https://openstudio-hpxml.readthedocs.io/en/v1.10.0/workflow_inputs.html#air-distribution'&gt;Air Distribution&lt;/a&gt;) is used.</description>
      <type>Integer</type>
      <units>#</units>
      <required>false</required>
      <model_dependent>false</model_dependent>
    </argument>
    <argument>
      <name>ducts_return_fraction_rectangular</name>
      <display_name>Ducts: Return Fraction Rectangular</display_name>
      <description>The fraction of return ducts that are rectangular (as opposed to round); this affects the duct effective R-value used for modeling. If not provided, the OS-HPXML default (see &lt;a href='https://openstudio-hpxml.readthedocs.io/en/v1.10.0/workflow_inputs.html#air-distribution'&gt;Air Distribution&lt;/a&gt;) is used.</description>
      <type>Double</type>
      <units>frac</units>
      <required>false</required>
      <model_dependent>false</model_dependent>
    </argument>
    <argument>
      <name>mech_vent_fan_type</name>
      <display_name>Mechanical Ventilation: Fan Type</display_name>
      <description>The type of the mechanical ventilation. Use 'none' if there is no mechanical ventilation system.</description>
      <type>Choice</type>
      <required>true</required>
      <model_dependent>false</model_dependent>
      <default_value>none</default_value>
      <choices>
        <choice>
          <value>none</value>
          <display_name>none</display_name>
        </choice>
        <choice>
          <value>exhaust only</value>
          <display_name>exhaust only</display_name>
        </choice>
        <choice>
          <value>supply only</value>
          <display_name>supply only</display_name>
        </choice>
        <choice>
          <value>energy recovery ventilator</value>
          <display_name>energy recovery ventilator</display_name>
        </choice>
        <choice>
          <value>heat recovery ventilator</value>
          <display_name>heat recovery ventilator</display_name>
        </choice>
        <choice>
          <value>balanced</value>
          <display_name>balanced</display_name>
        </choice>
        <choice>
          <value>central fan integrated supply</value>
          <display_name>central fan integrated supply</display_name>
        </choice>
      </choices>
    </argument>
    <argument>
      <name>mech_vent_flow_rate</name>
      <display_name>Mechanical Ventilation: Flow Rate</display_name>
      <description>The flow rate of the mechanical ventilation. If not provided, the OS-HPXML default (see &lt;a href='https://openstudio-hpxml.readthedocs.io/en/v1.10.0/workflow_inputs.html#hpxml-mechanical-ventilation-fans'&gt;HPXML Mechanical Ventilation Fans&lt;/a&gt;) is used.</description>
      <type>Double</type>
      <units>CFM</units>
      <required>false</required>
      <model_dependent>false</model_dependent>
    </argument>
    <argument>
      <name>mech_vent_hours_in_operation</name>
      <display_name>Mechanical Ventilation: Hours In Operation</display_name>
      <description>The hours in operation of the mechanical ventilation. If not provided, the OS-HPXML default (see &lt;a href='https://openstudio-hpxml.readthedocs.io/en/v1.10.0/workflow_inputs.html#hpxml-mechanical-ventilation-fans'&gt;HPXML Mechanical Ventilation Fans&lt;/a&gt;) is used.</description>
      <type>Double</type>
      <units>hrs/day</units>
      <required>false</required>
      <model_dependent>false</model_dependent>
    </argument>
    <argument>
      <name>mech_vent_recovery_efficiency_type</name>
      <display_name>Mechanical Ventilation: Total Recovery Efficiency Type</display_name>
      <description>The total recovery efficiency type of the mechanical ventilation.</description>
      <type>Choice</type>
      <required>true</required>
      <model_dependent>false</model_dependent>
      <default_value>Unadjusted</default_value>
      <choices>
        <choice>
          <value>Unadjusted</value>
          <display_name>Unadjusted</display_name>
        </choice>
        <choice>
          <value>Adjusted</value>
          <display_name>Adjusted</display_name>
        </choice>
      </choices>
    </argument>
    <argument>
      <name>mech_vent_total_recovery_efficiency</name>
      <display_name>Mechanical Ventilation: Total Recovery Efficiency</display_name>
      <description>The Unadjusted or Adjusted total recovery efficiency of the mechanical ventilation. Applies to energy recovery ventilator.</description>
      <type>Double</type>
      <units>Frac</units>
      <required>true</required>
      <model_dependent>false</model_dependent>
      <default_value>0.48</default_value>
    </argument>
    <argument>
      <name>mech_vent_sensible_recovery_efficiency</name>
      <display_name>Mechanical Ventilation: Sensible Recovery Efficiency</display_name>
      <description>The Unadjusted or Adjusted sensible recovery efficiency of the mechanical ventilation. Applies to energy recovery ventilator and heat recovery ventilator.</description>
      <type>Double</type>
      <units>Frac</units>
      <required>true</required>
      <model_dependent>false</model_dependent>
      <default_value>0.72</default_value>
    </argument>
    <argument>
      <name>mech_vent_fan_power</name>
      <display_name>Mechanical Ventilation: Fan Power</display_name>
      <description>The fan power of the mechanical ventilation. If not provided, the OS-HPXML default (see &lt;a href='https://openstudio-hpxml.readthedocs.io/en/v1.10.0/workflow_inputs.html#hpxml-mechanical-ventilation-fans'&gt;HPXML Mechanical Ventilation Fans&lt;/a&gt;) is used.</description>
      <type>Double</type>
      <units>W</units>
      <required>false</required>
      <model_dependent>false</model_dependent>
    </argument>
    <argument>
      <name>mech_vent_num_units_served</name>
      <display_name>Mechanical Ventilation: Number of Units Served</display_name>
      <description>Number of dwelling units served by the mechanical ventilation system. Must be 1 if single-family detached. Used to apportion flow rate and fan power to the unit.</description>
      <type>Integer</type>
      <units>#</units>
      <required>true</required>
      <model_dependent>false</model_dependent>
      <default_value>1</default_value>
    </argument>
    <argument>
      <name>mech_vent_shared_frac_recirculation</name>
      <display_name>Shared Mechanical Ventilation: Fraction Recirculation</display_name>
      <description>Fraction of the total supply air that is recirculated, with the remainder assumed to be outdoor air. The value must be 0 for exhaust only systems. Required for a shared mechanical ventilation system.</description>
      <type>Double</type>
      <units>Frac</units>
      <required>false</required>
      <model_dependent>false</model_dependent>
    </argument>
    <argument>
      <name>mech_vent_shared_preheating_fuel</name>
      <display_name>Shared Mechanical Ventilation: Preheating Fuel</display_name>
      <description>Fuel type of the preconditioning heating equipment. Only used for a shared mechanical ventilation system. If not provided, assumes no preheating.</description>
      <type>Choice</type>
      <required>false</required>
      <model_dependent>false</model_dependent>
      <choices>
        <choice>
          <value>electricity</value>
          <display_name>electricity</display_name>
        </choice>
        <choice>
          <value>natural gas</value>
          <display_name>natural gas</display_name>
        </choice>
        <choice>
          <value>fuel oil</value>
          <display_name>fuel oil</display_name>
        </choice>
        <choice>
          <value>propane</value>
          <display_name>propane</display_name>
        </choice>
        <choice>
          <value>wood</value>
          <display_name>wood</display_name>
        </choice>
        <choice>
          <value>wood pellets</value>
          <display_name>wood pellets</display_name>
        </choice>
        <choice>
          <value>coal</value>
          <display_name>coal</display_name>
        </choice>
      </choices>
    </argument>
    <argument>
      <name>mech_vent_shared_preheating_efficiency</name>
      <display_name>Shared Mechanical Ventilation: Preheating Efficiency</display_name>
      <description>Efficiency of the preconditioning heating equipment. Only used for a shared mechanical ventilation system. If not provided, assumes no preheating.</description>
      <type>Double</type>
      <units>COP</units>
      <required>false</required>
      <model_dependent>false</model_dependent>
    </argument>
    <argument>
      <name>mech_vent_shared_preheating_fraction_heat_load_served</name>
      <display_name>Shared Mechanical Ventilation: Preheating Fraction Ventilation Heat Load Served</display_name>
      <description>Fraction of heating load introduced by the shared ventilation system that is met by the preconditioning heating equipment. If not provided, assumes no preheating.</description>
      <type>Double</type>
      <units>Frac</units>
      <required>false</required>
      <model_dependent>false</model_dependent>
    </argument>
    <argument>
      <name>mech_vent_shared_precooling_fuel</name>
      <display_name>Shared Mechanical Ventilation: Precooling Fuel</display_name>
      <description>Fuel type of the preconditioning cooling equipment. Only used for a shared mechanical ventilation system. If not provided, assumes no precooling.</description>
      <type>Choice</type>
      <required>false</required>
      <model_dependent>false</model_dependent>
      <choices>
        <choice>
          <value>electricity</value>
          <display_name>electricity</display_name>
        </choice>
      </choices>
    </argument>
    <argument>
      <name>mech_vent_shared_precooling_efficiency</name>
      <display_name>Shared Mechanical Ventilation: Precooling Efficiency</display_name>
      <description>Efficiency of the preconditioning cooling equipment. Only used for a shared mechanical ventilation system. If not provided, assumes no precooling.</description>
      <type>Double</type>
      <units>COP</units>
      <required>false</required>
      <model_dependent>false</model_dependent>
    </argument>
    <argument>
      <name>mech_vent_shared_precooling_fraction_cool_load_served</name>
      <display_name>Shared Mechanical Ventilation: Precooling Fraction Ventilation Cool Load Served</display_name>
      <description>Fraction of cooling load introduced by the shared ventilation system that is met by the preconditioning cooling equipment. If not provided, assumes no precooling.</description>
      <type>Double</type>
      <units>Frac</units>
      <required>false</required>
      <model_dependent>false</model_dependent>
    </argument>
    <argument>
      <name>mech_vent_2_fan_type</name>
      <display_name>Mechanical Ventilation 2: Fan Type</display_name>
      <description>The type of the second mechanical ventilation. Use 'none' if there is no second mechanical ventilation system.</description>
      <type>Choice</type>
      <required>true</required>
      <model_dependent>false</model_dependent>
      <default_value>none</default_value>
      <choices>
        <choice>
          <value>none</value>
          <display_name>none</display_name>
        </choice>
        <choice>
          <value>exhaust only</value>
          <display_name>exhaust only</display_name>
        </choice>
        <choice>
          <value>supply only</value>
          <display_name>supply only</display_name>
        </choice>
        <choice>
          <value>energy recovery ventilator</value>
          <display_name>energy recovery ventilator</display_name>
        </choice>
        <choice>
          <value>heat recovery ventilator</value>
          <display_name>heat recovery ventilator</display_name>
        </choice>
        <choice>
          <value>balanced</value>
          <display_name>balanced</display_name>
        </choice>
      </choices>
    </argument>
    <argument>
      <name>mech_vent_2_flow_rate</name>
      <display_name>Mechanical Ventilation 2: Flow Rate</display_name>
      <description>The flow rate of the second mechanical ventilation.</description>
      <type>Double</type>
      <units>CFM</units>
      <required>true</required>
      <model_dependent>false</model_dependent>
      <default_value>110</default_value>
    </argument>
    <argument>
      <name>mech_vent_2_hours_in_operation</name>
      <display_name>Mechanical Ventilation 2: Hours In Operation</display_name>
      <description>The hours in operation of the second mechanical ventilation.</description>
      <type>Double</type>
      <units>hrs/day</units>
      <required>true</required>
      <model_dependent>false</model_dependent>
      <default_value>24</default_value>
    </argument>
    <argument>
      <name>mech_vent_2_recovery_efficiency_type</name>
      <display_name>Mechanical Ventilation 2: Total Recovery Efficiency Type</display_name>
      <description>The total recovery efficiency type of the second mechanical ventilation.</description>
      <type>Choice</type>
      <required>true</required>
      <model_dependent>false</model_dependent>
      <default_value>Unadjusted</default_value>
      <choices>
        <choice>
          <value>Unadjusted</value>
          <display_name>Unadjusted</display_name>
        </choice>
        <choice>
          <value>Adjusted</value>
          <display_name>Adjusted</display_name>
        </choice>
      </choices>
    </argument>
    <argument>
      <name>mech_vent_2_total_recovery_efficiency</name>
      <display_name>Mechanical Ventilation 2: Total Recovery Efficiency</display_name>
      <description>The Unadjusted or Adjusted total recovery efficiency of the second mechanical ventilation. Applies to energy recovery ventilator.</description>
      <type>Double</type>
      <units>Frac</units>
      <required>true</required>
      <model_dependent>false</model_dependent>
      <default_value>0.48</default_value>
    </argument>
    <argument>
      <name>mech_vent_2_sensible_recovery_efficiency</name>
      <display_name>Mechanical Ventilation 2: Sensible Recovery Efficiency</display_name>
      <description>The Unadjusted or Adjusted sensible recovery efficiency of the second mechanical ventilation. Applies to energy recovery ventilator and heat recovery ventilator.</description>
      <type>Double</type>
      <units>Frac</units>
      <required>true</required>
      <model_dependent>false</model_dependent>
      <default_value>0.72</default_value>
    </argument>
    <argument>
      <name>mech_vent_2_fan_power</name>
      <display_name>Mechanical Ventilation 2: Fan Power</display_name>
      <description>The fan power of the second mechanical ventilation.</description>
      <type>Double</type>
      <units>W</units>
      <required>true</required>
      <model_dependent>false</model_dependent>
      <default_value>30</default_value>
    </argument>
    <argument>
      <name>kitchen_fans_quantity</name>
      <display_name>Kitchen Fans: Quantity</display_name>
      <description>The quantity of the kitchen fans. If not provided, the OS-HPXML default (see &lt;a href='https://openstudio-hpxml.readthedocs.io/en/v1.10.0/workflow_inputs.html#hpxml-local-ventilation-fans'&gt;HPXML Local Ventilation Fans&lt;/a&gt;) is used.</description>
      <type>Integer</type>
      <units>#</units>
      <required>false</required>
      <model_dependent>false</model_dependent>
    </argument>
    <argument>
      <name>kitchen_fans_flow_rate</name>
      <display_name>Kitchen Fans: Flow Rate</display_name>
      <description>The flow rate of the kitchen fan. If not provided, the OS-HPXML default (see &lt;a href='https://openstudio-hpxml.readthedocs.io/en/v1.10.0/workflow_inputs.html#hpxml-local-ventilation-fans'&gt;HPXML Local Ventilation Fans&lt;/a&gt;) is used.</description>
      <type>Double</type>
      <units>CFM</units>
      <required>false</required>
      <model_dependent>false</model_dependent>
    </argument>
    <argument>
      <name>kitchen_fans_hours_in_operation</name>
      <display_name>Kitchen Fans: Hours In Operation</display_name>
      <description>The hours in operation of the kitchen fan. If not provided, the OS-HPXML default (see &lt;a href='https://openstudio-hpxml.readthedocs.io/en/v1.10.0/workflow_inputs.html#hpxml-local-ventilation-fans'&gt;HPXML Local Ventilation Fans&lt;/a&gt;) is used.</description>
      <type>Double</type>
      <units>hrs/day</units>
      <required>false</required>
      <model_dependent>false</model_dependent>
    </argument>
    <argument>
      <name>kitchen_fans_power</name>
      <display_name>Kitchen Fans: Fan Power</display_name>
      <description>The fan power of the kitchen fan. If not provided, the OS-HPXML default (see &lt;a href='https://openstudio-hpxml.readthedocs.io/en/v1.10.0/workflow_inputs.html#hpxml-local-ventilation-fans'&gt;HPXML Local Ventilation Fans&lt;/a&gt;) is used.</description>
      <type>Double</type>
      <units>W</units>
      <required>false</required>
      <model_dependent>false</model_dependent>
    </argument>
    <argument>
      <name>kitchen_fans_start_hour</name>
      <display_name>Kitchen Fans: Start Hour</display_name>
      <description>The start hour of the kitchen fan. If not provided, the OS-HPXML default (see &lt;a href='https://openstudio-hpxml.readthedocs.io/en/v1.10.0/workflow_inputs.html#hpxml-local-ventilation-fans'&gt;HPXML Local Ventilation Fans&lt;/a&gt;) is used.</description>
      <type>Integer</type>
      <units>hr</units>
      <required>false</required>
      <model_dependent>false</model_dependent>
    </argument>
    <argument>
      <name>bathroom_fans_quantity</name>
      <display_name>Bathroom Fans: Quantity</display_name>
      <description>The quantity of the bathroom fans. If not provided, the OS-HPXML default (see &lt;a href='https://openstudio-hpxml.readthedocs.io/en/v1.10.0/workflow_inputs.html#hpxml-local-ventilation-fans'&gt;HPXML Local Ventilation Fans&lt;/a&gt;) is used.</description>
      <type>Integer</type>
      <units>#</units>
      <required>false</required>
      <model_dependent>false</model_dependent>
    </argument>
    <argument>
      <name>bathroom_fans_flow_rate</name>
      <display_name>Bathroom Fans: Flow Rate</display_name>
      <description>The flow rate of the bathroom fans. If not provided, the OS-HPXML default (see &lt;a href='https://openstudio-hpxml.readthedocs.io/en/v1.10.0/workflow_inputs.html#hpxml-local-ventilation-fans'&gt;HPXML Local Ventilation Fans&lt;/a&gt;) is used.</description>
      <type>Double</type>
      <units>CFM</units>
      <required>false</required>
      <model_dependent>false</model_dependent>
    </argument>
    <argument>
      <name>bathroom_fans_hours_in_operation</name>
      <display_name>Bathroom Fans: Hours In Operation</display_name>
      <description>The hours in operation of the bathroom fans. If not provided, the OS-HPXML default (see &lt;a href='https://openstudio-hpxml.readthedocs.io/en/v1.10.0/workflow_inputs.html#hpxml-local-ventilation-fans'&gt;HPXML Local Ventilation Fans&lt;/a&gt;) is used.</description>
      <type>Double</type>
      <units>hrs/day</units>
      <required>false</required>
      <model_dependent>false</model_dependent>
    </argument>
    <argument>
      <name>bathroom_fans_power</name>
      <display_name>Bathroom Fans: Fan Power</display_name>
      <description>The fan power of the bathroom fans. If not provided, the OS-HPXML default (see &lt;a href='https://openstudio-hpxml.readthedocs.io/en/v1.10.0/workflow_inputs.html#hpxml-local-ventilation-fans'&gt;HPXML Local Ventilation Fans&lt;/a&gt;) is used.</description>
      <type>Double</type>
      <units>W</units>
      <required>false</required>
      <model_dependent>false</model_dependent>
    </argument>
    <argument>
      <name>bathroom_fans_start_hour</name>
      <display_name>Bathroom Fans: Start Hour</display_name>
      <description>The start hour of the bathroom fans. If not provided, the OS-HPXML default (see &lt;a href='https://openstudio-hpxml.readthedocs.io/en/v1.10.0/workflow_inputs.html#hpxml-local-ventilation-fans'&gt;HPXML Local Ventilation Fans&lt;/a&gt;) is used.</description>
      <type>Integer</type>
      <units>hr</units>
      <required>false</required>
      <model_dependent>false</model_dependent>
    </argument>
    <argument>
      <name>whole_house_fan_present</name>
      <display_name>Whole House Fan: Present</display_name>
      <description>Whether there is a whole house fan.</description>
      <type>Boolean</type>
      <required>true</required>
      <model_dependent>false</model_dependent>
      <default_value>false</default_value>
      <choices>
        <choice>
          <value>true</value>
          <display_name>true</display_name>
        </choice>
        <choice>
          <value>false</value>
          <display_name>false</display_name>
        </choice>
      </choices>
    </argument>
    <argument>
      <name>whole_house_fan_flow_rate</name>
      <display_name>Whole House Fan: Flow Rate</display_name>
      <description>The flow rate of the whole house fan. If not provided, the OS-HPXML default (see &lt;a href='https://openstudio-hpxml.readthedocs.io/en/v1.10.0/workflow_inputs.html#hpxml-whole-house-fans'&gt;HPXML Whole House Fans&lt;/a&gt;) is used.</description>
      <type>Double</type>
      <units>CFM</units>
      <required>false</required>
      <model_dependent>false</model_dependent>
    </argument>
    <argument>
      <name>whole_house_fan_power</name>
      <display_name>Whole House Fan: Fan Power</display_name>
      <description>The fan power of the whole house fan. If not provided, the OS-HPXML default (see &lt;a href='https://openstudio-hpxml.readthedocs.io/en/v1.10.0/workflow_inputs.html#hpxml-whole-house-fans'&gt;HPXML Whole House Fans&lt;/a&gt;) is used.</description>
      <type>Double</type>
      <units>W</units>
      <required>false</required>
      <model_dependent>false</model_dependent>
    </argument>
    <argument>
      <name>water_heater_type</name>
      <display_name>Water Heater: Type</display_name>
      <description>The type of water heater. Use 'none' if there is no water heater.</description>
      <type>Choice</type>
      <required>true</required>
      <model_dependent>false</model_dependent>
      <default_value>storage water heater</default_value>
      <choices>
        <choice>
          <value>none</value>
          <display_name>none</display_name>
        </choice>
        <choice>
          <value>storage water heater</value>
          <display_name>storage water heater</display_name>
        </choice>
        <choice>
          <value>instantaneous water heater</value>
          <display_name>instantaneous water heater</display_name>
        </choice>
        <choice>
          <value>heat pump water heater</value>
          <display_name>heat pump water heater</display_name>
        </choice>
        <choice>
          <value>space-heating boiler with storage tank</value>
          <display_name>space-heating boiler with storage tank</display_name>
        </choice>
        <choice>
          <value>space-heating boiler with tankless coil</value>
          <display_name>space-heating boiler with tankless coil</display_name>
        </choice>
      </choices>
    </argument>
    <argument>
      <name>water_heater_fuel_type</name>
      <display_name>Water Heater: Fuel Type</display_name>
      <description>The fuel type of water heater. Ignored for heat pump water heater.</description>
      <type>Choice</type>
      <required>true</required>
      <model_dependent>false</model_dependent>
      <default_value>natural gas</default_value>
      <choices>
        <choice>
          <value>electricity</value>
          <display_name>electricity</display_name>
        </choice>
        <choice>
          <value>natural gas</value>
          <display_name>natural gas</display_name>
        </choice>
        <choice>
          <value>fuel oil</value>
          <display_name>fuel oil</display_name>
        </choice>
        <choice>
          <value>propane</value>
          <display_name>propane</display_name>
        </choice>
        <choice>
          <value>wood</value>
          <display_name>wood</display_name>
        </choice>
        <choice>
          <value>coal</value>
          <display_name>coal</display_name>
        </choice>
      </choices>
    </argument>
    <argument>
      <name>water_heater_location</name>
      <display_name>Water Heater: Location</display_name>
      <description>The location of water heater. If not provided, the OS-HPXML default (see &lt;a href='https://openstudio-hpxml.readthedocs.io/en/v1.10.0/workflow_inputs.html#hpxml-water-heating-systems'&gt;HPXML Water Heating Systems&lt;/a&gt;) is used.</description>
      <type>Choice</type>
      <required>false</required>
      <model_dependent>false</model_dependent>
      <choices>
        <choice>
          <value>conditioned space</value>
          <display_name>conditioned space</display_name>
        </choice>
        <choice>
          <value>basement - conditioned</value>
          <display_name>basement - conditioned</display_name>
        </choice>
        <choice>
          <value>basement - unconditioned</value>
          <display_name>basement - unconditioned</display_name>
        </choice>
        <choice>
          <value>garage</value>
          <display_name>garage</display_name>
        </choice>
        <choice>
          <value>attic</value>
          <display_name>attic</display_name>
        </choice>
        <choice>
          <value>attic - vented</value>
          <display_name>attic - vented</display_name>
        </choice>
        <choice>
          <value>attic - unvented</value>
          <display_name>attic - unvented</display_name>
        </choice>
        <choice>
          <value>crawlspace</value>
          <display_name>crawlspace</display_name>
        </choice>
        <choice>
          <value>crawlspace - vented</value>
          <display_name>crawlspace - vented</display_name>
        </choice>
        <choice>
          <value>crawlspace - unvented</value>
          <display_name>crawlspace - unvented</display_name>
        </choice>
        <choice>
          <value>crawlspace - conditioned</value>
          <display_name>crawlspace - conditioned</display_name>
        </choice>
        <choice>
          <value>other exterior</value>
          <display_name>other exterior</display_name>
        </choice>
        <choice>
          <value>other housing unit</value>
          <display_name>other housing unit</display_name>
        </choice>
        <choice>
          <value>other heated space</value>
          <display_name>other heated space</display_name>
        </choice>
        <choice>
          <value>other multifamily buffer space</value>
          <display_name>other multifamily buffer space</display_name>
        </choice>
        <choice>
          <value>other non-freezing space</value>
          <display_name>other non-freezing space</display_name>
        </choice>
      </choices>
    </argument>
    <argument>
      <name>water_heater_tank_volume</name>
      <display_name>Water Heater: Tank Volume</display_name>
      <description>Nominal volume of water heater tank. If not provided, the OS-HPXML default (see &lt;a href='https://openstudio-hpxml.readthedocs.io/en/v1.10.0/workflow_inputs.html#conventional-storage'&gt;Conventional Storage&lt;/a&gt;, &lt;a href='https://openstudio-hpxml.readthedocs.io/en/v1.10.0/workflow_inputs.html#heat-pump'&gt;Heat Pump&lt;/a&gt;, &lt;a href='https://openstudio-hpxml.readthedocs.io/en/v1.10.0/workflow_inputs.html#combi-boiler-w-storage'&gt;Combi Boiler w/ Storage&lt;/a&gt;) is used.</description>
      <type>Double</type>
      <units>gal</units>
      <required>false</required>
      <model_dependent>false</model_dependent>
    </argument>
    <argument>
      <name>water_heater_efficiency_type</name>
      <display_name>Water Heater: Efficiency Type</display_name>
      <description>The efficiency type of water heater. Does not apply to space-heating boilers.</description>
      <type>Choice</type>
      <required>true</required>
      <model_dependent>false</model_dependent>
      <default_value>EnergyFactor</default_value>
      <choices>
        <choice>
          <value>EnergyFactor</value>
          <display_name>EnergyFactor</display_name>
        </choice>
        <choice>
          <value>UniformEnergyFactor</value>
          <display_name>UniformEnergyFactor</display_name>
        </choice>
      </choices>
    </argument>
    <argument>
      <name>water_heater_efficiency</name>
      <display_name>Water Heater: Efficiency</display_name>
      <description>Rated Energy Factor or Uniform Energy Factor. Does not apply to space-heating boilers.</description>
      <type>Double</type>
      <required>true</required>
      <model_dependent>false</model_dependent>
      <default_value>0.67</default_value>
    </argument>
    <argument>
      <name>water_heater_usage_bin</name>
      <display_name>Water Heater: Usage Bin</display_name>
      <description>The usage of the water heater. Only applies if Efficiency Type is UniformEnergyFactor and Type is not instantaneous water heater. Does not apply to space-heating boilers. If not provided, the OS-HPXML default (see &lt;a href='https://openstudio-hpxml.readthedocs.io/en/v1.10.0/workflow_inputs.html#conventional-storage'&gt;Conventional Storage&lt;/a&gt;, &lt;a href='https://openstudio-hpxml.readthedocs.io/en/v1.10.0/workflow_inputs.html#heat-pump'&gt;Heat Pump&lt;/a&gt;) is used.</description>
      <type>Choice</type>
      <required>false</required>
      <model_dependent>false</model_dependent>
      <choices>
        <choice>
          <value>very small</value>
          <display_name>very small</display_name>
        </choice>
        <choice>
          <value>low</value>
          <display_name>low</display_name>
        </choice>
        <choice>
          <value>medium</value>
          <display_name>medium</display_name>
        </choice>
        <choice>
          <value>high</value>
          <display_name>high</display_name>
        </choice>
      </choices>
    </argument>
    <argument>
      <name>water_heater_recovery_efficiency</name>
      <display_name>Water Heater: Recovery Efficiency</display_name>
      <description>Ratio of energy delivered to water heater to the energy content of the fuel consumed by the water heater. Only used for non-electric storage water heaters. If not provided, the OS-HPXML default (see &lt;a href='https://openstudio-hpxml.readthedocs.io/en/v1.10.0/workflow_inputs.html#conventional-storage'&gt;Conventional Storage&lt;/a&gt;) is used.</description>
      <type>Double</type>
      <units>Frac</units>
      <required>false</required>
      <model_dependent>false</model_dependent>
    </argument>
    <argument>
      <name>water_heater_heating_capacity</name>
      <display_name>Water Heater: Heating Capacity</display_name>
      <description>Heating capacity. Only applies to storage water heater and heat pump water heater (compressor). If not provided, the OS-HPXML default (see &lt;a href='https://openstudio-hpxml.readthedocs.io/en/v1.10.0/workflow_inputs.html#conventional-storage'&gt;Conventional Storage&lt;/a&gt;, &lt;a href='https://openstudio-hpxml.readthedocs.io/en/v1.10.0/workflow_inputs.html#heat-pump'&gt;Heat Pump&lt;/a&gt;) is used.</description>
      <type>Double</type>
      <units>Btu/hr</units>
      <required>false</required>
      <model_dependent>false</model_dependent>
    </argument>
    <argument>
      <name>water_heater_backup_heating_capacity</name>
      <display_name>Water Heater: Backup Heating Capacity</display_name>
      <description>Backup heating capacity for a heat pump water heater. If not provided, the OS-HPXML default (see &lt;a href='https://openstudio-hpxml.readthedocs.io/en/v1.10.0/workflow_inputs.html#heat-pump'&gt;Heat Pump&lt;/a&gt;) is used.</description>
      <type>Double</type>
      <units>Btu/hr</units>
      <required>false</required>
      <model_dependent>false</model_dependent>
    </argument>
    <argument>
      <name>water_heater_standby_loss</name>
      <display_name>Water Heater: Standby Loss</display_name>
      <description>The standby loss of water heater. Only applies to space-heating boilers. If not provided, the OS-HPXML default (see &lt;a href='https://openstudio-hpxml.readthedocs.io/en/v1.10.0/workflow_inputs.html#combi-boiler-w-storage'&gt;Combi Boiler w/ Storage&lt;/a&gt;) is used.</description>
      <type>Double</type>
      <units>F/hr</units>
      <required>false</required>
      <model_dependent>false</model_dependent>
    </argument>
    <argument>
      <name>water_heater_jacket_rvalue</name>
      <display_name>Water Heater: Jacket R-value</display_name>
      <description>The jacket R-value of water heater. Doesn't apply to instantaneous water heater or space-heating boiler with tankless coil. If not provided, defaults to no jacket insulation.</description>
      <type>Double</type>
      <units>h-ft^2-R/Btu</units>
      <required>false</required>
      <model_dependent>false</model_dependent>
    </argument>
    <argument>
      <name>water_heater_setpoint_temperature</name>
      <display_name>Water Heater: Setpoint Temperature</display_name>
      <description>The setpoint temperature of water heater. If not provided, the OS-HPXML default (see &lt;a href='https://openstudio-hpxml.readthedocs.io/en/v1.10.0/workflow_inputs.html#hpxml-water-heating-systems'&gt;HPXML Water Heating Systems&lt;/a&gt;) is used.</description>
      <type>Double</type>
      <units>F</units>
      <required>false</required>
      <model_dependent>false</model_dependent>
    </argument>
    <argument>
      <name>water_heater_num_bedrooms_served</name>
      <display_name>Water Heater: Number of Bedrooms Served</display_name>
      <description>Number of bedrooms served (directly or indirectly) by the water heater. Only needed if single-family attached or apartment unit and it is a shared water heater serving multiple dwelling units. Used to apportion water heater tank losses to the unit.</description>
      <type>Integer</type>
      <units>#</units>
      <required>false</required>
      <model_dependent>false</model_dependent>
    </argument>
    <argument>
      <name>water_heater_uses_desuperheater</name>
      <display_name>Water Heater: Uses Desuperheater</display_name>
      <description>Requires that the dwelling unit has a air-to-air, mini-split, or ground-to-air heat pump or a central air conditioner or mini-split air conditioner. If not provided, assumes no desuperheater.</description>
      <type>Boolean</type>
      <required>false</required>
      <model_dependent>false</model_dependent>
      <choices>
        <choice>
          <value>true</value>
          <display_name>true</display_name>
        </choice>
        <choice>
          <value>false</value>
          <display_name>false</display_name>
        </choice>
      </choices>
    </argument>
    <argument>
      <name>water_heater_tank_model_type</name>
      <display_name>Water Heater: Tank Type</display_name>
      <description>Type of tank model to use. The 'stratified' tank generally provide more accurate results, but may significantly increase run time. Applies only to storage water heater. If not provided, the OS-HPXML default (see &lt;a href='https://openstudio-hpxml.readthedocs.io/en/v1.10.0/workflow_inputs.html#conventional-storage'&gt;Conventional Storage&lt;/a&gt;) is used.</description>
      <type>Choice</type>
      <required>false</required>
      <model_dependent>false</model_dependent>
      <choices>
        <choice>
          <value>mixed</value>
          <display_name>mixed</display_name>
        </choice>
        <choice>
          <value>stratified</value>
          <display_name>stratified</display_name>
        </choice>
      </choices>
    </argument>
    <argument>
      <name>water_heater_operating_mode</name>
      <display_name>Water Heater: Operating Mode</display_name>
      <description>The water heater operating mode. The 'heat pump only' option only uses the heat pump, while 'hybrid/auto' allows the backup electric resistance to come on in high demand situations. This is ignored if a scheduled operating mode type is selected. Applies only to heat pump water heater. If not provided, the OS-HPXML default (see &lt;a href='https://openstudio-hpxml.readthedocs.io/en/v1.10.0/workflow_inputs.html#heat-pump'&gt;Heat Pump&lt;/a&gt;) is used.</description>
      <type>Choice</type>
      <required>false</required>
      <model_dependent>false</model_dependent>
      <choices>
        <choice>
          <value>hybrid/auto</value>
          <display_name>hybrid/auto</display_name>
        </choice>
        <choice>
          <value>heat pump only</value>
          <display_name>heat pump only</display_name>
        </choice>
      </choices>
    </argument>
    <argument>
      <name>hot_water_distribution_system_type</name>
      <display_name>Hot Water Distribution: System Type</display_name>
      <description>The type of the hot water distribution system.</description>
      <type>Choice</type>
      <required>true</required>
      <model_dependent>false</model_dependent>
      <default_value>Standard</default_value>
      <choices>
        <choice>
          <value>Standard</value>
          <display_name>Standard</display_name>
        </choice>
        <choice>
          <value>Recirculation</value>
          <display_name>Recirculation</display_name>
        </choice>
      </choices>
    </argument>
    <argument>
      <name>hot_water_distribution_standard_piping_length</name>
      <display_name>Hot Water Distribution: Standard Piping Length</display_name>
      <description>If the distribution system is Standard, the length of the piping. If not provided, the OS-HPXML default (see &lt;a href='https://openstudio-hpxml.readthedocs.io/en/v1.10.0/workflow_inputs.html#standard'&gt;Standard&lt;/a&gt;) is used.</description>
      <type>Double</type>
      <units>ft</units>
      <required>false</required>
      <model_dependent>false</model_dependent>
    </argument>
    <argument>
      <name>hot_water_distribution_recirc_control_type</name>
      <display_name>Hot Water Distribution: Recirculation Control Type</display_name>
      <description>If the distribution system is Recirculation, the type of hot water recirculation control, if any.</description>
      <type>Choice</type>
      <required>false</required>
      <model_dependent>false</model_dependent>
      <default_value>no control</default_value>
      <choices>
        <choice>
          <value>no control</value>
          <display_name>no control</display_name>
        </choice>
        <choice>
          <value>timer</value>
          <display_name>timer</display_name>
        </choice>
        <choice>
          <value>temperature</value>
          <display_name>temperature</display_name>
        </choice>
        <choice>
          <value>presence sensor demand control</value>
          <display_name>presence sensor demand control</display_name>
        </choice>
        <choice>
          <value>manual demand control</value>
          <display_name>manual demand control</display_name>
        </choice>
      </choices>
    </argument>
    <argument>
      <name>hot_water_distribution_recirc_piping_length</name>
      <display_name>Hot Water Distribution: Recirculation Piping Length</display_name>
      <description>If the distribution system is Recirculation, the length of the recirculation piping. If not provided, the OS-HPXML default (see &lt;a href='https://openstudio-hpxml.readthedocs.io/en/v1.10.0/workflow_inputs.html#recirculation-in-unit'&gt;Recirculation (In-Unit)&lt;/a&gt;) is used.</description>
      <type>Double</type>
      <units>ft</units>
      <required>false</required>
      <model_dependent>false</model_dependent>
    </argument>
    <argument>
      <name>hot_water_distribution_recirc_branch_piping_length</name>
      <display_name>Hot Water Distribution: Recirculation Branch Piping Length</display_name>
      <description>If the distribution system is Recirculation, the length of the recirculation branch piping. If not provided, the OS-HPXML default (see &lt;a href='https://openstudio-hpxml.readthedocs.io/en/v1.10.0/workflow_inputs.html#recirculation-in-unit'&gt;Recirculation (In-Unit)&lt;/a&gt;) is used.</description>
      <type>Double</type>
      <units>ft</units>
      <required>false</required>
      <model_dependent>false</model_dependent>
    </argument>
    <argument>
      <name>hot_water_distribution_recirc_pump_power</name>
      <display_name>Hot Water Distribution: Recirculation Pump Power</display_name>
      <description>If the distribution system is Recirculation, the recirculation pump power. If not provided, the OS-HPXML default (see &lt;a href='https://openstudio-hpxml.readthedocs.io/en/v1.10.0/workflow_inputs.html#recirculation-in-unit'&gt;Recirculation (In-Unit)&lt;/a&gt;) is used.</description>
      <type>Double</type>
      <units>W</units>
      <required>false</required>
      <model_dependent>false</model_dependent>
    </argument>
    <argument>
      <name>hot_water_distribution_pipe_r</name>
      <display_name>Hot Water Distribution: Pipe Insulation Nominal R-Value</display_name>
      <description>Nominal R-value of the pipe insulation. If not provided, the OS-HPXML default (see &lt;a href='https://openstudio-hpxml.readthedocs.io/en/v1.10.0/workflow_inputs.html#hpxml-hot-water-distribution'&gt;HPXML Hot Water Distribution&lt;/a&gt;) is used.</description>
      <type>Double</type>
      <units>h-ft^2-R/Btu</units>
      <required>false</required>
      <model_dependent>false</model_dependent>
    </argument>
    <argument>
      <name>dwhr_facilities_connected</name>
      <display_name>Drain Water Heat Recovery: Facilities Connected</display_name>
      <description>Which facilities are connected for the drain water heat recovery. Use 'none' if there is no drain water heat recovery system.</description>
      <type>Choice</type>
      <required>true</required>
      <model_dependent>false</model_dependent>
      <default_value>none</default_value>
      <choices>
        <choice>
          <value>none</value>
          <display_name>none</display_name>
        </choice>
        <choice>
          <value>one</value>
          <display_name>one</display_name>
        </choice>
        <choice>
          <value>all</value>
          <display_name>all</display_name>
        </choice>
      </choices>
    </argument>
    <argument>
      <name>dwhr_equal_flow</name>
      <display_name>Drain Water Heat Recovery: Equal Flow</display_name>
      <description>Whether the drain water heat recovery has equal flow.</description>
      <type>Boolean</type>
      <required>false</required>
      <model_dependent>false</model_dependent>
      <default_value>true</default_value>
      <choices>
        <choice>
          <value>true</value>
          <display_name>true</display_name>
        </choice>
        <choice>
          <value>false</value>
          <display_name>false</display_name>
        </choice>
      </choices>
    </argument>
    <argument>
      <name>dwhr_efficiency</name>
      <display_name>Drain Water Heat Recovery: Efficiency</display_name>
      <description>The efficiency of the drain water heat recovery.</description>
      <type>Double</type>
      <units>Frac</units>
      <required>false</required>
      <model_dependent>false</model_dependent>
      <default_value>0.55</default_value>
    </argument>
    <argument>
      <name>water_fixtures_shower_low_flow</name>
      <display_name>Hot Water Fixtures: Is Shower Low Flow</display_name>
      <description>Whether the shower fixture is low flow.</description>
      <type>Boolean</type>
      <required>true</required>
      <model_dependent>false</model_dependent>
      <default_value>false</default_value>
      <choices>
        <choice>
          <value>true</value>
          <display_name>true</display_name>
        </choice>
        <choice>
          <value>false</value>
          <display_name>false</display_name>
        </choice>
      </choices>
    </argument>
    <argument>
      <name>water_fixtures_sink_low_flow</name>
      <display_name>Hot Water Fixtures: Is Sink Low Flow</display_name>
      <description>Whether the sink fixture is low flow.</description>
      <type>Boolean</type>
      <required>true</required>
      <model_dependent>false</model_dependent>
      <default_value>false</default_value>
      <choices>
        <choice>
          <value>true</value>
          <display_name>true</display_name>
        </choice>
        <choice>
          <value>false</value>
          <display_name>false</display_name>
        </choice>
      </choices>
    </argument>
    <argument>
      <name>water_fixtures_usage_multiplier</name>
      <display_name>Hot Water Fixtures: Usage Multiplier</display_name>
      <description>Multiplier on the hot water usage that can reflect, e.g., high/low usage occupants. If not provided, the OS-HPXML default (see &lt;a href='https://openstudio-hpxml.readthedocs.io/en/v1.10.0/workflow_inputs.html#hpxml-water-fixtures'&gt;HPXML Water Fixtures&lt;/a&gt;) is used.</description>
      <type>Double</type>
      <required>false</required>
      <model_dependent>false</model_dependent>
    </argument>
    <argument>
      <name>general_water_use_usage_multiplier</name>
      <display_name>General Water Use: Usage Multiplier</display_name>
      <description>Multiplier on internal gains from general water use (floor mopping, shower evaporation, water films on showers, tubs &amp; sinks surfaces, plant watering, etc.) that can reflect, e.g., high/low usage occupants. If not provided, the OS-HPXML default (see &lt;a href='https://openstudio-hpxml.readthedocs.io/en/v1.10.0/workflow_inputs.html#hpxml-building-occupancy'&gt;HPXML Building Occupancy&lt;/a&gt;) is used.</description>
      <type>Double</type>
      <required>false</required>
      <model_dependent>false</model_dependent>
    </argument>
    <argument>
      <name>solar_thermal_system_type</name>
      <display_name>Solar Thermal: System Type</display_name>
      <description>The type of solar thermal system. Use 'none' if there is no solar thermal system.</description>
      <type>Choice</type>
      <required>true</required>
      <model_dependent>false</model_dependent>
      <default_value>none</default_value>
      <choices>
        <choice>
          <value>none</value>
          <display_name>none</display_name>
        </choice>
        <choice>
          <value>hot water</value>
          <display_name>hot water</display_name>
        </choice>
      </choices>
    </argument>
    <argument>
      <name>solar_thermal_collector_area</name>
      <display_name>Solar Thermal: Collector Area</display_name>
      <description>The collector area of the solar thermal system.</description>
      <type>Double</type>
      <units>ft^2</units>
      <required>true</required>
      <model_dependent>false</model_dependent>
      <default_value>40</default_value>
    </argument>
    <argument>
      <name>solar_thermal_collector_loop_type</name>
      <display_name>Solar Thermal: Collector Loop Type</display_name>
      <description>The collector loop type of the solar thermal system.</description>
      <type>Choice</type>
      <required>true</required>
      <model_dependent>false</model_dependent>
      <default_value>liquid direct</default_value>
      <choices>
        <choice>
          <value>liquid direct</value>
          <display_name>liquid direct</display_name>
        </choice>
        <choice>
          <value>liquid indirect</value>
          <display_name>liquid indirect</display_name>
        </choice>
        <choice>
          <value>passive thermosyphon</value>
          <display_name>passive thermosyphon</display_name>
        </choice>
      </choices>
    </argument>
    <argument>
      <name>solar_thermal_collector_type</name>
      <display_name>Solar Thermal: Collector Type</display_name>
      <description>The collector type of the solar thermal system.</description>
      <type>Choice</type>
      <required>true</required>
      <model_dependent>false</model_dependent>
      <default_value>evacuated tube</default_value>
      <choices>
        <choice>
          <value>evacuated tube</value>
          <display_name>evacuated tube</display_name>
        </choice>
        <choice>
          <value>single glazing black</value>
          <display_name>single glazing black</display_name>
        </choice>
        <choice>
          <value>double glazing black</value>
          <display_name>double glazing black</display_name>
        </choice>
        <choice>
          <value>integrated collector storage</value>
          <display_name>integrated collector storage</display_name>
        </choice>
      </choices>
    </argument>
    <argument>
      <name>solar_thermal_collector_azimuth</name>
      <display_name>Solar Thermal: Collector Azimuth</display_name>
      <description>The collector azimuth of the solar thermal system. Azimuth is measured clockwise from north (e.g., North=0, East=90, South=180, West=270).</description>
      <type>Double</type>
      <units>degrees</units>
      <required>true</required>
      <model_dependent>false</model_dependent>
      <default_value>180</default_value>
    </argument>
    <argument>
      <name>solar_thermal_collector_tilt</name>
      <display_name>Solar Thermal: Collector Tilt</display_name>
      <description>The collector tilt of the solar thermal system. Can also enter, e.g., RoofPitch, RoofPitch+20, Latitude, Latitude-15, etc.</description>
      <type>String</type>
      <units>degrees</units>
      <required>true</required>
      <model_dependent>false</model_dependent>
      <default_value>RoofPitch</default_value>
    </argument>
    <argument>
      <name>solar_thermal_collector_rated_optical_efficiency</name>
      <display_name>Solar Thermal: Collector Rated Optical Efficiency</display_name>
      <description>The collector rated optical efficiency of the solar thermal system.</description>
      <type>Double</type>
      <units>Frac</units>
      <required>true</required>
      <model_dependent>false</model_dependent>
      <default_value>0.5</default_value>
    </argument>
    <argument>
      <name>solar_thermal_collector_rated_thermal_losses</name>
      <display_name>Solar Thermal: Collector Rated Thermal Losses</display_name>
      <description>The collector rated thermal losses of the solar thermal system.</description>
      <type>Double</type>
      <units>Btu/hr-ft^2-R</units>
      <required>true</required>
      <model_dependent>false</model_dependent>
      <default_value>0.2799</default_value>
    </argument>
    <argument>
      <name>solar_thermal_storage_volume</name>
      <display_name>Solar Thermal: Storage Volume</display_name>
      <description>The storage volume of the solar thermal system. If not provided, the OS-HPXML default (see &lt;a href='https://openstudio-hpxml.readthedocs.io/en/v1.10.0/workflow_inputs.html#detailed-inputs'&gt;Detailed Inputs&lt;/a&gt;) is used.</description>
      <type>Double</type>
      <units>gal</units>
      <required>false</required>
      <model_dependent>false</model_dependent>
    </argument>
    <argument>
      <name>solar_thermal_solar_fraction</name>
      <display_name>Solar Thermal: Solar Fraction</display_name>
      <description>The solar fraction of the solar thermal system. If provided, overrides all other solar thermal inputs.</description>
      <type>Double</type>
      <units>Frac</units>
      <required>true</required>
      <model_dependent>false</model_dependent>
      <default_value>0</default_value>
    </argument>
    <argument>
      <name>pv_system_present</name>
      <display_name>PV System: Present</display_name>
      <description>Whether there is a PV system present.</description>
      <type>Boolean</type>
      <required>true</required>
      <model_dependent>false</model_dependent>
      <default_value>false</default_value>
      <choices>
        <choice>
          <value>true</value>
          <display_name>true</display_name>
        </choice>
        <choice>
          <value>false</value>
          <display_name>false</display_name>
        </choice>
      </choices>
    </argument>
    <argument>
      <name>pv_system_module_type</name>
      <display_name>PV System: Module Type</display_name>
      <description>Module type of the PV system. If not provided, the OS-HPXML default (see &lt;a href='https://openstudio-hpxml.readthedocs.io/en/v1.10.0/workflow_inputs.html#hpxml-photovoltaics'&gt;HPXML Photovoltaics&lt;/a&gt;) is used.</description>
      <type>Choice</type>
      <required>false</required>
      <model_dependent>false</model_dependent>
      <choices>
        <choice>
          <value>standard</value>
          <display_name>standard</display_name>
        </choice>
        <choice>
          <value>premium</value>
          <display_name>premium</display_name>
        </choice>
        <choice>
          <value>thin film</value>
          <display_name>thin film</display_name>
        </choice>
      </choices>
    </argument>
    <argument>
      <name>pv_system_location</name>
      <display_name>PV System: Location</display_name>
      <description>Location of the PV system. If not provided, the OS-HPXML default (see &lt;a href='https://openstudio-hpxml.readthedocs.io/en/v1.10.0/workflow_inputs.html#hpxml-photovoltaics'&gt;HPXML Photovoltaics&lt;/a&gt;) is used.</description>
      <type>Choice</type>
      <required>false</required>
      <model_dependent>false</model_dependent>
      <choices>
        <choice>
          <value>roof</value>
          <display_name>roof</display_name>
        </choice>
        <choice>
          <value>ground</value>
          <display_name>ground</display_name>
        </choice>
      </choices>
    </argument>
    <argument>
      <name>pv_system_tracking</name>
      <display_name>PV System: Tracking</display_name>
      <description>Type of tracking for the PV system. If not provided, the OS-HPXML default (see &lt;a href='https://openstudio-hpxml.readthedocs.io/en/v1.10.0/workflow_inputs.html#hpxml-photovoltaics'&gt;HPXML Photovoltaics&lt;/a&gt;) is used.</description>
      <type>Choice</type>
      <required>false</required>
      <model_dependent>false</model_dependent>
      <choices>
        <choice>
          <value>fixed</value>
          <display_name>fixed</display_name>
        </choice>
        <choice>
          <value>1-axis</value>
          <display_name>1-axis</display_name>
        </choice>
        <choice>
          <value>1-axis backtracked</value>
          <display_name>1-axis backtracked</display_name>
        </choice>
        <choice>
          <value>2-axis</value>
          <display_name>2-axis</display_name>
        </choice>
      </choices>
    </argument>
    <argument>
      <name>pv_system_array_azimuth</name>
      <display_name>PV System: Array Azimuth</display_name>
      <description>Array azimuth of the PV system. Azimuth is measured clockwise from north (e.g., North=0, East=90, South=180, West=270).</description>
      <type>Double</type>
      <units>degrees</units>
      <required>true</required>
      <model_dependent>false</model_dependent>
      <default_value>180</default_value>
    </argument>
    <argument>
      <name>pv_system_array_tilt</name>
      <display_name>PV System: Array Tilt</display_name>
      <description>Array tilt of the PV system. Can also enter, e.g., RoofPitch, RoofPitch+20, Latitude, Latitude-15, etc.</description>
      <type>String</type>
      <units>degrees</units>
      <required>true</required>
      <model_dependent>false</model_dependent>
      <default_value>RoofPitch</default_value>
    </argument>
    <argument>
      <name>pv_system_max_power_output</name>
      <display_name>PV System: Maximum Power Output</display_name>
      <description>Maximum power output of the PV system. For a shared system, this is the total building maximum power output.</description>
      <type>Double</type>
      <units>W</units>
      <required>true</required>
      <model_dependent>false</model_dependent>
      <default_value>4000</default_value>
    </argument>
    <argument>
      <name>pv_system_inverter_efficiency</name>
      <display_name>PV System: Inverter Efficiency</display_name>
      <description>Inverter efficiency of the PV system. If there are two PV systems, this will apply to both. If not provided, the OS-HPXML default (see &lt;a href='https://openstudio-hpxml.readthedocs.io/en/v1.10.0/workflow_inputs.html#hpxml-photovoltaics'&gt;HPXML Photovoltaics&lt;/a&gt;) is used.</description>
      <type>Double</type>
      <units>Frac</units>
      <required>false</required>
      <model_dependent>false</model_dependent>
    </argument>
    <argument>
      <name>pv_system_system_losses_fraction</name>
      <display_name>PV System: System Losses Fraction</display_name>
      <description>System losses fraction of the PV system. If there are two PV systems, this will apply to both. If not provided, the OS-HPXML default (see &lt;a href='https://openstudio-hpxml.readthedocs.io/en/v1.10.0/workflow_inputs.html#hpxml-photovoltaics'&gt;HPXML Photovoltaics&lt;/a&gt;) is used.</description>
      <type>Double</type>
      <units>Frac</units>
      <required>false</required>
      <model_dependent>false</model_dependent>
    </argument>
    <argument>
      <name>pv_system_num_bedrooms_served</name>
      <display_name>PV System: Number of Bedrooms Served</display_name>
      <description>Number of bedrooms served by PV system. Only needed if single-family attached or apartment unit and it is a shared PV system serving multiple dwelling units. Used to apportion PV generation to the unit of a SFA/MF building. If there are two PV systems, this will apply to both.</description>
      <type>Integer</type>
      <units>#</units>
      <required>false</required>
      <model_dependent>false</model_dependent>
    </argument>
    <argument>
      <name>pv_system_2_present</name>
      <display_name>PV System 2: Present</display_name>
      <description>Whether there is a second PV system present.</description>
      <type>Boolean</type>
      <required>true</required>
      <model_dependent>false</model_dependent>
      <default_value>false</default_value>
      <choices>
        <choice>
          <value>true</value>
          <display_name>true</display_name>
        </choice>
        <choice>
          <value>false</value>
          <display_name>false</display_name>
        </choice>
      </choices>
    </argument>
    <argument>
      <name>pv_system_2_module_type</name>
      <display_name>PV System 2: Module Type</display_name>
      <description>Module type of the second PV system. If not provided, the OS-HPXML default (see &lt;a href='https://openstudio-hpxml.readthedocs.io/en/v1.10.0/workflow_inputs.html#hpxml-photovoltaics'&gt;HPXML Photovoltaics&lt;/a&gt;) is used.</description>
      <type>Choice</type>
      <required>false</required>
      <model_dependent>false</model_dependent>
      <choices>
        <choice>
          <value>standard</value>
          <display_name>standard</display_name>
        </choice>
        <choice>
          <value>premium</value>
          <display_name>premium</display_name>
        </choice>
        <choice>
          <value>thin film</value>
          <display_name>thin film</display_name>
        </choice>
      </choices>
    </argument>
    <argument>
      <name>pv_system_2_location</name>
      <display_name>PV System 2: Location</display_name>
      <description>Location of the second PV system. If not provided, the OS-HPXML default (see &lt;a href='https://openstudio-hpxml.readthedocs.io/en/v1.10.0/workflow_inputs.html#hpxml-photovoltaics'&gt;HPXML Photovoltaics&lt;/a&gt;) is used.</description>
      <type>Choice</type>
      <required>false</required>
      <model_dependent>false</model_dependent>
      <choices>
        <choice>
          <value>roof</value>
          <display_name>roof</display_name>
        </choice>
        <choice>
          <value>ground</value>
          <display_name>ground</display_name>
        </choice>
      </choices>
    </argument>
    <argument>
      <name>pv_system_2_tracking</name>
      <display_name>PV System 2: Tracking</display_name>
      <description>Type of tracking for the second PV system. If not provided, the OS-HPXML default (see &lt;a href='https://openstudio-hpxml.readthedocs.io/en/v1.10.0/workflow_inputs.html#hpxml-photovoltaics'&gt;HPXML Photovoltaics&lt;/a&gt;) is used.</description>
      <type>Choice</type>
      <required>false</required>
      <model_dependent>false</model_dependent>
      <choices>
        <choice>
          <value>fixed</value>
          <display_name>fixed</display_name>
        </choice>
        <choice>
          <value>1-axis</value>
          <display_name>1-axis</display_name>
        </choice>
        <choice>
          <value>1-axis backtracked</value>
          <display_name>1-axis backtracked</display_name>
        </choice>
        <choice>
          <value>2-axis</value>
          <display_name>2-axis</display_name>
        </choice>
      </choices>
    </argument>
    <argument>
      <name>pv_system_2_array_azimuth</name>
      <display_name>PV System 2: Array Azimuth</display_name>
      <description>Array azimuth of the second PV system. Azimuth is measured clockwise from north (e.g., North=0, East=90, South=180, West=270).</description>
      <type>Double</type>
      <units>degrees</units>
      <required>true</required>
      <model_dependent>false</model_dependent>
      <default_value>180</default_value>
    </argument>
    <argument>
      <name>pv_system_2_array_tilt</name>
      <display_name>PV System 2: Array Tilt</display_name>
      <description>Array tilt of the second PV system. Can also enter, e.g., RoofPitch, RoofPitch+20, Latitude, Latitude-15, etc.</description>
      <type>String</type>
      <units>degrees</units>
      <required>true</required>
      <model_dependent>false</model_dependent>
      <default_value>RoofPitch</default_value>
    </argument>
    <argument>
      <name>pv_system_2_max_power_output</name>
      <display_name>PV System 2: Maximum Power Output</display_name>
      <description>Maximum power output of the second PV system. For a shared system, this is the total building maximum power output.</description>
      <type>Double</type>
      <units>W</units>
      <required>true</required>
      <model_dependent>false</model_dependent>
      <default_value>4000</default_value>
    </argument>
    <argument>
      <name>battery_present</name>
      <display_name>Battery: Present</display_name>
      <description>Whether there is a lithium ion battery present.</description>
      <type>Boolean</type>
      <required>true</required>
      <model_dependent>false</model_dependent>
      <default_value>false</default_value>
      <choices>
        <choice>
          <value>true</value>
          <display_name>true</display_name>
        </choice>
        <choice>
          <value>false</value>
          <display_name>false</display_name>
        </choice>
      </choices>
    </argument>
    <argument>
      <name>battery_location</name>
      <display_name>Battery: Location</display_name>
      <description>The space type for the lithium ion battery location. If not provided, the OS-HPXML default (see &lt;a href='https://openstudio-hpxml.readthedocs.io/en/v1.10.0/workflow_inputs.html#hpxml-batteries'&gt;HPXML Batteries&lt;/a&gt;) is used.</description>
      <type>Choice</type>
      <required>false</required>
      <model_dependent>false</model_dependent>
      <choices>
        <choice>
          <value>conditioned space</value>
          <display_name>conditioned space</display_name>
        </choice>
        <choice>
          <value>basement - conditioned</value>
          <display_name>basement - conditioned</display_name>
        </choice>
        <choice>
          <value>basement - unconditioned</value>
          <display_name>basement - unconditioned</display_name>
        </choice>
        <choice>
          <value>crawlspace</value>
          <display_name>crawlspace</display_name>
        </choice>
        <choice>
          <value>crawlspace - vented</value>
          <display_name>crawlspace - vented</display_name>
        </choice>
        <choice>
          <value>crawlspace - unvented</value>
          <display_name>crawlspace - unvented</display_name>
        </choice>
        <choice>
          <value>crawlspace - conditioned</value>
          <display_name>crawlspace - conditioned</display_name>
        </choice>
        <choice>
          <value>attic</value>
          <display_name>attic</display_name>
        </choice>
        <choice>
          <value>attic - vented</value>
          <display_name>attic - vented</display_name>
        </choice>
        <choice>
          <value>attic - unvented</value>
          <display_name>attic - unvented</display_name>
        </choice>
        <choice>
          <value>garage</value>
          <display_name>garage</display_name>
        </choice>
        <choice>
          <value>outside</value>
          <display_name>outside</display_name>
        </choice>
      </choices>
    </argument>
    <argument>
      <name>battery_power</name>
      <display_name>Battery: Rated Power Output</display_name>
      <description>The rated power output of the lithium ion battery. If not provided, the OS-HPXML default (see &lt;a href='https://openstudio-hpxml.readthedocs.io/en/v1.10.0/workflow_inputs.html#hpxml-batteries'&gt;HPXML Batteries&lt;/a&gt;) is used.</description>
      <type>Double</type>
      <units>W</units>
      <required>false</required>
      <model_dependent>false</model_dependent>
    </argument>
    <argument>
      <name>battery_capacity</name>
      <display_name>Battery: Nominal Capacity</display_name>
      <description>The nominal capacity of the lithium ion battery. If not provided, the OS-HPXML default (see &lt;a href='https://openstudio-hpxml.readthedocs.io/en/v1.10.0/workflow_inputs.html#hpxml-batteries'&gt;HPXML Batteries&lt;/a&gt;) is used.</description>
      <type>Double</type>
      <units>kWh</units>
      <required>false</required>
      <model_dependent>false</model_dependent>
    </argument>
    <argument>
      <name>battery_usable_capacity</name>
      <display_name>Battery: Usable Capacity</display_name>
      <description>The usable capacity of the lithium ion battery. If not provided, the OS-HPXML default (see &lt;a href='https://openstudio-hpxml.readthedocs.io/en/v1.10.0/workflow_inputs.html#hpxml-batteries'&gt;HPXML Batteries&lt;/a&gt;) is used.</description>
      <type>Double</type>
      <units>kWh</units>
      <required>false</required>
      <model_dependent>false</model_dependent>
    </argument>
    <argument>
      <name>battery_round_trip_efficiency</name>
      <display_name>Battery: Round Trip Efficiency</display_name>
      <description>The round trip efficiency of the lithium ion battery. If not provided, the OS-HPXML default (see &lt;a href='https://openstudio-hpxml.readthedocs.io/en/v1.10.0/workflow_inputs.html#hpxml-batteries'&gt;HPXML Batteries&lt;/a&gt;) is used.</description>
      <type>Double</type>
      <units>Frac</units>
      <required>false</required>
      <model_dependent>false</model_dependent>
    </argument>
    <argument>
      <name>battery_num_bedrooms_served</name>
      <display_name>Battery: Number of Bedrooms Served</display_name>
      <description>Number of bedrooms served by the lithium ion battery. Only needed if single-family attached or apartment unit and it is a shared battery serving multiple dwelling units. Used to apportion battery charging/discharging to the unit of a SFA/MF building.</description>
      <type>Integer</type>
      <units>#</units>
      <required>false</required>
      <model_dependent>false</model_dependent>
    </argument>
    <argument>
      <name>vehicle_type</name>
      <display_name>Vehicle: Type</display_name>
      <description>The type of vehicle present at the home.</description>
      <type>String</type>
      <required>false</required>
      <model_dependent>false</model_dependent>
      <default_value>none</default_value>
    </argument>
    <argument>
      <name>vehicle_battery_capacity</name>
      <display_name>Vehicle: EV Battery Nominal Battery Capacity</display_name>
      <description>The nominal capacity of the vehicle battery, only applies to electric vehicles. If not provided, the OS-HPXML default (see &lt;a href='https://openstudio-hpxml.readthedocs.io/en/v1.10.0/workflow_inputs.html#hpxml-vehicles'&gt;HPXML Vehicles&lt;/a&gt;) is used.</description>
      <type>Double</type>
      <units>kWh</units>
      <required>false</required>
      <model_dependent>false</model_dependent>
    </argument>
    <argument>
      <name>vehicle_battery_usable_capacity</name>
      <display_name>Vehicle: EV Battery Usable Capacity</display_name>
      <description>The usable capacity of the vehicle battery, only applies to electric vehicles. If not provided, the OS-HPXML default (see &lt;a href='https://openstudio-hpxml.readthedocs.io/en/v1.10.0/workflow_inputs.html#hpxml-vehicles'&gt;HPXML Vehicles&lt;/a&gt;) is used.</description>
      <type>Double</type>
      <units>kWh</units>
      <required>false</required>
      <model_dependent>false</model_dependent>
    </argument>
    <argument>
      <name>vehicle_fuel_economy_units</name>
      <display_name>Vehicle: Combined Fuel Economy Units</display_name>
      <description>The combined fuel economy units of the vehicle. Only 'kWh/mile', 'mile/kWh', or 'mpge' are allow for electric vehicles. If not provided, the OS-HPXML default (see &lt;a href='https://openstudio-hpxml.readthedocs.io/en/v1.10.0/workflow_inputs.html#hpxml-vehicles'&gt;HPXML Vehicles&lt;/a&gt;) is used.</description>
      <type>Choice</type>
      <required>false</required>
      <model_dependent>false</model_dependent>
      <choices>
        <choice>
          <value>kWh/mile</value>
          <display_name>kWh/mile</display_name>
        </choice>
        <choice>
          <value>mile/kWh</value>
          <display_name>mile/kWh</display_name>
        </choice>
        <choice>
          <value>mpge</value>
          <display_name>mpge</display_name>
        </choice>
        <choice>
          <value>mpg</value>
          <display_name>mpg</display_name>
        </choice>
      </choices>
    </argument>
    <argument>
      <name>vehicle_fuel_economy_combined</name>
      <display_name>Vehicle: Combined Fuel Economy</display_name>
      <description>The combined fuel economy of the vehicle. If not provided, the OS-HPXML default (see &lt;a href='https://openstudio-hpxml.readthedocs.io/en/v1.10.0/workflow_inputs.html#hpxml-vehicles'&gt;HPXML Vehicles&lt;/a&gt;) is used.</description>
      <type>Double</type>
      <required>false</required>
      <model_dependent>false</model_dependent>
    </argument>
    <argument>
      <name>vehicle_miles_driven_per_year</name>
      <display_name>Vehicle: Miles Driven Per Year</display_name>
      <description>The annual miles the vehicle is driven. If not provided, the OS-HPXML default (see &lt;a href='https://openstudio-hpxml.readthedocs.io/en/v1.10.0/workflow_inputs.html#hpxml-vehicles'&gt;HPXML Vehicles&lt;/a&gt;) is used.</description>
      <type>Double</type>
      <units>miles</units>
      <required>false</required>
      <model_dependent>false</model_dependent>
    </argument>
    <argument>
      <name>vehicle_hours_driven_per_week</name>
      <display_name>Vehicle: Hours Driven Per Week</display_name>
      <description>The weekly hours the vehicle is driven. If not provided, the OS-HPXML default (see &lt;a href='https://openstudio-hpxml.readthedocs.io/en/v1.10.0/workflow_inputs.html#hpxml-vehicles'&gt;HPXML Vehicles&lt;/a&gt;) is used.</description>
      <type>Double</type>
      <units>hours</units>
      <required>false</required>
      <model_dependent>false</model_dependent>
    </argument>
    <argument>
      <name>vehicle_fraction_charged_home</name>
      <display_name>Vehicle: Fraction Charged at Home</display_name>
      <description>The fraction of charging energy provided by the at-home charger to the vehicle, only applies to electric vehicles. If not provided, the OS-HPXML default (see &lt;a href='https://openstudio-hpxml.readthedocs.io/en/v1.10.0/workflow_inputs.html#hpxml-vehicles'&gt;HPXML Vehicles&lt;/a&gt;) is used.</description>
      <type>Double</type>
      <required>false</required>
      <model_dependent>false</model_dependent>
    </argument>
    <argument>
      <name>ev_charger_present</name>
      <display_name>Electric Vehicle Charger: Present</display_name>
      <description>Whether there is an electric vehicle charger present.</description>
      <type>Boolean</type>
      <required>false</required>
      <model_dependent>false</model_dependent>
      <default_value>false</default_value>
      <choices>
        <choice>
          <value>true</value>
          <display_name>true</display_name>
        </choice>
        <choice>
          <value>false</value>
          <display_name>false</display_name>
        </choice>
      </choices>
    </argument>
    <argument>
      <name>ev_charger_level</name>
      <display_name>Electric Vehicle Charger: Charging Level</display_name>
      <description>The charging level of the EV charger. If not provided, the OS-HPXML default (see &lt;a href='https://openstudio-hpxml.readthedocs.io/en/v1.10.0/workflow_inputs.html#hpxml-electric-vehicle-chargers'&gt;HPXML Electric Vehicle Chargers&lt;/a&gt;) is used.</description>
      <type>Choice</type>
      <required>false</required>
      <model_dependent>false</model_dependent>
      <choices>
        <choice>
          <value>1</value>
          <display_name>1</display_name>
        </choice>
        <choice>
          <value>2</value>
          <display_name>2</display_name>
        </choice>
        <choice>
          <value>3</value>
          <display_name>3</display_name>
        </choice>
      </choices>
    </argument>
    <argument>
      <name>ev_charger_power</name>
      <display_name>Electric Vehicle Charger: Rated Charging Power</display_name>
      <description>The rated power output of the EV charger. If not provided, the OS-HPXML default (see &lt;a href='https://openstudio-hpxml.readthedocs.io/en/v1.10.0/workflow_inputs.html#hpxml-electric-vehicle-chargers'&gt;HPXML Electric Vehicle Chargers&lt;/a&gt;) is used.</description>
      <type>Double</type>
      <units>W</units>
      <required>false</required>
      <model_dependent>false</model_dependent>
    </argument>
    <argument>
      <name>lighting_present</name>
      <display_name>Lighting: Present</display_name>
      <description>Whether there is lighting energy use.</description>
      <type>Boolean</type>
      <required>true</required>
      <model_dependent>false</model_dependent>
      <default_value>true</default_value>
      <choices>
        <choice>
          <value>true</value>
          <display_name>true</display_name>
        </choice>
        <choice>
          <value>false</value>
          <display_name>false</display_name>
        </choice>
      </choices>
    </argument>
    <argument>
      <name>lighting_interior_fraction_cfl</name>
      <display_name>Lighting: Interior Fraction CFL</display_name>
      <description>Fraction of all lamps (interior) that are compact fluorescent. Lighting not specified as CFL, LFL, or LED is assumed to be incandescent.</description>
      <type>Double</type>
      <required>true</required>
      <model_dependent>false</model_dependent>
      <default_value>0.1</default_value>
    </argument>
    <argument>
      <name>lighting_interior_fraction_lfl</name>
      <display_name>Lighting: Interior Fraction LFL</display_name>
      <description>Fraction of all lamps (interior) that are linear fluorescent. Lighting not specified as CFL, LFL, or LED is assumed to be incandescent.</description>
      <type>Double</type>
      <required>true</required>
      <model_dependent>false</model_dependent>
      <default_value>0</default_value>
    </argument>
    <argument>
      <name>lighting_interior_fraction_led</name>
      <display_name>Lighting: Interior Fraction LED</display_name>
      <description>Fraction of all lamps (interior) that are light emitting diodes. Lighting not specified as CFL, LFL, or LED is assumed to be incandescent.</description>
      <type>Double</type>
      <required>true</required>
      <model_dependent>false</model_dependent>
      <default_value>0</default_value>
    </argument>
    <argument>
      <name>lighting_interior_usage_multiplier</name>
      <display_name>Lighting: Interior Usage Multiplier</display_name>
      <description>Multiplier on the lighting energy usage (interior) that can reflect, e.g., high/low usage occupants. If not provided, the OS-HPXML default (see &lt;a href='https://openstudio-hpxml.readthedocs.io/en/v1.10.0/workflow_inputs.html#hpxml-lighting'&gt;HPXML Lighting&lt;/a&gt;) is used.</description>
      <type>Double</type>
      <required>false</required>
      <model_dependent>false</model_dependent>
    </argument>
    <argument>
      <name>lighting_exterior_fraction_cfl</name>
      <display_name>Lighting: Exterior Fraction CFL</display_name>
      <description>Fraction of all lamps (exterior) that are compact fluorescent. Lighting not specified as CFL, LFL, or LED is assumed to be incandescent.</description>
      <type>Double</type>
      <required>true</required>
      <model_dependent>false</model_dependent>
      <default_value>0</default_value>
    </argument>
    <argument>
      <name>lighting_exterior_fraction_lfl</name>
      <display_name>Lighting: Exterior Fraction LFL</display_name>
      <description>Fraction of all lamps (exterior) that are linear fluorescent. Lighting not specified as CFL, LFL, or LED is assumed to be incandescent.</description>
      <type>Double</type>
      <required>true</required>
      <model_dependent>false</model_dependent>
      <default_value>0</default_value>
    </argument>
    <argument>
      <name>lighting_exterior_fraction_led</name>
      <display_name>Lighting: Exterior Fraction LED</display_name>
      <description>Fraction of all lamps (exterior) that are light emitting diodes. Lighting not specified as CFL, LFL, or LED is assumed to be incandescent.</description>
      <type>Double</type>
      <required>true</required>
      <model_dependent>false</model_dependent>
      <default_value>0</default_value>
    </argument>
    <argument>
      <name>lighting_exterior_usage_multiplier</name>
      <display_name>Lighting: Exterior Usage Multiplier</display_name>
      <description>Multiplier on the lighting energy usage (exterior) that can reflect, e.g., high/low usage occupants. If not provided, the OS-HPXML default (see &lt;a href='https://openstudio-hpxml.readthedocs.io/en/v1.10.0/workflow_inputs.html#hpxml-lighting'&gt;HPXML Lighting&lt;/a&gt;) is used.</description>
      <type>Double</type>
      <required>false</required>
      <model_dependent>false</model_dependent>
    </argument>
    <argument>
      <name>lighting_garage_fraction_cfl</name>
      <display_name>Lighting: Garage Fraction CFL</display_name>
      <description>Fraction of all lamps (garage) that are compact fluorescent. Lighting not specified as CFL, LFL, or LED is assumed to be incandescent.</description>
      <type>Double</type>
      <required>true</required>
      <model_dependent>false</model_dependent>
      <default_value>0</default_value>
    </argument>
    <argument>
      <name>lighting_garage_fraction_lfl</name>
      <display_name>Lighting: Garage Fraction LFL</display_name>
      <description>Fraction of all lamps (garage) that are linear fluorescent. Lighting not specified as CFL, LFL, or LED is assumed to be incandescent.</description>
      <type>Double</type>
      <required>true</required>
      <model_dependent>false</model_dependent>
      <default_value>0</default_value>
    </argument>
    <argument>
      <name>lighting_garage_fraction_led</name>
      <display_name>Lighting: Garage Fraction LED</display_name>
      <description>Fraction of all lamps (garage) that are light emitting diodes. Lighting not specified as CFL, LFL, or LED is assumed to be incandescent.</description>
      <type>Double</type>
      <required>true</required>
      <model_dependent>false</model_dependent>
      <default_value>0</default_value>
    </argument>
    <argument>
      <name>lighting_garage_usage_multiplier</name>
      <display_name>Lighting: Garage Usage Multiplier</display_name>
      <description>Multiplier on the lighting energy usage (garage) that can reflect, e.g., high/low usage occupants. If not provided, the OS-HPXML default (see &lt;a href='https://openstudio-hpxml.readthedocs.io/en/v1.10.0/workflow_inputs.html#hpxml-lighting'&gt;HPXML Lighting&lt;/a&gt;) is used.</description>
      <type>Double</type>
      <required>false</required>
      <model_dependent>false</model_dependent>
    </argument>
    <argument>
      <name>holiday_lighting_present</name>
      <display_name>Holiday Lighting: Present</display_name>
      <description>Whether there is holiday lighting.</description>
      <type>Boolean</type>
      <required>true</required>
      <model_dependent>false</model_dependent>
      <default_value>false</default_value>
      <choices>
        <choice>
          <value>true</value>
          <display_name>true</display_name>
        </choice>
        <choice>
          <value>false</value>
          <display_name>false</display_name>
        </choice>
      </choices>
    </argument>
    <argument>
      <name>holiday_lighting_daily_kwh</name>
      <display_name>Holiday Lighting: Daily Consumption</display_name>
      <description>The daily energy consumption for holiday lighting (exterior). If not provided, the OS-HPXML default (see &lt;a href='https://openstudio-hpxml.readthedocs.io/en/v1.10.0/workflow_inputs.html#hpxml-lighting'&gt;HPXML Lighting&lt;/a&gt;) is used.</description>
      <type>Double</type>
      <units>kWh/day</units>
      <required>false</required>
      <model_dependent>false</model_dependent>
    </argument>
    <argument>
      <name>holiday_lighting_period</name>
      <display_name>Holiday Lighting: Period</display_name>
      <description>Enter a date range like 'Nov 25 - Jan 5'. If not provided, the OS-HPXML default (see &lt;a href='https://openstudio-hpxml.readthedocs.io/en/v1.10.0/workflow_inputs.html#hpxml-lighting'&gt;HPXML Lighting&lt;/a&gt;) is used.</description>
      <type>String</type>
      <required>false</required>
      <model_dependent>false</model_dependent>
    </argument>
    <argument>
      <name>dehumidifier_type</name>
      <display_name>Dehumidifier: Type</display_name>
      <description>The type of dehumidifier.</description>
      <type>Choice</type>
      <required>true</required>
      <model_dependent>false</model_dependent>
      <default_value>none</default_value>
      <choices>
        <choice>
          <value>none</value>
          <display_name>none</display_name>
        </choice>
        <choice>
          <value>portable</value>
          <display_name>portable</display_name>
        </choice>
        <choice>
          <value>whole-home</value>
          <display_name>whole-home</display_name>
        </choice>
      </choices>
    </argument>
    <argument>
      <name>dehumidifier_efficiency_type</name>
      <display_name>Dehumidifier: Efficiency Type</display_name>
      <description>The efficiency type of dehumidifier.</description>
      <type>Choice</type>
      <required>true</required>
      <model_dependent>false</model_dependent>
      <default_value>IntegratedEnergyFactor</default_value>
      <choices>
        <choice>
          <value>EnergyFactor</value>
          <display_name>EnergyFactor</display_name>
        </choice>
        <choice>
          <value>IntegratedEnergyFactor</value>
          <display_name>IntegratedEnergyFactor</display_name>
        </choice>
      </choices>
    </argument>
    <argument>
      <name>dehumidifier_efficiency</name>
      <display_name>Dehumidifier: Efficiency</display_name>
      <description>The efficiency of the dehumidifier.</description>
      <type>Double</type>
      <units>liters/kWh</units>
      <required>true</required>
      <model_dependent>false</model_dependent>
      <default_value>1.5</default_value>
    </argument>
    <argument>
      <name>dehumidifier_capacity</name>
      <display_name>Dehumidifier: Capacity</display_name>
      <description>The capacity (water removal rate) of the dehumidifier.</description>
      <type>Double</type>
      <units>pint/day</units>
      <required>true</required>
      <model_dependent>false</model_dependent>
      <default_value>40</default_value>
    </argument>
    <argument>
      <name>dehumidifier_rh_setpoint</name>
      <display_name>Dehumidifier: Relative Humidity Setpoint</display_name>
      <description>The relative humidity setpoint of the dehumidifier.</description>
      <type>Double</type>
      <units>Frac</units>
      <required>true</required>
      <model_dependent>false</model_dependent>
      <default_value>0.5</default_value>
    </argument>
    <argument>
      <name>dehumidifier_fraction_dehumidification_load_served</name>
      <display_name>Dehumidifier: Fraction Dehumidification Load Served</display_name>
      <description>The dehumidification load served fraction of the dehumidifier.</description>
      <type>Double</type>
      <units>Frac</units>
      <required>true</required>
      <model_dependent>false</model_dependent>
      <default_value>1</default_value>
    </argument>
    <argument>
      <name>clothes_washer_present</name>
      <display_name>Clothes Washer: Present</display_name>
      <description>Whether there is a clothes washer present.</description>
      <type>Boolean</type>
      <required>true</required>
      <model_dependent>false</model_dependent>
      <default_value>true</default_value>
      <choices>
        <choice>
          <value>true</value>
          <display_name>true</display_name>
        </choice>
        <choice>
          <value>false</value>
          <display_name>false</display_name>
        </choice>
      </choices>
    </argument>
    <argument>
      <name>clothes_washer_location</name>
      <display_name>Clothes Washer: Location</display_name>
      <description>The space type for the clothes washer location. If not provided, the OS-HPXML default (see &lt;a href='https://openstudio-hpxml.readthedocs.io/en/v1.10.0/workflow_inputs.html#hpxml-clothes-washer'&gt;HPXML Clothes Washer&lt;/a&gt;) is used.</description>
      <type>Choice</type>
      <required>false</required>
      <model_dependent>false</model_dependent>
      <choices>
        <choice>
          <value>conditioned space</value>
          <display_name>conditioned space</display_name>
        </choice>
        <choice>
          <value>basement - conditioned</value>
          <display_name>basement - conditioned</display_name>
        </choice>
        <choice>
          <value>basement - unconditioned</value>
          <display_name>basement - unconditioned</display_name>
        </choice>
        <choice>
          <value>garage</value>
          <display_name>garage</display_name>
        </choice>
        <choice>
          <value>other housing unit</value>
          <display_name>other housing unit</display_name>
        </choice>
        <choice>
          <value>other heated space</value>
          <display_name>other heated space</display_name>
        </choice>
        <choice>
          <value>other multifamily buffer space</value>
          <display_name>other multifamily buffer space</display_name>
        </choice>
        <choice>
          <value>other non-freezing space</value>
          <display_name>other non-freezing space</display_name>
        </choice>
      </choices>
    </argument>
    <argument>
      <name>clothes_washer_efficiency_type</name>
      <display_name>Clothes Washer: Efficiency Type</display_name>
      <description>The efficiency type of the clothes washer.</description>
      <type>Choice</type>
      <required>true</required>
      <model_dependent>false</model_dependent>
      <default_value>IntegratedModifiedEnergyFactor</default_value>
      <choices>
        <choice>
          <value>ModifiedEnergyFactor</value>
          <display_name>ModifiedEnergyFactor</display_name>
        </choice>
        <choice>
          <value>IntegratedModifiedEnergyFactor</value>
          <display_name>IntegratedModifiedEnergyFactor</display_name>
        </choice>
      </choices>
    </argument>
    <argument>
      <name>clothes_washer_efficiency</name>
      <display_name>Clothes Washer: Efficiency</display_name>
      <description>The efficiency of the clothes washer. If not provided, the OS-HPXML default (see &lt;a href='https://openstudio-hpxml.readthedocs.io/en/v1.10.0/workflow_inputs.html#hpxml-clothes-washer'&gt;HPXML Clothes Washer&lt;/a&gt;) is used.</description>
      <type>Double</type>
      <units>ft^3/kWh-cyc</units>
      <required>false</required>
      <model_dependent>false</model_dependent>
    </argument>
    <argument>
      <name>clothes_washer_rated_annual_kwh</name>
      <display_name>Clothes Washer: Rated Annual Consumption</display_name>
      <description>The annual energy consumed by the clothes washer, as rated, obtained from the EnergyGuide label. This includes both the appliance electricity consumption and the energy required for water heating. If not provided, the OS-HPXML default (see &lt;a href='https://openstudio-hpxml.readthedocs.io/en/v1.10.0/workflow_inputs.html#hpxml-clothes-washer'&gt;HPXML Clothes Washer&lt;/a&gt;) is used.</description>
      <type>Double</type>
      <units>kWh/yr</units>
      <required>false</required>
      <model_dependent>false</model_dependent>
    </argument>
    <argument>
      <name>clothes_washer_label_electric_rate</name>
      <display_name>Clothes Washer: Label Electric Rate</display_name>
      <description>The annual energy consumed by the clothes washer, as rated, obtained from the EnergyGuide label. This includes both the appliance electricity consumption and the energy required for water heating. If not provided, the OS-HPXML default (see &lt;a href='https://openstudio-hpxml.readthedocs.io/en/v1.10.0/workflow_inputs.html#hpxml-clothes-washer'&gt;HPXML Clothes Washer&lt;/a&gt;) is used.</description>
      <type>Double</type>
      <units>$/kWh</units>
      <required>false</required>
      <model_dependent>false</model_dependent>
    </argument>
    <argument>
      <name>clothes_washer_label_gas_rate</name>
      <display_name>Clothes Washer: Label Gas Rate</display_name>
      <description>The annual energy consumed by the clothes washer, as rated, obtained from the EnergyGuide label. This includes both the appliance electricity consumption and the energy required for water heating. If not provided, the OS-HPXML default (see &lt;a href='https://openstudio-hpxml.readthedocs.io/en/v1.10.0/workflow_inputs.html#hpxml-clothes-washer'&gt;HPXML Clothes Washer&lt;/a&gt;) is used.</description>
      <type>Double</type>
      <units>$/therm</units>
      <required>false</required>
      <model_dependent>false</model_dependent>
    </argument>
    <argument>
      <name>clothes_washer_label_annual_gas_cost</name>
      <display_name>Clothes Washer: Label Annual Cost with Gas DHW</display_name>
      <description>The annual cost of using the system under test conditions. Input is obtained from the EnergyGuide label. If not provided, the OS-HPXML default (see &lt;a href='https://openstudio-hpxml.readthedocs.io/en/v1.10.0/workflow_inputs.html#hpxml-clothes-washer'&gt;HPXML Clothes Washer&lt;/a&gt;) is used.</description>
      <type>Double</type>
      <units>$</units>
      <required>false</required>
      <model_dependent>false</model_dependent>
    </argument>
    <argument>
      <name>clothes_washer_label_usage</name>
      <display_name>Clothes Washer: Label Usage</display_name>
      <description>The clothes washer loads per week. If not provided, the OS-HPXML default (see &lt;a href='https://openstudio-hpxml.readthedocs.io/en/v1.10.0/workflow_inputs.html#hpxml-clothes-washer'&gt;HPXML Clothes Washer&lt;/a&gt;) is used.</description>
      <type>Double</type>
      <units>cyc/wk</units>
      <required>false</required>
      <model_dependent>false</model_dependent>
    </argument>
    <argument>
      <name>clothes_washer_capacity</name>
      <display_name>Clothes Washer: Drum Volume</display_name>
      <description>Volume of the washer drum. Obtained from the EnergyStar website or the manufacturer's literature. If not provided, the OS-HPXML default (see &lt;a href='https://openstudio-hpxml.readthedocs.io/en/v1.10.0/workflow_inputs.html#hpxml-clothes-washer'&gt;HPXML Clothes Washer&lt;/a&gt;) is used.</description>
      <type>Double</type>
      <units>ft^3</units>
      <required>false</required>
      <model_dependent>false</model_dependent>
    </argument>
    <argument>
      <name>clothes_washer_usage_multiplier</name>
      <display_name>Clothes Washer: Usage Multiplier</display_name>
      <description>Multiplier on the clothes washer energy and hot water usage that can reflect, e.g., high/low usage occupants. If not provided, the OS-HPXML default (see &lt;a href='https://openstudio-hpxml.readthedocs.io/en/v1.10.0/workflow_inputs.html#hpxml-clothes-washer'&gt;HPXML Clothes Washer&lt;/a&gt;) is used.</description>
      <type>Double</type>
      <required>false</required>
      <model_dependent>false</model_dependent>
    </argument>
    <argument>
      <name>clothes_dryer_present</name>
      <display_name>Clothes Dryer: Present</display_name>
      <description>Whether there is a clothes dryer present.</description>
      <type>Boolean</type>
      <required>true</required>
      <model_dependent>false</model_dependent>
      <default_value>true</default_value>
      <choices>
        <choice>
          <value>true</value>
          <display_name>true</display_name>
        </choice>
        <choice>
          <value>false</value>
          <display_name>false</display_name>
        </choice>
      </choices>
    </argument>
    <argument>
      <name>clothes_dryer_location</name>
      <display_name>Clothes Dryer: Location</display_name>
      <description>The space type for the clothes dryer location. If not provided, the OS-HPXML default (see &lt;a href='https://openstudio-hpxml.readthedocs.io/en/v1.10.0/workflow_inputs.html#hpxml-clothes-dryer'&gt;HPXML Clothes Dryer&lt;/a&gt;) is used.</description>
      <type>Choice</type>
      <required>false</required>
      <model_dependent>false</model_dependent>
      <choices>
        <choice>
          <value>conditioned space</value>
          <display_name>conditioned space</display_name>
        </choice>
        <choice>
          <value>basement - conditioned</value>
          <display_name>basement - conditioned</display_name>
        </choice>
        <choice>
          <value>basement - unconditioned</value>
          <display_name>basement - unconditioned</display_name>
        </choice>
        <choice>
          <value>garage</value>
          <display_name>garage</display_name>
        </choice>
        <choice>
          <value>other housing unit</value>
          <display_name>other housing unit</display_name>
        </choice>
        <choice>
          <value>other heated space</value>
          <display_name>other heated space</display_name>
        </choice>
        <choice>
          <value>other multifamily buffer space</value>
          <display_name>other multifamily buffer space</display_name>
        </choice>
        <choice>
          <value>other non-freezing space</value>
          <display_name>other non-freezing space</display_name>
        </choice>
      </choices>
    </argument>
    <argument>
      <name>clothes_dryer_fuel_type</name>
      <display_name>Clothes Dryer: Fuel Type</display_name>
      <description>Type of fuel used by the clothes dryer.</description>
      <type>Choice</type>
      <required>true</required>
      <model_dependent>false</model_dependent>
      <default_value>natural gas</default_value>
      <choices>
        <choice>
          <value>electricity</value>
          <display_name>electricity</display_name>
        </choice>
        <choice>
          <value>natural gas</value>
          <display_name>natural gas</display_name>
        </choice>
        <choice>
          <value>fuel oil</value>
          <display_name>fuel oil</display_name>
        </choice>
        <choice>
          <value>propane</value>
          <display_name>propane</display_name>
        </choice>
        <choice>
          <value>wood</value>
          <display_name>wood</display_name>
        </choice>
        <choice>
          <value>coal</value>
          <display_name>coal</display_name>
        </choice>
      </choices>
    </argument>
    <argument>
      <name>clothes_dryer_efficiency_type</name>
      <display_name>Clothes Dryer: Efficiency Type</display_name>
      <description>The efficiency type of the clothes dryer.</description>
      <type>Choice</type>
      <required>true</required>
      <model_dependent>false</model_dependent>
      <default_value>CombinedEnergyFactor</default_value>
      <choices>
        <choice>
          <value>EnergyFactor</value>
          <display_name>EnergyFactor</display_name>
        </choice>
        <choice>
          <value>CombinedEnergyFactor</value>
          <display_name>CombinedEnergyFactor</display_name>
        </choice>
      </choices>
    </argument>
    <argument>
      <name>clothes_dryer_efficiency</name>
      <display_name>Clothes Dryer: Efficiency</display_name>
      <description>The efficiency of the clothes dryer. If not provided, the OS-HPXML default (see &lt;a href='https://openstudio-hpxml.readthedocs.io/en/v1.10.0/workflow_inputs.html#hpxml-clothes-dryer'&gt;HPXML Clothes Dryer&lt;/a&gt;) is used.</description>
      <type>Double</type>
      <units>lb/kWh</units>
      <required>false</required>
      <model_dependent>false</model_dependent>
    </argument>
    <argument>
      <name>clothes_dryer_vented_flow_rate</name>
      <display_name>Clothes Dryer: Vented Flow Rate</display_name>
      <description>The exhaust flow rate of the vented clothes dryer. If not provided, the OS-HPXML default (see &lt;a href='https://openstudio-hpxml.readthedocs.io/en/v1.10.0/workflow_inputs.html#hpxml-clothes-dryer'&gt;HPXML Clothes Dryer&lt;/a&gt;) is used.</description>
      <type>Double</type>
      <units>CFM</units>
      <required>false</required>
      <model_dependent>false</model_dependent>
    </argument>
    <argument>
      <name>clothes_dryer_usage_multiplier</name>
      <display_name>Clothes Dryer: Usage Multiplier</display_name>
      <description>Multiplier on the clothes dryer energy usage that can reflect, e.g., high/low usage occupants. If not provided, the OS-HPXML default (see &lt;a href='https://openstudio-hpxml.readthedocs.io/en/v1.10.0/workflow_inputs.html#hpxml-clothes-dryer'&gt;HPXML Clothes Dryer&lt;/a&gt;) is used.</description>
      <type>Double</type>
      <required>false</required>
      <model_dependent>false</model_dependent>
    </argument>
    <argument>
      <name>dishwasher_present</name>
      <display_name>Dishwasher: Present</display_name>
      <description>Whether there is a dishwasher present.</description>
      <type>Boolean</type>
      <required>true</required>
      <model_dependent>false</model_dependent>
      <default_value>true</default_value>
      <choices>
        <choice>
          <value>true</value>
          <display_name>true</display_name>
        </choice>
        <choice>
          <value>false</value>
          <display_name>false</display_name>
        </choice>
      </choices>
    </argument>
    <argument>
      <name>dishwasher_location</name>
      <display_name>Dishwasher: Location</display_name>
      <description>The space type for the dishwasher location. If not provided, the OS-HPXML default (see &lt;a href='https://openstudio-hpxml.readthedocs.io/en/v1.10.0/workflow_inputs.html#hpxml-dishwasher'&gt;HPXML Dishwasher&lt;/a&gt;) is used.</description>
      <type>Choice</type>
      <required>false</required>
      <model_dependent>false</model_dependent>
      <choices>
        <choice>
          <value>conditioned space</value>
          <display_name>conditioned space</display_name>
        </choice>
        <choice>
          <value>basement - conditioned</value>
          <display_name>basement - conditioned</display_name>
        </choice>
        <choice>
          <value>basement - unconditioned</value>
          <display_name>basement - unconditioned</display_name>
        </choice>
        <choice>
          <value>garage</value>
          <display_name>garage</display_name>
        </choice>
        <choice>
          <value>other housing unit</value>
          <display_name>other housing unit</display_name>
        </choice>
        <choice>
          <value>other heated space</value>
          <display_name>other heated space</display_name>
        </choice>
        <choice>
          <value>other multifamily buffer space</value>
          <display_name>other multifamily buffer space</display_name>
        </choice>
        <choice>
          <value>other non-freezing space</value>
          <display_name>other non-freezing space</display_name>
        </choice>
      </choices>
    </argument>
    <argument>
      <name>dishwasher_efficiency_type</name>
      <display_name>Dishwasher: Efficiency Type</display_name>
      <description>The efficiency type of dishwasher.</description>
      <type>Choice</type>
      <required>true</required>
      <model_dependent>false</model_dependent>
      <default_value>RatedAnnualkWh</default_value>
      <choices>
        <choice>
          <value>RatedAnnualkWh</value>
          <display_name>RatedAnnualkWh</display_name>
        </choice>
        <choice>
          <value>EnergyFactor</value>
          <display_name>EnergyFactor</display_name>
        </choice>
      </choices>
    </argument>
    <argument>
      <name>dishwasher_efficiency</name>
      <display_name>Dishwasher: Efficiency</display_name>
      <description>The efficiency of the dishwasher. If not provided, the OS-HPXML default (see &lt;a href='https://openstudio-hpxml.readthedocs.io/en/v1.10.0/workflow_inputs.html#hpxml-dishwasher'&gt;HPXML Dishwasher&lt;/a&gt;) is used.</description>
      <type>Double</type>
      <units>RatedAnnualkWh or EnergyFactor</units>
      <required>false</required>
      <model_dependent>false</model_dependent>
    </argument>
    <argument>
      <name>dishwasher_label_electric_rate</name>
      <display_name>Dishwasher: Label Electric Rate</display_name>
      <description>The label electric rate of the dishwasher. If not provided, the OS-HPXML default (see &lt;a href='https://openstudio-hpxml.readthedocs.io/en/v1.10.0/workflow_inputs.html#hpxml-dishwasher'&gt;HPXML Dishwasher&lt;/a&gt;) is used.</description>
      <type>Double</type>
      <units>$/kWh</units>
      <required>false</required>
      <model_dependent>false</model_dependent>
    </argument>
    <argument>
      <name>dishwasher_label_gas_rate</name>
      <display_name>Dishwasher: Label Gas Rate</display_name>
      <description>The label gas rate of the dishwasher. If not provided, the OS-HPXML default (see &lt;a href='https://openstudio-hpxml.readthedocs.io/en/v1.10.0/workflow_inputs.html#hpxml-dishwasher'&gt;HPXML Dishwasher&lt;/a&gt;) is used.</description>
      <type>Double</type>
      <units>$/therm</units>
      <required>false</required>
      <model_dependent>false</model_dependent>
    </argument>
    <argument>
      <name>dishwasher_label_annual_gas_cost</name>
      <display_name>Dishwasher: Label Annual Gas Cost</display_name>
      <description>The label annual gas cost of the dishwasher. If not provided, the OS-HPXML default (see &lt;a href='https://openstudio-hpxml.readthedocs.io/en/v1.10.0/workflow_inputs.html#hpxml-dishwasher'&gt;HPXML Dishwasher&lt;/a&gt;) is used.</description>
      <type>Double</type>
      <units>$</units>
      <required>false</required>
      <model_dependent>false</model_dependent>
    </argument>
    <argument>
      <name>dishwasher_label_usage</name>
      <display_name>Dishwasher: Label Usage</display_name>
      <description>The dishwasher loads per week. If not provided, the OS-HPXML default (see &lt;a href='https://openstudio-hpxml.readthedocs.io/en/v1.10.0/workflow_inputs.html#hpxml-dishwasher'&gt;HPXML Dishwasher&lt;/a&gt;) is used.</description>
      <type>Double</type>
      <units>cyc/wk</units>
      <required>false</required>
      <model_dependent>false</model_dependent>
    </argument>
    <argument>
      <name>dishwasher_place_setting_capacity</name>
      <display_name>Dishwasher: Number of Place Settings</display_name>
      <description>The number of place settings for the unit. Data obtained from manufacturer's literature. If not provided, the OS-HPXML default (see &lt;a href='https://openstudio-hpxml.readthedocs.io/en/v1.10.0/workflow_inputs.html#hpxml-dishwasher'&gt;HPXML Dishwasher&lt;/a&gt;) is used.</description>
      <type>Integer</type>
      <units>#</units>
      <required>false</required>
      <model_dependent>false</model_dependent>
    </argument>
    <argument>
      <name>dishwasher_usage_multiplier</name>
      <display_name>Dishwasher: Usage Multiplier</display_name>
      <description>Multiplier on the dishwasher energy usage that can reflect, e.g., high/low usage occupants. If not provided, the OS-HPXML default (see &lt;a href='https://openstudio-hpxml.readthedocs.io/en/v1.10.0/workflow_inputs.html#hpxml-dishwasher'&gt;HPXML Dishwasher&lt;/a&gt;) is used.</description>
      <type>Double</type>
      <required>false</required>
      <model_dependent>false</model_dependent>
    </argument>
    <argument>
      <name>refrigerator_present</name>
      <display_name>Refrigerator: Present</display_name>
      <description>Whether there is a refrigerator present.</description>
      <type>Boolean</type>
      <required>true</required>
      <model_dependent>false</model_dependent>
      <default_value>true</default_value>
      <choices>
        <choice>
          <value>true</value>
          <display_name>true</display_name>
        </choice>
        <choice>
          <value>false</value>
          <display_name>false</display_name>
        </choice>
      </choices>
    </argument>
    <argument>
      <name>refrigerator_location</name>
      <display_name>Refrigerator: Location</display_name>
      <description>The space type for the refrigerator location. If not provided, the OS-HPXML default (see &lt;a href='https://openstudio-hpxml.readthedocs.io/en/v1.10.0/workflow_inputs.html#hpxml-refrigerators'&gt;HPXML Refrigerators&lt;/a&gt;) is used.</description>
      <type>Choice</type>
      <required>false</required>
      <model_dependent>false</model_dependent>
      <choices>
        <choice>
          <value>conditioned space</value>
          <display_name>conditioned space</display_name>
        </choice>
        <choice>
          <value>basement - conditioned</value>
          <display_name>basement - conditioned</display_name>
        </choice>
        <choice>
          <value>basement - unconditioned</value>
          <display_name>basement - unconditioned</display_name>
        </choice>
        <choice>
          <value>garage</value>
          <display_name>garage</display_name>
        </choice>
        <choice>
          <value>other housing unit</value>
          <display_name>other housing unit</display_name>
        </choice>
        <choice>
          <value>other heated space</value>
          <display_name>other heated space</display_name>
        </choice>
        <choice>
          <value>other multifamily buffer space</value>
          <display_name>other multifamily buffer space</display_name>
        </choice>
        <choice>
          <value>other non-freezing space</value>
          <display_name>other non-freezing space</display_name>
        </choice>
      </choices>
    </argument>
    <argument>
      <name>refrigerator_rated_annual_kwh</name>
      <display_name>Refrigerator: Rated Annual Consumption</display_name>
      <description>The EnergyGuide rated annual energy consumption for a refrigerator. If not provided, the OS-HPXML default (see &lt;a href='https://openstudio-hpxml.readthedocs.io/en/v1.10.0/workflow_inputs.html#hpxml-refrigerators'&gt;HPXML Refrigerators&lt;/a&gt;) is used.</description>
      <type>Double</type>
      <units>kWh/yr</units>
      <required>false</required>
      <model_dependent>false</model_dependent>
    </argument>
    <argument>
      <name>refrigerator_usage_multiplier</name>
      <display_name>Refrigerator: Usage Multiplier</display_name>
      <description>Multiplier on the refrigerator energy usage that can reflect, e.g., high/low usage occupants. If not provided, the OS-HPXML default (see &lt;a href='https://openstudio-hpxml.readthedocs.io/en/v1.10.0/workflow_inputs.html#hpxml-refrigerators'&gt;HPXML Refrigerators&lt;/a&gt;) is used.</description>
      <type>Double</type>
      <required>false</required>
      <model_dependent>false</model_dependent>
    </argument>
    <argument>
      <name>extra_refrigerator_present</name>
      <display_name>Extra Refrigerator: Present</display_name>
      <description>Whether there is an extra refrigerator present.</description>
      <type>Boolean</type>
      <required>true</required>
      <model_dependent>false</model_dependent>
      <default_value>false</default_value>
      <choices>
        <choice>
          <value>true</value>
          <display_name>true</display_name>
        </choice>
        <choice>
          <value>false</value>
          <display_name>false</display_name>
        </choice>
      </choices>
    </argument>
    <argument>
      <name>extra_refrigerator_location</name>
      <display_name>Extra Refrigerator: Location</display_name>
      <description>The space type for the extra refrigerator location. If not provided, the OS-HPXML default (see &lt;a href='https://openstudio-hpxml.readthedocs.io/en/v1.10.0/workflow_inputs.html#hpxml-refrigerators'&gt;HPXML Refrigerators&lt;/a&gt;) is used.</description>
      <type>Choice</type>
      <required>false</required>
      <model_dependent>false</model_dependent>
      <choices>
        <choice>
          <value>conditioned space</value>
          <display_name>conditioned space</display_name>
        </choice>
        <choice>
          <value>basement - conditioned</value>
          <display_name>basement - conditioned</display_name>
        </choice>
        <choice>
          <value>basement - unconditioned</value>
          <display_name>basement - unconditioned</display_name>
        </choice>
        <choice>
          <value>garage</value>
          <display_name>garage</display_name>
        </choice>
        <choice>
          <value>other housing unit</value>
          <display_name>other housing unit</display_name>
        </choice>
        <choice>
          <value>other heated space</value>
          <display_name>other heated space</display_name>
        </choice>
        <choice>
          <value>other multifamily buffer space</value>
          <display_name>other multifamily buffer space</display_name>
        </choice>
        <choice>
          <value>other non-freezing space</value>
          <display_name>other non-freezing space</display_name>
        </choice>
      </choices>
    </argument>
    <argument>
      <name>extra_refrigerator_rated_annual_kwh</name>
      <display_name>Extra Refrigerator: Rated Annual Consumption</display_name>
      <description>The EnergyGuide rated annual energy consumption for an extra refrigerator. If not provided, the OS-HPXML default (see &lt;a href='https://openstudio-hpxml.readthedocs.io/en/v1.10.0/workflow_inputs.html#hpxml-refrigerators'&gt;HPXML Refrigerators&lt;/a&gt;) is used.</description>
      <type>Double</type>
      <units>kWh/yr</units>
      <required>false</required>
      <model_dependent>false</model_dependent>
    </argument>
    <argument>
      <name>extra_refrigerator_usage_multiplier</name>
      <display_name>Extra Refrigerator: Usage Multiplier</display_name>
      <description>Multiplier on the extra refrigerator energy usage that can reflect, e.g., high/low usage occupants. If not provided, the OS-HPXML default (see &lt;a href='https://openstudio-hpxml.readthedocs.io/en/v1.10.0/workflow_inputs.html#hpxml-refrigerators'&gt;HPXML Refrigerators&lt;/a&gt;) is used.</description>
      <type>Double</type>
      <required>false</required>
      <model_dependent>false</model_dependent>
    </argument>
    <argument>
      <name>freezer_present</name>
      <display_name>Freezer: Present</display_name>
      <description>Whether there is a freezer present.</description>
      <type>Boolean</type>
      <required>true</required>
      <model_dependent>false</model_dependent>
      <default_value>false</default_value>
      <choices>
        <choice>
          <value>true</value>
          <display_name>true</display_name>
        </choice>
        <choice>
          <value>false</value>
          <display_name>false</display_name>
        </choice>
      </choices>
    </argument>
    <argument>
      <name>freezer_location</name>
      <display_name>Freezer: Location</display_name>
      <description>The space type for the freezer location. If not provided, the OS-HPXML default (see &lt;a href='https://openstudio-hpxml.readthedocs.io/en/v1.10.0/workflow_inputs.html#hpxml-freezers'&gt;HPXML Freezers&lt;/a&gt;) is used.</description>
      <type>Choice</type>
      <required>false</required>
      <model_dependent>false</model_dependent>
      <choices>
        <choice>
          <value>conditioned space</value>
          <display_name>conditioned space</display_name>
        </choice>
        <choice>
          <value>basement - conditioned</value>
          <display_name>basement - conditioned</display_name>
        </choice>
        <choice>
          <value>basement - unconditioned</value>
          <display_name>basement - unconditioned</display_name>
        </choice>
        <choice>
          <value>garage</value>
          <display_name>garage</display_name>
        </choice>
        <choice>
          <value>other housing unit</value>
          <display_name>other housing unit</display_name>
        </choice>
        <choice>
          <value>other heated space</value>
          <display_name>other heated space</display_name>
        </choice>
        <choice>
          <value>other multifamily buffer space</value>
          <display_name>other multifamily buffer space</display_name>
        </choice>
        <choice>
          <value>other non-freezing space</value>
          <display_name>other non-freezing space</display_name>
        </choice>
      </choices>
    </argument>
    <argument>
      <name>freezer_rated_annual_kwh</name>
      <display_name>Freezer: Rated Annual Consumption</display_name>
      <description>The EnergyGuide rated annual energy consumption for a freezer. If not provided, the OS-HPXML default (see &lt;a href='https://openstudio-hpxml.readthedocs.io/en/v1.10.0/workflow_inputs.html#hpxml-freezers'&gt;HPXML Freezers&lt;/a&gt;) is used.</description>
      <type>Double</type>
      <units>kWh/yr</units>
      <required>false</required>
      <model_dependent>false</model_dependent>
    </argument>
    <argument>
      <name>freezer_usage_multiplier</name>
      <display_name>Freezer: Usage Multiplier</display_name>
      <description>Multiplier on the freezer energy usage that can reflect, e.g., high/low usage occupants. If not provided, the OS-HPXML default (see &lt;a href='https://openstudio-hpxml.readthedocs.io/en/v1.10.0/workflow_inputs.html#hpxml-freezers'&gt;HPXML Freezers&lt;/a&gt;) is used.</description>
      <type>Double</type>
      <required>false</required>
      <model_dependent>false</model_dependent>
    </argument>
    <argument>
      <name>cooking_range_oven_present</name>
      <display_name>Cooking Range/Oven: Present</display_name>
      <description>Whether there is a cooking range/oven present.</description>
      <type>Boolean</type>
      <required>true</required>
      <model_dependent>false</model_dependent>
      <default_value>true</default_value>
      <choices>
        <choice>
          <value>true</value>
          <display_name>true</display_name>
        </choice>
        <choice>
          <value>false</value>
          <display_name>false</display_name>
        </choice>
      </choices>
    </argument>
    <argument>
      <name>cooking_range_oven_location</name>
      <display_name>Cooking Range/Oven: Location</display_name>
      <description>The space type for the cooking range/oven location. If not provided, the OS-HPXML default (see &lt;a href='https://openstudio-hpxml.readthedocs.io/en/v1.10.0/workflow_inputs.html#hpxml-cooking-range-oven'&gt;HPXML Cooking Range/Oven&lt;/a&gt;) is used.</description>
      <type>Choice</type>
      <required>false</required>
      <model_dependent>false</model_dependent>
      <choices>
        <choice>
          <value>conditioned space</value>
          <display_name>conditioned space</display_name>
        </choice>
        <choice>
          <value>basement - conditioned</value>
          <display_name>basement - conditioned</display_name>
        </choice>
        <choice>
          <value>basement - unconditioned</value>
          <display_name>basement - unconditioned</display_name>
        </choice>
        <choice>
          <value>garage</value>
          <display_name>garage</display_name>
        </choice>
        <choice>
          <value>other housing unit</value>
          <display_name>other housing unit</display_name>
        </choice>
        <choice>
          <value>other heated space</value>
          <display_name>other heated space</display_name>
        </choice>
        <choice>
          <value>other multifamily buffer space</value>
          <display_name>other multifamily buffer space</display_name>
        </choice>
        <choice>
          <value>other non-freezing space</value>
          <display_name>other non-freezing space</display_name>
        </choice>
      </choices>
    </argument>
    <argument>
      <name>cooking_range_oven_fuel_type</name>
      <display_name>Cooking Range/Oven: Fuel Type</display_name>
      <description>Type of fuel used by the cooking range/oven.</description>
      <type>Choice</type>
      <required>true</required>
      <model_dependent>false</model_dependent>
      <default_value>natural gas</default_value>
      <choices>
        <choice>
          <value>electricity</value>
          <display_name>electricity</display_name>
        </choice>
        <choice>
          <value>natural gas</value>
          <display_name>natural gas</display_name>
        </choice>
        <choice>
          <value>fuel oil</value>
          <display_name>fuel oil</display_name>
        </choice>
        <choice>
          <value>propane</value>
          <display_name>propane</display_name>
        </choice>
        <choice>
          <value>wood</value>
          <display_name>wood</display_name>
        </choice>
        <choice>
          <value>coal</value>
          <display_name>coal</display_name>
        </choice>
      </choices>
    </argument>
    <argument>
      <name>cooking_range_oven_is_induction</name>
      <display_name>Cooking Range/Oven: Is Induction</display_name>
      <description>Whether the cooking range is induction. If not provided, the OS-HPXML default (see &lt;a href='https://openstudio-hpxml.readthedocs.io/en/v1.10.0/workflow_inputs.html#hpxml-cooking-range-oven'&gt;HPXML Cooking Range/Oven&lt;/a&gt;) is used.</description>
      <type>Boolean</type>
      <required>false</required>
      <model_dependent>false</model_dependent>
      <choices>
        <choice>
          <value>true</value>
          <display_name>true</display_name>
        </choice>
        <choice>
          <value>false</value>
          <display_name>false</display_name>
        </choice>
      </choices>
    </argument>
    <argument>
      <name>cooking_range_oven_is_convection</name>
      <display_name>Cooking Range/Oven: Is Convection</display_name>
      <description>Whether the oven is convection. If not provided, the OS-HPXML default (see &lt;a href='https://openstudio-hpxml.readthedocs.io/en/v1.10.0/workflow_inputs.html#hpxml-cooking-range-oven'&gt;HPXML Cooking Range/Oven&lt;/a&gt;) is used.</description>
      <type>Boolean</type>
      <required>false</required>
      <model_dependent>false</model_dependent>
      <choices>
        <choice>
          <value>true</value>
          <display_name>true</display_name>
        </choice>
        <choice>
          <value>false</value>
          <display_name>false</display_name>
        </choice>
      </choices>
    </argument>
    <argument>
      <name>cooking_range_oven_usage_multiplier</name>
      <display_name>Cooking Range/Oven: Usage Multiplier</display_name>
      <description>Multiplier on the cooking range/oven energy usage that can reflect, e.g., high/low usage occupants. If not provided, the OS-HPXML default (see &lt;a href='https://openstudio-hpxml.readthedocs.io/en/v1.10.0/workflow_inputs.html#hpxml-cooking-range-oven'&gt;HPXML Cooking Range/Oven&lt;/a&gt;) is used.</description>
      <type>Double</type>
      <required>false</required>
      <model_dependent>false</model_dependent>
    </argument>
    <argument>
      <name>ceiling_fan_present</name>
      <display_name>Ceiling Fan: Present</display_name>
      <description>Whether there are any ceiling fans.</description>
      <type>Boolean</type>
      <required>true</required>
      <model_dependent>false</model_dependent>
      <default_value>true</default_value>
      <choices>
        <choice>
          <value>true</value>
          <display_name>true</display_name>
        </choice>
        <choice>
          <value>false</value>
          <display_name>false</display_name>
        </choice>
      </choices>
    </argument>
    <argument>
      <name>ceiling_fan_label_energy_use</name>
      <display_name>Ceiling Fan: Label Energy Use</display_name>
      <description>The label average energy use of the ceiling fan(s). If neither Efficiency nor Label Energy Use provided, the OS-HPXML default (see &lt;a href='https://openstudio-hpxml.readthedocs.io/en/v1.10.0/workflow_inputs.html#hpxml-ceiling-fans'&gt;HPXML Ceiling Fans&lt;/a&gt;) is used.</description>
      <type>Double</type>
      <units>W</units>
      <required>false</required>
      <model_dependent>false</model_dependent>
    </argument>
    <argument>
      <name>ceiling_fan_efficiency</name>
      <display_name>Ceiling Fan: Efficiency</display_name>
      <description>The efficiency rating of the ceiling fan(s) at medium speed. Only used if Label Energy Use not provided. If neither Efficiency nor Label Energy Use provided, the OS-HPXML default (see &lt;a href='https://openstudio-hpxml.readthedocs.io/en/v1.10.0/workflow_inputs.html#hpxml-ceiling-fans'&gt;HPXML Ceiling Fans&lt;/a&gt;) is used.</description>
      <type>Double</type>
      <units>CFM/W</units>
      <required>false</required>
      <model_dependent>false</model_dependent>
    </argument>
    <argument>
      <name>ceiling_fan_quantity</name>
      <display_name>Ceiling Fan: Quantity</display_name>
      <description>Total number of ceiling fans. If not provided, the OS-HPXML default (see &lt;a href='https://openstudio-hpxml.readthedocs.io/en/v1.10.0/workflow_inputs.html#hpxml-ceiling-fans'&gt;HPXML Ceiling Fans&lt;/a&gt;) is used.</description>
      <type>Integer</type>
      <units>#</units>
      <required>false</required>
      <model_dependent>false</model_dependent>
    </argument>
    <argument>
      <name>ceiling_fan_cooling_setpoint_temp_offset</name>
      <display_name>Ceiling Fan: Cooling Setpoint Temperature Offset</display_name>
      <description>The cooling setpoint temperature offset during months when the ceiling fans are operating. Only applies if ceiling fan quantity is greater than zero. If not provided, the OS-HPXML default (see &lt;a href='https://openstudio-hpxml.readthedocs.io/en/v1.10.0/workflow_inputs.html#hpxml-ceiling-fans'&gt;HPXML Ceiling Fans&lt;/a&gt;) is used.</description>
      <type>Double</type>
      <units>F</units>
      <required>false</required>
      <model_dependent>false</model_dependent>
    </argument>
    <argument>
      <name>misc_plug_loads_television_present</name>
      <display_name>Misc Plug Loads: Television Present</display_name>
      <description>Whether there are televisions.</description>
      <type>Boolean</type>
      <required>true</required>
      <model_dependent>false</model_dependent>
      <default_value>true</default_value>
      <choices>
        <choice>
          <value>true</value>
          <display_name>true</display_name>
        </choice>
        <choice>
          <value>false</value>
          <display_name>false</display_name>
        </choice>
      </choices>
    </argument>
    <argument>
      <name>misc_plug_loads_television_annual_kwh</name>
      <display_name>Misc Plug Loads: Television Annual kWh</display_name>
      <description>The annual energy consumption of the television plug loads. If not provided, the OS-HPXML default (see &lt;a href='https://openstudio-hpxml.readthedocs.io/en/v1.10.0/workflow_inputs.html#hpxml-plug-loads'&gt;HPXML Plug Loads&lt;/a&gt;) is used.</description>
      <type>Double</type>
      <units>kWh/yr</units>
      <required>false</required>
      <model_dependent>false</model_dependent>
    </argument>
    <argument>
      <name>misc_plug_loads_television_usage_multiplier</name>
      <display_name>Misc Plug Loads: Television Usage Multiplier</display_name>
      <description>Multiplier on the television energy usage that can reflect, e.g., high/low usage occupants. If not provided, the OS-HPXML default (see &lt;a href='https://openstudio-hpxml.readthedocs.io/en/v1.10.0/workflow_inputs.html#hpxml-plug-loads'&gt;HPXML Plug Loads&lt;/a&gt;) is used.</description>
      <type>Double</type>
      <required>false</required>
      <model_dependent>false</model_dependent>
    </argument>
    <argument>
      <name>misc_plug_loads_other_annual_kwh</name>
      <display_name>Misc Plug Loads: Other Annual kWh</display_name>
      <description>The annual energy consumption of the other residual plug loads. If not provided, the OS-HPXML default (see &lt;a href='https://openstudio-hpxml.readthedocs.io/en/v1.10.0/workflow_inputs.html#hpxml-plug-loads'&gt;HPXML Plug Loads&lt;/a&gt;) is used.</description>
      <type>Double</type>
      <units>kWh/yr</units>
      <required>false</required>
      <model_dependent>false</model_dependent>
    </argument>
    <argument>
      <name>misc_plug_loads_other_frac_sensible</name>
      <display_name>Misc Plug Loads: Other Sensible Fraction</display_name>
      <description>Fraction of other residual plug loads' internal gains that are sensible. If not provided, the OS-HPXML default (see &lt;a href='https://openstudio-hpxml.readthedocs.io/en/v1.10.0/workflow_inputs.html#hpxml-plug-loads'&gt;HPXML Plug Loads&lt;/a&gt;) is used.</description>
      <type>Double</type>
      <units>Frac</units>
      <required>false</required>
      <model_dependent>false</model_dependent>
    </argument>
    <argument>
      <name>misc_plug_loads_other_frac_latent</name>
      <display_name>Misc Plug Loads: Other Latent Fraction</display_name>
      <description>Fraction of other residual plug loads' internal gains that are latent. If not provided, the OS-HPXML default (see &lt;a href='https://openstudio-hpxml.readthedocs.io/en/v1.10.0/workflow_inputs.html#hpxml-plug-loads'&gt;HPXML Plug Loads&lt;/a&gt;) is used.</description>
      <type>Double</type>
      <units>Frac</units>
      <required>false</required>
      <model_dependent>false</model_dependent>
    </argument>
    <argument>
      <name>misc_plug_loads_other_usage_multiplier</name>
      <display_name>Misc Plug Loads: Other Usage Multiplier</display_name>
      <description>Multiplier on the other energy usage that can reflect, e.g., high/low usage occupants. If not provided, the OS-HPXML default (see &lt;a href='https://openstudio-hpxml.readthedocs.io/en/v1.10.0/workflow_inputs.html#hpxml-plug-loads'&gt;HPXML Plug Loads&lt;/a&gt;) is used.</description>
      <type>Double</type>
      <required>false</required>
      <model_dependent>false</model_dependent>
    </argument>
    <argument>
      <name>misc_plug_loads_well_pump_present</name>
      <display_name>Misc Plug Loads: Well Pump Present</display_name>
      <description>Whether there is a well pump.</description>
      <type>Boolean</type>
      <required>true</required>
      <model_dependent>false</model_dependent>
      <default_value>false</default_value>
      <choices>
        <choice>
          <value>true</value>
          <display_name>true</display_name>
        </choice>
        <choice>
          <value>false</value>
          <display_name>false</display_name>
        </choice>
      </choices>
    </argument>
    <argument>
      <name>misc_plug_loads_well_pump_annual_kwh</name>
      <display_name>Misc Plug Loads: Well Pump Annual kWh</display_name>
      <description>The annual energy consumption of the well pump plug loads. If not provided, the OS-HPXML default (see &lt;a href='https://openstudio-hpxml.readthedocs.io/en/v1.10.0/workflow_inputs.html#hpxml-plug-loads'&gt;HPXML Plug Loads&lt;/a&gt;) is used.</description>
      <type>Double</type>
      <units>kWh/yr</units>
      <required>false</required>
      <model_dependent>false</model_dependent>
    </argument>
    <argument>
      <name>misc_plug_loads_well_pump_usage_multiplier</name>
      <display_name>Misc Plug Loads: Well Pump Usage Multiplier</display_name>
      <description>Multiplier on the well pump energy usage that can reflect, e.g., high/low usage occupants. If not provided, the OS-HPXML default (see &lt;a href='https://openstudio-hpxml.readthedocs.io/en/v1.10.0/workflow_inputs.html#hpxml-plug-loads'&gt;HPXML Plug Loads&lt;/a&gt;) is used.</description>
      <type>Double</type>
      <required>false</required>
      <model_dependent>false</model_dependent>
    </argument>
    <argument>
      <name>misc_plug_loads_vehicle_present</name>
      <display_name>Misc Plug Loads: Vehicle Present</display_name>
      <description>Whether there is an electric vehicle.</description>
      <type>Boolean</type>
      <required>true</required>
      <model_dependent>false</model_dependent>
      <default_value>false</default_value>
      <choices>
        <choice>
          <value>true</value>
          <display_name>true</display_name>
        </choice>
        <choice>
          <value>false</value>
          <display_name>false</display_name>
        </choice>
      </choices>
    </argument>
    <argument>
      <name>misc_plug_loads_vehicle_annual_kwh</name>
      <display_name>Misc Plug Loads: Vehicle Annual kWh</display_name>
      <description>The annual energy consumption of the electric vehicle plug loads. If not provided, the OS-HPXML default (see &lt;a href='https://openstudio-hpxml.readthedocs.io/en/v1.10.0/workflow_inputs.html#hpxml-plug-loads'&gt;HPXML Plug Loads&lt;/a&gt;) is used.</description>
      <type>Double</type>
      <units>kWh/yr</units>
      <required>false</required>
      <model_dependent>false</model_dependent>
    </argument>
    <argument>
      <name>misc_plug_loads_vehicle_usage_multiplier</name>
      <display_name>Misc Plug Loads: Vehicle Usage Multiplier</display_name>
      <description>Multiplier on the electric vehicle energy usage that can reflect, e.g., high/low usage occupants. If not provided, the OS-HPXML default (see &lt;a href='https://openstudio-hpxml.readthedocs.io/en/v1.10.0/workflow_inputs.html#hpxml-plug-loads'&gt;HPXML Plug Loads&lt;/a&gt;) is used.</description>
      <type>Double</type>
      <required>false</required>
      <model_dependent>false</model_dependent>
    </argument>
    <argument>
      <name>misc_fuel_loads_grill_present</name>
      <display_name>Misc Fuel Loads: Grill Present</display_name>
      <description>Whether there is a fuel loads grill.</description>
      <type>Boolean</type>
      <required>true</required>
      <model_dependent>false</model_dependent>
      <default_value>false</default_value>
      <choices>
        <choice>
          <value>true</value>
          <display_name>true</display_name>
        </choice>
        <choice>
          <value>false</value>
          <display_name>false</display_name>
        </choice>
      </choices>
    </argument>
    <argument>
      <name>misc_fuel_loads_grill_fuel_type</name>
      <display_name>Misc Fuel Loads: Grill Fuel Type</display_name>
      <description>The fuel type of the fuel loads grill.</description>
      <type>Choice</type>
      <required>true</required>
      <model_dependent>false</model_dependent>
      <default_value>natural gas</default_value>
      <choices>
        <choice>
          <value>natural gas</value>
          <display_name>natural gas</display_name>
        </choice>
        <choice>
          <value>fuel oil</value>
          <display_name>fuel oil</display_name>
        </choice>
        <choice>
          <value>propane</value>
          <display_name>propane</display_name>
        </choice>
        <choice>
          <value>wood</value>
          <display_name>wood</display_name>
        </choice>
        <choice>
          <value>wood pellets</value>
          <display_name>wood pellets</display_name>
        </choice>
      </choices>
    </argument>
    <argument>
      <name>misc_fuel_loads_grill_annual_therm</name>
      <display_name>Misc Fuel Loads: Grill Annual therm</display_name>
      <description>The annual energy consumption of the fuel loads grill. If not provided, the OS-HPXML default (see &lt;a href='https://openstudio-hpxml.readthedocs.io/en/v1.10.0/workflow_inputs.html#hpxml-fuel-loads'&gt;HPXML Fuel Loads&lt;/a&gt;) is used.</description>
      <type>Double</type>
      <units>therm/yr</units>
      <required>false</required>
      <model_dependent>false</model_dependent>
    </argument>
    <argument>
      <name>misc_fuel_loads_grill_usage_multiplier</name>
      <display_name>Misc Fuel Loads: Grill Usage Multiplier</display_name>
      <description>Multiplier on the fuel loads grill energy usage that can reflect, e.g., high/low usage occupants. If not provided, the OS-HPXML default (see &lt;a href='https://openstudio-hpxml.readthedocs.io/en/v1.10.0/workflow_inputs.html#hpxml-fuel-loads'&gt;HPXML Fuel Loads&lt;/a&gt;) is used.</description>
      <type>Double</type>
      <required>false</required>
      <model_dependent>false</model_dependent>
    </argument>
    <argument>
      <name>misc_fuel_loads_lighting_present</name>
      <display_name>Misc Fuel Loads: Lighting Present</display_name>
      <description>Whether there is fuel loads lighting.</description>
      <type>Boolean</type>
      <required>true</required>
      <model_dependent>false</model_dependent>
      <default_value>false</default_value>
      <choices>
        <choice>
          <value>true</value>
          <display_name>true</display_name>
        </choice>
        <choice>
          <value>false</value>
          <display_name>false</display_name>
        </choice>
      </choices>
    </argument>
    <argument>
      <name>misc_fuel_loads_lighting_fuel_type</name>
      <display_name>Misc Fuel Loads: Lighting Fuel Type</display_name>
      <description>The fuel type of the fuel loads lighting.</description>
      <type>Choice</type>
      <required>true</required>
      <model_dependent>false</model_dependent>
      <default_value>natural gas</default_value>
      <choices>
        <choice>
          <value>natural gas</value>
          <display_name>natural gas</display_name>
        </choice>
        <choice>
          <value>fuel oil</value>
          <display_name>fuel oil</display_name>
        </choice>
        <choice>
          <value>propane</value>
          <display_name>propane</display_name>
        </choice>
        <choice>
          <value>wood</value>
          <display_name>wood</display_name>
        </choice>
        <choice>
          <value>wood pellets</value>
          <display_name>wood pellets</display_name>
        </choice>
      </choices>
    </argument>
    <argument>
      <name>misc_fuel_loads_lighting_annual_therm</name>
      <display_name>Misc Fuel Loads: Lighting Annual therm</display_name>
      <description>The annual energy consumption of the fuel loads lighting. If not provided, the OS-HPXML default (see &lt;a href='https://openstudio-hpxml.readthedocs.io/en/v1.10.0/workflow_inputs.html#hpxml-fuel-loads'&gt;HPXML Fuel Loads&lt;/a&gt;)is used.</description>
      <type>Double</type>
      <units>therm/yr</units>
      <required>false</required>
      <model_dependent>false</model_dependent>
    </argument>
    <argument>
      <name>misc_fuel_loads_lighting_usage_multiplier</name>
      <display_name>Misc Fuel Loads: Lighting Usage Multiplier</display_name>
      <description>Multiplier on the fuel loads lighting energy usage that can reflect, e.g., high/low usage occupants. If not provided, the OS-HPXML default (see &lt;a href='https://openstudio-hpxml.readthedocs.io/en/v1.10.0/workflow_inputs.html#hpxml-fuel-loads'&gt;HPXML Fuel Loads&lt;/a&gt;) is used.</description>
      <type>Double</type>
      <required>false</required>
      <model_dependent>false</model_dependent>
    </argument>
    <argument>
      <name>misc_fuel_loads_fireplace_present</name>
      <display_name>Misc Fuel Loads: Fireplace Present</display_name>
      <description>Whether there is fuel loads fireplace.</description>
      <type>Boolean</type>
      <required>true</required>
      <model_dependent>false</model_dependent>
      <default_value>false</default_value>
      <choices>
        <choice>
          <value>true</value>
          <display_name>true</display_name>
        </choice>
        <choice>
          <value>false</value>
          <display_name>false</display_name>
        </choice>
      </choices>
    </argument>
    <argument>
      <name>misc_fuel_loads_fireplace_fuel_type</name>
      <display_name>Misc Fuel Loads: Fireplace Fuel Type</display_name>
      <description>The fuel type of the fuel loads fireplace.</description>
      <type>Choice</type>
      <required>true</required>
      <model_dependent>false</model_dependent>
      <default_value>natural gas</default_value>
      <choices>
        <choice>
          <value>natural gas</value>
          <display_name>natural gas</display_name>
        </choice>
        <choice>
          <value>fuel oil</value>
          <display_name>fuel oil</display_name>
        </choice>
        <choice>
          <value>propane</value>
          <display_name>propane</display_name>
        </choice>
        <choice>
          <value>wood</value>
          <display_name>wood</display_name>
        </choice>
        <choice>
          <value>wood pellets</value>
          <display_name>wood pellets</display_name>
        </choice>
      </choices>
    </argument>
    <argument>
      <name>misc_fuel_loads_fireplace_annual_therm</name>
      <display_name>Misc Fuel Loads: Fireplace Annual therm</display_name>
      <description>The annual energy consumption of the fuel loads fireplace. If not provided, the OS-HPXML default (see &lt;a href='https://openstudio-hpxml.readthedocs.io/en/v1.10.0/workflow_inputs.html#hpxml-fuel-loads'&gt;HPXML Fuel Loads&lt;/a&gt;) is used.</description>
      <type>Double</type>
      <units>therm/yr</units>
      <required>false</required>
      <model_dependent>false</model_dependent>
    </argument>
    <argument>
      <name>misc_fuel_loads_fireplace_frac_sensible</name>
      <display_name>Misc Fuel Loads: Fireplace Sensible Fraction</display_name>
      <description>Fraction of fireplace residual fuel loads' internal gains that are sensible. If not provided, the OS-HPXML default (see &lt;a href='https://openstudio-hpxml.readthedocs.io/en/v1.10.0/workflow_inputs.html#hpxml-fuel-loads'&gt;HPXML Fuel Loads&lt;/a&gt;) is used.</description>
      <type>Double</type>
      <units>Frac</units>
      <required>false</required>
      <model_dependent>false</model_dependent>
    </argument>
    <argument>
      <name>misc_fuel_loads_fireplace_frac_latent</name>
      <display_name>Misc Fuel Loads: Fireplace Latent Fraction</display_name>
      <description>Fraction of fireplace residual fuel loads' internal gains that are latent. If not provided, the OS-HPXML default (see &lt;a href='https://openstudio-hpxml.readthedocs.io/en/v1.10.0/workflow_inputs.html#hpxml-fuel-loads'&gt;HPXML Fuel Loads&lt;/a&gt;) is used.</description>
      <type>Double</type>
      <units>Frac</units>
      <required>false</required>
      <model_dependent>false</model_dependent>
    </argument>
    <argument>
      <name>misc_fuel_loads_fireplace_usage_multiplier</name>
      <display_name>Misc Fuel Loads: Fireplace Usage Multiplier</display_name>
      <description>Multiplier on the fuel loads fireplace energy usage that can reflect, e.g., high/low usage occupants. If not provided, the OS-HPXML default (see &lt;a href='https://openstudio-hpxml.readthedocs.io/en/v1.10.0/workflow_inputs.html#hpxml-fuel-loads'&gt;HPXML Fuel Loads&lt;/a&gt;) is used.</description>
      <type>Double</type>
      <required>false</required>
      <model_dependent>false</model_dependent>
    </argument>
    <argument>
      <name>pool_present</name>
      <display_name>Pool: Present</display_name>
      <description>Whether there is a pool.</description>
      <type>Boolean</type>
      <required>true</required>
      <model_dependent>false</model_dependent>
      <default_value>false</default_value>
      <choices>
        <choice>
          <value>true</value>
          <display_name>true</display_name>
        </choice>
        <choice>
          <value>false</value>
          <display_name>false</display_name>
        </choice>
      </choices>
    </argument>
    <argument>
      <name>pool_pump_annual_kwh</name>
      <display_name>Pool: Pump Annual kWh</display_name>
      <description>The annual energy consumption of the pool pump. If not provided, the OS-HPXML default (see &lt;a href='https://openstudio-hpxml.readthedocs.io/en/v1.10.0/workflow_inputs.html#pool-pump'&gt;Pool Pump&lt;/a&gt;) is used.</description>
      <type>Double</type>
      <units>kWh/yr</units>
      <required>false</required>
      <model_dependent>false</model_dependent>
    </argument>
    <argument>
      <name>pool_pump_usage_multiplier</name>
      <display_name>Pool: Pump Usage Multiplier</display_name>
      <description>Multiplier on the pool pump energy usage that can reflect, e.g., high/low usage occupants. If not provided, the OS-HPXML default (see &lt;a href='https://openstudio-hpxml.readthedocs.io/en/v1.10.0/workflow_inputs.html#pool-pump'&gt;Pool Pump&lt;/a&gt;) is used.</description>
      <type>Double</type>
      <required>false</required>
      <model_dependent>false</model_dependent>
    </argument>
    <argument>
      <name>pool_heater_type</name>
      <display_name>Pool: Heater Type</display_name>
      <description>The type of pool heater. Use 'none' if there is no pool heater.</description>
      <type>Choice</type>
      <required>true</required>
      <model_dependent>false</model_dependent>
      <default_value>none</default_value>
      <choices>
        <choice>
          <value>none</value>
          <display_name>none</display_name>
        </choice>
        <choice>
          <value>electric resistance</value>
          <display_name>electric resistance</display_name>
        </choice>
        <choice>
          <value>gas fired</value>
          <display_name>gas fired</display_name>
        </choice>
        <choice>
          <value>heat pump</value>
          <display_name>heat pump</display_name>
        </choice>
      </choices>
    </argument>
    <argument>
      <name>pool_heater_annual_kwh</name>
      <display_name>Pool: Heater Annual kWh</display_name>
      <description>The annual energy consumption of the electric resistance pool heater. If not provided, the OS-HPXML default (see &lt;a href='https://openstudio-hpxml.readthedocs.io/en/v1.10.0/workflow_inputs.html#pool-heater'&gt;Pool Heater&lt;/a&gt;) is used.</description>
      <type>Double</type>
      <units>kWh/yr</units>
      <required>false</required>
      <model_dependent>false</model_dependent>
    </argument>
    <argument>
      <name>pool_heater_annual_therm</name>
      <display_name>Pool: Heater Annual therm</display_name>
      <description>The annual energy consumption of the gas fired pool heater. If not provided, the OS-HPXML default (see &lt;a href='https://openstudio-hpxml.readthedocs.io/en/v1.10.0/workflow_inputs.html#pool-heater'&gt;Pool Heater&lt;/a&gt;) is used.</description>
      <type>Double</type>
      <units>therm/yr</units>
      <required>false</required>
      <model_dependent>false</model_dependent>
    </argument>
    <argument>
      <name>pool_heater_usage_multiplier</name>
      <display_name>Pool: Heater Usage Multiplier</display_name>
      <description>Multiplier on the pool heater energy usage that can reflect, e.g., high/low usage occupants. If not provided, the OS-HPXML default (see &lt;a href='https://openstudio-hpxml.readthedocs.io/en/v1.10.0/workflow_inputs.html#pool-heater'&gt;Pool Heater&lt;/a&gt;) is used.</description>
      <type>Double</type>
      <required>false</required>
      <model_dependent>false</model_dependent>
    </argument>
    <argument>
      <name>permanent_spa_present</name>
      <display_name>Permanent Spa: Present</display_name>
      <description>Whether there is a permanent spa.</description>
      <type>Boolean</type>
      <required>true</required>
      <model_dependent>false</model_dependent>
      <default_value>false</default_value>
      <choices>
        <choice>
          <value>true</value>
          <display_name>true</display_name>
        </choice>
        <choice>
          <value>false</value>
          <display_name>false</display_name>
        </choice>
      </choices>
    </argument>
    <argument>
      <name>permanent_spa_pump_annual_kwh</name>
      <display_name>Permanent Spa: Pump Annual kWh</display_name>
      <description>The annual energy consumption of the permanent spa pump. If not provided, the OS-HPXML default (see &lt;a href='https://openstudio-hpxml.readthedocs.io/en/v1.10.0/workflow_inputs.html#permanent-spa-pump'&gt;Permanent Spa Pump&lt;/a&gt;) is used.</description>
      <type>Double</type>
      <units>kWh/yr</units>
      <required>false</required>
      <model_dependent>false</model_dependent>
    </argument>
    <argument>
      <name>permanent_spa_pump_usage_multiplier</name>
      <display_name>Permanent Spa: Pump Usage Multiplier</display_name>
      <description>Multiplier on the permanent spa pump energy usage that can reflect, e.g., high/low usage occupants. If not provided, the OS-HPXML default (see &lt;a href='https://openstudio-hpxml.readthedocs.io/en/v1.10.0/workflow_inputs.html#permanent-spa-pump'&gt;Permanent Spa Pump&lt;/a&gt;) is used.</description>
      <type>Double</type>
      <required>false</required>
      <model_dependent>false</model_dependent>
    </argument>
    <argument>
      <name>permanent_spa_heater_type</name>
      <display_name>Permanent Spa: Heater Type</display_name>
      <description>The type of permanent spa heater. Use 'none' if there is no permanent spa heater.</description>
      <type>Choice</type>
      <required>true</required>
      <model_dependent>false</model_dependent>
      <default_value>none</default_value>
      <choices>
        <choice>
          <value>none</value>
          <display_name>none</display_name>
        </choice>
        <choice>
          <value>electric resistance</value>
          <display_name>electric resistance</display_name>
        </choice>
        <choice>
          <value>gas fired</value>
          <display_name>gas fired</display_name>
        </choice>
        <choice>
          <value>heat pump</value>
          <display_name>heat pump</display_name>
        </choice>
      </choices>
    </argument>
    <argument>
      <name>permanent_spa_heater_annual_kwh</name>
      <display_name>Permanent Spa: Heater Annual kWh</display_name>
      <description>The annual energy consumption of the electric resistance permanent spa heater. If not provided, the OS-HPXML default (see &lt;a href='https://openstudio-hpxml.readthedocs.io/en/v1.10.0/workflow_inputs.html#permanent-spa-heater'&gt;Permanent Spa Heater&lt;/a&gt;) is used.</description>
      <type>Double</type>
      <units>kWh/yr</units>
      <required>false</required>
      <model_dependent>false</model_dependent>
    </argument>
    <argument>
      <name>permanent_spa_heater_annual_therm</name>
      <display_name>Permanent Spa: Heater Annual therm</display_name>
      <description>The annual energy consumption of the gas fired permanent spa heater. If not provided, the OS-HPXML default (see &lt;a href='https://openstudio-hpxml.readthedocs.io/en/v1.10.0/workflow_inputs.html#permanent-spa-heater'&gt;Permanent Spa Heater&lt;/a&gt;) is used.</description>
      <type>Double</type>
      <units>therm/yr</units>
      <required>false</required>
      <model_dependent>false</model_dependent>
    </argument>
    <argument>
      <name>permanent_spa_heater_usage_multiplier</name>
      <display_name>Permanent Spa: Heater Usage Multiplier</display_name>
      <description>Multiplier on the permanent spa heater energy usage that can reflect, e.g., high/low usage occupants. If not provided, the OS-HPXML default (see &lt;a href='https://openstudio-hpxml.readthedocs.io/en/v1.10.0/workflow_inputs.html#permanent-spa-heater'&gt;Permanent Spa Heater&lt;/a&gt;) is used.</description>
      <type>Double</type>
      <required>false</required>
      <model_dependent>false</model_dependent>
    </argument>
    <argument>
      <name>emissions_scenario_names</name>
      <display_name>Emissions: Scenario Names</display_name>
      <description>Names of emissions scenarios. If multiple scenarios, use a comma-separated list. If not provided, no emissions scenarios are calculated.</description>
      <type>String</type>
      <required>false</required>
      <model_dependent>false</model_dependent>
    </argument>
    <argument>
      <name>emissions_types</name>
      <display_name>Emissions: Types</display_name>
      <description>Types of emissions (e.g., CO2e, NOx, etc.). If multiple scenarios, use a comma-separated list.</description>
      <type>String</type>
      <required>false</required>
      <model_dependent>false</model_dependent>
    </argument>
    <argument>
      <name>emissions_electricity_units</name>
      <display_name>Emissions: Electricity Units</display_name>
      <description>Electricity emissions factors units. If multiple scenarios, use a comma-separated list. Only lb/MWh and kg/MWh are allowed.</description>
      <type>String</type>
      <required>false</required>
      <model_dependent>false</model_dependent>
    </argument>
    <argument>
      <name>emissions_electricity_values_or_filepaths</name>
      <display_name>Emissions: Electricity Values or File Paths</display_name>
      <description>Electricity emissions factors values, specified as either an annual factor or an absolute/relative path to a file with hourly factors. If multiple scenarios, use a comma-separated list.</description>
      <type>String</type>
      <required>false</required>
      <model_dependent>false</model_dependent>
    </argument>
    <argument>
      <name>emissions_electricity_number_of_header_rows</name>
      <display_name>Emissions: Electricity Files Number of Header Rows</display_name>
      <description>The number of header rows in the electricity emissions factor file. Only applies when an electricity filepath is used. If multiple scenarios, use a comma-separated list.</description>
      <type>String</type>
      <required>false</required>
      <model_dependent>false</model_dependent>
    </argument>
    <argument>
      <name>emissions_electricity_column_numbers</name>
      <display_name>Emissions: Electricity Files Column Numbers</display_name>
      <description>The column number in the electricity emissions factor file. Only applies when an electricity filepath is used. If multiple scenarios, use a comma-separated list.</description>
      <type>String</type>
      <required>false</required>
      <model_dependent>false</model_dependent>
    </argument>
    <argument>
      <name>emissions_fossil_fuel_units</name>
      <display_name>Emissions: Fossil Fuel Units</display_name>
      <description>Fossil fuel emissions factors units. If multiple scenarios, use a comma-separated list. Only lb/MBtu and kg/MBtu are allowed.</description>
      <type>String</type>
      <required>false</required>
      <model_dependent>false</model_dependent>
    </argument>
    <argument>
      <name>emissions_natural_gas_values</name>
      <display_name>Emissions: Natural Gas Values</display_name>
      <description>Natural gas emissions factors values, specified as an annual factor. If multiple scenarios, use a comma-separated list.</description>
      <type>String</type>
      <required>false</required>
      <model_dependent>false</model_dependent>
    </argument>
    <argument>
      <name>emissions_propane_values</name>
      <display_name>Emissions: Propane Values</display_name>
      <description>Propane emissions factors values, specified as an annual factor. If multiple scenarios, use a comma-separated list.</description>
      <type>String</type>
      <required>false</required>
      <model_dependent>false</model_dependent>
    </argument>
    <argument>
      <name>emissions_fuel_oil_values</name>
      <display_name>Emissions: Fuel Oil Values</display_name>
      <description>Fuel oil emissions factors values, specified as an annual factor. If multiple scenarios, use a comma-separated list.</description>
      <type>String</type>
      <required>false</required>
      <model_dependent>false</model_dependent>
    </argument>
    <argument>
      <name>emissions_coal_values</name>
      <display_name>Emissions: Coal Values</display_name>
      <description>Coal emissions factors values, specified as an annual factor. If multiple scenarios, use a comma-separated list.</description>
      <type>String</type>
      <required>false</required>
      <model_dependent>false</model_dependent>
    </argument>
    <argument>
      <name>emissions_wood_values</name>
      <display_name>Emissions: Wood Values</display_name>
      <description>Wood emissions factors values, specified as an annual factor. If multiple scenarios, use a comma-separated list.</description>
      <type>String</type>
      <required>false</required>
      <model_dependent>false</model_dependent>
    </argument>
    <argument>
      <name>emissions_wood_pellets_values</name>
      <display_name>Emissions: Wood Pellets Values</display_name>
      <description>Wood pellets emissions factors values, specified as an annual factor. If multiple scenarios, use a comma-separated list.</description>
      <type>String</type>
      <required>false</required>
      <model_dependent>false</model_dependent>
    </argument>
    <argument>
      <name>utility_bill_scenario_names</name>
      <display_name>Utility Bills: Scenario Names</display_name>
      <description>Names of utility bill scenarios. If multiple scenarios, use a comma-separated list. If not provided, no utility bills scenarios are calculated.</description>
      <type>String</type>
      <required>false</required>
      <model_dependent>false</model_dependent>
    </argument>
    <argument>
      <name>utility_bill_electricity_filepaths</name>
      <display_name>Utility Bills: Electricity File Paths</display_name>
      <description>Electricity tariff file specified as an absolute/relative path to a file with utility rate structure information. Tariff file must be formatted to OpenEI API version 7. If multiple scenarios, use a comma-separated list.</description>
      <type>String</type>
      <required>false</required>
      <model_dependent>false</model_dependent>
    </argument>
    <argument>
      <name>utility_bill_electricity_fixed_charges</name>
      <display_name>Utility Bills: Electricity Fixed Charges</display_name>
      <description>Electricity utility bill monthly fixed charges. If multiple scenarios, use a comma-separated list.</description>
      <type>String</type>
      <required>false</required>
      <model_dependent>false</model_dependent>
    </argument>
    <argument>
      <name>utility_bill_natural_gas_fixed_charges</name>
      <display_name>Utility Bills: Natural Gas Fixed Charges</display_name>
      <description>Natural gas utility bill monthly fixed charges. If multiple scenarios, use a comma-separated list.</description>
      <type>String</type>
      <required>false</required>
      <model_dependent>false</model_dependent>
    </argument>
    <argument>
      <name>utility_bill_propane_fixed_charges</name>
      <display_name>Utility Bills: Propane Fixed Charges</display_name>
      <description>Propane utility bill monthly fixed charges. If multiple scenarios, use a comma-separated list.</description>
      <type>String</type>
      <required>false</required>
      <model_dependent>false</model_dependent>
    </argument>
    <argument>
      <name>utility_bill_fuel_oil_fixed_charges</name>
      <display_name>Utility Bills: Fuel Oil Fixed Charges</display_name>
      <description>Fuel oil utility bill monthly fixed charges. If multiple scenarios, use a comma-separated list.</description>
      <type>String</type>
      <required>false</required>
      <model_dependent>false</model_dependent>
    </argument>
    <argument>
      <name>utility_bill_coal_fixed_charges</name>
      <display_name>Utility Bills: Coal Fixed Charges</display_name>
      <description>Coal utility bill monthly fixed charges. If multiple scenarios, use a comma-separated list.</description>
      <type>String</type>
      <required>false</required>
      <model_dependent>false</model_dependent>
    </argument>
    <argument>
      <name>utility_bill_wood_fixed_charges</name>
      <display_name>Utility Bills: Wood Fixed Charges</display_name>
      <description>Wood utility bill monthly fixed charges. If multiple scenarios, use a comma-separated list.</description>
      <type>String</type>
      <required>false</required>
      <model_dependent>false</model_dependent>
    </argument>
    <argument>
      <name>utility_bill_wood_pellets_fixed_charges</name>
      <display_name>Utility Bills: Wood Pellets Fixed Charges</display_name>
      <description>Wood pellets utility bill monthly fixed charges. If multiple scenarios, use a comma-separated list.</description>
      <type>String</type>
      <required>false</required>
      <model_dependent>false</model_dependent>
    </argument>
    <argument>
      <name>utility_bill_electricity_marginal_rates</name>
      <display_name>Utility Bills: Electricity Marginal Rates</display_name>
      <description>Electricity utility bill marginal rates. If multiple scenarios, use a comma-separated list.</description>
      <type>String</type>
      <required>false</required>
      <model_dependent>false</model_dependent>
    </argument>
    <argument>
      <name>utility_bill_natural_gas_marginal_rates</name>
      <display_name>Utility Bills: Natural Gas Marginal Rates</display_name>
      <description>Natural gas utility bill marginal rates. If multiple scenarios, use a comma-separated list.</description>
      <type>String</type>
      <required>false</required>
      <model_dependent>false</model_dependent>
    </argument>
    <argument>
      <name>utility_bill_propane_marginal_rates</name>
      <display_name>Utility Bills: Propane Marginal Rates</display_name>
      <description>Propane utility bill marginal rates. If multiple scenarios, use a comma-separated list.</description>
      <type>String</type>
      <required>false</required>
      <model_dependent>false</model_dependent>
    </argument>
    <argument>
      <name>utility_bill_fuel_oil_marginal_rates</name>
      <display_name>Utility Bills: Fuel Oil Marginal Rates</display_name>
      <description>Fuel oil utility bill marginal rates. If multiple scenarios, use a comma-separated list.</description>
      <type>String</type>
      <required>false</required>
      <model_dependent>false</model_dependent>
    </argument>
    <argument>
      <name>utility_bill_coal_marginal_rates</name>
      <display_name>Utility Bills: Coal Marginal Rates</display_name>
      <description>Coal utility bill marginal rates. If multiple scenarios, use a comma-separated list.</description>
      <type>String</type>
      <required>false</required>
      <model_dependent>false</model_dependent>
    </argument>
    <argument>
      <name>utility_bill_wood_marginal_rates</name>
      <display_name>Utility Bills: Wood Marginal Rates</display_name>
      <description>Wood utility bill marginal rates. If multiple scenarios, use a comma-separated list.</description>
      <type>String</type>
      <required>false</required>
      <model_dependent>false</model_dependent>
    </argument>
    <argument>
      <name>utility_bill_wood_pellets_marginal_rates</name>
      <display_name>Utility Bills: Wood Pellets Marginal Rates</display_name>
      <description>Wood pellets utility bill marginal rates. If multiple scenarios, use a comma-separated list.</description>
      <type>String</type>
      <required>false</required>
      <model_dependent>false</model_dependent>
    </argument>
    <argument>
      <name>utility_bill_pv_compensation_types</name>
      <display_name>Utility Bills: PV Compensation Types</display_name>
      <description>Utility bill PV compensation types. If multiple scenarios, use a comma-separated list.</description>
      <type>String</type>
      <required>false</required>
      <model_dependent>false</model_dependent>
    </argument>
    <argument>
      <name>utility_bill_pv_net_metering_annual_excess_sellback_rate_types</name>
      <display_name>Utility Bills: PV Net Metering Annual Excess Sellback Rate Types</display_name>
      <description>Utility bill PV net metering annual excess sellback rate types. Only applies if the PV compensation type is 'NetMetering'. If multiple scenarios, use a comma-separated list.</description>
      <type>String</type>
      <required>false</required>
      <model_dependent>false</model_dependent>
    </argument>
    <argument>
      <name>utility_bill_pv_net_metering_annual_excess_sellback_rates</name>
      <display_name>Utility Bills: PV Net Metering Annual Excess Sellback Rates</display_name>
      <description>Utility bill PV net metering annual excess sellback rates. Only applies if the PV compensation type is 'NetMetering' and the PV annual excess sellback rate type is 'User-Specified'. If multiple scenarios, use a comma-separated list.</description>
      <type>String</type>
      <required>false</required>
      <model_dependent>false</model_dependent>
    </argument>
    <argument>
      <name>utility_bill_pv_feed_in_tariff_rates</name>
      <display_name>Utility Bills: PV Feed-In Tariff Rates</display_name>
      <description>Utility bill PV annual full/gross feed-in tariff rates. Only applies if the PV compensation type is 'FeedInTariff'. If multiple scenarios, use a comma-separated list.</description>
      <type>String</type>
      <required>false</required>
      <model_dependent>false</model_dependent>
    </argument>
    <argument>
      <name>utility_bill_pv_monthly_grid_connection_fee_units</name>
      <display_name>Utility Bills: PV Monthly Grid Connection Fee Units</display_name>
      <description>Utility bill PV monthly grid connection fee units. If multiple scenarios, use a comma-separated list.</description>
      <type>String</type>
      <required>false</required>
      <model_dependent>false</model_dependent>
    </argument>
    <argument>
      <name>utility_bill_pv_monthly_grid_connection_fees</name>
      <display_name>Utility Bills: PV Monthly Grid Connection Fees</display_name>
      <description>Utility bill PV monthly grid connection fees. If multiple scenarios, use a comma-separated list.</description>
      <type>String</type>
      <required>false</required>
      <model_dependent>false</model_dependent>
    </argument>
    <argument>
      <name>additional_properties</name>
      <display_name>Additional Properties</display_name>
      <description>Additional properties specified as key-value pairs (i.e., key=value). If multiple additional properties, use a |-separated list. For example, 'LowIncome=false|Remodeled|Description=2-story home in Denver'. These properties will be stored in the HPXML file under /HPXML/SoftwareInfo/extension/AdditionalProperties.</description>
      <type>String</type>
      <required>false</required>
      <model_dependent>false</model_dependent>
    </argument>
    <argument>
      <name>combine_like_surfaces</name>
      <display_name>Combine like surfaces?</display_name>
      <description>If true, combines like surfaces to simplify the HPXML file generated.</description>
      <type>Boolean</type>
      <required>false</required>
      <model_dependent>false</model_dependent>
      <default_value>false</default_value>
      <choices>
        <choice>
          <value>true</value>
          <display_name>true</display_name>
        </choice>
        <choice>
          <value>false</value>
          <display_name>false</display_name>
        </choice>
      </choices>
    </argument>
    <argument>
      <name>apply_defaults</name>
      <display_name>Apply Default Values?</display_name>
      <description>If true, applies OS-HPXML default values to the HPXML output file. Setting to true will also force validation of the HPXML output file before applying OS-HPXML default values.</description>
      <type>Boolean</type>
      <required>false</required>
      <model_dependent>false</model_dependent>
      <default_value>false</default_value>
      <choices>
        <choice>
          <value>true</value>
          <display_name>true</display_name>
        </choice>
        <choice>
          <value>false</value>
          <display_name>false</display_name>
        </choice>
      </choices>
    </argument>
    <argument>
      <name>apply_validation</name>
      <display_name>Apply Validation?</display_name>
      <description>If true, validates the HPXML output file. Set to false for faster performance. Note that validation is not needed if the HPXML file will be validated downstream (e.g., via the HPXMLtoOpenStudio measure).</description>
      <type>Boolean</type>
      <required>false</required>
      <model_dependent>false</model_dependent>
      <default_value>false</default_value>
      <choices>
        <choice>
          <value>true</value>
          <display_name>true</display_name>
        </choice>
        <choice>
          <value>false</value>
          <display_name>false</display_name>
        </choice>
      </choices>
    </argument>
  </arguments>
  <outputs />
  <provenances />
  <tags>
    <tag>Whole Building.Space Types</tag>
  </tags>
  <attributes>
    <attribute>
      <name>Measure Type</name>
      <value>ModelMeasure</value>
      <datatype>string</datatype>
    </attribute>
  </attributes>
  <files>
    <file>
      <filename>README.md</filename>
      <filetype>md</filetype>
      <usage_type>readme</usage_type>
      <checksum>A302DC4E</checksum>
    </file>
    <file>
      <filename>README.md.erb</filename>
      <filetype>erb</filetype>
      <usage_type>readmeerb</usage_type>
      <checksum>513F28E9</checksum>
    </file>
    <file>
      <version>
        <software_program>OpenStudio</software_program>
        <identifier>2.9.0</identifier>
        <min_compatible>2.9.0</min_compatible>
      </version>
      <filename>measure.rb</filename>
      <filetype>rb</filetype>
      <usage_type>script</usage_type>
<<<<<<< HEAD
      <checksum>A19C89CD</checksum>
=======
      <checksum>D9206151</checksum>
>>>>>>> 9f9b76d8
    </file>
    <file>
      <filename>constants.rb</filename>
      <filetype>rb</filetype>
      <usage_type>resource</usage_type>
      <checksum>079FF429</checksum>
    </file>
    <file>
      <filename>geometry.rb</filename>
      <filetype>rb</filetype>
      <usage_type>resource</usage_type>
      <checksum>D8A38780</checksum>
    </file>
    <file>
      <filename>version.txt</filename>
      <filetype>txt</filetype>
      <usage_type>resource</usage_type>
      <checksum>6D7D7910</checksum>
    </file>
    <file>
      <filename>test_build_residential_hpxml.rb</filename>
      <filetype>rb</filetype>
      <usage_type>test</usage_type>
      <checksum>C93CBD32</checksum>
    </file>
  </files>
</measure><|MERGE_RESOLUTION|>--- conflicted
+++ resolved
@@ -3,13 +3,8 @@
   <schema_version>3.1</schema_version>
   <name>build_residential_hpxml</name>
   <uid>a13a8983-2b01-4930-8af2-42030b6e4233</uid>
-<<<<<<< HEAD
-  <version_id>33f0ff3c-fdeb-487e-846a-23d6d70bedb8</version_id>
-  <version_modified>2025-05-05T22:26:08Z</version_modified>
-=======
-  <version_id>683dd9fb-e200-411f-b76b-6ce065c2fb1f</version_id>
-  <version_modified>2025-05-08T00:06:56Z</version_modified>
->>>>>>> 9f9b76d8
+  <version_id>9650912c-c7ba-4bc8-aedf-a31857e6407f</version_id>
+  <version_modified>2025-05-08T04:33:20Z</version_modified>
   <xml_checksum>2C38F48B</xml_checksum>
   <class_name>BuildResidentialHPXML</class_name>
   <display_name>HPXML Builder</display_name>
@@ -7740,11 +7735,7 @@
       <filename>measure.rb</filename>
       <filetype>rb</filetype>
       <usage_type>script</usage_type>
-<<<<<<< HEAD
-      <checksum>A19C89CD</checksum>
-=======
-      <checksum>D9206151</checksum>
->>>>>>> 9f9b76d8
+      <checksum>D4C8A599</checksum>
     </file>
     <file>
       <filename>constants.rb</filename>
