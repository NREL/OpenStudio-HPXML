--- conflicted
+++ resolved
@@ -3,13 +3,8 @@
   <schema_version>3.1</schema_version>
   <name>build_residential_hpxml</name>
   <uid>a13a8983-2b01-4930-8af2-42030b6e4233</uid>
-<<<<<<< HEAD
-  <version_id>52f1c9d7-f97b-4a8d-8e6d-f850e101eaec</version_id>
-  <version_modified>2025-08-08T23:29:54Z</version_modified>
-=======
-  <version_id>410a909f-c414-4f17-be11-e5a26e5c366d</version_id>
-  <version_modified>2025-08-13T04:37:35Z</version_modified>
->>>>>>> b7d3fd83
+  <version_id>cc629ba6-a792-4158-8725-42de157ff323</version_id>
+  <version_modified>2025-08-13T04:51:02Z</version_modified>
   <xml_checksum>2C38F48B</xml_checksum>
   <class_name>BuildResidentialHPXML</class_name>
   <display_name>HPXML Builder</display_name>
@@ -11273,14 +11268,13 @@
       <filename>README.md</filename>
       <filetype>md</filetype>
       <usage_type>readme</usage_type>
-<<<<<<< HEAD
-      <checksum>DE301C39</checksum>
+      <checksum>0A8F4963</checksum>
     </file>
     <file>
       <filename>README.md.erb</filename>
       <filetype>erb</filetype>
       <usage_type>readmeerb</usage_type>
-      <checksum>513F28E9</checksum>
+      <checksum>23D60DA2</checksum>
     </file>
     <file>
       <version>
@@ -11454,26 +11448,6 @@
       <filetype>tsv</filetype>
       <usage_type>resource</usage_type>
       <checksum>618580AE</checksum>
-=======
-      <checksum>AFA1C510</checksum>
-    </file>
-    <file>
-      <filename>README.md.erb</filename>
-      <filetype>erb</filetype>
-      <usage_type>readmeerb</usage_type>
-      <checksum>23D60DA2</checksum>
-    </file>
-    <file>
-      <version>
-        <software_program>OpenStudio</software_program>
-        <identifier>2.9.0</identifier>
-        <min_compatible>2.9.0</min_compatible>
-      </version>
-      <filename>measure.rb</filename>
-      <filetype>rb</filetype>
-      <usage_type>script</usage_type>
-      <checksum>6DF00208</checksum>
->>>>>>> b7d3fd83
     </file>
     <file>
       <filename>options/enclosure_floor_over_foundation.tsv</filename>
