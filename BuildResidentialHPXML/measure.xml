<?xml version="1.0"?>
<measure>
  <schema_version>3.1</schema_version>
  <name>build_residential_hpxml</name>
  <uid>a13a8983-2b01-4930-8af2-42030b6e4233</uid>
<<<<<<< HEAD
  <version_id>b0d3a9e3-c5d9-4410-b37a-be162bf661cf</version_id>
  <version_modified>2024-08-13T22:53:02Z</version_modified>
=======
  <version_id>3852085e-1613-4c19-983f-3c5bcfdc19aa</version_id>
  <version_modified>2024-08-28T13:49:31Z</version_modified>
>>>>>>> 53efebbd
  <xml_checksum>2C38F48B</xml_checksum>
  <class_name>BuildResidentialHPXML</class_name>
  <display_name>HPXML Builder</display_name>
  <description>Builds a residential HPXML file.</description>
  <modeler_description>The measure handles geometry by 1) translating high-level geometry inputs (conditioned floor area, number of stories, etc.) to 3D closed-form geometry in an OpenStudio model and then 2) mapping the OpenStudio surfaces to HPXML surfaces (using surface type, boundary condition, area, orientation, etc.). Like surfaces are collapsed into a single surface with aggregate surface area. Note: OS-HPXML default values can be found in the documentation or can be seen by using the 'apply_defaults' argument.</modeler_description>
  <arguments>
    <argument>
      <name>hpxml_path</name>
      <display_name>HPXML File Path</display_name>
      <description>Absolute/relative path of the HPXML file.</description>
      <type>String</type>
      <required>true</required>
      <model_dependent>false</model_dependent>
    </argument>
    <argument>
      <name>existing_hpxml_path</name>
      <display_name>Existing HPXML File Path</display_name>
      <description>Absolute/relative path of the existing HPXML file. If not provided, a new HPXML file with one Building element is created. If provided, a new Building element will be appended to this HPXML file (e.g., to create a multifamily HPXML file describing multiple dwelling units).</description>
      <type>String</type>
      <required>false</required>
      <model_dependent>false</model_dependent>
    </argument>
    <argument>
      <name>whole_sfa_or_mf_building_sim</name>
      <display_name>Whole SFA/MF Building Simulation?</display_name>
      <description>If the HPXML file represents a single family-attached/multifamily building with multiple dwelling units defined, specifies whether to run the HPXML file as a single whole building model.</description>
      <type>Boolean</type>
      <required>false</required>
      <model_dependent>false</model_dependent>
      <choices>
        <choice>
          <value>true</value>
          <display_name>true</display_name>
        </choice>
        <choice>
          <value>false</value>
          <display_name>false</display_name>
        </choice>
      </choices>
    </argument>
    <argument>
      <name>software_info_program_used</name>
      <display_name>Software Info: Program Used</display_name>
      <description>The name of the software program used.</description>
      <type>String</type>
      <required>false</required>
      <model_dependent>false</model_dependent>
    </argument>
    <argument>
      <name>software_info_program_version</name>
      <display_name>Software Info: Program Version</display_name>
      <description>The version of the software program used.</description>
      <type>String</type>
      <required>false</required>
      <model_dependent>false</model_dependent>
    </argument>
    <argument>
      <name>schedules_filepaths</name>
      <display_name>Schedules: CSV File Paths</display_name>
      <description>Absolute/relative paths of csv files containing user-specified detailed schedules. If multiple files, use a comma-separated list.</description>
      <type>String</type>
      <required>false</required>
      <model_dependent>false</model_dependent>
    </argument>
    <argument>
      <name>schedules_vacancy_periods</name>
      <display_name>Schedules: Vacancy Periods</display_name>
      <description>Specifies the vacancy periods. Enter a date like "Dec 15 - Jan 15". Optionally, can enter hour of the day like "Dec 15 2 - Jan 15 20" (start hour can be 0 through 23 and end hour can be 1 through 24). If multiple periods, use a comma-separated list.</description>
      <type>String</type>
      <required>false</required>
      <model_dependent>false</model_dependent>
    </argument>
    <argument>
      <name>schedules_power_outage_periods</name>
      <display_name>Schedules: Power Outage Periods</display_name>
      <description>Specifies the power outage periods. Enter a date like "Dec 15 - Jan 15". Optionally, can enter hour of the day like "Dec 15 2 - Jan 15 20" (start hour can be 0 through 23 and end hour can be 1 through 24). If multiple periods, use a comma-separated list.</description>
      <type>String</type>
      <required>false</required>
      <model_dependent>false</model_dependent>
    </argument>
    <argument>
      <name>schedules_power_outage_periods_window_natvent_availability</name>
      <display_name>Schedules: Power Outage Periods Window Natural Ventilation Availability</display_name>
      <description>The availability of the natural ventilation schedule during the power outage periods. Valid choices are 'regular schedule', 'always available', 'always unavailable'. If multiple periods, use a comma-separated list.</description>
      <type>String</type>
      <required>false</required>
      <model_dependent>false</model_dependent>
    </argument>
    <argument>
      <name>simulation_control_timestep</name>
      <display_name>Simulation Control: Timestep</display_name>
      <description>Value must be a divisor of 60. If not provided, the OS-HPXML default (see &lt;a href='https://openstudio-hpxml.readthedocs.io/en/v1.8.1/workflow_inputs.html#hpxml-simulation-control'&gt;HPXML Simulation Control&lt;/a&gt;) is used.</description>
      <type>Integer</type>
      <units>min</units>
      <required>false</required>
      <model_dependent>false</model_dependent>
    </argument>
    <argument>
      <name>simulation_control_run_period</name>
      <display_name>Simulation Control: Run Period</display_name>
      <description>Enter a date like 'Jan 1 - Dec 31'. If not provided, the OS-HPXML default (see &lt;a href='https://openstudio-hpxml.readthedocs.io/en/v1.8.1/workflow_inputs.html#hpxml-simulation-control'&gt;HPXML Simulation Control&lt;/a&gt;) is used.</description>
      <type>String</type>
      <required>false</required>
      <model_dependent>false</model_dependent>
    </argument>
    <argument>
      <name>simulation_control_run_period_calendar_year</name>
      <display_name>Simulation Control: Run Period Calendar Year</display_name>
      <description>This numeric field should contain the calendar year that determines the start day of week. If you are running simulations using AMY weather files, the value entered for calendar year will not be used; it will be overridden by the actual year found in the AMY weather file. If not provided, the OS-HPXML default (see &lt;a href='https://openstudio-hpxml.readthedocs.io/en/v1.8.1/workflow_inputs.html#hpxml-simulation-control'&gt;HPXML Simulation Control&lt;/a&gt;) is used.</description>
      <type>Integer</type>
      <units>year</units>
      <required>false</required>
      <model_dependent>false</model_dependent>
    </argument>
    <argument>
      <name>simulation_control_daylight_saving_enabled</name>
      <display_name>Simulation Control: Daylight Saving Enabled</display_name>
      <description>Whether to use daylight saving. If not provided, the OS-HPXML default (see &lt;a href='https://openstudio-hpxml.readthedocs.io/en/v1.8.1/workflow_inputs.html#hpxml-building-site'&gt;HPXML Building Site&lt;/a&gt;) is used.</description>
      <type>Boolean</type>
      <required>false</required>
      <model_dependent>false</model_dependent>
      <choices>
        <choice>
          <value>true</value>
          <display_name>true</display_name>
        </choice>
        <choice>
          <value>false</value>
          <display_name>false</display_name>
        </choice>
      </choices>
    </argument>
    <argument>
      <name>simulation_control_daylight_saving_period</name>
      <display_name>Simulation Control: Daylight Saving Period</display_name>
      <description>Enter a date like 'Mar 15 - Dec 15'. If not provided, the OS-HPXML default (see &lt;a href='https://openstudio-hpxml.readthedocs.io/en/v1.8.1/workflow_inputs.html#hpxml-building-site'&gt;HPXML Building Site&lt;/a&gt;) is used.</description>
      <type>String</type>
      <required>false</required>
      <model_dependent>false</model_dependent>
    </argument>
    <argument>
      <name>simulation_control_temperature_capacitance_multiplier</name>
      <display_name>Simulation Control: Temperature Capacitance Multiplier</display_name>
      <description>Affects the transient calculation of indoor air temperatures. If not provided, the OS-HPXML default (see &lt;a href='https://openstudio-hpxml.readthedocs.io/en/v1.8.1/workflow_inputs.html#hpxml-simulation-control'&gt;HPXML Simulation Control&lt;/a&gt;) is used.</description>
      <type>String</type>
      <required>false</required>
      <model_dependent>false</model_dependent>
    </argument>
    <argument>
      <name>simulation_control_defrost_model_type</name>
      <display_name>Simulation Control: Defrost Model Type</display_name>
      <description>Research feature to select the type of defrost model. Use standard for default E+ defrost setting. Use advanced for an improved model that better accounts for load and energy use during defrost; using advanced may impact simulation runtime. If not provided, the OS-HPXML default (see &lt;a href='https://openstudio-hpxml.readthedocs.io/en/v1.8.1/workflow_inputs.html#hpxml-simulation-control'&gt;HPXML Simulation Control&lt;/a&gt;) is used.</description>
      <type>Choice</type>
      <required>false</required>
      <model_dependent>false</model_dependent>
      <choices>
        <choice>
          <value>standard</value>
          <display_name>standard</display_name>
        </choice>
        <choice>
          <value>advanced</value>
          <display_name>advanced</display_name>
        </choice>
      </choices>
    </argument>
    <argument>
      <name>simulation_control_onoff_thermostat_deadband</name>
      <display_name>Simulation Control: HVAC On-Off Thermostat Deadband</display_name>
      <description>Research feature to model on-off thermostat deadband and start-up degradation for single or two speed AC/ASHP systems, and realistic time-based staging for two speed AC/ASHP systems. Currently only supported with 1 min timestep.</description>
      <type>Double</type>
      <units>deg-F</units>
      <required>false</required>
      <model_dependent>false</model_dependent>
    </argument>
    <argument>
      <name>simulation_control_heat_pump_backup_heating_capacity_increment</name>
      <display_name>Simulation Control: Heat Pump Backup Heating Capacity Increment</display_name>
      <description>Research feature to model capacity increment of multi-stage heat pump backup systems with time-based staging. Only applies to air-source heat pumps where Backup Type is 'integrated' and Backup Fuel Type is 'electricity'. Currently only supported with 1 min timestep.</description>
      <type>Double</type>
      <units>Btu/hr</units>
      <required>false</required>
      <model_dependent>false</model_dependent>
    </argument>
    <argument>
      <name>site_type</name>
      <display_name>Site: Type</display_name>
      <description>The type of site. If not provided, the OS-HPXML default (see &lt;a href='https://openstudio-hpxml.readthedocs.io/en/v1.8.1/workflow_inputs.html#hpxml-site'&gt;HPXML Site&lt;/a&gt;) is used.</description>
      <type>Choice</type>
      <required>false</required>
      <model_dependent>false</model_dependent>
      <choices>
        <choice>
          <value>suburban</value>
          <display_name>suburban</display_name>
        </choice>
        <choice>
          <value>urban</value>
          <display_name>urban</display_name>
        </choice>
        <choice>
          <value>rural</value>
          <display_name>rural</display_name>
        </choice>
      </choices>
    </argument>
    <argument>
      <name>site_shielding_of_home</name>
      <display_name>Site: Shielding of Home</display_name>
      <description>Presence of nearby buildings, trees, obstructions for infiltration model. If not provided, the OS-HPXML default (see &lt;a href='https://openstudio-hpxml.readthedocs.io/en/v1.8.1/workflow_inputs.html#hpxml-site'&gt;HPXML Site&lt;/a&gt;) is used.</description>
      <type>Choice</type>
      <required>false</required>
      <model_dependent>false</model_dependent>
      <choices>
        <choice>
          <value>exposed</value>
          <display_name>exposed</display_name>
        </choice>
        <choice>
          <value>normal</value>
          <display_name>normal</display_name>
        </choice>
        <choice>
          <value>well-shielded</value>
          <display_name>well-shielded</display_name>
        </choice>
      </choices>
    </argument>
    <argument>
      <name>site_soil_and_moisture_type</name>
      <display_name>Site: Soil and Moisture Type</display_name>
      <description>Type of soil and moisture. This is used to inform ground conductivity and diffusivity. If not provided, the OS-HPXML default (see &lt;a href='https://openstudio-hpxml.readthedocs.io/en/v1.8.1/workflow_inputs.html#hpxml-site'&gt;HPXML Site&lt;/a&gt;) is used.</description>
      <type>Choice</type>
      <required>false</required>
      <model_dependent>false</model_dependent>
      <choices>
        <choice>
          <value>clay, dry</value>
          <display_name>clay, dry</display_name>
        </choice>
        <choice>
          <value>clay, mixed</value>
          <display_name>clay, mixed</display_name>
        </choice>
        <choice>
          <value>clay, wet</value>
          <display_name>clay, wet</display_name>
        </choice>
        <choice>
          <value>gravel, dry</value>
          <display_name>gravel, dry</display_name>
        </choice>
        <choice>
          <value>gravel, mixed</value>
          <display_name>gravel, mixed</display_name>
        </choice>
        <choice>
          <value>gravel, wet</value>
          <display_name>gravel, wet</display_name>
        </choice>
        <choice>
          <value>loam, dry</value>
          <display_name>loam, dry</display_name>
        </choice>
        <choice>
          <value>loam, mixed</value>
          <display_name>loam, mixed</display_name>
        </choice>
        <choice>
          <value>loam, wet</value>
          <display_name>loam, wet</display_name>
        </choice>
        <choice>
          <value>sand, dry</value>
          <display_name>sand, dry</display_name>
        </choice>
        <choice>
          <value>sand, mixed</value>
          <display_name>sand, mixed</display_name>
        </choice>
        <choice>
          <value>sand, wet</value>
          <display_name>sand, wet</display_name>
        </choice>
        <choice>
          <value>silt, dry</value>
          <display_name>silt, dry</display_name>
        </choice>
        <choice>
          <value>silt, mixed</value>
          <display_name>silt, mixed</display_name>
        </choice>
        <choice>
          <value>silt, wet</value>
          <display_name>silt, wet</display_name>
        </choice>
        <choice>
          <value>unknown, dry</value>
          <display_name>unknown, dry</display_name>
        </choice>
        <choice>
          <value>unknown, mixed</value>
          <display_name>unknown, mixed</display_name>
        </choice>
        <choice>
          <value>unknown, wet</value>
          <display_name>unknown, wet</display_name>
        </choice>
      </choices>
    </argument>
    <argument>
      <name>site_ground_conductivity</name>
      <display_name>Site: Ground Conductivity</display_name>
      <description>Conductivity of the ground soil. If provided, overrides the previous site and moisture type input.</description>
      <type>Double</type>
      <units>Btu/hr-ft-F</units>
      <required>false</required>
      <model_dependent>false</model_dependent>
    </argument>
    <argument>
      <name>site_ground_diffusivity</name>
      <display_name>Site: Ground Diffusivity</display_name>
      <description>Diffusivity of the ground soil. If provided, overrides the previous site and moisture type input.</description>
      <type>Double</type>
      <units>ft^2/hr</units>
      <required>false</required>
      <model_dependent>false</model_dependent>
    </argument>
    <argument>
      <name>site_iecc_zone</name>
      <display_name>Site: IECC Zone</display_name>
      <description>IECC zone of the home address.</description>
      <type>Choice</type>
      <required>false</required>
      <model_dependent>false</model_dependent>
      <choices>
        <choice>
          <value>1A</value>
          <display_name>1A</display_name>
        </choice>
        <choice>
          <value>1B</value>
          <display_name>1B</display_name>
        </choice>
        <choice>
          <value>1C</value>
          <display_name>1C</display_name>
        </choice>
        <choice>
          <value>2A</value>
          <display_name>2A</display_name>
        </choice>
        <choice>
          <value>2B</value>
          <display_name>2B</display_name>
        </choice>
        <choice>
          <value>2C</value>
          <display_name>2C</display_name>
        </choice>
        <choice>
          <value>3A</value>
          <display_name>3A</display_name>
        </choice>
        <choice>
          <value>3B</value>
          <display_name>3B</display_name>
        </choice>
        <choice>
          <value>3C</value>
          <display_name>3C</display_name>
        </choice>
        <choice>
          <value>4A</value>
          <display_name>4A</display_name>
        </choice>
        <choice>
          <value>4B</value>
          <display_name>4B</display_name>
        </choice>
        <choice>
          <value>4C</value>
          <display_name>4C</display_name>
        </choice>
        <choice>
          <value>5A</value>
          <display_name>5A</display_name>
        </choice>
        <choice>
          <value>5B</value>
          <display_name>5B</display_name>
        </choice>
        <choice>
          <value>5C</value>
          <display_name>5C</display_name>
        </choice>
        <choice>
          <value>6A</value>
          <display_name>6A</display_name>
        </choice>
        <choice>
          <value>6B</value>
          <display_name>6B</display_name>
        </choice>
        <choice>
          <value>6C</value>
          <display_name>6C</display_name>
        </choice>
        <choice>
          <value>7</value>
          <display_name>7</display_name>
        </choice>
        <choice>
          <value>8</value>
          <display_name>8</display_name>
        </choice>
      </choices>
    </argument>
    <argument>
      <name>site_city</name>
      <display_name>Site: City</display_name>
      <description>City/municipality of the home address.</description>
      <type>String</type>
      <required>false</required>
      <model_dependent>false</model_dependent>
    </argument>
    <argument>
      <name>site_state_code</name>
      <display_name>Site: State Code</display_name>
      <description>State code of the home address. If not provided, the OS-HPXML default (see &lt;a href='https://openstudio-hpxml.readthedocs.io/en/v1.8.1/workflow_inputs.html#hpxml-site'&gt;HPXML Site&lt;/a&gt;) is used.</description>
      <type>Choice</type>
      <required>false</required>
      <model_dependent>false</model_dependent>
      <choices>
        <choice>
          <value>AK</value>
          <display_name>AK</display_name>
        </choice>
        <choice>
          <value>AL</value>
          <display_name>AL</display_name>
        </choice>
        <choice>
          <value>AR</value>
          <display_name>AR</display_name>
        </choice>
        <choice>
          <value>AZ</value>
          <display_name>AZ</display_name>
        </choice>
        <choice>
          <value>CA</value>
          <display_name>CA</display_name>
        </choice>
        <choice>
          <value>CO</value>
          <display_name>CO</display_name>
        </choice>
        <choice>
          <value>CT</value>
          <display_name>CT</display_name>
        </choice>
        <choice>
          <value>DC</value>
          <display_name>DC</display_name>
        </choice>
        <choice>
          <value>DE</value>
          <display_name>DE</display_name>
        </choice>
        <choice>
          <value>FL</value>
          <display_name>FL</display_name>
        </choice>
        <choice>
          <value>GA</value>
          <display_name>GA</display_name>
        </choice>
        <choice>
          <value>HI</value>
          <display_name>HI</display_name>
        </choice>
        <choice>
          <value>IA</value>
          <display_name>IA</display_name>
        </choice>
        <choice>
          <value>ID</value>
          <display_name>ID</display_name>
        </choice>
        <choice>
          <value>IL</value>
          <display_name>IL</display_name>
        </choice>
        <choice>
          <value>IN</value>
          <display_name>IN</display_name>
        </choice>
        <choice>
          <value>KS</value>
          <display_name>KS</display_name>
        </choice>
        <choice>
          <value>KY</value>
          <display_name>KY</display_name>
        </choice>
        <choice>
          <value>LA</value>
          <display_name>LA</display_name>
        </choice>
        <choice>
          <value>MA</value>
          <display_name>MA</display_name>
        </choice>
        <choice>
          <value>MD</value>
          <display_name>MD</display_name>
        </choice>
        <choice>
          <value>ME</value>
          <display_name>ME</display_name>
        </choice>
        <choice>
          <value>MI</value>
          <display_name>MI</display_name>
        </choice>
        <choice>
          <value>MN</value>
          <display_name>MN</display_name>
        </choice>
        <choice>
          <value>MO</value>
          <display_name>MO</display_name>
        </choice>
        <choice>
          <value>MS</value>
          <display_name>MS</display_name>
        </choice>
        <choice>
          <value>MT</value>
          <display_name>MT</display_name>
        </choice>
        <choice>
          <value>NC</value>
          <display_name>NC</display_name>
        </choice>
        <choice>
          <value>ND</value>
          <display_name>ND</display_name>
        </choice>
        <choice>
          <value>NE</value>
          <display_name>NE</display_name>
        </choice>
        <choice>
          <value>NH</value>
          <display_name>NH</display_name>
        </choice>
        <choice>
          <value>NJ</value>
          <display_name>NJ</display_name>
        </choice>
        <choice>
          <value>NM</value>
          <display_name>NM</display_name>
        </choice>
        <choice>
          <value>NV</value>
          <display_name>NV</display_name>
        </choice>
        <choice>
          <value>NY</value>
          <display_name>NY</display_name>
        </choice>
        <choice>
          <value>OH</value>
          <display_name>OH</display_name>
        </choice>
        <choice>
          <value>OK</value>
          <display_name>OK</display_name>
        </choice>
        <choice>
          <value>OR</value>
          <display_name>OR</display_name>
        </choice>
        <choice>
          <value>PA</value>
          <display_name>PA</display_name>
        </choice>
        <choice>
          <value>RI</value>
          <display_name>RI</display_name>
        </choice>
        <choice>
          <value>SC</value>
          <display_name>SC</display_name>
        </choice>
        <choice>
          <value>SD</value>
          <display_name>SD</display_name>
        </choice>
        <choice>
          <value>TN</value>
          <display_name>TN</display_name>
        </choice>
        <choice>
          <value>TX</value>
          <display_name>TX</display_name>
        </choice>
        <choice>
          <value>UT</value>
          <display_name>UT</display_name>
        </choice>
        <choice>
          <value>VA</value>
          <display_name>VA</display_name>
        </choice>
        <choice>
          <value>VT</value>
          <display_name>VT</display_name>
        </choice>
        <choice>
          <value>WA</value>
          <display_name>WA</display_name>
        </choice>
        <choice>
          <value>WI</value>
          <display_name>WI</display_name>
        </choice>
        <choice>
          <value>WV</value>
          <display_name>WV</display_name>
        </choice>
        <choice>
          <value>WY</value>
          <display_name>WY</display_name>
        </choice>
      </choices>
    </argument>
    <argument>
      <name>site_zip_code</name>
      <display_name>Site: Zip Code</display_name>
      <description>Zip code of the home address.</description>
      <type>String</type>
      <required>false</required>
      <model_dependent>false</model_dependent>
    </argument>
    <argument>
      <name>site_time_zone_utc_offset</name>
      <display_name>Site: Time Zone UTC Offset</display_name>
      <description>Time zone UTC offset of the home address. Must be between -12 and 14. If not provided, the OS-HPXML default (see &lt;a href='https://openstudio-hpxml.readthedocs.io/en/v1.8.1/workflow_inputs.html#hpxml-site'&gt;HPXML Site&lt;/a&gt;) is used.</description>
      <type>Double</type>
      <units>hr</units>
      <required>false</required>
      <model_dependent>false</model_dependent>
    </argument>
    <argument>
      <name>site_elevation</name>
      <display_name>Site: Elevation</display_name>
      <description>Elevation of the home address. If not provided, the OS-HPXML default (see &lt;a href='https://openstudio-hpxml.readthedocs.io/en/v1.8.1/workflow_inputs.html#hpxml-site'&gt;HPXML Site&lt;/a&gt;) is used.</description>
      <type>Double</type>
      <units>ft</units>
      <required>false</required>
      <model_dependent>false</model_dependent>
    </argument>
    <argument>
      <name>site_latitude</name>
      <display_name>Site: Latitude</display_name>
      <description>Latitude of the home address. Must be between -90 and 90. Use negative values for southern hemisphere. If not provided, the OS-HPXML default (see &lt;a href='https://openstudio-hpxml.readthedocs.io/en/v1.8.1/workflow_inputs.html#hpxml-site'&gt;HPXML Site&lt;/a&gt;) is used.</description>
      <type>Double</type>
      <units>deg</units>
      <required>false</required>
      <model_dependent>false</model_dependent>
    </argument>
    <argument>
      <name>site_longitude</name>
      <display_name>Site: Longitude</display_name>
      <description>Longitude of the home address. Must be between -180 and 180. Use negative values for the western hemisphere. If not provided, the OS-HPXML default (see &lt;a href='https://openstudio-hpxml.readthedocs.io/en/v1.8.1/workflow_inputs.html#hpxml-site'&gt;HPXML Site&lt;/a&gt;) is used.</description>
      <type>Double</type>
      <units>deg</units>
      <required>false</required>
      <model_dependent>false</model_dependent>
    </argument>
    <argument>
      <name>weather_station_epw_filepath</name>
      <display_name>Weather Station: EnergyPlus Weather (EPW) Filepath</display_name>
      <description>Path of the EPW file.</description>
      <type>String</type>
      <required>true</required>
      <model_dependent>false</model_dependent>
      <default_value>USA_CO_Denver.Intl.AP.725650_TMY3.epw</default_value>
    </argument>
    <argument>
      <name>year_built</name>
      <display_name>Building Construction: Year Built</display_name>
      <description>The year the building was built.</description>
      <type>Integer</type>
      <required>false</required>
      <model_dependent>false</model_dependent>
    </argument>
    <argument>
      <name>unit_multiplier</name>
      <display_name>Building Construction: Unit Multiplier</display_name>
      <description>The number of similar dwelling units. EnergyPlus simulation results will be multiplied this value. If not provided, defaults to 1.</description>
      <type>Integer</type>
      <required>false</required>
      <model_dependent>false</model_dependent>
    </argument>
    <argument>
      <name>geometry_unit_type</name>
      <display_name>Geometry: Unit Type</display_name>
      <description>The type of dwelling unit. Use single-family attached for a dwelling unit with 1 or more stories, attached units to one or both sides, and no units above/below. Use apartment unit for a dwelling unit with 1 story, attached units to one, two, or three sides, and units above and/or below.</description>
      <type>Choice</type>
      <required>true</required>
      <model_dependent>false</model_dependent>
      <default_value>single-family detached</default_value>
      <choices>
        <choice>
          <value>single-family detached</value>
          <display_name>single-family detached</display_name>
        </choice>
        <choice>
          <value>single-family attached</value>
          <display_name>single-family attached</display_name>
        </choice>
        <choice>
          <value>apartment unit</value>
          <display_name>apartment unit</display_name>
        </choice>
        <choice>
          <value>manufactured home</value>
          <display_name>manufactured home</display_name>
        </choice>
      </choices>
    </argument>
    <argument>
      <name>geometry_unit_left_wall_is_adiabatic</name>
      <display_name>Geometry: Unit Left Wall Is Adiabatic</display_name>
      <description>Presence of an adiabatic left wall.</description>
      <type>Boolean</type>
      <required>false</required>
      <model_dependent>false</model_dependent>
      <default_value>false</default_value>
      <choices>
        <choice>
          <value>true</value>
          <display_name>true</display_name>
        </choice>
        <choice>
          <value>false</value>
          <display_name>false</display_name>
        </choice>
      </choices>
    </argument>
    <argument>
      <name>geometry_unit_right_wall_is_adiabatic</name>
      <display_name>Geometry: Unit Right Wall Is Adiabatic</display_name>
      <description>Presence of an adiabatic right wall.</description>
      <type>Boolean</type>
      <required>false</required>
      <model_dependent>false</model_dependent>
      <default_value>false</default_value>
      <choices>
        <choice>
          <value>true</value>
          <display_name>true</display_name>
        </choice>
        <choice>
          <value>false</value>
          <display_name>false</display_name>
        </choice>
      </choices>
    </argument>
    <argument>
      <name>geometry_unit_front_wall_is_adiabatic</name>
      <display_name>Geometry: Unit Front Wall Is Adiabatic</display_name>
      <description>Presence of an adiabatic front wall, for example, the unit is adjacent to a conditioned corridor.</description>
      <type>Boolean</type>
      <required>false</required>
      <model_dependent>false</model_dependent>
      <default_value>false</default_value>
      <choices>
        <choice>
          <value>true</value>
          <display_name>true</display_name>
        </choice>
        <choice>
          <value>false</value>
          <display_name>false</display_name>
        </choice>
      </choices>
    </argument>
    <argument>
      <name>geometry_unit_back_wall_is_adiabatic</name>
      <display_name>Geometry: Unit Back Wall Is Adiabatic</display_name>
      <description>Presence of an adiabatic back wall.</description>
      <type>Boolean</type>
      <required>false</required>
      <model_dependent>false</model_dependent>
      <default_value>false</default_value>
      <choices>
        <choice>
          <value>true</value>
          <display_name>true</display_name>
        </choice>
        <choice>
          <value>false</value>
          <display_name>false</display_name>
        </choice>
      </choices>
    </argument>
    <argument>
      <name>geometry_unit_num_floors_above_grade</name>
      <display_name>Geometry: Unit Number of Floors Above Grade</display_name>
      <description>The number of floors above grade in the unit. Attic type ConditionedAttic is included. Assumed to be 1 for apartment units.</description>
      <type>Integer</type>
      <units>#</units>
      <required>true</required>
      <model_dependent>false</model_dependent>
      <default_value>2</default_value>
    </argument>
    <argument>
      <name>geometry_unit_cfa</name>
      <display_name>Geometry: Unit Conditioned Floor Area</display_name>
      <description>The total floor area of the unit's conditioned space (including any conditioned basement floor area).</description>
      <type>Double</type>
      <units>ft^2</units>
      <required>true</required>
      <model_dependent>false</model_dependent>
      <default_value>2000</default_value>
    </argument>
    <argument>
      <name>geometry_unit_aspect_ratio</name>
      <display_name>Geometry: Unit Aspect Ratio</display_name>
      <description>The ratio of front/back wall length to left/right wall length for the unit, excluding any protruding garage wall area.</description>
      <type>Double</type>
      <units>Frac</units>
      <required>true</required>
      <model_dependent>false</model_dependent>
      <default_value>2</default_value>
    </argument>
    <argument>
      <name>geometry_unit_orientation</name>
      <display_name>Geometry: Unit Orientation</display_name>
      <description>The unit's orientation is measured clockwise from north (e.g., North=0, East=90, South=180, West=270).</description>
      <type>Double</type>
      <units>degrees</units>
      <required>true</required>
      <model_dependent>false</model_dependent>
      <default_value>180</default_value>
    </argument>
    <argument>
      <name>geometry_unit_num_bedrooms</name>
      <display_name>Geometry: Unit Number of Bedrooms</display_name>
      <description>The number of bedrooms in the unit.</description>
      <type>Integer</type>
      <units>#</units>
      <required>true</required>
      <model_dependent>false</model_dependent>
      <default_value>3</default_value>
    </argument>
    <argument>
      <name>geometry_unit_num_bathrooms</name>
      <display_name>Geometry: Unit Number of Bathrooms</display_name>
      <description>The number of bathrooms in the unit. If not provided, the OS-HPXML default (see &lt;a href='https://openstudio-hpxml.readthedocs.io/en/v1.8.1/workflow_inputs.html#hpxml-building-construction'&gt;HPXML Building Construction&lt;/a&gt;) is used.</description>
      <type>Integer</type>
      <units>#</units>
      <required>false</required>
      <model_dependent>false</model_dependent>
    </argument>
    <argument>
      <name>geometry_unit_num_occupants</name>
      <display_name>Geometry: Unit Number of Occupants</display_name>
      <description>The number of occupants in the unit. If not provided, an *asset* calculation is performed assuming standard occupancy, in which various end use defaults (e.g., plug loads, appliances, and hot water usage) are calculated based on Number of Bedrooms and Conditioned Floor Area per ANSI/RESNET/ICC 301-2019. If provided, an *operational* calculation is instead performed in which the end use defaults are adjusted using the relationship between Number of Bedrooms and Number of Occupants from RECS 2015.</description>
      <type>Double</type>
      <units>#</units>
      <required>false</required>
      <model_dependent>false</model_dependent>
    </argument>
    <argument>
      <name>geometry_building_num_units</name>
      <display_name>Geometry: Building Number of Units</display_name>
      <description>The number of units in the building. Required for single-family attached and apartment units.</description>
      <type>Integer</type>
      <units>#</units>
      <required>false</required>
      <model_dependent>false</model_dependent>
    </argument>
    <argument>
      <name>geometry_average_ceiling_height</name>
      <display_name>Geometry: Average Ceiling Height</display_name>
      <description>Average distance from the floor to the ceiling.</description>
      <type>Double</type>
      <units>ft</units>
      <required>true</required>
      <model_dependent>false</model_dependent>
      <default_value>8</default_value>
    </argument>
    <argument>
      <name>geometry_garage_width</name>
      <display_name>Geometry: Garage Width</display_name>
      <description>The width of the garage. Enter zero for no garage. Only applies to single-family detached units.</description>
      <type>Double</type>
      <units>ft</units>
      <required>true</required>
      <model_dependent>false</model_dependent>
      <default_value>0</default_value>
    </argument>
    <argument>
      <name>geometry_garage_depth</name>
      <display_name>Geometry: Garage Depth</display_name>
      <description>The depth of the garage. Only applies to single-family detached units.</description>
      <type>Double</type>
      <units>ft</units>
      <required>true</required>
      <model_dependent>false</model_dependent>
      <default_value>20</default_value>
    </argument>
    <argument>
      <name>geometry_garage_protrusion</name>
      <display_name>Geometry: Garage Protrusion</display_name>
      <description>The fraction of the garage that is protruding from the conditioned space. Only applies to single-family detached units.</description>
      <type>Double</type>
      <units>Frac</units>
      <required>true</required>
      <model_dependent>false</model_dependent>
      <default_value>0</default_value>
    </argument>
    <argument>
      <name>geometry_garage_position</name>
      <display_name>Geometry: Garage Position</display_name>
      <description>The position of the garage. Only applies to single-family detached units.</description>
      <type>Choice</type>
      <required>true</required>
      <model_dependent>false</model_dependent>
      <default_value>Right</default_value>
      <choices>
        <choice>
          <value>Right</value>
          <display_name>Right</display_name>
        </choice>
        <choice>
          <value>Left</value>
          <display_name>Left</display_name>
        </choice>
      </choices>
    </argument>
    <argument>
      <name>geometry_foundation_type</name>
      <display_name>Geometry: Foundation Type</display_name>
      <description>The foundation type of the building. Foundation types ConditionedBasement and ConditionedCrawlspace are not allowed for apartment units.</description>
      <type>Choice</type>
      <required>true</required>
      <model_dependent>false</model_dependent>
      <default_value>SlabOnGrade</default_value>
      <choices>
        <choice>
          <value>SlabOnGrade</value>
          <display_name>SlabOnGrade</display_name>
        </choice>
        <choice>
          <value>VentedCrawlspace</value>
          <display_name>VentedCrawlspace</display_name>
        </choice>
        <choice>
          <value>UnventedCrawlspace</value>
          <display_name>UnventedCrawlspace</display_name>
        </choice>
        <choice>
          <value>ConditionedCrawlspace</value>
          <display_name>ConditionedCrawlspace</display_name>
        </choice>
        <choice>
          <value>UnconditionedBasement</value>
          <display_name>UnconditionedBasement</display_name>
        </choice>
        <choice>
          <value>ConditionedBasement</value>
          <display_name>ConditionedBasement</display_name>
        </choice>
        <choice>
          <value>Ambient</value>
          <display_name>Ambient</display_name>
        </choice>
        <choice>
          <value>AboveApartment</value>
          <display_name>AboveApartment</display_name>
        </choice>
        <choice>
          <value>BellyAndWingWithSkirt</value>
          <display_name>BellyAndWingWithSkirt</display_name>
        </choice>
        <choice>
          <value>BellyAndWingNoSkirt</value>
          <display_name>BellyAndWingNoSkirt</display_name>
        </choice>
      </choices>
    </argument>
    <argument>
      <name>geometry_foundation_height</name>
      <display_name>Geometry: Foundation Height</display_name>
      <description>The height of the foundation (e.g., 3ft for crawlspace, 8ft for basement). Only applies to basements/crawlspaces.</description>
      <type>Double</type>
      <units>ft</units>
      <required>true</required>
      <model_dependent>false</model_dependent>
      <default_value>0</default_value>
    </argument>
    <argument>
      <name>geometry_foundation_height_above_grade</name>
      <display_name>Geometry: Foundation Height Above Grade</display_name>
      <description>The depth above grade of the foundation wall. Only applies to basements/crawlspaces.</description>
      <type>Double</type>
      <units>ft</units>
      <required>true</required>
      <model_dependent>false</model_dependent>
      <default_value>0</default_value>
    </argument>
    <argument>
      <name>geometry_rim_joist_height</name>
      <display_name>Geometry: Rim Joist Height</display_name>
      <description>The height of the rim joists. Only applies to basements/crawlspaces.</description>
      <type>Double</type>
      <units>in</units>
      <required>false</required>
      <model_dependent>false</model_dependent>
    </argument>
    <argument>
      <name>geometry_attic_type</name>
      <display_name>Geometry: Attic Type</display_name>
      <description>The attic type of the building. Attic type ConditionedAttic is not allowed for apartment units.</description>
      <type>Choice</type>
      <required>true</required>
      <model_dependent>false</model_dependent>
      <default_value>VentedAttic</default_value>
      <choices>
        <choice>
          <value>FlatRoof</value>
          <display_name>FlatRoof</display_name>
        </choice>
        <choice>
          <value>VentedAttic</value>
          <display_name>VentedAttic</display_name>
        </choice>
        <choice>
          <value>UnventedAttic</value>
          <display_name>UnventedAttic</display_name>
        </choice>
        <choice>
          <value>ConditionedAttic</value>
          <display_name>ConditionedAttic</display_name>
        </choice>
        <choice>
          <value>BelowApartment</value>
          <display_name>BelowApartment</display_name>
        </choice>
      </choices>
    </argument>
    <argument>
      <name>geometry_roof_type</name>
      <display_name>Geometry: Roof Type</display_name>
      <description>The roof type of the building. Ignored if the building has a flat roof.</description>
      <type>Choice</type>
      <required>true</required>
      <model_dependent>false</model_dependent>
      <default_value>gable</default_value>
      <choices>
        <choice>
          <value>gable</value>
          <display_name>gable</display_name>
        </choice>
        <choice>
          <value>hip</value>
          <display_name>hip</display_name>
        </choice>
      </choices>
    </argument>
    <argument>
      <name>geometry_roof_pitch</name>
      <display_name>Geometry: Roof Pitch</display_name>
      <description>The roof pitch of the attic. Ignored if the building has a flat roof.</description>
      <type>Choice</type>
      <required>true</required>
      <model_dependent>false</model_dependent>
      <default_value>6:12</default_value>
      <choices>
        <choice>
          <value>1:12</value>
          <display_name>1:12</display_name>
        </choice>
        <choice>
          <value>2:12</value>
          <display_name>2:12</display_name>
        </choice>
        <choice>
          <value>3:12</value>
          <display_name>3:12</display_name>
        </choice>
        <choice>
          <value>4:12</value>
          <display_name>4:12</display_name>
        </choice>
        <choice>
          <value>5:12</value>
          <display_name>5:12</display_name>
        </choice>
        <choice>
          <value>6:12</value>
          <display_name>6:12</display_name>
        </choice>
        <choice>
          <value>7:12</value>
          <display_name>7:12</display_name>
        </choice>
        <choice>
          <value>8:12</value>
          <display_name>8:12</display_name>
        </choice>
        <choice>
          <value>9:12</value>
          <display_name>9:12</display_name>
        </choice>
        <choice>
          <value>10:12</value>
          <display_name>10:12</display_name>
        </choice>
        <choice>
          <value>11:12</value>
          <display_name>11:12</display_name>
        </choice>
        <choice>
          <value>12:12</value>
          <display_name>12:12</display_name>
        </choice>
      </choices>
    </argument>
    <argument>
      <name>geometry_eaves_depth</name>
      <display_name>Geometry: Eaves Depth</display_name>
      <description>The eaves depth of the roof.</description>
      <type>Double</type>
      <units>ft</units>
      <required>true</required>
      <model_dependent>false</model_dependent>
      <default_value>2</default_value>
    </argument>
    <argument>
      <name>neighbor_front_distance</name>
      <display_name>Neighbor: Front Distance</display_name>
      <description>The distance between the unit and the neighboring building to the front (not including eaves). A value of zero indicates no neighbors. Used for shading.</description>
      <type>Double</type>
      <units>ft</units>
      <required>true</required>
      <model_dependent>false</model_dependent>
      <default_value>0</default_value>
    </argument>
    <argument>
      <name>neighbor_back_distance</name>
      <display_name>Neighbor: Back Distance</display_name>
      <description>The distance between the unit and the neighboring building to the back (not including eaves). A value of zero indicates no neighbors. Used for shading.</description>
      <type>Double</type>
      <units>ft</units>
      <required>true</required>
      <model_dependent>false</model_dependent>
      <default_value>0</default_value>
    </argument>
    <argument>
      <name>neighbor_left_distance</name>
      <display_name>Neighbor: Left Distance</display_name>
      <description>The distance between the unit and the neighboring building to the left (not including eaves). A value of zero indicates no neighbors. Used for shading.</description>
      <type>Double</type>
      <units>ft</units>
      <required>true</required>
      <model_dependent>false</model_dependent>
      <default_value>10</default_value>
    </argument>
    <argument>
      <name>neighbor_right_distance</name>
      <display_name>Neighbor: Right Distance</display_name>
      <description>The distance between the unit and the neighboring building to the right (not including eaves). A value of zero indicates no neighbors. Used for shading.</description>
      <type>Double</type>
      <units>ft</units>
      <required>true</required>
      <model_dependent>false</model_dependent>
      <default_value>10</default_value>
    </argument>
    <argument>
      <name>neighbor_front_height</name>
      <display_name>Neighbor: Front Height</display_name>
      <description>The height of the neighboring building to the front. If not provided, the OS-HPXML default (see &lt;a href='https://openstudio-hpxml.readthedocs.io/en/v1.8.1/workflow_inputs.html#hpxml-neighbor-buildings'&gt;HPXML Neighbor Building&lt;/a&gt;) is used.</description>
      <type>Double</type>
      <units>ft</units>
      <required>false</required>
      <model_dependent>false</model_dependent>
    </argument>
    <argument>
      <name>neighbor_back_height</name>
      <display_name>Neighbor: Back Height</display_name>
      <description>The height of the neighboring building to the back. If not provided, the OS-HPXML default (see &lt;a href='https://openstudio-hpxml.readthedocs.io/en/v1.8.1/workflow_inputs.html#hpxml-neighbor-buildings'&gt;HPXML Neighbor Building&lt;/a&gt;) is used.</description>
      <type>Double</type>
      <units>ft</units>
      <required>false</required>
      <model_dependent>false</model_dependent>
    </argument>
    <argument>
      <name>neighbor_left_height</name>
      <display_name>Neighbor: Left Height</display_name>
      <description>The height of the neighboring building to the left. If not provided, the OS-HPXML default (see &lt;a href='https://openstudio-hpxml.readthedocs.io/en/v1.8.1/workflow_inputs.html#hpxml-neighbor-buildings'&gt;HPXML Neighbor Building&lt;/a&gt;) is used.</description>
      <type>Double</type>
      <units>ft</units>
      <required>false</required>
      <model_dependent>false</model_dependent>
    </argument>
    <argument>
      <name>neighbor_right_height</name>
      <display_name>Neighbor: Right Height</display_name>
      <description>The height of the neighboring building to the right. If not provided, the OS-HPXML default (see &lt;a href='https://openstudio-hpxml.readthedocs.io/en/v1.8.1/workflow_inputs.html#hpxml-neighbor-buildings'&gt;HPXML Neighbor Building&lt;/a&gt;) is used.</description>
      <type>Double</type>
      <units>ft</units>
      <required>false</required>
      <model_dependent>false</model_dependent>
    </argument>
    <argument>
      <name>floor_over_foundation_assembly_r</name>
      <display_name>Floor: Over Foundation Assembly R-value</display_name>
      <description>Assembly R-value for the floor over the foundation. Ignored if the building has a slab-on-grade foundation.</description>
      <type>Double</type>
      <units>h-ft^2-R/Btu</units>
      <required>true</required>
      <model_dependent>false</model_dependent>
      <default_value>28.1</default_value>
    </argument>
    <argument>
      <name>floor_over_garage_assembly_r</name>
      <display_name>Floor: Over Garage Assembly R-value</display_name>
      <description>Assembly R-value for the floor over the garage. Ignored unless the building has a garage under conditioned space.</description>
      <type>Double</type>
      <units>h-ft^2-R/Btu</units>
      <required>true</required>
      <model_dependent>false</model_dependent>
      <default_value>28.1</default_value>
    </argument>
    <argument>
      <name>floor_type</name>
      <display_name>Floor: Type</display_name>
      <description>The type of floors.</description>
      <type>Choice</type>
      <required>true</required>
      <model_dependent>false</model_dependent>
      <default_value>WoodFrame</default_value>
      <choices>
        <choice>
          <value>WoodFrame</value>
          <display_name>WoodFrame</display_name>
        </choice>
        <choice>
          <value>StructuralInsulatedPanel</value>
          <display_name>StructuralInsulatedPanel</display_name>
        </choice>
        <choice>
          <value>SolidConcrete</value>
          <display_name>SolidConcrete</display_name>
        </choice>
        <choice>
          <value>SteelFrame</value>
          <display_name>SteelFrame</display_name>
        </choice>
      </choices>
    </argument>
    <argument>
      <name>foundation_wall_type</name>
      <display_name>Foundation Wall: Type</display_name>
      <description>The material type of the foundation wall. If not provided, the OS-HPXML default (see &lt;a href='https://openstudio-hpxml.readthedocs.io/en/v1.8.1/workflow_inputs.html#hpxml-foundation-walls'&gt;HPXML Foundation Walls&lt;/a&gt;) is used.</description>
      <type>Choice</type>
      <required>false</required>
      <model_dependent>false</model_dependent>
      <choices>
        <choice>
          <value>solid concrete</value>
          <display_name>solid concrete</display_name>
        </choice>
        <choice>
          <value>concrete block</value>
          <display_name>concrete block</display_name>
        </choice>
        <choice>
          <value>concrete block foam core</value>
          <display_name>concrete block foam core</display_name>
        </choice>
        <choice>
          <value>concrete block perlite core</value>
          <display_name>concrete block perlite core</display_name>
        </choice>
        <choice>
          <value>concrete block vermiculite core</value>
          <display_name>concrete block vermiculite core</display_name>
        </choice>
        <choice>
          <value>concrete block solid core</value>
          <display_name>concrete block solid core</display_name>
        </choice>
        <choice>
          <value>double brick</value>
          <display_name>double brick</display_name>
        </choice>
        <choice>
          <value>wood</value>
          <display_name>wood</display_name>
        </choice>
      </choices>
    </argument>
    <argument>
      <name>foundation_wall_thickness</name>
      <display_name>Foundation Wall: Thickness</display_name>
      <description>The thickness of the foundation wall. If not provided, the OS-HPXML default (see &lt;a href='https://openstudio-hpxml.readthedocs.io/en/v1.8.1/workflow_inputs.html#hpxml-foundation-walls'&gt;HPXML Foundation Walls&lt;/a&gt;) is used.</description>
      <type>Double</type>
      <units>in</units>
      <required>false</required>
      <model_dependent>false</model_dependent>
    </argument>
    <argument>
      <name>foundation_wall_insulation_r</name>
      <display_name>Foundation Wall: Insulation Nominal R-value</display_name>
      <description>Nominal R-value for the foundation wall insulation. Only applies to basements/crawlspaces.</description>
      <type>Double</type>
      <units>h-ft^2-R/Btu</units>
      <required>true</required>
      <model_dependent>false</model_dependent>
      <default_value>0</default_value>
    </argument>
    <argument>
      <name>foundation_wall_insulation_location</name>
      <display_name>Foundation Wall: Insulation Location</display_name>
      <description>Whether the insulation is on the interior or exterior of the foundation wall. Only applies to basements/crawlspaces.</description>
      <type>Choice</type>
      <units>ft</units>
      <required>false</required>
      <model_dependent>false</model_dependent>
      <default_value>exterior</default_value>
      <choices>
        <choice>
          <value>interior</value>
          <display_name>interior</display_name>
        </choice>
        <choice>
          <value>exterior</value>
          <display_name>exterior</display_name>
        </choice>
      </choices>
    </argument>
    <argument>
      <name>foundation_wall_insulation_distance_to_top</name>
      <display_name>Foundation Wall: Insulation Distance To Top</display_name>
      <description>The distance from the top of the foundation wall to the top of the foundation wall insulation. Only applies to basements/crawlspaces. If not provided, the OS-HPXML default (see &lt;a href='https://openstudio-hpxml.readthedocs.io/en/v1.8.1/workflow_inputs.html#hpxml-foundation-walls'&gt;HPXML Foundation Walls&lt;/a&gt;) is used.</description>
      <type>Double</type>
      <units>ft</units>
      <required>false</required>
      <model_dependent>false</model_dependent>
    </argument>
    <argument>
      <name>foundation_wall_insulation_distance_to_bottom</name>
      <display_name>Foundation Wall: Insulation Distance To Bottom</display_name>
      <description>The distance from the top of the foundation wall to the bottom of the foundation wall insulation. Only applies to basements/crawlspaces. If not provided, the OS-HPXML default (see &lt;a href='https://openstudio-hpxml.readthedocs.io/en/v1.8.1/workflow_inputs.html#hpxml-foundation-walls'&gt;HPXML Foundation Walls&lt;/a&gt;) is used.</description>
      <type>Double</type>
      <units>ft</units>
      <required>false</required>
      <model_dependent>false</model_dependent>
    </argument>
    <argument>
      <name>foundation_wall_assembly_r</name>
      <display_name>Foundation Wall: Assembly R-value</display_name>
      <description>Assembly R-value for the foundation walls. Only applies to basements/crawlspaces. If provided, overrides the previous foundation wall insulation inputs. If not provided, it is ignored.</description>
      <type>Double</type>
      <units>h-ft^2-R/Btu</units>
      <required>false</required>
      <model_dependent>false</model_dependent>
    </argument>
    <argument>
      <name>rim_joist_assembly_r</name>
      <display_name>Rim Joist: Assembly R-value</display_name>
      <description>Assembly R-value for the rim joists. Only applies to basements/crawlspaces. Required if a rim joist height is provided.</description>
      <type>Double</type>
      <units>h-ft^2-R/Btu</units>
      <required>false</required>
      <model_dependent>false</model_dependent>
    </argument>
    <argument>
      <name>slab_perimeter_insulation_r</name>
      <display_name>Slab: Perimeter Insulation Nominal R-value</display_name>
      <description>Nominal R-value of the vertical slab perimeter insulation. Applies to slab-on-grade foundations and basement/crawlspace floors.</description>
      <type>Double</type>
      <units>h-ft^2-R/Btu</units>
      <required>true</required>
      <model_dependent>false</model_dependent>
      <default_value>0</default_value>
    </argument>
    <argument>
      <name>slab_perimeter_insulation_depth</name>
      <display_name>Slab: Perimeter Insulation Depth</display_name>
      <description>Depth from grade to bottom of vertical slab perimeter insulation. Applies to slab-on-grade foundations and basement/crawlspace floors.</description>
      <type>Double</type>
      <units>ft</units>
      <required>true</required>
      <model_dependent>false</model_dependent>
      <default_value>0</default_value>
    </argument>
    <argument>
      <name>slab_under_insulation_r</name>
      <display_name>Slab: Under Slab Insulation Nominal R-value</display_name>
      <description>Nominal R-value of the horizontal under slab insulation. Applies to slab-on-grade foundations and basement/crawlspace floors.</description>
      <type>Double</type>
      <units>h-ft^2-R/Btu</units>
      <required>true</required>
      <model_dependent>false</model_dependent>
      <default_value>0</default_value>
    </argument>
    <argument>
      <name>slab_under_insulation_width</name>
      <display_name>Slab: Under Slab Insulation Width</display_name>
      <description>Width from slab edge inward of horizontal under-slab insulation. Enter 999 to specify that the under slab insulation spans the entire slab. Applies to slab-on-grade foundations and basement/crawlspace floors.</description>
      <type>Double</type>
      <units>ft</units>
      <required>true</required>
      <model_dependent>false</model_dependent>
      <default_value>0</default_value>
    </argument>
    <argument>
      <name>slab_thickness</name>
      <display_name>Slab: Thickness</display_name>
      <description>The thickness of the slab. Zero can be entered if there is a dirt floor instead of a slab. If not provided, the OS-HPXML default (see &lt;a href='https://openstudio-hpxml.readthedocs.io/en/v1.8.1/workflow_inputs.html#hpxml-slabs'&gt;HPXML Slabs&lt;/a&gt;) is used.</description>
      <type>Double</type>
      <units>in</units>
      <required>false</required>
      <model_dependent>false</model_dependent>
    </argument>
    <argument>
      <name>slab_carpet_fraction</name>
      <display_name>Slab: Carpet Fraction</display_name>
      <description>Fraction of the slab floor area that is carpeted. If not provided, the OS-HPXML default (see &lt;a href='https://openstudio-hpxml.readthedocs.io/en/v1.8.1/workflow_inputs.html#hpxml-slabs'&gt;HPXML Slabs&lt;/a&gt;) is used.</description>
      <type>Double</type>
      <units>Frac</units>
      <required>false</required>
      <model_dependent>false</model_dependent>
    </argument>
    <argument>
      <name>slab_carpet_r</name>
      <display_name>Slab: Carpet R-value</display_name>
      <description>R-value of the slab carpet. If not provided, the OS-HPXML default (see &lt;a href='https://openstudio-hpxml.readthedocs.io/en/v1.8.1/workflow_inputs.html#hpxml-slabs'&gt;HPXML Slabs&lt;/a&gt;) is used.</description>
      <type>Double</type>
      <units>h-ft^2-R/Btu</units>
      <required>false</required>
      <model_dependent>false</model_dependent>
    </argument>
    <argument>
      <name>ceiling_assembly_r</name>
      <display_name>Ceiling: Assembly R-value</display_name>
      <description>Assembly R-value for the ceiling (attic floor).</description>
      <type>Double</type>
      <units>h-ft^2-R/Btu</units>
      <required>true</required>
      <model_dependent>false</model_dependent>
      <default_value>31.6</default_value>
    </argument>
    <argument>
      <name>roof_material_type</name>
      <display_name>Roof: Material Type</display_name>
      <description>The material type of the roof. If not provided, the OS-HPXML default (see &lt;a href='https://openstudio-hpxml.readthedocs.io/en/v1.8.1/workflow_inputs.html#hpxml-roofs'&gt;HPXML Roofs&lt;/a&gt;) is used.</description>
      <type>Choice</type>
      <required>false</required>
      <model_dependent>false</model_dependent>
      <choices>
        <choice>
          <value>asphalt or fiberglass shingles</value>
          <display_name>asphalt or fiberglass shingles</display_name>
        </choice>
        <choice>
          <value>concrete</value>
          <display_name>concrete</display_name>
        </choice>
        <choice>
          <value>cool roof</value>
          <display_name>cool roof</display_name>
        </choice>
        <choice>
          <value>slate or tile shingles</value>
          <display_name>slate or tile shingles</display_name>
        </choice>
        <choice>
          <value>expanded polystyrene sheathing</value>
          <display_name>expanded polystyrene sheathing</display_name>
        </choice>
        <choice>
          <value>metal surfacing</value>
          <display_name>metal surfacing</display_name>
        </choice>
        <choice>
          <value>plastic/rubber/synthetic sheeting</value>
          <display_name>plastic/rubber/synthetic sheeting</display_name>
        </choice>
        <choice>
          <value>shingles</value>
          <display_name>shingles</display_name>
        </choice>
        <choice>
          <value>wood shingles or shakes</value>
          <display_name>wood shingles or shakes</display_name>
        </choice>
      </choices>
    </argument>
    <argument>
      <name>roof_color</name>
      <display_name>Roof: Color</display_name>
      <description>The color of the roof. If not provided, the OS-HPXML default (see &lt;a href='https://openstudio-hpxml.readthedocs.io/en/v1.8.1/workflow_inputs.html#hpxml-roofs'&gt;HPXML Roofs&lt;/a&gt;) is used.</description>
      <type>Choice</type>
      <required>false</required>
      <model_dependent>false</model_dependent>
      <choices>
        <choice>
          <value>dark</value>
          <display_name>dark</display_name>
        </choice>
        <choice>
          <value>light</value>
          <display_name>light</display_name>
        </choice>
        <choice>
          <value>medium</value>
          <display_name>medium</display_name>
        </choice>
        <choice>
          <value>medium dark</value>
          <display_name>medium dark</display_name>
        </choice>
        <choice>
          <value>reflective</value>
          <display_name>reflective</display_name>
        </choice>
      </choices>
    </argument>
    <argument>
      <name>roof_assembly_r</name>
      <display_name>Roof: Assembly R-value</display_name>
      <description>Assembly R-value of the roof.</description>
      <type>Double</type>
      <units>h-ft^2-R/Btu</units>
      <required>true</required>
      <model_dependent>false</model_dependent>
      <default_value>2.3</default_value>
    </argument>
    <argument>
      <name>radiant_barrier_attic_location</name>
      <display_name>Attic: Radiant Barrier Location</display_name>
      <description>The location of the radiant barrier in the attic.</description>
      <type>Choice</type>
      <required>false</required>
      <model_dependent>false</model_dependent>
      <choices>
        <choice>
          <value>none</value>
          <display_name>none</display_name>
        </choice>
        <choice>
          <value>Attic roof only</value>
          <display_name>Attic roof only</display_name>
        </choice>
        <choice>
          <value>Attic roof and gable walls</value>
          <display_name>Attic roof and gable walls</display_name>
        </choice>
        <choice>
          <value>Attic floor</value>
          <display_name>Attic floor</display_name>
        </choice>
      </choices>
    </argument>
    <argument>
      <name>radiant_barrier_grade</name>
      <display_name>Attic: Radiant Barrier Grade</display_name>
      <description>The grade of the radiant barrier in the attic. If not provided, the OS-HPXML default (see &lt;a href='https://openstudio-hpxml.readthedocs.io/en/v1.8.1/workflow_inputs.html#hpxml-roofs'&gt;HPXML Roofs&lt;/a&gt;) is used.</description>
      <type>Choice</type>
      <required>false</required>
      <model_dependent>false</model_dependent>
      <choices>
        <choice>
          <value>1</value>
          <display_name>1</display_name>
        </choice>
        <choice>
          <value>2</value>
          <display_name>2</display_name>
        </choice>
        <choice>
          <value>3</value>
          <display_name>3</display_name>
        </choice>
      </choices>
    </argument>
    <argument>
      <name>wall_type</name>
      <display_name>Wall: Type</display_name>
      <description>The type of walls.</description>
      <type>Choice</type>
      <required>true</required>
      <model_dependent>false</model_dependent>
      <default_value>WoodStud</default_value>
      <choices>
        <choice>
          <value>WoodStud</value>
          <display_name>WoodStud</display_name>
        </choice>
        <choice>
          <value>ConcreteMasonryUnit</value>
          <display_name>ConcreteMasonryUnit</display_name>
        </choice>
        <choice>
          <value>DoubleWoodStud</value>
          <display_name>DoubleWoodStud</display_name>
        </choice>
        <choice>
          <value>InsulatedConcreteForms</value>
          <display_name>InsulatedConcreteForms</display_name>
        </choice>
        <choice>
          <value>LogWall</value>
          <display_name>LogWall</display_name>
        </choice>
        <choice>
          <value>StructuralInsulatedPanel</value>
          <display_name>StructuralInsulatedPanel</display_name>
        </choice>
        <choice>
          <value>SolidConcrete</value>
          <display_name>SolidConcrete</display_name>
        </choice>
        <choice>
          <value>SteelFrame</value>
          <display_name>SteelFrame</display_name>
        </choice>
        <choice>
          <value>Stone</value>
          <display_name>Stone</display_name>
        </choice>
        <choice>
          <value>StrawBale</value>
          <display_name>StrawBale</display_name>
        </choice>
        <choice>
          <value>StructuralBrick</value>
          <display_name>StructuralBrick</display_name>
        </choice>
      </choices>
    </argument>
    <argument>
      <name>wall_siding_type</name>
      <display_name>Wall: Siding Type</display_name>
      <description>The siding type of the walls. Also applies to rim joists. If not provided, the OS-HPXML default (see &lt;a href='https://openstudio-hpxml.readthedocs.io/en/v1.8.1/workflow_inputs.html#hpxml-walls'&gt;HPXML Walls&lt;/a&gt;) is used.</description>
      <type>Choice</type>
      <required>false</required>
      <model_dependent>false</model_dependent>
      <choices>
        <choice>
          <value>aluminum siding</value>
          <display_name>aluminum siding</display_name>
        </choice>
        <choice>
          <value>asbestos siding</value>
          <display_name>asbestos siding</display_name>
        </choice>
        <choice>
          <value>brick veneer</value>
          <display_name>brick veneer</display_name>
        </choice>
        <choice>
          <value>composite shingle siding</value>
          <display_name>composite shingle siding</display_name>
        </choice>
        <choice>
          <value>fiber cement siding</value>
          <display_name>fiber cement siding</display_name>
        </choice>
        <choice>
          <value>masonite siding</value>
          <display_name>masonite siding</display_name>
        </choice>
        <choice>
          <value>none</value>
          <display_name>none</display_name>
        </choice>
        <choice>
          <value>stucco</value>
          <display_name>stucco</display_name>
        </choice>
        <choice>
          <value>synthetic stucco</value>
          <display_name>synthetic stucco</display_name>
        </choice>
        <choice>
          <value>vinyl siding</value>
          <display_name>vinyl siding</display_name>
        </choice>
        <choice>
          <value>wood siding</value>
          <display_name>wood siding</display_name>
        </choice>
      </choices>
    </argument>
    <argument>
      <name>wall_color</name>
      <display_name>Wall: Color</display_name>
      <description>The color of the walls. Also applies to rim joists. If not provided, the OS-HPXML default (see &lt;a href='https://openstudio-hpxml.readthedocs.io/en/v1.8.1/workflow_inputs.html#hpxml-walls'&gt;HPXML Walls&lt;/a&gt;) is used.</description>
      <type>Choice</type>
      <required>false</required>
      <model_dependent>false</model_dependent>
      <choices>
        <choice>
          <value>dark</value>
          <display_name>dark</display_name>
        </choice>
        <choice>
          <value>light</value>
          <display_name>light</display_name>
        </choice>
        <choice>
          <value>medium</value>
          <display_name>medium</display_name>
        </choice>
        <choice>
          <value>medium dark</value>
          <display_name>medium dark</display_name>
        </choice>
        <choice>
          <value>reflective</value>
          <display_name>reflective</display_name>
        </choice>
      </choices>
    </argument>
    <argument>
      <name>wall_assembly_r</name>
      <display_name>Wall: Assembly R-value</display_name>
      <description>Assembly R-value of the walls.</description>
      <type>Double</type>
      <units>h-ft^2-R/Btu</units>
      <required>true</required>
      <model_dependent>false</model_dependent>
      <default_value>11.9</default_value>
    </argument>
    <argument>
      <name>window_front_wwr</name>
      <display_name>Windows: Front Window-to-Wall Ratio</display_name>
      <description>The ratio of window area to wall area for the unit's front facade. Enter 0 if specifying Front Window Area instead. If the front wall is adiabatic, the value will be ignored.</description>
      <type>Double</type>
      <units>Frac</units>
      <required>true</required>
      <model_dependent>false</model_dependent>
      <default_value>0.18</default_value>
    </argument>
    <argument>
      <name>window_back_wwr</name>
      <display_name>Windows: Back Window-to-Wall Ratio</display_name>
      <description>The ratio of window area to wall area for the unit's back facade. Enter 0 if specifying Back Window Area instead. If the back wall is adiabatic, the value will be ignored.</description>
      <type>Double</type>
      <units>Frac</units>
      <required>true</required>
      <model_dependent>false</model_dependent>
      <default_value>0.18</default_value>
    </argument>
    <argument>
      <name>window_left_wwr</name>
      <display_name>Windows: Left Window-to-Wall Ratio</display_name>
      <description>The ratio of window area to wall area for the unit's left facade (when viewed from the front). Enter 0 if specifying Left Window Area instead. If the left wall is adiabatic, the value will be ignored.</description>
      <type>Double</type>
      <units>Frac</units>
      <required>true</required>
      <model_dependent>false</model_dependent>
      <default_value>0.18</default_value>
    </argument>
    <argument>
      <name>window_right_wwr</name>
      <display_name>Windows: Right Window-to-Wall Ratio</display_name>
      <description>The ratio of window area to wall area for the unit's right facade (when viewed from the front). Enter 0 if specifying Right Window Area instead. If the right wall is adiabatic, the value will be ignored.</description>
      <type>Double</type>
      <units>Frac</units>
      <required>true</required>
      <model_dependent>false</model_dependent>
      <default_value>0.18</default_value>
    </argument>
    <argument>
      <name>window_area_front</name>
      <display_name>Windows: Front Window Area</display_name>
      <description>The amount of window area on the unit's front facade. Enter 0 if specifying Front Window-to-Wall Ratio instead. If the front wall is adiabatic, the value will be ignored.</description>
      <type>Double</type>
      <units>ft^2</units>
      <required>true</required>
      <model_dependent>false</model_dependent>
      <default_value>0</default_value>
    </argument>
    <argument>
      <name>window_area_back</name>
      <display_name>Windows: Back Window Area</display_name>
      <description>The amount of window area on the unit's back facade. Enter 0 if specifying Back Window-to-Wall Ratio instead. If the back wall is adiabatic, the value will be ignored.</description>
      <type>Double</type>
      <units>ft^2</units>
      <required>true</required>
      <model_dependent>false</model_dependent>
      <default_value>0</default_value>
    </argument>
    <argument>
      <name>window_area_left</name>
      <display_name>Windows: Left Window Area</display_name>
      <description>The amount of window area on the unit's left facade (when viewed from the front). Enter 0 if specifying Left Window-to-Wall Ratio instead. If the left wall is adiabatic, the value will be ignored.</description>
      <type>Double</type>
      <units>ft^2</units>
      <required>true</required>
      <model_dependent>false</model_dependent>
      <default_value>0</default_value>
    </argument>
    <argument>
      <name>window_area_right</name>
      <display_name>Windows: Right Window Area</display_name>
      <description>The amount of window area on the unit's right facade (when viewed from the front). Enter 0 if specifying Right Window-to-Wall Ratio instead. If the right wall is adiabatic, the value will be ignored.</description>
      <type>Double</type>
      <units>ft^2</units>
      <required>true</required>
      <model_dependent>false</model_dependent>
      <default_value>0</default_value>
    </argument>
    <argument>
      <name>window_aspect_ratio</name>
      <display_name>Windows: Aspect Ratio</display_name>
      <description>Ratio of window height to width.</description>
      <type>Double</type>
      <units>Frac</units>
      <required>true</required>
      <model_dependent>false</model_dependent>
      <default_value>1.333</default_value>
    </argument>
    <argument>
      <name>window_fraction_operable</name>
      <display_name>Windows: Fraction Operable</display_name>
      <description>Fraction of windows that are operable. If not provided, the OS-HPXML default (see &lt;a href='https://openstudio-hpxml.readthedocs.io/en/v1.8.1/workflow_inputs.html#hpxml-windows'&gt;HPXML Windows&lt;/a&gt;) is used.</description>
      <type>Double</type>
      <units>Frac</units>
      <required>false</required>
      <model_dependent>false</model_dependent>
    </argument>
    <argument>
      <name>window_natvent_availability</name>
      <display_name>Windows: Natural Ventilation Availability</display_name>
      <description>For operable windows, the number of days/week that windows can be opened by occupants for natural ventilation. If not provided, the OS-HPXML default (see &lt;a href='https://openstudio-hpxml.readthedocs.io/en/v1.8.1/workflow_inputs.html#hpxml-windows'&gt;HPXML Windows&lt;/a&gt;) is used.</description>
      <type>Integer</type>
      <units>Days/week</units>
      <required>false</required>
      <model_dependent>false</model_dependent>
    </argument>
    <argument>
      <name>window_ufactor</name>
      <display_name>Windows: U-Factor</display_name>
      <description>Full-assembly NFRC U-factor.</description>
      <type>Double</type>
      <units>Btu/hr-ft^2-R</units>
      <required>true</required>
      <model_dependent>false</model_dependent>
      <default_value>0.37</default_value>
    </argument>
    <argument>
      <name>window_shgc</name>
      <display_name>Windows: SHGC</display_name>
      <description>Full-assembly NFRC solar heat gain coefficient.</description>
      <type>Double</type>
      <required>true</required>
      <model_dependent>false</model_dependent>
      <default_value>0.3</default_value>
    </argument>
    <argument>
      <name>window_interior_shading_winter</name>
      <display_name>Windows: Winter Interior Shading</display_name>
      <description>Interior shading coefficient for the winter season. 1.0 indicates no reduction in solar gain, 0.85 indicates 15% reduction, etc. If not provided, the OS-HPXML default (see &lt;a href='https://openstudio-hpxml.readthedocs.io/en/v1.8.1/workflow_inputs.html#hpxml-windows'&gt;HPXML Windows&lt;/a&gt;) is used.</description>
      <type>Double</type>
      <units>Frac</units>
      <required>false</required>
      <model_dependent>false</model_dependent>
    </argument>
    <argument>
      <name>window_interior_shading_summer</name>
      <display_name>Windows: Summer Interior Shading</display_name>
      <description>Interior shading coefficient for the summer season. 1.0 indicates no reduction in solar gain, 0.85 indicates 15% reduction, etc. If not provided, the OS-HPXML default (see &lt;a href='https://openstudio-hpxml.readthedocs.io/en/v1.8.1/workflow_inputs.html#hpxml-windows'&gt;HPXML Windows&lt;/a&gt;) is used.</description>
      <type>Double</type>
      <units>Frac</units>
      <required>false</required>
      <model_dependent>false</model_dependent>
    </argument>
    <argument>
      <name>window_exterior_shading_winter</name>
      <display_name>Windows: Winter Exterior Shading</display_name>
      <description>Exterior shading coefficient for the winter season. 1.0 indicates no reduction in solar gain, 0.85 indicates 15% reduction, etc. If not provided, the OS-HPXML default (see &lt;a href='https://openstudio-hpxml.readthedocs.io/en/v1.8.1/workflow_inputs.html#hpxml-windows'&gt;HPXML Windows&lt;/a&gt;) is used.</description>
      <type>Double</type>
      <units>Frac</units>
      <required>false</required>
      <model_dependent>false</model_dependent>
    </argument>
    <argument>
      <name>window_exterior_shading_summer</name>
      <display_name>Windows: Summer Exterior Shading</display_name>
      <description>Exterior shading coefficient for the summer season. 1.0 indicates no reduction in solar gain, 0.85 indicates 15% reduction, etc. If not provided, the OS-HPXML default (see &lt;a href='https://openstudio-hpxml.readthedocs.io/en/v1.8.1/workflow_inputs.html#hpxml-windows'&gt;HPXML Windows&lt;/a&gt;) is used.</description>
      <type>Double</type>
      <units>Frac</units>
      <required>false</required>
      <model_dependent>false</model_dependent>
    </argument>
    <argument>
      <name>window_shading_summer_season</name>
      <display_name>Windows: Shading Summer Season</display_name>
      <description>Enter a date like 'May 1 - Sep 30'. Defines the summer season for purposes of shading coefficients; the rest of the year is assumed to be winter. If not provided, the OS-HPXML default (see &lt;a href='https://openstudio-hpxml.readthedocs.io/en/v1.8.1/workflow_inputs.html#hpxml-windows'&gt;HPXML Windows&lt;/a&gt;) is used.</description>
      <type>String</type>
      <required>false</required>
      <model_dependent>false</model_dependent>
    </argument>
    <argument>
      <name>window_storm_type</name>
      <display_name>Windows: Storm Type</display_name>
      <description>The type of storm, if present. If not provided, assumes there is no storm.</description>
      <type>Choice</type>
      <required>false</required>
      <model_dependent>false</model_dependent>
      <choices>
        <choice>
          <value>clear</value>
          <display_name>clear</display_name>
        </choice>
        <choice>
          <value>low-e</value>
          <display_name>low-e</display_name>
        </choice>
      </choices>
    </argument>
    <argument>
      <name>overhangs_front_depth</name>
      <display_name>Overhangs: Front Depth</display_name>
      <description>The depth of overhangs for windows for the front facade.</description>
      <type>Double</type>
      <units>ft</units>
      <required>true</required>
      <model_dependent>false</model_dependent>
      <default_value>0</default_value>
    </argument>
    <argument>
      <name>overhangs_front_distance_to_top_of_window</name>
      <display_name>Overhangs: Front Distance to Top of Window</display_name>
      <description>The overhangs distance to the top of window for the front facade.</description>
      <type>Double</type>
      <units>ft</units>
      <required>true</required>
      <model_dependent>false</model_dependent>
      <default_value>0</default_value>
    </argument>
    <argument>
      <name>overhangs_front_distance_to_bottom_of_window</name>
      <display_name>Overhangs: Front Distance to Bottom of Window</display_name>
      <description>The overhangs distance to the bottom of window for the front facade.</description>
      <type>Double</type>
      <units>ft</units>
      <required>true</required>
      <model_dependent>false</model_dependent>
      <default_value>4</default_value>
    </argument>
    <argument>
      <name>overhangs_back_depth</name>
      <display_name>Overhangs: Back Depth</display_name>
      <description>The depth of overhangs for windows for the back facade.</description>
      <type>Double</type>
      <units>ft</units>
      <required>true</required>
      <model_dependent>false</model_dependent>
      <default_value>0</default_value>
    </argument>
    <argument>
      <name>overhangs_back_distance_to_top_of_window</name>
      <display_name>Overhangs: Back Distance to Top of Window</display_name>
      <description>The overhangs distance to the top of window for the back facade.</description>
      <type>Double</type>
      <units>ft</units>
      <required>true</required>
      <model_dependent>false</model_dependent>
      <default_value>0</default_value>
    </argument>
    <argument>
      <name>overhangs_back_distance_to_bottom_of_window</name>
      <display_name>Overhangs: Back Distance to Bottom of Window</display_name>
      <description>The overhangs distance to the bottom of window for the back facade.</description>
      <type>Double</type>
      <units>ft</units>
      <required>true</required>
      <model_dependent>false</model_dependent>
      <default_value>4</default_value>
    </argument>
    <argument>
      <name>overhangs_left_depth</name>
      <display_name>Overhangs: Left Depth</display_name>
      <description>The depth of overhangs for windows for the left facade.</description>
      <type>Double</type>
      <units>ft</units>
      <required>true</required>
      <model_dependent>false</model_dependent>
      <default_value>0</default_value>
    </argument>
    <argument>
      <name>overhangs_left_distance_to_top_of_window</name>
      <display_name>Overhangs: Left Distance to Top of Window</display_name>
      <description>The overhangs distance to the top of window for the left facade.</description>
      <type>Double</type>
      <units>ft</units>
      <required>true</required>
      <model_dependent>false</model_dependent>
      <default_value>0</default_value>
    </argument>
    <argument>
      <name>overhangs_left_distance_to_bottom_of_window</name>
      <display_name>Overhangs: Left Distance to Bottom of Window</display_name>
      <description>The overhangs distance to the bottom of window for the left facade.</description>
      <type>Double</type>
      <units>ft</units>
      <required>true</required>
      <model_dependent>false</model_dependent>
      <default_value>4</default_value>
    </argument>
    <argument>
      <name>overhangs_right_depth</name>
      <display_name>Overhangs: Right Depth</display_name>
      <description>The depth of overhangs for windows for the right facade.</description>
      <type>Double</type>
      <units>ft</units>
      <required>true</required>
      <model_dependent>false</model_dependent>
      <default_value>0</default_value>
    </argument>
    <argument>
      <name>overhangs_right_distance_to_top_of_window</name>
      <display_name>Overhangs: Right Distance to Top of Window</display_name>
      <description>The overhangs distance to the top of window for the right facade.</description>
      <type>Double</type>
      <units>ft</units>
      <required>true</required>
      <model_dependent>false</model_dependent>
      <default_value>0</default_value>
    </argument>
    <argument>
      <name>overhangs_right_distance_to_bottom_of_window</name>
      <display_name>Overhangs: Right Distance to Bottom of Window</display_name>
      <description>The overhangs distance to the bottom of window for the right facade.</description>
      <type>Double</type>
      <units>ft</units>
      <required>true</required>
      <model_dependent>false</model_dependent>
      <default_value>4</default_value>
    </argument>
    <argument>
      <name>skylight_area_front</name>
      <display_name>Skylights: Front Roof Area</display_name>
      <description>The amount of skylight area on the unit's front conditioned roof facade.</description>
      <type>Double</type>
      <units>ft^2</units>
      <required>true</required>
      <model_dependent>false</model_dependent>
      <default_value>0</default_value>
    </argument>
    <argument>
      <name>skylight_area_back</name>
      <display_name>Skylights: Back Roof Area</display_name>
      <description>The amount of skylight area on the unit's back conditioned roof facade.</description>
      <type>Double</type>
      <units>ft^2</units>
      <required>true</required>
      <model_dependent>false</model_dependent>
      <default_value>0</default_value>
    </argument>
    <argument>
      <name>skylight_area_left</name>
      <display_name>Skylights: Left Roof Area</display_name>
      <description>The amount of skylight area on the unit's left conditioned roof facade (when viewed from the front).</description>
      <type>Double</type>
      <units>ft^2</units>
      <required>true</required>
      <model_dependent>false</model_dependent>
      <default_value>0</default_value>
    </argument>
    <argument>
      <name>skylight_area_right</name>
      <display_name>Skylights: Right Roof Area</display_name>
      <description>The amount of skylight area on the unit's right conditioned roof facade (when viewed from the front).</description>
      <type>Double</type>
      <units>ft^2</units>
      <required>true</required>
      <model_dependent>false</model_dependent>
      <default_value>0</default_value>
    </argument>
    <argument>
      <name>skylight_ufactor</name>
      <display_name>Skylights: U-Factor</display_name>
      <description>Full-assembly NFRC U-factor.</description>
      <type>Double</type>
      <units>Btu/hr-ft^2-R</units>
      <required>true</required>
      <model_dependent>false</model_dependent>
      <default_value>0.33</default_value>
    </argument>
    <argument>
      <name>skylight_shgc</name>
      <display_name>Skylights: SHGC</display_name>
      <description>Full-assembly NFRC solar heat gain coefficient.</description>
      <type>Double</type>
      <required>true</required>
      <model_dependent>false</model_dependent>
      <default_value>0.45</default_value>
    </argument>
    <argument>
      <name>skylight_storm_type</name>
      <display_name>Skylights: Storm Type</display_name>
      <description>The type of storm, if present. If not provided, assumes there is no storm.</description>
      <type>Choice</type>
      <required>false</required>
      <model_dependent>false</model_dependent>
      <choices>
        <choice>
          <value>clear</value>
          <display_name>clear</display_name>
        </choice>
        <choice>
          <value>low-e</value>
          <display_name>low-e</display_name>
        </choice>
      </choices>
    </argument>
    <argument>
      <name>door_area</name>
      <display_name>Doors: Area</display_name>
      <description>The area of the opaque door(s).</description>
      <type>Double</type>
      <units>ft^2</units>
      <required>true</required>
      <model_dependent>false</model_dependent>
      <default_value>20</default_value>
    </argument>
    <argument>
      <name>door_rvalue</name>
      <display_name>Doors: R-value</display_name>
      <description>R-value of the opaque door(s).</description>
      <type>Double</type>
      <units>h-ft^2-R/Btu</units>
      <required>true</required>
      <model_dependent>false</model_dependent>
      <default_value>4.4</default_value>
    </argument>
    <argument>
      <name>air_leakage_leakiness_description</name>
      <display_name>Air Leakage: Leakiness Description</display_name>
      <description>Qualitative description of infiltration. If provided, the Year Built of the home is required. Either provide this input or provide a numeric air leakage value below.</description>
      <type>Choice</type>
      <required>false</required>
      <model_dependent>false</model_dependent>
      <default_value>average</default_value>
      <choices>
        <choice>
          <value>very tight</value>
          <display_name>very tight</display_name>
        </choice>
        <choice>
          <value>tight</value>
          <display_name>tight</display_name>
        </choice>
        <choice>
          <value>average</value>
          <display_name>average</display_name>
        </choice>
        <choice>
          <value>leaky</value>
          <display_name>leaky</display_name>
        </choice>
        <choice>
          <value>very leaky</value>
          <display_name>very leaky</display_name>
        </choice>
      </choices>
    </argument>
    <argument>
      <name>air_leakage_units</name>
      <display_name>Air Leakage: Units</display_name>
      <description>The unit of measure for the air leakage if providing a numeric air leakage value.</description>
      <type>Choice</type>
      <required>false</required>
      <model_dependent>false</model_dependent>
      <choices>
        <choice>
          <value>ACH</value>
          <display_name>ACH</display_name>
        </choice>
        <choice>
          <value>CFM</value>
          <display_name>CFM</display_name>
        </choice>
        <choice>
          <value>ACHnatural</value>
          <display_name>ACHnatural</display_name>
        </choice>
        <choice>
          <value>CFMnatural</value>
          <display_name>CFMnatural</display_name>
        </choice>
        <choice>
          <value>EffectiveLeakageArea</value>
          <display_name>EffectiveLeakageArea</display_name>
        </choice>
      </choices>
    </argument>
    <argument>
      <name>air_leakage_house_pressure</name>
      <display_name>Air Leakage: House Pressure</display_name>
      <description>The house pressure relative to outside if providing a numeric air leakage value. Required when units are ACH or CFM.</description>
      <type>Double</type>
      <units>Pa</units>
      <required>false</required>
      <model_dependent>false</model_dependent>
    </argument>
    <argument>
      <name>air_leakage_value</name>
      <display_name>Air Leakage: Value</display_name>
      <description>Numeric air leakage value. For 'EffectiveLeakageArea', provide value in sq. in. If provided, overrides Leakiness Description input.</description>
      <type>Double</type>
      <required>false</required>
      <model_dependent>false</model_dependent>
    </argument>
    <argument>
      <name>air_leakage_type</name>
      <display_name>Air Leakage: Type</display_name>
      <description>Type of air leakage if providing a numeric air leakage value. If 'unit total', represents the total infiltration to the unit as measured by a compartmentalization test, in which case the air leakage value will be adjusted by the ratio of exterior envelope surface area to total envelope surface area. Otherwise, if 'unit exterior only', represents the infiltration to the unit from outside only as measured by a guarded test. Required when unit type is single-family attached or apartment unit.</description>
      <type>Choice</type>
      <required>false</required>
      <model_dependent>false</model_dependent>
      <choices>
        <choice>
          <value>unit total</value>
          <display_name>unit total</display_name>
        </choice>
        <choice>
          <value>unit exterior only</value>
          <display_name>unit exterior only</display_name>
        </choice>
      </choices>
    </argument>
    <argument>
      <name>air_leakage_has_flue_or_chimney_in_conditioned_space</name>
      <display_name>Air Leakage: Has Flue or Chimney in Conditioned Space</display_name>
      <description>Presence of flue or chimney with combustion air from conditioned space; used for infiltration model. If not provided, the OS-HPXML default (see &lt;a href='https://openstudio-hpxml.readthedocs.io/en/v1.8.1/workflow_inputs.html#flue-or-chimney'&gt;Flue or Chimney&lt;/a&gt;) is used.</description>
      <type>Boolean</type>
      <required>false</required>
      <model_dependent>false</model_dependent>
      <choices>
        <choice>
          <value>true</value>
          <display_name>true</display_name>
        </choice>
        <choice>
          <value>false</value>
          <display_name>false</display_name>
        </choice>
      </choices>
    </argument>
    <argument>
      <name>heating_system_type</name>
      <display_name>Heating System: Type</display_name>
      <description>The type of heating system. Use 'none' if there is no heating system or if there is a heat pump serving a heating load.</description>
      <type>Choice</type>
      <required>true</required>
      <model_dependent>false</model_dependent>
      <default_value>Furnace</default_value>
      <choices>
        <choice>
          <value>none</value>
          <display_name>none</display_name>
        </choice>
        <choice>
          <value>Furnace</value>
          <display_name>Furnace</display_name>
        </choice>
        <choice>
          <value>WallFurnace</value>
          <display_name>WallFurnace</display_name>
        </choice>
        <choice>
          <value>FloorFurnace</value>
          <display_name>FloorFurnace</display_name>
        </choice>
        <choice>
          <value>Boiler</value>
          <display_name>Boiler</display_name>
        </choice>
        <choice>
          <value>ElectricResistance</value>
          <display_name>ElectricResistance</display_name>
        </choice>
        <choice>
          <value>Stove</value>
          <display_name>Stove</display_name>
        </choice>
        <choice>
          <value>SpaceHeater</value>
          <display_name>SpaceHeater</display_name>
        </choice>
        <choice>
          <value>Fireplace</value>
          <display_name>Fireplace</display_name>
        </choice>
        <choice>
          <value>Shared Boiler w/ Baseboard</value>
          <display_name>Shared Boiler w/ Baseboard</display_name>
        </choice>
        <choice>
          <value>Shared Boiler w/ Ductless Fan Coil</value>
          <display_name>Shared Boiler w/ Ductless Fan Coil</display_name>
        </choice>
      </choices>
    </argument>
    <argument>
      <name>heating_system_fuel</name>
      <display_name>Heating System: Fuel Type</display_name>
      <description>The fuel type of the heating system. Ignored for ElectricResistance.</description>
      <type>Choice</type>
      <required>true</required>
      <model_dependent>false</model_dependent>
      <default_value>natural gas</default_value>
      <choices>
        <choice>
          <value>electricity</value>
          <display_name>electricity</display_name>
        </choice>
        <choice>
          <value>natural gas</value>
          <display_name>natural gas</display_name>
        </choice>
        <choice>
          <value>fuel oil</value>
          <display_name>fuel oil</display_name>
        </choice>
        <choice>
          <value>propane</value>
          <display_name>propane</display_name>
        </choice>
        <choice>
          <value>wood</value>
          <display_name>wood</display_name>
        </choice>
        <choice>
          <value>wood pellets</value>
          <display_name>wood pellets</display_name>
        </choice>
        <choice>
          <value>coal</value>
          <display_name>coal</display_name>
        </choice>
      </choices>
    </argument>
    <argument>
      <name>heating_system_heating_efficiency</name>
      <display_name>Heating System: Rated AFUE or Percent</display_name>
      <description>The rated heating efficiency value of the heating system.</description>
      <type>Double</type>
      <units>Frac</units>
      <required>true</required>
      <model_dependent>false</model_dependent>
      <default_value>0.78</default_value>
    </argument>
    <argument>
      <name>heating_system_heating_capacity</name>
      <display_name>Heating System: Heating Capacity</display_name>
      <description>The output heating capacity of the heating system. If not provided, the OS-HPXML autosized default (see &lt;a href='https://openstudio-hpxml.readthedocs.io/en/v1.8.1/workflow_inputs.html#hpxml-heating-systems'&gt;HPXML Heating Systems&lt;/a&gt;) is used.</description>
      <type>Double</type>
      <units>Btu/hr</units>
      <required>false</required>
      <model_dependent>false</model_dependent>
    </argument>
    <argument>
      <name>heating_system_heating_autosizing_factor</name>
      <display_name>Heating System: Heating Autosizing Factor</display_name>
      <description>The capacity scaling factor applied to the auto-sizing methodology. If not provided, 1.0 is used.</description>
      <type>Double</type>
      <required>false</required>
      <model_dependent>false</model_dependent>
    </argument>
    <argument>
      <name>heating_system_heating_autosizing_limit</name>
      <display_name>Heating System: Heating Autosizing Limit</display_name>
      <description>The maximum capacity limit applied to the auto-sizing methodology. If not provided, no limit is used.</description>
      <type>Double</type>
      <units>Btu/hr</units>
      <required>false</required>
      <model_dependent>false</model_dependent>
    </argument>
    <argument>
      <name>heating_system_fraction_heat_load_served</name>
      <display_name>Heating System: Fraction Heat Load Served</display_name>
      <description>The heating load served by the heating system.</description>
      <type>Double</type>
      <units>Frac</units>
      <required>true</required>
      <model_dependent>false</model_dependent>
      <default_value>1</default_value>
    </argument>
    <argument>
      <name>heating_system_pilot_light</name>
      <display_name>Heating System: Pilot Light</display_name>
      <description>The fuel usage of the pilot light. Applies only to Furnace, WallFurnace, FloorFurnace, Stove, Boiler, and Fireplace with non-electric fuel type. If not provided, assumes no pilot light.</description>
      <type>Double</type>
      <units>Btuh</units>
      <required>false</required>
      <model_dependent>false</model_dependent>
    </argument>
    <argument>
      <name>heating_system_airflow_defect_ratio</name>
      <display_name>Heating System: Airflow Defect Ratio</display_name>
      <description>The airflow defect ratio, defined as (InstalledAirflow - DesignAirflow) / DesignAirflow, of the heating system per ANSI/RESNET/ACCA Standard 310. A value of zero means no airflow defect. Applies only to Furnace. If not provided, assumes no defect.</description>
      <type>Double</type>
      <units>Frac</units>
      <required>false</required>
      <model_dependent>false</model_dependent>
    </argument>
    <argument>
      <name>cooling_system_type</name>
      <display_name>Cooling System: Type</display_name>
      <description>The type of cooling system. Use 'none' if there is no cooling system or if there is a heat pump serving a cooling load.</description>
      <type>Choice</type>
      <required>true</required>
      <model_dependent>false</model_dependent>
      <default_value>central air conditioner</default_value>
      <choices>
        <choice>
          <value>none</value>
          <display_name>none</display_name>
        </choice>
        <choice>
          <value>central air conditioner</value>
          <display_name>central air conditioner</display_name>
        </choice>
        <choice>
          <value>room air conditioner</value>
          <display_name>room air conditioner</display_name>
        </choice>
        <choice>
          <value>evaporative cooler</value>
          <display_name>evaporative cooler</display_name>
        </choice>
        <choice>
          <value>mini-split</value>
          <display_name>mini-split</display_name>
        </choice>
        <choice>
          <value>packaged terminal air conditioner</value>
          <display_name>packaged terminal air conditioner</display_name>
        </choice>
      </choices>
    </argument>
    <argument>
      <name>cooling_system_cooling_efficiency_type</name>
      <display_name>Cooling System: Efficiency Type</display_name>
      <description>The efficiency type of the cooling system. System types central air conditioner and mini-split use SEER or SEER2. System types room air conditioner and packaged terminal air conditioner use EER or CEER. Ignored for system type evaporative cooler.</description>
      <type>Choice</type>
      <required>true</required>
      <model_dependent>false</model_dependent>
      <default_value>SEER</default_value>
      <choices>
        <choice>
          <value>SEER</value>
          <display_name>SEER</display_name>
        </choice>
        <choice>
          <value>SEER2</value>
          <display_name>SEER2</display_name>
        </choice>
        <choice>
          <value>EER</value>
          <display_name>EER</display_name>
        </choice>
        <choice>
          <value>CEER</value>
          <display_name>CEER</display_name>
        </choice>
      </choices>
    </argument>
    <argument>
      <name>cooling_system_cooling_efficiency</name>
      <display_name>Cooling System: Efficiency</display_name>
      <description>The rated efficiency value of the cooling system. Ignored for evaporative cooler.</description>
      <type>Double</type>
      <required>true</required>
      <model_dependent>false</model_dependent>
      <default_value>13</default_value>
    </argument>
    <argument>
      <name>cooling_system_cooling_compressor_type</name>
      <display_name>Cooling System: Cooling Compressor Type</display_name>
      <description>The compressor type of the cooling system. Only applies to central air conditioner and mini-split. If not provided, the OS-HPXML default (see &lt;a href='https://openstudio-hpxml.readthedocs.io/en/v1.8.1/workflow_inputs.html#central-air-conditioner'&gt;Central Air Conditioner&lt;/a&gt;, &lt;a href='https://openstudio-hpxml.readthedocs.io/en/v1.8.1/workflow_inputs.html#mini-split-air-conditioner'&gt;Mini-Split Air Conditioner&lt;/a&gt;) is used.</description>
      <type>Choice</type>
      <required>false</required>
      <model_dependent>false</model_dependent>
      <choices>
        <choice>
          <value>single stage</value>
          <display_name>single stage</display_name>
        </choice>
        <choice>
          <value>two stage</value>
          <display_name>two stage</display_name>
        </choice>
        <choice>
          <value>variable speed</value>
          <display_name>variable speed</display_name>
        </choice>
      </choices>
    </argument>
    <argument>
      <name>cooling_system_cooling_sensible_heat_fraction</name>
      <display_name>Cooling System: Cooling Sensible Heat Fraction</display_name>
      <description>The sensible heat fraction of the cooling system. Ignored for evaporative cooler. If not provided, the OS-HPXML default (see &lt;a href='https://openstudio-hpxml.readthedocs.io/en/v1.8.1/workflow_inputs.html#central-air-conditioner'&gt;Central Air Conditioner&lt;/a&gt;, &lt;a href='https://openstudio-hpxml.readthedocs.io/en/v1.8.1/workflow_inputs.html#room-air-conditioner'&gt;Room Air Conditioner&lt;/a&gt;, &lt;a href='https://openstudio-hpxml.readthedocs.io/en/v1.8.1/workflow_inputs.html#packaged-terminal-air-conditioner'&gt;Packaged Terminal Air Conditioner&lt;/a&gt;, &lt;a href='https://openstudio-hpxml.readthedocs.io/en/v1.8.1/workflow_inputs.html#mini-split-air-conditioner'&gt;Mini-Split Air Conditioner&lt;/a&gt;) is used.</description>
      <type>Double</type>
      <units>Frac</units>
      <required>false</required>
      <model_dependent>false</model_dependent>
    </argument>
    <argument>
      <name>cooling_system_cooling_capacity</name>
      <display_name>Cooling System: Cooling Capacity</display_name>
      <description>The output cooling capacity of the cooling system. If not provided, the OS-HPXML autosized default (see &lt;a href='https://openstudio-hpxml.readthedocs.io/en/v1.8.1/workflow_inputs.html#central-air-conditioner'&gt;Central Air Conditioner&lt;/a&gt;, &lt;a href='https://openstudio-hpxml.readthedocs.io/en/v1.8.1/workflow_inputs.html#room-air-conditioner'&gt;Room Air Conditioner&lt;/a&gt;, &lt;a href='https://openstudio-hpxml.readthedocs.io/en/v1.8.1/workflow_inputs.html#packaged-terminal-air-conditioner'&gt;Packaged Terminal Air Conditioner&lt;/a&gt;, &lt;a href='https://openstudio-hpxml.readthedocs.io/en/v1.8.1/workflow_inputs.html#evaporative-cooler'&gt;Evaporative Cooler&lt;/a&gt;, &lt;a href='https://openstudio-hpxml.readthedocs.io/en/v1.8.1/workflow_inputs.html#mini-split-air-conditioner'&gt;Mini-Split Air Conditioner&lt;/a&gt;) is used.</description>
      <type>Double</type>
      <units>Btu/hr</units>
      <required>false</required>
      <model_dependent>false</model_dependent>
    </argument>
    <argument>
      <name>cooling_system_cooling_autosizing_factor</name>
      <display_name>Cooling System: Cooling Autosizing Factor</display_name>
      <description>The capacity scaling factor applied to the auto-sizing methodology. If not provided, 1.0 is used.</description>
      <type>Double</type>
      <required>false</required>
      <model_dependent>false</model_dependent>
    </argument>
    <argument>
      <name>cooling_system_cooling_autosizing_limit</name>
      <display_name>Cooling System: Cooling Autosizing Limit</display_name>
      <description>The maximum capacity limit applied to the auto-sizing methodology. If not provided, no limit is used.</description>
      <type>Double</type>
      <units>Btu/hr</units>
      <required>false</required>
      <model_dependent>false</model_dependent>
    </argument>
    <argument>
      <name>cooling_system_fraction_cool_load_served</name>
      <display_name>Cooling System: Fraction Cool Load Served</display_name>
      <description>The cooling load served by the cooling system.</description>
      <type>Double</type>
      <units>Frac</units>
      <required>true</required>
      <model_dependent>false</model_dependent>
      <default_value>1</default_value>
    </argument>
    <argument>
      <name>cooling_system_is_ducted</name>
      <display_name>Cooling System: Is Ducted</display_name>
      <description>Whether the cooling system is ducted or not. Only used for mini-split and evaporative cooler. It's assumed that central air conditioner is ducted, and room air conditioner and packaged terminal air conditioner are not ducted.</description>
      <type>Boolean</type>
      <required>false</required>
      <model_dependent>false</model_dependent>
      <default_value>false</default_value>
      <choices>
        <choice>
          <value>true</value>
          <display_name>true</display_name>
        </choice>
        <choice>
          <value>false</value>
          <display_name>false</display_name>
        </choice>
      </choices>
    </argument>
    <argument>
      <name>cooling_system_airflow_defect_ratio</name>
      <display_name>Cooling System: Airflow Defect Ratio</display_name>
      <description>The airflow defect ratio, defined as (InstalledAirflow - DesignAirflow) / DesignAirflow, of the cooling system per ANSI/RESNET/ACCA Standard 310. A value of zero means no airflow defect. Applies only to central air conditioner and ducted mini-split. If not provided, assumes no defect.</description>
      <type>Double</type>
      <units>Frac</units>
      <required>false</required>
      <model_dependent>false</model_dependent>
    </argument>
    <argument>
      <name>cooling_system_charge_defect_ratio</name>
      <display_name>Cooling System: Charge Defect Ratio</display_name>
      <description>The refrigerant charge defect ratio, defined as (InstalledCharge - DesignCharge) / DesignCharge, of the cooling system per ANSI/RESNET/ACCA Standard 310. A value of zero means no refrigerant charge defect. Applies only to central air conditioner and mini-split. If not provided, assumes no defect.</description>
      <type>Double</type>
      <units>Frac</units>
      <required>false</required>
      <model_dependent>false</model_dependent>
    </argument>
    <argument>
      <name>cooling_system_crankcase_heater_watts</name>
      <display_name>Cooling System: Crankcase Heater Power Watts</display_name>
      <description>Cooling system crankcase heater power consumption in Watts. Applies only to central air conditioner, room air conditioner, packaged terminal air conditioner and mini-split. If not provided, the OS-HPXML default (see &lt;a href='https://openstudio-hpxml.readthedocs.io/en/v1.8.1/workflow_inputs.html#central-air-conditioner'&gt;Central Air Conditioner&lt;/a&gt;, &lt;a href='https://openstudio-hpxml.readthedocs.io/en/v1.8.1/workflow_inputs.html#room-air-conditioner'&gt;Room Air Conditioner&lt;/a&gt;, &lt;a href='https://openstudio-hpxml.readthedocs.io/en/v1.8.1/workflow_inputs.html#packaged-terminal-air-conditioner'&gt;Packaged Terminal Air Conditioner&lt;/a&gt;, &lt;a href='https://openstudio-hpxml.readthedocs.io/en/v1.8.1/workflow_inputs.html#mini-split-air-conditioner'&gt;Mini-Split Air Conditioner&lt;/a&gt;) is used.</description>
      <type>Double</type>
      <units>W</units>
      <required>false</required>
      <model_dependent>false</model_dependent>
    </argument>
    <argument>
      <name>cooling_system_integrated_heating_system_fuel</name>
      <display_name>Cooling System: Integrated Heating System Fuel Type</display_name>
      <description>The fuel type of the heating system integrated into cooling system. Only used for packaged terminal air conditioner and room air conditioner.</description>
      <type>Choice</type>
      <required>false</required>
      <model_dependent>false</model_dependent>
      <choices>
        <choice>
          <value>electricity</value>
          <display_name>electricity</display_name>
        </choice>
        <choice>
          <value>natural gas</value>
          <display_name>natural gas</display_name>
        </choice>
        <choice>
          <value>fuel oil</value>
          <display_name>fuel oil</display_name>
        </choice>
        <choice>
          <value>propane</value>
          <display_name>propane</display_name>
        </choice>
        <choice>
          <value>wood</value>
          <display_name>wood</display_name>
        </choice>
        <choice>
          <value>wood pellets</value>
          <display_name>wood pellets</display_name>
        </choice>
        <choice>
          <value>coal</value>
          <display_name>coal</display_name>
        </choice>
      </choices>
    </argument>
    <argument>
      <name>cooling_system_integrated_heating_system_efficiency_percent</name>
      <display_name>Cooling System: Integrated Heating System Efficiency</display_name>
      <description>The rated heating efficiency value of the heating system integrated into cooling system. Only used for packaged terminal air conditioner and room air conditioner.</description>
      <type>Double</type>
      <units>Frac</units>
      <required>false</required>
      <model_dependent>false</model_dependent>
    </argument>
    <argument>
      <name>cooling_system_integrated_heating_system_capacity</name>
      <display_name>Cooling System: Integrated Heating System Heating Capacity</display_name>
      <description>The output heating capacity of the heating system integrated into cooling system. If not provided, the OS-HPXML autosized default (see &lt;a href='https://openstudio-hpxml.readthedocs.io/en/v1.8.1/workflow_inputs.html#room-air-conditioner'&gt;Room Air Conditioner&lt;/a&gt;, &lt;a href='https://openstudio-hpxml.readthedocs.io/en/v1.8.1/workflow_inputs.html#packaged-terminal-air-conditioner'&gt;Packaged Terminal Air Conditioner&lt;/a&gt;) is used. Only used for room air conditioner and packaged terminal air conditioner.</description>
      <type>Double</type>
      <units>Btu/hr</units>
      <required>false</required>
      <model_dependent>false</model_dependent>
    </argument>
    <argument>
      <name>cooling_system_integrated_heating_system_fraction_heat_load_served</name>
      <display_name>Cooling System: Integrated Heating System Fraction Heat Load Served</display_name>
      <description>The heating load served by the heating system integrated into cooling system. Only used for packaged terminal air conditioner and room air conditioner.</description>
      <type>Double</type>
      <units>Frac</units>
      <required>false</required>
      <model_dependent>false</model_dependent>
    </argument>
    <argument>
      <name>heat_pump_type</name>
      <display_name>Heat Pump: Type</display_name>
      <description>The type of heat pump. Use 'none' if there is no heat pump.</description>
      <type>Choice</type>
      <required>true</required>
      <model_dependent>false</model_dependent>
      <default_value>none</default_value>
      <choices>
        <choice>
          <value>none</value>
          <display_name>none</display_name>
        </choice>
        <choice>
          <value>air-to-air</value>
          <display_name>air-to-air</display_name>
        </choice>
        <choice>
          <value>mini-split</value>
          <display_name>mini-split</display_name>
        </choice>
        <choice>
          <value>ground-to-air</value>
          <display_name>ground-to-air</display_name>
        </choice>
        <choice>
          <value>packaged terminal heat pump</value>
          <display_name>packaged terminal heat pump</display_name>
        </choice>
        <choice>
          <value>room air conditioner with reverse cycle</value>
          <display_name>room air conditioner with reverse cycle</display_name>
        </choice>
      </choices>
    </argument>
    <argument>
      <name>heat_pump_heating_efficiency_type</name>
      <display_name>Heat Pump: Heating Efficiency Type</display_name>
      <description>The heating efficiency type of heat pump. System types air-to-air and mini-split use HSPF or HSPF2. System types ground-to-air, packaged terminal heat pump and room air conditioner with reverse cycle use COP.</description>
      <type>Choice</type>
      <required>true</required>
      <model_dependent>false</model_dependent>
      <default_value>HSPF</default_value>
      <choices>
        <choice>
          <value>HSPF</value>
          <display_name>HSPF</display_name>
        </choice>
        <choice>
          <value>HSPF2</value>
          <display_name>HSPF2</display_name>
        </choice>
        <choice>
          <value>COP</value>
          <display_name>COP</display_name>
        </choice>
      </choices>
    </argument>
    <argument>
      <name>heat_pump_heating_efficiency</name>
      <display_name>Heat Pump: Heating Efficiency</display_name>
      <description>The rated heating efficiency value of the heat pump.</description>
      <type>Double</type>
      <required>true</required>
      <model_dependent>false</model_dependent>
      <default_value>7.7</default_value>
    </argument>
    <argument>
      <name>heat_pump_cooling_efficiency_type</name>
      <display_name>Heat Pump: Cooling Efficiency Type</display_name>
      <description>The cooling efficiency type of heat pump. System types air-to-air and mini-split use SEER or SEER2. System types ground-to-air, packaged terminal heat pump and room air conditioner with reverse cycle use EER.</description>
      <type>Choice</type>
      <required>true</required>
      <model_dependent>false</model_dependent>
      <default_value>SEER</default_value>
      <choices>
        <choice>
          <value>SEER</value>
          <display_name>SEER</display_name>
        </choice>
        <choice>
          <value>SEER2</value>
          <display_name>SEER2</display_name>
        </choice>
        <choice>
          <value>EER</value>
          <display_name>EER</display_name>
        </choice>
        <choice>
          <value>CEER</value>
          <display_name>CEER</display_name>
        </choice>
      </choices>
    </argument>
    <argument>
      <name>heat_pump_cooling_efficiency</name>
      <display_name>Heat Pump: Cooling Efficiency</display_name>
      <description>The rated cooling efficiency value of the heat pump.</description>
      <type>Double</type>
      <required>true</required>
      <model_dependent>false</model_dependent>
      <default_value>13</default_value>
    </argument>
    <argument>
      <name>heat_pump_cooling_compressor_type</name>
      <display_name>Heat Pump: Cooling Compressor Type</display_name>
      <description>The compressor type of the heat pump. Only applies to air-to-air and mini-split. If not provided, the OS-HPXML default (see &lt;a href='https://openstudio-hpxml.readthedocs.io/en/v1.8.1/workflow_inputs.html#air-to-air-heat-pump'&gt;Air-to-Air Heat Pump&lt;/a&gt;, &lt;a href='https://openstudio-hpxml.readthedocs.io/en/v1.8.1/workflow_inputs.html#mini-split-heat-pump'&gt;Mini-Split Heat Pump&lt;/a&gt;) is used.</description>
      <type>Choice</type>
      <required>false</required>
      <model_dependent>false</model_dependent>
      <choices>
        <choice>
          <value>single stage</value>
          <display_name>single stage</display_name>
        </choice>
        <choice>
          <value>two stage</value>
          <display_name>two stage</display_name>
        </choice>
        <choice>
          <value>variable speed</value>
          <display_name>variable speed</display_name>
        </choice>
      </choices>
    </argument>
    <argument>
      <name>heat_pump_cooling_sensible_heat_fraction</name>
      <display_name>Heat Pump: Cooling Sensible Heat Fraction</display_name>
      <description>The sensible heat fraction of the heat pump. If not provided, the OS-HPXML default (see &lt;a href='https://openstudio-hpxml.readthedocs.io/en/v1.8.1/workflow_inputs.html#air-to-air-heat-pump'&gt;Air-to-Air Heat Pump&lt;/a&gt;, &lt;a href='https://openstudio-hpxml.readthedocs.io/en/v1.8.1/workflow_inputs.html#mini-split-heat-pump'&gt;Mini-Split Heat Pump&lt;/a&gt;, &lt;a href='https://openstudio-hpxml.readthedocs.io/en/v1.8.1/workflow_inputs.html#packaged-terminal-heat-pump'&gt;Packaged Terminal Heat Pump&lt;/a&gt;, &lt;a href='https://openstudio-hpxml.readthedocs.io/en/v1.8.1/workflow_inputs.html#room-air-conditioner-w-reverse-cycle'&gt;Room Air Conditioner w/ Reverse Cycle&lt;/a&gt;, &lt;a href='https://openstudio-hpxml.readthedocs.io/en/v1.8.1/workflow_inputs.html#ground-to-air-heat-pump'&gt;Ground-to-Air Heat Pump&lt;/a&gt;) is used.</description>
      <type>Double</type>
      <units>Frac</units>
      <required>false</required>
      <model_dependent>false</model_dependent>
    </argument>
    <argument>
      <name>heat_pump_heating_capacity</name>
      <display_name>Heat Pump: Heating Capacity</display_name>
      <description>The output heating capacity of the heat pump. If not provided, the OS-HPXML autosized default (see &lt;a href='https://openstudio-hpxml.readthedocs.io/en/v1.8.1/workflow_inputs.html#air-to-air-heat-pump'&gt;Air-to-Air Heat Pump&lt;/a&gt;, &lt;a href='https://openstudio-hpxml.readthedocs.io/en/v1.8.1/workflow_inputs.html#mini-split-heat-pump'&gt;Mini-Split Heat Pump&lt;/a&gt;, &lt;a href='https://openstudio-hpxml.readthedocs.io/en/v1.8.1/workflow_inputs.html#packaged-terminal-heat-pump'&gt;Packaged Terminal Heat Pump&lt;/a&gt;, &lt;a href='https://openstudio-hpxml.readthedocs.io/en/v1.8.1/workflow_inputs.html#room-air-conditioner-w-reverse-cycle'&gt;Room Air Conditioner w/ Reverse Cycle&lt;/a&gt;, &lt;a href='https://openstudio-hpxml.readthedocs.io/en/v1.8.1/workflow_inputs.html#ground-to-air-heat-pump'&gt;Ground-to-Air Heat Pump&lt;/a&gt;) is used.</description>
      <type>Double</type>
      <units>Btu/hr</units>
      <required>false</required>
      <model_dependent>false</model_dependent>
    </argument>
    <argument>
      <name>heat_pump_heating_autosizing_factor</name>
      <display_name>Heat Pump: Heating Autosizing Factor</display_name>
      <description>The capacity scaling factor applied to the auto-sizing methodology. If not provided, 1.0 is used.</description>
      <type>Double</type>
      <required>false</required>
      <model_dependent>false</model_dependent>
    </argument>
    <argument>
      <name>heat_pump_heating_autosizing_limit</name>
      <display_name>Heat Pump: Heating Autosizing Limit</display_name>
      <description>The maximum capacity limit applied to the auto-sizing methodology. If not provided, no limit is used.</description>
      <type>Double</type>
      <units>Btu/hr</units>
      <required>false</required>
      <model_dependent>false</model_dependent>
    </argument>
    <argument>
      <name>heat_pump_heating_capacity_retention_fraction</name>
      <display_name>Heat Pump: Heating Capacity Retention Fraction</display_name>
      <description>The output heating capacity of the heat pump at a user-specified temperature (e.g., 17F or 5F) divided by the above nominal heating capacity. Applies to all heat pump types except ground-to-air. If not provided, the OS-HPXML default (see &lt;a href='https://openstudio-hpxml.readthedocs.io/en/v1.8.1/workflow_inputs.html#air-to-air-heat-pump'&gt;Air-to-Air Heat Pump&lt;/a&gt;, &lt;a href='https://openstudio-hpxml.readthedocs.io/en/v1.8.1/workflow_inputs.html#mini-split-heat-pump'&gt;Mini-Split Heat Pump&lt;/a&gt;, &lt;a href='https://openstudio-hpxml.readthedocs.io/en/v1.8.1/workflow_inputs.html#packaged-terminal-heat-pump'&gt;Packaged Terminal Heat Pump&lt;/a&gt;, &lt;a href='https://openstudio-hpxml.readthedocs.io/en/v1.8.1/workflow_inputs.html#room-air-conditioner-w-reverse-cycle'&gt;Room Air Conditioner w/ Reverse Cycle&lt;/a&gt;) is used.</description>
      <type>Double</type>
      <units>Frac</units>
      <required>false</required>
      <model_dependent>false</model_dependent>
    </argument>
    <argument>
      <name>heat_pump_heating_capacity_retention_temp</name>
      <display_name>Heat Pump: Heating Capacity Retention Temperature</display_name>
      <description>The user-specified temperature (e.g., 17F or 5F) for the above heating capacity retention fraction. Applies to all heat pump types except ground-to-air. Required if the Heating Capacity Retention Fraction is provided.</description>
      <type>Double</type>
      <units>F</units>
      <required>false</required>
      <model_dependent>false</model_dependent>
    </argument>
    <argument>
      <name>heat_pump_cooling_capacity</name>
      <display_name>Heat Pump: Cooling Capacity</display_name>
      <description>The output cooling capacity of the heat pump. If not provided, the OS-HPXML autosized default (see &lt;a href='https://openstudio-hpxml.readthedocs.io/en/v1.8.1/workflow_inputs.html#air-to-air-heat-pump'&gt;Air-to-Air Heat Pump&lt;/a&gt;, &lt;a href='https://openstudio-hpxml.readthedocs.io/en/v1.8.1/workflow_inputs.html#mini-split-heat-pump'&gt;Mini-Split Heat Pump&lt;/a&gt;, &lt;a href='https://openstudio-hpxml.readthedocs.io/en/v1.8.1/workflow_inputs.html#packaged-terminal-heat-pump'&gt;Packaged Terminal Heat Pump&lt;/a&gt;, &lt;a href='https://openstudio-hpxml.readthedocs.io/en/v1.8.1/workflow_inputs.html#room-air-conditioner-w-reverse-cycle'&gt;Room Air Conditioner w/ Reverse Cycle&lt;/a&gt;, &lt;a href='https://openstudio-hpxml.readthedocs.io/en/v1.8.1/workflow_inputs.html#ground-to-air-heat-pump'&gt;Ground-to-Air Heat Pump&lt;/a&gt;) is used.</description>
      <type>Double</type>
      <units>Btu/hr</units>
      <required>false</required>
      <model_dependent>false</model_dependent>
    </argument>
    <argument>
      <name>heat_pump_cooling_autosizing_factor</name>
      <display_name>Heat Pump: Cooling Autosizing Factor</display_name>
      <description>The capacity scaling factor applied to the auto-sizing methodology. If not provided, 1.0 is used.</description>
      <type>Double</type>
      <required>false</required>
      <model_dependent>false</model_dependent>
    </argument>
    <argument>
      <name>heat_pump_cooling_autosizing_limit</name>
      <display_name>Heat Pump: Cooling Autosizing Limit</display_name>
      <description>The maximum capacity limit applied to the auto-sizing methodology. If not provided, no limit is used.</description>
      <type>Double</type>
      <units>Btu/hr</units>
      <required>false</required>
      <model_dependent>false</model_dependent>
    </argument>
    <argument>
      <name>heat_pump_fraction_heat_load_served</name>
      <display_name>Heat Pump: Fraction Heat Load Served</display_name>
      <description>The heating load served by the heat pump.</description>
      <type>Double</type>
      <units>Frac</units>
      <required>true</required>
      <model_dependent>false</model_dependent>
      <default_value>1</default_value>
    </argument>
    <argument>
      <name>heat_pump_fraction_cool_load_served</name>
      <display_name>Heat Pump: Fraction Cool Load Served</display_name>
      <description>The cooling load served by the heat pump.</description>
      <type>Double</type>
      <units>Frac</units>
      <required>true</required>
      <model_dependent>false</model_dependent>
      <default_value>1</default_value>
    </argument>
    <argument>
      <name>heat_pump_compressor_lockout_temp</name>
      <display_name>Heat Pump: Compressor Lockout Temperature</display_name>
      <description>The temperature below which the heat pump compressor is disabled. If both this and Backup Heating Lockout Temperature are provided and use the same value, it essentially defines a switchover temperature (for, e.g., a dual-fuel heat pump). Applies to all heat pump types other than ground-to-air. If not provided, the OS-HPXML default (see &lt;a href='https://openstudio-hpxml.readthedocs.io/en/v1.8.1/workflow_inputs.html#air-to-air-heat-pump'&gt;Air-to-Air Heat Pump&lt;/a&gt;, &lt;a href='https://openstudio-hpxml.readthedocs.io/en/v1.8.1/workflow_inputs.html#mini-split-heat-pump'&gt;Mini-Split Heat Pump&lt;/a&gt;, &lt;a href='https://openstudio-hpxml.readthedocs.io/en/v1.8.1/workflow_inputs.html#packaged-terminal-heat-pump'&gt;Packaged Terminal Heat Pump&lt;/a&gt;, &lt;a href='https://openstudio-hpxml.readthedocs.io/en/v1.8.1/workflow_inputs.html#room-air-conditioner-w-reverse-cycle'&gt;Room Air Conditioner w/ Reverse Cycle&lt;/a&gt;) is used.</description>
      <type>Double</type>
      <units>F</units>
      <required>false</required>
      <model_dependent>false</model_dependent>
    </argument>
    <argument>
      <name>heat_pump_backup_type</name>
      <display_name>Heat Pump: Backup Type</display_name>
      <description>The backup type of the heat pump. If 'integrated', represents e.g. built-in electric strip heat or dual-fuel integrated furnace. If 'separate', represents e.g. electric baseboard or boiler based on the Heating System 2 specified below. Use 'none' if there is no backup heating.</description>
      <type>Choice</type>
      <required>true</required>
      <model_dependent>false</model_dependent>
      <default_value>integrated</default_value>
      <choices>
        <choice>
          <value>none</value>
          <display_name>none</display_name>
        </choice>
        <choice>
          <value>integrated</value>
          <display_name>integrated</display_name>
        </choice>
        <choice>
          <value>separate</value>
          <display_name>separate</display_name>
        </choice>
      </choices>
    </argument>
    <argument>
      <name>heat_pump_backup_heating_autosizing_factor</name>
      <display_name>Heat Pump: Backup Heating Autosizing Factor</display_name>
      <description>The capacity scaling factor applied to the auto-sizing methodology if Backup Type is 'integrated'. If not provided, 1.0 is used. If Backup Type is 'separate', use Heating System 2: Heating Autosizing Factor.</description>
      <type>Double</type>
      <required>false</required>
      <model_dependent>false</model_dependent>
    </argument>
    <argument>
      <name>heat_pump_backup_heating_autosizing_limit</name>
      <display_name>Heat Pump: Backup Heating Autosizing Limit</display_name>
      <description>The maximum capacity limit applied to the auto-sizing methodology if Backup Type is 'integrated'. If not provided, no limit is used. If Backup Type is 'separate', use Heating System 2: Heating Autosizing Limit.</description>
      <type>Double</type>
      <units>Btu/hr</units>
      <required>false</required>
      <model_dependent>false</model_dependent>
    </argument>
    <argument>
      <name>heat_pump_backup_fuel</name>
      <display_name>Heat Pump: Backup Fuel Type</display_name>
      <description>The backup fuel type of the heat pump. Only applies if Backup Type is 'integrated'.</description>
      <type>Choice</type>
      <required>true</required>
      <model_dependent>false</model_dependent>
      <default_value>electricity</default_value>
      <choices>
        <choice>
          <value>electricity</value>
          <display_name>electricity</display_name>
        </choice>
        <choice>
          <value>natural gas</value>
          <display_name>natural gas</display_name>
        </choice>
        <choice>
          <value>fuel oil</value>
          <display_name>fuel oil</display_name>
        </choice>
        <choice>
          <value>propane</value>
          <display_name>propane</display_name>
        </choice>
      </choices>
    </argument>
    <argument>
      <name>heat_pump_backup_heating_efficiency</name>
      <display_name>Heat Pump: Backup Rated Efficiency</display_name>
      <description>The backup rated efficiency value of the heat pump. Percent for electricity fuel type. AFUE otherwise. Only applies if Backup Type is 'integrated'.</description>
      <type>Double</type>
      <required>true</required>
      <model_dependent>false</model_dependent>
      <default_value>1</default_value>
    </argument>
    <argument>
      <name>heat_pump_backup_heating_capacity</name>
      <display_name>Heat Pump: Backup Heating Capacity</display_name>
      <description>The backup output heating capacity of the heat pump. If not provided, the OS-HPXML autosized default (see &lt;a href='https://openstudio-hpxml.readthedocs.io/en/v1.8.1/workflow_inputs.html#backup'&gt;Backup&lt;/a&gt;) is used. Only applies if Backup Type is 'integrated'.</description>
      <type>Double</type>
      <units>Btu/hr</units>
      <required>false</required>
      <model_dependent>false</model_dependent>
    </argument>
    <argument>
      <name>heat_pump_backup_heating_lockout_temp</name>
      <display_name>Heat Pump: Backup Heating Lockout Temperature</display_name>
      <description>The temperature above which the heat pump backup system is disabled. If both this and Compressor Lockout Temperature are provided and use the same value, it essentially defines a switchover temperature (for, e.g., a dual-fuel heat pump). Applies for both Backup Type of 'integrated' and 'separate'. If not provided, the OS-HPXML default (see &lt;a href='https://openstudio-hpxml.readthedocs.io/en/v1.8.1/workflow_inputs.html#backup'&gt;Backup&lt;/a&gt;) is used.</description>
      <type>Double</type>
      <units>F</units>
      <required>false</required>
      <model_dependent>false</model_dependent>
    </argument>
    <argument>
      <name>heat_pump_sizing_methodology</name>
      <display_name>Heat Pump: Sizing Methodology</display_name>
      <description>The auto-sizing methodology to use when the heat pump capacity is not provided. If not provided, the OS-HPXML default (see &lt;a href='https://openstudio-hpxml.readthedocs.io/en/v1.8.1/workflow_inputs.html#hpxml-hvac-sizing-control'&gt;HPXML HVAC Sizing Control&lt;/a&gt;) is used.</description>
      <type>Choice</type>
      <required>false</required>
      <model_dependent>false</model_dependent>
      <choices>
        <choice>
          <value>ACCA</value>
          <display_name>ACCA</display_name>
        </choice>
        <choice>
          <value>HERS</value>
          <display_name>HERS</display_name>
        </choice>
        <choice>
          <value>MaxLoad</value>
          <display_name>MaxLoad</display_name>
        </choice>
      </choices>
    </argument>
    <argument>
      <name>heat_pump_backup_sizing_methodology</name>
      <display_name>Heat Pump: Backup Sizing Methodology</display_name>
      <description>The auto-sizing methodology to use when the heat pump backup capacity is not provided. If not provided, the OS-HPXML default (see &lt;a href='https://openstudio-hpxml.readthedocs.io/en/v1.8.1/workflow_inputs.html#hpxml-hvac-sizing-control'&gt;HPXML HVAC Sizing Control&lt;/a&gt;) is used.</description>
      <type>Choice</type>
      <required>false</required>
      <model_dependent>false</model_dependent>
      <choices>
        <choice>
          <value>emergency</value>
          <display_name>emergency</display_name>
        </choice>
        <choice>
          <value>supplemental</value>
          <display_name>supplemental</display_name>
        </choice>
      </choices>
    </argument>
    <argument>
      <name>heat_pump_is_ducted</name>
      <display_name>Heat Pump: Is Ducted</display_name>
      <description>Whether the heat pump is ducted or not. Only used for mini-split. It's assumed that air-to-air and ground-to-air are ducted, and packaged terminal heat pump and room air conditioner with reverse cycle are not ducted. If not provided, assumes not ducted.</description>
      <type>Boolean</type>
      <required>false</required>
      <model_dependent>false</model_dependent>
      <choices>
        <choice>
          <value>true</value>
          <display_name>true</display_name>
        </choice>
        <choice>
          <value>false</value>
          <display_name>false</display_name>
        </choice>
      </choices>
    </argument>
    <argument>
      <name>heat_pump_airflow_defect_ratio</name>
      <display_name>Heat Pump: Airflow Defect Ratio</display_name>
      <description>The airflow defect ratio, defined as (InstalledAirflow - DesignAirflow) / DesignAirflow, of the heat pump per ANSI/RESNET/ACCA Standard 310. A value of zero means no airflow defect. Applies only to air-to-air, ducted mini-split, and ground-to-air. If not provided, assumes no defect.</description>
      <type>Double</type>
      <units>Frac</units>
      <required>false</required>
      <model_dependent>false</model_dependent>
    </argument>
    <argument>
      <name>heat_pump_charge_defect_ratio</name>
      <display_name>Heat Pump: Charge Defect Ratio</display_name>
      <description>The refrigerant charge defect ratio, defined as (InstalledCharge - DesignCharge) / DesignCharge, of the heat pump per ANSI/RESNET/ACCA Standard 310. A value of zero means no refrigerant charge defect. Applies to all heat pump types. If not provided, assumes no defect.</description>
      <type>Double</type>
      <units>Frac</units>
      <required>false</required>
      <model_dependent>false</model_dependent>
    </argument>
    <argument>
      <name>heat_pump_crankcase_heater_watts</name>
      <display_name>Heat Pump: Crankcase Heater Power Watts</display_name>
      <description>Heat Pump crankcase heater power consumption in Watts. Applies only to air-to-air, mini-split, packaged terminal heat pump and room air conditioner with reverse cycle. If not provided, the OS-HPXML default (see &lt;a href='https://openstudio-hpxml.readthedocs.io/en/v1.8.1/workflow_inputs.html#air-to-air-heat-pump'&gt;Air-to-Air Heat Pump&lt;/a&gt;, &lt;a href='https://openstudio-hpxml.readthedocs.io/en/v1.8.1/workflow_inputs.html#mini-split-heat-pump'&gt;Mini-Split Heat Pump&lt;/a&gt;, &lt;a href='https://openstudio-hpxml.readthedocs.io/en/v1.8.1/workflow_inputs.html#packaged-terminal-heat-pump'&gt;Packaged Terminal Heat Pump&lt;/a&gt;, &lt;a href='https://openstudio-hpxml.readthedocs.io/en/v1.8.1/workflow_inputs.html#room-air-conditioner-w-reverse-cycle'&gt;Room Air Conditioner w/ Reverse Cycle&lt;/a&gt;) is used.</description>
      <type>Double</type>
      <units>W</units>
      <required>false</required>
      <model_dependent>false</model_dependent>
    </argument>
    <argument>
      <name>hvac_perf_data_capacity_type</name>
      <display_name>HVAC Detailed Performance Data: Capacity Type</display_name>
      <description>Type of capacity values for detailed performance data if available. Applies only to variable-speed air-source HVAC systems (central air conditioners, mini-split air conditioners, air-to-air heat pumps, and mini-split heat pumps).</description>
      <type>Choice</type>
      <units>Absolute capacities</units>
      <required>false</required>
      <model_dependent>false</model_dependent>
      <choices>
        <choice>
          <value>Absolute capacities</value>
          <display_name>Absolute capacities</display_name>
        </choice>
        <choice>
          <value>Normalized capacity fractions</value>
          <display_name>Normalized capacity fractions</display_name>
        </choice>
      </choices>
    </argument>
    <argument>
      <name>hvac_perf_data_heating_outdoor_temperatures</name>
      <display_name>HVAC Detailed Performance Data: Heating Outdoor Temperatures</display_name>
      <description>Outdoor temperatures of heating detailed performance data if available. Applies only to variable-speed air-source HVAC systems (central air conditioners, mini-split air conditioners, air-to-air heat pumps, and mini-split heat pumps). One of the outdoor temperatures must be 47 F. At least two performance data points are required using a comma-separated list.</description>
      <type>String</type>
      <units>F</units>
      <required>false</required>
      <model_dependent>false</model_dependent>
    </argument>
    <argument>
      <name>hvac_perf_data_heating_min_speed_capacities</name>
      <display_name>HVAC Detailed Performance Data: Heating Minimum Speed Capacities</display_name>
      <description>Minimum speed capacities of heating detailed performance data if available. Applies only to variable-speed air-source HVAC systems (central air conditioners, mini-split air conditioners, air-to-air heat pumps, and mini-split heat pumps). At least two performance data points are required using a comma-separated list.</description>
      <type>String</type>
      <units>Btu/hr or Frac</units>
      <required>false</required>
      <model_dependent>false</model_dependent>
    </argument>
    <argument>
      <name>hvac_perf_data_heating_max_speed_capacities</name>
      <display_name>HVAC Detailed Performance Data: Heating Maximum Speed Capacities</display_name>
      <description>Maximum speed capacities of heating detailed performance data if available. Applies only to variable-speed air-source HVAC systems (central air conditioners, mini-split air conditioners, air-to-air heat pumps, and mini-split heat pumps). At least two performance data points are required using a comma-separated list.</description>
      <type>String</type>
      <units>Btu/hr or Frac</units>
      <required>false</required>
      <model_dependent>false</model_dependent>
    </argument>
    <argument>
      <name>hvac_perf_data_heating_min_speed_cops</name>
      <display_name>HVAC Detailed Performance Data: Heating Minimum Speed COPs</display_name>
      <description>Minimum speed efficiency COP values of heating detailed performance data if available. Applies only to variable-speed air-source HVAC systems (central air conditioners, mini-split air conditioners, air-to-air heat pumps, and mini-split heat pumps). At least two performance data points are required using a comma-separated list.</description>
      <type>String</type>
      <units>W/W</units>
      <required>false</required>
      <model_dependent>false</model_dependent>
    </argument>
    <argument>
      <name>hvac_perf_data_heating_max_speed_cops</name>
      <display_name>HVAC Detailed Performance Data: Heating Maximum Speed COPs</display_name>
      <description>Maximum speed efficiency COP values of heating detailed performance data if available. Applies only to variable-speed air-source HVAC systems (central air conditioners, mini-split air conditioners, air-to-air heat pumps, and mini-split heat pumps). At least two performance data points are required using a comma-separated list.</description>
      <type>String</type>
      <units>W/W</units>
      <required>false</required>
      <model_dependent>false</model_dependent>
    </argument>
    <argument>
      <name>hvac_perf_data_cooling_outdoor_temperatures</name>
      <display_name>HVAC Detailed Performance Data: Cooling Outdoor Temperatures</display_name>
      <description>Outdoor temperatures of cooling detailed performance data if available. Applies only to variable-speed air-source HVAC systems (central air conditioners, mini-split air conditioners, air-to-air heat pumps, and mini-split heat pumps). One of the outdoor temperatures must be 95 F. At least two performance data points are required using a comma-separated list.</description>
      <type>String</type>
      <units>F</units>
      <required>false</required>
      <model_dependent>false</model_dependent>
    </argument>
    <argument>
      <name>hvac_perf_data_cooling_min_speed_capacities</name>
      <display_name>HVAC Detailed Performance Data: Cooling Minimum Speed Capacities</display_name>
      <description>Minimum speed capacities of cooling detailed performance data if available. Applies only to variable-speed air-source HVAC systems (central air conditioners, mini-split air conditioners, air-to-air heat pumps, and mini-split heat pumps). At least two performance data points are required using a comma-separated list.</description>
      <type>String</type>
      <units>Btu/hr or Frac</units>
      <required>false</required>
      <model_dependent>false</model_dependent>
    </argument>
    <argument>
      <name>hvac_perf_data_cooling_max_speed_capacities</name>
      <display_name>HVAC Detailed Performance Data: Cooling Maximum Speed Capacities</display_name>
      <description>Maximum speed capacities of cooling detailed performance data if available. Applies only to variable-speed air-source HVAC systems (central air conditioners, mini-split air conditioners, air-to-air heat pumps, and mini-split heat pumps). At least two performance data points are required using a comma-separated list.</description>
      <type>String</type>
      <units>Btu/hr or Frac</units>
      <required>false</required>
      <model_dependent>false</model_dependent>
    </argument>
    <argument>
      <name>hvac_perf_data_cooling_min_speed_cops</name>
      <display_name>HVAC Detailed Performance Data: Cooling Minimum Speed COPs</display_name>
      <description>Minimum speed efficiency COP values of cooling detailed performance data if available. Applies only to variable-speed air-source HVAC systems (central air conditioners, mini-split air conditioners, air-to-air heat pumps, and mini-split heat pumps). At least two performance data points are required using a comma-separated list.</description>
      <type>String</type>
      <units>W/W</units>
      <required>false</required>
      <model_dependent>false</model_dependent>
    </argument>
    <argument>
      <name>hvac_perf_data_cooling_max_speed_cops</name>
      <display_name>HVAC Detailed Performance Data: Cooling Maximum Speed COPs</display_name>
      <description>Maximum speed efficiency COP values of cooling detailed performance data if available. Applies only to variable-speed air-source HVAC systems (central air conditioners, mini-split air conditioners, air-to-air heat pumps, and mini-split heat pumps). At least two performance data points are required using a comma-separated list.</description>
      <type>String</type>
      <units>W/W</units>
      <required>false</required>
      <model_dependent>false</model_dependent>
    </argument>
    <argument>
      <name>geothermal_loop_configuration</name>
      <display_name>Geothermal Loop: Configuration</display_name>
      <description>Configuration of the geothermal loop. Only applies to ground-to-air heat pump type. If not provided, the OS-HPXML default (see &lt;a href='https://openstudio-hpxml.readthedocs.io/en/v1.8.1/workflow_inputs.html#ground-to-air-heat-pump'&gt;Ground-to-Air Heat Pump&lt;/a&gt;) is used.</description>
      <type>Choice</type>
      <required>false</required>
      <model_dependent>false</model_dependent>
      <choices>
        <choice>
          <value>none</value>
          <display_name>none</display_name>
        </choice>
        <choice>
          <value>vertical</value>
          <display_name>vertical</display_name>
        </choice>
      </choices>
    </argument>
    <argument>
      <name>geothermal_loop_borefield_configuration</name>
      <display_name>Geothermal Loop: Borefield Configuration</display_name>
      <description>Borefield configuration of the geothermal loop. Only applies to ground-to-air heat pump type. If not provided, the OS-HPXML default (see &lt;a href='https://openstudio-hpxml.readthedocs.io/en/v1.8.1/workflow_inputs.html#hpxml-geothermal-loops'&gt;HPXML Geothermal Loops&lt;/a&gt;) is used.</description>
      <type>Choice</type>
      <required>false</required>
      <model_dependent>false</model_dependent>
      <choices>
        <choice>
          <value>Rectangle</value>
          <display_name>Rectangle</display_name>
        </choice>
        <choice>
          <value>Open Rectangle</value>
          <display_name>Open Rectangle</display_name>
        </choice>
        <choice>
          <value>C</value>
          <display_name>C</display_name>
        </choice>
        <choice>
          <value>L</value>
          <display_name>L</display_name>
        </choice>
        <choice>
          <value>U</value>
          <display_name>U</display_name>
        </choice>
        <choice>
          <value>Lopsided U</value>
          <display_name>Lopsided U</display_name>
        </choice>
      </choices>
    </argument>
    <argument>
      <name>geothermal_loop_loop_flow</name>
      <display_name>Geothermal Loop: Loop Flow</display_name>
      <description>Water flow rate through the geothermal loop. Only applies to ground-to-air heat pump type. If not provided, the OS-HPXML autosized default (see &lt;a href='https://openstudio-hpxml.readthedocs.io/en/v1.8.1/workflow_inputs.html#hpxml-geothermal-loops'&gt;HPXML Geothermal Loops&lt;/a&gt;) is used.</description>
      <type>Double</type>
      <units>gpm</units>
      <required>false</required>
      <model_dependent>false</model_dependent>
    </argument>
    <argument>
      <name>geothermal_loop_boreholes_count</name>
      <display_name>Geothermal Loop: Boreholes Count</display_name>
      <description>Number of boreholes. Only applies to ground-to-air heat pump type. If not provided, the OS-HPXML autosized default (see &lt;a href='https://openstudio-hpxml.readthedocs.io/en/v1.8.1/workflow_inputs.html#hpxml-geothermal-loops'&gt;HPXML Geothermal Loops&lt;/a&gt;) is used.</description>
      <type>Integer</type>
      <units>#</units>
      <required>false</required>
      <model_dependent>false</model_dependent>
    </argument>
    <argument>
      <name>geothermal_loop_boreholes_length</name>
      <display_name>Geothermal Loop: Boreholes Length</display_name>
      <description>Average length of each borehole (vertical). Only applies to ground-to-air heat pump type. If not provided, the OS-HPXML autosized default (see &lt;a href='https://openstudio-hpxml.readthedocs.io/en/v1.8.1/workflow_inputs.html#hpxml-geothermal-loops'&gt;HPXML Geothermal Loops&lt;/a&gt;) is used.</description>
      <type>Double</type>
      <units>ft</units>
      <required>false</required>
      <model_dependent>false</model_dependent>
    </argument>
    <argument>
      <name>geothermal_loop_boreholes_spacing</name>
      <display_name>Geothermal Loop: Boreholes Spacing</display_name>
      <description>Distance between bores. Only applies to ground-to-air heat pump type. If not provided, the OS-HPXML default (see &lt;a href='https://openstudio-hpxml.readthedocs.io/en/v1.8.1/workflow_inputs.html#hpxml-geothermal-loops'&gt;HPXML Geothermal Loops&lt;/a&gt;) is used.</description>
      <type>Double</type>
      <units>ft</units>
      <required>false</required>
      <model_dependent>false</model_dependent>
    </argument>
    <argument>
      <name>geothermal_loop_boreholes_diameter</name>
      <display_name>Geothermal Loop: Boreholes Diameter</display_name>
      <description>Diameter of bores. Only applies to ground-to-air heat pump type. If not provided, the OS-HPXML default (see &lt;a href='https://openstudio-hpxml.readthedocs.io/en/v1.8.1/workflow_inputs.html#hpxml-geothermal-loops'&gt;HPXML Geothermal Loops&lt;/a&gt;) is used.</description>
      <type>Double</type>
      <units>in</units>
      <required>false</required>
      <model_dependent>false</model_dependent>
    </argument>
    <argument>
      <name>geothermal_loop_grout_type</name>
      <display_name>Geothermal Loop: Grout Type</display_name>
      <description>Grout type of the geothermal loop. Only applies to ground-to-air heat pump type. If not provided, the OS-HPXML default (see &lt;a href='https://openstudio-hpxml.readthedocs.io/en/v1.8.1/workflow_inputs.html#hpxml-geothermal-loops'&gt;HPXML Geothermal Loops&lt;/a&gt;) is used.</description>
      <type>Choice</type>
      <required>false</required>
      <model_dependent>false</model_dependent>
      <choices>
        <choice>
          <value>standard</value>
          <display_name>standard</display_name>
        </choice>
        <choice>
          <value>thermally enhanced</value>
          <display_name>thermally enhanced</display_name>
        </choice>
      </choices>
    </argument>
    <argument>
      <name>geothermal_loop_pipe_type</name>
      <display_name>Geothermal Loop: Pipe Type</display_name>
      <description>Pipe type of the geothermal loop. Only applies to ground-to-air heat pump type. If not provided, the OS-HPXML default (see &lt;a href='https://openstudio-hpxml.readthedocs.io/en/v1.8.1/workflow_inputs.html#hpxml-geothermal-loops'&gt;HPXML Geothermal Loops&lt;/a&gt;) is used.</description>
      <type>Choice</type>
      <required>false</required>
      <model_dependent>false</model_dependent>
      <choices>
        <choice>
          <value>standard</value>
          <display_name>standard</display_name>
        </choice>
        <choice>
          <value>thermally enhanced</value>
          <display_name>thermally enhanced</display_name>
        </choice>
      </choices>
    </argument>
    <argument>
      <name>geothermal_loop_pipe_diameter</name>
      <display_name>Geothermal Loop: Pipe Diameter</display_name>
      <description>Pipe diameter of the geothermal loop. Only applies to ground-to-air heat pump type. If not provided, the OS-HPXML default (see &lt;a href='https://openstudio-hpxml.readthedocs.io/en/v1.8.1/workflow_inputs.html#hpxml-geothermal-loops'&gt;HPXML Geothermal Loops&lt;/a&gt;) is used.</description>
      <type>Choice</type>
      <units>in</units>
      <required>false</required>
      <model_dependent>false</model_dependent>
      <choices>
        <choice>
          <value>3/4" pipe</value>
          <display_name>3/4" pipe</display_name>
        </choice>
        <choice>
          <value>1" pipe</value>
          <display_name>1" pipe</display_name>
        </choice>
        <choice>
          <value>1-1/4" pipe</value>
          <display_name>1-1/4" pipe</display_name>
        </choice>
      </choices>
    </argument>
    <argument>
      <name>heating_system_2_type</name>
      <display_name>Heating System 2: Type</display_name>
      <description>The type of the second heating system. If a heat pump is specified and the backup type is 'separate', this heating system represents 'separate' backup heating. For ducted heat pumps where the backup heating system is a 'Furnace', the backup would typically be characterized as 'integrated' in that the furnace and heat pump share the same distribution system and blower fan; a 'Furnace' as 'separate' backup to a ducted heat pump is not supported.</description>
      <type>Choice</type>
      <required>true</required>
      <model_dependent>false</model_dependent>
      <default_value>none</default_value>
      <choices>
        <choice>
          <value>none</value>
          <display_name>none</display_name>
        </choice>
        <choice>
          <value>Furnace</value>
          <display_name>Furnace</display_name>
        </choice>
        <choice>
          <value>WallFurnace</value>
          <display_name>WallFurnace</display_name>
        </choice>
        <choice>
          <value>FloorFurnace</value>
          <display_name>FloorFurnace</display_name>
        </choice>
        <choice>
          <value>Boiler</value>
          <display_name>Boiler</display_name>
        </choice>
        <choice>
          <value>ElectricResistance</value>
          <display_name>ElectricResistance</display_name>
        </choice>
        <choice>
          <value>Stove</value>
          <display_name>Stove</display_name>
        </choice>
        <choice>
          <value>SpaceHeater</value>
          <display_name>SpaceHeater</display_name>
        </choice>
        <choice>
          <value>Fireplace</value>
          <display_name>Fireplace</display_name>
        </choice>
      </choices>
    </argument>
    <argument>
      <name>heating_system_2_fuel</name>
      <display_name>Heating System 2: Fuel Type</display_name>
      <description>The fuel type of the second heating system. Ignored for ElectricResistance.</description>
      <type>Choice</type>
      <required>true</required>
      <model_dependent>false</model_dependent>
      <default_value>electricity</default_value>
      <choices>
        <choice>
          <value>electricity</value>
          <display_name>electricity</display_name>
        </choice>
        <choice>
          <value>natural gas</value>
          <display_name>natural gas</display_name>
        </choice>
        <choice>
          <value>fuel oil</value>
          <display_name>fuel oil</display_name>
        </choice>
        <choice>
          <value>propane</value>
          <display_name>propane</display_name>
        </choice>
        <choice>
          <value>wood</value>
          <display_name>wood</display_name>
        </choice>
        <choice>
          <value>wood pellets</value>
          <display_name>wood pellets</display_name>
        </choice>
        <choice>
          <value>coal</value>
          <display_name>coal</display_name>
        </choice>
      </choices>
    </argument>
    <argument>
      <name>heating_system_2_heating_efficiency</name>
      <display_name>Heating System 2: Rated AFUE or Percent</display_name>
      <description>The rated heating efficiency value of the second heating system.</description>
      <type>Double</type>
      <units>Frac</units>
      <required>true</required>
      <model_dependent>false</model_dependent>
      <default_value>1</default_value>
    </argument>
    <argument>
      <name>heating_system_2_heating_capacity</name>
      <display_name>Heating System 2: Heating Capacity</display_name>
      <description>The output heating capacity of the second heating system. If not provided, the OS-HPXML autosized default (see &lt;a href='https://openstudio-hpxml.readthedocs.io/en/v1.8.1/workflow_inputs.html#hpxml-heating-systems'&gt;HPXML Heating Systems&lt;/a&gt;) is used.</description>
      <type>Double</type>
      <units>Btu/hr</units>
      <required>false</required>
      <model_dependent>false</model_dependent>
    </argument>
    <argument>
      <name>heating_system_2_heating_autosizing_factor</name>
      <display_name>Heating System 2: Heating Autosizing Factor</display_name>
      <description>The capacity scaling factor applied to the auto-sizing methodology. If not provided, 1.0 is used.</description>
      <type>Double</type>
      <required>false</required>
      <model_dependent>false</model_dependent>
    </argument>
    <argument>
      <name>heating_system_2_heating_autosizing_limit</name>
      <display_name>Heating System 2: Heating Autosizing Limit</display_name>
      <description>The maximum capacity limit applied to the auto-sizing methodology. If not provided, no limit is used.</description>
      <type>Double</type>
      <units>Btu/hr</units>
      <required>false</required>
      <model_dependent>false</model_dependent>
    </argument>
    <argument>
      <name>heating_system_2_fraction_heat_load_served</name>
      <display_name>Heating System 2: Fraction Heat Load Served</display_name>
      <description>The heat load served fraction of the second heating system. Ignored if this heating system serves as a backup system for a heat pump.</description>
      <type>Double</type>
      <units>Frac</units>
      <required>true</required>
      <model_dependent>false</model_dependent>
      <default_value>0.25</default_value>
    </argument>
    <argument>
      <name>hvac_control_heating_weekday_setpoint</name>
      <display_name>HVAC Control: Heating Weekday Setpoint Schedule</display_name>
      <description>Specify the constant or 24-hour comma-separated weekday heating setpoint schedule. Required unless a detailed CSV schedule is provided.</description>
      <type>String</type>
      <units>F</units>
      <required>false</required>
      <model_dependent>false</model_dependent>
    </argument>
    <argument>
      <name>hvac_control_heating_weekend_setpoint</name>
      <display_name>HVAC Control: Heating Weekend Setpoint Schedule</display_name>
      <description>Specify the constant or 24-hour comma-separated weekend heating setpoint schedule. Required unless a detailed CSV schedule is provided.</description>
      <type>String</type>
      <units>F</units>
      <required>false</required>
      <model_dependent>false</model_dependent>
    </argument>
    <argument>
      <name>hvac_control_cooling_weekday_setpoint</name>
      <display_name>HVAC Control: Cooling Weekday Setpoint Schedule</display_name>
      <description>Specify the constant or 24-hour comma-separated weekday cooling setpoint schedule. Required unless a detailed CSV schedule is provided.</description>
      <type>String</type>
      <units>F</units>
      <required>false</required>
      <model_dependent>false</model_dependent>
    </argument>
    <argument>
      <name>hvac_control_cooling_weekend_setpoint</name>
      <display_name>HVAC Control: Cooling Weekend Setpoint Schedule</display_name>
      <description>Specify the constant or 24-hour comma-separated weekend cooling setpoint schedule. Required unless a detailed CSV schedule is provided.</description>
      <type>String</type>
      <units>F</units>
      <required>false</required>
      <model_dependent>false</model_dependent>
    </argument>
    <argument>
      <name>hvac_control_heating_season_period</name>
      <display_name>HVAC Control: Heating Season Period</display_name>
      <description>Enter a date like 'Nov 1 - Jun 30'. If not provided, the OS-HPXML default (see &lt;a href='https://openstudio-hpxml.readthedocs.io/en/v1.8.1/workflow_inputs.html#hpxml-hvac-control'&gt;HPXML HVAC Control&lt;/a&gt;) is used. Can also provide 'BuildingAmerica' to use automatic seasons from the Building America House Simulation Protocols.</description>
      <type>String</type>
      <required>false</required>
      <model_dependent>false</model_dependent>
    </argument>
    <argument>
      <name>hvac_control_cooling_season_period</name>
      <display_name>HVAC Control: Cooling Season Period</display_name>
      <description>Enter a date like 'Jun 1 - Oct 31'. If not provided, the OS-HPXML default (see &lt;a href='https://openstudio-hpxml.readthedocs.io/en/v1.8.1/workflow_inputs.html#hpxml-hvac-control'&gt;HPXML HVAC Control&lt;/a&gt;) is used. Can also provide 'BuildingAmerica' to use automatic seasons from the Building America House Simulation Protocols.</description>
      <type>String</type>
      <required>false</required>
      <model_dependent>false</model_dependent>
    </argument>
    <argument>
      <name>hvac_blower_fan_watts_per_cfm</name>
      <display_name>HVAC Blower: Fan Efficiency</display_name>
      <description>The blower fan efficiency at maximum fan speed. Applies only to split (not packaged) systems (i.e., applies to ducted systems as well as ductless mini-split systems). If not provided, the OS-HPXML default (see &lt;a href='https://openstudio-hpxml.readthedocs.io/en/v1.8.1/workflow_inputs.html#hpxml-heating-systems'&gt;HPXML Heating Systems&lt;/a&gt;, &lt;a href='https://openstudio-hpxml.readthedocs.io/en/v1.8.1/workflow_inputs.html#hpxml-cooling-systems'&gt;HPXML Cooling Systems&lt;/a&gt;, &lt;a href='https://openstudio-hpxml.readthedocs.io/en/v1.8.1/workflow_inputs.html#hpxml-heat-pumps'&gt;HPXML Heat Pumps&lt;/a&gt;) is used.</description>
      <type>Double</type>
      <units>W/CFM</units>
      <required>false</required>
      <model_dependent>false</model_dependent>
    </argument>
    <argument>
      <name>ducts_leakage_units</name>
      <display_name>Ducts: Leakage Units</display_name>
      <description>The leakage units of the ducts.</description>
      <type>Choice</type>
      <required>true</required>
      <model_dependent>false</model_dependent>
      <default_value>Percent</default_value>
      <choices>
        <choice>
          <value>CFM25</value>
          <display_name>CFM25</display_name>
        </choice>
        <choice>
          <value>CFM50</value>
          <display_name>CFM50</display_name>
        </choice>
        <choice>
          <value>Percent</value>
          <display_name>Percent</display_name>
        </choice>
      </choices>
    </argument>
    <argument>
      <name>ducts_supply_leakage_to_outside_value</name>
      <display_name>Ducts: Supply Leakage to Outside Value</display_name>
      <description>The leakage value to outside for the supply ducts.</description>
      <type>Double</type>
      <required>true</required>
      <model_dependent>false</model_dependent>
      <default_value>0.1</default_value>
    </argument>
    <argument>
      <name>ducts_supply_location</name>
      <display_name>Ducts: Supply Location</display_name>
      <description>The location of the supply ducts. If not provided, the OS-HPXML default (see &lt;a href='https://openstudio-hpxml.readthedocs.io/en/v1.8.1/workflow_inputs.html#air-distribution'&gt;Air Distribution&lt;/a&gt;) is used.</description>
      <type>Choice</type>
      <required>false</required>
      <model_dependent>false</model_dependent>
      <choices>
        <choice>
          <value>conditioned space</value>
          <display_name>conditioned space</display_name>
        </choice>
        <choice>
          <value>basement - conditioned</value>
          <display_name>basement - conditioned</display_name>
        </choice>
        <choice>
          <value>basement - unconditioned</value>
          <display_name>basement - unconditioned</display_name>
        </choice>
        <choice>
          <value>crawlspace</value>
          <display_name>crawlspace</display_name>
        </choice>
        <choice>
          <value>crawlspace - vented</value>
          <display_name>crawlspace - vented</display_name>
        </choice>
        <choice>
          <value>crawlspace - unvented</value>
          <display_name>crawlspace - unvented</display_name>
        </choice>
        <choice>
          <value>crawlspace - conditioned</value>
          <display_name>crawlspace - conditioned</display_name>
        </choice>
        <choice>
          <value>attic</value>
          <display_name>attic</display_name>
        </choice>
        <choice>
          <value>attic - vented</value>
          <display_name>attic - vented</display_name>
        </choice>
        <choice>
          <value>attic - unvented</value>
          <display_name>attic - unvented</display_name>
        </choice>
        <choice>
          <value>garage</value>
          <display_name>garage</display_name>
        </choice>
        <choice>
          <value>exterior wall</value>
          <display_name>exterior wall</display_name>
        </choice>
        <choice>
          <value>under slab</value>
          <display_name>under slab</display_name>
        </choice>
        <choice>
          <value>roof deck</value>
          <display_name>roof deck</display_name>
        </choice>
        <choice>
          <value>outside</value>
          <display_name>outside</display_name>
        </choice>
        <choice>
          <value>other housing unit</value>
          <display_name>other housing unit</display_name>
        </choice>
        <choice>
          <value>other heated space</value>
          <display_name>other heated space</display_name>
        </choice>
        <choice>
          <value>other multifamily buffer space</value>
          <display_name>other multifamily buffer space</display_name>
        </choice>
        <choice>
          <value>other non-freezing space</value>
          <display_name>other non-freezing space</display_name>
        </choice>
        <choice>
          <value>manufactured home belly</value>
          <display_name>manufactured home belly</display_name>
        </choice>
      </choices>
    </argument>
    <argument>
      <name>ducts_supply_insulation_r</name>
      <display_name>Ducts: Supply Insulation R-Value</display_name>
      <description>The nominal insulation r-value of the supply ducts excluding air films. Use 0 for uninsulated ducts.</description>
      <type>Double</type>
      <units>h-ft^2-R/Btu</units>
      <required>true</required>
      <model_dependent>false</model_dependent>
      <default_value>0</default_value>
    </argument>
    <argument>
      <name>ducts_supply_buried_insulation_level</name>
      <display_name>Ducts: Supply Buried Insulation Level</display_name>
      <description>Whether the supply ducts are buried in, e.g., attic loose-fill insulation. Partially buried ducts have insulation that does not cover the top of the ducts. Fully buried ducts have insulation that just covers the top of the ducts. Deeply buried ducts have insulation that continues above the top of the ducts.</description>
      <type>Choice</type>
      <required>false</required>
      <model_dependent>false</model_dependent>
      <choices>
        <choice>
          <value>not buried</value>
          <display_name>not buried</display_name>
        </choice>
        <choice>
          <value>partially buried</value>
          <display_name>partially buried</display_name>
        </choice>
        <choice>
          <value>fully buried</value>
          <display_name>fully buried</display_name>
        </choice>
        <choice>
          <value>deeply buried</value>
          <display_name>deeply buried</display_name>
        </choice>
      </choices>
    </argument>
    <argument>
      <name>ducts_supply_surface_area</name>
      <display_name>Ducts: Supply Surface Area</display_name>
      <description>The supply ducts surface area in the given location. If neither Surface Area nor Area Fraction provided, the OS-HPXML default (see &lt;a href='https://openstudio-hpxml.readthedocs.io/en/v1.8.1/workflow_inputs.html#air-distribution'&gt;Air Distribution&lt;/a&gt;) is used.</description>
      <type>Double</type>
      <units>ft^2</units>
      <required>false</required>
      <model_dependent>false</model_dependent>
    </argument>
    <argument>
      <name>ducts_supply_surface_area_fraction</name>
      <display_name>Ducts: Supply Area Fraction</display_name>
      <description>The fraction of supply ducts surface area in the given location. Only used if Surface Area is not provided. If the fraction is less than 1, the remaining duct area is assumed to be in conditioned space. If neither Surface Area nor Area Fraction provided, the OS-HPXML default (see &lt;a href='https://openstudio-hpxml.readthedocs.io/en/v1.8.1/workflow_inputs.html#air-distribution'&gt;Air Distribution&lt;/a&gt;) is used.</description>
      <type>Double</type>
      <units>frac</units>
      <required>false</required>
      <model_dependent>false</model_dependent>
    </argument>
    <argument>
      <name>ducts_supply_fraction_rectangular</name>
      <display_name>Ducts: Supply Fraction Rectangular</display_name>
      <description>The fraction of supply ducts that are rectangular (as opposed to round); this affects the duct effective R-value used for modeling. If not provided, the OS-HPXML default (see &lt;a href='https://openstudio-hpxml.readthedocs.io/en/v1.8.1/workflow_inputs.html#air-distribution'&gt;Air Distribution&lt;/a&gt;) is used.</description>
      <type>Double</type>
      <units>frac</units>
      <required>false</required>
      <model_dependent>false</model_dependent>
    </argument>
    <argument>
      <name>ducts_return_leakage_to_outside_value</name>
      <display_name>Ducts: Return Leakage to Outside Value</display_name>
      <description>The leakage value to outside for the return ducts.</description>
      <type>Double</type>
      <required>true</required>
      <model_dependent>false</model_dependent>
      <default_value>0.1</default_value>
    </argument>
    <argument>
      <name>ducts_return_location</name>
      <display_name>Ducts: Return Location</display_name>
      <description>The location of the return ducts. If not provided, the OS-HPXML default (see &lt;a href='https://openstudio-hpxml.readthedocs.io/en/v1.8.1/workflow_inputs.html#air-distribution'&gt;Air Distribution&lt;/a&gt;) is used.</description>
      <type>Choice</type>
      <required>false</required>
      <model_dependent>false</model_dependent>
      <choices>
        <choice>
          <value>conditioned space</value>
          <display_name>conditioned space</display_name>
        </choice>
        <choice>
          <value>basement - conditioned</value>
          <display_name>basement - conditioned</display_name>
        </choice>
        <choice>
          <value>basement - unconditioned</value>
          <display_name>basement - unconditioned</display_name>
        </choice>
        <choice>
          <value>crawlspace</value>
          <display_name>crawlspace</display_name>
        </choice>
        <choice>
          <value>crawlspace - vented</value>
          <display_name>crawlspace - vented</display_name>
        </choice>
        <choice>
          <value>crawlspace - unvented</value>
          <display_name>crawlspace - unvented</display_name>
        </choice>
        <choice>
          <value>crawlspace - conditioned</value>
          <display_name>crawlspace - conditioned</display_name>
        </choice>
        <choice>
          <value>attic</value>
          <display_name>attic</display_name>
        </choice>
        <choice>
          <value>attic - vented</value>
          <display_name>attic - vented</display_name>
        </choice>
        <choice>
          <value>attic - unvented</value>
          <display_name>attic - unvented</display_name>
        </choice>
        <choice>
          <value>garage</value>
          <display_name>garage</display_name>
        </choice>
        <choice>
          <value>exterior wall</value>
          <display_name>exterior wall</display_name>
        </choice>
        <choice>
          <value>under slab</value>
          <display_name>under slab</display_name>
        </choice>
        <choice>
          <value>roof deck</value>
          <display_name>roof deck</display_name>
        </choice>
        <choice>
          <value>outside</value>
          <display_name>outside</display_name>
        </choice>
        <choice>
          <value>other housing unit</value>
          <display_name>other housing unit</display_name>
        </choice>
        <choice>
          <value>other heated space</value>
          <display_name>other heated space</display_name>
        </choice>
        <choice>
          <value>other multifamily buffer space</value>
          <display_name>other multifamily buffer space</display_name>
        </choice>
        <choice>
          <value>other non-freezing space</value>
          <display_name>other non-freezing space</display_name>
        </choice>
        <choice>
          <value>manufactured home belly</value>
          <display_name>manufactured home belly</display_name>
        </choice>
      </choices>
    </argument>
    <argument>
      <name>ducts_return_insulation_r</name>
      <display_name>Ducts: Return Insulation R-Value</display_name>
      <description>The nominal insulation r-value of the return ducts excluding air films. Use 0 for uninsulated ducts.</description>
      <type>Double</type>
      <units>h-ft^2-R/Btu</units>
      <required>true</required>
      <model_dependent>false</model_dependent>
      <default_value>0</default_value>
    </argument>
    <argument>
      <name>ducts_return_buried_insulation_level</name>
      <display_name>Ducts: Return Buried Insulation Level</display_name>
      <description>Whether the return ducts are buried in, e.g., attic loose-fill insulation. Partially buried ducts have insulation that does not cover the top of the ducts. Fully buried ducts have insulation that just covers the top of the ducts. Deeply buried ducts have insulation that continues above the top of the ducts.</description>
      <type>Choice</type>
      <required>false</required>
      <model_dependent>false</model_dependent>
      <choices>
        <choice>
          <value>not buried</value>
          <display_name>not buried</display_name>
        </choice>
        <choice>
          <value>partially buried</value>
          <display_name>partially buried</display_name>
        </choice>
        <choice>
          <value>fully buried</value>
          <display_name>fully buried</display_name>
        </choice>
        <choice>
          <value>deeply buried</value>
          <display_name>deeply buried</display_name>
        </choice>
      </choices>
    </argument>
    <argument>
      <name>ducts_return_surface_area</name>
      <display_name>Ducts: Return Surface Area</display_name>
      <description>The return ducts surface area in the given location. If neither Surface Area nor Area Fraction provided, the OS-HPXML default (see &lt;a href='https://openstudio-hpxml.readthedocs.io/en/v1.8.1/workflow_inputs.html#air-distribution'&gt;Air Distribution&lt;/a&gt;) is used.</description>
      <type>Double</type>
      <units>ft^2</units>
      <required>false</required>
      <model_dependent>false</model_dependent>
    </argument>
    <argument>
      <name>ducts_return_surface_area_fraction</name>
      <display_name>Ducts: Return Area Fraction</display_name>
      <description>The fraction of return ducts surface area in the given location. Only used if Surface Area is not provided. If the fraction is less than 1, the remaining duct area is assumed to be in conditioned space. If neither Surface Area nor Area Fraction provided, the OS-HPXML default (see &lt;a href='https://openstudio-hpxml.readthedocs.io/en/v1.8.1/workflow_inputs.html#air-distribution'&gt;Air Distribution&lt;/a&gt;) is used.</description>
      <type>Double</type>
      <units>frac</units>
      <required>false</required>
      <model_dependent>false</model_dependent>
    </argument>
    <argument>
      <name>ducts_number_of_return_registers</name>
      <display_name>Ducts: Number of Return Registers</display_name>
      <description>The number of return registers of the ducts. Only used to calculate default return duct surface area. If not provided, the OS-HPXML default (see &lt;a href='https://openstudio-hpxml.readthedocs.io/en/v1.8.1/workflow_inputs.html#air-distribution'&gt;Air Distribution&lt;/a&gt;) is used.</description>
      <type>Integer</type>
      <units>#</units>
      <required>false</required>
      <model_dependent>false</model_dependent>
    </argument>
    <argument>
      <name>ducts_return_fraction_rectangular</name>
      <display_name>Ducts: Return Fraction Rectangular</display_name>
      <description>The fraction of return ducts that are rectangular (as opposed to round); this affects the duct effective R-value used for modeling. If not provided, the OS-HPXML default (see &lt;a href='https://openstudio-hpxml.readthedocs.io/en/v1.8.1/workflow_inputs.html#air-distribution'&gt;Air Distribution&lt;/a&gt;) is used.</description>
      <type>Double</type>
      <units>frac</units>
      <required>false</required>
      <model_dependent>false</model_dependent>
    </argument>
    <argument>
      <name>mech_vent_fan_type</name>
      <display_name>Mechanical Ventilation: Fan Type</display_name>
      <description>The type of the mechanical ventilation. Use 'none' if there is no mechanical ventilation system.</description>
      <type>Choice</type>
      <required>true</required>
      <model_dependent>false</model_dependent>
      <default_value>none</default_value>
      <choices>
        <choice>
          <value>none</value>
          <display_name>none</display_name>
        </choice>
        <choice>
          <value>exhaust only</value>
          <display_name>exhaust only</display_name>
        </choice>
        <choice>
          <value>supply only</value>
          <display_name>supply only</display_name>
        </choice>
        <choice>
          <value>energy recovery ventilator</value>
          <display_name>energy recovery ventilator</display_name>
        </choice>
        <choice>
          <value>heat recovery ventilator</value>
          <display_name>heat recovery ventilator</display_name>
        </choice>
        <choice>
          <value>balanced</value>
          <display_name>balanced</display_name>
        </choice>
        <choice>
          <value>central fan integrated supply</value>
          <display_name>central fan integrated supply</display_name>
        </choice>
      </choices>
    </argument>
    <argument>
      <name>mech_vent_flow_rate</name>
      <display_name>Mechanical Ventilation: Flow Rate</display_name>
      <description>The flow rate of the mechanical ventilation. If not provided, the OS-HPXML default (see &lt;a href='https://openstudio-hpxml.readthedocs.io/en/v1.8.1/workflow_inputs.html#hpxml-mechanical-ventilation-fans'&gt;HPXML Mechanical Ventilation Fans&lt;/a&gt;) is used.</description>
      <type>Double</type>
      <units>CFM</units>
      <required>false</required>
      <model_dependent>false</model_dependent>
    </argument>
    <argument>
      <name>mech_vent_hours_in_operation</name>
      <display_name>Mechanical Ventilation: Hours In Operation</display_name>
      <description>The hours in operation of the mechanical ventilation. If not provided, the OS-HPXML default (see &lt;a href='https://openstudio-hpxml.readthedocs.io/en/v1.8.1/workflow_inputs.html#hpxml-mechanical-ventilation-fans'&gt;HPXML Mechanical Ventilation Fans&lt;/a&gt;) is used.</description>
      <type>Double</type>
      <units>hrs/day</units>
      <required>false</required>
      <model_dependent>false</model_dependent>
    </argument>
    <argument>
      <name>mech_vent_recovery_efficiency_type</name>
      <display_name>Mechanical Ventilation: Total Recovery Efficiency Type</display_name>
      <description>The total recovery efficiency type of the mechanical ventilation.</description>
      <type>Choice</type>
      <required>true</required>
      <model_dependent>false</model_dependent>
      <default_value>Unadjusted</default_value>
      <choices>
        <choice>
          <value>Unadjusted</value>
          <display_name>Unadjusted</display_name>
        </choice>
        <choice>
          <value>Adjusted</value>
          <display_name>Adjusted</display_name>
        </choice>
      </choices>
    </argument>
    <argument>
      <name>mech_vent_total_recovery_efficiency</name>
      <display_name>Mechanical Ventilation: Total Recovery Efficiency</display_name>
      <description>The Unadjusted or Adjusted total recovery efficiency of the mechanical ventilation. Applies to energy recovery ventilator.</description>
      <type>Double</type>
      <units>Frac</units>
      <required>true</required>
      <model_dependent>false</model_dependent>
      <default_value>0.48</default_value>
    </argument>
    <argument>
      <name>mech_vent_sensible_recovery_efficiency</name>
      <display_name>Mechanical Ventilation: Sensible Recovery Efficiency</display_name>
      <description>The Unadjusted or Adjusted sensible recovery efficiency of the mechanical ventilation. Applies to energy recovery ventilator and heat recovery ventilator.</description>
      <type>Double</type>
      <units>Frac</units>
      <required>true</required>
      <model_dependent>false</model_dependent>
      <default_value>0.72</default_value>
    </argument>
    <argument>
      <name>mech_vent_fan_power</name>
      <display_name>Mechanical Ventilation: Fan Power</display_name>
      <description>The fan power of the mechanical ventilation. If not provided, the OS-HPXML default (see &lt;a href='https://openstudio-hpxml.readthedocs.io/en/v1.8.1/workflow_inputs.html#hpxml-mechanical-ventilation-fans'&gt;HPXML Mechanical Ventilation Fans&lt;/a&gt;) is used.</description>
      <type>Double</type>
      <units>W</units>
      <required>false</required>
      <model_dependent>false</model_dependent>
    </argument>
    <argument>
      <name>mech_vent_num_units_served</name>
      <display_name>Mechanical Ventilation: Number of Units Served</display_name>
      <description>Number of dwelling units served by the mechanical ventilation system. Must be 1 if single-family detached. Used to apportion flow rate and fan power to the unit.</description>
      <type>Integer</type>
      <units>#</units>
      <required>true</required>
      <model_dependent>false</model_dependent>
      <default_value>1</default_value>
    </argument>
    <argument>
      <name>mech_vent_shared_frac_recirculation</name>
      <display_name>Shared Mechanical Ventilation: Fraction Recirculation</display_name>
      <description>Fraction of the total supply air that is recirculated, with the remainder assumed to be outdoor air. The value must be 0 for exhaust only systems. Required for a shared mechanical ventilation system.</description>
      <type>Double</type>
      <units>Frac</units>
      <required>false</required>
      <model_dependent>false</model_dependent>
    </argument>
    <argument>
      <name>mech_vent_shared_preheating_fuel</name>
      <display_name>Shared Mechanical Ventilation: Preheating Fuel</display_name>
      <description>Fuel type of the preconditioning heating equipment. Only used for a shared mechanical ventilation system. If not provided, assumes no preheating.</description>
      <type>Choice</type>
      <required>false</required>
      <model_dependent>false</model_dependent>
      <choices>
        <choice>
          <value>electricity</value>
          <display_name>electricity</display_name>
        </choice>
        <choice>
          <value>natural gas</value>
          <display_name>natural gas</display_name>
        </choice>
        <choice>
          <value>fuel oil</value>
          <display_name>fuel oil</display_name>
        </choice>
        <choice>
          <value>propane</value>
          <display_name>propane</display_name>
        </choice>
        <choice>
          <value>wood</value>
          <display_name>wood</display_name>
        </choice>
        <choice>
          <value>wood pellets</value>
          <display_name>wood pellets</display_name>
        </choice>
        <choice>
          <value>coal</value>
          <display_name>coal</display_name>
        </choice>
      </choices>
    </argument>
    <argument>
      <name>mech_vent_shared_preheating_efficiency</name>
      <display_name>Shared Mechanical Ventilation: Preheating Efficiency</display_name>
      <description>Efficiency of the preconditioning heating equipment. Only used for a shared mechanical ventilation system. If not provided, assumes no preheating.</description>
      <type>Double</type>
      <units>COP</units>
      <required>false</required>
      <model_dependent>false</model_dependent>
    </argument>
    <argument>
      <name>mech_vent_shared_preheating_fraction_heat_load_served</name>
      <display_name>Shared Mechanical Ventilation: Preheating Fraction Ventilation Heat Load Served</display_name>
      <description>Fraction of heating load introduced by the shared ventilation system that is met by the preconditioning heating equipment. If not provided, assumes no preheating.</description>
      <type>Double</type>
      <units>Frac</units>
      <required>false</required>
      <model_dependent>false</model_dependent>
    </argument>
    <argument>
      <name>mech_vent_shared_precooling_fuel</name>
      <display_name>Shared Mechanical Ventilation: Precooling Fuel</display_name>
      <description>Fuel type of the preconditioning cooling equipment. Only used for a shared mechanical ventilation system. If not provided, assumes no precooling.</description>
      <type>Choice</type>
      <required>false</required>
      <model_dependent>false</model_dependent>
      <choices>
        <choice>
          <value>electricity</value>
          <display_name>electricity</display_name>
        </choice>
      </choices>
    </argument>
    <argument>
      <name>mech_vent_shared_precooling_efficiency</name>
      <display_name>Shared Mechanical Ventilation: Precooling Efficiency</display_name>
      <description>Efficiency of the preconditioning cooling equipment. Only used for a shared mechanical ventilation system. If not provided, assumes no precooling.</description>
      <type>Double</type>
      <units>COP</units>
      <required>false</required>
      <model_dependent>false</model_dependent>
    </argument>
    <argument>
      <name>mech_vent_shared_precooling_fraction_cool_load_served</name>
      <display_name>Shared Mechanical Ventilation: Precooling Fraction Ventilation Cool Load Served</display_name>
      <description>Fraction of cooling load introduced by the shared ventilation system that is met by the preconditioning cooling equipment. If not provided, assumes no precooling.</description>
      <type>Double</type>
      <units>Frac</units>
      <required>false</required>
      <model_dependent>false</model_dependent>
    </argument>
    <argument>
      <name>mech_vent_2_fan_type</name>
      <display_name>Mechanical Ventilation 2: Fan Type</display_name>
      <description>The type of the second mechanical ventilation. Use 'none' if there is no second mechanical ventilation system.</description>
      <type>Choice</type>
      <required>true</required>
      <model_dependent>false</model_dependent>
      <default_value>none</default_value>
      <choices>
        <choice>
          <value>none</value>
          <display_name>none</display_name>
        </choice>
        <choice>
          <value>exhaust only</value>
          <display_name>exhaust only</display_name>
        </choice>
        <choice>
          <value>supply only</value>
          <display_name>supply only</display_name>
        </choice>
        <choice>
          <value>energy recovery ventilator</value>
          <display_name>energy recovery ventilator</display_name>
        </choice>
        <choice>
          <value>heat recovery ventilator</value>
          <display_name>heat recovery ventilator</display_name>
        </choice>
        <choice>
          <value>balanced</value>
          <display_name>balanced</display_name>
        </choice>
      </choices>
    </argument>
    <argument>
      <name>mech_vent_2_flow_rate</name>
      <display_name>Mechanical Ventilation 2: Flow Rate</display_name>
      <description>The flow rate of the second mechanical ventilation.</description>
      <type>Double</type>
      <units>CFM</units>
      <required>true</required>
      <model_dependent>false</model_dependent>
      <default_value>110</default_value>
    </argument>
    <argument>
      <name>mech_vent_2_hours_in_operation</name>
      <display_name>Mechanical Ventilation 2: Hours In Operation</display_name>
      <description>The hours in operation of the second mechanical ventilation.</description>
      <type>Double</type>
      <units>hrs/day</units>
      <required>true</required>
      <model_dependent>false</model_dependent>
      <default_value>24</default_value>
    </argument>
    <argument>
      <name>mech_vent_2_recovery_efficiency_type</name>
      <display_name>Mechanical Ventilation 2: Total Recovery Efficiency Type</display_name>
      <description>The total recovery efficiency type of the second mechanical ventilation.</description>
      <type>Choice</type>
      <required>true</required>
      <model_dependent>false</model_dependent>
      <default_value>Unadjusted</default_value>
      <choices>
        <choice>
          <value>Unadjusted</value>
          <display_name>Unadjusted</display_name>
        </choice>
        <choice>
          <value>Adjusted</value>
          <display_name>Adjusted</display_name>
        </choice>
      </choices>
    </argument>
    <argument>
      <name>mech_vent_2_total_recovery_efficiency</name>
      <display_name>Mechanical Ventilation 2: Total Recovery Efficiency</display_name>
      <description>The Unadjusted or Adjusted total recovery efficiency of the second mechanical ventilation. Applies to energy recovery ventilator.</description>
      <type>Double</type>
      <units>Frac</units>
      <required>true</required>
      <model_dependent>false</model_dependent>
      <default_value>0.48</default_value>
    </argument>
    <argument>
      <name>mech_vent_2_sensible_recovery_efficiency</name>
      <display_name>Mechanical Ventilation 2: Sensible Recovery Efficiency</display_name>
      <description>The Unadjusted or Adjusted sensible recovery efficiency of the second mechanical ventilation. Applies to energy recovery ventilator and heat recovery ventilator.</description>
      <type>Double</type>
      <units>Frac</units>
      <required>true</required>
      <model_dependent>false</model_dependent>
      <default_value>0.72</default_value>
    </argument>
    <argument>
      <name>mech_vent_2_fan_power</name>
      <display_name>Mechanical Ventilation 2: Fan Power</display_name>
      <description>The fan power of the second mechanical ventilation.</description>
      <type>Double</type>
      <units>W</units>
      <required>true</required>
      <model_dependent>false</model_dependent>
      <default_value>30</default_value>
    </argument>
    <argument>
      <name>kitchen_fans_quantity</name>
      <display_name>Kitchen Fans: Quantity</display_name>
      <description>The quantity of the kitchen fans. If not provided, the OS-HPXML default (see &lt;a href='https://openstudio-hpxml.readthedocs.io/en/v1.8.1/workflow_inputs.html#hpxml-local-ventilation-fans'&gt;HPXML Local Ventilation Fans&lt;/a&gt;) is used.</description>
      <type>Integer</type>
      <units>#</units>
      <required>false</required>
      <model_dependent>false</model_dependent>
    </argument>
    <argument>
      <name>kitchen_fans_flow_rate</name>
      <display_name>Kitchen Fans: Flow Rate</display_name>
      <description>The flow rate of the kitchen fan. If not provided, the OS-HPXML default (see &lt;a href='https://openstudio-hpxml.readthedocs.io/en/v1.8.1/workflow_inputs.html#hpxml-local-ventilation-fans'&gt;HPXML Local Ventilation Fans&lt;/a&gt;) is used.</description>
      <type>Double</type>
      <units>CFM</units>
      <required>false</required>
      <model_dependent>false</model_dependent>
    </argument>
    <argument>
      <name>kitchen_fans_hours_in_operation</name>
      <display_name>Kitchen Fans: Hours In Operation</display_name>
      <description>The hours in operation of the kitchen fan. If not provided, the OS-HPXML default (see &lt;a href='https://openstudio-hpxml.readthedocs.io/en/v1.8.1/workflow_inputs.html#hpxml-local-ventilation-fans'&gt;HPXML Local Ventilation Fans&lt;/a&gt;) is used.</description>
      <type>Double</type>
      <units>hrs/day</units>
      <required>false</required>
      <model_dependent>false</model_dependent>
    </argument>
    <argument>
      <name>kitchen_fans_power</name>
      <display_name>Kitchen Fans: Fan Power</display_name>
      <description>The fan power of the kitchen fan. If not provided, the OS-HPXML default (see &lt;a href='https://openstudio-hpxml.readthedocs.io/en/v1.8.1/workflow_inputs.html#hpxml-local-ventilation-fans'&gt;HPXML Local Ventilation Fans&lt;/a&gt;) is used.</description>
      <type>Double</type>
      <units>W</units>
      <required>false</required>
      <model_dependent>false</model_dependent>
    </argument>
    <argument>
      <name>kitchen_fans_start_hour</name>
      <display_name>Kitchen Fans: Start Hour</display_name>
      <description>The start hour of the kitchen fan. If not provided, the OS-HPXML default (see &lt;a href='https://openstudio-hpxml.readthedocs.io/en/v1.8.1/workflow_inputs.html#hpxml-local-ventilation-fans'&gt;HPXML Local Ventilation Fans&lt;/a&gt;) is used.</description>
      <type>Integer</type>
      <units>hr</units>
      <required>false</required>
      <model_dependent>false</model_dependent>
    </argument>
    <argument>
      <name>bathroom_fans_quantity</name>
      <display_name>Bathroom Fans: Quantity</display_name>
      <description>The quantity of the bathroom fans. If not provided, the OS-HPXML default (see &lt;a href='https://openstudio-hpxml.readthedocs.io/en/v1.8.1/workflow_inputs.html#hpxml-local-ventilation-fans'&gt;HPXML Local Ventilation Fans&lt;/a&gt;) is used.</description>
      <type>Integer</type>
      <units>#</units>
      <required>false</required>
      <model_dependent>false</model_dependent>
    </argument>
    <argument>
      <name>bathroom_fans_flow_rate</name>
      <display_name>Bathroom Fans: Flow Rate</display_name>
      <description>The flow rate of the bathroom fans. If not provided, the OS-HPXML default (see &lt;a href='https://openstudio-hpxml.readthedocs.io/en/v1.8.1/workflow_inputs.html#hpxml-local-ventilation-fans'&gt;HPXML Local Ventilation Fans&lt;/a&gt;) is used.</description>
      <type>Double</type>
      <units>CFM</units>
      <required>false</required>
      <model_dependent>false</model_dependent>
    </argument>
    <argument>
      <name>bathroom_fans_hours_in_operation</name>
      <display_name>Bathroom Fans: Hours In Operation</display_name>
      <description>The hours in operation of the bathroom fans. If not provided, the OS-HPXML default (see &lt;a href='https://openstudio-hpxml.readthedocs.io/en/v1.8.1/workflow_inputs.html#hpxml-local-ventilation-fans'&gt;HPXML Local Ventilation Fans&lt;/a&gt;) is used.</description>
      <type>Double</type>
      <units>hrs/day</units>
      <required>false</required>
      <model_dependent>false</model_dependent>
    </argument>
    <argument>
      <name>bathroom_fans_power</name>
      <display_name>Bathroom Fans: Fan Power</display_name>
      <description>The fan power of the bathroom fans. If not provided, the OS-HPXML default (see &lt;a href='https://openstudio-hpxml.readthedocs.io/en/v1.8.1/workflow_inputs.html#hpxml-local-ventilation-fans'&gt;HPXML Local Ventilation Fans&lt;/a&gt;) is used.</description>
      <type>Double</type>
      <units>W</units>
      <required>false</required>
      <model_dependent>false</model_dependent>
    </argument>
    <argument>
      <name>bathroom_fans_start_hour</name>
      <display_name>Bathroom Fans: Start Hour</display_name>
      <description>The start hour of the bathroom fans. If not provided, the OS-HPXML default (see &lt;a href='https://openstudio-hpxml.readthedocs.io/en/v1.8.1/workflow_inputs.html#hpxml-local-ventilation-fans'&gt;HPXML Local Ventilation Fans&lt;/a&gt;) is used.</description>
      <type>Integer</type>
      <units>hr</units>
      <required>false</required>
      <model_dependent>false</model_dependent>
    </argument>
    <argument>
      <name>whole_house_fan_present</name>
      <display_name>Whole House Fan: Present</display_name>
      <description>Whether there is a whole house fan.</description>
      <type>Boolean</type>
      <required>true</required>
      <model_dependent>false</model_dependent>
      <default_value>false</default_value>
      <choices>
        <choice>
          <value>true</value>
          <display_name>true</display_name>
        </choice>
        <choice>
          <value>false</value>
          <display_name>false</display_name>
        </choice>
      </choices>
    </argument>
    <argument>
      <name>whole_house_fan_flow_rate</name>
      <display_name>Whole House Fan: Flow Rate</display_name>
      <description>The flow rate of the whole house fan. If not provided, the OS-HPXML default (see &lt;a href='https://openstudio-hpxml.readthedocs.io/en/v1.8.1/workflow_inputs.html#hpxml-whole-house-fans'&gt;HPXML Whole House Fans&lt;/a&gt;) is used.</description>
      <type>Double</type>
      <units>CFM</units>
      <required>false</required>
      <model_dependent>false</model_dependent>
    </argument>
    <argument>
      <name>whole_house_fan_power</name>
      <display_name>Whole House Fan: Fan Power</display_name>
      <description>The fan power of the whole house fan. If not provided, the OS-HPXML default (see &lt;a href='https://openstudio-hpxml.readthedocs.io/en/v1.8.1/workflow_inputs.html#hpxml-whole-house-fans'&gt;HPXML Whole House Fans&lt;/a&gt;) is used.</description>
      <type>Double</type>
      <units>W</units>
      <required>false</required>
      <model_dependent>false</model_dependent>
    </argument>
    <argument>
      <name>water_heater_type</name>
      <display_name>Water Heater: Type</display_name>
      <description>The type of water heater. Use 'none' if there is no water heater.</description>
      <type>Choice</type>
      <required>true</required>
      <model_dependent>false</model_dependent>
      <default_value>storage water heater</default_value>
      <choices>
        <choice>
          <value>none</value>
          <display_name>none</display_name>
        </choice>
        <choice>
          <value>storage water heater</value>
          <display_name>storage water heater</display_name>
        </choice>
        <choice>
          <value>instantaneous water heater</value>
          <display_name>instantaneous water heater</display_name>
        </choice>
        <choice>
          <value>heat pump water heater</value>
          <display_name>heat pump water heater</display_name>
        </choice>
        <choice>
          <value>space-heating boiler with storage tank</value>
          <display_name>space-heating boiler with storage tank</display_name>
        </choice>
        <choice>
          <value>space-heating boiler with tankless coil</value>
          <display_name>space-heating boiler with tankless coil</display_name>
        </choice>
      </choices>
    </argument>
    <argument>
      <name>water_heater_fuel_type</name>
      <display_name>Water Heater: Fuel Type</display_name>
      <description>The fuel type of water heater. Ignored for heat pump water heater.</description>
      <type>Choice</type>
      <required>true</required>
      <model_dependent>false</model_dependent>
      <default_value>natural gas</default_value>
      <choices>
        <choice>
          <value>electricity</value>
          <display_name>electricity</display_name>
        </choice>
        <choice>
          <value>natural gas</value>
          <display_name>natural gas</display_name>
        </choice>
        <choice>
          <value>fuel oil</value>
          <display_name>fuel oil</display_name>
        </choice>
        <choice>
          <value>propane</value>
          <display_name>propane</display_name>
        </choice>
        <choice>
          <value>wood</value>
          <display_name>wood</display_name>
        </choice>
        <choice>
          <value>coal</value>
          <display_name>coal</display_name>
        </choice>
      </choices>
    </argument>
    <argument>
      <name>water_heater_location</name>
      <display_name>Water Heater: Location</display_name>
      <description>The location of water heater. If not provided, the OS-HPXML default (see &lt;a href='https://openstudio-hpxml.readthedocs.io/en/v1.8.1/workflow_inputs.html#hpxml-water-heating-systems'&gt;HPXML Water Heating Systems&lt;/a&gt;) is used.</description>
      <type>Choice</type>
      <required>false</required>
      <model_dependent>false</model_dependent>
      <choices>
        <choice>
          <value>conditioned space</value>
          <display_name>conditioned space</display_name>
        </choice>
        <choice>
          <value>basement - conditioned</value>
          <display_name>basement - conditioned</display_name>
        </choice>
        <choice>
          <value>basement - unconditioned</value>
          <display_name>basement - unconditioned</display_name>
        </choice>
        <choice>
          <value>garage</value>
          <display_name>garage</display_name>
        </choice>
        <choice>
          <value>attic</value>
          <display_name>attic</display_name>
        </choice>
        <choice>
          <value>attic - vented</value>
          <display_name>attic - vented</display_name>
        </choice>
        <choice>
          <value>attic - unvented</value>
          <display_name>attic - unvented</display_name>
        </choice>
        <choice>
          <value>crawlspace</value>
          <display_name>crawlspace</display_name>
        </choice>
        <choice>
          <value>crawlspace - vented</value>
          <display_name>crawlspace - vented</display_name>
        </choice>
        <choice>
          <value>crawlspace - unvented</value>
          <display_name>crawlspace - unvented</display_name>
        </choice>
        <choice>
          <value>crawlspace - conditioned</value>
          <display_name>crawlspace - conditioned</display_name>
        </choice>
        <choice>
          <value>other exterior</value>
          <display_name>other exterior</display_name>
        </choice>
        <choice>
          <value>other housing unit</value>
          <display_name>other housing unit</display_name>
        </choice>
        <choice>
          <value>other heated space</value>
          <display_name>other heated space</display_name>
        </choice>
        <choice>
          <value>other multifamily buffer space</value>
          <display_name>other multifamily buffer space</display_name>
        </choice>
        <choice>
          <value>other non-freezing space</value>
          <display_name>other non-freezing space</display_name>
        </choice>
      </choices>
    </argument>
    <argument>
      <name>water_heater_tank_volume</name>
      <display_name>Water Heater: Tank Volume</display_name>
      <description>Nominal volume of water heater tank. Only applies to storage water heater, heat pump water heater, and space-heating boiler with storage tank. If not provided, the OS-HPXML default (see &lt;a href='https://openstudio-hpxml.readthedocs.io/en/v1.8.1/workflow_inputs.html#conventional-storage'&gt;Conventional Storage&lt;/a&gt;, &lt;a href='https://openstudio-hpxml.readthedocs.io/en/v1.8.1/workflow_inputs.html#heat-pump'&gt;Heat Pump&lt;/a&gt;, &lt;a href='https://openstudio-hpxml.readthedocs.io/en/v1.8.1/workflow_inputs.html#combi-boiler-w-storage'&gt;Combi Boiler w/ Storage&lt;/a&gt;) is used.</description>
      <type>Double</type>
      <units>gal</units>
      <required>false</required>
      <model_dependent>false</model_dependent>
    </argument>
    <argument>
      <name>water_heater_efficiency_type</name>
      <display_name>Water Heater: Efficiency Type</display_name>
      <description>The efficiency type of water heater. Does not apply to space-heating boilers.</description>
      <type>Choice</type>
      <required>true</required>
      <model_dependent>false</model_dependent>
      <default_value>EnergyFactor</default_value>
      <choices>
        <choice>
          <value>EnergyFactor</value>
          <display_name>EnergyFactor</display_name>
        </choice>
        <choice>
          <value>UniformEnergyFactor</value>
          <display_name>UniformEnergyFactor</display_name>
        </choice>
      </choices>
    </argument>
    <argument>
      <name>water_heater_efficiency</name>
      <display_name>Water Heater: Efficiency</display_name>
      <description>Rated Energy Factor or Uniform Energy Factor. Does not apply to space-heating boilers.</description>
      <type>Double</type>
      <required>true</required>
      <model_dependent>false</model_dependent>
      <default_value>0.67</default_value>
    </argument>
    <argument>
      <name>water_heater_usage_bin</name>
      <display_name>Water Heater: Usage Bin</display_name>
      <description>The usage of the water heater. Only applies if Efficiency Type is UniformEnergyFactor and Type is not instantaneous water heater. Does not apply to space-heating boilers. If not provided, the OS-HPXML default (see &lt;a href='https://openstudio-hpxml.readthedocs.io/en/v1.8.1/workflow_inputs.html#conventional-storage'&gt;Conventional Storage&lt;/a&gt;, &lt;a href='https://openstudio-hpxml.readthedocs.io/en/v1.8.1/workflow_inputs.html#heat-pump'&gt;Heat Pump&lt;/a&gt;) is used.</description>
      <type>Choice</type>
      <required>false</required>
      <model_dependent>false</model_dependent>
      <choices>
        <choice>
          <value>very small</value>
          <display_name>very small</display_name>
        </choice>
        <choice>
          <value>low</value>
          <display_name>low</display_name>
        </choice>
        <choice>
          <value>medium</value>
          <display_name>medium</display_name>
        </choice>
        <choice>
          <value>high</value>
          <display_name>high</display_name>
        </choice>
      </choices>
    </argument>
    <argument>
      <name>water_heater_recovery_efficiency</name>
      <display_name>Water Heater: Recovery Efficiency</display_name>
      <description>Ratio of energy delivered to water heater to the energy content of the fuel consumed by the water heater. Only used for non-electric storage water heaters. If not provided, the OS-HPXML default (see &lt;a href='https://openstudio-hpxml.readthedocs.io/en/v1.8.1/workflow_inputs.html#conventional-storage'&gt;Conventional Storage&lt;/a&gt;) is used.</description>
      <type>Double</type>
      <units>Frac</units>
      <required>false</required>
      <model_dependent>false</model_dependent>
    </argument>
    <argument>
      <name>water_heater_heating_capacity</name>
      <display_name>Water Heater: Heating Capacity</display_name>
      <description>Heating capacity. Only applies to storage water heater. If not provided, the OS-HPXML default (see &lt;a href='https://openstudio-hpxml.readthedocs.io/en/v1.8.1/workflow_inputs.html#conventional-storage'&gt;Conventional Storage&lt;/a&gt;) is used.</description>
      <type>Double</type>
      <units>Btu/hr</units>
      <required>false</required>
      <model_dependent>false</model_dependent>
    </argument>
    <argument>
      <name>water_heater_standby_loss</name>
      <display_name>Water Heater: Standby Loss</display_name>
      <description>The standby loss of water heater. Only applies to space-heating boilers. If not provided, the OS-HPXML default (see &lt;a href='https://openstudio-hpxml.readthedocs.io/en/v1.8.1/workflow_inputs.html#combi-boiler-w-storage'&gt;Combi Boiler w/ Storage&lt;/a&gt;) is used.</description>
      <type>Double</type>
      <units>F/hr</units>
      <required>false</required>
      <model_dependent>false</model_dependent>
    </argument>
    <argument>
      <name>water_heater_jacket_rvalue</name>
      <display_name>Water Heater: Jacket R-value</display_name>
      <description>The jacket R-value of water heater. Doesn't apply to instantaneous water heater or space-heating boiler with tankless coil. If not provided, defaults to no jacket insulation.</description>
      <type>Double</type>
      <units>h-ft^2-R/Btu</units>
      <required>false</required>
      <model_dependent>false</model_dependent>
    </argument>
    <argument>
      <name>water_heater_setpoint_temperature</name>
      <display_name>Water Heater: Setpoint Temperature</display_name>
      <description>The setpoint temperature of water heater. If not provided, the OS-HPXML default (see &lt;a href='https://openstudio-hpxml.readthedocs.io/en/v1.8.1/workflow_inputs.html#hpxml-water-heating-systems'&gt;HPXML Water Heating Systems&lt;/a&gt;) is used.</description>
      <type>Double</type>
      <units>F</units>
      <required>false</required>
      <model_dependent>false</model_dependent>
    </argument>
    <argument>
      <name>water_heater_num_bedrooms_served</name>
      <display_name>Water Heater: Number of Bedrooms Served</display_name>
      <description>Number of bedrooms served (directly or indirectly) by the water heater. Only needed if single-family attached or apartment unit and it is a shared water heater serving multiple dwelling units. Used to apportion water heater tank losses to the unit.</description>
      <type>Integer</type>
      <units>#</units>
      <required>false</required>
      <model_dependent>false</model_dependent>
    </argument>
    <argument>
      <name>water_heater_uses_desuperheater</name>
      <display_name>Water Heater: Uses Desuperheater</display_name>
      <description>Requires that the dwelling unit has a air-to-air, mini-split, or ground-to-air heat pump or a central air conditioner or mini-split air conditioner. If not provided, assumes no desuperheater.</description>
      <type>Boolean</type>
      <required>false</required>
      <model_dependent>false</model_dependent>
      <choices>
        <choice>
          <value>true</value>
          <display_name>true</display_name>
        </choice>
        <choice>
          <value>false</value>
          <display_name>false</display_name>
        </choice>
      </choices>
    </argument>
    <argument>
      <name>water_heater_tank_model_type</name>
      <display_name>Water Heater: Tank Type</display_name>
      <description>Type of tank model to use. The 'stratified' tank generally provide more accurate results, but may significantly increase run time. Applies only to storage water heater. If not provided, the OS-HPXML default (see &lt;a href='https://openstudio-hpxml.readthedocs.io/en/v1.8.1/workflow_inputs.html#conventional-storage'&gt;Conventional Storage&lt;/a&gt;) is used.</description>
      <type>Choice</type>
      <required>false</required>
      <model_dependent>false</model_dependent>
      <choices>
        <choice>
          <value>mixed</value>
          <display_name>mixed</display_name>
        </choice>
        <choice>
          <value>stratified</value>
          <display_name>stratified</display_name>
        </choice>
      </choices>
    </argument>
    <argument>
      <name>water_heater_operating_mode</name>
      <display_name>Water Heater: Operating Mode</display_name>
      <description>The water heater operating mode. The 'heat pump only' option only uses the heat pump, while 'hybrid/auto' allows the backup electric resistance to come on in high demand situations. This is ignored if a scheduled operating mode type is selected. Applies only to heat pump water heater. If not provided, the OS-HPXML default (see &lt;a href='https://openstudio-hpxml.readthedocs.io/en/v1.8.1/workflow_inputs.html#heat-pump'&gt;Heat Pump&lt;/a&gt;) is used.</description>
      <type>Choice</type>
      <required>false</required>
      <model_dependent>false</model_dependent>
      <choices>
        <choice>
          <value>hybrid/auto</value>
          <display_name>hybrid/auto</display_name>
        </choice>
        <choice>
          <value>heat pump only</value>
          <display_name>heat pump only</display_name>
        </choice>
      </choices>
    </argument>
    <argument>
      <name>hot_water_distribution_system_type</name>
      <display_name>Hot Water Distribution: System Type</display_name>
      <description>The type of the hot water distribution system.</description>
      <type>Choice</type>
      <required>true</required>
      <model_dependent>false</model_dependent>
      <default_value>Standard</default_value>
      <choices>
        <choice>
          <value>Standard</value>
          <display_name>Standard</display_name>
        </choice>
        <choice>
          <value>Recirculation</value>
          <display_name>Recirculation</display_name>
        </choice>
      </choices>
    </argument>
    <argument>
      <name>hot_water_distribution_standard_piping_length</name>
      <display_name>Hot Water Distribution: Standard Piping Length</display_name>
      <description>If the distribution system is Standard, the length of the piping. If not provided, the OS-HPXML default (see &lt;a href='https://openstudio-hpxml.readthedocs.io/en/v1.8.1/workflow_inputs.html#standard'&gt;Standard&lt;/a&gt;) is used.</description>
      <type>Double</type>
      <units>ft</units>
      <required>false</required>
      <model_dependent>false</model_dependent>
    </argument>
    <argument>
      <name>hot_water_distribution_recirc_control_type</name>
      <display_name>Hot Water Distribution: Recirculation Control Type</display_name>
      <description>If the distribution system is Recirculation, the type of hot water recirculation control, if any.</description>
      <type>Choice</type>
      <required>false</required>
      <model_dependent>false</model_dependent>
      <default_value>no control</default_value>
      <choices>
        <choice>
          <value>no control</value>
          <display_name>no control</display_name>
        </choice>
        <choice>
          <value>timer</value>
          <display_name>timer</display_name>
        </choice>
        <choice>
          <value>temperature</value>
          <display_name>temperature</display_name>
        </choice>
        <choice>
          <value>presence sensor demand control</value>
          <display_name>presence sensor demand control</display_name>
        </choice>
        <choice>
          <value>manual demand control</value>
          <display_name>manual demand control</display_name>
        </choice>
      </choices>
    </argument>
    <argument>
      <name>hot_water_distribution_recirc_piping_length</name>
      <display_name>Hot Water Distribution: Recirculation Piping Length</display_name>
      <description>If the distribution system is Recirculation, the length of the recirculation piping. If not provided, the OS-HPXML default (see &lt;a href='https://openstudio-hpxml.readthedocs.io/en/v1.8.1/workflow_inputs.html#recirculation-in-unit'&gt;Recirculation (In-Unit)&lt;/a&gt;) is used.</description>
      <type>Double</type>
      <units>ft</units>
      <required>false</required>
      <model_dependent>false</model_dependent>
    </argument>
    <argument>
      <name>hot_water_distribution_recirc_branch_piping_length</name>
      <display_name>Hot Water Distribution: Recirculation Branch Piping Length</display_name>
      <description>If the distribution system is Recirculation, the length of the recirculation branch piping. If not provided, the OS-HPXML default (see &lt;a href='https://openstudio-hpxml.readthedocs.io/en/v1.8.1/workflow_inputs.html#recirculation-in-unit'&gt;Recirculation (In-Unit)&lt;/a&gt;) is used.</description>
      <type>Double</type>
      <units>ft</units>
      <required>false</required>
      <model_dependent>false</model_dependent>
    </argument>
    <argument>
      <name>hot_water_distribution_recirc_pump_power</name>
      <display_name>Hot Water Distribution: Recirculation Pump Power</display_name>
      <description>If the distribution system is Recirculation, the recirculation pump power. If not provided, the OS-HPXML default (see &lt;a href='https://openstudio-hpxml.readthedocs.io/en/v1.8.1/workflow_inputs.html#recirculation-in-unit'&gt;Recirculation (In-Unit)&lt;/a&gt;) is used.</description>
      <type>Double</type>
      <units>W</units>
      <required>false</required>
      <model_dependent>false</model_dependent>
    </argument>
    <argument>
      <name>hot_water_distribution_pipe_r</name>
      <display_name>Hot Water Distribution: Pipe Insulation Nominal R-Value</display_name>
      <description>Nominal R-value of the pipe insulation. If not provided, the OS-HPXML default (see &lt;a href='https://openstudio-hpxml.readthedocs.io/en/v1.8.1/workflow_inputs.html#hpxml-hot-water-distribution'&gt;HPXML Hot Water Distribution&lt;/a&gt;) is used.</description>
      <type>Double</type>
      <units>h-ft^2-R/Btu</units>
      <required>false</required>
      <model_dependent>false</model_dependent>
    </argument>
    <argument>
      <name>dwhr_facilities_connected</name>
      <display_name>Drain Water Heat Recovery: Facilities Connected</display_name>
      <description>Which facilities are connected for the drain water heat recovery. Use 'none' if there is no drain water heat recovery system.</description>
      <type>Choice</type>
      <required>true</required>
      <model_dependent>false</model_dependent>
      <default_value>none</default_value>
      <choices>
        <choice>
          <value>none</value>
          <display_name>none</display_name>
        </choice>
        <choice>
          <value>one</value>
          <display_name>one</display_name>
        </choice>
        <choice>
          <value>all</value>
          <display_name>all</display_name>
        </choice>
      </choices>
    </argument>
    <argument>
      <name>dwhr_equal_flow</name>
      <display_name>Drain Water Heat Recovery: Equal Flow</display_name>
      <description>Whether the drain water heat recovery has equal flow.</description>
      <type>Boolean</type>
      <required>false</required>
      <model_dependent>false</model_dependent>
      <default_value>true</default_value>
      <choices>
        <choice>
          <value>true</value>
          <display_name>true</display_name>
        </choice>
        <choice>
          <value>false</value>
          <display_name>false</display_name>
        </choice>
      </choices>
    </argument>
    <argument>
      <name>dwhr_efficiency</name>
      <display_name>Drain Water Heat Recovery: Efficiency</display_name>
      <description>The efficiency of the drain water heat recovery.</description>
      <type>Double</type>
      <units>Frac</units>
      <required>false</required>
      <model_dependent>false</model_dependent>
      <default_value>0.55</default_value>
    </argument>
    <argument>
      <name>water_fixtures_shower_low_flow</name>
      <display_name>Hot Water Fixtures: Is Shower Low Flow</display_name>
      <description>Whether the shower fixture is low flow.</description>
      <type>Boolean</type>
      <required>true</required>
      <model_dependent>false</model_dependent>
      <default_value>false</default_value>
      <choices>
        <choice>
          <value>true</value>
          <display_name>true</display_name>
        </choice>
        <choice>
          <value>false</value>
          <display_name>false</display_name>
        </choice>
      </choices>
    </argument>
    <argument>
      <name>water_fixtures_sink_low_flow</name>
      <display_name>Hot Water Fixtures: Is Sink Low Flow</display_name>
      <description>Whether the sink fixture is low flow.</description>
      <type>Boolean</type>
      <required>true</required>
      <model_dependent>false</model_dependent>
      <default_value>false</default_value>
      <choices>
        <choice>
          <value>true</value>
          <display_name>true</display_name>
        </choice>
        <choice>
          <value>false</value>
          <display_name>false</display_name>
        </choice>
      </choices>
    </argument>
    <argument>
      <name>water_fixtures_usage_multiplier</name>
      <display_name>Hot Water Fixtures: Usage Multiplier</display_name>
      <description>Multiplier on the hot water usage that can reflect, e.g., high/low usage occupants. If not provided, the OS-HPXML default (see &lt;a href='https://openstudio-hpxml.readthedocs.io/en/v1.8.1/workflow_inputs.html#hpxml-water-fixtures'&gt;HPXML Water Fixtures&lt;/a&gt;) is used.</description>
      <type>Double</type>
      <required>false</required>
      <model_dependent>false</model_dependent>
    </argument>
    <argument>
      <name>general_water_use_usage_multiplier</name>
      <display_name>General Water Use: Usage Multiplier</display_name>
      <description>Multiplier on internal gains from general water use (floor mopping, shower evaporation, water films on showers, tubs &amp; sinks surfaces, plant watering, etc.) that can reflect, e.g., high/low usage occupants. If not provided, the OS-HPXML default (see &lt;a href='https://openstudio-hpxml.readthedocs.io/en/v1.8.1/workflow_inputs.html#hpxml-building-occupancy'&gt;HPXML Building Occupancy&lt;/a&gt;) is used.</description>
      <type>Double</type>
      <required>false</required>
      <model_dependent>false</model_dependent>
    </argument>
    <argument>
      <name>solar_thermal_system_type</name>
      <display_name>Solar Thermal: System Type</display_name>
      <description>The type of solar thermal system. Use 'none' if there is no solar thermal system.</description>
      <type>Choice</type>
      <required>true</required>
      <model_dependent>false</model_dependent>
      <default_value>none</default_value>
      <choices>
        <choice>
          <value>none</value>
          <display_name>none</display_name>
        </choice>
        <choice>
          <value>hot water</value>
          <display_name>hot water</display_name>
        </choice>
      </choices>
    </argument>
    <argument>
      <name>solar_thermal_collector_area</name>
      <display_name>Solar Thermal: Collector Area</display_name>
      <description>The collector area of the solar thermal system.</description>
      <type>Double</type>
      <units>ft^2</units>
      <required>true</required>
      <model_dependent>false</model_dependent>
      <default_value>40</default_value>
    </argument>
    <argument>
      <name>solar_thermal_collector_loop_type</name>
      <display_name>Solar Thermal: Collector Loop Type</display_name>
      <description>The collector loop type of the solar thermal system.</description>
      <type>Choice</type>
      <required>true</required>
      <model_dependent>false</model_dependent>
      <default_value>liquid direct</default_value>
      <choices>
        <choice>
          <value>liquid direct</value>
          <display_name>liquid direct</display_name>
        </choice>
        <choice>
          <value>liquid indirect</value>
          <display_name>liquid indirect</display_name>
        </choice>
        <choice>
          <value>passive thermosyphon</value>
          <display_name>passive thermosyphon</display_name>
        </choice>
      </choices>
    </argument>
    <argument>
      <name>solar_thermal_collector_type</name>
      <display_name>Solar Thermal: Collector Type</display_name>
      <description>The collector type of the solar thermal system.</description>
      <type>Choice</type>
      <required>true</required>
      <model_dependent>false</model_dependent>
      <default_value>evacuated tube</default_value>
      <choices>
        <choice>
          <value>evacuated tube</value>
          <display_name>evacuated tube</display_name>
        </choice>
        <choice>
          <value>single glazing black</value>
          <display_name>single glazing black</display_name>
        </choice>
        <choice>
          <value>double glazing black</value>
          <display_name>double glazing black</display_name>
        </choice>
        <choice>
          <value>integrated collector storage</value>
          <display_name>integrated collector storage</display_name>
        </choice>
      </choices>
    </argument>
    <argument>
      <name>solar_thermal_collector_azimuth</name>
      <display_name>Solar Thermal: Collector Azimuth</display_name>
      <description>The collector azimuth of the solar thermal system. Azimuth is measured clockwise from north (e.g., North=0, East=90, South=180, West=270).</description>
      <type>Double</type>
      <units>degrees</units>
      <required>true</required>
      <model_dependent>false</model_dependent>
      <default_value>180</default_value>
    </argument>
    <argument>
      <name>solar_thermal_collector_tilt</name>
      <display_name>Solar Thermal: Collector Tilt</display_name>
      <description>The collector tilt of the solar thermal system. Can also enter, e.g., RoofPitch, RoofPitch+20, Latitude, Latitude-15, etc.</description>
      <type>String</type>
      <units>degrees</units>
      <required>true</required>
      <model_dependent>false</model_dependent>
      <default_value>RoofPitch</default_value>
    </argument>
    <argument>
      <name>solar_thermal_collector_rated_optical_efficiency</name>
      <display_name>Solar Thermal: Collector Rated Optical Efficiency</display_name>
      <description>The collector rated optical efficiency of the solar thermal system.</description>
      <type>Double</type>
      <units>Frac</units>
      <required>true</required>
      <model_dependent>false</model_dependent>
      <default_value>0.5</default_value>
    </argument>
    <argument>
      <name>solar_thermal_collector_rated_thermal_losses</name>
      <display_name>Solar Thermal: Collector Rated Thermal Losses</display_name>
      <description>The collector rated thermal losses of the solar thermal system.</description>
      <type>Double</type>
      <units>Btu/hr-ft^2-R</units>
      <required>true</required>
      <model_dependent>false</model_dependent>
      <default_value>0.2799</default_value>
    </argument>
    <argument>
      <name>solar_thermal_storage_volume</name>
      <display_name>Solar Thermal: Storage Volume</display_name>
      <description>The storage volume of the solar thermal system. If not provided, the OS-HPXML default (see &lt;a href='https://openstudio-hpxml.readthedocs.io/en/v1.8.1/workflow_inputs.html#detailed-inputs'&gt;Detailed Inputs&lt;/a&gt;) is used.</description>
      <type>Double</type>
      <units>gal</units>
      <required>false</required>
      <model_dependent>false</model_dependent>
    </argument>
    <argument>
      <name>solar_thermal_solar_fraction</name>
      <display_name>Solar Thermal: Solar Fraction</display_name>
      <description>The solar fraction of the solar thermal system. If provided, overrides all other solar thermal inputs.</description>
      <type>Double</type>
      <units>Frac</units>
      <required>true</required>
      <model_dependent>false</model_dependent>
      <default_value>0</default_value>
    </argument>
    <argument>
      <name>pv_system_present</name>
      <display_name>PV System: Present</display_name>
      <description>Whether there is a PV system present.</description>
      <type>Boolean</type>
      <required>true</required>
      <model_dependent>false</model_dependent>
      <default_value>false</default_value>
      <choices>
        <choice>
          <value>true</value>
          <display_name>true</display_name>
        </choice>
        <choice>
          <value>false</value>
          <display_name>false</display_name>
        </choice>
      </choices>
    </argument>
    <argument>
      <name>pv_system_module_type</name>
      <display_name>PV System: Module Type</display_name>
      <description>Module type of the PV system. If not provided, the OS-HPXML default (see &lt;a href='https://openstudio-hpxml.readthedocs.io/en/v1.8.1/workflow_inputs.html#hpxml-photovoltaics'&gt;HPXML Photovoltaics&lt;/a&gt;) is used.</description>
      <type>Choice</type>
      <required>false</required>
      <model_dependent>false</model_dependent>
      <choices>
        <choice>
          <value>standard</value>
          <display_name>standard</display_name>
        </choice>
        <choice>
          <value>premium</value>
          <display_name>premium</display_name>
        </choice>
        <choice>
          <value>thin film</value>
          <display_name>thin film</display_name>
        </choice>
      </choices>
    </argument>
    <argument>
      <name>pv_system_location</name>
      <display_name>PV System: Location</display_name>
      <description>Location of the PV system. If not provided, the OS-HPXML default (see &lt;a href='https://openstudio-hpxml.readthedocs.io/en/v1.8.1/workflow_inputs.html#hpxml-photovoltaics'&gt;HPXML Photovoltaics&lt;/a&gt;) is used.</description>
      <type>Choice</type>
      <required>false</required>
      <model_dependent>false</model_dependent>
      <choices>
        <choice>
          <value>roof</value>
          <display_name>roof</display_name>
        </choice>
        <choice>
          <value>ground</value>
          <display_name>ground</display_name>
        </choice>
      </choices>
    </argument>
    <argument>
      <name>pv_system_tracking</name>
      <display_name>PV System: Tracking</display_name>
      <description>Type of tracking for the PV system. If not provided, the OS-HPXML default (see &lt;a href='https://openstudio-hpxml.readthedocs.io/en/v1.8.1/workflow_inputs.html#hpxml-photovoltaics'&gt;HPXML Photovoltaics&lt;/a&gt;) is used.</description>
      <type>Choice</type>
      <required>false</required>
      <model_dependent>false</model_dependent>
      <choices>
        <choice>
          <value>fixed</value>
          <display_name>fixed</display_name>
        </choice>
        <choice>
          <value>1-axis</value>
          <display_name>1-axis</display_name>
        </choice>
        <choice>
          <value>1-axis backtracked</value>
          <display_name>1-axis backtracked</display_name>
        </choice>
        <choice>
          <value>2-axis</value>
          <display_name>2-axis</display_name>
        </choice>
      </choices>
    </argument>
    <argument>
      <name>pv_system_array_azimuth</name>
      <display_name>PV System: Array Azimuth</display_name>
      <description>Array azimuth of the PV system. Azimuth is measured clockwise from north (e.g., North=0, East=90, South=180, West=270).</description>
      <type>Double</type>
      <units>degrees</units>
      <required>true</required>
      <model_dependent>false</model_dependent>
      <default_value>180</default_value>
    </argument>
    <argument>
      <name>pv_system_array_tilt</name>
      <display_name>PV System: Array Tilt</display_name>
      <description>Array tilt of the PV system. Can also enter, e.g., RoofPitch, RoofPitch+20, Latitude, Latitude-15, etc.</description>
      <type>String</type>
      <units>degrees</units>
      <required>true</required>
      <model_dependent>false</model_dependent>
      <default_value>RoofPitch</default_value>
    </argument>
    <argument>
      <name>pv_system_max_power_output</name>
      <display_name>PV System: Maximum Power Output</display_name>
      <description>Maximum power output of the PV system. For a shared system, this is the total building maximum power output.</description>
      <type>Double</type>
      <units>W</units>
      <required>true</required>
      <model_dependent>false</model_dependent>
      <default_value>4000</default_value>
    </argument>
    <argument>
      <name>pv_system_inverter_efficiency</name>
      <display_name>PV System: Inverter Efficiency</display_name>
      <description>Inverter efficiency of the PV system. If there are two PV systems, this will apply to both. If not provided, the OS-HPXML default (see &lt;a href='https://openstudio-hpxml.readthedocs.io/en/v1.8.1/workflow_inputs.html#hpxml-photovoltaics'&gt;HPXML Photovoltaics&lt;/a&gt;) is used.</description>
      <type>Double</type>
      <units>Frac</units>
      <required>false</required>
      <model_dependent>false</model_dependent>
    </argument>
    <argument>
      <name>pv_system_system_losses_fraction</name>
      <display_name>PV System: System Losses Fraction</display_name>
      <description>System losses fraction of the PV system. If there are two PV systems, this will apply to both. If not provided, the OS-HPXML default (see &lt;a href='https://openstudio-hpxml.readthedocs.io/en/v1.8.1/workflow_inputs.html#hpxml-photovoltaics'&gt;HPXML Photovoltaics&lt;/a&gt;) is used.</description>
      <type>Double</type>
      <units>Frac</units>
      <required>false</required>
      <model_dependent>false</model_dependent>
    </argument>
    <argument>
      <name>pv_system_num_bedrooms_served</name>
      <display_name>PV System: Number of Bedrooms Served</display_name>
      <description>Number of bedrooms served by PV system. Only needed if single-family attached or apartment unit and it is a shared PV system serving multiple dwelling units. Used to apportion PV generation to the unit of a SFA/MF building. If there are two PV systems, this will apply to both.</description>
      <type>Integer</type>
      <units>#</units>
      <required>false</required>
      <model_dependent>false</model_dependent>
    </argument>
    <argument>
      <name>pv_system_2_present</name>
      <display_name>PV System 2: Present</display_name>
      <description>Whether there is a second PV system present.</description>
      <type>Boolean</type>
      <required>true</required>
      <model_dependent>false</model_dependent>
      <default_value>false</default_value>
      <choices>
        <choice>
          <value>true</value>
          <display_name>true</display_name>
        </choice>
        <choice>
          <value>false</value>
          <display_name>false</display_name>
        </choice>
      </choices>
    </argument>
    <argument>
      <name>pv_system_2_module_type</name>
      <display_name>PV System 2: Module Type</display_name>
      <description>Module type of the second PV system. If not provided, the OS-HPXML default (see &lt;a href='https://openstudio-hpxml.readthedocs.io/en/v1.8.1/workflow_inputs.html#hpxml-photovoltaics'&gt;HPXML Photovoltaics&lt;/a&gt;) is used.</description>
      <type>Choice</type>
      <required>false</required>
      <model_dependent>false</model_dependent>
      <choices>
        <choice>
          <value>standard</value>
          <display_name>standard</display_name>
        </choice>
        <choice>
          <value>premium</value>
          <display_name>premium</display_name>
        </choice>
        <choice>
          <value>thin film</value>
          <display_name>thin film</display_name>
        </choice>
      </choices>
    </argument>
    <argument>
      <name>pv_system_2_location</name>
      <display_name>PV System 2: Location</display_name>
      <description>Location of the second PV system. If not provided, the OS-HPXML default (see &lt;a href='https://openstudio-hpxml.readthedocs.io/en/v1.8.1/workflow_inputs.html#hpxml-photovoltaics'&gt;HPXML Photovoltaics&lt;/a&gt;) is used.</description>
      <type>Choice</type>
      <required>false</required>
      <model_dependent>false</model_dependent>
      <choices>
        <choice>
          <value>roof</value>
          <display_name>roof</display_name>
        </choice>
        <choice>
          <value>ground</value>
          <display_name>ground</display_name>
        </choice>
      </choices>
    </argument>
    <argument>
      <name>pv_system_2_tracking</name>
      <display_name>PV System 2: Tracking</display_name>
      <description>Type of tracking for the second PV system. If not provided, the OS-HPXML default (see &lt;a href='https://openstudio-hpxml.readthedocs.io/en/v1.8.1/workflow_inputs.html#hpxml-photovoltaics'&gt;HPXML Photovoltaics&lt;/a&gt;) is used.</description>
      <type>Choice</type>
      <required>false</required>
      <model_dependent>false</model_dependent>
      <choices>
        <choice>
          <value>fixed</value>
          <display_name>fixed</display_name>
        </choice>
        <choice>
          <value>1-axis</value>
          <display_name>1-axis</display_name>
        </choice>
        <choice>
          <value>1-axis backtracked</value>
          <display_name>1-axis backtracked</display_name>
        </choice>
        <choice>
          <value>2-axis</value>
          <display_name>2-axis</display_name>
        </choice>
      </choices>
    </argument>
    <argument>
      <name>pv_system_2_array_azimuth</name>
      <display_name>PV System 2: Array Azimuth</display_name>
      <description>Array azimuth of the second PV system. Azimuth is measured clockwise from north (e.g., North=0, East=90, South=180, West=270).</description>
      <type>Double</type>
      <units>degrees</units>
      <required>true</required>
      <model_dependent>false</model_dependent>
      <default_value>180</default_value>
    </argument>
    <argument>
      <name>pv_system_2_array_tilt</name>
      <display_name>PV System 2: Array Tilt</display_name>
      <description>Array tilt of the second PV system. Can also enter, e.g., RoofPitch, RoofPitch+20, Latitude, Latitude-15, etc.</description>
      <type>String</type>
      <units>degrees</units>
      <required>true</required>
      <model_dependent>false</model_dependent>
      <default_value>RoofPitch</default_value>
    </argument>
    <argument>
      <name>pv_system_2_max_power_output</name>
      <display_name>PV System 2: Maximum Power Output</display_name>
      <description>Maximum power output of the second PV system. For a shared system, this is the total building maximum power output.</description>
      <type>Double</type>
      <units>W</units>
      <required>true</required>
      <model_dependent>false</model_dependent>
      <default_value>4000</default_value>
    </argument>
    <argument>
      <name>battery_present</name>
      <display_name>Battery: Present</display_name>
      <description>Whether there is a lithium ion battery present.</description>
      <type>Boolean</type>
      <required>true</required>
      <model_dependent>false</model_dependent>
      <default_value>false</default_value>
      <choices>
        <choice>
          <value>true</value>
          <display_name>true</display_name>
        </choice>
        <choice>
          <value>false</value>
          <display_name>false</display_name>
        </choice>
      </choices>
    </argument>
    <argument>
      <name>battery_location</name>
      <display_name>Battery: Location</display_name>
      <description>The space type for the lithium ion battery location. If not provided, the OS-HPXML default (see &lt;a href='https://openstudio-hpxml.readthedocs.io/en/v1.8.1/workflow_inputs.html#hpxml-batteries'&gt;HPXML Batteries&lt;/a&gt;) is used.</description>
      <type>Choice</type>
      <required>false</required>
      <model_dependent>false</model_dependent>
      <choices>
        <choice>
          <value>conditioned space</value>
          <display_name>conditioned space</display_name>
        </choice>
        <choice>
          <value>basement - conditioned</value>
          <display_name>basement - conditioned</display_name>
        </choice>
        <choice>
          <value>basement - unconditioned</value>
          <display_name>basement - unconditioned</display_name>
        </choice>
        <choice>
          <value>crawlspace</value>
          <display_name>crawlspace</display_name>
        </choice>
        <choice>
          <value>crawlspace - vented</value>
          <display_name>crawlspace - vented</display_name>
        </choice>
        <choice>
          <value>crawlspace - unvented</value>
          <display_name>crawlspace - unvented</display_name>
        </choice>
        <choice>
          <value>crawlspace - conditioned</value>
          <display_name>crawlspace - conditioned</display_name>
        </choice>
        <choice>
          <value>attic</value>
          <display_name>attic</display_name>
        </choice>
        <choice>
          <value>attic - vented</value>
          <display_name>attic - vented</display_name>
        </choice>
        <choice>
          <value>attic - unvented</value>
          <display_name>attic - unvented</display_name>
        </choice>
        <choice>
          <value>garage</value>
          <display_name>garage</display_name>
        </choice>
        <choice>
          <value>outside</value>
          <display_name>outside</display_name>
        </choice>
      </choices>
    </argument>
    <argument>
      <name>battery_power</name>
      <display_name>Battery: Rated Power Output</display_name>
      <description>The rated power output of the lithium ion battery. If not provided, the OS-HPXML default (see &lt;a href='https://openstudio-hpxml.readthedocs.io/en/v1.8.1/workflow_inputs.html#hpxml-batteries'&gt;HPXML Batteries&lt;/a&gt;) is used.</description>
      <type>Double</type>
      <units>W</units>
      <required>false</required>
      <model_dependent>false</model_dependent>
    </argument>
    <argument>
      <name>battery_capacity</name>
      <display_name>Battery: Nominal Capacity</display_name>
      <description>The nominal capacity of the lithium ion battery. If not provided, the OS-HPXML default (see &lt;a href='https://openstudio-hpxml.readthedocs.io/en/v1.8.1/workflow_inputs.html#hpxml-batteries'&gt;HPXML Batteries&lt;/a&gt;) is used.</description>
      <type>Double</type>
      <units>kWh</units>
      <required>false</required>
      <model_dependent>false</model_dependent>
    </argument>
    <argument>
      <name>battery_usable_capacity</name>
      <display_name>Battery: Usable Capacity</display_name>
      <description>The usable capacity of the lithium ion battery. If not provided, the OS-HPXML default (see &lt;a href='https://openstudio-hpxml.readthedocs.io/en/v1.8.1/workflow_inputs.html#hpxml-batteries'&gt;HPXML Batteries&lt;/a&gt;) is used.</description>
      <type>Double</type>
      <units>kWh</units>
      <required>false</required>
      <model_dependent>false</model_dependent>
    </argument>
    <argument>
      <name>battery_round_trip_efficiency</name>
      <display_name>Battery: Round Trip Efficiency</display_name>
      <description>The round trip efficiency of the lithium ion battery. If not provided, the OS-HPXML default (see &lt;a href='https://openstudio-hpxml.readthedocs.io/en/v1.8.1/workflow_inputs.html#hpxml-batteries'&gt;HPXML Batteries&lt;/a&gt;) is used.</description>
      <type>Double</type>
      <units>Frac</units>
      <required>false</required>
      <model_dependent>false</model_dependent>
    </argument>
    <argument>
      <name>ev_present</name>
      <display_name>Electric Vehicle: Present</display_name>
      <description>Whether there is an electric vehicle battery present.</description>
      <type>Boolean</type>
      <required>false</required>
      <model_dependent>false</model_dependent>
      <default_value>false</default_value>
      <choices>
        <choice>
          <value>true</value>
          <display_name>true</display_name>
        </choice>
        <choice>
          <value>false</value>
          <display_name>false</display_name>
        </choice>
      </choices>
    </argument>
    <argument>
      <name>ev_battery_discharge_power</name>
      <display_name>Electric Vehicle: Rated Battery Power Output</display_name>
      <description>The rated power output of the EV battery. If not provided, the OS-HPXML default is used.</description>
      <type>Double</type>
      <units>W</units>
      <required>false</required>
      <model_dependent>false</model_dependent>
    </argument>
    <argument>
      <name>ev_battery_capacity</name>
      <display_name>Electric Vehicle: Nominal Battery Capacity</display_name>
      <description>The nominal capacity of the EV battery. If not provided, the OS-HPXML default is used.</description>
      <type>Double</type>
      <units>kWh</units>
      <required>false</required>
      <model_dependent>false</model_dependent>
    </argument>
    <argument>
      <name>ev_battery_usable_capacity</name>
      <display_name>Electric Vehicle: Usable Battery Capacity</display_name>
      <description>The usable capacity of the EV battery. If not provided, the OS-HPXML default is used.</description>
      <type>Double</type>
      <units>kWh</units>
      <required>false</required>
      <model_dependent>false</model_dependent>
    </argument>
    <argument>
      <name>ev_energy_efficiency</name>
      <display_name>Electric Vehicle: Energy Efficiency</display_name>
      <description>The efficiency of the EV. If not provided, the OS-HPXML default is used.</description>
      <type>Double</type>
      <units>kWh/mile</units>
      <required>false</required>
      <model_dependent>false</model_dependent>
    </argument>
    <argument>
      <name>ev_miles_per_year</name>
      <display_name>Electric Vehicle: Miles Traveled</display_name>
      <description>The annual miles traveled by the EV.</description>
      <type>Double</type>
      <units>miles</units>
      <required>false</required>
      <model_dependent>false</model_dependent>
    </argument>
    <argument>
      <name>ev_hours_per_week</name>
      <display_name>Electric Vehicle: Hours Driven per Week</display_name>
      <description>The weekly hours traveled by the EV.</description>
      <type>Double</type>
      <units>hours</units>
      <required>false</required>
      <model_dependent>false</model_dependent>
    </argument>
    <argument>
      <name>ev_fraction_charged_home</name>
      <display_name>Electric Vehicle: Fraction Charged at Home</display_name>
      <description>The fraction charging energy provided by the at-home charger.</description>
      <type>Double</type>
      <required>false</required>
      <model_dependent>false</model_dependent>
    </argument>
    <argument>
      <name>ev_charger_present</name>
      <display_name>Electric Vehicle Charger: Present</display_name>
      <description>Whether there is an electric vehicle charger present.</description>
      <type>Boolean</type>
      <required>false</required>
      <model_dependent>false</model_dependent>
      <default_value>false</default_value>
      <choices>
        <choice>
          <value>true</value>
          <display_name>true</display_name>
        </choice>
        <choice>
          <value>false</value>
          <display_name>false</display_name>
        </choice>
      </choices>
    </argument>
    <argument>
      <name>ev_charger_power</name>
      <display_name>Electric Vehicle Charger: Rated Charger Power Output</display_name>
      <description>The rated power output of the EV charger. If not provided, the OS-HPXML default is used.</description>
      <type>Double</type>
      <units>W</units>
      <required>false</required>
      <model_dependent>false</model_dependent>
    </argument>
    <argument>
      <name>ev_charger_location</name>
      <display_name>Electric Vehicle Charger: Location</display_name>
      <description>The space type for the EV charger. If not provided, the OS-HPXML default is used.</description>
      <type>Choice</type>
      <required>false</required>
      <model_dependent>false</model_dependent>
      <choices>
        <choice>
          <value>garage</value>
          <display_name>garage</display_name>
        </choice>
        <choice>
          <value>outside</value>
          <display_name>outside</display_name>
        </choice>
      </choices>
    </argument>
    <argument>
      <name>battery_num_bedrooms_served</name>
      <display_name>Battery: Number of Bedrooms Served</display_name>
      <description>Number of bedrooms served by the lithium ion battery. Only needed if single-family attached or apartment unit and it is a shared battery serving multiple dwelling units. Used to apportion battery charging/discharging to the unit of a SFA/MF building.</description>
      <type>Integer</type>
      <units>#</units>
      <required>false</required>
      <model_dependent>false</model_dependent>
    </argument>
    <argument>
      <name>lighting_present</name>
      <display_name>Lighting: Present</display_name>
      <description>Whether there is lighting energy use.</description>
      <type>Boolean</type>
      <required>true</required>
      <model_dependent>false</model_dependent>
      <default_value>true</default_value>
      <choices>
        <choice>
          <value>true</value>
          <display_name>true</display_name>
        </choice>
        <choice>
          <value>false</value>
          <display_name>false</display_name>
        </choice>
      </choices>
    </argument>
    <argument>
      <name>lighting_interior_fraction_cfl</name>
      <display_name>Lighting: Interior Fraction CFL</display_name>
      <description>Fraction of all lamps (interior) that are compact fluorescent. Lighting not specified as CFL, LFL, or LED is assumed to be incandescent.</description>
      <type>Double</type>
      <required>true</required>
      <model_dependent>false</model_dependent>
      <default_value>0.1</default_value>
    </argument>
    <argument>
      <name>lighting_interior_fraction_lfl</name>
      <display_name>Lighting: Interior Fraction LFL</display_name>
      <description>Fraction of all lamps (interior) that are linear fluorescent. Lighting not specified as CFL, LFL, or LED is assumed to be incandescent.</description>
      <type>Double</type>
      <required>true</required>
      <model_dependent>false</model_dependent>
      <default_value>0</default_value>
    </argument>
    <argument>
      <name>lighting_interior_fraction_led</name>
      <display_name>Lighting: Interior Fraction LED</display_name>
      <description>Fraction of all lamps (interior) that are light emitting diodes. Lighting not specified as CFL, LFL, or LED is assumed to be incandescent.</description>
      <type>Double</type>
      <required>true</required>
      <model_dependent>false</model_dependent>
      <default_value>0</default_value>
    </argument>
    <argument>
      <name>lighting_interior_usage_multiplier</name>
      <display_name>Lighting: Interior Usage Multiplier</display_name>
      <description>Multiplier on the lighting energy usage (interior) that can reflect, e.g., high/low usage occupants. If not provided, the OS-HPXML default (see &lt;a href='https://openstudio-hpxml.readthedocs.io/en/v1.8.1/workflow_inputs.html#hpxml-lighting'&gt;HPXML Lighting&lt;/a&gt;) is used.</description>
      <type>Double</type>
      <required>false</required>
      <model_dependent>false</model_dependent>
    </argument>
    <argument>
      <name>lighting_exterior_fraction_cfl</name>
      <display_name>Lighting: Exterior Fraction CFL</display_name>
      <description>Fraction of all lamps (exterior) that are compact fluorescent. Lighting not specified as CFL, LFL, or LED is assumed to be incandescent.</description>
      <type>Double</type>
      <required>true</required>
      <model_dependent>false</model_dependent>
      <default_value>0</default_value>
    </argument>
    <argument>
      <name>lighting_exterior_fraction_lfl</name>
      <display_name>Lighting: Exterior Fraction LFL</display_name>
      <description>Fraction of all lamps (exterior) that are linear fluorescent. Lighting not specified as CFL, LFL, or LED is assumed to be incandescent.</description>
      <type>Double</type>
      <required>true</required>
      <model_dependent>false</model_dependent>
      <default_value>0</default_value>
    </argument>
    <argument>
      <name>lighting_exterior_fraction_led</name>
      <display_name>Lighting: Exterior Fraction LED</display_name>
      <description>Fraction of all lamps (exterior) that are light emitting diodes. Lighting not specified as CFL, LFL, or LED is assumed to be incandescent.</description>
      <type>Double</type>
      <required>true</required>
      <model_dependent>false</model_dependent>
      <default_value>0</default_value>
    </argument>
    <argument>
      <name>lighting_exterior_usage_multiplier</name>
      <display_name>Lighting: Exterior Usage Multiplier</display_name>
      <description>Multiplier on the lighting energy usage (exterior) that can reflect, e.g., high/low usage occupants. If not provided, the OS-HPXML default (see &lt;a href='https://openstudio-hpxml.readthedocs.io/en/v1.8.1/workflow_inputs.html#hpxml-lighting'&gt;HPXML Lighting&lt;/a&gt;) is used.</description>
      <type>Double</type>
      <required>false</required>
      <model_dependent>false</model_dependent>
    </argument>
    <argument>
      <name>lighting_garage_fraction_cfl</name>
      <display_name>Lighting: Garage Fraction CFL</display_name>
      <description>Fraction of all lamps (garage) that are compact fluorescent. Lighting not specified as CFL, LFL, or LED is assumed to be incandescent.</description>
      <type>Double</type>
      <required>true</required>
      <model_dependent>false</model_dependent>
      <default_value>0</default_value>
    </argument>
    <argument>
      <name>lighting_garage_fraction_lfl</name>
      <display_name>Lighting: Garage Fraction LFL</display_name>
      <description>Fraction of all lamps (garage) that are linear fluorescent. Lighting not specified as CFL, LFL, or LED is assumed to be incandescent.</description>
      <type>Double</type>
      <required>true</required>
      <model_dependent>false</model_dependent>
      <default_value>0</default_value>
    </argument>
    <argument>
      <name>lighting_garage_fraction_led</name>
      <display_name>Lighting: Garage Fraction LED</display_name>
      <description>Fraction of all lamps (garage) that are light emitting diodes. Lighting not specified as CFL, LFL, or LED is assumed to be incandescent.</description>
      <type>Double</type>
      <required>true</required>
      <model_dependent>false</model_dependent>
      <default_value>0</default_value>
    </argument>
    <argument>
      <name>lighting_garage_usage_multiplier</name>
      <display_name>Lighting: Garage Usage Multiplier</display_name>
      <description>Multiplier on the lighting energy usage (garage) that can reflect, e.g., high/low usage occupants. If not provided, the OS-HPXML default (see &lt;a href='https://openstudio-hpxml.readthedocs.io/en/v1.8.1/workflow_inputs.html#hpxml-lighting'&gt;HPXML Lighting&lt;/a&gt;) is used.</description>
      <type>Double</type>
      <required>false</required>
      <model_dependent>false</model_dependent>
    </argument>
    <argument>
      <name>holiday_lighting_present</name>
      <display_name>Holiday Lighting: Present</display_name>
      <description>Whether there is holiday lighting.</description>
      <type>Boolean</type>
      <required>true</required>
      <model_dependent>false</model_dependent>
      <default_value>false</default_value>
      <choices>
        <choice>
          <value>true</value>
          <display_name>true</display_name>
        </choice>
        <choice>
          <value>false</value>
          <display_name>false</display_name>
        </choice>
      </choices>
    </argument>
    <argument>
      <name>holiday_lighting_daily_kwh</name>
      <display_name>Holiday Lighting: Daily Consumption</display_name>
      <description>The daily energy consumption for holiday lighting (exterior). If not provided, the OS-HPXML default (see &lt;a href='https://openstudio-hpxml.readthedocs.io/en/v1.8.1/workflow_inputs.html#hpxml-lighting'&gt;HPXML Lighting&lt;/a&gt;) is used.</description>
      <type>Double</type>
      <units>kWh/day</units>
      <required>false</required>
      <model_dependent>false</model_dependent>
    </argument>
    <argument>
      <name>holiday_lighting_period</name>
      <display_name>Holiday Lighting: Period</display_name>
      <description>Enter a date like 'Nov 25 - Jan 5'. If not provided, the OS-HPXML default (see &lt;a href='https://openstudio-hpxml.readthedocs.io/en/v1.8.1/workflow_inputs.html#hpxml-lighting'&gt;HPXML Lighting&lt;/a&gt;) is used.</description>
      <type>String</type>
      <required>false</required>
      <model_dependent>false</model_dependent>
    </argument>
    <argument>
      <name>dehumidifier_type</name>
      <display_name>Dehumidifier: Type</display_name>
      <description>The type of dehumidifier.</description>
      <type>Choice</type>
      <required>true</required>
      <model_dependent>false</model_dependent>
      <default_value>none</default_value>
      <choices>
        <choice>
          <value>none</value>
          <display_name>none</display_name>
        </choice>
        <choice>
          <value>portable</value>
          <display_name>portable</display_name>
        </choice>
        <choice>
          <value>whole-home</value>
          <display_name>whole-home</display_name>
        </choice>
      </choices>
    </argument>
    <argument>
      <name>dehumidifier_efficiency_type</name>
      <display_name>Dehumidifier: Efficiency Type</display_name>
      <description>The efficiency type of dehumidifier.</description>
      <type>Choice</type>
      <required>true</required>
      <model_dependent>false</model_dependent>
      <default_value>IntegratedEnergyFactor</default_value>
      <choices>
        <choice>
          <value>EnergyFactor</value>
          <display_name>EnergyFactor</display_name>
        </choice>
        <choice>
          <value>IntegratedEnergyFactor</value>
          <display_name>IntegratedEnergyFactor</display_name>
        </choice>
      </choices>
    </argument>
    <argument>
      <name>dehumidifier_efficiency</name>
      <display_name>Dehumidifier: Efficiency</display_name>
      <description>The efficiency of the dehumidifier.</description>
      <type>Double</type>
      <units>liters/kWh</units>
      <required>true</required>
      <model_dependent>false</model_dependent>
      <default_value>1.5</default_value>
    </argument>
    <argument>
      <name>dehumidifier_capacity</name>
      <display_name>Dehumidifier: Capacity</display_name>
      <description>The capacity (water removal rate) of the dehumidifier.</description>
      <type>Double</type>
      <units>pint/day</units>
      <required>true</required>
      <model_dependent>false</model_dependent>
      <default_value>40</default_value>
    </argument>
    <argument>
      <name>dehumidifier_rh_setpoint</name>
      <display_name>Dehumidifier: Relative Humidity Setpoint</display_name>
      <description>The relative humidity setpoint of the dehumidifier.</description>
      <type>Double</type>
      <units>Frac</units>
      <required>true</required>
      <model_dependent>false</model_dependent>
      <default_value>0.5</default_value>
    </argument>
    <argument>
      <name>dehumidifier_fraction_dehumidification_load_served</name>
      <display_name>Dehumidifier: Fraction Dehumidification Load Served</display_name>
      <description>The dehumidification load served fraction of the dehumidifier.</description>
      <type>Double</type>
      <units>Frac</units>
      <required>true</required>
      <model_dependent>false</model_dependent>
      <default_value>1</default_value>
    </argument>
    <argument>
      <name>clothes_washer_present</name>
      <display_name>Clothes Washer: Present</display_name>
      <description>Whether there is a clothes washer present.</description>
      <type>Boolean</type>
      <required>true</required>
      <model_dependent>false</model_dependent>
      <default_value>true</default_value>
      <choices>
        <choice>
          <value>true</value>
          <display_name>true</display_name>
        </choice>
        <choice>
          <value>false</value>
          <display_name>false</display_name>
        </choice>
      </choices>
    </argument>
    <argument>
      <name>clothes_washer_location</name>
      <display_name>Clothes Washer: Location</display_name>
      <description>The space type for the clothes washer location. If not provided, the OS-HPXML default (see &lt;a href='https://openstudio-hpxml.readthedocs.io/en/v1.8.1/workflow_inputs.html#hpxml-clothes-washer'&gt;HPXML Clothes Washer&lt;/a&gt;) is used.</description>
      <type>Choice</type>
      <required>false</required>
      <model_dependent>false</model_dependent>
      <choices>
        <choice>
          <value>conditioned space</value>
          <display_name>conditioned space</display_name>
        </choice>
        <choice>
          <value>basement - conditioned</value>
          <display_name>basement - conditioned</display_name>
        </choice>
        <choice>
          <value>basement - unconditioned</value>
          <display_name>basement - unconditioned</display_name>
        </choice>
        <choice>
          <value>garage</value>
          <display_name>garage</display_name>
        </choice>
        <choice>
          <value>other housing unit</value>
          <display_name>other housing unit</display_name>
        </choice>
        <choice>
          <value>other heated space</value>
          <display_name>other heated space</display_name>
        </choice>
        <choice>
          <value>other multifamily buffer space</value>
          <display_name>other multifamily buffer space</display_name>
        </choice>
        <choice>
          <value>other non-freezing space</value>
          <display_name>other non-freezing space</display_name>
        </choice>
      </choices>
    </argument>
    <argument>
      <name>clothes_washer_efficiency_type</name>
      <display_name>Clothes Washer: Efficiency Type</display_name>
      <description>The efficiency type of the clothes washer.</description>
      <type>Choice</type>
      <required>true</required>
      <model_dependent>false</model_dependent>
      <default_value>IntegratedModifiedEnergyFactor</default_value>
      <choices>
        <choice>
          <value>ModifiedEnergyFactor</value>
          <display_name>ModifiedEnergyFactor</display_name>
        </choice>
        <choice>
          <value>IntegratedModifiedEnergyFactor</value>
          <display_name>IntegratedModifiedEnergyFactor</display_name>
        </choice>
      </choices>
    </argument>
    <argument>
      <name>clothes_washer_efficiency</name>
      <display_name>Clothes Washer: Efficiency</display_name>
      <description>The efficiency of the clothes washer. If not provided, the OS-HPXML default (see &lt;a href='https://openstudio-hpxml.readthedocs.io/en/v1.8.1/workflow_inputs.html#hpxml-clothes-washer'&gt;HPXML Clothes Washer&lt;/a&gt;) is used.</description>
      <type>Double</type>
      <units>ft^3/kWh-cyc</units>
      <required>false</required>
      <model_dependent>false</model_dependent>
    </argument>
    <argument>
      <name>clothes_washer_rated_annual_kwh</name>
      <display_name>Clothes Washer: Rated Annual Consumption</display_name>
      <description>The annual energy consumed by the clothes washer, as rated, obtained from the EnergyGuide label. This includes both the appliance electricity consumption and the energy required for water heating. If not provided, the OS-HPXML default (see &lt;a href='https://openstudio-hpxml.readthedocs.io/en/v1.8.1/workflow_inputs.html#hpxml-clothes-washer'&gt;HPXML Clothes Washer&lt;/a&gt;) is used.</description>
      <type>Double</type>
      <units>kWh/yr</units>
      <required>false</required>
      <model_dependent>false</model_dependent>
    </argument>
    <argument>
      <name>clothes_washer_label_electric_rate</name>
      <display_name>Clothes Washer: Label Electric Rate</display_name>
      <description>The annual energy consumed by the clothes washer, as rated, obtained from the EnergyGuide label. This includes both the appliance electricity consumption and the energy required for water heating. If not provided, the OS-HPXML default (see &lt;a href='https://openstudio-hpxml.readthedocs.io/en/v1.8.1/workflow_inputs.html#hpxml-clothes-washer'&gt;HPXML Clothes Washer&lt;/a&gt;) is used.</description>
      <type>Double</type>
      <units>$/kWh</units>
      <required>false</required>
      <model_dependent>false</model_dependent>
    </argument>
    <argument>
      <name>clothes_washer_label_gas_rate</name>
      <display_name>Clothes Washer: Label Gas Rate</display_name>
      <description>The annual energy consumed by the clothes washer, as rated, obtained from the EnergyGuide label. This includes both the appliance electricity consumption and the energy required for water heating. If not provided, the OS-HPXML default (see &lt;a href='https://openstudio-hpxml.readthedocs.io/en/v1.8.1/workflow_inputs.html#hpxml-clothes-washer'&gt;HPXML Clothes Washer&lt;/a&gt;) is used.</description>
      <type>Double</type>
      <units>$/therm</units>
      <required>false</required>
      <model_dependent>false</model_dependent>
    </argument>
    <argument>
      <name>clothes_washer_label_annual_gas_cost</name>
      <display_name>Clothes Washer: Label Annual Cost with Gas DHW</display_name>
      <description>The annual cost of using the system under test conditions. Input is obtained from the EnergyGuide label. If not provided, the OS-HPXML default (see &lt;a href='https://openstudio-hpxml.readthedocs.io/en/v1.8.1/workflow_inputs.html#hpxml-clothes-washer'&gt;HPXML Clothes Washer&lt;/a&gt;) is used.</description>
      <type>Double</type>
      <units>$</units>
      <required>false</required>
      <model_dependent>false</model_dependent>
    </argument>
    <argument>
      <name>clothes_washer_label_usage</name>
      <display_name>Clothes Washer: Label Usage</display_name>
      <description>The clothes washer loads per week. If not provided, the OS-HPXML default (see &lt;a href='https://openstudio-hpxml.readthedocs.io/en/v1.8.1/workflow_inputs.html#hpxml-clothes-washer'&gt;HPXML Clothes Washer&lt;/a&gt;) is used.</description>
      <type>Double</type>
      <units>cyc/wk</units>
      <required>false</required>
      <model_dependent>false</model_dependent>
    </argument>
    <argument>
      <name>clothes_washer_capacity</name>
      <display_name>Clothes Washer: Drum Volume</display_name>
      <description>Volume of the washer drum. Obtained from the EnergyStar website or the manufacturer's literature. If not provided, the OS-HPXML default (see &lt;a href='https://openstudio-hpxml.readthedocs.io/en/v1.8.1/workflow_inputs.html#hpxml-clothes-washer'&gt;HPXML Clothes Washer&lt;/a&gt;) is used.</description>
      <type>Double</type>
      <units>ft^3</units>
      <required>false</required>
      <model_dependent>false</model_dependent>
    </argument>
    <argument>
      <name>clothes_washer_usage_multiplier</name>
      <display_name>Clothes Washer: Usage Multiplier</display_name>
      <description>Multiplier on the clothes washer energy and hot water usage that can reflect, e.g., high/low usage occupants. If not provided, the OS-HPXML default (see &lt;a href='https://openstudio-hpxml.readthedocs.io/en/v1.8.1/workflow_inputs.html#hpxml-clothes-washer'&gt;HPXML Clothes Washer&lt;/a&gt;) is used.</description>
      <type>Double</type>
      <required>false</required>
      <model_dependent>false</model_dependent>
    </argument>
    <argument>
      <name>clothes_dryer_present</name>
      <display_name>Clothes Dryer: Present</display_name>
      <description>Whether there is a clothes dryer present.</description>
      <type>Boolean</type>
      <required>true</required>
      <model_dependent>false</model_dependent>
      <default_value>true</default_value>
      <choices>
        <choice>
          <value>true</value>
          <display_name>true</display_name>
        </choice>
        <choice>
          <value>false</value>
          <display_name>false</display_name>
        </choice>
      </choices>
    </argument>
    <argument>
      <name>clothes_dryer_location</name>
      <display_name>Clothes Dryer: Location</display_name>
      <description>The space type for the clothes dryer location. If not provided, the OS-HPXML default (see &lt;a href='https://openstudio-hpxml.readthedocs.io/en/v1.8.1/workflow_inputs.html#hpxml-clothes-dryer'&gt;HPXML Clothes Dryer&lt;/a&gt;) is used.</description>
      <type>Choice</type>
      <required>false</required>
      <model_dependent>false</model_dependent>
      <choices>
        <choice>
          <value>conditioned space</value>
          <display_name>conditioned space</display_name>
        </choice>
        <choice>
          <value>basement - conditioned</value>
          <display_name>basement - conditioned</display_name>
        </choice>
        <choice>
          <value>basement - unconditioned</value>
          <display_name>basement - unconditioned</display_name>
        </choice>
        <choice>
          <value>garage</value>
          <display_name>garage</display_name>
        </choice>
        <choice>
          <value>other housing unit</value>
          <display_name>other housing unit</display_name>
        </choice>
        <choice>
          <value>other heated space</value>
          <display_name>other heated space</display_name>
        </choice>
        <choice>
          <value>other multifamily buffer space</value>
          <display_name>other multifamily buffer space</display_name>
        </choice>
        <choice>
          <value>other non-freezing space</value>
          <display_name>other non-freezing space</display_name>
        </choice>
      </choices>
    </argument>
    <argument>
      <name>clothes_dryer_fuel_type</name>
      <display_name>Clothes Dryer: Fuel Type</display_name>
      <description>Type of fuel used by the clothes dryer.</description>
      <type>Choice</type>
      <required>true</required>
      <model_dependent>false</model_dependent>
      <default_value>natural gas</default_value>
      <choices>
        <choice>
          <value>electricity</value>
          <display_name>electricity</display_name>
        </choice>
        <choice>
          <value>natural gas</value>
          <display_name>natural gas</display_name>
        </choice>
        <choice>
          <value>fuel oil</value>
          <display_name>fuel oil</display_name>
        </choice>
        <choice>
          <value>propane</value>
          <display_name>propane</display_name>
        </choice>
        <choice>
          <value>wood</value>
          <display_name>wood</display_name>
        </choice>
        <choice>
          <value>coal</value>
          <display_name>coal</display_name>
        </choice>
      </choices>
    </argument>
    <argument>
      <name>clothes_dryer_efficiency_type</name>
      <display_name>Clothes Dryer: Efficiency Type</display_name>
      <description>The efficiency type of the clothes dryer.</description>
      <type>Choice</type>
      <required>true</required>
      <model_dependent>false</model_dependent>
      <default_value>CombinedEnergyFactor</default_value>
      <choices>
        <choice>
          <value>EnergyFactor</value>
          <display_name>EnergyFactor</display_name>
        </choice>
        <choice>
          <value>CombinedEnergyFactor</value>
          <display_name>CombinedEnergyFactor</display_name>
        </choice>
      </choices>
    </argument>
    <argument>
      <name>clothes_dryer_efficiency</name>
      <display_name>Clothes Dryer: Efficiency</display_name>
      <description>The efficiency of the clothes dryer. If not provided, the OS-HPXML default (see &lt;a href='https://openstudio-hpxml.readthedocs.io/en/v1.8.1/workflow_inputs.html#hpxml-clothes-dryer'&gt;HPXML Clothes Dryer&lt;/a&gt;) is used.</description>
      <type>Double</type>
      <units>lb/kWh</units>
      <required>false</required>
      <model_dependent>false</model_dependent>
    </argument>
    <argument>
      <name>clothes_dryer_vented_flow_rate</name>
      <display_name>Clothes Dryer: Vented Flow Rate</display_name>
      <description>The exhaust flow rate of the vented clothes dryer. If not provided, the OS-HPXML default (see &lt;a href='https://openstudio-hpxml.readthedocs.io/en/v1.8.1/workflow_inputs.html#hpxml-clothes-dryer'&gt;HPXML Clothes Dryer&lt;/a&gt;) is used.</description>
      <type>Double</type>
      <units>CFM</units>
      <required>false</required>
      <model_dependent>false</model_dependent>
    </argument>
    <argument>
      <name>clothes_dryer_usage_multiplier</name>
      <display_name>Clothes Dryer: Usage Multiplier</display_name>
      <description>Multiplier on the clothes dryer energy usage that can reflect, e.g., high/low usage occupants. If not provided, the OS-HPXML default (see &lt;a href='https://openstudio-hpxml.readthedocs.io/en/v1.8.1/workflow_inputs.html#hpxml-clothes-dryer'&gt;HPXML Clothes Dryer&lt;/a&gt;) is used.</description>
      <type>Double</type>
      <required>false</required>
      <model_dependent>false</model_dependent>
    </argument>
    <argument>
      <name>dishwasher_present</name>
      <display_name>Dishwasher: Present</display_name>
      <description>Whether there is a dishwasher present.</description>
      <type>Boolean</type>
      <required>true</required>
      <model_dependent>false</model_dependent>
      <default_value>true</default_value>
      <choices>
        <choice>
          <value>true</value>
          <display_name>true</display_name>
        </choice>
        <choice>
          <value>false</value>
          <display_name>false</display_name>
        </choice>
      </choices>
    </argument>
    <argument>
      <name>dishwasher_location</name>
      <display_name>Dishwasher: Location</display_name>
      <description>The space type for the dishwasher location. If not provided, the OS-HPXML default (see &lt;a href='https://openstudio-hpxml.readthedocs.io/en/v1.8.1/workflow_inputs.html#hpxml-dishwasher'&gt;HPXML Dishwasher&lt;/a&gt;) is used.</description>
      <type>Choice</type>
      <required>false</required>
      <model_dependent>false</model_dependent>
      <choices>
        <choice>
          <value>conditioned space</value>
          <display_name>conditioned space</display_name>
        </choice>
        <choice>
          <value>basement - conditioned</value>
          <display_name>basement - conditioned</display_name>
        </choice>
        <choice>
          <value>basement - unconditioned</value>
          <display_name>basement - unconditioned</display_name>
        </choice>
        <choice>
          <value>garage</value>
          <display_name>garage</display_name>
        </choice>
        <choice>
          <value>other housing unit</value>
          <display_name>other housing unit</display_name>
        </choice>
        <choice>
          <value>other heated space</value>
          <display_name>other heated space</display_name>
        </choice>
        <choice>
          <value>other multifamily buffer space</value>
          <display_name>other multifamily buffer space</display_name>
        </choice>
        <choice>
          <value>other non-freezing space</value>
          <display_name>other non-freezing space</display_name>
        </choice>
      </choices>
    </argument>
    <argument>
      <name>dishwasher_efficiency_type</name>
      <display_name>Dishwasher: Efficiency Type</display_name>
      <description>The efficiency type of dishwasher.</description>
      <type>Choice</type>
      <required>true</required>
      <model_dependent>false</model_dependent>
      <default_value>RatedAnnualkWh</default_value>
      <choices>
        <choice>
          <value>RatedAnnualkWh</value>
          <display_name>RatedAnnualkWh</display_name>
        </choice>
        <choice>
          <value>EnergyFactor</value>
          <display_name>EnergyFactor</display_name>
        </choice>
      </choices>
    </argument>
    <argument>
      <name>dishwasher_efficiency</name>
      <display_name>Dishwasher: Efficiency</display_name>
      <description>The efficiency of the dishwasher. If not provided, the OS-HPXML default (see &lt;a href='https://openstudio-hpxml.readthedocs.io/en/v1.8.1/workflow_inputs.html#hpxml-dishwasher'&gt;HPXML Dishwasher&lt;/a&gt;) is used.</description>
      <type>Double</type>
      <units>RatedAnnualkWh or EnergyFactor</units>
      <required>false</required>
      <model_dependent>false</model_dependent>
    </argument>
    <argument>
      <name>dishwasher_label_electric_rate</name>
      <display_name>Dishwasher: Label Electric Rate</display_name>
      <description>The label electric rate of the dishwasher. If not provided, the OS-HPXML default (see &lt;a href='https://openstudio-hpxml.readthedocs.io/en/v1.8.1/workflow_inputs.html#hpxml-dishwasher'&gt;HPXML Dishwasher&lt;/a&gt;) is used.</description>
      <type>Double</type>
      <units>$/kWh</units>
      <required>false</required>
      <model_dependent>false</model_dependent>
    </argument>
    <argument>
      <name>dishwasher_label_gas_rate</name>
      <display_name>Dishwasher: Label Gas Rate</display_name>
      <description>The label gas rate of the dishwasher. If not provided, the OS-HPXML default (see &lt;a href='https://openstudio-hpxml.readthedocs.io/en/v1.8.1/workflow_inputs.html#hpxml-dishwasher'&gt;HPXML Dishwasher&lt;/a&gt;) is used.</description>
      <type>Double</type>
      <units>$/therm</units>
      <required>false</required>
      <model_dependent>false</model_dependent>
    </argument>
    <argument>
      <name>dishwasher_label_annual_gas_cost</name>
      <display_name>Dishwasher: Label Annual Gas Cost</display_name>
      <description>The label annual gas cost of the dishwasher. If not provided, the OS-HPXML default (see &lt;a href='https://openstudio-hpxml.readthedocs.io/en/v1.8.1/workflow_inputs.html#hpxml-dishwasher'&gt;HPXML Dishwasher&lt;/a&gt;) is used.</description>
      <type>Double</type>
      <units>$</units>
      <required>false</required>
      <model_dependent>false</model_dependent>
    </argument>
    <argument>
      <name>dishwasher_label_usage</name>
      <display_name>Dishwasher: Label Usage</display_name>
      <description>The dishwasher loads per week. If not provided, the OS-HPXML default (see &lt;a href='https://openstudio-hpxml.readthedocs.io/en/v1.8.1/workflow_inputs.html#hpxml-dishwasher'&gt;HPXML Dishwasher&lt;/a&gt;) is used.</description>
      <type>Double</type>
      <units>cyc/wk</units>
      <required>false</required>
      <model_dependent>false</model_dependent>
    </argument>
    <argument>
      <name>dishwasher_place_setting_capacity</name>
      <display_name>Dishwasher: Number of Place Settings</display_name>
      <description>The number of place settings for the unit. Data obtained from manufacturer's literature. If not provided, the OS-HPXML default (see &lt;a href='https://openstudio-hpxml.readthedocs.io/en/v1.8.1/workflow_inputs.html#hpxml-dishwasher'&gt;HPXML Dishwasher&lt;/a&gt;) is used.</description>
      <type>Integer</type>
      <units>#</units>
      <required>false</required>
      <model_dependent>false</model_dependent>
    </argument>
    <argument>
      <name>dishwasher_usage_multiplier</name>
      <display_name>Dishwasher: Usage Multiplier</display_name>
      <description>Multiplier on the dishwasher energy usage that can reflect, e.g., high/low usage occupants. If not provided, the OS-HPXML default (see &lt;a href='https://openstudio-hpxml.readthedocs.io/en/v1.8.1/workflow_inputs.html#hpxml-dishwasher'&gt;HPXML Dishwasher&lt;/a&gt;) is used.</description>
      <type>Double</type>
      <required>false</required>
      <model_dependent>false</model_dependent>
    </argument>
    <argument>
      <name>refrigerator_present</name>
      <display_name>Refrigerator: Present</display_name>
      <description>Whether there is a refrigerator present.</description>
      <type>Boolean</type>
      <required>true</required>
      <model_dependent>false</model_dependent>
      <default_value>true</default_value>
      <choices>
        <choice>
          <value>true</value>
          <display_name>true</display_name>
        </choice>
        <choice>
          <value>false</value>
          <display_name>false</display_name>
        </choice>
      </choices>
    </argument>
    <argument>
      <name>refrigerator_location</name>
      <display_name>Refrigerator: Location</display_name>
      <description>The space type for the refrigerator location. If not provided, the OS-HPXML default (see &lt;a href='https://openstudio-hpxml.readthedocs.io/en/v1.8.1/workflow_inputs.html#hpxml-refrigerators'&gt;HPXML Refrigerators&lt;/a&gt;) is used.</description>
      <type>Choice</type>
      <required>false</required>
      <model_dependent>false</model_dependent>
      <choices>
        <choice>
          <value>conditioned space</value>
          <display_name>conditioned space</display_name>
        </choice>
        <choice>
          <value>basement - conditioned</value>
          <display_name>basement - conditioned</display_name>
        </choice>
        <choice>
          <value>basement - unconditioned</value>
          <display_name>basement - unconditioned</display_name>
        </choice>
        <choice>
          <value>garage</value>
          <display_name>garage</display_name>
        </choice>
        <choice>
          <value>other housing unit</value>
          <display_name>other housing unit</display_name>
        </choice>
        <choice>
          <value>other heated space</value>
          <display_name>other heated space</display_name>
        </choice>
        <choice>
          <value>other multifamily buffer space</value>
          <display_name>other multifamily buffer space</display_name>
        </choice>
        <choice>
          <value>other non-freezing space</value>
          <display_name>other non-freezing space</display_name>
        </choice>
      </choices>
    </argument>
    <argument>
      <name>refrigerator_rated_annual_kwh</name>
      <display_name>Refrigerator: Rated Annual Consumption</display_name>
      <description>The EnergyGuide rated annual energy consumption for a refrigerator. If not provided, the OS-HPXML default (see &lt;a href='https://openstudio-hpxml.readthedocs.io/en/v1.8.1/workflow_inputs.html#hpxml-refrigerators'&gt;HPXML Refrigerators&lt;/a&gt;) is used.</description>
      <type>Double</type>
      <units>kWh/yr</units>
      <required>false</required>
      <model_dependent>false</model_dependent>
    </argument>
    <argument>
      <name>refrigerator_usage_multiplier</name>
      <display_name>Refrigerator: Usage Multiplier</display_name>
      <description>Multiplier on the refrigerator energy usage that can reflect, e.g., high/low usage occupants. If not provided, the OS-HPXML default (see &lt;a href='https://openstudio-hpxml.readthedocs.io/en/v1.8.1/workflow_inputs.html#hpxml-refrigerators'&gt;HPXML Refrigerators&lt;/a&gt;) is used.</description>
      <type>Double</type>
      <required>false</required>
      <model_dependent>false</model_dependent>
    </argument>
    <argument>
      <name>extra_refrigerator_present</name>
      <display_name>Extra Refrigerator: Present</display_name>
      <description>Whether there is an extra refrigerator present.</description>
      <type>Boolean</type>
      <required>true</required>
      <model_dependent>false</model_dependent>
      <default_value>false</default_value>
      <choices>
        <choice>
          <value>true</value>
          <display_name>true</display_name>
        </choice>
        <choice>
          <value>false</value>
          <display_name>false</display_name>
        </choice>
      </choices>
    </argument>
    <argument>
      <name>extra_refrigerator_location</name>
      <display_name>Extra Refrigerator: Location</display_name>
      <description>The space type for the extra refrigerator location. If not provided, the OS-HPXML default (see &lt;a href='https://openstudio-hpxml.readthedocs.io/en/v1.8.1/workflow_inputs.html#hpxml-refrigerators'&gt;HPXML Refrigerators&lt;/a&gt;) is used.</description>
      <type>Choice</type>
      <required>false</required>
      <model_dependent>false</model_dependent>
      <choices>
        <choice>
          <value>conditioned space</value>
          <display_name>conditioned space</display_name>
        </choice>
        <choice>
          <value>basement - conditioned</value>
          <display_name>basement - conditioned</display_name>
        </choice>
        <choice>
          <value>basement - unconditioned</value>
          <display_name>basement - unconditioned</display_name>
        </choice>
        <choice>
          <value>garage</value>
          <display_name>garage</display_name>
        </choice>
        <choice>
          <value>other housing unit</value>
          <display_name>other housing unit</display_name>
        </choice>
        <choice>
          <value>other heated space</value>
          <display_name>other heated space</display_name>
        </choice>
        <choice>
          <value>other multifamily buffer space</value>
          <display_name>other multifamily buffer space</display_name>
        </choice>
        <choice>
          <value>other non-freezing space</value>
          <display_name>other non-freezing space</display_name>
        </choice>
      </choices>
    </argument>
    <argument>
      <name>extra_refrigerator_rated_annual_kwh</name>
      <display_name>Extra Refrigerator: Rated Annual Consumption</display_name>
      <description>The EnergyGuide rated annual energy consumption for an extra refrigerator. If not provided, the OS-HPXML default (see &lt;a href='https://openstudio-hpxml.readthedocs.io/en/v1.8.1/workflow_inputs.html#hpxml-refrigerators'&gt;HPXML Refrigerators&lt;/a&gt;) is used.</description>
      <type>Double</type>
      <units>kWh/yr</units>
      <required>false</required>
      <model_dependent>false</model_dependent>
    </argument>
    <argument>
      <name>extra_refrigerator_usage_multiplier</name>
      <display_name>Extra Refrigerator: Usage Multiplier</display_name>
      <description>Multiplier on the extra refrigerator energy usage that can reflect, e.g., high/low usage occupants. If not provided, the OS-HPXML default (see &lt;a href='https://openstudio-hpxml.readthedocs.io/en/v1.8.1/workflow_inputs.html#hpxml-refrigerators'&gt;HPXML Refrigerators&lt;/a&gt;) is used.</description>
      <type>Double</type>
      <required>false</required>
      <model_dependent>false</model_dependent>
    </argument>
    <argument>
      <name>freezer_present</name>
      <display_name>Freezer: Present</display_name>
      <description>Whether there is a freezer present.</description>
      <type>Boolean</type>
      <required>true</required>
      <model_dependent>false</model_dependent>
      <default_value>false</default_value>
      <choices>
        <choice>
          <value>true</value>
          <display_name>true</display_name>
        </choice>
        <choice>
          <value>false</value>
          <display_name>false</display_name>
        </choice>
      </choices>
    </argument>
    <argument>
      <name>freezer_location</name>
      <display_name>Freezer: Location</display_name>
      <description>The space type for the freezer location. If not provided, the OS-HPXML default (see &lt;a href='https://openstudio-hpxml.readthedocs.io/en/v1.8.1/workflow_inputs.html#hpxml-freezers'&gt;HPXML Freezers&lt;/a&gt;) is used.</description>
      <type>Choice</type>
      <required>false</required>
      <model_dependent>false</model_dependent>
      <choices>
        <choice>
          <value>conditioned space</value>
          <display_name>conditioned space</display_name>
        </choice>
        <choice>
          <value>basement - conditioned</value>
          <display_name>basement - conditioned</display_name>
        </choice>
        <choice>
          <value>basement - unconditioned</value>
          <display_name>basement - unconditioned</display_name>
        </choice>
        <choice>
          <value>garage</value>
          <display_name>garage</display_name>
        </choice>
        <choice>
          <value>other housing unit</value>
          <display_name>other housing unit</display_name>
        </choice>
        <choice>
          <value>other heated space</value>
          <display_name>other heated space</display_name>
        </choice>
        <choice>
          <value>other multifamily buffer space</value>
          <display_name>other multifamily buffer space</display_name>
        </choice>
        <choice>
          <value>other non-freezing space</value>
          <display_name>other non-freezing space</display_name>
        </choice>
      </choices>
    </argument>
    <argument>
      <name>freezer_rated_annual_kwh</name>
      <display_name>Freezer: Rated Annual Consumption</display_name>
      <description>The EnergyGuide rated annual energy consumption for a freezer. If not provided, the OS-HPXML default (see &lt;a href='https://openstudio-hpxml.readthedocs.io/en/v1.8.1/workflow_inputs.html#hpxml-freezers'&gt;HPXML Freezers&lt;/a&gt;) is used.</description>
      <type>Double</type>
      <units>kWh/yr</units>
      <required>false</required>
      <model_dependent>false</model_dependent>
    </argument>
    <argument>
      <name>freezer_usage_multiplier</name>
      <display_name>Freezer: Usage Multiplier</display_name>
      <description>Multiplier on the freezer energy usage that can reflect, e.g., high/low usage occupants. If not provided, the OS-HPXML default (see &lt;a href='https://openstudio-hpxml.readthedocs.io/en/v1.8.1/workflow_inputs.html#hpxml-freezers'&gt;HPXML Freezers&lt;/a&gt;) is used.</description>
      <type>Double</type>
      <required>false</required>
      <model_dependent>false</model_dependent>
    </argument>
    <argument>
      <name>cooking_range_oven_present</name>
      <display_name>Cooking Range/Oven: Present</display_name>
      <description>Whether there is a cooking range/oven present.</description>
      <type>Boolean</type>
      <required>true</required>
      <model_dependent>false</model_dependent>
      <default_value>true</default_value>
      <choices>
        <choice>
          <value>true</value>
          <display_name>true</display_name>
        </choice>
        <choice>
          <value>false</value>
          <display_name>false</display_name>
        </choice>
      </choices>
    </argument>
    <argument>
      <name>cooking_range_oven_location</name>
      <display_name>Cooking Range/Oven: Location</display_name>
      <description>The space type for the cooking range/oven location. If not provided, the OS-HPXML default (see &lt;a href='https://openstudio-hpxml.readthedocs.io/en/v1.8.1/workflow_inputs.html#hpxml-cooking-range-oven'&gt;HPXML Cooking Range/Oven&lt;/a&gt;) is used.</description>
      <type>Choice</type>
      <required>false</required>
      <model_dependent>false</model_dependent>
      <choices>
        <choice>
          <value>conditioned space</value>
          <display_name>conditioned space</display_name>
        </choice>
        <choice>
          <value>basement - conditioned</value>
          <display_name>basement - conditioned</display_name>
        </choice>
        <choice>
          <value>basement - unconditioned</value>
          <display_name>basement - unconditioned</display_name>
        </choice>
        <choice>
          <value>garage</value>
          <display_name>garage</display_name>
        </choice>
        <choice>
          <value>other housing unit</value>
          <display_name>other housing unit</display_name>
        </choice>
        <choice>
          <value>other heated space</value>
          <display_name>other heated space</display_name>
        </choice>
        <choice>
          <value>other multifamily buffer space</value>
          <display_name>other multifamily buffer space</display_name>
        </choice>
        <choice>
          <value>other non-freezing space</value>
          <display_name>other non-freezing space</display_name>
        </choice>
      </choices>
    </argument>
    <argument>
      <name>cooking_range_oven_fuel_type</name>
      <display_name>Cooking Range/Oven: Fuel Type</display_name>
      <description>Type of fuel used by the cooking range/oven.</description>
      <type>Choice</type>
      <required>true</required>
      <model_dependent>false</model_dependent>
      <default_value>natural gas</default_value>
      <choices>
        <choice>
          <value>electricity</value>
          <display_name>electricity</display_name>
        </choice>
        <choice>
          <value>natural gas</value>
          <display_name>natural gas</display_name>
        </choice>
        <choice>
          <value>fuel oil</value>
          <display_name>fuel oil</display_name>
        </choice>
        <choice>
          <value>propane</value>
          <display_name>propane</display_name>
        </choice>
        <choice>
          <value>wood</value>
          <display_name>wood</display_name>
        </choice>
        <choice>
          <value>coal</value>
          <display_name>coal</display_name>
        </choice>
      </choices>
    </argument>
    <argument>
      <name>cooking_range_oven_is_induction</name>
      <display_name>Cooking Range/Oven: Is Induction</display_name>
      <description>Whether the cooking range is induction. If not provided, the OS-HPXML default (see &lt;a href='https://openstudio-hpxml.readthedocs.io/en/v1.8.1/workflow_inputs.html#hpxml-cooking-range-oven'&gt;HPXML Cooking Range/Oven&lt;/a&gt;) is used.</description>
      <type>Boolean</type>
      <required>false</required>
      <model_dependent>false</model_dependent>
      <choices>
        <choice>
          <value>true</value>
          <display_name>true</display_name>
        </choice>
        <choice>
          <value>false</value>
          <display_name>false</display_name>
        </choice>
      </choices>
    </argument>
    <argument>
      <name>cooking_range_oven_is_convection</name>
      <display_name>Cooking Range/Oven: Is Convection</display_name>
      <description>Whether the oven is convection. If not provided, the OS-HPXML default (see &lt;a href='https://openstudio-hpxml.readthedocs.io/en/v1.8.1/workflow_inputs.html#hpxml-cooking-range-oven'&gt;HPXML Cooking Range/Oven&lt;/a&gt;) is used.</description>
      <type>Boolean</type>
      <required>false</required>
      <model_dependent>false</model_dependent>
      <choices>
        <choice>
          <value>true</value>
          <display_name>true</display_name>
        </choice>
        <choice>
          <value>false</value>
          <display_name>false</display_name>
        </choice>
      </choices>
    </argument>
    <argument>
      <name>cooking_range_oven_usage_multiplier</name>
      <display_name>Cooking Range/Oven: Usage Multiplier</display_name>
      <description>Multiplier on the cooking range/oven energy usage that can reflect, e.g., high/low usage occupants. If not provided, the OS-HPXML default (see &lt;a href='https://openstudio-hpxml.readthedocs.io/en/v1.8.1/workflow_inputs.html#hpxml-cooking-range-oven'&gt;HPXML Cooking Range/Oven&lt;/a&gt;) is used.</description>
      <type>Double</type>
      <required>false</required>
      <model_dependent>false</model_dependent>
    </argument>
    <argument>
      <name>ceiling_fan_present</name>
      <display_name>Ceiling Fan: Present</display_name>
      <description>Whether there are any ceiling fans.</description>
      <type>Boolean</type>
      <required>true</required>
      <model_dependent>false</model_dependent>
      <default_value>true</default_value>
      <choices>
        <choice>
          <value>true</value>
          <display_name>true</display_name>
        </choice>
        <choice>
          <value>false</value>
          <display_name>false</display_name>
        </choice>
      </choices>
    </argument>
    <argument>
      <name>ceiling_fan_label_energy_use</name>
      <display_name>Ceiling Fan: Label Energy Use</display_name>
      <description>The label average energy use of the ceiling fan(s). If neither Efficiency nor Label Energy Use provided, the OS-HPXML default (see &lt;a href='https://openstudio-hpxml.readthedocs.io/en/v1.8.1/workflow_inputs.html#hpxml-ceiling-fans'&gt;HPXML Ceiling Fans&lt;/a&gt;) is used.</description>
      <type>Double</type>
      <units>W</units>
      <required>false</required>
      <model_dependent>false</model_dependent>
    </argument>
    <argument>
      <name>ceiling_fan_efficiency</name>
      <display_name>Ceiling Fan: Efficiency</display_name>
      <description>The efficiency rating of the ceiling fan(s) at medium speed. Only used if Label Energy Use not provided. If neither Efficiency nor Label Energy Use provided, the OS-HPXML default (see &lt;a href='https://openstudio-hpxml.readthedocs.io/en/v1.8.1/workflow_inputs.html#hpxml-ceiling-fans'&gt;HPXML Ceiling Fans&lt;/a&gt;) is used.</description>
      <type>Double</type>
      <units>CFM/W</units>
      <required>false</required>
      <model_dependent>false</model_dependent>
    </argument>
    <argument>
      <name>ceiling_fan_quantity</name>
      <display_name>Ceiling Fan: Quantity</display_name>
      <description>Total number of ceiling fans. If not provided, the OS-HPXML default (see &lt;a href='https://openstudio-hpxml.readthedocs.io/en/v1.8.1/workflow_inputs.html#hpxml-ceiling-fans'&gt;HPXML Ceiling Fans&lt;/a&gt;) is used.</description>
      <type>Integer</type>
      <units>#</units>
      <required>false</required>
      <model_dependent>false</model_dependent>
    </argument>
    <argument>
      <name>ceiling_fan_cooling_setpoint_temp_offset</name>
      <display_name>Ceiling Fan: Cooling Setpoint Temperature Offset</display_name>
      <description>The cooling setpoint temperature offset during months when the ceiling fans are operating. Only applies if ceiling fan quantity is greater than zero. If not provided, the OS-HPXML default (see &lt;a href='https://openstudio-hpxml.readthedocs.io/en/v1.8.1/workflow_inputs.html#hpxml-ceiling-fans'&gt;HPXML Ceiling Fans&lt;/a&gt;) is used.</description>
      <type>Double</type>
      <units>F</units>
      <required>false</required>
      <model_dependent>false</model_dependent>
    </argument>
    <argument>
      <name>misc_plug_loads_television_present</name>
      <display_name>Misc Plug Loads: Television Present</display_name>
      <description>Whether there are televisions.</description>
      <type>Boolean</type>
      <required>true</required>
      <model_dependent>false</model_dependent>
      <default_value>true</default_value>
      <choices>
        <choice>
          <value>true</value>
          <display_name>true</display_name>
        </choice>
        <choice>
          <value>false</value>
          <display_name>false</display_name>
        </choice>
      </choices>
    </argument>
    <argument>
      <name>misc_plug_loads_television_annual_kwh</name>
      <display_name>Misc Plug Loads: Television Annual kWh</display_name>
      <description>The annual energy consumption of the television plug loads. If not provided, the OS-HPXML default (see &lt;a href='https://openstudio-hpxml.readthedocs.io/en/v1.8.1/workflow_inputs.html#hpxml-plug-loads'&gt;HPXML Plug Loads&lt;/a&gt;) is used.</description>
      <type>Double</type>
      <units>kWh/yr</units>
      <required>false</required>
      <model_dependent>false</model_dependent>
    </argument>
    <argument>
      <name>misc_plug_loads_television_usage_multiplier</name>
      <display_name>Misc Plug Loads: Television Usage Multiplier</display_name>
      <description>Multiplier on the television energy usage that can reflect, e.g., high/low usage occupants. If not provided, the OS-HPXML default (see &lt;a href='https://openstudio-hpxml.readthedocs.io/en/v1.8.1/workflow_inputs.html#hpxml-plug-loads'&gt;HPXML Plug Loads&lt;/a&gt;) is used.</description>
      <type>Double</type>
      <required>false</required>
      <model_dependent>false</model_dependent>
    </argument>
    <argument>
      <name>misc_plug_loads_other_annual_kwh</name>
      <display_name>Misc Plug Loads: Other Annual kWh</display_name>
      <description>The annual energy consumption of the other residual plug loads. If not provided, the OS-HPXML default (see &lt;a href='https://openstudio-hpxml.readthedocs.io/en/v1.8.1/workflow_inputs.html#hpxml-plug-loads'&gt;HPXML Plug Loads&lt;/a&gt;) is used.</description>
      <type>Double</type>
      <units>kWh/yr</units>
      <required>false</required>
      <model_dependent>false</model_dependent>
    </argument>
    <argument>
      <name>misc_plug_loads_other_frac_sensible</name>
      <display_name>Misc Plug Loads: Other Sensible Fraction</display_name>
      <description>Fraction of other residual plug loads' internal gains that are sensible. If not provided, the OS-HPXML default (see &lt;a href='https://openstudio-hpxml.readthedocs.io/en/v1.8.1/workflow_inputs.html#hpxml-plug-loads'&gt;HPXML Plug Loads&lt;/a&gt;) is used.</description>
      <type>Double</type>
      <units>Frac</units>
      <required>false</required>
      <model_dependent>false</model_dependent>
    </argument>
    <argument>
      <name>misc_plug_loads_other_frac_latent</name>
      <display_name>Misc Plug Loads: Other Latent Fraction</display_name>
      <description>Fraction of other residual plug loads' internal gains that are latent. If not provided, the OS-HPXML default (see &lt;a href='https://openstudio-hpxml.readthedocs.io/en/v1.8.1/workflow_inputs.html#hpxml-plug-loads'&gt;HPXML Plug Loads&lt;/a&gt;) is used.</description>
      <type>Double</type>
      <units>Frac</units>
      <required>false</required>
      <model_dependent>false</model_dependent>
    </argument>
    <argument>
      <name>misc_plug_loads_other_usage_multiplier</name>
      <display_name>Misc Plug Loads: Other Usage Multiplier</display_name>
      <description>Multiplier on the other energy usage that can reflect, e.g., high/low usage occupants. If not provided, the OS-HPXML default (see &lt;a href='https://openstudio-hpxml.readthedocs.io/en/v1.8.1/workflow_inputs.html#hpxml-plug-loads'&gt;HPXML Plug Loads&lt;/a&gt;) is used.</description>
      <type>Double</type>
      <required>false</required>
      <model_dependent>false</model_dependent>
    </argument>
    <argument>
      <name>misc_plug_loads_well_pump_present</name>
      <display_name>Misc Plug Loads: Well Pump Present</display_name>
      <description>Whether there is a well pump.</description>
      <type>Boolean</type>
      <required>true</required>
      <model_dependent>false</model_dependent>
      <default_value>false</default_value>
      <choices>
        <choice>
          <value>true</value>
          <display_name>true</display_name>
        </choice>
        <choice>
          <value>false</value>
          <display_name>false</display_name>
        </choice>
      </choices>
    </argument>
    <argument>
      <name>misc_plug_loads_well_pump_annual_kwh</name>
      <display_name>Misc Plug Loads: Well Pump Annual kWh</display_name>
      <description>The annual energy consumption of the well pump plug loads. If not provided, the OS-HPXML default (see &lt;a href='https://openstudio-hpxml.readthedocs.io/en/v1.8.1/workflow_inputs.html#hpxml-plug-loads'&gt;HPXML Plug Loads&lt;/a&gt;) is used.</description>
      <type>Double</type>
      <units>kWh/yr</units>
      <required>false</required>
      <model_dependent>false</model_dependent>
    </argument>
    <argument>
      <name>misc_plug_loads_well_pump_usage_multiplier</name>
      <display_name>Misc Plug Loads: Well Pump Usage Multiplier</display_name>
      <description>Multiplier on the well pump energy usage that can reflect, e.g., high/low usage occupants. If not provided, the OS-HPXML default (see &lt;a href='https://openstudio-hpxml.readthedocs.io/en/v1.8.1/workflow_inputs.html#hpxml-plug-loads'&gt;HPXML Plug Loads&lt;/a&gt;) is used.</description>
      <type>Double</type>
      <required>false</required>
      <model_dependent>false</model_dependent>
    </argument>
    <argument>
      <name>misc_plug_loads_vehicle_present</name>
      <display_name>Misc Plug Loads: Vehicle Present</display_name>
      <description>Whether there is an electric vehicle.</description>
      <type>Boolean</type>
      <required>true</required>
      <model_dependent>false</model_dependent>
      <default_value>false</default_value>
      <choices>
        <choice>
          <value>true</value>
          <display_name>true</display_name>
        </choice>
        <choice>
          <value>false</value>
          <display_name>false</display_name>
        </choice>
      </choices>
    </argument>
    <argument>
      <name>misc_plug_loads_vehicle_annual_kwh</name>
      <display_name>Misc Plug Loads: Vehicle Annual kWh</display_name>
      <description>The annual energy consumption of the electric vehicle plug loads. If not provided, the OS-HPXML default (see &lt;a href='https://openstudio-hpxml.readthedocs.io/en/v1.8.1/workflow_inputs.html#hpxml-plug-loads'&gt;HPXML Plug Loads&lt;/a&gt;) is used.</description>
      <type>Double</type>
      <units>kWh/yr</units>
      <required>false</required>
      <model_dependent>false</model_dependent>
    </argument>
    <argument>
      <name>misc_plug_loads_vehicle_usage_multiplier</name>
      <display_name>Misc Plug Loads: Vehicle Usage Multiplier</display_name>
      <description>Multiplier on the electric vehicle energy usage that can reflect, e.g., high/low usage occupants. If not provided, the OS-HPXML default (see &lt;a href='https://openstudio-hpxml.readthedocs.io/en/v1.8.1/workflow_inputs.html#hpxml-plug-loads'&gt;HPXML Plug Loads&lt;/a&gt;) is used.</description>
      <type>Double</type>
      <required>false</required>
      <model_dependent>false</model_dependent>
    </argument>
    <argument>
      <name>misc_fuel_loads_grill_present</name>
      <display_name>Misc Fuel Loads: Grill Present</display_name>
      <description>Whether there is a fuel loads grill.</description>
      <type>Boolean</type>
      <required>true</required>
      <model_dependent>false</model_dependent>
      <default_value>false</default_value>
      <choices>
        <choice>
          <value>true</value>
          <display_name>true</display_name>
        </choice>
        <choice>
          <value>false</value>
          <display_name>false</display_name>
        </choice>
      </choices>
    </argument>
    <argument>
      <name>misc_fuel_loads_grill_fuel_type</name>
      <display_name>Misc Fuel Loads: Grill Fuel Type</display_name>
      <description>The fuel type of the fuel loads grill.</description>
      <type>Choice</type>
      <required>true</required>
      <model_dependent>false</model_dependent>
      <default_value>natural gas</default_value>
      <choices>
        <choice>
          <value>natural gas</value>
          <display_name>natural gas</display_name>
        </choice>
        <choice>
          <value>fuel oil</value>
          <display_name>fuel oil</display_name>
        </choice>
        <choice>
          <value>propane</value>
          <display_name>propane</display_name>
        </choice>
        <choice>
          <value>wood</value>
          <display_name>wood</display_name>
        </choice>
        <choice>
          <value>wood pellets</value>
          <display_name>wood pellets</display_name>
        </choice>
      </choices>
    </argument>
    <argument>
      <name>misc_fuel_loads_grill_annual_therm</name>
      <display_name>Misc Fuel Loads: Grill Annual therm</display_name>
      <description>The annual energy consumption of the fuel loads grill. If not provided, the OS-HPXML default (see &lt;a href='https://openstudio-hpxml.readthedocs.io/en/v1.8.1/workflow_inputs.html#hpxml-fuel-loads'&gt;HPXML Fuel Loads&lt;/a&gt;) is used.</description>
      <type>Double</type>
      <units>therm/yr</units>
      <required>false</required>
      <model_dependent>false</model_dependent>
    </argument>
    <argument>
      <name>misc_fuel_loads_grill_usage_multiplier</name>
      <display_name>Misc Fuel Loads: Grill Usage Multiplier</display_name>
      <description>Multiplier on the fuel loads grill energy usage that can reflect, e.g., high/low usage occupants. If not provided, the OS-HPXML default (see &lt;a href='https://openstudio-hpxml.readthedocs.io/en/v1.8.1/workflow_inputs.html#hpxml-fuel-loads'&gt;HPXML Fuel Loads&lt;/a&gt;) is used.</description>
      <type>Double</type>
      <required>false</required>
      <model_dependent>false</model_dependent>
    </argument>
    <argument>
      <name>misc_fuel_loads_lighting_present</name>
      <display_name>Misc Fuel Loads: Lighting Present</display_name>
      <description>Whether there is fuel loads lighting.</description>
      <type>Boolean</type>
      <required>true</required>
      <model_dependent>false</model_dependent>
      <default_value>false</default_value>
      <choices>
        <choice>
          <value>true</value>
          <display_name>true</display_name>
        </choice>
        <choice>
          <value>false</value>
          <display_name>false</display_name>
        </choice>
      </choices>
    </argument>
    <argument>
      <name>misc_fuel_loads_lighting_fuel_type</name>
      <display_name>Misc Fuel Loads: Lighting Fuel Type</display_name>
      <description>The fuel type of the fuel loads lighting.</description>
      <type>Choice</type>
      <required>true</required>
      <model_dependent>false</model_dependent>
      <default_value>natural gas</default_value>
      <choices>
        <choice>
          <value>natural gas</value>
          <display_name>natural gas</display_name>
        </choice>
        <choice>
          <value>fuel oil</value>
          <display_name>fuel oil</display_name>
        </choice>
        <choice>
          <value>propane</value>
          <display_name>propane</display_name>
        </choice>
        <choice>
          <value>wood</value>
          <display_name>wood</display_name>
        </choice>
        <choice>
          <value>wood pellets</value>
          <display_name>wood pellets</display_name>
        </choice>
      </choices>
    </argument>
    <argument>
      <name>misc_fuel_loads_lighting_annual_therm</name>
      <display_name>Misc Fuel Loads: Lighting Annual therm</display_name>
      <description>The annual energy consumption of the fuel loads lighting. If not provided, the OS-HPXML default (see &lt;a href='https://openstudio-hpxml.readthedocs.io/en/v1.8.1/workflow_inputs.html#hpxml-fuel-loads'&gt;HPXML Fuel Loads&lt;/a&gt;)is used.</description>
      <type>Double</type>
      <units>therm/yr</units>
      <required>false</required>
      <model_dependent>false</model_dependent>
    </argument>
    <argument>
      <name>misc_fuel_loads_lighting_usage_multiplier</name>
      <display_name>Misc Fuel Loads: Lighting Usage Multiplier</display_name>
      <description>Multiplier on the fuel loads lighting energy usage that can reflect, e.g., high/low usage occupants. If not provided, the OS-HPXML default (see &lt;a href='https://openstudio-hpxml.readthedocs.io/en/v1.8.1/workflow_inputs.html#hpxml-fuel-loads'&gt;HPXML Fuel Loads&lt;/a&gt;) is used.</description>
      <type>Double</type>
      <required>false</required>
      <model_dependent>false</model_dependent>
    </argument>
    <argument>
      <name>misc_fuel_loads_fireplace_present</name>
      <display_name>Misc Fuel Loads: Fireplace Present</display_name>
      <description>Whether there is fuel loads fireplace.</description>
      <type>Boolean</type>
      <required>true</required>
      <model_dependent>false</model_dependent>
      <default_value>false</default_value>
      <choices>
        <choice>
          <value>true</value>
          <display_name>true</display_name>
        </choice>
        <choice>
          <value>false</value>
          <display_name>false</display_name>
        </choice>
      </choices>
    </argument>
    <argument>
      <name>misc_fuel_loads_fireplace_fuel_type</name>
      <display_name>Misc Fuel Loads: Fireplace Fuel Type</display_name>
      <description>The fuel type of the fuel loads fireplace.</description>
      <type>Choice</type>
      <required>true</required>
      <model_dependent>false</model_dependent>
      <default_value>natural gas</default_value>
      <choices>
        <choice>
          <value>natural gas</value>
          <display_name>natural gas</display_name>
        </choice>
        <choice>
          <value>fuel oil</value>
          <display_name>fuel oil</display_name>
        </choice>
        <choice>
          <value>propane</value>
          <display_name>propane</display_name>
        </choice>
        <choice>
          <value>wood</value>
          <display_name>wood</display_name>
        </choice>
        <choice>
          <value>wood pellets</value>
          <display_name>wood pellets</display_name>
        </choice>
      </choices>
    </argument>
    <argument>
      <name>misc_fuel_loads_fireplace_annual_therm</name>
      <display_name>Misc Fuel Loads: Fireplace Annual therm</display_name>
      <description>The annual energy consumption of the fuel loads fireplace. If not provided, the OS-HPXML default (see &lt;a href='https://openstudio-hpxml.readthedocs.io/en/v1.8.1/workflow_inputs.html#hpxml-fuel-loads'&gt;HPXML Fuel Loads&lt;/a&gt;) is used.</description>
      <type>Double</type>
      <units>therm/yr</units>
      <required>false</required>
      <model_dependent>false</model_dependent>
    </argument>
    <argument>
      <name>misc_fuel_loads_fireplace_frac_sensible</name>
      <display_name>Misc Fuel Loads: Fireplace Sensible Fraction</display_name>
      <description>Fraction of fireplace residual fuel loads' internal gains that are sensible. If not provided, the OS-HPXML default (see &lt;a href='https://openstudio-hpxml.readthedocs.io/en/v1.8.1/workflow_inputs.html#hpxml-fuel-loads'&gt;HPXML Fuel Loads&lt;/a&gt;) is used.</description>
      <type>Double</type>
      <units>Frac</units>
      <required>false</required>
      <model_dependent>false</model_dependent>
    </argument>
    <argument>
      <name>misc_fuel_loads_fireplace_frac_latent</name>
      <display_name>Misc Fuel Loads: Fireplace Latent Fraction</display_name>
      <description>Fraction of fireplace residual fuel loads' internal gains that are latent. If not provided, the OS-HPXML default (see &lt;a href='https://openstudio-hpxml.readthedocs.io/en/v1.8.1/workflow_inputs.html#hpxml-fuel-loads'&gt;HPXML Fuel Loads&lt;/a&gt;) is used.</description>
      <type>Double</type>
      <units>Frac</units>
      <required>false</required>
      <model_dependent>false</model_dependent>
    </argument>
    <argument>
      <name>misc_fuel_loads_fireplace_usage_multiplier</name>
      <display_name>Misc Fuel Loads: Fireplace Usage Multiplier</display_name>
      <description>Multiplier on the fuel loads fireplace energy usage that can reflect, e.g., high/low usage occupants. If not provided, the OS-HPXML default (see &lt;a href='https://openstudio-hpxml.readthedocs.io/en/v1.8.1/workflow_inputs.html#hpxml-fuel-loads'&gt;HPXML Fuel Loads&lt;/a&gt;) is used.</description>
      <type>Double</type>
      <required>false</required>
      <model_dependent>false</model_dependent>
    </argument>
    <argument>
      <name>pool_present</name>
      <display_name>Pool: Present</display_name>
      <description>Whether there is a pool.</description>
      <type>Boolean</type>
      <required>true</required>
      <model_dependent>false</model_dependent>
      <default_value>false</default_value>
      <choices>
        <choice>
          <value>true</value>
          <display_name>true</display_name>
        </choice>
        <choice>
          <value>false</value>
          <display_name>false</display_name>
        </choice>
      </choices>
    </argument>
    <argument>
      <name>pool_pump_annual_kwh</name>
      <display_name>Pool: Pump Annual kWh</display_name>
      <description>The annual energy consumption of the pool pump. If not provided, the OS-HPXML default (see &lt;a href='https://openstudio-hpxml.readthedocs.io/en/v1.8.1/workflow_inputs.html#pool-pump'&gt;Pool Pump&lt;/a&gt;) is used.</description>
      <type>Double</type>
      <units>kWh/yr</units>
      <required>false</required>
      <model_dependent>false</model_dependent>
    </argument>
    <argument>
      <name>pool_pump_usage_multiplier</name>
      <display_name>Pool: Pump Usage Multiplier</display_name>
      <description>Multiplier on the pool pump energy usage that can reflect, e.g., high/low usage occupants. If not provided, the OS-HPXML default (see &lt;a href='https://openstudio-hpxml.readthedocs.io/en/v1.8.1/workflow_inputs.html#pool-pump'&gt;Pool Pump&lt;/a&gt;) is used.</description>
      <type>Double</type>
      <required>false</required>
      <model_dependent>false</model_dependent>
    </argument>
    <argument>
      <name>pool_heater_type</name>
      <display_name>Pool: Heater Type</display_name>
      <description>The type of pool heater. Use 'none' if there is no pool heater.</description>
      <type>Choice</type>
      <required>true</required>
      <model_dependent>false</model_dependent>
      <default_value>none</default_value>
      <choices>
        <choice>
          <value>none</value>
          <display_name>none</display_name>
        </choice>
        <choice>
          <value>electric resistance</value>
          <display_name>electric resistance</display_name>
        </choice>
        <choice>
          <value>gas fired</value>
          <display_name>gas fired</display_name>
        </choice>
        <choice>
          <value>heat pump</value>
          <display_name>heat pump</display_name>
        </choice>
      </choices>
    </argument>
    <argument>
      <name>pool_heater_annual_kwh</name>
      <display_name>Pool: Heater Annual kWh</display_name>
      <description>The annual energy consumption of the electric resistance pool heater. If not provided, the OS-HPXML default (see &lt;a href='https://openstudio-hpxml.readthedocs.io/en/v1.8.1/workflow_inputs.html#pool-heater'&gt;Pool Heater&lt;/a&gt;) is used.</description>
      <type>Double</type>
      <units>kWh/yr</units>
      <required>false</required>
      <model_dependent>false</model_dependent>
    </argument>
    <argument>
      <name>pool_heater_annual_therm</name>
      <display_name>Pool: Heater Annual therm</display_name>
      <description>The annual energy consumption of the gas fired pool heater. If not provided, the OS-HPXML default (see &lt;a href='https://openstudio-hpxml.readthedocs.io/en/v1.8.1/workflow_inputs.html#pool-heater'&gt;Pool Heater&lt;/a&gt;) is used.</description>
      <type>Double</type>
      <units>therm/yr</units>
      <required>false</required>
      <model_dependent>false</model_dependent>
    </argument>
    <argument>
      <name>pool_heater_usage_multiplier</name>
      <display_name>Pool: Heater Usage Multiplier</display_name>
      <description>Multiplier on the pool heater energy usage that can reflect, e.g., high/low usage occupants. If not provided, the OS-HPXML default (see &lt;a href='https://openstudio-hpxml.readthedocs.io/en/v1.8.1/workflow_inputs.html#pool-heater'&gt;Pool Heater&lt;/a&gt;) is used.</description>
      <type>Double</type>
      <required>false</required>
      <model_dependent>false</model_dependent>
    </argument>
    <argument>
      <name>permanent_spa_present</name>
      <display_name>Permanent Spa: Present</display_name>
      <description>Whether there is a permanent spa.</description>
      <type>Boolean</type>
      <required>true</required>
      <model_dependent>false</model_dependent>
      <default_value>false</default_value>
      <choices>
        <choice>
          <value>true</value>
          <display_name>true</display_name>
        </choice>
        <choice>
          <value>false</value>
          <display_name>false</display_name>
        </choice>
      </choices>
    </argument>
    <argument>
      <name>permanent_spa_pump_annual_kwh</name>
      <display_name>Permanent Spa: Pump Annual kWh</display_name>
      <description>The annual energy consumption of the permanent spa pump. If not provided, the OS-HPXML default (see &lt;a href='https://openstudio-hpxml.readthedocs.io/en/v1.8.1/workflow_inputs.html#permanent-spa-pump'&gt;Permanent Spa Pump&lt;/a&gt;) is used.</description>
      <type>Double</type>
      <units>kWh/yr</units>
      <required>false</required>
      <model_dependent>false</model_dependent>
    </argument>
    <argument>
      <name>permanent_spa_pump_usage_multiplier</name>
      <display_name>Permanent Spa: Pump Usage Multiplier</display_name>
      <description>Multiplier on the permanent spa pump energy usage that can reflect, e.g., high/low usage occupants. If not provided, the OS-HPXML default (see &lt;a href='https://openstudio-hpxml.readthedocs.io/en/v1.8.1/workflow_inputs.html#permanent-spa-pump'&gt;Permanent Spa Pump&lt;/a&gt;) is used.</description>
      <type>Double</type>
      <required>false</required>
      <model_dependent>false</model_dependent>
    </argument>
    <argument>
      <name>permanent_spa_heater_type</name>
      <display_name>Permanent Spa: Heater Type</display_name>
      <description>The type of permanent spa heater. Use 'none' if there is no permanent spa heater.</description>
      <type>Choice</type>
      <required>true</required>
      <model_dependent>false</model_dependent>
      <default_value>none</default_value>
      <choices>
        <choice>
          <value>none</value>
          <display_name>none</display_name>
        </choice>
        <choice>
          <value>electric resistance</value>
          <display_name>electric resistance</display_name>
        </choice>
        <choice>
          <value>gas fired</value>
          <display_name>gas fired</display_name>
        </choice>
        <choice>
          <value>heat pump</value>
          <display_name>heat pump</display_name>
        </choice>
      </choices>
    </argument>
    <argument>
      <name>permanent_spa_heater_annual_kwh</name>
      <display_name>Permanent Spa: Heater Annual kWh</display_name>
      <description>The annual energy consumption of the electric resistance permanent spa heater. If not provided, the OS-HPXML default (see &lt;a href='https://openstudio-hpxml.readthedocs.io/en/v1.8.1/workflow_inputs.html#permanent-spa-heater'&gt;Permanent Spa Heater&lt;/a&gt;) is used.</description>
      <type>Double</type>
      <units>kWh/yr</units>
      <required>false</required>
      <model_dependent>false</model_dependent>
    </argument>
    <argument>
      <name>permanent_spa_heater_annual_therm</name>
      <display_name>Permanent Spa: Heater Annual therm</display_name>
      <description>The annual energy consumption of the gas fired permanent spa heater. If not provided, the OS-HPXML default (see &lt;a href='https://openstudio-hpxml.readthedocs.io/en/v1.8.1/workflow_inputs.html#permanent-spa-heater'&gt;Permanent Spa Heater&lt;/a&gt;) is used.</description>
      <type>Double</type>
      <units>therm/yr</units>
      <required>false</required>
      <model_dependent>false</model_dependent>
    </argument>
    <argument>
      <name>permanent_spa_heater_usage_multiplier</name>
      <display_name>Permanent Spa: Heater Usage Multiplier</display_name>
      <description>Multiplier on the permanent spa heater energy usage that can reflect, e.g., high/low usage occupants. If not provided, the OS-HPXML default (see &lt;a href='https://openstudio-hpxml.readthedocs.io/en/v1.8.1/workflow_inputs.html#permanent-spa-heater'&gt;Permanent Spa Heater&lt;/a&gt;) is used.</description>
      <type>Double</type>
      <required>false</required>
      <model_dependent>false</model_dependent>
    </argument>
    <argument>
      <name>emissions_scenario_names</name>
      <display_name>Emissions: Scenario Names</display_name>
      <description>Names of emissions scenarios. If multiple scenarios, use a comma-separated list. If not provided, no emissions scenarios are calculated.</description>
      <type>String</type>
      <required>false</required>
      <model_dependent>false</model_dependent>
    </argument>
    <argument>
      <name>emissions_types</name>
      <display_name>Emissions: Types</display_name>
      <description>Types of emissions (e.g., CO2e, NOx, etc.). If multiple scenarios, use a comma-separated list.</description>
      <type>String</type>
      <required>false</required>
      <model_dependent>false</model_dependent>
    </argument>
    <argument>
      <name>emissions_electricity_units</name>
      <display_name>Emissions: Electricity Units</display_name>
      <description>Electricity emissions factors units. If multiple scenarios, use a comma-separated list. Only lb/MWh and kg/MWh are allowed.</description>
      <type>String</type>
      <required>false</required>
      <model_dependent>false</model_dependent>
    </argument>
    <argument>
      <name>emissions_electricity_values_or_filepaths</name>
      <display_name>Emissions: Electricity Values or File Paths</display_name>
      <description>Electricity emissions factors values, specified as either an annual factor or an absolute/relative path to a file with hourly factors. If multiple scenarios, use a comma-separated list.</description>
      <type>String</type>
      <required>false</required>
      <model_dependent>false</model_dependent>
    </argument>
    <argument>
      <name>emissions_electricity_number_of_header_rows</name>
      <display_name>Emissions: Electricity Files Number of Header Rows</display_name>
      <description>The number of header rows in the electricity emissions factor file. Only applies when an electricity filepath is used. If multiple scenarios, use a comma-separated list.</description>
      <type>String</type>
      <required>false</required>
      <model_dependent>false</model_dependent>
    </argument>
    <argument>
      <name>emissions_electricity_column_numbers</name>
      <display_name>Emissions: Electricity Files Column Numbers</display_name>
      <description>The column number in the electricity emissions factor file. Only applies when an electricity filepath is used. If multiple scenarios, use a comma-separated list.</description>
      <type>String</type>
      <required>false</required>
      <model_dependent>false</model_dependent>
    </argument>
    <argument>
      <name>emissions_fossil_fuel_units</name>
      <display_name>Emissions: Fossil Fuel Units</display_name>
      <description>Fossil fuel emissions factors units. If multiple scenarios, use a comma-separated list. Only lb/MBtu and kg/MBtu are allowed.</description>
      <type>String</type>
      <required>false</required>
      <model_dependent>false</model_dependent>
    </argument>
    <argument>
      <name>emissions_natural_gas_values</name>
      <display_name>Emissions: Natural Gas Values</display_name>
      <description>Natural gas emissions factors values, specified as an annual factor. If multiple scenarios, use a comma-separated list.</description>
      <type>String</type>
      <required>false</required>
      <model_dependent>false</model_dependent>
    </argument>
    <argument>
      <name>emissions_propane_values</name>
      <display_name>Emissions: Propane Values</display_name>
      <description>Propane emissions factors values, specified as an annual factor. If multiple scenarios, use a comma-separated list.</description>
      <type>String</type>
      <required>false</required>
      <model_dependent>false</model_dependent>
    </argument>
    <argument>
      <name>emissions_fuel_oil_values</name>
      <display_name>Emissions: Fuel Oil Values</display_name>
      <description>Fuel oil emissions factors values, specified as an annual factor. If multiple scenarios, use a comma-separated list.</description>
      <type>String</type>
      <required>false</required>
      <model_dependent>false</model_dependent>
    </argument>
    <argument>
      <name>emissions_coal_values</name>
      <display_name>Emissions: Coal Values</display_name>
      <description>Coal emissions factors values, specified as an annual factor. If multiple scenarios, use a comma-separated list.</description>
      <type>String</type>
      <required>false</required>
      <model_dependent>false</model_dependent>
    </argument>
    <argument>
      <name>emissions_wood_values</name>
      <display_name>Emissions: Wood Values</display_name>
      <description>Wood emissions factors values, specified as an annual factor. If multiple scenarios, use a comma-separated list.</description>
      <type>String</type>
      <required>false</required>
      <model_dependent>false</model_dependent>
    </argument>
    <argument>
      <name>emissions_wood_pellets_values</name>
      <display_name>Emissions: Wood Pellets Values</display_name>
      <description>Wood pellets emissions factors values, specified as an annual factor. If multiple scenarios, use a comma-separated list.</description>
      <type>String</type>
      <required>false</required>
      <model_dependent>false</model_dependent>
    </argument>
    <argument>
      <name>utility_bill_scenario_names</name>
      <display_name>Utility Bills: Scenario Names</display_name>
      <description>Names of utility bill scenarios. If multiple scenarios, use a comma-separated list. If not provided, no utility bills scenarios are calculated.</description>
      <type>String</type>
      <required>false</required>
      <model_dependent>false</model_dependent>
    </argument>
    <argument>
      <name>utility_bill_electricity_filepaths</name>
      <display_name>Utility Bills: Electricity File Paths</display_name>
      <description>Electricity tariff file specified as an absolute/relative path to a file with utility rate structure information. Tariff file must be formatted to OpenEI API version 7. If multiple scenarios, use a comma-separated list.</description>
      <type>String</type>
      <required>false</required>
      <model_dependent>false</model_dependent>
    </argument>
    <argument>
      <name>utility_bill_electricity_fixed_charges</name>
      <display_name>Utility Bills: Electricity Fixed Charges</display_name>
      <description>Electricity utility bill monthly fixed charges. If multiple scenarios, use a comma-separated list.</description>
      <type>String</type>
      <required>false</required>
      <model_dependent>false</model_dependent>
    </argument>
    <argument>
      <name>utility_bill_natural_gas_fixed_charges</name>
      <display_name>Utility Bills: Natural Gas Fixed Charges</display_name>
      <description>Natural gas utility bill monthly fixed charges. If multiple scenarios, use a comma-separated list.</description>
      <type>String</type>
      <required>false</required>
      <model_dependent>false</model_dependent>
    </argument>
    <argument>
      <name>utility_bill_propane_fixed_charges</name>
      <display_name>Utility Bills: Propane Fixed Charges</display_name>
      <description>Propane utility bill monthly fixed charges. If multiple scenarios, use a comma-separated list.</description>
      <type>String</type>
      <required>false</required>
      <model_dependent>false</model_dependent>
    </argument>
    <argument>
      <name>utility_bill_fuel_oil_fixed_charges</name>
      <display_name>Utility Bills: Fuel Oil Fixed Charges</display_name>
      <description>Fuel oil utility bill monthly fixed charges. If multiple scenarios, use a comma-separated list.</description>
      <type>String</type>
      <required>false</required>
      <model_dependent>false</model_dependent>
    </argument>
    <argument>
      <name>utility_bill_coal_fixed_charges</name>
      <display_name>Utility Bills: Coal Fixed Charges</display_name>
      <description>Coal utility bill monthly fixed charges. If multiple scenarios, use a comma-separated list.</description>
      <type>String</type>
      <required>false</required>
      <model_dependent>false</model_dependent>
    </argument>
    <argument>
      <name>utility_bill_wood_fixed_charges</name>
      <display_name>Utility Bills: Wood Fixed Charges</display_name>
      <description>Wood utility bill monthly fixed charges. If multiple scenarios, use a comma-separated list.</description>
      <type>String</type>
      <required>false</required>
      <model_dependent>false</model_dependent>
    </argument>
    <argument>
      <name>utility_bill_wood_pellets_fixed_charges</name>
      <display_name>Utility Bills: Wood Pellets Fixed Charges</display_name>
      <description>Wood pellets utility bill monthly fixed charges. If multiple scenarios, use a comma-separated list.</description>
      <type>String</type>
      <required>false</required>
      <model_dependent>false</model_dependent>
    </argument>
    <argument>
      <name>utility_bill_electricity_marginal_rates</name>
      <display_name>Utility Bills: Electricity Marginal Rates</display_name>
      <description>Electricity utility bill marginal rates. If multiple scenarios, use a comma-separated list.</description>
      <type>String</type>
      <required>false</required>
      <model_dependent>false</model_dependent>
    </argument>
    <argument>
      <name>utility_bill_natural_gas_marginal_rates</name>
      <display_name>Utility Bills: Natural Gas Marginal Rates</display_name>
      <description>Natural gas utility bill marginal rates. If multiple scenarios, use a comma-separated list.</description>
      <type>String</type>
      <required>false</required>
      <model_dependent>false</model_dependent>
    </argument>
    <argument>
      <name>utility_bill_propane_marginal_rates</name>
      <display_name>Utility Bills: Propane Marginal Rates</display_name>
      <description>Propane utility bill marginal rates. If multiple scenarios, use a comma-separated list.</description>
      <type>String</type>
      <required>false</required>
      <model_dependent>false</model_dependent>
    </argument>
    <argument>
      <name>utility_bill_fuel_oil_marginal_rates</name>
      <display_name>Utility Bills: Fuel Oil Marginal Rates</display_name>
      <description>Fuel oil utility bill marginal rates. If multiple scenarios, use a comma-separated list.</description>
      <type>String</type>
      <required>false</required>
      <model_dependent>false</model_dependent>
    </argument>
    <argument>
      <name>utility_bill_coal_marginal_rates</name>
      <display_name>Utility Bills: Coal Marginal Rates</display_name>
      <description>Coal utility bill marginal rates. If multiple scenarios, use a comma-separated list.</description>
      <type>String</type>
      <required>false</required>
      <model_dependent>false</model_dependent>
    </argument>
    <argument>
      <name>utility_bill_wood_marginal_rates</name>
      <display_name>Utility Bills: Wood Marginal Rates</display_name>
      <description>Wood utility bill marginal rates. If multiple scenarios, use a comma-separated list.</description>
      <type>String</type>
      <required>false</required>
      <model_dependent>false</model_dependent>
    </argument>
    <argument>
      <name>utility_bill_wood_pellets_marginal_rates</name>
      <display_name>Utility Bills: Wood Pellets Marginal Rates</display_name>
      <description>Wood pellets utility bill marginal rates. If multiple scenarios, use a comma-separated list.</description>
      <type>String</type>
      <required>false</required>
      <model_dependent>false</model_dependent>
    </argument>
    <argument>
      <name>utility_bill_pv_compensation_types</name>
      <display_name>Utility Bills: PV Compensation Types</display_name>
      <description>Utility bill PV compensation types. If multiple scenarios, use a comma-separated list.</description>
      <type>String</type>
      <required>false</required>
      <model_dependent>false</model_dependent>
    </argument>
    <argument>
      <name>utility_bill_pv_net_metering_annual_excess_sellback_rate_types</name>
      <display_name>Utility Bills: PV Net Metering Annual Excess Sellback Rate Types</display_name>
      <description>Utility bill PV net metering annual excess sellback rate types. Only applies if the PV compensation type is 'NetMetering'. If multiple scenarios, use a comma-separated list.</description>
      <type>String</type>
      <required>false</required>
      <model_dependent>false</model_dependent>
    </argument>
    <argument>
      <name>utility_bill_pv_net_metering_annual_excess_sellback_rates</name>
      <display_name>Utility Bills: PV Net Metering Annual Excess Sellback Rates</display_name>
      <description>Utility bill PV net metering annual excess sellback rates. Only applies if the PV compensation type is 'NetMetering' and the PV annual excess sellback rate type is 'User-Specified'. If multiple scenarios, use a comma-separated list.</description>
      <type>String</type>
      <required>false</required>
      <model_dependent>false</model_dependent>
    </argument>
    <argument>
      <name>utility_bill_pv_feed_in_tariff_rates</name>
      <display_name>Utility Bills: PV Feed-In Tariff Rates</display_name>
      <description>Utility bill PV annual full/gross feed-in tariff rates. Only applies if the PV compensation type is 'FeedInTariff'. If multiple scenarios, use a comma-separated list.</description>
      <type>String</type>
      <required>false</required>
      <model_dependent>false</model_dependent>
    </argument>
    <argument>
      <name>utility_bill_pv_monthly_grid_connection_fee_units</name>
      <display_name>Utility Bills: PV Monthly Grid Connection Fee Units</display_name>
      <description>Utility bill PV monthly grid connection fee units. If multiple scenarios, use a comma-separated list.</description>
      <type>String</type>
      <required>false</required>
      <model_dependent>false</model_dependent>
    </argument>
    <argument>
      <name>utility_bill_pv_monthly_grid_connection_fees</name>
      <display_name>Utility Bills: PV Monthly Grid Connection Fees</display_name>
      <description>Utility bill PV monthly grid connection fees. If multiple scenarios, use a comma-separated list.</description>
      <type>String</type>
      <required>false</required>
      <model_dependent>false</model_dependent>
    </argument>
    <argument>
      <name>additional_properties</name>
      <display_name>Additional Properties</display_name>
      <description>Additional properties specified as key-value pairs (i.e., key=value). If multiple additional properties, use a |-separated list. For example, 'LowIncome=false|Remodeled|Description=2-story home in Denver'. These properties will be stored in the HPXML file under /HPXML/SoftwareInfo/extension/AdditionalProperties.</description>
      <type>String</type>
      <required>false</required>
      <model_dependent>false</model_dependent>
    </argument>
    <argument>
      <name>combine_like_surfaces</name>
      <display_name>Combine like surfaces?</display_name>
      <description>If true, combines like surfaces to simplify the HPXML file generated.</description>
      <type>Boolean</type>
      <required>false</required>
      <model_dependent>false</model_dependent>
      <default_value>false</default_value>
      <choices>
        <choice>
          <value>true</value>
          <display_name>true</display_name>
        </choice>
        <choice>
          <value>false</value>
          <display_name>false</display_name>
        </choice>
      </choices>
    </argument>
    <argument>
      <name>apply_defaults</name>
      <display_name>Apply Default Values?</display_name>
      <description>If true, applies OS-HPXML default values to the HPXML output file. Setting to true will also force validation of the HPXML output file before applying OS-HPXML default values.</description>
      <type>Boolean</type>
      <required>false</required>
      <model_dependent>false</model_dependent>
      <default_value>false</default_value>
      <choices>
        <choice>
          <value>true</value>
          <display_name>true</display_name>
        </choice>
        <choice>
          <value>false</value>
          <display_name>false</display_name>
        </choice>
      </choices>
    </argument>
    <argument>
      <name>apply_validation</name>
      <display_name>Apply Validation?</display_name>
      <description>If true, validates the HPXML output file. Set to false for faster performance. Note that validation is not needed if the HPXML file will be validated downstream (e.g., via the HPXMLtoOpenStudio measure).</description>
      <type>Boolean</type>
      <required>false</required>
      <model_dependent>false</model_dependent>
      <default_value>false</default_value>
      <choices>
        <choice>
          <value>true</value>
          <display_name>true</display_name>
        </choice>
        <choice>
          <value>false</value>
          <display_name>false</display_name>
        </choice>
      </choices>
    </argument>
  </arguments>
  <outputs />
  <provenances />
  <tags>
    <tag>Whole Building.Space Types</tag>
  </tags>
  <attributes>
    <attribute>
      <name>Measure Type</name>
      <value>ModelMeasure</value>
      <datatype>string</datatype>
    </attribute>
  </attributes>
  <files>
    <file>
      <filename>README.md</filename>
      <filetype>md</filetype>
      <usage_type>readme</usage_type>
<<<<<<< HEAD
      <checksum>D783A2CF</checksum>
=======
      <checksum>F2662668</checksum>
>>>>>>> 53efebbd
    </file>
    <file>
      <filename>README.md.erb</filename>
      <filetype>erb</filetype>
      <usage_type>readmeerb</usage_type>
      <checksum>513F28E9</checksum>
    </file>
    <file>
      <version>
        <software_program>OpenStudio</software_program>
        <identifier>2.9.0</identifier>
        <min_compatible>2.9.0</min_compatible>
      </version>
      <filename>measure.rb</filename>
      <filetype>rb</filetype>
      <usage_type>script</usage_type>
<<<<<<< HEAD
      <checksum>9E99F612</checksum>
=======
      <checksum>55D502E8</checksum>
    </file>
    <file>
      <filename>constants.rb</filename>
      <filetype>rb</filetype>
      <usage_type>resource</usage_type>
      <checksum>079FF429</checksum>
>>>>>>> 53efebbd
    </file>
    <file>
      <filename>geometry.rb</filename>
      <filetype>rb</filetype>
      <usage_type>resource</usage_type>
      <checksum>C62D3E76</checksum>
    </file>
    <file>
      <filename>extra_files/base-mf.osm</filename>
      <filetype>osm</filetype>
      <usage_type>test</usage_type>
      <checksum>DC2324C6</checksum>
    </file>
    <file>
      <filename>extra_files/base-mf.xml</filename>
      <filetype>xml</filetype>
      <usage_type>test</usage_type>
      <checksum>2D9C55D7</checksum>
    </file>
    <file>
      <filename>extra_files/base-mf2.osm</filename>
      <filetype>osm</filetype>
      <usage_type>test</usage_type>
      <checksum>9DF30DA0</checksum>
    </file>
    <file>
      <filename>extra_files/base-mf2.xml</filename>
      <filetype>xml</filetype>
      <usage_type>test</usage_type>
      <checksum>81F437B6</checksum>
    </file>
    <file>
      <filename>extra_files/base-mf3.osm</filename>
      <filetype>osm</filetype>
      <usage_type>test</usage_type>
      <checksum>422A1ADB</checksum>
    </file>
    <file>
      <filename>extra_files/base-mf3.xml</filename>
      <filetype>xml</filetype>
      <usage_type>test</usage_type>
      <checksum>DB1162E3</checksum>
    </file>
    <file>
      <filename>extra_files/base-mf4.osm</filename>
      <filetype>osm</filetype>
      <usage_type>test</usage_type>
      <checksum>9A89566E</checksum>
    </file>
    <file>
      <filename>extra_files/base-mf4.xml</filename>
      <filetype>xml</filetype>
      <usage_type>test</usage_type>
      <checksum>B0FEBD16</checksum>
    </file>
    <file>
      <filename>extra_files/base-sfa.osm</filename>
      <filetype>osm</filetype>
      <usage_type>test</usage_type>
      <checksum>2AD7CD1F</checksum>
    </file>
    <file>
      <filename>extra_files/base-sfa.xml</filename>
      <filetype>xml</filetype>
      <usage_type>test</usage_type>
      <checksum>D7191682</checksum>
    </file>
    <file>
      <filename>extra_files/base-sfa2.osm</filename>
      <filetype>osm</filetype>
      <usage_type>test</usage_type>
      <checksum>09C8D52B</checksum>
    </file>
    <file>
      <filename>extra_files/base-sfa2.xml</filename>
      <filetype>xml</filetype>
      <usage_type>test</usage_type>
      <checksum>0795D835</checksum>
    </file>
    <file>
      <filename>extra_files/base-sfa3.osm</filename>
      <filetype>osm</filetype>
      <usage_type>test</usage_type>
      <checksum>0D6FCC50</checksum>
    </file>
    <file>
      <filename>extra_files/base-sfa3.xml</filename>
      <filetype>xml</filetype>
      <usage_type>test</usage_type>
      <checksum>45D874D3</checksum>
    </file>
    <file>
      <filename>extra_files/base-sfd-header-no-duplicates.osm</filename>
      <filetype>osm</filetype>
      <usage_type>test</usage_type>
      <checksum>497C86EC</checksum>
    </file>
    <file>
      <filename>extra_files/base-sfd-header-no-duplicates.xml</filename>
      <filetype>xml</filetype>
      <usage_type>test</usage_type>
      <checksum>6C485ADC</checksum>
    </file>
    <file>
      <filename>extra_files/base-sfd-header.osm</filename>
      <filetype>osm</filetype>
      <usage_type>test</usage_type>
      <checksum>04CAF594</checksum>
    </file>
    <file>
      <filename>extra_files/base-sfd-header.xml</filename>
      <filetype>xml</filetype>
      <usage_type>test</usage_type>
      <checksum>71957B88</checksum>
    </file>
    <file>
      <filename>extra_files/base-sfd.osm</filename>
      <filetype>osm</filetype>
      <usage_type>test</usage_type>
      <checksum>97E587F2</checksum>
    </file>
    <file>
      <filename>extra_files/base-sfd.xml</filename>
      <filetype>xml</filetype>
      <usage_type>test</usage_type>
      <checksum>E0E67F89</checksum>
    </file>
    <file>
      <filename>extra_files/base-sfd2.osm</filename>
      <filetype>osm</filetype>
      <usage_type>test</usage_type>
      <checksum>CC96AA45</checksum>
    </file>
    <file>
      <filename>extra_files/base-sfd2.xml</filename>
      <filetype>xml</filetype>
      <usage_type>test</usage_type>
      <checksum>62CD104A</checksum>
    </file>
    <file>
      <filename>extra_files/error-ambient-with-garage.osm</filename>
      <filetype>osm</filetype>
      <usage_type>test</usage_type>
      <checksum>278C4891</checksum>
    </file>
    <file>
      <filename>extra_files/error-bills-args-not-all-same-size.osm</filename>
      <filetype>osm</filetype>
      <usage_type>test</usage_type>
      <checksum>18E42ED4</checksum>
    </file>
    <file>
      <filename>extra_files/error-conditioned-attic-with-one-floor-above-grade.osm</filename>
      <filetype>osm</filetype>
      <usage_type>test</usage_type>
      <checksum>C0D144BA</checksum>
    </file>
    <file>
      <filename>extra_files/error-cooling-perf-data-not-all-same-size.osm</filename>
      <filetype>osm</filetype>
      <usage_type>test</usage_type>
      <checksum>639EF65F</checksum>
    </file>
    <file>
      <filename>extra_files/error-cooling-perf-data-not-all-specified.osm</filename>
      <filetype>osm</filetype>
      <usage_type>test</usage_type>
      <checksum>84B47C66</checksum>
    </file>
    <file>
      <filename>extra_files/error-cooling-system-and-heat-pump.osm</filename>
      <filetype>osm</filetype>
      <usage_type>test</usage_type>
      <checksum>77604CC9</checksum>
    </file>
    <file>
      <filename>extra_files/error-dhw-indirect-without-boiler.osm</filename>
      <filetype>osm</filetype>
      <usage_type>test</usage_type>
      <checksum>81289A87</checksum>
    </file>
    <file>
      <filename>extra_files/error-different-simulation-control.osm</filename>
      <filetype>osm</filetype>
      <usage_type>test</usage_type>
      <checksum>5484F749</checksum>
    </file>
    <file>
      <filename>extra_files/error-different-software-program.osm</filename>
      <filetype>osm</filetype>
      <usage_type>test</usage_type>
      <checksum>1AB67CE2</checksum>
    </file>
    <file>
      <filename>extra_files/error-emissions-args-not-all-same-size.osm</filename>
      <filetype>osm</filetype>
      <usage_type>test</usage_type>
      <checksum>689DE100</checksum>
    </file>
    <file>
      <filename>extra_files/error-emissions-args-not-all-specified.osm</filename>
      <filetype>osm</filetype>
      <usage_type>test</usage_type>
      <checksum>DACBE97D</checksum>
    </file>
    <file>
      <filename>extra_files/error-emissions-natural-gas-args-not-all-specified.osm</filename>
      <filetype>osm</filetype>
      <usage_type>test</usage_type>
      <checksum>7A9FFBA0</checksum>
    </file>
    <file>
      <filename>extra_files/error-garage-too-deep.osm</filename>
      <filetype>osm</filetype>
      <usage_type>test</usage_type>
      <checksum>72E06D18</checksum>
    </file>
    <file>
      <filename>extra_files/error-garage-too-wide.osm</filename>
      <filetype>osm</filetype>
      <usage_type>test</usage_type>
      <checksum>D55490BC</checksum>
    </file>
    <file>
      <filename>extra_files/error-heating-perf-data-not-all-same-size.osm</filename>
      <filetype>osm</filetype>
      <usage_type>test</usage_type>
      <checksum>C6505674</checksum>
    </file>
    <file>
      <filename>extra_files/error-heating-perf-data-not-all-specified.osm</filename>
      <filetype>osm</filetype>
      <usage_type>test</usage_type>
      <checksum>B74F9F0D</checksum>
    </file>
    <file>
      <filename>extra_files/error-heating-system-and-heat-pump.osm</filename>
      <filetype>osm</filetype>
      <usage_type>test</usage_type>
      <checksum>5F53F62D</checksum>
    </file>
    <file>
      <filename>extra_files/error-hip-roof-and-protruding-garage.osm</filename>
      <filetype>osm</filetype>
      <usage_type>test</usage_type>
      <checksum>FA969035</checksum>
    </file>
    <file>
      <filename>extra_files/error-invalid-aspect-ratio.osm</filename>
      <filetype>osm</filetype>
      <usage_type>test</usage_type>
      <checksum>E8EE64CD</checksum>
    </file>
    <file>
      <filename>extra_files/error-invalid-door-area.osm</filename>
      <filetype>osm</filetype>
      <usage_type>test</usage_type>
      <checksum>87D737A3</checksum>
    </file>
    <file>
      <filename>extra_files/error-invalid-garage-protrusion.osm</filename>
      <filetype>osm</filetype>
      <usage_type>test</usage_type>
      <checksum>012228F0</checksum>
    </file>
    <file>
      <filename>extra_files/error-invalid-window-aspect-ratio.osm</filename>
      <filetype>osm</filetype>
      <usage_type>test</usage_type>
      <checksum>0E78BA81</checksum>
    </file>
    <file>
      <filename>extra_files/error-mf-all-adiabatic-walls.osm</filename>
      <filetype>osm</filetype>
      <usage_type>test</usage_type>
      <checksum>8C7EA560</checksum>
    </file>
    <file>
      <filename>extra_files/error-mf-bottom-crawlspace-zero-foundation-height.osm</filename>
      <filetype>osm</filetype>
      <usage_type>test</usage_type>
      <checksum>B1751699</checksum>
    </file>
    <file>
      <filename>extra_files/error-mf-conditioned-attic.osm</filename>
      <filetype>osm</filetype>
      <usage_type>test</usage_type>
      <checksum>A2B22742</checksum>
    </file>
    <file>
      <filename>extra_files/error-mf-no-building-num-units.osm</filename>
      <filetype>osm</filetype>
      <usage_type>test</usage_type>
      <checksum>A7FEBCD8</checksum>
    </file>
    <file>
      <filename>extra_files/error-mf-two-stories.osm</filename>
      <filetype>osm</filetype>
      <usage_type>test</usage_type>
      <checksum>673B9AF2</checksum>
    </file>
    <file>
      <filename>extra_files/error-negative-foundation-height.osm</filename>
      <filetype>osm</filetype>
      <usage_type>test</usage_type>
      <checksum>42E6DF16</checksum>
    </file>
    <file>
      <filename>extra_files/error-power-outage-args-not-all-same-size.osm</filename>
      <filetype>osm</filetype>
      <usage_type>test</usage_type>
      <checksum>8331C67B</checksum>
    </file>
    <file>
      <filename>extra_files/error-power-outage-window-natvent-invalid.osm</filename>
      <filetype>osm</filetype>
      <usage_type>test</usage_type>
      <checksum>206A8BE7</checksum>
    </file>
    <file>
      <filename>extra_files/error-protruding-garage-under-gable-roof.osm</filename>
      <filetype>osm</filetype>
      <usage_type>test</usage_type>
      <checksum>2B85260B</checksum>
    </file>
    <file>
      <filename>extra_files/error-rim-joist-assembly-r-but-no-height.osm</filename>
      <filetype>osm</filetype>
      <usage_type>test</usage_type>
      <checksum>0F1349A6</checksum>
    </file>
    <file>
      <filename>extra_files/error-rim-joist-height-but-no-assembly-r.osm</filename>
      <filetype>osm</filetype>
      <usage_type>test</usage_type>
      <checksum>F470BE47</checksum>
    </file>
    <file>
      <filename>extra_files/error-same-emissions-scenario-name.osm</filename>
      <filetype>osm</filetype>
      <usage_type>test</usage_type>
      <checksum>C2032CE0</checksum>
    </file>
    <file>
      <filename>extra_files/error-same-utility-bill-scenario-name.osm</filename>
      <filetype>osm</filetype>
      <usage_type>test</usage_type>
      <checksum>1F09F29D</checksum>
    </file>
    <file>
      <filename>extra_files/error-second-heating-system-but-no-primary-heating.osm</filename>
      <filetype>osm</filetype>
      <usage_type>test</usage_type>
      <checksum>4673B2FF</checksum>
    </file>
    <file>
      <filename>extra_files/error-second-heating-system-ducted-with-ducted-primary-heating.osm</filename>
      <filetype>osm</filetype>
      <usage_type>test</usage_type>
      <checksum>295C68BC</checksum>
    </file>
    <file>
      <filename>extra_files/error-sfa-above-apartment.osm</filename>
      <filetype>osm</filetype>
      <usage_type>test</usage_type>
      <checksum>4B57F086</checksum>
    </file>
    <file>
      <filename>extra_files/error-sfa-all-adiabatic-walls.osm</filename>
      <filetype>osm</filetype>
      <usage_type>test</usage_type>
      <checksum>183E2B16</checksum>
    </file>
    <file>
      <filename>extra_files/error-sfa-below-apartment.osm</filename>
      <filetype>osm</filetype>
      <usage_type>test</usage_type>
      <checksum>33434CED</checksum>
    </file>
    <file>
      <filename>extra_files/error-sfa-no-building-num-units.osm</filename>
      <filetype>osm</filetype>
      <usage_type>test</usage_type>
      <checksum>86CC6459</checksum>
    </file>
    <file>
      <filename>extra_files/error-sfa-no-non-adiabatic-walls.osm</filename>
      <filetype>osm</filetype>
      <usage_type>test</usage_type>
      <checksum>B8E94C17</checksum>
    </file>
    <file>
      <filename>extra_files/error-sfd-adiabatic-walls.osm</filename>
      <filetype>osm</filetype>
      <usage_type>test</usage_type>
      <checksum>04639620</checksum>
    </file>
    <file>
      <filename>extra_files/error-sfd-conditioned-basement-zero-foundation-height.osm</filename>
      <filetype>osm</filetype>
      <usage_type>test</usage_type>
      <checksum>E658C7AB</checksum>
    </file>
    <file>
      <filename>extra_files/error-sfd-with-shared-system.osm</filename>
      <filetype>osm</filetype>
      <usage_type>test</usage_type>
      <checksum>FCA895AD</checksum>
    </file>
    <file>
      <filename>extra_files/error-too-many-floors.osm</filename>
      <filetype>osm</filetype>
      <usage_type>test</usage_type>
      <checksum>C5895AC1</checksum>
    </file>
    <file>
      <filename>extra_files/error-vented-attic-with-zero-floor-insulation.osm</filename>
      <filetype>osm</filetype>
      <usage_type>test</usage_type>
      <checksum>AB024019</checksum>
    </file>
    <file>
      <filename>extra_files/error-vented-attic-with-zero-floor-insulation.xml</filename>
      <filetype>xml</filetype>
      <usage_type>test</usage_type>
      <checksum>2C6F49CB</checksum>
    </file>
    <file>
      <filename>extra_files/error-zero-number-of-bedrooms.osm</filename>
      <filetype>osm</filetype>
      <usage_type>test</usage_type>
      <checksum>1DA9DBAD</checksum>
    </file>
    <file>
      <filename>extra_files/extra-auto-duct-locations.osm</filename>
      <filetype>osm</filetype>
      <usage_type>test</usage_type>
      <checksum>F5DF7394</checksum>
    </file>
    <file>
      <filename>extra_files/extra-auto-duct-locations.xml</filename>
      <filetype>xml</filetype>
      <usage_type>test</usage_type>
      <checksum>A268BF73</checksum>
    </file>
    <file>
      <filename>extra_files/extra-auto.osm</filename>
      <filetype>osm</filetype>
      <usage_type>test</usage_type>
      <checksum>3B81A9CA</checksum>
    </file>
    <file>
      <filename>extra_files/extra-auto.xml</filename>
      <filetype>xml</filetype>
      <usage_type>test</usage_type>
      <checksum>0D2FBFEE</checksum>
    </file>
    <file>
      <filename>extra_files/extra-battery-attic.osm</filename>
      <filetype>osm</filetype>
      <usage_type>test</usage_type>
      <checksum>6A1AC944</checksum>
    </file>
    <file>
      <filename>extra_files/extra-battery-attic.xml</filename>
      <filetype>xml</filetype>
      <usage_type>test</usage_type>
      <checksum>36C31F84</checksum>
    </file>
    <file>
      <filename>extra_files/extra-battery-crawlspace.osm</filename>
      <filetype>osm</filetype>
      <usage_type>test</usage_type>
      <checksum>02B1C140</checksum>
    </file>
    <file>
      <filename>extra_files/extra-battery-crawlspace.xml</filename>
      <filetype>xml</filetype>
      <usage_type>test</usage_type>
      <checksum>038DF357</checksum>
    </file>
    <file>
      <filename>extra_files/extra-bills-fossil-fuel-rates.osm</filename>
      <filetype>osm</filetype>
      <usage_type>test</usage_type>
      <checksum>75D81BA9</checksum>
    </file>
    <file>
      <filename>extra_files/extra-bills-fossil-fuel-rates.xml</filename>
      <filetype>xml</filetype>
      <usage_type>test</usage_type>
      <checksum>B58ACD80</checksum>
    </file>
    <file>
      <filename>extra_files/extra-detailed-performance-autosize.osm</filename>
      <filetype>osm</filetype>
      <usage_type>test</usage_type>
      <checksum>27AB6264</checksum>
    </file>
    <file>
      <filename>extra_files/extra-detailed-performance-autosize.xml</filename>
      <filetype>xml</filetype>
      <usage_type>test</usage_type>
      <checksum>9677A4BA</checksum>
    </file>
    <file>
      <filename>extra_files/extra-dhw-solar-latitude.osm</filename>
      <filetype>osm</filetype>
      <usage_type>test</usage_type>
      <checksum>E6B3971B</checksum>
    </file>
    <file>
      <filename>extra_files/extra-dhw-solar-latitude.xml</filename>
      <filetype>xml</filetype>
      <usage_type>test</usage_type>
      <checksum>FF4781A2</checksum>
    </file>
    <file>
      <filename>extra_files/extra-ducts-attic.osm</filename>
      <filetype>osm</filetype>
      <usage_type>test</usage_type>
      <checksum>12DF7373</checksum>
    </file>
    <file>
      <filename>extra_files/extra-ducts-attic.xml</filename>
      <filetype>xml</filetype>
      <usage_type>test</usage_type>
      <checksum>E0E67F89</checksum>
    </file>
    <file>
      <filename>extra_files/extra-ducts-crawlspace.osm</filename>
      <filetype>osm</filetype>
      <usage_type>test</usage_type>
      <checksum>03A65FCD</checksum>
    </file>
    <file>
      <filename>extra_files/extra-ducts-crawlspace.xml</filename>
      <filetype>xml</filetype>
      <usage_type>test</usage_type>
      <checksum>83FB6851</checksum>
    </file>
    <file>
      <filename>extra_files/extra-emissions-fossil-fuel-factors.osm</filename>
      <filetype>osm</filetype>
      <usage_type>test</usage_type>
      <checksum>77533693</checksum>
    </file>
    <file>
      <filename>extra_files/extra-emissions-fossil-fuel-factors.xml</filename>
      <filetype>xml</filetype>
      <usage_type>test</usage_type>
      <checksum>0E0445DD</checksum>
    </file>
    <file>
      <filename>extra_files/extra-enclosure-atticroof-conditioned-eaves-gable.osm</filename>
      <filetype>osm</filetype>
      <usage_type>test</usage_type>
      <checksum>0A24351E</checksum>
    </file>
    <file>
      <filename>extra_files/extra-enclosure-atticroof-conditioned-eaves-gable.xml</filename>
      <filetype>xml</filetype>
      <usage_type>test</usage_type>
      <checksum>DD86F5FC</checksum>
    </file>
    <file>
      <filename>extra_files/extra-enclosure-atticroof-conditioned-eaves-hip.osm</filename>
      <filetype>osm</filetype>
      <usage_type>test</usage_type>
      <checksum>C7E6043E</checksum>
    </file>
    <file>
      <filename>extra_files/extra-enclosure-atticroof-conditioned-eaves-hip.xml</filename>
      <filetype>xml</filetype>
      <usage_type>test</usage_type>
      <checksum>AFA02798</checksum>
    </file>
    <file>
      <filename>extra_files/extra-enclosure-garage-atticroof-conditioned.osm</filename>
      <filetype>osm</filetype>
      <usage_type>test</usage_type>
      <checksum>7CEE9FC6</checksum>
    </file>
    <file>
      <filename>extra_files/extra-enclosure-garage-atticroof-conditioned.xml</filename>
      <filetype>xml</filetype>
      <usage_type>test</usage_type>
      <checksum>E97474C8</checksum>
    </file>
    <file>
      <filename>extra_files/extra-enclosure-garage-partially-protruded.osm</filename>
      <filetype>osm</filetype>
      <usage_type>test</usage_type>
      <checksum>A8F3C48B</checksum>
    </file>
    <file>
      <filename>extra_files/extra-enclosure-garage-partially-protruded.xml</filename>
      <filetype>xml</filetype>
      <usage_type>test</usage_type>
      <checksum>19E23FEB</checksum>
    </file>
    <file>
      <filename>extra_files/extra-enclosure-windows-shading.osm</filename>
      <filetype>osm</filetype>
      <usage_type>test</usage_type>
      <checksum>D39704FE</checksum>
    </file>
    <file>
      <filename>extra_files/extra-enclosure-windows-shading.xml</filename>
      <filetype>xml</filetype>
      <usage_type>test</usage_type>
      <checksum>4D7F0068</checksum>
    </file>
    <file>
      <filename>extra_files/extra-ev-battery.osm</filename>
      <filetype>osm</filetype>
      <usage_type>test</usage_type>
      <checksum>AD2E9915</checksum>
    </file>
    <file>
      <filename>extra_files/extra-ev-battery.xml</filename>
      <filetype>xml</filetype>
      <usage_type>test</usage_type>
      <checksum>303F7957</checksum>
    </file>
    <file>
      <filename>extra_files/extra-gas-hot-tub-heater-with-zero-kwh.osm</filename>
      <filetype>osm</filetype>
      <usage_type>test</usage_type>
      <checksum>23B4227A</checksum>
    </file>
    <file>
      <filename>extra_files/extra-gas-hot-tub-heater-with-zero-kwh.xml</filename>
      <filetype>xml</filetype>
      <usage_type>test</usage_type>
      <checksum>C17C1AF6</checksum>
    </file>
    <file>
      <filename>extra_files/extra-gas-pool-heater-with-zero-kwh.osm</filename>
      <filetype>osm</filetype>
      <usage_type>test</usage_type>
      <checksum>814EB590</checksum>
    </file>
    <file>
      <filename>extra_files/extra-gas-pool-heater-with-zero-kwh.xml</filename>
      <filetype>xml</filetype>
      <usage_type>test</usage_type>
      <checksum>4EBAF8C6</checksum>
    </file>
    <file>
      <filename>extra_files/extra-iecc-zone-different-than-epw.osm</filename>
      <filetype>osm</filetype>
      <usage_type>test</usage_type>
      <checksum>FFA4E9A0</checksum>
    </file>
    <file>
      <filename>extra_files/extra-iecc-zone-different-than-epw.xml</filename>
      <filetype>xml</filetype>
      <usage_type>test</usage_type>
      <checksum>AEDD78B8</checksum>
    </file>
    <file>
      <filename>extra_files/extra-mf-ambient.osm</filename>
      <filetype>osm</filetype>
      <usage_type>test</usage_type>
      <checksum>DF96360C</checksum>
    </file>
    <file>
      <filename>extra_files/extra-mf-ambient.xml</filename>
      <filetype>xml</filetype>
      <usage_type>test</usage_type>
      <checksum>F47262CE</checksum>
    </file>
    <file>
      <filename>extra_files/extra-mf-atticroof-flat.osm</filename>
      <filetype>osm</filetype>
      <usage_type>test</usage_type>
      <checksum>7B04B26E</checksum>
    </file>
    <file>
      <filename>extra_files/extra-mf-atticroof-flat.xml</filename>
      <filetype>xml</filetype>
      <usage_type>test</usage_type>
      <checksum>C2BA2C16</checksum>
    </file>
    <file>
      <filename>extra_files/extra-mf-atticroof-vented.osm</filename>
      <filetype>osm</filetype>
      <usage_type>test</usage_type>
      <checksum>3B22FCCF</checksum>
    </file>
    <file>
      <filename>extra_files/extra-mf-atticroof-vented.xml</filename>
      <filetype>xml</filetype>
      <usage_type>test</usage_type>
      <checksum>ABB84E86</checksum>
    </file>
    <file>
      <filename>extra_files/extra-mf-eaves.osm</filename>
      <filetype>osm</filetype>
      <usage_type>test</usage_type>
      <checksum>523CBE29</checksum>
    </file>
    <file>
      <filename>extra_files/extra-mf-eaves.xml</filename>
      <filetype>xml</filetype>
      <usage_type>test</usage_type>
      <checksum>8066D42C</checksum>
    </file>
    <file>
      <filename>extra_files/extra-mf-exterior-corridor.osm</filename>
      <filetype>osm</filetype>
      <usage_type>test</usage_type>
      <checksum>E6E8A97B</checksum>
    </file>
    <file>
      <filename>extra_files/extra-mf-exterior-corridor.xml</filename>
      <filetype>xml</filetype>
      <usage_type>test</usage_type>
      <checksum>E28D25AB</checksum>
    </file>
    <file>
      <filename>extra_files/extra-mf-rear-units.osm</filename>
      <filetype>osm</filetype>
      <usage_type>test</usage_type>
      <checksum>AA2BC1D3</checksum>
    </file>
    <file>
      <filename>extra_files/extra-mf-rear-units.xml</filename>
      <filetype>xml</filetype>
      <usage_type>test</usage_type>
      <checksum>E28D25AB</checksum>
    </file>
    <file>
      <filename>extra_files/extra-mf-slab-left-bottom-rear-units.osm</filename>
      <filetype>osm</filetype>
      <usage_type>test</usage_type>
      <checksum>A1F41DBF</checksum>
    </file>
    <file>
      <filename>extra_files/extra-mf-slab-left-bottom-rear-units.xml</filename>
      <filetype>xml</filetype>
      <usage_type>test</usage_type>
      <checksum>A86DC242</checksum>
    </file>
    <file>
      <filename>extra_files/extra-mf-slab-left-bottom.osm</filename>
      <filetype>osm</filetype>
      <usage_type>test</usage_type>
      <checksum>742726E7</checksum>
    </file>
    <file>
      <filename>extra_files/extra-mf-slab-left-bottom.xml</filename>
      <filetype>xml</filetype>
      <usage_type>test</usage_type>
      <checksum>C2070599</checksum>
    </file>
    <file>
      <filename>extra_files/extra-mf-slab-left-middle-rear-units.osm</filename>
      <filetype>osm</filetype>
      <usage_type>test</usage_type>
      <checksum>2165DD0B</checksum>
    </file>
    <file>
      <filename>extra_files/extra-mf-slab-left-middle-rear-units.xml</filename>
      <filetype>xml</filetype>
      <usage_type>test</usage_type>
      <checksum>34AF50AC</checksum>
    </file>
    <file>
      <filename>extra_files/extra-mf-slab-left-middle.osm</filename>
      <filetype>osm</filetype>
      <usage_type>test</usage_type>
      <checksum>88D22A80</checksum>
    </file>
    <file>
      <filename>extra_files/extra-mf-slab-left-middle.xml</filename>
      <filetype>xml</filetype>
      <usage_type>test</usage_type>
      <checksum>E28D25AB</checksum>
    </file>
    <file>
      <filename>extra_files/extra-mf-slab-left-top-rear-units.osm</filename>
      <filetype>osm</filetype>
      <usage_type>test</usage_type>
      <checksum>2AB1DD41</checksum>
    </file>
    <file>
      <filename>extra_files/extra-mf-slab-left-top-rear-units.xml</filename>
      <filetype>xml</filetype>
      <usage_type>test</usage_type>
      <checksum>34AF50AC</checksum>
    </file>
    <file>
      <filename>extra_files/extra-mf-slab-left-top.osm</filename>
      <filetype>osm</filetype>
      <usage_type>test</usage_type>
      <checksum>CC03742E</checksum>
    </file>
    <file>
      <filename>extra_files/extra-mf-slab-left-top.xml</filename>
      <filetype>xml</filetype>
      <usage_type>test</usage_type>
      <checksum>E28D25AB</checksum>
    </file>
    <file>
      <filename>extra_files/extra-mf-slab-middle-bottom-rear-units.osm</filename>
      <filetype>osm</filetype>
      <usage_type>test</usage_type>
      <checksum>088EDD41</checksum>
    </file>
    <file>
      <filename>extra_files/extra-mf-slab-middle-bottom-rear-units.xml</filename>
      <filetype>xml</filetype>
      <usage_type>test</usage_type>
      <checksum>D9E4F562</checksum>
    </file>
    <file>
      <filename>extra_files/extra-mf-slab-middle-bottom.osm</filename>
      <filetype>osm</filetype>
      <usage_type>test</usage_type>
      <checksum>6FC38207</checksum>
    </file>
    <file>
      <filename>extra_files/extra-mf-slab-middle-bottom.xml</filename>
      <filetype>xml</filetype>
      <usage_type>test</usage_type>
      <checksum>366564D1</checksum>
    </file>
    <file>
      <filename>extra_files/extra-mf-slab-middle-middle-rear-units.osm</filename>
      <filetype>osm</filetype>
      <usage_type>test</usage_type>
      <checksum>11EE26A0</checksum>
    </file>
    <file>
      <filename>extra_files/extra-mf-slab-middle-middle-rear-units.xml</filename>
      <filetype>xml</filetype>
      <usage_type>test</usage_type>
      <checksum>5389CBB4</checksum>
    </file>
    <file>
      <filename>extra_files/extra-mf-slab-middle-middle.osm</filename>
      <filetype>osm</filetype>
      <usage_type>test</usage_type>
      <checksum>9CFFECA8</checksum>
    </file>
    <file>
      <filename>extra_files/extra-mf-slab-middle-middle.xml</filename>
      <filetype>xml</filetype>
      <usage_type>test</usage_type>
      <checksum>80ABE496</checksum>
    </file>
    <file>
      <filename>extra_files/extra-mf-slab-middle-top-rear-units.osm</filename>
      <filetype>osm</filetype>
      <usage_type>test</usage_type>
      <checksum>530C1EFE</checksum>
    </file>
    <file>
      <filename>extra_files/extra-mf-slab-middle-top-rear-units.xml</filename>
      <filetype>xml</filetype>
      <usage_type>test</usage_type>
      <checksum>5389CBB4</checksum>
    </file>
    <file>
      <filename>extra_files/extra-mf-slab-middle-top.osm</filename>
      <filetype>osm</filetype>
      <usage_type>test</usage_type>
      <checksum>90484D2A</checksum>
    </file>
    <file>
      <filename>extra_files/extra-mf-slab-middle-top.xml</filename>
      <filetype>xml</filetype>
      <usage_type>test</usage_type>
      <checksum>80ABE496</checksum>
    </file>
    <file>
      <filename>extra_files/extra-mf-slab-rear-units.osm</filename>
      <filetype>osm</filetype>
      <usage_type>test</usage_type>
      <checksum>9927F9B5</checksum>
    </file>
    <file>
      <filename>extra_files/extra-mf-slab-rear-units.xml</filename>
      <filetype>xml</filetype>
      <usage_type>test</usage_type>
      <checksum>A86DC242</checksum>
    </file>
    <file>
      <filename>extra_files/extra-mf-slab-right-bottom-rear-units.osm</filename>
      <filetype>osm</filetype>
      <usage_type>test</usage_type>
      <checksum>1D2B5CA3</checksum>
    </file>
    <file>
      <filename>extra_files/extra-mf-slab-right-bottom-rear-units.xml</filename>
      <filetype>xml</filetype>
      <usage_type>test</usage_type>
      <checksum>D9E4F562</checksum>
    </file>
    <file>
      <filename>extra_files/extra-mf-slab-right-bottom.osm</filename>
      <filetype>osm</filetype>
      <usage_type>test</usage_type>
      <checksum>92E463CD</checksum>
    </file>
    <file>
      <filename>extra_files/extra-mf-slab-right-bottom.xml</filename>
      <filetype>xml</filetype>
      <usage_type>test</usage_type>
      <checksum>366564D1</checksum>
    </file>
    <file>
      <filename>extra_files/extra-mf-slab-right-middle-rear-units.osm</filename>
      <filetype>osm</filetype>
      <usage_type>test</usage_type>
      <checksum>E05FF56C</checksum>
    </file>
    <file>
      <filename>extra_files/extra-mf-slab-right-middle-rear-units.xml</filename>
      <filetype>xml</filetype>
      <usage_type>test</usage_type>
      <checksum>5389CBB4</checksum>
    </file>
    <file>
      <filename>extra_files/extra-mf-slab-right-middle.osm</filename>
      <filetype>osm</filetype>
      <usage_type>test</usage_type>
      <checksum>D40AEC53</checksum>
    </file>
    <file>
      <filename>extra_files/extra-mf-slab-right-middle.xml</filename>
      <filetype>xml</filetype>
      <usage_type>test</usage_type>
      <checksum>80ABE496</checksum>
    </file>
    <file>
      <filename>extra_files/extra-mf-slab-right-top-rear-units.osm</filename>
      <filetype>osm</filetype>
      <usage_type>test</usage_type>
      <checksum>4F6C5416</checksum>
    </file>
    <file>
      <filename>extra_files/extra-mf-slab-right-top-rear-units.xml</filename>
      <filetype>xml</filetype>
      <usage_type>test</usage_type>
      <checksum>5389CBB4</checksum>
    </file>
    <file>
      <filename>extra_files/extra-mf-slab-right-top.osm</filename>
      <filetype>osm</filetype>
      <usage_type>test</usage_type>
      <checksum>B2669E2F</checksum>
    </file>
    <file>
      <filename>extra_files/extra-mf-slab-right-top.xml</filename>
      <filetype>xml</filetype>
      <usage_type>test</usage_type>
      <checksum>80ABE496</checksum>
    </file>
    <file>
      <filename>extra_files/extra-mf-slab.osm</filename>
      <filetype>osm</filetype>
      <usage_type>test</usage_type>
      <checksum>E8F2C29D</checksum>
    </file>
    <file>
      <filename>extra_files/extra-mf-slab.xml</filename>
      <filetype>xml</filetype>
      <usage_type>test</usage_type>
      <checksum>C2070599</checksum>
    </file>
    <file>
      <filename>extra_files/extra-mf-unvented-crawlspace-left-bottom-rear-units.osm</filename>
      <filetype>osm</filetype>
      <usage_type>test</usage_type>
      <checksum>9F0FB9FE</checksum>
    </file>
    <file>
      <filename>extra_files/extra-mf-unvented-crawlspace-left-bottom-rear-units.xml</filename>
      <filetype>xml</filetype>
      <usage_type>test</usage_type>
      <checksum>002D15F5</checksum>
    </file>
    <file>
      <filename>extra_files/extra-mf-unvented-crawlspace-left-bottom.osm</filename>
      <filetype>osm</filetype>
      <usage_type>test</usage_type>
      <checksum>E8E92E88</checksum>
    </file>
    <file>
      <filename>extra_files/extra-mf-unvented-crawlspace-left-bottom.xml</filename>
      <filetype>xml</filetype>
      <usage_type>test</usage_type>
      <checksum>E7135719</checksum>
    </file>
    <file>
      <filename>extra_files/extra-mf-unvented-crawlspace-left-middle-rear-units.osm</filename>
      <filetype>osm</filetype>
      <usage_type>test</usage_type>
      <checksum>5375BD0B</checksum>
    </file>
    <file>
      <filename>extra_files/extra-mf-unvented-crawlspace-left-middle-rear-units.xml</filename>
      <filetype>xml</filetype>
      <usage_type>test</usage_type>
      <checksum>34AF50AC</checksum>
    </file>
    <file>
      <filename>extra_files/extra-mf-unvented-crawlspace-left-middle.osm</filename>
      <filetype>osm</filetype>
      <usage_type>test</usage_type>
      <checksum>E488629E</checksum>
    </file>
    <file>
      <filename>extra_files/extra-mf-unvented-crawlspace-left-middle.xml</filename>
      <filetype>xml</filetype>
      <usage_type>test</usage_type>
      <checksum>E28D25AB</checksum>
    </file>
    <file>
      <filename>extra_files/extra-mf-unvented-crawlspace-left-top-rear-units.osm</filename>
      <filetype>osm</filetype>
      <usage_type>test</usage_type>
      <checksum>BBEDB018</checksum>
    </file>
    <file>
      <filename>extra_files/extra-mf-unvented-crawlspace-left-top-rear-units.xml</filename>
      <filetype>xml</filetype>
      <usage_type>test</usage_type>
      <checksum>34AF50AC</checksum>
    </file>
    <file>
      <filename>extra_files/extra-mf-unvented-crawlspace-left-top.osm</filename>
      <filetype>osm</filetype>
      <usage_type>test</usage_type>
      <checksum>F3429FB4</checksum>
    </file>
    <file>
      <filename>extra_files/extra-mf-unvented-crawlspace-left-top.xml</filename>
      <filetype>xml</filetype>
      <usage_type>test</usage_type>
      <checksum>E28D25AB</checksum>
    </file>
    <file>
      <filename>extra_files/extra-mf-unvented-crawlspace-middle-bottom-rear-units.osm</filename>
      <filetype>osm</filetype>
      <usage_type>test</usage_type>
      <checksum>0444844F</checksum>
    </file>
    <file>
      <filename>extra_files/extra-mf-unvented-crawlspace-middle-bottom-rear-units.xml</filename>
      <filetype>xml</filetype>
      <usage_type>test</usage_type>
      <checksum>6D5425CC</checksum>
    </file>
    <file>
      <filename>extra_files/extra-mf-unvented-crawlspace-middle-bottom.osm</filename>
      <filetype>osm</filetype>
      <usage_type>test</usage_type>
      <checksum>5F1F78E7</checksum>
    </file>
    <file>
      <filename>extra_files/extra-mf-unvented-crawlspace-middle-bottom.xml</filename>
      <filetype>xml</filetype>
      <usage_type>test</usage_type>
      <checksum>072576B7</checksum>
    </file>
    <file>
      <filename>extra_files/extra-mf-unvented-crawlspace-middle-middle-rear-units.osm</filename>
      <filetype>osm</filetype>
      <usage_type>test</usage_type>
      <checksum>B1640BA1</checksum>
    </file>
    <file>
      <filename>extra_files/extra-mf-unvented-crawlspace-middle-middle-rear-units.xml</filename>
      <filetype>xml</filetype>
      <usage_type>test</usage_type>
      <checksum>5389CBB4</checksum>
    </file>
    <file>
      <filename>extra_files/extra-mf-unvented-crawlspace-middle-middle.osm</filename>
      <filetype>osm</filetype>
      <usage_type>test</usage_type>
      <checksum>D87EB9D5</checksum>
    </file>
    <file>
      <filename>extra_files/extra-mf-unvented-crawlspace-middle-middle.xml</filename>
      <filetype>xml</filetype>
      <usage_type>test</usage_type>
      <checksum>80ABE496</checksum>
    </file>
    <file>
      <filename>extra_files/extra-mf-unvented-crawlspace-middle-top-rear-units.osm</filename>
      <filetype>osm</filetype>
      <usage_type>test</usage_type>
      <checksum>DC2D4D62</checksum>
    </file>
    <file>
      <filename>extra_files/extra-mf-unvented-crawlspace-middle-top-rear-units.xml</filename>
      <filetype>xml</filetype>
      <usage_type>test</usage_type>
      <checksum>5389CBB4</checksum>
    </file>
    <file>
      <filename>extra_files/extra-mf-unvented-crawlspace-middle-top.osm</filename>
      <filetype>osm</filetype>
      <usage_type>test</usage_type>
      <checksum>6C6F32B9</checksum>
    </file>
    <file>
      <filename>extra_files/extra-mf-unvented-crawlspace-middle-top.xml</filename>
      <filetype>xml</filetype>
      <usage_type>test</usage_type>
      <checksum>80ABE496</checksum>
    </file>
    <file>
      <filename>extra_files/extra-mf-unvented-crawlspace-rear-units.osm</filename>
      <filetype>osm</filetype>
      <usage_type>test</usage_type>
      <checksum>AB4A3F69</checksum>
    </file>
    <file>
      <filename>extra_files/extra-mf-unvented-crawlspace-rear-units.xml</filename>
      <filetype>xml</filetype>
      <usage_type>test</usage_type>
      <checksum>002D15F5</checksum>
    </file>
    <file>
      <filename>extra_files/extra-mf-unvented-crawlspace-right-bottom-rear-units.osm</filename>
      <filetype>osm</filetype>
      <usage_type>test</usage_type>
      <checksum>C16DF08C</checksum>
    </file>
    <file>
      <filename>extra_files/extra-mf-unvented-crawlspace-right-bottom-rear-units.xml</filename>
      <filetype>xml</filetype>
      <usage_type>test</usage_type>
      <checksum>6D5425CC</checksum>
    </file>
    <file>
      <filename>extra_files/extra-mf-unvented-crawlspace-right-bottom.osm</filename>
      <filetype>osm</filetype>
      <usage_type>test</usage_type>
      <checksum>06B2DF5F</checksum>
    </file>
    <file>
      <filename>extra_files/extra-mf-unvented-crawlspace-right-bottom.xml</filename>
      <filetype>xml</filetype>
      <usage_type>test</usage_type>
      <checksum>072576B7</checksum>
    </file>
    <file>
      <filename>extra_files/extra-mf-unvented-crawlspace-right-middle-rear-units.osm</filename>
      <filetype>osm</filetype>
      <usage_type>test</usage_type>
      <checksum>D6CC34AC</checksum>
    </file>
    <file>
      <filename>extra_files/extra-mf-unvented-crawlspace-right-middle-rear-units.xml</filename>
      <filetype>xml</filetype>
      <usage_type>test</usage_type>
      <checksum>5389CBB4</checksum>
    </file>
    <file>
      <filename>extra_files/extra-mf-unvented-crawlspace-right-middle.osm</filename>
      <filetype>osm</filetype>
      <usage_type>test</usage_type>
      <checksum>111CD236</checksum>
    </file>
    <file>
      <filename>extra_files/extra-mf-unvented-crawlspace-right-middle.xml</filename>
      <filetype>xml</filetype>
      <usage_type>test</usage_type>
      <checksum>80ABE496</checksum>
    </file>
    <file>
      <filename>extra_files/extra-mf-unvented-crawlspace-right-top-rear-units.osm</filename>
      <filetype>osm</filetype>
      <usage_type>test</usage_type>
      <checksum>0DAB18F2</checksum>
    </file>
    <file>
      <filename>extra_files/extra-mf-unvented-crawlspace-right-top-rear-units.xml</filename>
      <filetype>xml</filetype>
      <usage_type>test</usage_type>
      <checksum>5389CBB4</checksum>
    </file>
    <file>
      <filename>extra_files/extra-mf-unvented-crawlspace-right-top.osm</filename>
      <filetype>osm</filetype>
      <usage_type>test</usage_type>
      <checksum>F7A40267</checksum>
    </file>
    <file>
      <filename>extra_files/extra-mf-unvented-crawlspace-right-top.xml</filename>
      <filetype>xml</filetype>
      <usage_type>test</usage_type>
      <checksum>80ABE496</checksum>
    </file>
    <file>
      <filename>extra_files/extra-mf-unvented-crawlspace.osm</filename>
      <filetype>osm</filetype>
      <usage_type>test</usage_type>
      <checksum>56ECF71B</checksum>
    </file>
    <file>
      <filename>extra_files/extra-mf-unvented-crawlspace.xml</filename>
      <filetype>xml</filetype>
      <usage_type>test</usage_type>
      <checksum>E7135719</checksum>
    </file>
    <file>
      <filename>extra_files/extra-mf-vented-crawlspace-left-bottom-rear-units.osm</filename>
      <filetype>osm</filetype>
      <usage_type>test</usage_type>
      <checksum>7B62C1D0</checksum>
    </file>
    <file>
      <filename>extra_files/extra-mf-vented-crawlspace-left-bottom-rear-units.xml</filename>
      <filetype>xml</filetype>
      <usage_type>test</usage_type>
      <checksum>4B56196F</checksum>
    </file>
    <file>
      <filename>extra_files/extra-mf-vented-crawlspace-left-bottom.osm</filename>
      <filetype>osm</filetype>
      <usage_type>test</usage_type>
      <checksum>85BCA0C7</checksum>
    </file>
    <file>
      <filename>extra_files/extra-mf-vented-crawlspace-left-bottom.xml</filename>
      <filetype>xml</filetype>
      <usage_type>test</usage_type>
      <checksum>B202979E</checksum>
    </file>
    <file>
      <filename>extra_files/extra-mf-vented-crawlspace-left-middle-rear-units.osm</filename>
      <filetype>osm</filetype>
      <usage_type>test</usage_type>
      <checksum>A2FC4682</checksum>
    </file>
    <file>
      <filename>extra_files/extra-mf-vented-crawlspace-left-middle-rear-units.xml</filename>
      <filetype>xml</filetype>
      <usage_type>test</usage_type>
      <checksum>34AF50AC</checksum>
    </file>
    <file>
      <filename>extra_files/extra-mf-vented-crawlspace-left-middle.osm</filename>
      <filetype>osm</filetype>
      <usage_type>test</usage_type>
      <checksum>918F3468</checksum>
    </file>
    <file>
      <filename>extra_files/extra-mf-vented-crawlspace-left-middle.xml</filename>
      <filetype>xml</filetype>
      <usage_type>test</usage_type>
      <checksum>E28D25AB</checksum>
    </file>
    <file>
      <filename>extra_files/extra-mf-vented-crawlspace-left-top-rear-units.osm</filename>
      <filetype>osm</filetype>
      <usage_type>test</usage_type>
      <checksum>0FA7AC9B</checksum>
    </file>
    <file>
      <filename>extra_files/extra-mf-vented-crawlspace-left-top-rear-units.xml</filename>
      <filetype>xml</filetype>
      <usage_type>test</usage_type>
      <checksum>34AF50AC</checksum>
    </file>
    <file>
      <filename>extra_files/extra-mf-vented-crawlspace-left-top.osm</filename>
      <filetype>osm</filetype>
      <usage_type>test</usage_type>
      <checksum>6E677462</checksum>
    </file>
    <file>
      <filename>extra_files/extra-mf-vented-crawlspace-left-top.xml</filename>
      <filetype>xml</filetype>
      <usage_type>test</usage_type>
      <checksum>E28D25AB</checksum>
    </file>
    <file>
      <filename>extra_files/extra-mf-vented-crawlspace-middle-bottom-rear-units.osm</filename>
      <filetype>osm</filetype>
      <usage_type>test</usage_type>
      <checksum>E1DE4186</checksum>
    </file>
    <file>
      <filename>extra_files/extra-mf-vented-crawlspace-middle-bottom-rear-units.xml</filename>
      <filetype>xml</filetype>
      <usage_type>test</usage_type>
      <checksum>B34770D3</checksum>
    </file>
    <file>
      <filename>extra_files/extra-mf-vented-crawlspace-middle-bottom.osm</filename>
      <filetype>osm</filetype>
      <usage_type>test</usage_type>
      <checksum>A361FC12</checksum>
    </file>
    <file>
      <filename>extra_files/extra-mf-vented-crawlspace-middle-bottom.xml</filename>
      <filetype>xml</filetype>
      <usage_type>test</usage_type>
      <checksum>D34C8757</checksum>
    </file>
    <file>
      <filename>extra_files/extra-mf-vented-crawlspace-middle-middle-rear-units.osm</filename>
      <filetype>osm</filetype>
      <usage_type>test</usage_type>
      <checksum>D7581D97</checksum>
    </file>
    <file>
      <filename>extra_files/extra-mf-vented-crawlspace-middle-middle-rear-units.xml</filename>
      <filetype>xml</filetype>
      <usage_type>test</usage_type>
      <checksum>5389CBB4</checksum>
    </file>
    <file>
      <filename>extra_files/extra-mf-vented-crawlspace-middle-middle.osm</filename>
      <filetype>osm</filetype>
      <usage_type>test</usage_type>
      <checksum>1D51A47C</checksum>
    </file>
    <file>
      <filename>extra_files/extra-mf-vented-crawlspace-middle-middle.xml</filename>
      <filetype>xml</filetype>
      <usage_type>test</usage_type>
      <checksum>80ABE496</checksum>
    </file>
    <file>
      <filename>extra_files/extra-mf-vented-crawlspace-middle-top-rear-units.osm</filename>
      <filetype>osm</filetype>
      <usage_type>test</usage_type>
      <checksum>287F2C99</checksum>
    </file>
    <file>
      <filename>extra_files/extra-mf-vented-crawlspace-middle-top-rear-units.xml</filename>
      <filetype>xml</filetype>
      <usage_type>test</usage_type>
      <checksum>5389CBB4</checksum>
    </file>
    <file>
      <filename>extra_files/extra-mf-vented-crawlspace-middle-top.osm</filename>
      <filetype>osm</filetype>
      <usage_type>test</usage_type>
      <checksum>549AAFC2</checksum>
    </file>
    <file>
      <filename>extra_files/extra-mf-vented-crawlspace-middle-top.xml</filename>
      <filetype>xml</filetype>
      <usage_type>test</usage_type>
      <checksum>80ABE496</checksum>
    </file>
    <file>
      <filename>extra_files/extra-mf-vented-crawlspace-rear-units.osm</filename>
      <filetype>osm</filetype>
      <usage_type>test</usage_type>
      <checksum>F33C08D5</checksum>
    </file>
    <file>
      <filename>extra_files/extra-mf-vented-crawlspace-rear-units.xml</filename>
      <filetype>xml</filetype>
      <usage_type>test</usage_type>
      <checksum>4B56196F</checksum>
    </file>
    <file>
      <filename>extra_files/extra-mf-vented-crawlspace-right-bottom-rear-units.osm</filename>
      <filetype>osm</filetype>
      <usage_type>test</usage_type>
      <checksum>F2DF4E8B</checksum>
    </file>
    <file>
      <filename>extra_files/extra-mf-vented-crawlspace-right-bottom-rear-units.xml</filename>
      <filetype>xml</filetype>
      <usage_type>test</usage_type>
      <checksum>B34770D3</checksum>
    </file>
    <file>
      <filename>extra_files/extra-mf-vented-crawlspace-right-bottom.osm</filename>
      <filetype>osm</filetype>
      <usage_type>test</usage_type>
      <checksum>B37717E2</checksum>
    </file>
    <file>
      <filename>extra_files/extra-mf-vented-crawlspace-right-bottom.xml</filename>
      <filetype>xml</filetype>
      <usage_type>test</usage_type>
      <checksum>D34C8757</checksum>
    </file>
    <file>
      <filename>extra_files/extra-mf-vented-crawlspace-right-middle-rear-units.osm</filename>
      <filetype>osm</filetype>
      <usage_type>test</usage_type>
      <checksum>88DBC275</checksum>
    </file>
    <file>
      <filename>extra_files/extra-mf-vented-crawlspace-right-middle-rear-units.xml</filename>
      <filetype>xml</filetype>
      <usage_type>test</usage_type>
      <checksum>5389CBB4</checksum>
    </file>
    <file>
      <filename>extra_files/extra-mf-vented-crawlspace-right-middle.osm</filename>
      <filetype>osm</filetype>
      <usage_type>test</usage_type>
      <checksum>AC0E4F4F</checksum>
    </file>
    <file>
      <filename>extra_files/extra-mf-vented-crawlspace-right-middle.xml</filename>
      <filetype>xml</filetype>
      <usage_type>test</usage_type>
      <checksum>80ABE496</checksum>
    </file>
    <file>
      <filename>extra_files/extra-mf-vented-crawlspace-right-top-rear-units.osm</filename>
      <filetype>osm</filetype>
      <usage_type>test</usage_type>
      <checksum>EAD31448</checksum>
    </file>
    <file>
      <filename>extra_files/extra-mf-vented-crawlspace-right-top-rear-units.xml</filename>
      <filetype>xml</filetype>
      <usage_type>test</usage_type>
      <checksum>5389CBB4</checksum>
    </file>
    <file>
      <filename>extra_files/extra-mf-vented-crawlspace-right-top.osm</filename>
      <filetype>osm</filetype>
      <usage_type>test</usage_type>
      <checksum>5C8E814D</checksum>
    </file>
    <file>
      <filename>extra_files/extra-mf-vented-crawlspace-right-top.xml</filename>
      <filetype>xml</filetype>
      <usage_type>test</usage_type>
      <checksum>80ABE496</checksum>
    </file>
    <file>
      <filename>extra_files/extra-mf-vented-crawlspace.osm</filename>
      <filetype>osm</filetype>
      <usage_type>test</usage_type>
      <checksum>B8C85A54</checksum>
    </file>
    <file>
      <filename>extra_files/extra-mf-vented-crawlspace.xml</filename>
      <filetype>xml</filetype>
      <usage_type>test</usage_type>
      <checksum>B202979E</checksum>
    </file>
    <file>
      <filename>extra_files/extra-no-rim-joists.osm</filename>
      <filetype>osm</filetype>
      <usage_type>test</usage_type>
      <checksum>D6943274</checksum>
    </file>
    <file>
      <filename>extra_files/extra-no-rim-joists.xml</filename>
      <filetype>xml</filetype>
      <usage_type>test</usage_type>
      <checksum>2A6DB7E6</checksum>
    </file>
    <file>
      <filename>extra_files/extra-power-outage-periods.osm</filename>
      <filetype>osm</filetype>
      <usage_type>test</usage_type>
      <checksum>60588B8A</checksum>
    </file>
    <file>
      <filename>extra_files/extra-power-outage-periods.xml</filename>
      <filetype>xml</filetype>
      <usage_type>test</usage_type>
      <checksum>EE7A2B26</checksum>
    </file>
    <file>
      <filename>extra_files/extra-pv-roofpitch.osm</filename>
      <filetype>osm</filetype>
      <usage_type>test</usage_type>
      <checksum>384C243A</checksum>
    </file>
    <file>
      <filename>extra_files/extra-pv-roofpitch.xml</filename>
      <filetype>xml</filetype>
      <usage_type>test</usage_type>
      <checksum>E0E67F89</checksum>
    </file>
    <file>
      <filename>extra_files/extra-seasons-building-america.osm</filename>
      <filetype>osm</filetype>
      <usage_type>test</usage_type>
      <checksum>E68FF805</checksum>
    </file>
    <file>
      <filename>extra_files/extra-seasons-building-america.xml</filename>
      <filetype>xml</filetype>
      <usage_type>test</usage_type>
      <checksum>8A0F755A</checksum>
    </file>
    <file>
      <filename>extra_files/extra-second-heating-system-boiler-to-heat-pump.osm</filename>
      <filetype>osm</filetype>
      <usage_type>test</usage_type>
      <checksum>44CC29B8</checksum>
    </file>
    <file>
      <filename>extra_files/extra-second-heating-system-boiler-to-heat-pump.xml</filename>
      <filetype>xml</filetype>
      <usage_type>test</usage_type>
      <checksum>C5136398</checksum>
    </file>
    <file>
      <filename>extra_files/extra-second-heating-system-boiler-to-heating-system.osm</filename>
      <filetype>osm</filetype>
      <usage_type>test</usage_type>
      <checksum>802A4C6A</checksum>
    </file>
    <file>
      <filename>extra_files/extra-second-heating-system-boiler-to-heating-system.xml</filename>
      <filetype>xml</filetype>
      <usage_type>test</usage_type>
      <checksum>DE0AAE90</checksum>
    </file>
    <file>
      <filename>extra_files/extra-second-heating-system-fireplace-to-heat-pump.osm</filename>
      <filetype>osm</filetype>
      <usage_type>test</usage_type>
      <checksum>DF5D7640</checksum>
    </file>
    <file>
      <filename>extra_files/extra-second-heating-system-fireplace-to-heat-pump.xml</filename>
      <filetype>xml</filetype>
      <usage_type>test</usage_type>
      <checksum>E8B3F1DD</checksum>
    </file>
    <file>
      <filename>extra_files/extra-second-heating-system-fireplace-to-heating-system.osm</filename>
      <filetype>osm</filetype>
      <usage_type>test</usage_type>
      <checksum>0C639B3C</checksum>
    </file>
    <file>
      <filename>extra_files/extra-second-heating-system-fireplace-to-heating-system.xml</filename>
      <filetype>xml</filetype>
      <usage_type>test</usage_type>
      <checksum>4CAAF1EE</checksum>
    </file>
    <file>
      <filename>extra_files/extra-second-heating-system-portable-heater-to-heat-pump.osm</filename>
      <filetype>osm</filetype>
      <usage_type>test</usage_type>
      <checksum>9939AD31</checksum>
    </file>
    <file>
      <filename>extra_files/extra-second-heating-system-portable-heater-to-heat-pump.xml</filename>
      <filetype>xml</filetype>
      <usage_type>test</usage_type>
      <checksum>AD083386</checksum>
    </file>
    <file>
      <filename>extra_files/extra-second-heating-system-portable-heater-to-heating-system.osm</filename>
      <filetype>osm</filetype>
      <usage_type>test</usage_type>
      <checksum>9176AA0E</checksum>
    </file>
    <file>
      <filename>extra_files/extra-second-heating-system-portable-heater-to-heating-system.xml</filename>
      <filetype>xml</filetype>
      <usage_type>test</usage_type>
      <checksum>C86946EF</checksum>
    </file>
    <file>
      <filename>extra_files/extra-second-refrigerator.osm</filename>
      <filetype>osm</filetype>
      <usage_type>test</usage_type>
      <checksum>EDA829EC</checksum>
    </file>
    <file>
      <filename>extra_files/extra-second-refrigerator.xml</filename>
      <filetype>xml</filetype>
      <usage_type>test</usage_type>
      <checksum>E0E67F89</checksum>
    </file>
    <file>
      <filename>extra_files/extra-sfa-ambient.osm</filename>
      <filetype>osm</filetype>
      <usage_type>test</usage_type>
      <checksum>B8123B43</checksum>
    </file>
    <file>
      <filename>extra_files/extra-sfa-ambient.xml</filename>
      <filetype>xml</filetype>
      <usage_type>test</usage_type>
      <checksum>0AB0DDA0</checksum>
    </file>
    <file>
      <filename>extra_files/extra-sfa-atticroof-conditioned-eaves-gable.osm</filename>
      <filetype>osm</filetype>
      <usage_type>test</usage_type>
      <checksum>161BEC8C</checksum>
    </file>
    <file>
      <filename>extra_files/extra-sfa-atticroof-conditioned-eaves-gable.xml</filename>
      <filetype>xml</filetype>
      <usage_type>test</usage_type>
      <checksum>60BEB8CC</checksum>
    </file>
    <file>
      <filename>extra_files/extra-sfa-atticroof-conditioned-eaves-hip.osm</filename>
      <filetype>osm</filetype>
      <usage_type>test</usage_type>
      <checksum>695382B2</checksum>
    </file>
    <file>
      <filename>extra_files/extra-sfa-atticroof-conditioned-eaves-hip.xml</filename>
      <filetype>xml</filetype>
      <usage_type>test</usage_type>
      <checksum>6CC491DE</checksum>
    </file>
    <file>
      <filename>extra_files/extra-sfa-atticroof-flat.osm</filename>
      <filetype>osm</filetype>
      <usage_type>test</usage_type>
      <checksum>023B1E8A</checksum>
    </file>
    <file>
      <filename>extra_files/extra-sfa-atticroof-flat.xml</filename>
      <filetype>xml</filetype>
      <usage_type>test</usage_type>
      <checksum>00A49B5F</checksum>
    </file>
    <file>
      <filename>extra_files/extra-sfa-conditioned-crawlspace.osm</filename>
      <filetype>osm</filetype>
      <usage_type>test</usage_type>
      <checksum>254FA130</checksum>
    </file>
    <file>
      <filename>extra_files/extra-sfa-conditioned-crawlspace.xml</filename>
      <filetype>xml</filetype>
      <usage_type>test</usage_type>
      <checksum>9BE5672F</checksum>
    </file>
    <file>
      <filename>extra_files/extra-sfa-exterior-corridor.osm</filename>
      <filetype>osm</filetype>
      <usage_type>test</usage_type>
      <checksum>3A8E3FA3</checksum>
    </file>
    <file>
      <filename>extra_files/extra-sfa-exterior-corridor.xml</filename>
      <filetype>xml</filetype>
      <usage_type>test</usage_type>
      <checksum>420901F2</checksum>
    </file>
    <file>
      <filename>extra_files/extra-sfa-rear-units.osm</filename>
      <filetype>osm</filetype>
      <usage_type>test</usage_type>
      <checksum>3E459303</checksum>
    </file>
    <file>
      <filename>extra_files/extra-sfa-rear-units.xml</filename>
      <filetype>xml</filetype>
      <usage_type>test</usage_type>
      <checksum>420901F2</checksum>
    </file>
    <file>
      <filename>extra_files/extra-sfa-slab-middle.osm</filename>
      <filetype>osm</filetype>
      <usage_type>test</usage_type>
      <checksum>A27D4414</checksum>
    </file>
    <file>
      <filename>extra_files/extra-sfa-slab-middle.xml</filename>
      <filetype>xml</filetype>
      <usage_type>test</usage_type>
      <checksum>2635FF86</checksum>
    </file>
    <file>
      <filename>extra_files/extra-sfa-slab-right.osm</filename>
      <filetype>osm</filetype>
      <usage_type>test</usage_type>
      <checksum>C69EF0C8</checksum>
    </file>
    <file>
      <filename>extra_files/extra-sfa-slab-right.xml</filename>
      <filetype>xml</filetype>
      <usage_type>test</usage_type>
      <checksum>2635FF86</checksum>
    </file>
    <file>
      <filename>extra_files/extra-sfa-slab.osm</filename>
      <filetype>osm</filetype>
      <usage_type>test</usage_type>
      <checksum>9A359B2A</checksum>
    </file>
    <file>
      <filename>extra_files/extra-sfa-slab.xml</filename>
      <filetype>xml</filetype>
      <usage_type>test</usage_type>
      <checksum>813D062B</checksum>
    </file>
    <file>
      <filename>extra_files/extra-sfa-unconditioned-basement-middle.osm</filename>
      <filetype>osm</filetype>
      <usage_type>test</usage_type>
      <checksum>CFA7C9B4</checksum>
    </file>
    <file>
      <filename>extra_files/extra-sfa-unconditioned-basement-middle.xml</filename>
      <filetype>xml</filetype>
      <usage_type>test</usage_type>
      <checksum>1E83B37D</checksum>
    </file>
    <file>
      <filename>extra_files/extra-sfa-unconditioned-basement-right.osm</filename>
      <filetype>osm</filetype>
      <usage_type>test</usage_type>
      <checksum>4D24D046</checksum>
    </file>
    <file>
      <filename>extra_files/extra-sfa-unconditioned-basement-right.xml</filename>
      <filetype>xml</filetype>
      <usage_type>test</usage_type>
      <checksum>1E83B37D</checksum>
    </file>
    <file>
      <filename>extra_files/extra-sfa-unconditioned-basement.osm</filename>
      <filetype>osm</filetype>
      <usage_type>test</usage_type>
      <checksum>9A24CFBD</checksum>
    </file>
    <file>
      <filename>extra_files/extra-sfa-unconditioned-basement.xml</filename>
      <filetype>xml</filetype>
      <usage_type>test</usage_type>
      <checksum>B575FA3C</checksum>
    </file>
    <file>
      <filename>extra_files/extra-sfa-unvented-crawlspace-middle.osm</filename>
      <filetype>osm</filetype>
      <usage_type>test</usage_type>
      <checksum>79FFCC5C</checksum>
    </file>
    <file>
      <filename>extra_files/extra-sfa-unvented-crawlspace-middle.xml</filename>
      <filetype>xml</filetype>
      <usage_type>test</usage_type>
      <checksum>868B7275</checksum>
    </file>
    <file>
      <filename>extra_files/extra-sfa-unvented-crawlspace-right.osm</filename>
      <filetype>osm</filetype>
      <usage_type>test</usage_type>
      <checksum>C991E079</checksum>
    </file>
    <file>
      <filename>extra_files/extra-sfa-unvented-crawlspace-right.xml</filename>
      <filetype>xml</filetype>
      <usage_type>test</usage_type>
      <checksum>868B7275</checksum>
    </file>
    <file>
      <filename>extra_files/extra-sfa-unvented-crawlspace.osm</filename>
      <filetype>osm</filetype>
      <usage_type>test</usage_type>
      <checksum>36B8B7B3</checksum>
    </file>
    <file>
      <filename>extra_files/extra-sfa-unvented-crawlspace.xml</filename>
      <filetype>xml</filetype>
      <usage_type>test</usage_type>
      <checksum>B49F37B2</checksum>
    </file>
    <file>
      <filename>extra_files/extra-sfa-vented-crawlspace-middle.osm</filename>
      <filetype>osm</filetype>
      <usage_type>test</usage_type>
      <checksum>ACC4DD9C</checksum>
    </file>
    <file>
      <filename>extra_files/extra-sfa-vented-crawlspace-middle.xml</filename>
      <filetype>xml</filetype>
      <usage_type>test</usage_type>
      <checksum>32058F0B</checksum>
    </file>
    <file>
      <filename>extra_files/extra-sfa-vented-crawlspace-right.osm</filename>
      <filetype>osm</filetype>
      <usage_type>test</usage_type>
      <checksum>2F55CFCE</checksum>
    </file>
    <file>
      <filename>extra_files/extra-sfa-vented-crawlspace-right.xml</filename>
      <filetype>xml</filetype>
      <usage_type>test</usage_type>
      <checksum>32058F0B</checksum>
    </file>
    <file>
      <filename>extra_files/extra-sfa-vented-crawlspace.osm</filename>
      <filetype>osm</filetype>
      <usage_type>test</usage_type>
      <checksum>6958CA6E</checksum>
    </file>
    <file>
      <filename>extra_files/extra-sfa-vented-crawlspace.xml</filename>
      <filetype>xml</filetype>
      <usage_type>test</usage_type>
      <checksum>BD392B5F</checksum>
    </file>
    <file>
      <filename>extra_files/extra-state-code-different-than-epw.osm</filename>
      <filetype>osm</filetype>
      <usage_type>test</usage_type>
      <checksum>22FE2C1D</checksum>
    </file>
    <file>
      <filename>extra_files/extra-state-code-different-than-epw.xml</filename>
      <filetype>xml</filetype>
      <usage_type>test</usage_type>
      <checksum>A0E3537B</checksum>
    </file>
    <file>
      <filename>extra_files/extra-time-zone-different-than-epw.osm</filename>
      <filetype>osm</filetype>
      <usage_type>test</usage_type>
      <checksum>FF8C150C</checksum>
    </file>
    <file>
      <filename>extra_files/extra-time-zone-different-than-epw.xml</filename>
      <filetype>xml</filetype>
      <usage_type>test</usage_type>
      <checksum>EEA0A01A</checksum>
    </file>
    <file>
      <filename>extra_files/extra-two-batteries.osm</filename>
      <filetype>osm</filetype>
      <usage_type>test</usage_type>
      <checksum>0E15590C</checksum>
    </file>
    <file>
      <filename>extra_files/extra-two-batteries.xml</filename>
      <filetype>xml</filetype>
      <usage_type>test</usage_type>
      <checksum>4FCC8796</checksum>
    </file>
    <file>
      <filename>extra_files/extra-water-heater-attic.osm</filename>
      <filetype>osm</filetype>
      <usage_type>test</usage_type>
      <checksum>1D95B535</checksum>
    </file>
    <file>
      <filename>extra_files/extra-water-heater-attic.xml</filename>
      <filetype>xml</filetype>
      <usage_type>test</usage_type>
      <checksum>E23FBBC3</checksum>
    </file>
    <file>
      <filename>extra_files/extra-water-heater-crawlspace.osm</filename>
      <filetype>osm</filetype>
      <usage_type>test</usage_type>
      <checksum>4946D65A</checksum>
    </file>
    <file>
      <filename>extra_files/extra-water-heater-crawlspace.xml</filename>
      <filetype>xml</filetype>
      <usage_type>test</usage_type>
      <checksum>31A0807A</checksum>
    </file>
    <file>
      <filename>extra_files/warning-base-battery-ev-no-charger.osm</filename>
      <filetype>osm</filetype>
      <usage_type>test</usage_type>
      <checksum>3F369F7D</checksum>
    </file>
    <file>
      <filename>extra_files/warning-base-battery-ev-no-charger.xml</filename>
      <filetype>xml</filetype>
      <usage_type>test</usage_type>
      <checksum>0ABC5239</checksum>
    </file>
    <file>
      <filename>extra_files/warning-conditioned-attic-with-floor-insulation.osm</filename>
      <filetype>osm</filetype>
      <usage_type>test</usage_type>
      <checksum>9C7FFE51</checksum>
    </file>
    <file>
      <filename>extra_files/warning-conditioned-attic-with-floor-insulation.xml</filename>
      <filetype>xml</filetype>
      <usage_type>test</usage_type>
      <checksum>6B98D2DB</checksum>
    </file>
    <file>
      <filename>extra_files/warning-conditioned-basement-with-ceiling-insulation.osm</filename>
      <filetype>osm</filetype>
      <usage_type>test</usage_type>
      <checksum>BE96971C</checksum>
    </file>
    <file>
      <filename>extra_files/warning-conditioned-basement-with-ceiling-insulation.xml</filename>
      <filetype>xml</filetype>
      <usage_type>test</usage_type>
      <checksum>E0E67F89</checksum>
    </file>
    <file>
      <filename>extra_files/warning-geothermal-loop-but-no-gshp.osm</filename>
      <filetype>osm</filetype>
      <usage_type>test</usage_type>
      <checksum>C953E549</checksum>
    </file>
    <file>
      <filename>extra_files/warning-geothermal-loop-but-no-gshp.xml</filename>
      <filetype>xml</filetype>
      <usage_type>test</usage_type>
      <checksum>E0E67F89</checksum>
    </file>
    <file>
      <filename>extra_files/warning-mf-bottom-slab-non-zero-foundation-height.osm</filename>
      <filetype>osm</filetype>
      <usage_type>test</usage_type>
      <checksum>FD1DEA7B</checksum>
    </file>
    <file>
      <filename>extra_files/warning-mf-bottom-slab-non-zero-foundation-height.xml</filename>
      <filetype>xml</filetype>
      <usage_type>test</usage_type>
      <checksum>2C1F8BFD</checksum>
    </file>
    <file>
      <filename>extra_files/warning-non-electric-heat-pump-water-heater.osm</filename>
      <filetype>osm</filetype>
      <usage_type>test</usage_type>
      <checksum>2F179682</checksum>
    </file>
    <file>
      <filename>extra_files/warning-non-electric-heat-pump-water-heater.xml</filename>
      <filetype>xml</filetype>
      <usage_type>test</usage_type>
      <checksum>0107ABDF</checksum>
    </file>
    <file>
      <filename>extra_files/warning-sfd-slab-non-zero-foundation-height.osm</filename>
      <filetype>osm</filetype>
      <usage_type>test</usage_type>
      <checksum>4BAFD537</checksum>
    </file>
    <file>
      <filename>extra_files/warning-sfd-slab-non-zero-foundation-height.xml</filename>
      <filetype>xml</filetype>
      <usage_type>test</usage_type>
      <checksum>ED81F907</checksum>
    </file>
    <file>
      <filename>extra_files/warning-slab-non-zero-foundation-height-above-grade.osm</filename>
      <filetype>osm</filetype>
      <usage_type>test</usage_type>
      <checksum>91E571B9</checksum>
    </file>
    <file>
      <filename>extra_files/warning-slab-non-zero-foundation-height-above-grade.xml</filename>
      <filetype>xml</filetype>
      <usage_type>test</usage_type>
      <checksum>ED81F907</checksum>
    </file>
    <file>
      <filename>extra_files/warning-unconditioned-basement-with-wall-and-ceiling-insulation.osm</filename>
      <filetype>osm</filetype>
      <usage_type>test</usage_type>
      <checksum>0D51A544</checksum>
    </file>
    <file>
      <filename>extra_files/warning-unconditioned-basement-with-wall-and-ceiling-insulation.xml</filename>
      <filetype>xml</filetype>
      <usage_type>test</usage_type>
      <checksum>8F46BC92</checksum>
    </file>
    <file>
      <filename>extra_files/warning-unvented-attic-with-floor-and-roof-insulation.osm</filename>
      <filetype>osm</filetype>
      <usage_type>test</usage_type>
      <checksum>012836EA</checksum>
    </file>
    <file>
      <filename>extra_files/warning-unvented-attic-with-floor-and-roof-insulation.xml</filename>
      <filetype>xml</filetype>
      <usage_type>test</usage_type>
      <checksum>4CC4B0BC</checksum>
    </file>
    <file>
      <filename>extra_files/warning-unvented-crawlspace-with-wall-and-ceiling-insulation.osm</filename>
      <filetype>osm</filetype>
      <usage_type>test</usage_type>
      <checksum>D36899EC</checksum>
    </file>
    <file>
      <filename>extra_files/warning-unvented-crawlspace-with-wall-and-ceiling-insulation.xml</filename>
      <filetype>xml</filetype>
      <usage_type>test</usage_type>
      <checksum>327B9364</checksum>
    </file>
    <file>
      <filename>extra_files/warning-vented-attic-with-floor-and-roof-insulation.osm</filename>
      <filetype>osm</filetype>
      <usage_type>test</usage_type>
      <checksum>89DB04D8</checksum>
    </file>
    <file>
      <filename>extra_files/warning-vented-attic-with-floor-and-roof-insulation.xml</filename>
      <filetype>xml</filetype>
      <usage_type>test</usage_type>
      <checksum>6A0CF210</checksum>
    </file>
    <file>
      <filename>extra_files/warning-vented-crawlspace-with-wall-and-ceiling-insulation.osm</filename>
      <filetype>osm</filetype>
      <usage_type>test</usage_type>
      <checksum>B1B5B0DA</checksum>
    </file>
    <file>
      <filename>extra_files/warning-vented-crawlspace-with-wall-and-ceiling-insulation.xml</filename>
      <filetype>xml</filetype>
      <usage_type>test</usage_type>
      <checksum>587ABD7E</checksum>
    </file>
    <file>
      <filename>test_build_residential_hpxml.rb</filename>
      <filetype>rb</filetype>
      <usage_type>test</usage_type>
<<<<<<< HEAD
      <checksum>BB4FB850</checksum>
=======
      <checksum>BC30D013</checksum>
>>>>>>> 53efebbd
    </file>
  </files>
</measure><|MERGE_RESOLUTION|>--- conflicted
+++ resolved
@@ -3,13 +3,8 @@
   <schema_version>3.1</schema_version>
   <name>build_residential_hpxml</name>
   <uid>a13a8983-2b01-4930-8af2-42030b6e4233</uid>
-<<<<<<< HEAD
-  <version_id>b0d3a9e3-c5d9-4410-b37a-be162bf661cf</version_id>
-  <version_modified>2024-08-13T22:53:02Z</version_modified>
-=======
   <version_id>3852085e-1613-4c19-983f-3c5bcfdc19aa</version_id>
   <version_modified>2024-08-28T13:49:31Z</version_modified>
->>>>>>> 53efebbd
   <xml_checksum>2C38F48B</xml_checksum>
   <class_name>BuildResidentialHPXML</class_name>
   <display_name>HPXML Builder</display_name>
@@ -7521,11 +7516,7 @@
       <filename>README.md</filename>
       <filetype>md</filetype>
       <usage_type>readme</usage_type>
-<<<<<<< HEAD
-      <checksum>D783A2CF</checksum>
-=======
       <checksum>F2662668</checksum>
->>>>>>> 53efebbd
     </file>
     <file>
       <filename>README.md.erb</filename>
@@ -7542,9 +7533,6 @@
       <filename>measure.rb</filename>
       <filetype>rb</filetype>
       <usage_type>script</usage_type>
-<<<<<<< HEAD
-      <checksum>9E99F612</checksum>
-=======
       <checksum>55D502E8</checksum>
     </file>
     <file>
@@ -7552,7 +7540,6 @@
       <filetype>rb</filetype>
       <usage_type>resource</usage_type>
       <checksum>079FF429</checksum>
->>>>>>> 53efebbd
     </file>
     <file>
       <filename>geometry.rb</filename>
@@ -9586,11 +9573,7 @@
       <filename>test_build_residential_hpxml.rb</filename>
       <filetype>rb</filetype>
       <usage_type>test</usage_type>
-<<<<<<< HEAD
-      <checksum>BB4FB850</checksum>
-=======
       <checksum>BC30D013</checksum>
->>>>>>> 53efebbd
     </file>
   </files>
 </measure>