--- conflicted
+++ resolved
@@ -3,13 +3,8 @@
   <schema_version>3.0</schema_version>
   <name>build_residential_hpxml</name>
   <uid>a13a8983-2b01-4930-8af2-42030b6e4233</uid>
-<<<<<<< HEAD
-  <version_id>596493c8-7fd4-4058-a2dd-15c1d1cead7d</version_id>
-  <version_modified>20220822T203834Z</version_modified>
-=======
   <version_id>03a79ea8-0073-4958-a3bb-423259bbcdf9</version_id>
   <version_modified>20220915T153454Z</version_modified>
->>>>>>> 513bfaaa
   <xml_checksum>2C38F48B</xml_checksum>
   <class_name>BuildResidentialHPXML</class_name>
   <display_name>HPXML Builder</display_name>
@@ -6436,11 +6431,7 @@
       <filename>measure.rb</filename>
       <filetype>rb</filetype>
       <usage_type>script</usage_type>
-<<<<<<< HEAD
-      <checksum>22912540</checksum>
-=======
       <checksum>522E2920</checksum>
->>>>>>> 513bfaaa
     </file>
   </files>
 </measure>