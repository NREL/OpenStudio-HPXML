--- conflicted
+++ resolved
@@ -3,13 +3,8 @@
   <schema_version>3.0</schema_version>
   <name>build_residential_hpxml</name>
   <uid>a13a8983-2b01-4930-8af2-42030b6e4233</uid>
-<<<<<<< HEAD
-  <version_id>4512bbb7-6885-416e-89d8-2c4dd768079f</version_id>
-  <version_modified>20220815T212417Z</version_modified>
-=======
-  <version_id>97c34af6-947a-402c-a198-bc7e06319c2c</version_id>
-  <version_modified>20220816T215737Z</version_modified>
->>>>>>> 2da6e26f
+  <version_id>a30cedb8-984c-46cd-8e06-21f61c3275eb</version_id>
+  <version_modified>20220816T235008Z</version_modified>
   <xml_checksum>2C38F48B</xml_checksum>
   <class_name>BuildResidentialHPXML</class_name>
   <display_name>HPXML Builder</display_name>
@@ -6379,6 +6374,12 @@
     </attribute>
   </attributes>
   <files>
+    <file>
+      <filename>geometry.rb</filename>
+      <filetype>rb</filetype>
+      <usage_type>resource</usage_type>
+      <checksum>80E1626B</checksum>
+    </file>
     <file>
       <filename>build_residential_hpxml_test.rb</filename>
       <filetype>rb</filetype>
@@ -6396,761 +6397,5 @@
       <usage_type>script</usage_type>
       <checksum>E95424B2</checksum>
     </file>
-    <file>
-      <filename>geometry.rb</filename>
-      <filetype>rb</filetype>
-      <usage_type>resource</usage_type>
-      <checksum>80E1626B</checksum>
-    </file>
-    <file>
-      <filename>extra_files/base-mf.xml</filename>
-      <filetype>xml</filetype>
-      <usage_type>test</usage_type>
-      <checksum>A31E454D</checksum>
-    </file>
-    <file>
-      <filename>extra_files/base-sfa.xml</filename>
-      <filetype>xml</filetype>
-      <usage_type>test</usage_type>
-      <checksum>25E1C8C7</checksum>
-    </file>
-    <file>
-      <filename>extra_files/base-sfd.xml</filename>
-      <filetype>xml</filetype>
-      <usage_type>test</usage_type>
-      <checksum>FDF901A4</checksum>
-    </file>
-    <file>
-      <filename>extra_files/error-bills-args-not-all-same-size.xml</filename>
-      <filetype>xml</filetype>
-      <usage_type>test</usage_type>
-      <checksum>815DB79A</checksum>
-    </file>
-    <file>
-      <filename>extra_files/extra-auto.xml</filename>
-      <filetype>xml</filetype>
-      <usage_type>test</usage_type>
-      <checksum>B1B729B5</checksum>
-    </file>
-    <file>
-      <filename>extra_files/extra-bills-fossil-fuel-rates.xml</filename>
-      <filetype>xml</filetype>
-      <usage_type>test</usage_type>
-      <checksum>707DB9C3</checksum>
-    </file>
-    <file>
-      <filename>extra_files/extra-dhw-solar-latitude.xml</filename>
-      <filetype>xml</filetype>
-      <usage_type>test</usage_type>
-      <checksum>ED580AFF</checksum>
-    </file>
-    <file>
-      <filename>extra_files/extra-emissions-fossil-fuel-factors.xml</filename>
-      <filetype>xml</filetype>
-      <usage_type>test</usage_type>
-      <checksum>9C7DDD9E</checksum>
-    </file>
-    <file>
-      <filename>extra_files/extra-enclosure-atticroof-conditioned-eaves-gable.xml</filename>
-      <filetype>xml</filetype>
-      <usage_type>test</usage_type>
-      <checksum>B6A9DF84</checksum>
-    </file>
-    <file>
-      <filename>extra_files/extra-enclosure-atticroof-conditioned-eaves-hip.xml</filename>
-      <filetype>xml</filetype>
-      <usage_type>test</usage_type>
-      <checksum>B82CDE15</checksum>
-    </file>
-    <file>
-      <filename>extra_files/extra-enclosure-garage-atticroof-conditioned.xml</filename>
-      <filetype>xml</filetype>
-      <usage_type>test</usage_type>
-      <checksum>52490547</checksum>
-    </file>
-    <file>
-      <filename>extra_files/extra-enclosure-garage-partially-protruded.xml</filename>
-      <filetype>xml</filetype>
-      <usage_type>test</usage_type>
-      <checksum>F2B7B595</checksum>
-    </file>
-    <file>
-      <filename>extra_files/extra-enclosure-windows-shading.xml</filename>
-      <filetype>xml</filetype>
-      <usage_type>test</usage_type>
-      <checksum>24C5CB4E</checksum>
-    </file>
-    <file>
-      <filename>extra_files/extra-gas-hot-tub-heater-with-zero-kwh.xml</filename>
-      <filetype>xml</filetype>
-      <usage_type>test</usage_type>
-      <checksum>FADCD3E0</checksum>
-    </file>
-    <file>
-      <filename>extra_files/extra-gas-pool-heater-with-zero-kwh.xml</filename>
-      <filetype>xml</filetype>
-      <usage_type>test</usage_type>
-      <checksum>64037D34</checksum>
-    </file>
-    <file>
-      <filename>extra_files/extra-iecc-zone-different-than-epw.xml</filename>
-      <filetype>xml</filetype>
-      <usage_type>test</usage_type>
-      <checksum>FBC64B4F</checksum>
-    </file>
-    <file>
-      <filename>extra_files/extra-mf-ambient.xml</filename>
-      <filetype>xml</filetype>
-      <usage_type>test</usage_type>
-      <checksum>0285944C</checksum>
-    </file>
-    <file>
-      <filename>extra_files/extra-mf-atticroof-flat.xml</filename>
-      <filetype>xml</filetype>
-      <usage_type>test</usage_type>
-      <checksum>923D54A3</checksum>
-    </file>
-    <file>
-      <filename>extra_files/extra-mf-atticroof-vented.xml</filename>
-      <filetype>xml</filetype>
-      <usage_type>test</usage_type>
-      <checksum>915E618E</checksum>
-    </file>
-    <file>
-      <filename>extra_files/extra-mf-eaves.xml</filename>
-      <filetype>xml</filetype>
-      <usage_type>test</usage_type>
-      <checksum>CC3F3FF9</checksum>
-    </file>
-    <file>
-      <filename>extra_files/extra-mf-exterior-corridor.xml</filename>
-      <filetype>xml</filetype>
-      <usage_type>test</usage_type>
-      <checksum>A31E454D</checksum>
-    </file>
-    <file>
-      <filename>extra_files/extra-mf-rear-units.xml</filename>
-      <filetype>xml</filetype>
-      <usage_type>test</usage_type>
-      <checksum>A31E454D</checksum>
-    </file>
-    <file>
-      <filename>extra_files/extra-mf-slab-left-bottom-rear-units.xml</filename>
-      <filetype>xml</filetype>
-      <usage_type>test</usage_type>
-      <checksum>89A9F94B</checksum>
-    </file>
-    <file>
-      <filename>extra_files/extra-mf-slab-left-bottom.xml</filename>
-      <filetype>xml</filetype>
-      <usage_type>test</usage_type>
-      <checksum>8EF4C285</checksum>
-    </file>
-    <file>
-      <filename>extra_files/extra-mf-slab-left-middle-rear-units.xml</filename>
-      <filetype>xml</filetype>
-      <usage_type>test</usage_type>
-      <checksum>3E950BE7</checksum>
-    </file>
-    <file>
-      <filename>extra_files/extra-mf-slab-left-middle.xml</filename>
-      <filetype>xml</filetype>
-      <usage_type>test</usage_type>
-      <checksum>A31E454D</checksum>
-    </file>
-    <file>
-      <filename>extra_files/extra-mf-slab-left-top-rear-units.xml</filename>
-      <filetype>xml</filetype>
-      <usage_type>test</usage_type>
-      <checksum>3E950BE7</checksum>
-    </file>
-    <file>
-      <filename>extra_files/extra-mf-slab-left-top.xml</filename>
-      <filetype>xml</filetype>
-      <usage_type>test</usage_type>
-      <checksum>A31E454D</checksum>
-    </file>
-    <file>
-      <filename>extra_files/extra-mf-slab-middle-bottom-rear-units.xml</filename>
-      <filetype>xml</filetype>
-      <usage_type>test</usage_type>
-      <checksum>B55D7397</checksum>
-    </file>
-    <file>
-      <filename>extra_files/extra-mf-slab-middle-bottom.xml</filename>
-      <filetype>xml</filetype>
-      <usage_type>test</usage_type>
-      <checksum>C889B93F</checksum>
-    </file>
-    <file>
-      <filename>extra_files/extra-mf-slab-middle-middle-rear-units.xml</filename>
-      <filetype>xml</filetype>
-      <usage_type>test</usage_type>
-      <checksum>4A21D35F</checksum>
-    </file>
-    <file>
-      <filename>extra_files/extra-mf-slab-middle-middle.xml</filename>
-      <filetype>xml</filetype>
-      <usage_type>test</usage_type>
-      <checksum>1F76FEE4</checksum>
-    </file>
-    <file>
-      <filename>extra_files/extra-mf-slab-middle-top-rear-units.xml</filename>
-      <filetype>xml</filetype>
-      <usage_type>test</usage_type>
-      <checksum>4A21D35F</checksum>
-    </file>
-    <file>
-      <filename>extra_files/extra-mf-slab-middle-top.xml</filename>
-      <filetype>xml</filetype>
-      <usage_type>test</usage_type>
-      <checksum>1F76FEE4</checksum>
-    </file>
-    <file>
-      <filename>extra_files/extra-mf-slab-rear-units.xml</filename>
-      <filetype>xml</filetype>
-      <usage_type>test</usage_type>
-      <checksum>89A9F94B</checksum>
-    </file>
-    <file>
-      <filename>extra_files/extra-mf-slab-right-bottom-rear-units.xml</filename>
-      <filetype>xml</filetype>
-      <usage_type>test</usage_type>
-      <checksum>B55D7397</checksum>
-    </file>
-    <file>
-      <filename>extra_files/extra-mf-slab-right-bottom.xml</filename>
-      <filetype>xml</filetype>
-      <usage_type>test</usage_type>
-      <checksum>C889B93F</checksum>
-    </file>
-    <file>
-      <filename>extra_files/extra-mf-slab-right-middle-rear-units.xml</filename>
-      <filetype>xml</filetype>
-      <usage_type>test</usage_type>
-      <checksum>4A21D35F</checksum>
-    </file>
-    <file>
-      <filename>extra_files/extra-mf-slab-right-middle.xml</filename>
-      <filetype>xml</filetype>
-      <usage_type>test</usage_type>
-      <checksum>1F76FEE4</checksum>
-    </file>
-    <file>
-      <filename>extra_files/extra-mf-slab-right-top-rear-units.xml</filename>
-      <filetype>xml</filetype>
-      <usage_type>test</usage_type>
-      <checksum>4A21D35F</checksum>
-    </file>
-    <file>
-      <filename>extra_files/extra-mf-slab-right-top.xml</filename>
-      <filetype>xml</filetype>
-      <usage_type>test</usage_type>
-      <checksum>1F76FEE4</checksum>
-    </file>
-    <file>
-      <filename>extra_files/extra-mf-slab.xml</filename>
-      <filetype>xml</filetype>
-      <usage_type>test</usage_type>
-      <checksum>8EF4C285</checksum>
-    </file>
-    <file>
-      <filename>extra_files/extra-mf-unvented-crawlspace-left-bottom-rear-units.xml</filename>
-      <filetype>xml</filetype>
-      <usage_type>test</usage_type>
-      <checksum>04BFCE48</checksum>
-    </file>
-    <file>
-      <filename>extra_files/extra-mf-unvented-crawlspace-left-bottom.xml</filename>
-      <filetype>xml</filetype>
-      <usage_type>test</usage_type>
-      <checksum>766DD289</checksum>
-    </file>
-    <file>
-      <filename>extra_files/extra-mf-unvented-crawlspace-left-middle-rear-units.xml</filename>
-      <filetype>xml</filetype>
-      <usage_type>test</usage_type>
-      <checksum>3E950BE7</checksum>
-    </file>
-    <file>
-      <filename>extra_files/extra-mf-unvented-crawlspace-left-middle.xml</filename>
-      <filetype>xml</filetype>
-      <usage_type>test</usage_type>
-      <checksum>A31E454D</checksum>
-    </file>
-    <file>
-      <filename>extra_files/extra-mf-unvented-crawlspace-left-top-rear-units.xml</filename>
-      <filetype>xml</filetype>
-      <usage_type>test</usage_type>
-      <checksum>3E950BE7</checksum>
-    </file>
-    <file>
-      <filename>extra_files/extra-mf-unvented-crawlspace-left-top.xml</filename>
-      <filetype>xml</filetype>
-      <usage_type>test</usage_type>
-      <checksum>A31E454D</checksum>
-    </file>
-    <file>
-      <filename>extra_files/extra-mf-unvented-crawlspace-middle-bottom-rear-units.xml</filename>
-      <filetype>xml</filetype>
-      <usage_type>test</usage_type>
-      <checksum>2E4AB3C1</checksum>
-    </file>
-    <file>
-      <filename>extra_files/extra-mf-unvented-crawlspace-middle-bottom.xml</filename>
-      <filetype>xml</filetype>
-      <usage_type>test</usage_type>
-      <checksum>FB1DCC9C</checksum>
-    </file>
-    <file>
-      <filename>extra_files/extra-mf-unvented-crawlspace-middle-middle-rear-units.xml</filename>
-      <filetype>xml</filetype>
-      <usage_type>test</usage_type>
-      <checksum>4A21D35F</checksum>
-    </file>
-    <file>
-      <filename>extra_files/extra-mf-unvented-crawlspace-middle-middle.xml</filename>
-      <filetype>xml</filetype>
-      <usage_type>test</usage_type>
-      <checksum>1F76FEE4</checksum>
-    </file>
-    <file>
-      <filename>extra_files/extra-mf-unvented-crawlspace-middle-top-rear-units.xml</filename>
-      <filetype>xml</filetype>
-      <usage_type>test</usage_type>
-      <checksum>4A21D35F</checksum>
-    </file>
-    <file>
-      <filename>extra_files/extra-mf-unvented-crawlspace-middle-top.xml</filename>
-      <filetype>xml</filetype>
-      <usage_type>test</usage_type>
-      <checksum>1F76FEE4</checksum>
-    </file>
-    <file>
-      <filename>extra_files/extra-mf-unvented-crawlspace-rear-units.xml</filename>
-      <filetype>xml</filetype>
-      <usage_type>test</usage_type>
-      <checksum>04BFCE48</checksum>
-    </file>
-    <file>
-      <filename>extra_files/extra-mf-unvented-crawlspace-right-bottom-rear-units.xml</filename>
-      <filetype>xml</filetype>
-      <usage_type>test</usage_type>
-      <checksum>2E4AB3C1</checksum>
-    </file>
-    <file>
-      <filename>extra_files/extra-mf-unvented-crawlspace-right-bottom.xml</filename>
-      <filetype>xml</filetype>
-      <usage_type>test</usage_type>
-      <checksum>FB1DCC9C</checksum>
-    </file>
-    <file>
-      <filename>extra_files/extra-mf-unvented-crawlspace-right-middle-rear-units.xml</filename>
-      <filetype>xml</filetype>
-      <usage_type>test</usage_type>
-      <checksum>4A21D35F</checksum>
-    </file>
-    <file>
-      <filename>extra_files/extra-mf-unvented-crawlspace-right-middle.xml</filename>
-      <filetype>xml</filetype>
-      <usage_type>test</usage_type>
-      <checksum>1F76FEE4</checksum>
-    </file>
-    <file>
-      <filename>extra_files/extra-mf-unvented-crawlspace-right-top-rear-units.xml</filename>
-      <filetype>xml</filetype>
-      <usage_type>test</usage_type>
-      <checksum>4A21D35F</checksum>
-    </file>
-    <file>
-      <filename>extra_files/extra-mf-unvented-crawlspace-right-top.xml</filename>
-      <filetype>xml</filetype>
-      <usage_type>test</usage_type>
-      <checksum>1F76FEE4</checksum>
-    </file>
-    <file>
-      <filename>extra_files/extra-mf-unvented-crawlspace.xml</filename>
-      <filetype>xml</filetype>
-      <usage_type>test</usage_type>
-      <checksum>766DD289</checksum>
-    </file>
-    <file>
-      <filename>extra_files/extra-mf-vented-crawlspace-left-bottom-rear-units.xml</filename>
-      <filetype>xml</filetype>
-      <usage_type>test</usage_type>
-      <checksum>81F652F2</checksum>
-    </file>
-    <file>
-      <filename>extra_files/extra-mf-vented-crawlspace-left-bottom.xml</filename>
-      <filetype>xml</filetype>
-      <usage_type>test</usage_type>
-      <checksum>8F5B1C8D</checksum>
-    </file>
-    <file>
-      <filename>extra_files/extra-mf-vented-crawlspace-left-middle-rear-units.xml</filename>
-      <filetype>xml</filetype>
-      <usage_type>test</usage_type>
-      <checksum>3E950BE7</checksum>
-    </file>
-    <file>
-      <filename>extra_files/extra-mf-vented-crawlspace-left-middle.xml</filename>
-      <filetype>xml</filetype>
-      <usage_type>test</usage_type>
-      <checksum>A31E454D</checksum>
-    </file>
-    <file>
-      <filename>extra_files/extra-mf-vented-crawlspace-left-top-rear-units.xml</filename>
-      <filetype>xml</filetype>
-      <usage_type>test</usage_type>
-      <checksum>3E950BE7</checksum>
-    </file>
-    <file>
-      <filename>extra_files/extra-mf-vented-crawlspace-left-top.xml</filename>
-      <filetype>xml</filetype>
-      <usage_type>test</usage_type>
-      <checksum>A31E454D</checksum>
-    </file>
-    <file>
-      <filename>extra_files/extra-mf-vented-crawlspace-middle-bottom-rear-units.xml</filename>
-      <filetype>xml</filetype>
-      <usage_type>test</usage_type>
-      <checksum>5543CCBF</checksum>
-    </file>
-    <file>
-      <filename>extra_files/extra-mf-vented-crawlspace-middle-bottom.xml</filename>
-      <filetype>xml</filetype>
-      <usage_type>test</usage_type>
-      <checksum>B2C563F2</checksum>
-    </file>
-    <file>
-      <filename>extra_files/extra-mf-vented-crawlspace-middle-middle-rear-units.xml</filename>
-      <filetype>xml</filetype>
-      <usage_type>test</usage_type>
-      <checksum>4A21D35F</checksum>
-    </file>
-    <file>
-      <filename>extra_files/extra-mf-vented-crawlspace-middle-middle.xml</filename>
-      <filetype>xml</filetype>
-      <usage_type>test</usage_type>
-      <checksum>1F76FEE4</checksum>
-    </file>
-    <file>
-      <filename>extra_files/extra-mf-vented-crawlspace-middle-top-rear-units.xml</filename>
-      <filetype>xml</filetype>
-      <usage_type>test</usage_type>
-      <checksum>4A21D35F</checksum>
-    </file>
-    <file>
-      <filename>extra_files/extra-mf-vented-crawlspace-middle-top.xml</filename>
-      <filetype>xml</filetype>
-      <usage_type>test</usage_type>
-      <checksum>1F76FEE4</checksum>
-    </file>
-    <file>
-      <filename>extra_files/extra-mf-vented-crawlspace-rear-units.xml</filename>
-      <filetype>xml</filetype>
-      <usage_type>test</usage_type>
-      <checksum>81F652F2</checksum>
-    </file>
-    <file>
-      <filename>extra_files/extra-mf-vented-crawlspace-right-bottom-rear-units.xml</filename>
-      <filetype>xml</filetype>
-      <usage_type>test</usage_type>
-      <checksum>5543CCBF</checksum>
-    </file>
-    <file>
-      <filename>extra_files/extra-mf-vented-crawlspace-right-bottom.xml</filename>
-      <filetype>xml</filetype>
-      <usage_type>test</usage_type>
-      <checksum>B2C563F2</checksum>
-    </file>
-    <file>
-      <filename>extra_files/extra-mf-vented-crawlspace-right-middle-rear-units.xml</filename>
-      <filetype>xml</filetype>
-      <usage_type>test</usage_type>
-      <checksum>4A21D35F</checksum>
-    </file>
-    <file>
-      <filename>extra_files/extra-mf-vented-crawlspace-right-middle.xml</filename>
-      <filetype>xml</filetype>
-      <usage_type>test</usage_type>
-      <checksum>1F76FEE4</checksum>
-    </file>
-    <file>
-      <filename>extra_files/extra-mf-vented-crawlspace-right-top-rear-units.xml</filename>
-      <filetype>xml</filetype>
-      <usage_type>test</usage_type>
-      <checksum>4A21D35F</checksum>
-    </file>
-    <file>
-      <filename>extra_files/extra-mf-vented-crawlspace-right-top.xml</filename>
-      <filetype>xml</filetype>
-      <usage_type>test</usage_type>
-      <checksum>1F76FEE4</checksum>
-    </file>
-    <file>
-      <filename>extra_files/extra-mf-vented-crawlspace.xml</filename>
-      <filetype>xml</filetype>
-      <usage_type>test</usage_type>
-      <checksum>8F5B1C8D</checksum>
-    </file>
-    <file>
-      <filename>extra_files/extra-no-rim-joists.xml</filename>
-      <filetype>xml</filetype>
-      <usage_type>test</usage_type>
-      <checksum>F5E945CC</checksum>
-    </file>
-    <file>
-      <filename>extra_files/extra-pv-roofpitch.xml</filename>
-      <filetype>xml</filetype>
-      <usage_type>test</usage_type>
-      <checksum>FDF901A4</checksum>
-    </file>
-    <file>
-      <filename>extra_files/extra-seasons-building-america.xml</filename>
-      <filetype>xml</filetype>
-      <usage_type>test</usage_type>
-      <checksum>7F0F876F</checksum>
-    </file>
-    <file>
-      <filename>extra_files/extra-second-heating-system-boiler-to-heat-pump.xml</filename>
-      <filetype>xml</filetype>
-      <usage_type>test</usage_type>
-      <checksum>5842EB9C</checksum>
-    </file>
-    <file>
-      <filename>extra_files/extra-second-heating-system-boiler-to-heating-system.xml</filename>
-      <filetype>xml</filetype>
-      <usage_type>test</usage_type>
-      <checksum>17535B5A</checksum>
-    </file>
-    <file>
-      <filename>extra_files/extra-second-heating-system-fireplace-to-heat-pump.xml</filename>
-      <filetype>xml</filetype>
-      <usage_type>test</usage_type>
-      <checksum>B74C40FB</checksum>
-    </file>
-    <file>
-      <filename>extra_files/extra-second-heating-system-fireplace-to-heating-system.xml</filename>
-      <filetype>xml</filetype>
-      <usage_type>test</usage_type>
-      <checksum>407A2BCF</checksum>
-    </file>
-    <file>
-      <filename>extra_files/extra-second-heating-system-portable-heater-to-heat-pump.xml</filename>
-      <filetype>xml</filetype>
-      <usage_type>test</usage_type>
-      <checksum>01B3A6C3</checksum>
-    </file>
-    <file>
-      <filename>extra_files/extra-second-heating-system-portable-heater-to-heating-system.xml</filename>
-      <filetype>xml</filetype>
-      <usage_type>test</usage_type>
-      <checksum>47BA2011</checksum>
-    </file>
-    <file>
-      <filename>extra_files/extra-second-refrigerator.xml</filename>
-      <filetype>xml</filetype>
-      <usage_type>test</usage_type>
-      <checksum>FDF901A4</checksum>
-    </file>
-    <file>
-      <filename>extra_files/extra-sfa-ambient.xml</filename>
-      <filetype>xml</filetype>
-      <usage_type>test</usage_type>
-      <checksum>48DE485F</checksum>
-    </file>
-    <file>
-      <filename>extra_files/extra-sfa-atticroof-conditioned-eaves-gable.xml</filename>
-      <filetype>xml</filetype>
-      <usage_type>test</usage_type>
-      <checksum>94752A88</checksum>
-    </file>
-    <file>
-      <filename>extra_files/extra-sfa-atticroof-conditioned-eaves-hip.xml</filename>
-      <filetype>xml</filetype>
-      <usage_type>test</usage_type>
-      <checksum>69633A32</checksum>
-    </file>
-    <file>
-      <filename>extra_files/extra-sfa-atticroof-flat.xml</filename>
-      <filetype>xml</filetype>
-      <usage_type>test</usage_type>
-      <checksum>2AA540C5</checksum>
-    </file>
-    <file>
-      <filename>extra_files/extra-sfa-conditioned-crawlspace.xml</filename>
-      <filetype>xml</filetype>
-      <usage_type>test</usage_type>
-      <checksum>6008C041</checksum>
-    </file>
-    <file>
-      <filename>extra_files/extra-sfa-exterior-corridor.xml</filename>
-      <filetype>xml</filetype>
-      <usage_type>test</usage_type>
-      <checksum>25E1C8C7</checksum>
-    </file>
-    <file>
-      <filename>extra_files/extra-sfa-rear-units.xml</filename>
-      <filetype>xml</filetype>
-      <usage_type>test</usage_type>
-      <checksum>25E1C8C7</checksum>
-    </file>
-    <file>
-      <filename>extra_files/extra-sfa-slab-middle.xml</filename>
-      <filetype>xml</filetype>
-      <usage_type>test</usage_type>
-      <checksum>0F7359A0</checksum>
-    </file>
-    <file>
-      <filename>extra_files/extra-sfa-slab-right.xml</filename>
-      <filetype>xml</filetype>
-      <usage_type>test</usage_type>
-      <checksum>0F7359A0</checksum>
-    </file>
-    <file>
-      <filename>extra_files/extra-sfa-slab.xml</filename>
-      <filetype>xml</filetype>
-      <usage_type>test</usage_type>
-      <checksum>8402E7D4</checksum>
-    </file>
-    <file>
-      <filename>extra_files/extra-sfa-unconditioned-basement-middle.xml</filename>
-      <filetype>xml</filetype>
-      <usage_type>test</usage_type>
-      <checksum>D8E74D6A</checksum>
-    </file>
-    <file>
-      <filename>extra_files/extra-sfa-unconditioned-basement-right.xml</filename>
-      <filetype>xml</filetype>
-      <usage_type>test</usage_type>
-      <checksum>D8E74D6A</checksum>
-    </file>
-    <file>
-      <filename>extra_files/extra-sfa-unconditioned-basement.xml</filename>
-      <filetype>xml</filetype>
-      <usage_type>test</usage_type>
-      <checksum>0F391D36</checksum>
-    </file>
-    <file>
-      <filename>extra_files/extra-sfa-unvented-crawlspace-middle.xml</filename>
-      <filetype>xml</filetype>
-      <usage_type>test</usage_type>
-      <checksum>72FBC222</checksum>
-    </file>
-    <file>
-      <filename>extra_files/extra-sfa-unvented-crawlspace-right.xml</filename>
-      <filetype>xml</filetype>
-      <usage_type>test</usage_type>
-      <checksum>72FBC222</checksum>
-    </file>
-    <file>
-      <filename>extra_files/extra-sfa-unvented-crawlspace.xml</filename>
-      <filetype>xml</filetype>
-      <usage_type>test</usage_type>
-      <checksum>6019BA37</checksum>
-    </file>
-    <file>
-      <filename>extra_files/extra-sfa-vented-crawlspace-middle.xml</filename>
-      <filetype>xml</filetype>
-      <usage_type>test</usage_type>
-      <checksum>79946B5E</checksum>
-    </file>
-    <file>
-      <filename>extra_files/extra-sfa-vented-crawlspace-right.xml</filename>
-      <filetype>xml</filetype>
-      <usage_type>test</usage_type>
-      <checksum>79946B5E</checksum>
-    </file>
-    <file>
-      <filename>extra_files/extra-sfa-vented-crawlspace.xml</filename>
-      <filetype>xml</filetype>
-      <usage_type>test</usage_type>
-      <checksum>BAF1E207</checksum>
-    </file>
-    <file>
-      <filename>extra_files/extra-state-code-different-than-epw.xml</filename>
-      <filetype>xml</filetype>
-      <usage_type>test</usage_type>
-      <checksum>2C15E41D</checksum>
-    </file>
-    <file>
-      <filename>extra_files/extra-time-zone-different-than-epw.xml</filename>
-      <filetype>xml</filetype>
-      <usage_type>test</usage_type>
-      <checksum>5F5C8AA8</checksum>
-    </file>
-    <file>
-      <filename>extra_files/warning-conditioned-attic-with-floor-insulation.xml</filename>
-      <filetype>xml</filetype>
-      <usage_type>test</usage_type>
-      <checksum>EF6A828D</checksum>
-    </file>
-    <file>
-      <filename>extra_files/warning-conditioned-basement-with-ceiling-insulation.xml</filename>
-      <filetype>xml</filetype>
-      <usage_type>test</usage_type>
-      <checksum>FDF901A4</checksum>
-    </file>
-    <file>
-      <filename>extra_files/warning-mf-bottom-slab-non-zero-foundation-height.xml</filename>
-      <filetype>xml</filetype>
-      <usage_type>test</usage_type>
-      <checksum>8EF4C285</checksum>
-    </file>
-    <file>
-      <filename>extra_files/warning-non-electric-heat-pump-water-heater.xml</filename>
-      <filetype>xml</filetype>
-      <usage_type>test</usage_type>
-      <checksum>9E398E1D</checksum>
-    </file>
-    <file>
-      <filename>extra_files/warning-second-heating-system-serves-majority-heat.xml</filename>
-      <filetype>xml</filetype>
-      <usage_type>test</usage_type>
-      <checksum>794B768E</checksum>
-    </file>
-    <file>
-      <filename>extra_files/warning-sfd-slab-non-zero-foundation-height.xml</filename>
-      <filetype>xml</filetype>
-      <usage_type>test</usage_type>
-      <checksum>B3CA5615</checksum>
-    </file>
-    <file>
-      <filename>extra_files/warning-slab-non-zero-foundation-height-above-grade.xml</filename>
-      <filetype>xml</filetype>
-      <usage_type>test</usage_type>
-      <checksum>B3CA5615</checksum>
-    </file>
-    <file>
-      <filename>extra_files/warning-unconditioned-basement-with-wall-and-ceiling-insulation.xml</filename>
-      <filetype>xml</filetype>
-      <usage_type>test</usage_type>
-      <checksum>E532EDC9</checksum>
-    </file>
-    <file>
-      <filename>extra_files/warning-unvented-attic-with-floor-and-roof-insulation.xml</filename>
-      <filetype>xml</filetype>
-      <usage_type>test</usage_type>
-      <checksum>686D6FB8</checksum>
-    </file>
-    <file>
-      <filename>extra_files/warning-unvented-crawlspace-with-wall-and-ceiling-insulation.xml</filename>
-      <filetype>xml</filetype>
-      <usage_type>test</usage_type>
-      <checksum>DE26E774</checksum>
-    </file>
-    <file>
-      <filename>extra_files/warning-vented-attic-with-floor-and-roof-insulation.xml</filename>
-      <filetype>xml</filetype>
-      <usage_type>test</usage_type>
-      <checksum>3414E4EE</checksum>
-    </file>
-    <file>
-      <filename>extra_files/warning-vented-crawlspace-with-wall-and-ceiling-insulation.xml</filename>
-      <filetype>xml</filetype>
-      <usage_type>test</usage_type>
-      <checksum>9FE34579</checksum>
-    </file>
   </files>
 </measure>