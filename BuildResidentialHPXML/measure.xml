<?xml version="1.0"?>
<measure>
  <schema_version>3.1</schema_version>
  <name>build_residential_hpxml</name>
  <uid>a13a8983-2b01-4930-8af2-42030b6e4233</uid>
<<<<<<< HEAD
  <version_id>9ed488f0-c46b-4703-b01e-754ef9ea633f</version_id>
  <version_modified>2024-07-01T21:16:00Z</version_modified>
=======
  <version_id>953ba131-8f1a-42b6-9c97-9b7b707ff3da</version_id>
  <version_modified>2024-07-02T23:51:30Z</version_modified>
>>>>>>> f901bc64
  <xml_checksum>2C38F48B</xml_checksum>
  <class_name>BuildResidentialHPXML</class_name>
  <display_name>HPXML Builder</display_name>
  <description>Builds a residential HPXML file.</description>
  <modeler_description>The measure handles geometry by 1) translating high-level geometry inputs (conditioned floor area, number of stories, etc.) to 3D closed-form geometry in an OpenStudio model and then 2) mapping the OpenStudio surfaces to HPXML surfaces (using surface type, boundary condition, area, orientation, etc.). Like surfaces are collapsed into a single surface with aggregate surface area. Note: OS-HPXML default values can be found in the documentation or can be seen by using the 'apply_defaults' argument.</modeler_description>
  <arguments>
    <argument>
      <name>hpxml_path</name>
      <display_name>HPXML File Path</display_name>
      <description>Absolute/relative path of the HPXML file.</description>
      <type>String</type>
      <required>true</required>
      <model_dependent>false</model_dependent>
    </argument>
    <argument>
      <name>existing_hpxml_path</name>
      <display_name>Existing HPXML File Path</display_name>
      <description>Absolute/relative path of the existing HPXML file. If not provided, a new HPXML file with one Building element is created. If provided, a new Building element will be appended to this HPXML file (e.g., to create a multifamily HPXML file describing multiple dwelling units).</description>
      <type>String</type>
      <required>false</required>
      <model_dependent>false</model_dependent>
    </argument>
    <argument>
      <name>whole_sfa_or_mf_building_sim</name>
      <display_name>Whole SFA/MF Building Simulation?</display_name>
      <description>If the HPXML file represents a single family-attached/multifamily building with multiple dwelling units defined, specifies whether to run the HPXML file as a single whole building model.</description>
      <type>Boolean</type>
      <required>false</required>
      <model_dependent>false</model_dependent>
      <choices>
        <choice>
          <value>true</value>
          <display_name>true</display_name>
        </choice>
        <choice>
          <value>false</value>
          <display_name>false</display_name>
        </choice>
      </choices>
    </argument>
    <argument>
      <name>software_info_program_used</name>
      <display_name>Software Info: Program Used</display_name>
      <description>The name of the software program used.</description>
      <type>String</type>
      <required>false</required>
      <model_dependent>false</model_dependent>
    </argument>
    <argument>
      <name>software_info_program_version</name>
      <display_name>Software Info: Program Version</display_name>
      <description>The version of the software program used.</description>
      <type>String</type>
      <required>false</required>
      <model_dependent>false</model_dependent>
    </argument>
    <argument>
      <name>schedules_filepaths</name>
      <display_name>Schedules: CSV File Paths</display_name>
      <description>Absolute/relative paths of csv files containing user-specified detailed schedules. If multiple files, use a comma-separated list.</description>
      <type>String</type>
      <required>false</required>
      <model_dependent>false</model_dependent>
    </argument>
    <argument>
      <name>schedules_vacancy_periods</name>
      <display_name>Schedules: Vacancy Periods</display_name>
      <description>Specifies the vacancy periods. Enter a date like "Dec 15 - Jan 15". Optionally, can enter hour of the day like "Dec 15 2 - Jan 15 20" (start hour can be 0 through 23 and end hour can be 1 through 24). If multiple periods, use a comma-separated list.</description>
      <type>String</type>
      <required>false</required>
      <model_dependent>false</model_dependent>
    </argument>
    <argument>
      <name>schedules_power_outage_periods</name>
      <display_name>Schedules: Power Outage Periods</display_name>
      <description>Specifies the power outage periods. Enter a date like "Dec 15 - Jan 15". Optionally, can enter hour of the day like "Dec 15 2 - Jan 15 20" (start hour can be 0 through 23 and end hour can be 1 through 24). If multiple periods, use a comma-separated list.</description>
      <type>String</type>
      <required>false</required>
      <model_dependent>false</model_dependent>
    </argument>
    <argument>
      <name>schedules_power_outage_periods_window_natvent_availability</name>
      <display_name>Schedules: Power Outage Periods Window Natural Ventilation Availability</display_name>
      <description>The availability of the natural ventilation schedule during the power outage periods. Valid choices are 'regular schedule', 'always available', 'always unavailable'. If multiple periods, use a comma-separated list.</description>
      <type>String</type>
      <required>false</required>
      <model_dependent>false</model_dependent>
    </argument>
    <argument>
      <name>simulation_control_timestep</name>
      <display_name>Simulation Control: Timestep</display_name>
      <description>Value must be a divisor of 60. If not provided, the OS-HPXML default (see &lt;a href='https://openstudio-hpxml.readthedocs.io/en/v1.8.1/workflow_inputs.html#hpxml-simulation-control'&gt;HPXML Simulation Control&lt;/a&gt;) is used.</description>
      <type>Integer</type>
      <units>min</units>
      <required>false</required>
      <model_dependent>false</model_dependent>
    </argument>
    <argument>
      <name>simulation_control_run_period</name>
      <display_name>Simulation Control: Run Period</display_name>
      <description>Enter a date like 'Jan 1 - Dec 31'. If not provided, the OS-HPXML default (see &lt;a href='https://openstudio-hpxml.readthedocs.io/en/v1.8.1/workflow_inputs.html#hpxml-simulation-control'&gt;HPXML Simulation Control&lt;/a&gt;) is used.</description>
      <type>String</type>
      <required>false</required>
      <model_dependent>false</model_dependent>
    </argument>
    <argument>
      <name>simulation_control_run_period_calendar_year</name>
      <display_name>Simulation Control: Run Period Calendar Year</display_name>
      <description>This numeric field should contain the calendar year that determines the start day of week. If you are running simulations using AMY weather files, the value entered for calendar year will not be used; it will be overridden by the actual year found in the AMY weather file. If not provided, the OS-HPXML default (see &lt;a href='https://openstudio-hpxml.readthedocs.io/en/v1.8.1/workflow_inputs.html#hpxml-simulation-control'&gt;HPXML Simulation Control&lt;/a&gt;) is used.</description>
      <type>Integer</type>
      <units>year</units>
      <required>false</required>
      <model_dependent>false</model_dependent>
    </argument>
    <argument>
      <name>simulation_control_daylight_saving_enabled</name>
      <display_name>Simulation Control: Daylight Saving Enabled</display_name>
      <description>Whether to use daylight saving. If not provided, the OS-HPXML default (see &lt;a href='https://openstudio-hpxml.readthedocs.io/en/v1.8.1/workflow_inputs.html#hpxml-building-site'&gt;HPXML Building Site&lt;/a&gt;) is used.</description>
      <type>Boolean</type>
      <required>false</required>
      <model_dependent>false</model_dependent>
      <choices>
        <choice>
          <value>true</value>
          <display_name>true</display_name>
        </choice>
        <choice>
          <value>false</value>
          <display_name>false</display_name>
        </choice>
      </choices>
    </argument>
    <argument>
      <name>simulation_control_daylight_saving_period</name>
      <display_name>Simulation Control: Daylight Saving Period</display_name>
      <description>Enter a date like 'Mar 15 - Dec 15'. If not provided, the OS-HPXML default (see &lt;a href='https://openstudio-hpxml.readthedocs.io/en/v1.8.1/workflow_inputs.html#hpxml-building-site'&gt;HPXML Building Site&lt;/a&gt;) is used.</description>
      <type>String</type>
      <required>false</required>
      <model_dependent>false</model_dependent>
    </argument>
    <argument>
      <name>simulation_control_temperature_capacitance_multiplier</name>
      <display_name>Simulation Control: Temperature Capacitance Multiplier</display_name>
      <description>Affects the transient calculation of indoor air temperatures. If not provided, the OS-HPXML default (see &lt;a href='https://openstudio-hpxml.readthedocs.io/en/v1.8.1/workflow_inputs.html#hpxml-simulation-control'&gt;HPXML Simulation Control&lt;/a&gt;) is used.</description>
      <type>String</type>
      <required>false</required>
      <model_dependent>false</model_dependent>
    </argument>
    <argument>
      <name>simulation_control_defrost_model_type</name>
      <display_name>Simulation Control: Defrost Model Type</display_name>
      <description>Research feature to select the type of defrost model. Use standard for default E+ defrost setting. Use advanced for an improved model that better accounts for load and energy use during defrost; using advanced may impact simulation runtime. If not provided, the OS-HPXML default (see &lt;a href='https://openstudio-hpxml.readthedocs.io/en/v1.8.1/workflow_inputs.html#hpxml-simulation-control'&gt;HPXML Simulation Control&lt;/a&gt;) is used.</description>
      <type>Choice</type>
      <required>false</required>
      <model_dependent>false</model_dependent>
      <choices>
        <choice>
          <value>standard</value>
          <display_name>standard</display_name>
        </choice>
        <choice>
          <value>advanced</value>
          <display_name>advanced</display_name>
        </choice>
      </choices>
    </argument>
    <argument>
      <name>site_type</name>
      <display_name>Site: Type</display_name>
      <description>The type of site. If not provided, the OS-HPXML default (see &lt;a href='https://openstudio-hpxml.readthedocs.io/en/v1.8.1/workflow_inputs.html#hpxml-site'&gt;HPXML Site&lt;/a&gt;) is used.</description>
      <type>Choice</type>
      <required>false</required>
      <model_dependent>false</model_dependent>
      <choices>
        <choice>
          <value>suburban</value>
          <display_name>suburban</display_name>
        </choice>
        <choice>
          <value>urban</value>
          <display_name>urban</display_name>
        </choice>
        <choice>
          <value>rural</value>
          <display_name>rural</display_name>
        </choice>
      </choices>
    </argument>
    <argument>
      <name>site_shielding_of_home</name>
      <display_name>Site: Shielding of Home</display_name>
      <description>Presence of nearby buildings, trees, obstructions for infiltration model. If not provided, the OS-HPXML default (see &lt;a href='https://openstudio-hpxml.readthedocs.io/en/v1.8.1/workflow_inputs.html#hpxml-site'&gt;HPXML Site&lt;/a&gt;) is used.</description>
      <type>Choice</type>
      <required>false</required>
      <model_dependent>false</model_dependent>
      <choices>
        <choice>
          <value>exposed</value>
          <display_name>exposed</display_name>
        </choice>
        <choice>
          <value>normal</value>
          <display_name>normal</display_name>
        </choice>
        <choice>
          <value>well-shielded</value>
          <display_name>well-shielded</display_name>
        </choice>
      </choices>
    </argument>
    <argument>
      <name>site_soil_and_moisture_type</name>
      <display_name>Site: Soil and Moisture Type</display_name>
      <description>Type of soil and moisture. This is used to inform ground conductivity and diffusivity. If not provided, the OS-HPXML default (see &lt;a href='https://openstudio-hpxml.readthedocs.io/en/v1.8.1/workflow_inputs.html#hpxml-site'&gt;HPXML Site&lt;/a&gt;) is used.</description>
      <type>Choice</type>
      <required>false</required>
      <model_dependent>false</model_dependent>
      <choices>
        <choice>
          <value>clay, dry</value>
          <display_name>clay, dry</display_name>
        </choice>
        <choice>
          <value>clay, mixed</value>
          <display_name>clay, mixed</display_name>
        </choice>
        <choice>
          <value>clay, wet</value>
          <display_name>clay, wet</display_name>
        </choice>
        <choice>
          <value>gravel, dry</value>
          <display_name>gravel, dry</display_name>
        </choice>
        <choice>
          <value>gravel, mixed</value>
          <display_name>gravel, mixed</display_name>
        </choice>
        <choice>
          <value>gravel, wet</value>
          <display_name>gravel, wet</display_name>
        </choice>
        <choice>
          <value>loam, dry</value>
          <display_name>loam, dry</display_name>
        </choice>
        <choice>
          <value>loam, mixed</value>
          <display_name>loam, mixed</display_name>
        </choice>
        <choice>
          <value>loam, wet</value>
          <display_name>loam, wet</display_name>
        </choice>
        <choice>
          <value>sand, dry</value>
          <display_name>sand, dry</display_name>
        </choice>
        <choice>
          <value>sand, mixed</value>
          <display_name>sand, mixed</display_name>
        </choice>
        <choice>
          <value>sand, wet</value>
          <display_name>sand, wet</display_name>
        </choice>
        <choice>
          <value>silt, dry</value>
          <display_name>silt, dry</display_name>
        </choice>
        <choice>
          <value>silt, mixed</value>
          <display_name>silt, mixed</display_name>
        </choice>
        <choice>
          <value>silt, wet</value>
          <display_name>silt, wet</display_name>
        </choice>
        <choice>
          <value>unknown, dry</value>
          <display_name>unknown, dry</display_name>
        </choice>
        <choice>
          <value>unknown, mixed</value>
          <display_name>unknown, mixed</display_name>
        </choice>
        <choice>
          <value>unknown, wet</value>
          <display_name>unknown, wet</display_name>
        </choice>
      </choices>
    </argument>
    <argument>
      <name>site_ground_conductivity</name>
      <display_name>Site: Ground Conductivity</display_name>
      <description>Conductivity of the ground soil. If provided, overrides the previous site and moisture type input.</description>
      <type>Double</type>
      <units>Btu/hr-ft-F</units>
      <required>false</required>
      <model_dependent>false</model_dependent>
    </argument>
    <argument>
      <name>site_ground_diffusivity</name>
      <display_name>Site: Ground Diffusivity</display_name>
      <description>Diffusivity of the ground soil. If provided, overrides the previous site and moisture type input.</description>
      <type>Double</type>
      <units>ft^2/hr</units>
      <required>false</required>
      <model_dependent>false</model_dependent>
    </argument>
    <argument>
      <name>site_iecc_zone</name>
      <display_name>Site: IECC Zone</display_name>
      <description>IECC zone of the home address.</description>
      <type>Choice</type>
      <required>false</required>
      <model_dependent>false</model_dependent>
      <choices>
        <choice>
          <value>1A</value>
          <display_name>1A</display_name>
        </choice>
        <choice>
          <value>1B</value>
          <display_name>1B</display_name>
        </choice>
        <choice>
          <value>1C</value>
          <display_name>1C</display_name>
        </choice>
        <choice>
          <value>2A</value>
          <display_name>2A</display_name>
        </choice>
        <choice>
          <value>2B</value>
          <display_name>2B</display_name>
        </choice>
        <choice>
          <value>2C</value>
          <display_name>2C</display_name>
        </choice>
        <choice>
          <value>3A</value>
          <display_name>3A</display_name>
        </choice>
        <choice>
          <value>3B</value>
          <display_name>3B</display_name>
        </choice>
        <choice>
          <value>3C</value>
          <display_name>3C</display_name>
        </choice>
        <choice>
          <value>4A</value>
          <display_name>4A</display_name>
        </choice>
        <choice>
          <value>4B</value>
          <display_name>4B</display_name>
        </choice>
        <choice>
          <value>4C</value>
          <display_name>4C</display_name>
        </choice>
        <choice>
          <value>5A</value>
          <display_name>5A</display_name>
        </choice>
        <choice>
          <value>5B</value>
          <display_name>5B</display_name>
        </choice>
        <choice>
          <value>5C</value>
          <display_name>5C</display_name>
        </choice>
        <choice>
          <value>6A</value>
          <display_name>6A</display_name>
        </choice>
        <choice>
          <value>6B</value>
          <display_name>6B</display_name>
        </choice>
        <choice>
          <value>6C</value>
          <display_name>6C</display_name>
        </choice>
        <choice>
          <value>7</value>
          <display_name>7</display_name>
        </choice>
        <choice>
          <value>8</value>
          <display_name>8</display_name>
        </choice>
      </choices>
    </argument>
    <argument>
      <name>site_city</name>
      <display_name>Site: City</display_name>
      <description>City/municipality of the home address.</description>
      <type>String</type>
      <required>false</required>
      <model_dependent>false</model_dependent>
    </argument>
    <argument>
      <name>site_state_code</name>
      <display_name>Site: State Code</display_name>
      <description>State code of the home address. If not provided, the OS-HPXML default (see &lt;a href='https://openstudio-hpxml.readthedocs.io/en/v1.8.1/workflow_inputs.html#hpxml-site'&gt;HPXML Site&lt;/a&gt;) is used.</description>
      <type>Choice</type>
      <required>false</required>
      <model_dependent>false</model_dependent>
      <choices>
        <choice>
          <value>AK</value>
          <display_name>AK</display_name>
        </choice>
        <choice>
          <value>AL</value>
          <display_name>AL</display_name>
        </choice>
        <choice>
          <value>AR</value>
          <display_name>AR</display_name>
        </choice>
        <choice>
          <value>AZ</value>
          <display_name>AZ</display_name>
        </choice>
        <choice>
          <value>CA</value>
          <display_name>CA</display_name>
        </choice>
        <choice>
          <value>CO</value>
          <display_name>CO</display_name>
        </choice>
        <choice>
          <value>CT</value>
          <display_name>CT</display_name>
        </choice>
        <choice>
          <value>DC</value>
          <display_name>DC</display_name>
        </choice>
        <choice>
          <value>DE</value>
          <display_name>DE</display_name>
        </choice>
        <choice>
          <value>FL</value>
          <display_name>FL</display_name>
        </choice>
        <choice>
          <value>GA</value>
          <display_name>GA</display_name>
        </choice>
        <choice>
          <value>HI</value>
          <display_name>HI</display_name>
        </choice>
        <choice>
          <value>IA</value>
          <display_name>IA</display_name>
        </choice>
        <choice>
          <value>ID</value>
          <display_name>ID</display_name>
        </choice>
        <choice>
          <value>IL</value>
          <display_name>IL</display_name>
        </choice>
        <choice>
          <value>IN</value>
          <display_name>IN</display_name>
        </choice>
        <choice>
          <value>KS</value>
          <display_name>KS</display_name>
        </choice>
        <choice>
          <value>KY</value>
          <display_name>KY</display_name>
        </choice>
        <choice>
          <value>LA</value>
          <display_name>LA</display_name>
        </choice>
        <choice>
          <value>MA</value>
          <display_name>MA</display_name>
        </choice>
        <choice>
          <value>MD</value>
          <display_name>MD</display_name>
        </choice>
        <choice>
          <value>ME</value>
          <display_name>ME</display_name>
        </choice>
        <choice>
          <value>MI</value>
          <display_name>MI</display_name>
        </choice>
        <choice>
          <value>MN</value>
          <display_name>MN</display_name>
        </choice>
        <choice>
          <value>MO</value>
          <display_name>MO</display_name>
        </choice>
        <choice>
          <value>MS</value>
          <display_name>MS</display_name>
        </choice>
        <choice>
          <value>MT</value>
          <display_name>MT</display_name>
        </choice>
        <choice>
          <value>NC</value>
          <display_name>NC</display_name>
        </choice>
        <choice>
          <value>ND</value>
          <display_name>ND</display_name>
        </choice>
        <choice>
          <value>NE</value>
          <display_name>NE</display_name>
        </choice>
        <choice>
          <value>NH</value>
          <display_name>NH</display_name>
        </choice>
        <choice>
          <value>NJ</value>
          <display_name>NJ</display_name>
        </choice>
        <choice>
          <value>NM</value>
          <display_name>NM</display_name>
        </choice>
        <choice>
          <value>NV</value>
          <display_name>NV</display_name>
        </choice>
        <choice>
          <value>NY</value>
          <display_name>NY</display_name>
        </choice>
        <choice>
          <value>OH</value>
          <display_name>OH</display_name>
        </choice>
        <choice>
          <value>OK</value>
          <display_name>OK</display_name>
        </choice>
        <choice>
          <value>OR</value>
          <display_name>OR</display_name>
        </choice>
        <choice>
          <value>PA</value>
          <display_name>PA</display_name>
        </choice>
        <choice>
          <value>RI</value>
          <display_name>RI</display_name>
        </choice>
        <choice>
          <value>SC</value>
          <display_name>SC</display_name>
        </choice>
        <choice>
          <value>SD</value>
          <display_name>SD</display_name>
        </choice>
        <choice>
          <value>TN</value>
          <display_name>TN</display_name>
        </choice>
        <choice>
          <value>TX</value>
          <display_name>TX</display_name>
        </choice>
        <choice>
          <value>UT</value>
          <display_name>UT</display_name>
        </choice>
        <choice>
          <value>VA</value>
          <display_name>VA</display_name>
        </choice>
        <choice>
          <value>VT</value>
          <display_name>VT</display_name>
        </choice>
        <choice>
          <value>WA</value>
          <display_name>WA</display_name>
        </choice>
        <choice>
          <value>WI</value>
          <display_name>WI</display_name>
        </choice>
        <choice>
          <value>WV</value>
          <display_name>WV</display_name>
        </choice>
        <choice>
          <value>WY</value>
          <display_name>WY</display_name>
        </choice>
      </choices>
    </argument>
    <argument>
      <name>site_zip_code</name>
      <display_name>Site: Zip Code</display_name>
      <description>Zip code of the home address.</description>
      <type>String</type>
      <required>false</required>
      <model_dependent>false</model_dependent>
    </argument>
    <argument>
      <name>site_time_zone_utc_offset</name>
      <display_name>Site: Time Zone UTC Offset</display_name>
      <description>Time zone UTC offset of the home address. Must be between -12 and 14. If not provided, the OS-HPXML default (see &lt;a href='https://openstudio-hpxml.readthedocs.io/en/v1.8.1/workflow_inputs.html#hpxml-site'&gt;HPXML Site&lt;/a&gt;) is used.</description>
      <type>Double</type>
      <units>hr</units>
      <required>false</required>
      <model_dependent>false</model_dependent>
    </argument>
    <argument>
      <name>site_elevation</name>
      <display_name>Site: Elevation</display_name>
      <description>Elevation of the home address. If not provided, the OS-HPXML default (see &lt;a href='https://openstudio-hpxml.readthedocs.io/en/v1.8.1/workflow_inputs.html#hpxml-site'&gt;HPXML Site&lt;/a&gt;) is used.</description>
      <type>Double</type>
      <units>ft</units>
      <required>false</required>
      <model_dependent>false</model_dependent>
    </argument>
    <argument>
      <name>site_latitude</name>
      <display_name>Site: Latitude</display_name>
      <description>Latitude of the home address. Must be between -90 and 90. Use negative values for southern hemisphere. If not provided, the OS-HPXML default (see &lt;a href='https://openstudio-hpxml.readthedocs.io/en/v1.8.1/workflow_inputs.html#hpxml-site'&gt;HPXML Site&lt;/a&gt;) is used.</description>
      <type>Double</type>
      <units>deg</units>
      <required>false</required>
      <model_dependent>false</model_dependent>
    </argument>
    <argument>
      <name>site_longitude</name>
      <display_name>Site: Longitude</display_name>
      <description>Longitude of the home address. Must be between -180 and 180. Use negative values for the western hemisphere. If not provided, the OS-HPXML default (see &lt;a href='https://openstudio-hpxml.readthedocs.io/en/v1.8.1/workflow_inputs.html#hpxml-site'&gt;HPXML Site&lt;/a&gt;) is used.</description>
      <type>Double</type>
      <units>deg</units>
      <required>false</required>
      <model_dependent>false</model_dependent>
    </argument>
    <argument>
      <name>weather_station_epw_filepath</name>
      <display_name>Weather Station: EnergyPlus Weather (EPW) Filepath</display_name>
      <description>Path of the EPW file.</description>
      <type>String</type>
      <required>true</required>
      <model_dependent>false</model_dependent>
      <default_value>USA_CO_Denver.Intl.AP.725650_TMY3.epw</default_value>
    </argument>
    <argument>
      <name>year_built</name>
      <display_name>Building Construction: Year Built</display_name>
      <description>The year the building was built. Required if only leakiness description is provided in air leakage inputs.</description>
      <type>Integer</type>
      <required>false</required>
      <model_dependent>false</model_dependent>
    </argument>
    <argument>
      <name>unit_multiplier</name>
      <display_name>Building Construction: Unit Multiplier</display_name>
      <description>The number of similar dwelling units. EnergyPlus simulation results will be multiplied this value. If not provided, defaults to 1.</description>
      <type>Integer</type>
      <required>false</required>
      <model_dependent>false</model_dependent>
    </argument>
    <argument>
      <name>geometry_unit_type</name>
      <display_name>Geometry: Unit Type</display_name>
      <description>The type of dwelling unit. Use single-family attached for a dwelling unit with 1 or more stories, attached units to one or both sides, and no units above/below. Use apartment unit for a dwelling unit with 1 story, attached units to one, two, or three sides, and units above and/or below.</description>
      <type>Choice</type>
      <required>true</required>
      <model_dependent>false</model_dependent>
      <default_value>single-family detached</default_value>
      <choices>
        <choice>
          <value>single-family detached</value>
          <display_name>single-family detached</display_name>
        </choice>
        <choice>
          <value>single-family attached</value>
          <display_name>single-family attached</display_name>
        </choice>
        <choice>
          <value>apartment unit</value>
          <display_name>apartment unit</display_name>
        </choice>
        <choice>
          <value>manufactured home</value>
          <display_name>manufactured home</display_name>
        </choice>
      </choices>
    </argument>
    <argument>
      <name>geometry_unit_left_wall_is_adiabatic</name>
      <display_name>Geometry: Unit Left Wall Is Adiabatic</display_name>
      <description>Presence of an adiabatic left wall.</description>
      <type>Boolean</type>
      <required>false</required>
      <model_dependent>false</model_dependent>
      <default_value>false</default_value>
      <choices>
        <choice>
          <value>true</value>
          <display_name>true</display_name>
        </choice>
        <choice>
          <value>false</value>
          <display_name>false</display_name>
        </choice>
      </choices>
    </argument>
    <argument>
      <name>geometry_unit_right_wall_is_adiabatic</name>
      <display_name>Geometry: Unit Right Wall Is Adiabatic</display_name>
      <description>Presence of an adiabatic right wall.</description>
      <type>Boolean</type>
      <required>false</required>
      <model_dependent>false</model_dependent>
      <default_value>false</default_value>
      <choices>
        <choice>
          <value>true</value>
          <display_name>true</display_name>
        </choice>
        <choice>
          <value>false</value>
          <display_name>false</display_name>
        </choice>
      </choices>
    </argument>
    <argument>
      <name>geometry_unit_front_wall_is_adiabatic</name>
      <display_name>Geometry: Unit Front Wall Is Adiabatic</display_name>
      <description>Presence of an adiabatic front wall, for example, the unit is adjacent to a conditioned corridor.</description>
      <type>Boolean</type>
      <required>false</required>
      <model_dependent>false</model_dependent>
      <default_value>false</default_value>
      <choices>
        <choice>
          <value>true</value>
          <display_name>true</display_name>
        </choice>
        <choice>
          <value>false</value>
          <display_name>false</display_name>
        </choice>
      </choices>
    </argument>
    <argument>
      <name>geometry_unit_back_wall_is_adiabatic</name>
      <display_name>Geometry: Unit Back Wall Is Adiabatic</display_name>
      <description>Presence of an adiabatic back wall.</description>
      <type>Boolean</type>
      <required>false</required>
      <model_dependent>false</model_dependent>
      <default_value>false</default_value>
      <choices>
        <choice>
          <value>true</value>
          <display_name>true</display_name>
        </choice>
        <choice>
          <value>false</value>
          <display_name>false</display_name>
        </choice>
      </choices>
    </argument>
    <argument>
      <name>geometry_unit_num_floors_above_grade</name>
      <display_name>Geometry: Unit Number of Floors Above Grade</display_name>
      <description>The number of floors above grade in the unit. Attic type ConditionedAttic is included. Assumed to be 1 for apartment units.</description>
      <type>Integer</type>
      <units>#</units>
      <required>true</required>
      <model_dependent>false</model_dependent>
      <default_value>2</default_value>
    </argument>
    <argument>
      <name>geometry_unit_cfa</name>
      <display_name>Geometry: Unit Conditioned Floor Area</display_name>
      <description>The total floor area of the unit's conditioned space (including any conditioned basement floor area).</description>
      <type>Double</type>
      <units>ft^2</units>
      <required>true</required>
      <model_dependent>false</model_dependent>
      <default_value>2000</default_value>
    </argument>
    <argument>
      <name>geometry_unit_aspect_ratio</name>
      <display_name>Geometry: Unit Aspect Ratio</display_name>
      <description>The ratio of front/back wall length to left/right wall length for the unit, excluding any protruding garage wall area.</description>
      <type>Double</type>
      <units>Frac</units>
      <required>true</required>
      <model_dependent>false</model_dependent>
      <default_value>2</default_value>
    </argument>
    <argument>
      <name>geometry_unit_orientation</name>
      <display_name>Geometry: Unit Orientation</display_name>
      <description>The unit's orientation is measured clockwise from north (e.g., North=0, East=90, South=180, West=270).</description>
      <type>Double</type>
      <units>degrees</units>
      <required>true</required>
      <model_dependent>false</model_dependent>
      <default_value>180</default_value>
    </argument>
    <argument>
      <name>geometry_unit_num_bedrooms</name>
      <display_name>Geometry: Unit Number of Bedrooms</display_name>
      <description>The number of bedrooms in the unit.</description>
      <type>Integer</type>
      <units>#</units>
      <required>true</required>
      <model_dependent>false</model_dependent>
      <default_value>3</default_value>
    </argument>
    <argument>
      <name>geometry_unit_num_bathrooms</name>
      <display_name>Geometry: Unit Number of Bathrooms</display_name>
      <description>The number of bathrooms in the unit. If not provided, the OS-HPXML default (see &lt;a href='https://openstudio-hpxml.readthedocs.io/en/v1.8.1/workflow_inputs.html#hpxml-building-construction'&gt;HPXML Building Construction&lt;/a&gt;) is used.</description>
      <type>Integer</type>
      <units>#</units>
      <required>false</required>
      <model_dependent>false</model_dependent>
    </argument>
    <argument>
      <name>geometry_unit_num_occupants</name>
      <display_name>Geometry: Unit Number of Occupants</display_name>
      <description>The number of occupants in the unit. If not provided, an *asset* calculation is performed assuming standard occupancy, in which various end use defaults (e.g., plug loads, appliances, and hot water usage) are calculated based on Number of Bedrooms and Conditioned Floor Area per ANSI/RESNET/ICC 301-2019. If provided, an *operational* calculation is instead performed in which the end use defaults are adjusted using the relationship between Number of Bedrooms and Number of Occupants from RECS 2015.</description>
      <type>Double</type>
      <units>#</units>
      <required>false</required>
      <model_dependent>false</model_dependent>
    </argument>
    <argument>
      <name>geometry_building_num_units</name>
      <display_name>Geometry: Building Number of Units</display_name>
      <description>The number of units in the building. Required for single-family attached and apartment units.</description>
      <type>Integer</type>
      <units>#</units>
      <required>false</required>
      <model_dependent>false</model_dependent>
    </argument>
    <argument>
      <name>geometry_average_ceiling_height</name>
      <display_name>Geometry: Average Ceiling Height</display_name>
      <description>Average distance from the floor to the ceiling.</description>
      <type>Double</type>
      <units>ft</units>
      <required>true</required>
      <model_dependent>false</model_dependent>
      <default_value>8</default_value>
    </argument>
    <argument>
      <name>geometry_garage_width</name>
      <display_name>Geometry: Garage Width</display_name>
      <description>The width of the garage. Enter zero for no garage. Only applies to single-family detached units.</description>
      <type>Double</type>
      <units>ft</units>
      <required>true</required>
      <model_dependent>false</model_dependent>
      <default_value>0</default_value>
    </argument>
    <argument>
      <name>geometry_garage_depth</name>
      <display_name>Geometry: Garage Depth</display_name>
      <description>The depth of the garage. Only applies to single-family detached units.</description>
      <type>Double</type>
      <units>ft</units>
      <required>true</required>
      <model_dependent>false</model_dependent>
      <default_value>20</default_value>
    </argument>
    <argument>
      <name>geometry_garage_protrusion</name>
      <display_name>Geometry: Garage Protrusion</display_name>
      <description>The fraction of the garage that is protruding from the conditioned space. Only applies to single-family detached units.</description>
      <type>Double</type>
      <units>Frac</units>
      <required>true</required>
      <model_dependent>false</model_dependent>
      <default_value>0</default_value>
    </argument>
    <argument>
      <name>geometry_garage_position</name>
      <display_name>Geometry: Garage Position</display_name>
      <description>The position of the garage. Only applies to single-family detached units.</description>
      <type>Choice</type>
      <required>true</required>
      <model_dependent>false</model_dependent>
      <default_value>Right</default_value>
      <choices>
        <choice>
          <value>Right</value>
          <display_name>Right</display_name>
        </choice>
        <choice>
          <value>Left</value>
          <display_name>Left</display_name>
        </choice>
      </choices>
    </argument>
    <argument>
      <name>geometry_foundation_type</name>
      <display_name>Geometry: Foundation Type</display_name>
      <description>The foundation type of the building. Foundation types ConditionedBasement and ConditionedCrawlspace are not allowed for apartment units.</description>
      <type>Choice</type>
      <required>true</required>
      <model_dependent>false</model_dependent>
      <default_value>SlabOnGrade</default_value>
      <choices>
        <choice>
          <value>SlabOnGrade</value>
          <display_name>SlabOnGrade</display_name>
        </choice>
        <choice>
          <value>VentedCrawlspace</value>
          <display_name>VentedCrawlspace</display_name>
        </choice>
        <choice>
          <value>UnventedCrawlspace</value>
          <display_name>UnventedCrawlspace</display_name>
        </choice>
        <choice>
          <value>ConditionedCrawlspace</value>
          <display_name>ConditionedCrawlspace</display_name>
        </choice>
        <choice>
          <value>UnconditionedBasement</value>
          <display_name>UnconditionedBasement</display_name>
        </choice>
        <choice>
          <value>ConditionedBasement</value>
          <display_name>ConditionedBasement</display_name>
        </choice>
        <choice>
          <value>Ambient</value>
          <display_name>Ambient</display_name>
        </choice>
        <choice>
          <value>AboveApartment</value>
          <display_name>AboveApartment</display_name>
        </choice>
        <choice>
          <value>BellyAndWingWithSkirt</value>
          <display_name>BellyAndWingWithSkirt</display_name>
        </choice>
        <choice>
          <value>BellyAndWingNoSkirt</value>
          <display_name>BellyAndWingNoSkirt</display_name>
        </choice>
      </choices>
    </argument>
    <argument>
      <name>geometry_foundation_height</name>
      <display_name>Geometry: Foundation Height</display_name>
      <description>The height of the foundation (e.g., 3ft for crawlspace, 8ft for basement). Only applies to basements/crawlspaces.</description>
      <type>Double</type>
      <units>ft</units>
      <required>true</required>
      <model_dependent>false</model_dependent>
      <default_value>0</default_value>
    </argument>
    <argument>
      <name>geometry_foundation_height_above_grade</name>
      <display_name>Geometry: Foundation Height Above Grade</display_name>
      <description>The depth above grade of the foundation wall. Only applies to basements/crawlspaces.</description>
      <type>Double</type>
      <units>ft</units>
      <required>true</required>
      <model_dependent>false</model_dependent>
      <default_value>0</default_value>
    </argument>
    <argument>
      <name>geometry_rim_joist_height</name>
      <display_name>Geometry: Rim Joist Height</display_name>
      <description>The height of the rim joists. Only applies to basements/crawlspaces.</description>
      <type>Double</type>
      <units>in</units>
      <required>false</required>
      <model_dependent>false</model_dependent>
    </argument>
    <argument>
      <name>geometry_attic_type</name>
      <display_name>Geometry: Attic Type</display_name>
      <description>The attic type of the building. Attic type ConditionedAttic is not allowed for apartment units.</description>
      <type>Choice</type>
      <required>true</required>
      <model_dependent>false</model_dependent>
      <default_value>VentedAttic</default_value>
      <choices>
        <choice>
          <value>FlatRoof</value>
          <display_name>FlatRoof</display_name>
        </choice>
        <choice>
          <value>VentedAttic</value>
          <display_name>VentedAttic</display_name>
        </choice>
        <choice>
          <value>UnventedAttic</value>
          <display_name>UnventedAttic</display_name>
        </choice>
        <choice>
          <value>ConditionedAttic</value>
          <display_name>ConditionedAttic</display_name>
        </choice>
        <choice>
          <value>BelowApartment</value>
          <display_name>BelowApartment</display_name>
        </choice>
      </choices>
    </argument>
    <argument>
      <name>geometry_roof_type</name>
      <display_name>Geometry: Roof Type</display_name>
      <description>The roof type of the building. Ignored if the building has a flat roof.</description>
      <type>Choice</type>
      <required>true</required>
      <model_dependent>false</model_dependent>
      <default_value>gable</default_value>
      <choices>
        <choice>
          <value>gable</value>
          <display_name>gable</display_name>
        </choice>
        <choice>
          <value>hip</value>
          <display_name>hip</display_name>
        </choice>
      </choices>
    </argument>
    <argument>
      <name>geometry_roof_pitch</name>
      <display_name>Geometry: Roof Pitch</display_name>
      <description>The roof pitch of the attic. Ignored if the building has a flat roof.</description>
      <type>Choice</type>
      <required>true</required>
      <model_dependent>false</model_dependent>
      <default_value>6:12</default_value>
      <choices>
        <choice>
          <value>1:12</value>
          <display_name>1:12</display_name>
        </choice>
        <choice>
          <value>2:12</value>
          <display_name>2:12</display_name>
        </choice>
        <choice>
          <value>3:12</value>
          <display_name>3:12</display_name>
        </choice>
        <choice>
          <value>4:12</value>
          <display_name>4:12</display_name>
        </choice>
        <choice>
          <value>5:12</value>
          <display_name>5:12</display_name>
        </choice>
        <choice>
          <value>6:12</value>
          <display_name>6:12</display_name>
        </choice>
        <choice>
          <value>7:12</value>
          <display_name>7:12</display_name>
        </choice>
        <choice>
          <value>8:12</value>
          <display_name>8:12</display_name>
        </choice>
        <choice>
          <value>9:12</value>
          <display_name>9:12</display_name>
        </choice>
        <choice>
          <value>10:12</value>
          <display_name>10:12</display_name>
        </choice>
        <choice>
          <value>11:12</value>
          <display_name>11:12</display_name>
        </choice>
        <choice>
          <value>12:12</value>
          <display_name>12:12</display_name>
        </choice>
      </choices>
    </argument>
    <argument>
      <name>geometry_eaves_depth</name>
      <display_name>Geometry: Eaves Depth</display_name>
      <description>The eaves depth of the roof.</description>
      <type>Double</type>
      <units>ft</units>
      <required>true</required>
      <model_dependent>false</model_dependent>
      <default_value>2</default_value>
    </argument>
    <argument>
      <name>neighbor_front_distance</name>
      <display_name>Neighbor: Front Distance</display_name>
      <description>The distance between the unit and the neighboring building to the front (not including eaves). A value of zero indicates no neighbors. Used for shading.</description>
      <type>Double</type>
      <units>ft</units>
      <required>true</required>
      <model_dependent>false</model_dependent>
      <default_value>0</default_value>
    </argument>
    <argument>
      <name>neighbor_back_distance</name>
      <display_name>Neighbor: Back Distance</display_name>
      <description>The distance between the unit and the neighboring building to the back (not including eaves). A value of zero indicates no neighbors. Used for shading.</description>
      <type>Double</type>
      <units>ft</units>
      <required>true</required>
      <model_dependent>false</model_dependent>
      <default_value>0</default_value>
    </argument>
    <argument>
      <name>neighbor_left_distance</name>
      <display_name>Neighbor: Left Distance</display_name>
      <description>The distance between the unit and the neighboring building to the left (not including eaves). A value of zero indicates no neighbors. Used for shading.</description>
      <type>Double</type>
      <units>ft</units>
      <required>true</required>
      <model_dependent>false</model_dependent>
      <default_value>10</default_value>
    </argument>
    <argument>
      <name>neighbor_right_distance</name>
      <display_name>Neighbor: Right Distance</display_name>
      <description>The distance between the unit and the neighboring building to the right (not including eaves). A value of zero indicates no neighbors. Used for shading.</description>
      <type>Double</type>
      <units>ft</units>
      <required>true</required>
      <model_dependent>false</model_dependent>
      <default_value>10</default_value>
    </argument>
    <argument>
      <name>neighbor_front_height</name>
      <display_name>Neighbor: Front Height</display_name>
      <description>The height of the neighboring building to the front. If not provided, the OS-HPXML default (see &lt;a href='https://openstudio-hpxml.readthedocs.io/en/v1.8.1/workflow_inputs.html#hpxml-site'&gt;HPXML Site&lt;/a&gt;) is used.</description>
      <type>Double</type>
      <units>ft</units>
      <required>false</required>
      <model_dependent>false</model_dependent>
    </argument>
    <argument>
      <name>neighbor_back_height</name>
      <display_name>Neighbor: Back Height</display_name>
      <description>The height of the neighboring building to the back. If not provided, the OS-HPXML default (see &lt;a href='https://openstudio-hpxml.readthedocs.io/en/v1.8.1/workflow_inputs.html#hpxml-site'&gt;HPXML Site&lt;/a&gt;) is used.</description>
      <type>Double</type>
      <units>ft</units>
      <required>false</required>
      <model_dependent>false</model_dependent>
    </argument>
    <argument>
      <name>neighbor_left_height</name>
      <display_name>Neighbor: Left Height</display_name>
      <description>The height of the neighboring building to the left. If not provided, the OS-HPXML default (see &lt;a href='https://openstudio-hpxml.readthedocs.io/en/v1.8.1/workflow_inputs.html#hpxml-site'&gt;HPXML Site&lt;/a&gt;) is used.</description>
      <type>Double</type>
      <units>ft</units>
      <required>false</required>
      <model_dependent>false</model_dependent>
    </argument>
    <argument>
      <name>neighbor_right_height</name>
      <display_name>Neighbor: Right Height</display_name>
      <description>The height of the neighboring building to the right. If not provided, the OS-HPXML default (see &lt;a href='https://openstudio-hpxml.readthedocs.io/en/v1.8.1/workflow_inputs.html#hpxml-site'&gt;HPXML Site&lt;/a&gt;) is used.</description>
      <type>Double</type>
      <units>ft</units>
      <required>false</required>
      <model_dependent>false</model_dependent>
    </argument>
    <argument>
      <name>floor_over_foundation_assembly_r</name>
      <display_name>Floor: Over Foundation Assembly R-value</display_name>
      <description>Assembly R-value for the floor over the foundation. Ignored if the building has a slab-on-grade foundation.</description>
      <type>Double</type>
      <units>h-ft^2-R/Btu</units>
      <required>true</required>
      <model_dependent>false</model_dependent>
      <default_value>28.1</default_value>
    </argument>
    <argument>
      <name>floor_over_garage_assembly_r</name>
      <display_name>Floor: Over Garage Assembly R-value</display_name>
      <description>Assembly R-value for the floor over the garage. Ignored unless the building has a garage under conditioned space.</description>
      <type>Double</type>
      <units>h-ft^2-R/Btu</units>
      <required>true</required>
      <model_dependent>false</model_dependent>
      <default_value>28.1</default_value>
    </argument>
    <argument>
      <name>floor_type</name>
      <display_name>Floor: Type</display_name>
      <description>The type of floors.</description>
      <type>Choice</type>
      <required>true</required>
      <model_dependent>false</model_dependent>
      <default_value>WoodFrame</default_value>
      <choices>
        <choice>
          <value>WoodFrame</value>
          <display_name>WoodFrame</display_name>
        </choice>
        <choice>
          <value>StructuralInsulatedPanel</value>
          <display_name>StructuralInsulatedPanel</display_name>
        </choice>
        <choice>
          <value>SolidConcrete</value>
          <display_name>SolidConcrete</display_name>
        </choice>
        <choice>
          <value>SteelFrame</value>
          <display_name>SteelFrame</display_name>
        </choice>
      </choices>
    </argument>
    <argument>
      <name>foundation_wall_type</name>
      <display_name>Foundation Wall: Type</display_name>
      <description>The material type of the foundation wall. If not provided, the OS-HPXML default (see &lt;a href='https://openstudio-hpxml.readthedocs.io/en/v1.8.1/workflow_inputs.html#hpxml-foundation-walls'&gt;HPXML Foundation Walls&lt;/a&gt;) is used.</description>
      <type>Choice</type>
      <required>false</required>
      <model_dependent>false</model_dependent>
      <choices>
        <choice>
          <value>solid concrete</value>
          <display_name>solid concrete</display_name>
        </choice>
        <choice>
          <value>concrete block</value>
          <display_name>concrete block</display_name>
        </choice>
        <choice>
          <value>concrete block foam core</value>
          <display_name>concrete block foam core</display_name>
        </choice>
        <choice>
          <value>concrete block perlite core</value>
          <display_name>concrete block perlite core</display_name>
        </choice>
        <choice>
          <value>concrete block vermiculite core</value>
          <display_name>concrete block vermiculite core</display_name>
        </choice>
        <choice>
          <value>concrete block solid core</value>
          <display_name>concrete block solid core</display_name>
        </choice>
        <choice>
          <value>double brick</value>
          <display_name>double brick</display_name>
        </choice>
        <choice>
          <value>wood</value>
          <display_name>wood</display_name>
        </choice>
      </choices>
    </argument>
    <argument>
      <name>foundation_wall_thickness</name>
      <display_name>Foundation Wall: Thickness</display_name>
      <description>The thickness of the foundation wall. If not provided, the OS-HPXML default (see &lt;a href='https://openstudio-hpxml.readthedocs.io/en/v1.8.1/workflow_inputs.html#hpxml-foundation-walls'&gt;HPXML Foundation Walls&lt;/a&gt;) is used.</description>
      <type>Double</type>
      <units>in</units>
      <required>false</required>
      <model_dependent>false</model_dependent>
    </argument>
    <argument>
      <name>foundation_wall_insulation_r</name>
      <display_name>Foundation Wall: Insulation Nominal R-value</display_name>
      <description>Nominal R-value for the foundation wall insulation. Only applies to basements/crawlspaces.</description>
      <type>Double</type>
      <units>h-ft^2-R/Btu</units>
      <required>true</required>
      <model_dependent>false</model_dependent>
      <default_value>0</default_value>
    </argument>
    <argument>
      <name>foundation_wall_insulation_location</name>
      <display_name>Foundation Wall: Insulation Location</display_name>
      <description>Whether the insulation is on the interior or exterior of the foundation wall. Only applies to basements/crawlspaces.</description>
      <type>Choice</type>
      <units>ft</units>
      <required>false</required>
      <model_dependent>false</model_dependent>
      <default_value>exterior</default_value>
      <choices>
        <choice>
          <value>interior</value>
          <display_name>interior</display_name>
        </choice>
        <choice>
          <value>exterior</value>
          <display_name>exterior</display_name>
        </choice>
      </choices>
    </argument>
    <argument>
      <name>foundation_wall_insulation_distance_to_top</name>
      <display_name>Foundation Wall: Insulation Distance To Top</display_name>
      <description>The distance from the top of the foundation wall to the top of the foundation wall insulation. Only applies to basements/crawlspaces. If not provided, the OS-HPXML default (see &lt;a href='https://openstudio-hpxml.readthedocs.io/en/v1.8.1/workflow_inputs.html#hpxml-foundation-walls'&gt;HPXML Foundation Walls&lt;/a&gt;) is used.</description>
      <type>Double</type>
      <units>ft</units>
      <required>false</required>
      <model_dependent>false</model_dependent>
    </argument>
    <argument>
      <name>foundation_wall_insulation_distance_to_bottom</name>
      <display_name>Foundation Wall: Insulation Distance To Bottom</display_name>
      <description>The distance from the top of the foundation wall to the bottom of the foundation wall insulation. Only applies to basements/crawlspaces. If not provided, the OS-HPXML default (see &lt;a href='https://openstudio-hpxml.readthedocs.io/en/v1.8.1/workflow_inputs.html#hpxml-foundation-walls'&gt;HPXML Foundation Walls&lt;/a&gt;) is used.</description>
      <type>Double</type>
      <units>ft</units>
      <required>false</required>
      <model_dependent>false</model_dependent>
    </argument>
    <argument>
      <name>foundation_wall_assembly_r</name>
      <display_name>Foundation Wall: Assembly R-value</display_name>
      <description>Assembly R-value for the foundation walls. Only applies to basements/crawlspaces. If provided, overrides the previous foundation wall insulation inputs. If not provided, it is ignored.</description>
      <type>Double</type>
      <units>h-ft^2-R/Btu</units>
      <required>false</required>
      <model_dependent>false</model_dependent>
    </argument>
    <argument>
      <name>rim_joist_assembly_r</name>
      <display_name>Rim Joist: Assembly R-value</display_name>
      <description>Assembly R-value for the rim joists. Only applies to basements/crawlspaces. Required if a rim joist height is provided.</description>
      <type>Double</type>
      <units>h-ft^2-R/Btu</units>
      <required>false</required>
      <model_dependent>false</model_dependent>
    </argument>
    <argument>
      <name>slab_perimeter_insulation_r</name>
      <display_name>Slab: Perimeter Insulation Nominal R-value</display_name>
      <description>Nominal R-value of the vertical slab perimeter insulation. Applies to slab-on-grade foundations and basement/crawlspace floors.</description>
      <type>Double</type>
      <units>h-ft^2-R/Btu</units>
      <required>true</required>
      <model_dependent>false</model_dependent>
      <default_value>0</default_value>
    </argument>
    <argument>
      <name>slab_perimeter_depth</name>
      <display_name>Slab: Perimeter Insulation Depth</display_name>
      <description>Depth from grade to bottom of vertical slab perimeter insulation. Applies to slab-on-grade foundations and basement/crawlspace floors.</description>
      <type>Double</type>
      <units>ft</units>
      <required>true</required>
      <model_dependent>false</model_dependent>
      <default_value>0</default_value>
    </argument>
    <argument>
      <name>slab_under_insulation_r</name>
      <display_name>Slab: Under Slab Insulation Nominal R-value</display_name>
      <description>Nominal R-value of the horizontal under slab insulation. Applies to slab-on-grade foundations and basement/crawlspace floors.</description>
      <type>Double</type>
      <units>h-ft^2-R/Btu</units>
      <required>true</required>
      <model_dependent>false</model_dependent>
      <default_value>0</default_value>
    </argument>
    <argument>
      <name>slab_under_width</name>
      <display_name>Slab: Under Slab Insulation Width</display_name>
      <description>Width from slab edge inward of horizontal under-slab insulation. Enter 999 to specify that the under slab insulation spans the entire slab. Applies to slab-on-grade foundations and basement/crawlspace floors.</description>
      <type>Double</type>
      <units>ft</units>
      <required>true</required>
      <model_dependent>false</model_dependent>
      <default_value>0</default_value>
    </argument>
    <argument>
      <name>slab_thickness</name>
      <display_name>Slab: Thickness</display_name>
      <description>The thickness of the slab. Zero can be entered if there is a dirt floor instead of a slab. If not provided, the OS-HPXML default (see &lt;a href='https://openstudio-hpxml.readthedocs.io/en/v1.8.1/workflow_inputs.html#hpxml-slabs'&gt;HPXML Slabs&lt;/a&gt;) is used.</description>
      <type>Double</type>
      <units>in</units>
      <required>false</required>
      <model_dependent>false</model_dependent>
    </argument>
    <argument>
      <name>slab_carpet_fraction</name>
      <display_name>Slab: Carpet Fraction</display_name>
      <description>Fraction of the slab floor area that is carpeted. If not provided, the OS-HPXML default (see &lt;a href='https://openstudio-hpxml.readthedocs.io/en/v1.8.1/workflow_inputs.html#hpxml-slabs'&gt;HPXML Slabs&lt;/a&gt;) is used.</description>
      <type>Double</type>
      <units>Frac</units>
      <required>false</required>
      <model_dependent>false</model_dependent>
    </argument>
    <argument>
      <name>slab_carpet_r</name>
      <display_name>Slab: Carpet R-value</display_name>
      <description>R-value of the slab carpet. If not provided, the OS-HPXML default (see &lt;a href='https://openstudio-hpxml.readthedocs.io/en/v1.8.1/workflow_inputs.html#hpxml-slabs'&gt;HPXML Slabs&lt;/a&gt;) is used.</description>
      <type>Double</type>
      <units>h-ft^2-R/Btu</units>
      <required>false</required>
      <model_dependent>false</model_dependent>
    </argument>
    <argument>
      <name>ceiling_assembly_r</name>
      <display_name>Ceiling: Assembly R-value</display_name>
      <description>Assembly R-value for the ceiling (attic floor).</description>
      <type>Double</type>
      <units>h-ft^2-R/Btu</units>
      <required>true</required>
      <model_dependent>false</model_dependent>
      <default_value>31.6</default_value>
    </argument>
    <argument>
      <name>roof_material_type</name>
      <display_name>Roof: Material Type</display_name>
      <description>The material type of the roof. If not provided, the OS-HPXML default (see &lt;a href='https://openstudio-hpxml.readthedocs.io/en/v1.8.1/workflow_inputs.html#hpxml-roofs'&gt;HPXML Roofs&lt;/a&gt;) is used.</description>
      <type>Choice</type>
      <required>false</required>
      <model_dependent>false</model_dependent>
      <choices>
        <choice>
          <value>asphalt or fiberglass shingles</value>
          <display_name>asphalt or fiberglass shingles</display_name>
        </choice>
        <choice>
          <value>concrete</value>
          <display_name>concrete</display_name>
        </choice>
        <choice>
          <value>cool roof</value>
          <display_name>cool roof</display_name>
        </choice>
        <choice>
          <value>slate or tile shingles</value>
          <display_name>slate or tile shingles</display_name>
        </choice>
        <choice>
          <value>expanded polystyrene sheathing</value>
          <display_name>expanded polystyrene sheathing</display_name>
        </choice>
        <choice>
          <value>metal surfacing</value>
          <display_name>metal surfacing</display_name>
        </choice>
        <choice>
          <value>plastic/rubber/synthetic sheeting</value>
          <display_name>plastic/rubber/synthetic sheeting</display_name>
        </choice>
        <choice>
          <value>shingles</value>
          <display_name>shingles</display_name>
        </choice>
        <choice>
          <value>wood shingles or shakes</value>
          <display_name>wood shingles or shakes</display_name>
        </choice>
      </choices>
    </argument>
    <argument>
      <name>roof_color</name>
      <display_name>Roof: Color</display_name>
      <description>The color of the roof. If not provided, the OS-HPXML default (see &lt;a href='https://openstudio-hpxml.readthedocs.io/en/v1.8.1/workflow_inputs.html#hpxml-roofs'&gt;HPXML Roofs&lt;/a&gt;) is used.</description>
      <type>Choice</type>
      <required>false</required>
      <model_dependent>false</model_dependent>
      <choices>
        <choice>
          <value>dark</value>
          <display_name>dark</display_name>
        </choice>
        <choice>
          <value>light</value>
          <display_name>light</display_name>
        </choice>
        <choice>
          <value>medium</value>
          <display_name>medium</display_name>
        </choice>
        <choice>
          <value>medium dark</value>
          <display_name>medium dark</display_name>
        </choice>
        <choice>
          <value>reflective</value>
          <display_name>reflective</display_name>
        </choice>
      </choices>
    </argument>
    <argument>
      <name>roof_assembly_r</name>
      <display_name>Roof: Assembly R-value</display_name>
      <description>Assembly R-value of the roof.</description>
      <type>Double</type>
      <units>h-ft^2-R/Btu</units>
      <required>true</required>
      <model_dependent>false</model_dependent>
      <default_value>2.3</default_value>
    </argument>
    <argument>
      <name>radiant_barrier_attic_location</name>
      <display_name>Attic: Radiant Barrier Location</display_name>
      <description>The location of the radiant barrier in the attic.</description>
      <type>Choice</type>
      <required>false</required>
      <model_dependent>false</model_dependent>
      <choices>
        <choice>
          <value>none</value>
          <display_name>none</display_name>
        </choice>
        <choice>
          <value>Attic roof only</value>
          <display_name>Attic roof only</display_name>
        </choice>
        <choice>
          <value>Attic roof and gable walls</value>
          <display_name>Attic roof and gable walls</display_name>
        </choice>
        <choice>
          <value>Attic floor</value>
          <display_name>Attic floor</display_name>
        </choice>
      </choices>
    </argument>
    <argument>
      <name>radiant_barrier_grade</name>
      <display_name>Attic: Radiant Barrier Grade</display_name>
      <description>The grade of the radiant barrier in the attic. If not provided, the OS-HPXML default (see &lt;a href='https://openstudio-hpxml.readthedocs.io/en/v1.8.1/workflow_inputs.html#hpxml-roofs'&gt;HPXML Roofs&lt;/a&gt;) is used.</description>
      <type>Choice</type>
      <required>false</required>
      <model_dependent>false</model_dependent>
      <choices>
        <choice>
          <value>1</value>
          <display_name>1</display_name>
        </choice>
        <choice>
          <value>2</value>
          <display_name>2</display_name>
        </choice>
        <choice>
          <value>3</value>
          <display_name>3</display_name>
        </choice>
      </choices>
    </argument>
    <argument>
      <name>wall_type</name>
      <display_name>Wall: Type</display_name>
      <description>The type of walls.</description>
      <type>Choice</type>
      <required>true</required>
      <model_dependent>false</model_dependent>
      <default_value>WoodStud</default_value>
      <choices>
        <choice>
          <value>WoodStud</value>
          <display_name>WoodStud</display_name>
        </choice>
        <choice>
          <value>ConcreteMasonryUnit</value>
          <display_name>ConcreteMasonryUnit</display_name>
        </choice>
        <choice>
          <value>DoubleWoodStud</value>
          <display_name>DoubleWoodStud</display_name>
        </choice>
        <choice>
          <value>InsulatedConcreteForms</value>
          <display_name>InsulatedConcreteForms</display_name>
        </choice>
        <choice>
          <value>LogWall</value>
          <display_name>LogWall</display_name>
        </choice>
        <choice>
          <value>StructuralInsulatedPanel</value>
          <display_name>StructuralInsulatedPanel</display_name>
        </choice>
        <choice>
          <value>SolidConcrete</value>
          <display_name>SolidConcrete</display_name>
        </choice>
        <choice>
          <value>SteelFrame</value>
          <display_name>SteelFrame</display_name>
        </choice>
        <choice>
          <value>Stone</value>
          <display_name>Stone</display_name>
        </choice>
        <choice>
          <value>StrawBale</value>
          <display_name>StrawBale</display_name>
        </choice>
        <choice>
          <value>StructuralBrick</value>
          <display_name>StructuralBrick</display_name>
        </choice>
      </choices>
    </argument>
    <argument>
      <name>wall_siding_type</name>
      <display_name>Wall: Siding Type</display_name>
      <description>The siding type of the walls. Also applies to rim joists. If not provided, the OS-HPXML default (see &lt;a href='https://openstudio-hpxml.readthedocs.io/en/v1.8.1/workflow_inputs.html#hpxml-walls'&gt;HPXML Walls&lt;/a&gt;) is used.</description>
      <type>Choice</type>
      <required>false</required>
      <model_dependent>false</model_dependent>
      <choices>
        <choice>
          <value>aluminum siding</value>
          <display_name>aluminum siding</display_name>
        </choice>
        <choice>
          <value>asbestos siding</value>
          <display_name>asbestos siding</display_name>
        </choice>
        <choice>
          <value>brick veneer</value>
          <display_name>brick veneer</display_name>
        </choice>
        <choice>
          <value>composite shingle siding</value>
          <display_name>composite shingle siding</display_name>
        </choice>
        <choice>
          <value>fiber cement siding</value>
          <display_name>fiber cement siding</display_name>
        </choice>
        <choice>
          <value>masonite siding</value>
          <display_name>masonite siding</display_name>
        </choice>
        <choice>
          <value>none</value>
          <display_name>none</display_name>
        </choice>
        <choice>
          <value>stucco</value>
          <display_name>stucco</display_name>
        </choice>
        <choice>
          <value>synthetic stucco</value>
          <display_name>synthetic stucco</display_name>
        </choice>
        <choice>
          <value>vinyl siding</value>
          <display_name>vinyl siding</display_name>
        </choice>
        <choice>
          <value>wood siding</value>
          <display_name>wood siding</display_name>
        </choice>
      </choices>
    </argument>
    <argument>
      <name>wall_color</name>
      <display_name>Wall: Color</display_name>
      <description>The color of the walls. Also applies to rim joists. If not provided, the OS-HPXML default (see &lt;a href='https://openstudio-hpxml.readthedocs.io/en/v1.8.1/workflow_inputs.html#hpxml-walls'&gt;HPXML Walls&lt;/a&gt;) is used.</description>
      <type>Choice</type>
      <required>false</required>
      <model_dependent>false</model_dependent>
      <choices>
        <choice>
          <value>dark</value>
          <display_name>dark</display_name>
        </choice>
        <choice>
          <value>light</value>
          <display_name>light</display_name>
        </choice>
        <choice>
          <value>medium</value>
          <display_name>medium</display_name>
        </choice>
        <choice>
          <value>medium dark</value>
          <display_name>medium dark</display_name>
        </choice>
        <choice>
          <value>reflective</value>
          <display_name>reflective</display_name>
        </choice>
      </choices>
    </argument>
    <argument>
      <name>wall_assembly_r</name>
      <display_name>Wall: Assembly R-value</display_name>
      <description>Assembly R-value of the walls.</description>
      <type>Double</type>
      <units>h-ft^2-R/Btu</units>
      <required>true</required>
      <model_dependent>false</model_dependent>
      <default_value>11.9</default_value>
    </argument>
    <argument>
      <name>window_front_wwr</name>
      <display_name>Windows: Front Window-to-Wall Ratio</display_name>
      <description>The ratio of window area to wall area for the unit's front facade. Enter 0 if specifying Front Window Area instead.</description>
      <type>Double</type>
      <units>Frac</units>
      <required>true</required>
      <model_dependent>false</model_dependent>
      <default_value>0.18</default_value>
    </argument>
    <argument>
      <name>window_back_wwr</name>
      <display_name>Windows: Back Window-to-Wall Ratio</display_name>
      <description>The ratio of window area to wall area for the unit's back facade. Enter 0 if specifying Back Window Area instead.</description>
      <type>Double</type>
      <units>Frac</units>
      <required>true</required>
      <model_dependent>false</model_dependent>
      <default_value>0.18</default_value>
    </argument>
    <argument>
      <name>window_left_wwr</name>
      <display_name>Windows: Left Window-to-Wall Ratio</display_name>
      <description>The ratio of window area to wall area for the unit's left facade (when viewed from the front). Enter 0 if specifying Left Window Area instead.</description>
      <type>Double</type>
      <units>Frac</units>
      <required>true</required>
      <model_dependent>false</model_dependent>
      <default_value>0.18</default_value>
    </argument>
    <argument>
      <name>window_right_wwr</name>
      <display_name>Windows: Right Window-to-Wall Ratio</display_name>
      <description>The ratio of window area to wall area for the unit's right facade (when viewed from the front). Enter 0 if specifying Right Window Area instead.</description>
      <type>Double</type>
      <units>Frac</units>
      <required>true</required>
      <model_dependent>false</model_dependent>
      <default_value>0.18</default_value>
    </argument>
    <argument>
      <name>window_area_front</name>
      <display_name>Windows: Front Window Area</display_name>
      <description>The amount of window area on the unit's front facade. Enter 0 if specifying Front Window-to-Wall Ratio instead.</description>
      <type>Double</type>
      <units>ft^2</units>
      <required>true</required>
      <model_dependent>false</model_dependent>
      <default_value>0</default_value>
    </argument>
    <argument>
      <name>window_area_back</name>
      <display_name>Windows: Back Window Area</display_name>
      <description>The amount of window area on the unit's back facade. Enter 0 if specifying Back Window-to-Wall Ratio instead.</description>
      <type>Double</type>
      <units>ft^2</units>
      <required>true</required>
      <model_dependent>false</model_dependent>
      <default_value>0</default_value>
    </argument>
    <argument>
      <name>window_area_left</name>
      <display_name>Windows: Left Window Area</display_name>
      <description>The amount of window area on the unit's left facade (when viewed from the front). Enter 0 if specifying Left Window-to-Wall Ratio instead.</description>
      <type>Double</type>
      <units>ft^2</units>
      <required>true</required>
      <model_dependent>false</model_dependent>
      <default_value>0</default_value>
    </argument>
    <argument>
      <name>window_area_right</name>
      <display_name>Windows: Right Window Area</display_name>
      <description>The amount of window area on the unit's right facade (when viewed from the front). Enter 0 if specifying Right Window-to-Wall Ratio instead.</description>
      <type>Double</type>
      <units>ft^2</units>
      <required>true</required>
      <model_dependent>false</model_dependent>
      <default_value>0</default_value>
    </argument>
    <argument>
      <name>window_aspect_ratio</name>
      <display_name>Windows: Aspect Ratio</display_name>
      <description>Ratio of window height to width.</description>
      <type>Double</type>
      <units>Frac</units>
      <required>true</required>
      <model_dependent>false</model_dependent>
      <default_value>1.333</default_value>
    </argument>
    <argument>
      <name>window_fraction_operable</name>
      <display_name>Windows: Fraction Operable</display_name>
      <description>Fraction of windows that are operable. If not provided, the OS-HPXML default (see &lt;a href='https://openstudio-hpxml.readthedocs.io/en/v1.8.1/workflow_inputs.html#hpxml-windows'&gt;HPXML Windows&lt;/a&gt;) is used.</description>
      <type>Double</type>
      <units>Frac</units>
      <required>false</required>
      <model_dependent>false</model_dependent>
    </argument>
    <argument>
      <name>window_natvent_availability</name>
      <display_name>Windows: Natural Ventilation Availability</display_name>
      <description>For operable windows, the number of days/week that windows can be opened by occupants for natural ventilation. If not provided, the OS-HPXML default (see &lt;a href='https://openstudio-hpxml.readthedocs.io/en/v1.8.1/workflow_inputs.html#hpxml-windows'&gt;HPXML Windows&lt;/a&gt;) is used.</description>
      <type>Integer</type>
      <units>Days/week</units>
      <required>false</required>
      <model_dependent>false</model_dependent>
    </argument>
    <argument>
      <name>window_ufactor</name>
      <display_name>Windows: U-Factor</display_name>
      <description>Full-assembly NFRC U-factor.</description>
      <type>Double</type>
      <units>Btu/hr-ft^2-R</units>
      <required>true</required>
      <model_dependent>false</model_dependent>
      <default_value>0.37</default_value>
    </argument>
    <argument>
      <name>window_shgc</name>
      <display_name>Windows: SHGC</display_name>
      <description>Full-assembly NFRC solar heat gain coefficient.</description>
      <type>Double</type>
      <required>true</required>
      <model_dependent>false</model_dependent>
      <default_value>0.3</default_value>
    </argument>
    <argument>
      <name>window_interior_shading_winter</name>
      <display_name>Windows: Winter Interior Shading</display_name>
      <description>Interior shading coefficient for the winter season. 1.0 indicates no reduction in solar gain, 0.85 indicates 15% reduction, etc. If not provided, the OS-HPXML default (see &lt;a href='https://openstudio-hpxml.readthedocs.io/en/v1.8.1/workflow_inputs.html#hpxml-windows'&gt;HPXML Windows&lt;/a&gt;) is used.</description>
      <type>Double</type>
      <units>Frac</units>
      <required>false</required>
      <model_dependent>false</model_dependent>
    </argument>
    <argument>
      <name>window_interior_shading_summer</name>
      <display_name>Windows: Summer Interior Shading</display_name>
      <description>Interior shading coefficient for the summer season. 1.0 indicates no reduction in solar gain, 0.85 indicates 15% reduction, etc. If not provided, the OS-HPXML default (see &lt;a href='https://openstudio-hpxml.readthedocs.io/en/v1.8.1/workflow_inputs.html#hpxml-windows'&gt;HPXML Windows&lt;/a&gt;) is used.</description>
      <type>Double</type>
      <units>Frac</units>
      <required>false</required>
      <model_dependent>false</model_dependent>
    </argument>
    <argument>
      <name>window_exterior_shading_winter</name>
      <display_name>Windows: Winter Exterior Shading</display_name>
      <description>Exterior shading coefficient for the winter season. 1.0 indicates no reduction in solar gain, 0.85 indicates 15% reduction, etc. If not provided, the OS-HPXML default (see &lt;a href='https://openstudio-hpxml.readthedocs.io/en/v1.8.1/workflow_inputs.html#hpxml-windows'&gt;HPXML Windows&lt;/a&gt;) is used.</description>
      <type>Double</type>
      <units>Frac</units>
      <required>false</required>
      <model_dependent>false</model_dependent>
    </argument>
    <argument>
      <name>window_exterior_shading_summer</name>
      <display_name>Windows: Summer Exterior Shading</display_name>
      <description>Exterior shading coefficient for the summer season. 1.0 indicates no reduction in solar gain, 0.85 indicates 15% reduction, etc. If not provided, the OS-HPXML default (see &lt;a href='https://openstudio-hpxml.readthedocs.io/en/v1.8.1/workflow_inputs.html#hpxml-windows'&gt;HPXML Windows&lt;/a&gt;) is used.</description>
      <type>Double</type>
      <units>Frac</units>
      <required>false</required>
      <model_dependent>false</model_dependent>
    </argument>
    <argument>
      <name>window_shading_summer_season</name>
      <display_name>Windows: Shading Summer Season</display_name>
      <description>Enter a date like 'May 1 - Sep 30'. Defines the summer season for purposes of shading coefficients; the rest of the year is assumed to be winter. If not provided, the OS-HPXML default (see &lt;a href='https://openstudio-hpxml.readthedocs.io/en/v1.8.1/workflow_inputs.html#hpxml-windows'&gt;HPXML Windows&lt;/a&gt;) is used.</description>
      <type>String</type>
      <required>false</required>
      <model_dependent>false</model_dependent>
    </argument>
    <argument>
      <name>window_storm_type</name>
      <display_name>Windows: Storm Type</display_name>
      <description>The type of storm, if present. If not provided, assumes there is no storm.</description>
      <type>Choice</type>
      <required>false</required>
      <model_dependent>false</model_dependent>
      <choices>
        <choice>
          <value>clear</value>
          <display_name>clear</display_name>
        </choice>
        <choice>
          <value>low-e</value>
          <display_name>low-e</display_name>
        </choice>
      </choices>
    </argument>
    <argument>
      <name>overhangs_front_depth</name>
      <display_name>Overhangs: Front Depth</display_name>
      <description>The depth of overhangs for windows for the front facade.</description>
      <type>Double</type>
      <units>ft</units>
      <required>true</required>
      <model_dependent>false</model_dependent>
      <default_value>0</default_value>
    </argument>
    <argument>
      <name>overhangs_front_distance_to_top_of_window</name>
      <display_name>Overhangs: Front Distance to Top of Window</display_name>
      <description>The overhangs distance to the top of window for the front facade.</description>
      <type>Double</type>
      <units>ft</units>
      <required>true</required>
      <model_dependent>false</model_dependent>
      <default_value>0</default_value>
    </argument>
    <argument>
      <name>overhangs_front_distance_to_bottom_of_window</name>
      <display_name>Overhangs: Front Distance to Bottom of Window</display_name>
      <description>The overhangs distance to the bottom of window for the front facade.</description>
      <type>Double</type>
      <units>ft</units>
      <required>true</required>
      <model_dependent>false</model_dependent>
      <default_value>4</default_value>
    </argument>
    <argument>
      <name>overhangs_back_depth</name>
      <display_name>Overhangs: Back Depth</display_name>
      <description>The depth of overhangs for windows for the back facade.</description>
      <type>Double</type>
      <units>ft</units>
      <required>true</required>
      <model_dependent>false</model_dependent>
      <default_value>0</default_value>
    </argument>
    <argument>
      <name>overhangs_back_distance_to_top_of_window</name>
      <display_name>Overhangs: Back Distance to Top of Window</display_name>
      <description>The overhangs distance to the top of window for the back facade.</description>
      <type>Double</type>
      <units>ft</units>
      <required>true</required>
      <model_dependent>false</model_dependent>
      <default_value>0</default_value>
    </argument>
    <argument>
      <name>overhangs_back_distance_to_bottom_of_window</name>
      <display_name>Overhangs: Back Distance to Bottom of Window</display_name>
      <description>The overhangs distance to the bottom of window for the back facade.</description>
      <type>Double</type>
      <units>ft</units>
      <required>true</required>
      <model_dependent>false</model_dependent>
      <default_value>4</default_value>
    </argument>
    <argument>
      <name>overhangs_left_depth</name>
      <display_name>Overhangs: Left Depth</display_name>
      <description>The depth of overhangs for windows for the left facade.</description>
      <type>Double</type>
      <units>ft</units>
      <required>true</required>
      <model_dependent>false</model_dependent>
      <default_value>0</default_value>
    </argument>
    <argument>
      <name>overhangs_left_distance_to_top_of_window</name>
      <display_name>Overhangs: Left Distance to Top of Window</display_name>
      <description>The overhangs distance to the top of window for the left facade.</description>
      <type>Double</type>
      <units>ft</units>
      <required>true</required>
      <model_dependent>false</model_dependent>
      <default_value>0</default_value>
    </argument>
    <argument>
      <name>overhangs_left_distance_to_bottom_of_window</name>
      <display_name>Overhangs: Left Distance to Bottom of Window</display_name>
      <description>The overhangs distance to the bottom of window for the left facade.</description>
      <type>Double</type>
      <units>ft</units>
      <required>true</required>
      <model_dependent>false</model_dependent>
      <default_value>4</default_value>
    </argument>
    <argument>
      <name>overhangs_right_depth</name>
      <display_name>Overhangs: Right Depth</display_name>
      <description>The depth of overhangs for windows for the right facade.</description>
      <type>Double</type>
      <units>ft</units>
      <required>true</required>
      <model_dependent>false</model_dependent>
      <default_value>0</default_value>
    </argument>
    <argument>
      <name>overhangs_right_distance_to_top_of_window</name>
      <display_name>Overhangs: Right Distance to Top of Window</display_name>
      <description>The overhangs distance to the top of window for the right facade.</description>
      <type>Double</type>
      <units>ft</units>
      <required>true</required>
      <model_dependent>false</model_dependent>
      <default_value>0</default_value>
    </argument>
    <argument>
      <name>overhangs_right_distance_to_bottom_of_window</name>
      <display_name>Overhangs: Right Distance to Bottom of Window</display_name>
      <description>The overhangs distance to the bottom of window for the right facade.</description>
      <type>Double</type>
      <units>ft</units>
      <required>true</required>
      <model_dependent>false</model_dependent>
      <default_value>4</default_value>
    </argument>
    <argument>
      <name>skylight_area_front</name>
      <display_name>Skylights: Front Roof Area</display_name>
      <description>The amount of skylight area on the unit's front conditioned roof facade.</description>
      <type>Double</type>
      <units>ft^2</units>
      <required>true</required>
      <model_dependent>false</model_dependent>
      <default_value>0</default_value>
    </argument>
    <argument>
      <name>skylight_area_back</name>
      <display_name>Skylights: Back Roof Area</display_name>
      <description>The amount of skylight area on the unit's back conditioned roof facade.</description>
      <type>Double</type>
      <units>ft^2</units>
      <required>true</required>
      <model_dependent>false</model_dependent>
      <default_value>0</default_value>
    </argument>
    <argument>
      <name>skylight_area_left</name>
      <display_name>Skylights: Left Roof Area</display_name>
      <description>The amount of skylight area on the unit's left conditioned roof facade (when viewed from the front).</description>
      <type>Double</type>
      <units>ft^2</units>
      <required>true</required>
      <model_dependent>false</model_dependent>
      <default_value>0</default_value>
    </argument>
    <argument>
      <name>skylight_area_right</name>
      <display_name>Skylights: Right Roof Area</display_name>
      <description>The amount of skylight area on the unit's right conditioned roof facade (when viewed from the front).</description>
      <type>Double</type>
      <units>ft^2</units>
      <required>true</required>
      <model_dependent>false</model_dependent>
      <default_value>0</default_value>
    </argument>
    <argument>
      <name>skylight_ufactor</name>
      <display_name>Skylights: U-Factor</display_name>
      <description>Full-assembly NFRC U-factor.</description>
      <type>Double</type>
      <units>Btu/hr-ft^2-R</units>
      <required>true</required>
      <model_dependent>false</model_dependent>
      <default_value>0.33</default_value>
    </argument>
    <argument>
      <name>skylight_shgc</name>
      <display_name>Skylights: SHGC</display_name>
      <description>Full-assembly NFRC solar heat gain coefficient.</description>
      <type>Double</type>
      <required>true</required>
      <model_dependent>false</model_dependent>
      <default_value>0.45</default_value>
    </argument>
    <argument>
      <name>skylight_storm_type</name>
      <display_name>Skylights: Storm Type</display_name>
      <description>The type of storm, if present. If not provided, assumes there is no storm.</description>
      <type>Choice</type>
      <required>false</required>
      <model_dependent>false</model_dependent>
      <choices>
        <choice>
          <value>clear</value>
          <display_name>clear</display_name>
        </choice>
        <choice>
          <value>low-e</value>
          <display_name>low-e</display_name>
        </choice>
      </choices>
    </argument>
    <argument>
      <name>door_area</name>
      <display_name>Doors: Area</display_name>
      <description>The area of the opaque door(s).</description>
      <type>Double</type>
      <units>ft^2</units>
      <required>true</required>
      <model_dependent>false</model_dependent>
      <default_value>20</default_value>
    </argument>
    <argument>
      <name>door_rvalue</name>
      <display_name>Doors: R-value</display_name>
      <description>R-value of the opaque door(s).</description>
      <type>Double</type>
      <units>h-ft^2-R/Btu</units>
      <required>true</required>
      <model_dependent>false</model_dependent>
      <default_value>4.4</default_value>
    </argument>
    <argument>
      <name>air_leakage_units</name>
      <display_name>Air Leakage: Units</display_name>
      <description>The unit of measure for the air leakage.</description>
      <type>Choice</type>
      <required>false</required>
      <model_dependent>false</model_dependent>
      <choices>
        <choice>
          <value>ACH</value>
          <display_name>ACH</display_name>
        </choice>
        <choice>
          <value>CFM</value>
          <display_name>CFM</display_name>
        </choice>
        <choice>
          <value>ACHnatural</value>
          <display_name>ACHnatural</display_name>
        </choice>
        <choice>
          <value>CFMnatural</value>
          <display_name>CFMnatural</display_name>
        </choice>
        <choice>
          <value>EffectiveLeakageArea</value>
          <display_name>EffectiveLeakageArea</display_name>
        </choice>
      </choices>
    </argument>
    <argument>
      <name>air_leakage_house_pressure</name>
      <display_name>Air Leakage: House Pressure</display_name>
      <description>The house pressure relative to outside. Required when units are ACH or CFM.</description>
      <type>Double</type>
      <units>Pa</units>
      <required>false</required>
      <model_dependent>false</model_dependent>
    </argument>
    <argument>
      <name>air_leakage_value</name>
      <display_name>Air Leakage: Value</display_name>
      <description>Air exchange rate value. For 'EffectiveLeakageArea', provide value in sq. in.</description>
      <type>Double</type>
      <required>false</required>
      <model_dependent>false</model_dependent>
    </argument>
    <argument>
      <name>air_leakage_type</name>
      <display_name>Air Leakage: Type</display_name>
      <description>Type of air leakage. If 'unit total', represents the total infiltration to the unit as measured by a compartmentalization test, in which case the air leakage value will be adjusted by the ratio of exterior envelope surface area to total envelope surface area. Otherwise, if 'unit exterior only', represents the infiltration to the unit from outside only as measured by a guarded test. Required when unit type is single-family attached or apartment unit.</description>
      <type>Choice</type>
      <required>false</required>
      <model_dependent>false</model_dependent>
      <choices>
        <choice>
          <value>unit total</value>
          <display_name>unit total</display_name>
        </choice>
        <choice>
          <value>unit exterior only</value>
          <display_name>unit exterior only</display_name>
        </choice>
      </choices>
    </argument>
    <argument>
      <name>leakiness_description</name>
      <display_name>Air Leakage: Leakiness Description</display_name>
      <description>Qualitative description of infiltration. If provided, Manual J Table 5A/5B look up ACH values will be used for hvac sizing, and the annual average ACH will be calculated based on year built, iecc zone, cfa, infiltration height, foundation type, ducts and leakiness description.</description>
      <type>Choice</type>
      <required>false</required>
      <model_dependent>false</model_dependent>
      <choices>
        <choice>
          <value>very tight</value>
          <display_name>very tight</display_name>
        </choice>
        <choice>
          <value>tight</value>
          <display_name>tight</display_name>
        </choice>
        <choice>
          <value>average</value>
          <display_name>average</display_name>
        </choice>
        <choice>
          <value>leaky</value>
          <display_name>leaky</display_name>
        </choice>
        <choice>
          <value>very leaky</value>
          <display_name>very leaky</display_name>
        </choice>
      </choices>
    </argument>
    <argument>
      <name>air_leakage_has_flue_or_chimney_in_conditioned_space</name>
      <display_name>Air Leakage: Has Flue or Chimney in Conditioned Space</display_name>
      <description>Presence of flue or chimney with combustion air from conditioned space; used for infiltration model. If not provided, the OS-HPXML default (see &lt;a href='https://openstudio-hpxml.readthedocs.io/en/v1.8.1/workflow_inputs.html#flue-or-chimney'&gt;Flue or Chimney&lt;/a&gt;) is used.</description>
      <type>Boolean</type>
      <required>false</required>
      <model_dependent>false</model_dependent>
      <choices>
        <choice>
          <value>true</value>
          <display_name>true</display_name>
        </choice>
        <choice>
          <value>false</value>
          <display_name>false</display_name>
        </choice>
      </choices>
    </argument>
    <argument>
      <name>heating_system_type</name>
      <display_name>Heating System: Type</display_name>
      <description>The type of heating system. Use 'none' if there is no heating system or if there is a heat pump serving a heating load.</description>
      <type>Choice</type>
      <required>true</required>
      <model_dependent>false</model_dependent>
      <default_value>Furnace</default_value>
      <choices>
        <choice>
          <value>none</value>
          <display_name>none</display_name>
        </choice>
        <choice>
          <value>Furnace</value>
          <display_name>Furnace</display_name>
        </choice>
        <choice>
          <value>WallFurnace</value>
          <display_name>WallFurnace</display_name>
        </choice>
        <choice>
          <value>FloorFurnace</value>
          <display_name>FloorFurnace</display_name>
        </choice>
        <choice>
          <value>Boiler</value>
          <display_name>Boiler</display_name>
        </choice>
        <choice>
          <value>ElectricResistance</value>
          <display_name>ElectricResistance</display_name>
        </choice>
        <choice>
          <value>Stove</value>
          <display_name>Stove</display_name>
        </choice>
        <choice>
          <value>SpaceHeater</value>
          <display_name>SpaceHeater</display_name>
        </choice>
        <choice>
          <value>Fireplace</value>
          <display_name>Fireplace</display_name>
        </choice>
        <choice>
          <value>Shared Boiler w/ Baseboard</value>
          <display_name>Shared Boiler w/ Baseboard</display_name>
        </choice>
        <choice>
          <value>Shared Boiler w/ Ductless Fan Coil</value>
          <display_name>Shared Boiler w/ Ductless Fan Coil</display_name>
        </choice>
      </choices>
    </argument>
    <argument>
      <name>heating_system_fuel</name>
      <display_name>Heating System: Fuel Type</display_name>
      <description>The fuel type of the heating system. Ignored for ElectricResistance.</description>
      <type>Choice</type>
      <required>true</required>
      <model_dependent>false</model_dependent>
      <default_value>natural gas</default_value>
      <choices>
        <choice>
          <value>electricity</value>
          <display_name>electricity</display_name>
        </choice>
        <choice>
          <value>natural gas</value>
          <display_name>natural gas</display_name>
        </choice>
        <choice>
          <value>fuel oil</value>
          <display_name>fuel oil</display_name>
        </choice>
        <choice>
          <value>propane</value>
          <display_name>propane</display_name>
        </choice>
        <choice>
          <value>wood</value>
          <display_name>wood</display_name>
        </choice>
        <choice>
          <value>wood pellets</value>
          <display_name>wood pellets</display_name>
        </choice>
        <choice>
          <value>coal</value>
          <display_name>coal</display_name>
        </choice>
      </choices>
    </argument>
    <argument>
      <name>heating_system_heating_efficiency</name>
      <display_name>Heating System: Rated AFUE or Percent</display_name>
      <description>The rated heating efficiency value of the heating system.</description>
      <type>Double</type>
      <units>Frac</units>
      <required>true</required>
      <model_dependent>false</model_dependent>
      <default_value>0.78</default_value>
    </argument>
    <argument>
      <name>heating_system_heating_capacity</name>
      <display_name>Heating System: Heating Capacity</display_name>
      <description>The output heating capacity of the heating system. If not provided, the OS-HPXML autosized default (see &lt;a href='https://openstudio-hpxml.readthedocs.io/en/v1.8.1/workflow_inputs.html#hpxml-heating-systems'&gt;HPXML Heating Systems&lt;/a&gt;) is used.</description>
      <type>Double</type>
      <units>Btu/hr</units>
      <required>false</required>
      <model_dependent>false</model_dependent>
    </argument>
    <argument>
      <name>heating_system_heating_autosizing_factor</name>
      <display_name>Heating System: Heating Autosizing Factor</display_name>
      <description>The capacity scaling factor applied to the auto-sizing methodology. If not provided, 1.0 is used.</description>
      <type>Double</type>
      <required>false</required>
      <model_dependent>false</model_dependent>
    </argument>
    <argument>
      <name>heating_system_heating_autosizing_limit</name>
      <display_name>Heating System: Heating Autosizing Limit</display_name>
      <description>The maximum capacity limit applied to the auto-sizing methodology. If not provided, no limit is used.</description>
      <type>Double</type>
      <units>Btu/hr</units>
      <required>false</required>
      <model_dependent>false</model_dependent>
    </argument>
    <argument>
      <name>heating_system_fraction_heat_load_served</name>
      <display_name>Heating System: Fraction Heat Load Served</display_name>
      <description>The heating load served by the heating system.</description>
      <type>Double</type>
      <units>Frac</units>
      <required>true</required>
      <model_dependent>false</model_dependent>
      <default_value>1</default_value>
    </argument>
    <argument>
      <name>heating_system_pilot_light</name>
      <display_name>Heating System: Pilot Light</display_name>
      <description>The fuel usage of the pilot light. Applies only to Furnace, WallFurnace, FloorFurnace, Stove, Boiler, and Fireplace with non-electric fuel type. If not provided, assumes no pilot light.</description>
      <type>Double</type>
      <units>Btuh</units>
      <required>false</required>
      <model_dependent>false</model_dependent>
    </argument>
    <argument>
      <name>heating_system_airflow_defect_ratio</name>
      <display_name>Heating System: Airflow Defect Ratio</display_name>
      <description>The airflow defect ratio, defined as (InstalledAirflow - DesignAirflow) / DesignAirflow, of the heating system per ANSI/RESNET/ACCA Standard 310. A value of zero means no airflow defect. Applies only to Furnace. If not provided, assumes no defect.</description>
      <type>Double</type>
      <units>Frac</units>
      <required>false</required>
      <model_dependent>false</model_dependent>
    </argument>
    <argument>
      <name>cooling_system_type</name>
      <display_name>Cooling System: Type</display_name>
      <description>The type of cooling system. Use 'none' if there is no cooling system or if there is a heat pump serving a cooling load.</description>
      <type>Choice</type>
      <required>true</required>
      <model_dependent>false</model_dependent>
      <default_value>central air conditioner</default_value>
      <choices>
        <choice>
          <value>none</value>
          <display_name>none</display_name>
        </choice>
        <choice>
          <value>central air conditioner</value>
          <display_name>central air conditioner</display_name>
        </choice>
        <choice>
          <value>room air conditioner</value>
          <display_name>room air conditioner</display_name>
        </choice>
        <choice>
          <value>evaporative cooler</value>
          <display_name>evaporative cooler</display_name>
        </choice>
        <choice>
          <value>mini-split</value>
          <display_name>mini-split</display_name>
        </choice>
        <choice>
          <value>packaged terminal air conditioner</value>
          <display_name>packaged terminal air conditioner</display_name>
        </choice>
      </choices>
    </argument>
    <argument>
      <name>cooling_system_cooling_efficiency_type</name>
      <display_name>Cooling System: Efficiency Type</display_name>
      <description>The efficiency type of the cooling system. System types central air conditioner and mini-split use SEER or SEER2. System types room air conditioner and packaged terminal air conditioner use EER or CEER. Ignored for system type evaporative cooler.</description>
      <type>Choice</type>
      <required>true</required>
      <model_dependent>false</model_dependent>
      <default_value>SEER</default_value>
      <choices>
        <choice>
          <value>SEER</value>
          <display_name>SEER</display_name>
        </choice>
        <choice>
          <value>SEER2</value>
          <display_name>SEER2</display_name>
        </choice>
        <choice>
          <value>EER</value>
          <display_name>EER</display_name>
        </choice>
        <choice>
          <value>CEER</value>
          <display_name>CEER</display_name>
        </choice>
      </choices>
    </argument>
    <argument>
      <name>cooling_system_cooling_efficiency</name>
      <display_name>Cooling System: Efficiency</display_name>
      <description>The rated efficiency value of the cooling system. Ignored for evaporative cooler.</description>
      <type>Double</type>
      <required>true</required>
      <model_dependent>false</model_dependent>
      <default_value>13</default_value>
    </argument>
    <argument>
      <name>cooling_system_cooling_compressor_type</name>
      <display_name>Cooling System: Cooling Compressor Type</display_name>
      <description>The compressor type of the cooling system. Only applies to central air conditioner and mini-split. If not provided, the OS-HPXML default (see &lt;a href='https://openstudio-hpxml.readthedocs.io/en/v1.8.1/workflow_inputs.html#central-air-conditioner'&gt;Central Air Conditioner&lt;/a&gt;, &lt;a href='https://openstudio-hpxml.readthedocs.io/en/v1.8.1/workflow_inputs.html#mini-split-air-conditioner'&gt;Mini-Split Air Conditioner&lt;/a&gt;) is used.</description>
      <type>Choice</type>
      <required>false</required>
      <model_dependent>false</model_dependent>
      <choices>
        <choice>
          <value>single stage</value>
          <display_name>single stage</display_name>
        </choice>
        <choice>
          <value>two stage</value>
          <display_name>two stage</display_name>
        </choice>
        <choice>
          <value>variable speed</value>
          <display_name>variable speed</display_name>
        </choice>
      </choices>
    </argument>
    <argument>
      <name>cooling_system_cooling_sensible_heat_fraction</name>
      <display_name>Cooling System: Cooling Sensible Heat Fraction</display_name>
      <description>The sensible heat fraction of the cooling system. Ignored for evaporative cooler. If not provided, the OS-HPXML default (see &lt;a href='https://openstudio-hpxml.readthedocs.io/en/v1.8.1/workflow_inputs.html#central-air-conditioner'&gt;Central Air Conditioner&lt;/a&gt;, &lt;a href='https://openstudio-hpxml.readthedocs.io/en/v1.8.1/workflow_inputs.html#room-air-conditioner'&gt;Room Air Conditioner&lt;/a&gt;, &lt;a href='https://openstudio-hpxml.readthedocs.io/en/v1.8.1/workflow_inputs.html#packaged-terminal-air-conditioner'&gt;Packaged Terminal Air Conditioner&lt;/a&gt;, &lt;a href='https://openstudio-hpxml.readthedocs.io/en/v1.8.1/workflow_inputs.html#mini-split-air-conditioner'&gt;Mini-Split Air Conditioner&lt;/a&gt;) is used.</description>
      <type>Double</type>
      <units>Frac</units>
      <required>false</required>
      <model_dependent>false</model_dependent>
    </argument>
    <argument>
      <name>cooling_system_cooling_capacity</name>
      <display_name>Cooling System: Cooling Capacity</display_name>
      <description>The output cooling capacity of the cooling system. If not provided, the OS-HPXML autosized default (see &lt;a href='https://openstudio-hpxml.readthedocs.io/en/v1.8.1/workflow_inputs.html#central-air-conditioner'&gt;Central Air Conditioner&lt;/a&gt;, &lt;a href='https://openstudio-hpxml.readthedocs.io/en/v1.8.1/workflow_inputs.html#room-air-conditioner'&gt;Room Air Conditioner&lt;/a&gt;, &lt;a href='https://openstudio-hpxml.readthedocs.io/en/v1.8.1/workflow_inputs.html#packaged-terminal-air-conditioner'&gt;Packaged Terminal Air Conditioner&lt;/a&gt;, &lt;a href='https://openstudio-hpxml.readthedocs.io/en/v1.8.1/workflow_inputs.html#evaporative-cooler'&gt;Evaporative Cooler&lt;/a&gt;, &lt;a href='https://openstudio-hpxml.readthedocs.io/en/v1.8.1/workflow_inputs.html#mini-split-air-conditioner'&gt;Mini-Split Air Conditioner&lt;/a&gt;) is used.</description>
      <type>Double</type>
      <units>Btu/hr</units>
      <required>false</required>
      <model_dependent>false</model_dependent>
    </argument>
    <argument>
      <name>cooling_system_cooling_autosizing_factor</name>
      <display_name>Cooling System: Cooling Autosizing Factor</display_name>
      <description>The capacity scaling factor applied to the auto-sizing methodology. If not provided, 1.0 is used.</description>
      <type>Double</type>
      <required>false</required>
      <model_dependent>false</model_dependent>
    </argument>
    <argument>
      <name>cooling_system_cooling_autosizing_limit</name>
      <display_name>Cooling System: Cooling Autosizing Limit</display_name>
      <description>The maximum capacity limit applied to the auto-sizing methodology. If not provided, no limit is used.</description>
      <type>Double</type>
      <units>Btu/hr</units>
      <required>false</required>
      <model_dependent>false</model_dependent>
    </argument>
    <argument>
      <name>cooling_system_fraction_cool_load_served</name>
      <display_name>Cooling System: Fraction Cool Load Served</display_name>
      <description>The cooling load served by the cooling system.</description>
      <type>Double</type>
      <units>Frac</units>
      <required>true</required>
      <model_dependent>false</model_dependent>
      <default_value>1</default_value>
    </argument>
    <argument>
      <name>cooling_system_is_ducted</name>
      <display_name>Cooling System: Is Ducted</display_name>
      <description>Whether the cooling system is ducted or not. Only used for mini-split and evaporative cooler. It's assumed that central air conditioner is ducted, and room air conditioner and packaged terminal air conditioner are not ducted.</description>
      <type>Boolean</type>
      <required>false</required>
      <model_dependent>false</model_dependent>
      <default_value>false</default_value>
      <choices>
        <choice>
          <value>true</value>
          <display_name>true</display_name>
        </choice>
        <choice>
          <value>false</value>
          <display_name>false</display_name>
        </choice>
      </choices>
    </argument>
    <argument>
      <name>cooling_system_airflow_defect_ratio</name>
      <display_name>Cooling System: Airflow Defect Ratio</display_name>
      <description>The airflow defect ratio, defined as (InstalledAirflow - DesignAirflow) / DesignAirflow, of the cooling system per ANSI/RESNET/ACCA Standard 310. A value of zero means no airflow defect. Applies only to central air conditioner and ducted mini-split. If not provided, assumes no defect.</description>
      <type>Double</type>
      <units>Frac</units>
      <required>false</required>
      <model_dependent>false</model_dependent>
    </argument>
    <argument>
      <name>cooling_system_charge_defect_ratio</name>
      <display_name>Cooling System: Charge Defect Ratio</display_name>
      <description>The refrigerant charge defect ratio, defined as (InstalledCharge - DesignCharge) / DesignCharge, of the cooling system per ANSI/RESNET/ACCA Standard 310. A value of zero means no refrigerant charge defect. Applies only to central air conditioner and mini-split. If not provided, assumes no defect.</description>
      <type>Double</type>
      <units>Frac</units>
      <required>false</required>
      <model_dependent>false</model_dependent>
    </argument>
    <argument>
      <name>cooling_system_crankcase_heater_watts</name>
      <display_name>Cooling System: Crankcase Heater Power Watts</display_name>
      <description>Cooling system crankcase heater power consumption in Watts. Applies only to central air conditioner, room air conditioner, packaged terminal air conditioner and mini-split. If not provided, the OS-HPXML default (see &lt;a href='https://openstudio-hpxml.readthedocs.io/en/v1.8.1/workflow_inputs.html#central-air-conditioner'&gt;Central Air Conditioner&lt;/a&gt;, &lt;a href='https://openstudio-hpxml.readthedocs.io/en/v1.8.1/workflow_inputs.html#room-air-conditioner'&gt;Room Air Conditioner&lt;/a&gt;, &lt;a href='https://openstudio-hpxml.readthedocs.io/en/v1.8.1/workflow_inputs.html#packaged-terminal-air-conditioner'&gt;Packaged Terminal Air Conditioner&lt;/a&gt;, &lt;a href='https://openstudio-hpxml.readthedocs.io/en/v1.8.1/workflow_inputs.html#mini-split-air-conditioner'&gt;Mini-Split Air Conditioner&lt;/a&gt;) is used.</description>
      <type>Double</type>
      <units>W</units>
      <required>false</required>
      <model_dependent>false</model_dependent>
    </argument>
    <argument>
      <name>cooling_system_integrated_heating_system_fuel</name>
      <display_name>Cooling System: Integrated Heating System Fuel Type</display_name>
      <description>The fuel type of the heating system integrated into cooling system. Only used for packaged terminal air conditioner and room air conditioner.</description>
      <type>Choice</type>
      <required>false</required>
      <model_dependent>false</model_dependent>
      <choices>
        <choice>
          <value>electricity</value>
          <display_name>electricity</display_name>
        </choice>
        <choice>
          <value>natural gas</value>
          <display_name>natural gas</display_name>
        </choice>
        <choice>
          <value>fuel oil</value>
          <display_name>fuel oil</display_name>
        </choice>
        <choice>
          <value>propane</value>
          <display_name>propane</display_name>
        </choice>
        <choice>
          <value>wood</value>
          <display_name>wood</display_name>
        </choice>
        <choice>
          <value>wood pellets</value>
          <display_name>wood pellets</display_name>
        </choice>
        <choice>
          <value>coal</value>
          <display_name>coal</display_name>
        </choice>
      </choices>
    </argument>
    <argument>
      <name>cooling_system_integrated_heating_system_efficiency_percent</name>
      <display_name>Cooling System: Integrated Heating System Efficiency</display_name>
      <description>The rated heating efficiency value of the heating system integrated into cooling system. Only used for packaged terminal air conditioner and room air conditioner.</description>
      <type>Double</type>
      <units>Frac</units>
      <required>false</required>
      <model_dependent>false</model_dependent>
    </argument>
    <argument>
      <name>cooling_system_integrated_heating_system_capacity</name>
      <display_name>Cooling System: Integrated Heating System Heating Capacity</display_name>
      <description>The output heating capacity of the heating system integrated into cooling system. If not provided, the OS-HPXML autosized default (see &lt;a href='https://openstudio-hpxml.readthedocs.io/en/v1.8.1/workflow_inputs.html#room-air-conditioner'&gt;Room Air Conditioner&lt;/a&gt;, &lt;a href='https://openstudio-hpxml.readthedocs.io/en/v1.8.1/workflow_inputs.html#packaged-terminal-air-conditioner'&gt;Packaged Terminal Air Conditioner&lt;/a&gt;) is used. Only used for room air conditioner and packaged terminal air conditioner.</description>
      <type>Double</type>
      <units>Btu/hr</units>
      <required>false</required>
      <model_dependent>false</model_dependent>
    </argument>
    <argument>
      <name>cooling_system_integrated_heating_system_fraction_heat_load_served</name>
      <display_name>Cooling System: Integrated Heating System Fraction Heat Load Served</display_name>
      <description>The heating load served by the heating system integrated into cooling system. Only used for packaged terminal air conditioner and room air conditioner.</description>
      <type>Double</type>
      <units>Frac</units>
      <required>false</required>
      <model_dependent>false</model_dependent>
    </argument>
    <argument>
      <name>heat_pump_type</name>
      <display_name>Heat Pump: Type</display_name>
      <description>The type of heat pump. Use 'none' if there is no heat pump.</description>
      <type>Choice</type>
      <required>true</required>
      <model_dependent>false</model_dependent>
      <default_value>none</default_value>
      <choices>
        <choice>
          <value>none</value>
          <display_name>none</display_name>
        </choice>
        <choice>
          <value>air-to-air</value>
          <display_name>air-to-air</display_name>
        </choice>
        <choice>
          <value>mini-split</value>
          <display_name>mini-split</display_name>
        </choice>
        <choice>
          <value>ground-to-air</value>
          <display_name>ground-to-air</display_name>
        </choice>
        <choice>
          <value>packaged terminal heat pump</value>
          <display_name>packaged terminal heat pump</display_name>
        </choice>
        <choice>
          <value>room air conditioner with reverse cycle</value>
          <display_name>room air conditioner with reverse cycle</display_name>
        </choice>
      </choices>
    </argument>
    <argument>
      <name>heat_pump_heating_efficiency_type</name>
      <display_name>Heat Pump: Heating Efficiency Type</display_name>
      <description>The heating efficiency type of heat pump. System types air-to-air and mini-split use HSPF or HSPF2. System types ground-to-air, packaged terminal heat pump and room air conditioner with reverse cycle use COP.</description>
      <type>Choice</type>
      <required>true</required>
      <model_dependent>false</model_dependent>
      <default_value>HSPF</default_value>
      <choices>
        <choice>
          <value>HSPF</value>
          <display_name>HSPF</display_name>
        </choice>
        <choice>
          <value>HSPF2</value>
          <display_name>HSPF2</display_name>
        </choice>
        <choice>
          <value>COP</value>
          <display_name>COP</display_name>
        </choice>
      </choices>
    </argument>
    <argument>
      <name>heat_pump_heating_efficiency</name>
      <display_name>Heat Pump: Heating Efficiency</display_name>
      <description>The rated heating efficiency value of the heat pump.</description>
      <type>Double</type>
      <required>true</required>
      <model_dependent>false</model_dependent>
      <default_value>7.7</default_value>
    </argument>
    <argument>
      <name>heat_pump_cooling_efficiency_type</name>
      <display_name>Heat Pump: Cooling Efficiency Type</display_name>
      <description>The cooling efficiency type of heat pump. System types air-to-air and mini-split use SEER or SEER2. System types ground-to-air, packaged terminal heat pump and room air conditioner with reverse cycle use EER.</description>
      <type>Choice</type>
      <required>true</required>
      <model_dependent>false</model_dependent>
      <default_value>SEER</default_value>
      <choices>
        <choice>
          <value>SEER</value>
          <display_name>SEER</display_name>
        </choice>
        <choice>
          <value>SEER2</value>
          <display_name>SEER2</display_name>
        </choice>
        <choice>
          <value>EER</value>
          <display_name>EER</display_name>
        </choice>
        <choice>
          <value>CEER</value>
          <display_name>CEER</display_name>
        </choice>
      </choices>
    </argument>
    <argument>
      <name>heat_pump_cooling_efficiency</name>
      <display_name>Heat Pump: Cooling Efficiency</display_name>
      <description>The rated cooling efficiency value of the heat pump.</description>
      <type>Double</type>
      <required>true</required>
      <model_dependent>false</model_dependent>
      <default_value>13</default_value>
    </argument>
    <argument>
      <name>heat_pump_cooling_compressor_type</name>
      <display_name>Heat Pump: Cooling Compressor Type</display_name>
      <description>The compressor type of the heat pump. Only applies to air-to-air and mini-split. If not provided, the OS-HPXML default (see &lt;a href='https://openstudio-hpxml.readthedocs.io/en/v1.8.1/workflow_inputs.html#air-to-air-heat-pump'&gt;Air-to-Air Heat Pump&lt;/a&gt;, &lt;a href='https://openstudio-hpxml.readthedocs.io/en/v1.8.1/workflow_inputs.html#mini-split-heat-pump'&gt;Mini-Split Heat Pump&lt;/a&gt;) is used.</description>
      <type>Choice</type>
      <required>false</required>
      <model_dependent>false</model_dependent>
      <choices>
        <choice>
          <value>single stage</value>
          <display_name>single stage</display_name>
        </choice>
        <choice>
          <value>two stage</value>
          <display_name>two stage</display_name>
        </choice>
        <choice>
          <value>variable speed</value>
          <display_name>variable speed</display_name>
        </choice>
      </choices>
    </argument>
    <argument>
      <name>heat_pump_cooling_sensible_heat_fraction</name>
      <display_name>Heat Pump: Cooling Sensible Heat Fraction</display_name>
      <description>The sensible heat fraction of the heat pump. If not provided, the OS-HPXML default (see &lt;a href='https://openstudio-hpxml.readthedocs.io/en/v1.8.1/workflow_inputs.html#air-to-air-heat-pump'&gt;Air-to-Air Heat Pump&lt;/a&gt;, &lt;a href='https://openstudio-hpxml.readthedocs.io/en/v1.8.1/workflow_inputs.html#mini-split-heat-pump'&gt;Mini-Split Heat Pump&lt;/a&gt;, &lt;a href='https://openstudio-hpxml.readthedocs.io/en/v1.8.1/workflow_inputs.html#packaged-terminal-heat-pump'&gt;Packaged Terminal Heat Pump&lt;/a&gt;, &lt;a href='https://openstudio-hpxml.readthedocs.io/en/v1.8.1/workflow_inputs.html#room-air-conditioner-w-reverse-cycle'&gt;Room Air Conditioner w/ Reverse Cycle&lt;/a&gt;, &lt;a href='https://openstudio-hpxml.readthedocs.io/en/v1.8.1/workflow_inputs.html#ground-to-air-heat-pump'&gt;Ground-to-Air Heat Pump&lt;/a&gt;) is used.</description>
      <type>Double</type>
      <units>Frac</units>
      <required>false</required>
      <model_dependent>false</model_dependent>
    </argument>
    <argument>
      <name>heat_pump_heating_capacity</name>
      <display_name>Heat Pump: Heating Capacity</display_name>
      <description>The output heating capacity of the heat pump. If not provided, the OS-HPXML autosized default (see &lt;a href='https://openstudio-hpxml.readthedocs.io/en/v1.8.1/workflow_inputs.html#air-to-air-heat-pump'&gt;Air-to-Air Heat Pump&lt;/a&gt;, &lt;a href='https://openstudio-hpxml.readthedocs.io/en/v1.8.1/workflow_inputs.html#mini-split-heat-pump'&gt;Mini-Split Heat Pump&lt;/a&gt;, &lt;a href='https://openstudio-hpxml.readthedocs.io/en/v1.8.1/workflow_inputs.html#packaged-terminal-heat-pump'&gt;Packaged Terminal Heat Pump&lt;/a&gt;, &lt;a href='https://openstudio-hpxml.readthedocs.io/en/v1.8.1/workflow_inputs.html#room-air-conditioner-w-reverse-cycle'&gt;Room Air Conditioner w/ Reverse Cycle&lt;/a&gt;, &lt;a href='https://openstudio-hpxml.readthedocs.io/en/v1.8.1/workflow_inputs.html#ground-to-air-heat-pump'&gt;Ground-to-Air Heat Pump&lt;/a&gt;) is used.</description>
      <type>Double</type>
      <units>Btu/hr</units>
      <required>false</required>
      <model_dependent>false</model_dependent>
    </argument>
    <argument>
      <name>heat_pump_heating_autosizing_factor</name>
      <display_name>Heat Pump: Heating Autosizing Factor</display_name>
      <description>The capacity scaling factor applied to the auto-sizing methodology. If not provided, 1.0 is used.</description>
      <type>Double</type>
      <required>false</required>
      <model_dependent>false</model_dependent>
    </argument>
    <argument>
      <name>heat_pump_heating_autosizing_limit</name>
      <display_name>Heat Pump: Heating Autosizing Limit</display_name>
      <description>The maximum capacity limit applied to the auto-sizing methodology. If not provided, no limit is used.</description>
      <type>Double</type>
      <units>Btu/hr</units>
      <required>false</required>
      <model_dependent>false</model_dependent>
    </argument>
    <argument>
      <name>heat_pump_heating_capacity_retention_fraction</name>
      <display_name>Heat Pump: Heating Capacity Retention Fraction</display_name>
      <description>The output heating capacity of the heat pump at a user-specified temperature (e.g., 17F or 5F) divided by the above nominal heating capacity. Applies to all heat pump types except ground-to-air. If not provided, the OS-HPXML default (see &lt;a href='https://openstudio-hpxml.readthedocs.io/en/v1.8.1/workflow_inputs.html#air-to-air-heat-pump'&gt;Air-to-Air Heat Pump&lt;/a&gt;, &lt;a href='https://openstudio-hpxml.readthedocs.io/en/v1.8.1/workflow_inputs.html#mini-split-heat-pump'&gt;Mini-Split Heat Pump&lt;/a&gt;, &lt;a href='https://openstudio-hpxml.readthedocs.io/en/v1.8.1/workflow_inputs.html#packaged-terminal-heat-pump'&gt;Packaged Terminal Heat Pump&lt;/a&gt;, &lt;a href='https://openstudio-hpxml.readthedocs.io/en/v1.8.1/workflow_inputs.html#room-air-conditioner-w-reverse-cycle'&gt;Room Air Conditioner w/ Reverse Cycle&lt;/a&gt;) is used.</description>
      <type>Double</type>
      <units>Frac</units>
      <required>false</required>
      <model_dependent>false</model_dependent>
    </argument>
    <argument>
      <name>heat_pump_heating_capacity_retention_temp</name>
      <display_name>Heat Pump: Heating Capacity Retention Temperature</display_name>
      <description>The user-specified temperature (e.g., 17F or 5F) for the above heating capacity retention fraction. Applies to all heat pump types except ground-to-air. Required if the Heating Capacity Retention Fraction is provided.</description>
      <type>Double</type>
      <units>F</units>
      <required>false</required>
      <model_dependent>false</model_dependent>
    </argument>
    <argument>
      <name>heat_pump_cooling_capacity</name>
      <display_name>Heat Pump: Cooling Capacity</display_name>
      <description>The output cooling capacity of the heat pump. If not provided, the OS-HPXML autosized default (see &lt;a href='https://openstudio-hpxml.readthedocs.io/en/v1.8.1/workflow_inputs.html#air-to-air-heat-pump'&gt;Air-to-Air Heat Pump&lt;/a&gt;, &lt;a href='https://openstudio-hpxml.readthedocs.io/en/v1.8.1/workflow_inputs.html#mini-split-heat-pump'&gt;Mini-Split Heat Pump&lt;/a&gt;, &lt;a href='https://openstudio-hpxml.readthedocs.io/en/v1.8.1/workflow_inputs.html#packaged-terminal-heat-pump'&gt;Packaged Terminal Heat Pump&lt;/a&gt;, &lt;a href='https://openstudio-hpxml.readthedocs.io/en/v1.8.1/workflow_inputs.html#room-air-conditioner-w-reverse-cycle'&gt;Room Air Conditioner w/ Reverse Cycle&lt;/a&gt;, &lt;a href='https://openstudio-hpxml.readthedocs.io/en/v1.8.1/workflow_inputs.html#ground-to-air-heat-pump'&gt;Ground-to-Air Heat Pump&lt;/a&gt;) is used.</description>
      <type>Double</type>
      <units>Btu/hr</units>
      <required>false</required>
      <model_dependent>false</model_dependent>
    </argument>
    <argument>
      <name>heat_pump_cooling_autosizing_factor</name>
      <display_name>Heat Pump: Cooling Autosizing Factor</display_name>
      <description>The capacity scaling factor applied to the auto-sizing methodology. If not provided, 1.0 is used.</description>
      <type>Double</type>
      <required>false</required>
      <model_dependent>false</model_dependent>
    </argument>
    <argument>
      <name>heat_pump_cooling_autosizing_limit</name>
      <display_name>Heat Pump: Cooling Autosizing Limit</display_name>
      <description>The maximum capacity limit applied to the auto-sizing methodology. If not provided, no limit is used.</description>
      <type>Double</type>
      <units>Btu/hr</units>
      <required>false</required>
      <model_dependent>false</model_dependent>
    </argument>
    <argument>
      <name>heat_pump_fraction_heat_load_served</name>
      <display_name>Heat Pump: Fraction Heat Load Served</display_name>
      <description>The heating load served by the heat pump.</description>
      <type>Double</type>
      <units>Frac</units>
      <required>true</required>
      <model_dependent>false</model_dependent>
      <default_value>1</default_value>
    </argument>
    <argument>
      <name>heat_pump_fraction_cool_load_served</name>
      <display_name>Heat Pump: Fraction Cool Load Served</display_name>
      <description>The cooling load served by the heat pump.</description>
      <type>Double</type>
      <units>Frac</units>
      <required>true</required>
      <model_dependent>false</model_dependent>
      <default_value>1</default_value>
    </argument>
    <argument>
      <name>heat_pump_compressor_lockout_temp</name>
      <display_name>Heat Pump: Compressor Lockout Temperature</display_name>
      <description>The temperature below which the heat pump compressor is disabled. If both this and Backup Heating Lockout Temperature are provided and use the same value, it essentially defines a switchover temperature (for, e.g., a dual-fuel heat pump). Applies to all heat pump types other than ground-to-air. If not provided, the OS-HPXML default (see &lt;a href='https://openstudio-hpxml.readthedocs.io/en/v1.8.1/workflow_inputs.html#air-to-air-heat-pump'&gt;Air-to-Air Heat Pump&lt;/a&gt;, &lt;a href='https://openstudio-hpxml.readthedocs.io/en/v1.8.1/workflow_inputs.html#mini-split-heat-pump'&gt;Mini-Split Heat Pump&lt;/a&gt;, &lt;a href='https://openstudio-hpxml.readthedocs.io/en/v1.8.1/workflow_inputs.html#packaged-terminal-heat-pump'&gt;Packaged Terminal Heat Pump&lt;/a&gt;, &lt;a href='https://openstudio-hpxml.readthedocs.io/en/v1.8.1/workflow_inputs.html#room-air-conditioner-w-reverse-cycle'&gt;Room Air Conditioner w/ Reverse Cycle&lt;/a&gt;) is used.</description>
      <type>Double</type>
      <units>F</units>
      <required>false</required>
      <model_dependent>false</model_dependent>
    </argument>
    <argument>
      <name>heat_pump_backup_type</name>
      <display_name>Heat Pump: Backup Type</display_name>
      <description>The backup type of the heat pump. If 'integrated', represents e.g. built-in electric strip heat or dual-fuel integrated furnace. If 'separate', represents e.g. electric baseboard or boiler based on the Heating System 2 specified below. Use 'none' if there is no backup heating.</description>
      <type>Choice</type>
      <required>true</required>
      <model_dependent>false</model_dependent>
      <default_value>integrated</default_value>
      <choices>
        <choice>
          <value>none</value>
          <display_name>none</display_name>
        </choice>
        <choice>
          <value>integrated</value>
          <display_name>integrated</display_name>
        </choice>
        <choice>
          <value>separate</value>
          <display_name>separate</display_name>
        </choice>
      </choices>
    </argument>
    <argument>
      <name>heat_pump_backup_heating_autosizing_factor</name>
      <display_name>Heat Pump: Backup Heating Autosizing Factor</display_name>
      <description>The capacity scaling factor applied to the auto-sizing methodology if Backup Type is 'integrated'. If not provided, 1.0 is used. If Backup Type is 'separate', use Heating System 2: Heating Autosizing Factor.</description>
      <type>Double</type>
      <required>false</required>
      <model_dependent>false</model_dependent>
    </argument>
    <argument>
      <name>heat_pump_backup_heating_autosizing_limit</name>
      <display_name>Heat Pump: Backup Heating Autosizing Limit</display_name>
      <description>The maximum capacity limit applied to the auto-sizing methodology if Backup Type is 'integrated'. If not provided, no limit is used. If Backup Type is 'separate', use Heating System 2: Heating Autosizing Limit.</description>
      <type>Double</type>
      <units>Btu/hr</units>
      <required>false</required>
      <model_dependent>false</model_dependent>
    </argument>
    <argument>
      <name>heat_pump_backup_fuel</name>
      <display_name>Heat Pump: Backup Fuel Type</display_name>
      <description>The backup fuel type of the heat pump. Only applies if Backup Type is 'integrated'.</description>
      <type>Choice</type>
      <required>true</required>
      <model_dependent>false</model_dependent>
      <default_value>electricity</default_value>
      <choices>
        <choice>
          <value>electricity</value>
          <display_name>electricity</display_name>
        </choice>
        <choice>
          <value>natural gas</value>
          <display_name>natural gas</display_name>
        </choice>
        <choice>
          <value>fuel oil</value>
          <display_name>fuel oil</display_name>
        </choice>
        <choice>
          <value>propane</value>
          <display_name>propane</display_name>
        </choice>
      </choices>
    </argument>
    <argument>
      <name>heat_pump_backup_heating_efficiency</name>
      <display_name>Heat Pump: Backup Rated Efficiency</display_name>
      <description>The backup rated efficiency value of the heat pump. Percent for electricity fuel type. AFUE otherwise. Only applies if Backup Type is 'integrated'.</description>
      <type>Double</type>
      <required>true</required>
      <model_dependent>false</model_dependent>
      <default_value>1</default_value>
    </argument>
    <argument>
      <name>heat_pump_backup_heating_capacity</name>
      <display_name>Heat Pump: Backup Heating Capacity</display_name>
      <description>The backup output heating capacity of the heat pump. If not provided, the OS-HPXML autosized default (see &lt;a href='https://openstudio-hpxml.readthedocs.io/en/v1.8.1/workflow_inputs.html#backup'&gt;Backup&lt;/a&gt;) is used. Only applies if Backup Type is 'integrated'.</description>
      <type>Double</type>
      <units>Btu/hr</units>
      <required>false</required>
      <model_dependent>false</model_dependent>
    </argument>
    <argument>
      <name>heat_pump_backup_heating_lockout_temp</name>
      <display_name>Heat Pump: Backup Heating Lockout Temperature</display_name>
      <description>The temperature above which the heat pump backup system is disabled. If both this and Compressor Lockout Temperature are provided and use the same value, it essentially defines a switchover temperature (for, e.g., a dual-fuel heat pump). Applies for both Backup Type of 'integrated' and 'separate'. If not provided, the OS-HPXML default (see &lt;a href='https://openstudio-hpxml.readthedocs.io/en/v1.8.1/workflow_inputs.html#backup'&gt;Backup&lt;/a&gt;) is used.</description>
      <type>Double</type>
      <units>F</units>
      <required>false</required>
      <model_dependent>false</model_dependent>
    </argument>
    <argument>
      <name>heat_pump_sizing_methodology</name>
      <display_name>Heat Pump: Sizing Methodology</display_name>
      <description>The auto-sizing methodology to use when the heat pump capacity is not provided. If not provided, the OS-HPXML default (see &lt;a href='https://openstudio-hpxml.readthedocs.io/en/v1.8.1/workflow_inputs.html#hpxml-hvac-sizing-control'&gt;HPXML HVAC Sizing Control&lt;/a&gt;) is used.</description>
      <type>Choice</type>
      <required>false</required>
      <model_dependent>false</model_dependent>
      <choices>
        <choice>
          <value>ACCA</value>
          <display_name>ACCA</display_name>
        </choice>
        <choice>
          <value>HERS</value>
          <display_name>HERS</display_name>
        </choice>
        <choice>
          <value>MaxLoad</value>
          <display_name>MaxLoad</display_name>
        </choice>
      </choices>
    </argument>
    <argument>
      <name>heat_pump_backup_sizing_methodology</name>
      <display_name>Heat Pump: Backup Sizing Methodology</display_name>
      <description>The auto-sizing methodology to use when the heat pump backup capacity is not provided. If not provided, the OS-HPXML default (see &lt;a href='https://openstudio-hpxml.readthedocs.io/en/v1.8.1/workflow_inputs.html#hpxml-hvac-sizing-control'&gt;HPXML HVAC Sizing Control&lt;/a&gt;) is used.</description>
      <type>Choice</type>
      <required>false</required>
      <model_dependent>false</model_dependent>
      <choices>
        <choice>
          <value>emergency</value>
          <display_name>emergency</display_name>
        </choice>
        <choice>
          <value>supplemental</value>
          <display_name>supplemental</display_name>
        </choice>
      </choices>
    </argument>
    <argument>
      <name>heat_pump_is_ducted</name>
      <display_name>Heat Pump: Is Ducted</display_name>
      <description>Whether the heat pump is ducted or not. Only used for mini-split. It's assumed that air-to-air and ground-to-air are ducted, and packaged terminal heat pump and room air conditioner with reverse cycle are not ducted. If not provided, assumes not ducted.</description>
      <type>Boolean</type>
      <required>false</required>
      <model_dependent>false</model_dependent>
      <choices>
        <choice>
          <value>true</value>
          <display_name>true</display_name>
        </choice>
        <choice>
          <value>false</value>
          <display_name>false</display_name>
        </choice>
      </choices>
    </argument>
    <argument>
      <name>heat_pump_airflow_defect_ratio</name>
      <display_name>Heat Pump: Airflow Defect Ratio</display_name>
      <description>The airflow defect ratio, defined as (InstalledAirflow - DesignAirflow) / DesignAirflow, of the heat pump per ANSI/RESNET/ACCA Standard 310. A value of zero means no airflow defect. Applies only to air-to-air, ducted mini-split, and ground-to-air. If not provided, assumes no defect.</description>
      <type>Double</type>
      <units>Frac</units>
      <required>false</required>
      <model_dependent>false</model_dependent>
    </argument>
    <argument>
      <name>heat_pump_charge_defect_ratio</name>
      <display_name>Heat Pump: Charge Defect Ratio</display_name>
      <description>The refrigerant charge defect ratio, defined as (InstalledCharge - DesignCharge) / DesignCharge, of the heat pump per ANSI/RESNET/ACCA Standard 310. A value of zero means no refrigerant charge defect. Applies to all heat pump types. If not provided, assumes no defect.</description>
      <type>Double</type>
      <units>Frac</units>
      <required>false</required>
      <model_dependent>false</model_dependent>
    </argument>
    <argument>
      <name>heat_pump_crankcase_heater_watts</name>
      <display_name>Heat Pump: Crankcase Heater Power Watts</display_name>
      <description>Heat Pump crankcase heater power consumption in Watts. Applies only to air-to-air, mini-split, packaged terminal heat pump and room air conditioner with reverse cycle. If not provided, the OS-HPXML default (see &lt;a href='https://openstudio-hpxml.readthedocs.io/en/v1.8.1/workflow_inputs.html#air-to-air-heat-pump'&gt;Air-to-Air Heat Pump&lt;/a&gt;, &lt;a href='https://openstudio-hpxml.readthedocs.io/en/v1.8.1/workflow_inputs.html#mini-split-heat-pump'&gt;Mini-Split Heat Pump&lt;/a&gt;, &lt;a href='https://openstudio-hpxml.readthedocs.io/en/v1.8.1/workflow_inputs.html#packaged-terminal-heat-pump'&gt;Packaged Terminal Heat Pump&lt;/a&gt;, &lt;a href='https://openstudio-hpxml.readthedocs.io/en/v1.8.1/workflow_inputs.html#room-air-conditioner-w-reverse-cycle'&gt;Room Air Conditioner w/ Reverse Cycle&lt;/a&gt;) is used.</description>
      <type>Double</type>
      <units>W</units>
      <required>false</required>
      <model_dependent>false</model_dependent>
    </argument>
    <argument>
      <name>hvac_perf_data_capacity_type</name>
      <display_name>HVAC Detailed Performance Data: Capacity Type</display_name>
      <description>Type of capacity values for detailed performance data if available. Applies only to variable-speed air-source HVAC systems (central air conditioners, mini-split air conditioners, air-to-air heat pumps, and mini-split heat pumps).</description>
      <type>Choice</type>
      <units>Absolute capacities</units>
      <required>false</required>
      <model_dependent>false</model_dependent>
      <choices>
        <choice>
          <value>Absolute capacities</value>
          <display_name>Absolute capacities</display_name>
        </choice>
        <choice>
          <value>Normalized capacity fractions</value>
          <display_name>Normalized capacity fractions</display_name>
        </choice>
      </choices>
    </argument>
    <argument>
      <name>hvac_perf_data_heating_outdoor_temperatures</name>
      <display_name>HVAC Detailed Performance Data: Heating Outdoor Temperatures</display_name>
      <description>Outdoor temperatures of heating detailed performance data if available. Applies only to variable-speed air-source HVAC systems (central air conditioners, mini-split air conditioners, air-to-air heat pumps, and mini-split heat pumps). One of the outdoor temperatures must be 47 F. At least two performance data points are required using a comma-separated list.</description>
      <type>String</type>
      <units>F</units>
      <required>false</required>
      <model_dependent>false</model_dependent>
    </argument>
    <argument>
      <name>hvac_perf_data_heating_min_speed_capacities</name>
      <display_name>HVAC Detailed Performance Data: Heating Minimum Speed Capacities</display_name>
      <description>Minimum speed capacities of heating detailed performance data if available. Applies only to variable-speed air-source HVAC systems (central air conditioners, mini-split air conditioners, air-to-air heat pumps, and mini-split heat pumps). At least two performance data points are required using a comma-separated list.</description>
      <type>String</type>
      <units>Btu/hr or Frac</units>
      <required>false</required>
      <model_dependent>false</model_dependent>
    </argument>
    <argument>
      <name>hvac_perf_data_heating_max_speed_capacities</name>
      <display_name>HVAC Detailed Performance Data: Heating Maximum Speed Capacities</display_name>
      <description>Maximum speed capacities of heating detailed performance data if available. Applies only to variable-speed air-source HVAC systems (central air conditioners, mini-split air conditioners, air-to-air heat pumps, and mini-split heat pumps). At least two performance data points are required using a comma-separated list.</description>
      <type>String</type>
      <units>Btu/hr or Frac</units>
      <required>false</required>
      <model_dependent>false</model_dependent>
    </argument>
    <argument>
      <name>hvac_perf_data_heating_min_speed_cops</name>
      <display_name>HVAC Detailed Performance Data: Heating Minimum Speed COPs</display_name>
      <description>Minimum speed efficiency COP values of heating detailed performance data if available. Applies only to variable-speed air-source HVAC systems (central air conditioners, mini-split air conditioners, air-to-air heat pumps, and mini-split heat pumps). At least two performance data points are required using a comma-separated list.</description>
      <type>String</type>
      <units>W/W</units>
      <required>false</required>
      <model_dependent>false</model_dependent>
    </argument>
    <argument>
      <name>hvac_perf_data_heating_max_speed_cops</name>
      <display_name>HVAC Detailed Performance Data: Heating Maximum Speed COPs</display_name>
      <description>Maximum speed efficiency COP values of heating detailed performance data if available. Applies only to variable-speed air-source HVAC systems (central air conditioners, mini-split air conditioners, air-to-air heat pumps, and mini-split heat pumps). At least two performance data points are required using a comma-separated list.</description>
      <type>String</type>
      <units>W/W</units>
      <required>false</required>
      <model_dependent>false</model_dependent>
    </argument>
    <argument>
      <name>hvac_perf_data_cooling_outdoor_temperatures</name>
      <display_name>HVAC Detailed Performance Data: Cooling Outdoor Temperatures</display_name>
      <description>Outdoor temperatures of cooling detailed performance data if available. Applies only to variable-speed air-source HVAC systems (central air conditioners, mini-split air conditioners, air-to-air heat pumps, and mini-split heat pumps). One of the outdoor temperatures must be 95 F. At least two performance data points are required using a comma-separated list.</description>
      <type>String</type>
      <units>F</units>
      <required>false</required>
      <model_dependent>false</model_dependent>
    </argument>
    <argument>
      <name>hvac_perf_data_cooling_min_speed_capacities</name>
      <display_name>HVAC Detailed Performance Data: Cooling Minimum Speed Capacities</display_name>
      <description>Minimum speed capacities of cooling detailed performance data if available. Applies only to variable-speed air-source HVAC systems (central air conditioners, mini-split air conditioners, air-to-air heat pumps, and mini-split heat pumps). At least two performance data points are required using a comma-separated list.</description>
      <type>String</type>
      <units>Btu/hr or Frac</units>
      <required>false</required>
      <model_dependent>false</model_dependent>
    </argument>
    <argument>
      <name>hvac_perf_data_cooling_max_speed_capacities</name>
      <display_name>HVAC Detailed Performance Data: Cooling Maximum Speed Capacities</display_name>
      <description>Maximum speed capacities of cooling detailed performance data if available. Applies only to variable-speed air-source HVAC systems (central air conditioners, mini-split air conditioners, air-to-air heat pumps, and mini-split heat pumps). At least two performance data points are required using a comma-separated list.</description>
      <type>String</type>
      <units>Btu/hr or Frac</units>
      <required>false</required>
      <model_dependent>false</model_dependent>
    </argument>
    <argument>
      <name>hvac_perf_data_cooling_min_speed_cops</name>
      <display_name>HVAC Detailed Performance Data: Cooling Minimum Speed COPs</display_name>
      <description>Minimum speed efficiency COP values of cooling detailed performance data if available. Applies only to variable-speed air-source HVAC systems (central air conditioners, mini-split air conditioners, air-to-air heat pumps, and mini-split heat pumps). At least two performance data points are required using a comma-separated list.</description>
      <type>String</type>
      <units>W/W</units>
      <required>false</required>
      <model_dependent>false</model_dependent>
    </argument>
    <argument>
      <name>hvac_perf_data_cooling_max_speed_cops</name>
      <display_name>HVAC Detailed Performance Data: Cooling Maximum Speed COPs</display_name>
      <description>Maximum speed efficiency COP values of cooling detailed performance data if available. Applies only to variable-speed air-source HVAC systems (central air conditioners, mini-split air conditioners, air-to-air heat pumps, and mini-split heat pumps). At least two performance data points are required using a comma-separated list.</description>
      <type>String</type>
      <units>W/W</units>
      <required>false</required>
      <model_dependent>false</model_dependent>
    </argument>
    <argument>
      <name>geothermal_loop_configuration</name>
      <display_name>Geothermal Loop: Configuration</display_name>
      <description>Configuration of the geothermal loop. Only applies to ground-to-air heat pump type. If not provided, the OS-HPXML default (see &lt;a href='https://openstudio-hpxml.readthedocs.io/en/v1.8.1/workflow_inputs.html#ground-to-air-heat-pump'&gt;Ground-to-Air Heat Pump&lt;/a&gt;) is used.</description>
      <type>Choice</type>
      <required>false</required>
      <model_dependent>false</model_dependent>
      <choices>
        <choice>
          <value>none</value>
          <display_name>none</display_name>
        </choice>
        <choice>
          <value>vertical</value>
          <display_name>vertical</display_name>
        </choice>
      </choices>
    </argument>
    <argument>
      <name>geothermal_loop_borefield_configuration</name>
      <display_name>Geothermal Loop: Borefield Configuration</display_name>
      <description>Borefield configuration of the geothermal loop. Only applies to ground-to-air heat pump type. If not provided, the OS-HPXML default (see &lt;a href='https://openstudio-hpxml.readthedocs.io/en/v1.8.1/workflow_inputs.html#hpxml-geothermal-loops'&gt;HPXML Geothermal Loops&lt;/a&gt;) is used.</description>
      <type>Choice</type>
      <required>false</required>
      <model_dependent>false</model_dependent>
      <choices>
        <choice>
          <value>Rectangle</value>
          <display_name>Rectangle</display_name>
        </choice>
        <choice>
          <value>Open Rectangle</value>
          <display_name>Open Rectangle</display_name>
        </choice>
        <choice>
          <value>C</value>
          <display_name>C</display_name>
        </choice>
        <choice>
          <value>L</value>
          <display_name>L</display_name>
        </choice>
        <choice>
          <value>U</value>
          <display_name>U</display_name>
        </choice>
        <choice>
          <value>Lopsided U</value>
          <display_name>Lopsided U</display_name>
        </choice>
      </choices>
    </argument>
    <argument>
      <name>geothermal_loop_loop_flow</name>
      <display_name>Geothermal Loop: Loop Flow</display_name>
      <description>Water flow rate through the geothermal loop. Only applies to ground-to-air heat pump type. If not provided, the OS-HPXML autosized default (see &lt;a href='https://openstudio-hpxml.readthedocs.io/en/v1.8.1/workflow_inputs.html#hpxml-geothermal-loops'&gt;HPXML Geothermal Loops&lt;/a&gt;) is used.</description>
      <type>Double</type>
      <units>gpm</units>
      <required>false</required>
      <model_dependent>false</model_dependent>
    </argument>
    <argument>
      <name>geothermal_loop_boreholes_count</name>
      <display_name>Geothermal Loop: Boreholes Count</display_name>
      <description>Number of boreholes. Only applies to ground-to-air heat pump type. If not provided, the OS-HPXML autosized default (see &lt;a href='https://openstudio-hpxml.readthedocs.io/en/v1.8.1/workflow_inputs.html#hpxml-geothermal-loops'&gt;HPXML Geothermal Loops&lt;/a&gt;) is used.</description>
      <type>Integer</type>
      <units>#</units>
      <required>false</required>
      <model_dependent>false</model_dependent>
    </argument>
    <argument>
      <name>geothermal_loop_boreholes_length</name>
      <display_name>Geothermal Loop: Boreholes Length</display_name>
      <description>Average length of each borehole (vertical). Only applies to ground-to-air heat pump type. If not provided, the OS-HPXML autosized default (see &lt;a href='https://openstudio-hpxml.readthedocs.io/en/v1.8.1/workflow_inputs.html#hpxml-geothermal-loops'&gt;HPXML Geothermal Loops&lt;/a&gt;) is used.</description>
      <type>Double</type>
      <units>ft</units>
      <required>false</required>
      <model_dependent>false</model_dependent>
    </argument>
    <argument>
      <name>geothermal_loop_boreholes_spacing</name>
      <display_name>Geothermal Loop: Boreholes Spacing</display_name>
      <description>Distance between bores. Only applies to ground-to-air heat pump type. If not provided, the OS-HPXML default (see &lt;a href='https://openstudio-hpxml.readthedocs.io/en/v1.8.1/workflow_inputs.html#hpxml-geothermal-loops'&gt;HPXML Geothermal Loops&lt;/a&gt;) is used.</description>
      <type>Double</type>
      <units>ft</units>
      <required>false</required>
      <model_dependent>false</model_dependent>
    </argument>
    <argument>
      <name>geothermal_loop_boreholes_diameter</name>
      <display_name>Geothermal Loop: Boreholes Diameter</display_name>
      <description>Diameter of bores. Only applies to ground-to-air heat pump type. If not provided, the OS-HPXML default (see &lt;a href='https://openstudio-hpxml.readthedocs.io/en/v1.8.1/workflow_inputs.html#hpxml-geothermal-loops'&gt;HPXML Geothermal Loops&lt;/a&gt;) is used.</description>
      <type>Double</type>
      <units>in</units>
      <required>false</required>
      <model_dependent>false</model_dependent>
    </argument>
    <argument>
      <name>geothermal_loop_grout_type</name>
      <display_name>Geothermal Loop: Grout Type</display_name>
      <description>Grout type of the geothermal loop. Only applies to ground-to-air heat pump type. If not provided, the OS-HPXML default (see &lt;a href='https://openstudio-hpxml.readthedocs.io/en/v1.8.1/workflow_inputs.html#hpxml-geothermal-loops'&gt;HPXML Geothermal Loops&lt;/a&gt;) is used.</description>
      <type>Choice</type>
      <required>false</required>
      <model_dependent>false</model_dependent>
      <choices>
        <choice>
          <value>standard</value>
          <display_name>standard</display_name>
        </choice>
        <choice>
          <value>thermally enhanced</value>
          <display_name>thermally enhanced</display_name>
        </choice>
      </choices>
    </argument>
    <argument>
      <name>geothermal_loop_pipe_type</name>
      <display_name>Geothermal Loop: Pipe Type</display_name>
      <description>Pipe type of the geothermal loop. Only applies to ground-to-air heat pump type. If not provided, the OS-HPXML default (see &lt;a href='https://openstudio-hpxml.readthedocs.io/en/v1.8.1/workflow_inputs.html#hpxml-geothermal-loops'&gt;HPXML Geothermal Loops&lt;/a&gt;) is used.</description>
      <type>Choice</type>
      <required>false</required>
      <model_dependent>false</model_dependent>
      <choices>
        <choice>
          <value>standard</value>
          <display_name>standard</display_name>
        </choice>
        <choice>
          <value>thermally enhanced</value>
          <display_name>thermally enhanced</display_name>
        </choice>
      </choices>
    </argument>
    <argument>
      <name>geothermal_loop_pipe_diameter</name>
      <display_name>Geothermal Loop: Pipe Diameter</display_name>
      <description>Pipe diameter of the geothermal loop. Only applies to ground-to-air heat pump type. If not provided, the OS-HPXML default (see &lt;a href='https://openstudio-hpxml.readthedocs.io/en/v1.8.1/workflow_inputs.html#hpxml-geothermal-loops'&gt;HPXML Geothermal Loops&lt;/a&gt;) is used.</description>
      <type>Choice</type>
      <units>in</units>
      <required>false</required>
      <model_dependent>false</model_dependent>
      <choices>
        <choice>
          <value>3/4" pipe</value>
          <display_name>3/4" pipe</display_name>
        </choice>
        <choice>
          <value>1" pipe</value>
          <display_name>1" pipe</display_name>
        </choice>
        <choice>
          <value>1-1/4" pipe</value>
          <display_name>1-1/4" pipe</display_name>
        </choice>
      </choices>
    </argument>
    <argument>
      <name>heating_system_2_type</name>
      <display_name>Heating System 2: Type</display_name>
      <description>The type of the second heating system.</description>
      <type>Choice</type>
      <required>true</required>
      <model_dependent>false</model_dependent>
      <default_value>none</default_value>
      <choices>
        <choice>
          <value>none</value>
          <display_name>none</display_name>
        </choice>
        <choice>
          <value>Furnace</value>
          <display_name>Furnace</display_name>
        </choice>
        <choice>
          <value>WallFurnace</value>
          <display_name>WallFurnace</display_name>
        </choice>
        <choice>
          <value>FloorFurnace</value>
          <display_name>FloorFurnace</display_name>
        </choice>
        <choice>
          <value>Boiler</value>
          <display_name>Boiler</display_name>
        </choice>
        <choice>
          <value>ElectricResistance</value>
          <display_name>ElectricResistance</display_name>
        </choice>
        <choice>
          <value>Stove</value>
          <display_name>Stove</display_name>
        </choice>
        <choice>
          <value>SpaceHeater</value>
          <display_name>SpaceHeater</display_name>
        </choice>
        <choice>
          <value>Fireplace</value>
          <display_name>Fireplace</display_name>
        </choice>
      </choices>
    </argument>
    <argument>
      <name>heating_system_2_fuel</name>
      <display_name>Heating System 2: Fuel Type</display_name>
      <description>The fuel type of the second heating system. Ignored for ElectricResistance.</description>
      <type>Choice</type>
      <required>true</required>
      <model_dependent>false</model_dependent>
      <default_value>electricity</default_value>
      <choices>
        <choice>
          <value>electricity</value>
          <display_name>electricity</display_name>
        </choice>
        <choice>
          <value>natural gas</value>
          <display_name>natural gas</display_name>
        </choice>
        <choice>
          <value>fuel oil</value>
          <display_name>fuel oil</display_name>
        </choice>
        <choice>
          <value>propane</value>
          <display_name>propane</display_name>
        </choice>
        <choice>
          <value>wood</value>
          <display_name>wood</display_name>
        </choice>
        <choice>
          <value>wood pellets</value>
          <display_name>wood pellets</display_name>
        </choice>
        <choice>
          <value>coal</value>
          <display_name>coal</display_name>
        </choice>
      </choices>
    </argument>
    <argument>
      <name>heating_system_2_heating_efficiency</name>
      <display_name>Heating System 2: Rated AFUE or Percent</display_name>
      <description>The rated heating efficiency value of the second heating system.</description>
      <type>Double</type>
      <units>Frac</units>
      <required>true</required>
      <model_dependent>false</model_dependent>
      <default_value>1</default_value>
    </argument>
    <argument>
      <name>heating_system_2_heating_capacity</name>
      <display_name>Heating System 2: Heating Capacity</display_name>
      <description>The output heating capacity of the second heating system. If not provided, the OS-HPXML autosized default (see &lt;a href='https://openstudio-hpxml.readthedocs.io/en/v1.8.1/workflow_inputs.html#hpxml-heating-systems'&gt;HPXML Heating Systems&lt;/a&gt;) is used.</description>
      <type>Double</type>
      <units>Btu/hr</units>
      <required>false</required>
      <model_dependent>false</model_dependent>
    </argument>
    <argument>
      <name>heating_system_2_heating_autosizing_factor</name>
      <display_name>Heating System 2: Heating Autosizing Factor</display_name>
      <description>The capacity scaling factor applied to the auto-sizing methodology. If not provided, 1.0 is used.</description>
      <type>Double</type>
      <required>false</required>
      <model_dependent>false</model_dependent>
    </argument>
    <argument>
      <name>heating_system_2_heating_autosizing_limit</name>
      <display_name>Heating System 2: Heating Autosizing Limit</display_name>
      <description>The maximum capacity limit applied to the auto-sizing methodology. If not provided, no limit is used.</description>
      <type>Double</type>
      <units>Btu/hr</units>
      <required>false</required>
      <model_dependent>false</model_dependent>
    </argument>
    <argument>
      <name>heating_system_2_fraction_heat_load_served</name>
      <display_name>Heating System 2: Fraction Heat Load Served</display_name>
      <description>The heat load served fraction of the second heating system. Ignored if this heating system serves as a backup system for a heat pump.</description>
      <type>Double</type>
      <units>Frac</units>
      <required>true</required>
      <model_dependent>false</model_dependent>
      <default_value>0.25</default_value>
    </argument>
    <argument>
      <name>hvac_control_heating_weekday_setpoint</name>
      <display_name>HVAC Control: Heating Weekday Setpoint Schedule</display_name>
      <description>Specify the constant or 24-hour comma-separated weekday heating setpoint schedule. Required unless a detailed CSV schedule is provided.</description>
      <type>String</type>
      <units>F</units>
      <required>false</required>
      <model_dependent>false</model_dependent>
    </argument>
    <argument>
      <name>hvac_control_heating_weekend_setpoint</name>
      <display_name>HVAC Control: Heating Weekend Setpoint Schedule</display_name>
      <description>Specify the constant or 24-hour comma-separated weekend heating setpoint schedule. Required unless a detailed CSV schedule is provided.</description>
      <type>String</type>
      <units>F</units>
      <required>false</required>
      <model_dependent>false</model_dependent>
    </argument>
    <argument>
      <name>hvac_control_cooling_weekday_setpoint</name>
      <display_name>HVAC Control: Cooling Weekday Setpoint Schedule</display_name>
      <description>Specify the constant or 24-hour comma-separated weekday cooling setpoint schedule. Required unless a detailed CSV schedule is provided.</description>
      <type>String</type>
      <units>F</units>
      <required>false</required>
      <model_dependent>false</model_dependent>
    </argument>
    <argument>
      <name>hvac_control_cooling_weekend_setpoint</name>
      <display_name>HVAC Control: Cooling Weekend Setpoint Schedule</display_name>
      <description>Specify the constant or 24-hour comma-separated weekend cooling setpoint schedule. Required unless a detailed CSV schedule is provided.</description>
      <type>String</type>
      <units>F</units>
      <required>false</required>
      <model_dependent>false</model_dependent>
    </argument>
    <argument>
      <name>hvac_control_heating_season_period</name>
      <display_name>HVAC Control: Heating Season Period</display_name>
      <description>Enter a date like 'Nov 1 - Jun 30'. If not provided, the OS-HPXML default (see &lt;a href='https://openstudio-hpxml.readthedocs.io/en/v1.8.1/workflow_inputs.html#hpxml-hvac-control'&gt;HPXML HVAC Control&lt;/a&gt;) is used. Can also provide 'BuildingAmerica' to use automatic seasons from the Building America House Simulation Protocols.</description>
      <type>String</type>
      <required>false</required>
      <model_dependent>false</model_dependent>
    </argument>
    <argument>
      <name>hvac_control_cooling_season_period</name>
      <display_name>HVAC Control: Cooling Season Period</display_name>
      <description>Enter a date like 'Jun 1 - Oct 31'. If not provided, the OS-HPXML default (see &lt;a href='https://openstudio-hpxml.readthedocs.io/en/v1.8.1/workflow_inputs.html#hpxml-hvac-control'&gt;HPXML HVAC Control&lt;/a&gt;) is used. Can also provide 'BuildingAmerica' to use automatic seasons from the Building America House Simulation Protocols.</description>
      <type>String</type>
      <required>false</required>
      <model_dependent>false</model_dependent>
    </argument>
    <argument>
      <name>hvac_blower_fan_watts_per_cfm</name>
      <display_name>HVAC Blower: Fan Efficiency</display_name>
      <description>The blower fan efficiency at maximum fan speed. Applies only to split (not packaged) systems (i.e., applies to ducted systems as well as ductless mini-split systems). If not provided, the OS-HPXML default (see &lt;a href='https://openstudio-hpxml.readthedocs.io/en/v1.8.1/workflow_inputs.html#hpxml-heating-systems'&gt;HPXML Heating Systems&lt;/a&gt;, &lt;a href='https://openstudio-hpxml.readthedocs.io/en/v1.8.1/workflow_inputs.html#hpxml-cooling-systems'&gt;HPXML Cooling Systems&lt;/a&gt;, &lt;a href='https://openstudio-hpxml.readthedocs.io/en/v1.8.1/workflow_inputs.html#hpxml-heat-pumps'&gt;HPXML Heat Pumps&lt;/a&gt;) is used.</description>
      <type>Double</type>
      <units>W/CFM</units>
      <required>false</required>
      <model_dependent>false</model_dependent>
    </argument>
    <argument>
      <name>ducts_leakage_units</name>
      <display_name>Ducts: Leakage Units</display_name>
      <description>The leakage units of the ducts.</description>
      <type>Choice</type>
      <required>true</required>
      <model_dependent>false</model_dependent>
      <default_value>Percent</default_value>
      <choices>
        <choice>
          <value>CFM25</value>
          <display_name>CFM25</display_name>
        </choice>
        <choice>
          <value>CFM50</value>
          <display_name>CFM50</display_name>
        </choice>
        <choice>
          <value>Percent</value>
          <display_name>Percent</display_name>
        </choice>
      </choices>
    </argument>
    <argument>
      <name>ducts_supply_leakage_to_outside_value</name>
      <display_name>Ducts: Supply Leakage to Outside Value</display_name>
      <description>The leakage value to outside for the supply ducts.</description>
      <type>Double</type>
      <required>true</required>
      <model_dependent>false</model_dependent>
      <default_value>0.1</default_value>
    </argument>
    <argument>
      <name>ducts_supply_location</name>
      <display_name>Ducts: Supply Location</display_name>
      <description>The location of the supply ducts. If not provided, the OS-HPXML default (see &lt;a href='https://openstudio-hpxml.readthedocs.io/en/v1.8.1/workflow_inputs.html#air-distribution'&gt;Air Distribution&lt;/a&gt;) is used.</description>
      <type>Choice</type>
      <required>false</required>
      <model_dependent>false</model_dependent>
      <choices>
        <choice>
          <value>conditioned space</value>
          <display_name>conditioned space</display_name>
        </choice>
        <choice>
          <value>basement - conditioned</value>
          <display_name>basement - conditioned</display_name>
        </choice>
        <choice>
          <value>basement - unconditioned</value>
          <display_name>basement - unconditioned</display_name>
        </choice>
        <choice>
          <value>crawlspace</value>
          <display_name>crawlspace</display_name>
        </choice>
        <choice>
          <value>crawlspace - vented</value>
          <display_name>crawlspace - vented</display_name>
        </choice>
        <choice>
          <value>crawlspace - unvented</value>
          <display_name>crawlspace - unvented</display_name>
        </choice>
        <choice>
          <value>crawlspace - conditioned</value>
          <display_name>crawlspace - conditioned</display_name>
        </choice>
        <choice>
          <value>attic</value>
          <display_name>attic</display_name>
        </choice>
        <choice>
          <value>attic - vented</value>
          <display_name>attic - vented</display_name>
        </choice>
        <choice>
          <value>attic - unvented</value>
          <display_name>attic - unvented</display_name>
        </choice>
        <choice>
          <value>garage</value>
          <display_name>garage</display_name>
        </choice>
        <choice>
          <value>exterior wall</value>
          <display_name>exterior wall</display_name>
        </choice>
        <choice>
          <value>under slab</value>
          <display_name>under slab</display_name>
        </choice>
        <choice>
          <value>roof deck</value>
          <display_name>roof deck</display_name>
        </choice>
        <choice>
          <value>outside</value>
          <display_name>outside</display_name>
        </choice>
        <choice>
          <value>other housing unit</value>
          <display_name>other housing unit</display_name>
        </choice>
        <choice>
          <value>other heated space</value>
          <display_name>other heated space</display_name>
        </choice>
        <choice>
          <value>other multifamily buffer space</value>
          <display_name>other multifamily buffer space</display_name>
        </choice>
        <choice>
          <value>other non-freezing space</value>
          <display_name>other non-freezing space</display_name>
        </choice>
        <choice>
          <value>manufactured home belly</value>
          <display_name>manufactured home belly</display_name>
        </choice>
      </choices>
    </argument>
    <argument>
      <name>ducts_supply_insulation_r</name>
      <display_name>Ducts: Supply Insulation R-Value</display_name>
      <description>The nominal insulation r-value of the supply ducts excluding air films. Use 0 for uninsulated ducts.</description>
      <type>Double</type>
      <units>h-ft^2-R/Btu</units>
      <required>true</required>
      <model_dependent>false</model_dependent>
      <default_value>0</default_value>
    </argument>
    <argument>
      <name>ducts_supply_buried_insulation_level</name>
      <display_name>Ducts: Supply Buried Insulation Level</display_name>
      <description>Whether the supply ducts are buried in, e.g., attic loose-fill insulation. Partially buried ducts have insulation that does not cover the top of the ducts. Fully buried ducts have insulation that just covers the top of the ducts. Deeply buried ducts have insulation that continues above the top of the ducts.</description>
      <type>Choice</type>
      <required>false</required>
      <model_dependent>false</model_dependent>
      <choices>
        <choice>
          <value>not buried</value>
          <display_name>not buried</display_name>
        </choice>
        <choice>
          <value>partially buried</value>
          <display_name>partially buried</display_name>
        </choice>
        <choice>
          <value>fully buried</value>
          <display_name>fully buried</display_name>
        </choice>
        <choice>
          <value>deeply buried</value>
          <display_name>deeply buried</display_name>
        </choice>
      </choices>
    </argument>
    <argument>
      <name>ducts_supply_surface_area</name>
      <display_name>Ducts: Supply Surface Area</display_name>
      <description>The supply ducts surface area in the given location. If neither Surface Area nor Area Fraction provided, the OS-HPXML default (see &lt;a href='https://openstudio-hpxml.readthedocs.io/en/v1.8.1/workflow_inputs.html#air-distribution'&gt;Air Distribution&lt;/a&gt;) is used.</description>
      <type>Double</type>
      <units>ft^2</units>
      <required>false</required>
      <model_dependent>false</model_dependent>
    </argument>
    <argument>
      <name>ducts_supply_surface_area_fraction</name>
      <display_name>Ducts: Supply Area Fraction</display_name>
      <description>The fraction of supply ducts surface area in the given location. Only used if Surface Area is not provided. If the fraction is less than 1, the remaining duct area is assumed to be in conditioned space. If neither Surface Area nor Area Fraction provided, the OS-HPXML default (see &lt;a href='https://openstudio-hpxml.readthedocs.io/en/v1.8.1/workflow_inputs.html#air-distribution'&gt;Air Distribution&lt;/a&gt;) is used.</description>
      <type>Double</type>
      <units>frac</units>
      <required>false</required>
      <model_dependent>false</model_dependent>
    </argument>
    <argument>
      <name>ducts_supply_fraction_rectangular</name>
      <display_name>Ducts: Supply Fraction Rectangular</display_name>
      <description>The fraction of supply ducts that are rectangular (as opposed to round); this affects the duct effective R-value used for modeling. If not provided, the OS-HPXML default (see &lt;a href='https://openstudio-hpxml.readthedocs.io/en/v1.8.1/workflow_inputs.html#air-distribution'&gt;Air Distribution&lt;/a&gt;) is used.</description>
      <type>Double</type>
      <units>frac</units>
      <required>false</required>
      <model_dependent>false</model_dependent>
    </argument>
    <argument>
      <name>ducts_return_leakage_to_outside_value</name>
      <display_name>Ducts: Return Leakage to Outside Value</display_name>
      <description>The leakage value to outside for the return ducts.</description>
      <type>Double</type>
      <required>true</required>
      <model_dependent>false</model_dependent>
      <default_value>0.1</default_value>
    </argument>
    <argument>
      <name>ducts_return_location</name>
      <display_name>Ducts: Return Location</display_name>
      <description>The location of the return ducts. If not provided, the OS-HPXML default (see &lt;a href='https://openstudio-hpxml.readthedocs.io/en/v1.8.1/workflow_inputs.html#air-distribution'&gt;Air Distribution&lt;/a&gt;) is used.</description>
      <type>Choice</type>
      <required>false</required>
      <model_dependent>false</model_dependent>
      <choices>
        <choice>
          <value>conditioned space</value>
          <display_name>conditioned space</display_name>
        </choice>
        <choice>
          <value>basement - conditioned</value>
          <display_name>basement - conditioned</display_name>
        </choice>
        <choice>
          <value>basement - unconditioned</value>
          <display_name>basement - unconditioned</display_name>
        </choice>
        <choice>
          <value>crawlspace</value>
          <display_name>crawlspace</display_name>
        </choice>
        <choice>
          <value>crawlspace - vented</value>
          <display_name>crawlspace - vented</display_name>
        </choice>
        <choice>
          <value>crawlspace - unvented</value>
          <display_name>crawlspace - unvented</display_name>
        </choice>
        <choice>
          <value>crawlspace - conditioned</value>
          <display_name>crawlspace - conditioned</display_name>
        </choice>
        <choice>
          <value>attic</value>
          <display_name>attic</display_name>
        </choice>
        <choice>
          <value>attic - vented</value>
          <display_name>attic - vented</display_name>
        </choice>
        <choice>
          <value>attic - unvented</value>
          <display_name>attic - unvented</display_name>
        </choice>
        <choice>
          <value>garage</value>
          <display_name>garage</display_name>
        </choice>
        <choice>
          <value>exterior wall</value>
          <display_name>exterior wall</display_name>
        </choice>
        <choice>
          <value>under slab</value>
          <display_name>under slab</display_name>
        </choice>
        <choice>
          <value>roof deck</value>
          <display_name>roof deck</display_name>
        </choice>
        <choice>
          <value>outside</value>
          <display_name>outside</display_name>
        </choice>
        <choice>
          <value>other housing unit</value>
          <display_name>other housing unit</display_name>
        </choice>
        <choice>
          <value>other heated space</value>
          <display_name>other heated space</display_name>
        </choice>
        <choice>
          <value>other multifamily buffer space</value>
          <display_name>other multifamily buffer space</display_name>
        </choice>
        <choice>
          <value>other non-freezing space</value>
          <display_name>other non-freezing space</display_name>
        </choice>
        <choice>
          <value>manufactured home belly</value>
          <display_name>manufactured home belly</display_name>
        </choice>
      </choices>
    </argument>
    <argument>
      <name>ducts_return_insulation_r</name>
      <display_name>Ducts: Return Insulation R-Value</display_name>
      <description>The nominal insulation r-value of the return ducts excluding air films. Use 0 for uninsulated ducts.</description>
      <type>Double</type>
      <units>h-ft^2-R/Btu</units>
      <required>true</required>
      <model_dependent>false</model_dependent>
      <default_value>0</default_value>
    </argument>
    <argument>
      <name>ducts_return_buried_insulation_level</name>
      <display_name>Ducts: Return Buried Insulation Level</display_name>
      <description>Whether the return ducts are buried in, e.g., attic loose-fill insulation. Partially buried ducts have insulation that does not cover the top of the ducts. Fully buried ducts have insulation that just covers the top of the ducts. Deeply buried ducts have insulation that continues above the top of the ducts.</description>
      <type>Choice</type>
      <required>false</required>
      <model_dependent>false</model_dependent>
      <choices>
        <choice>
          <value>not buried</value>
          <display_name>not buried</display_name>
        </choice>
        <choice>
          <value>partially buried</value>
          <display_name>partially buried</display_name>
        </choice>
        <choice>
          <value>fully buried</value>
          <display_name>fully buried</display_name>
        </choice>
        <choice>
          <value>deeply buried</value>
          <display_name>deeply buried</display_name>
        </choice>
      </choices>
    </argument>
    <argument>
      <name>ducts_return_surface_area</name>
      <display_name>Ducts: Return Surface Area</display_name>
      <description>The return ducts surface area in the given location. If neither Surface Area nor Area Fraction provided, the OS-HPXML default (see &lt;a href='https://openstudio-hpxml.readthedocs.io/en/v1.8.1/workflow_inputs.html#air-distribution'&gt;Air Distribution&lt;/a&gt;) is used.</description>
      <type>Double</type>
      <units>ft^2</units>
      <required>false</required>
      <model_dependent>false</model_dependent>
    </argument>
    <argument>
      <name>ducts_return_surface_area_fraction</name>
      <display_name>Ducts: Return Area Fraction</display_name>
      <description>The fraction of return ducts surface area in the given location. Only used if Surface Area is not provided. If the fraction is less than 1, the remaining duct area is assumed to be in conditioned space. If neither Surface Area nor Area Fraction provided, the OS-HPXML default (see &lt;a href='https://openstudio-hpxml.readthedocs.io/en/v1.8.1/workflow_inputs.html#air-distribution'&gt;Air Distribution&lt;/a&gt;) is used.</description>
      <type>Double</type>
      <units>frac</units>
      <required>false</required>
      <model_dependent>false</model_dependent>
    </argument>
    <argument>
      <name>ducts_number_of_return_registers</name>
      <display_name>Ducts: Number of Return Registers</display_name>
      <description>The number of return registers of the ducts. Only used to calculate default return duct surface area. If not provided, the OS-HPXML default (see &lt;a href='https://openstudio-hpxml.readthedocs.io/en/v1.8.1/workflow_inputs.html#air-distribution'&gt;Air Distribution&lt;/a&gt;) is used.</description>
      <type>Integer</type>
      <units>#</units>
      <required>false</required>
      <model_dependent>false</model_dependent>
    </argument>
    <argument>
      <name>ducts_return_fraction_rectangular</name>
      <display_name>Ducts: Return Fraction Rectangular</display_name>
      <description>The fraction of return ducts that are rectangular (as opposed to round); this affects the duct effective R-value used for modeling. If not provided, the OS-HPXML default (see &lt;a href='https://openstudio-hpxml.readthedocs.io/en/v1.8.1/workflow_inputs.html#air-distribution'&gt;Air Distribution&lt;/a&gt;) is used.</description>
      <type>Double</type>
      <units>frac</units>
      <required>false</required>
      <model_dependent>false</model_dependent>
    </argument>
    <argument>
      <name>mech_vent_fan_type</name>
      <display_name>Mechanical Ventilation: Fan Type</display_name>
      <description>The type of the mechanical ventilation. Use 'none' if there is no mechanical ventilation system.</description>
      <type>Choice</type>
      <required>true</required>
      <model_dependent>false</model_dependent>
      <default_value>none</default_value>
      <choices>
        <choice>
          <value>none</value>
          <display_name>none</display_name>
        </choice>
        <choice>
          <value>exhaust only</value>
          <display_name>exhaust only</display_name>
        </choice>
        <choice>
          <value>supply only</value>
          <display_name>supply only</display_name>
        </choice>
        <choice>
          <value>energy recovery ventilator</value>
          <display_name>energy recovery ventilator</display_name>
        </choice>
        <choice>
          <value>heat recovery ventilator</value>
          <display_name>heat recovery ventilator</display_name>
        </choice>
        <choice>
          <value>balanced</value>
          <display_name>balanced</display_name>
        </choice>
        <choice>
          <value>central fan integrated supply</value>
          <display_name>central fan integrated supply</display_name>
        </choice>
      </choices>
    </argument>
    <argument>
      <name>mech_vent_flow_rate</name>
      <display_name>Mechanical Ventilation: Flow Rate</display_name>
      <description>The flow rate of the mechanical ventilation. If not provided, the OS-HPXML default (see &lt;a href='https://openstudio-hpxml.readthedocs.io/en/v1.8.1/workflow_inputs.html#hpxml-mechanical-ventilation-fans'&gt;HPXML Mechanical Ventilation Fans&lt;/a&gt;) is used.</description>
      <type>Double</type>
      <units>CFM</units>
      <required>false</required>
      <model_dependent>false</model_dependent>
    </argument>
    <argument>
      <name>mech_vent_hours_in_operation</name>
      <display_name>Mechanical Ventilation: Hours In Operation</display_name>
      <description>The hours in operation of the mechanical ventilation. If not provided, the OS-HPXML default (see &lt;a href='https://openstudio-hpxml.readthedocs.io/en/v1.8.1/workflow_inputs.html#hpxml-mechanical-ventilation-fans'&gt;HPXML Mechanical Ventilation Fans&lt;/a&gt;) is used.</description>
      <type>Double</type>
      <units>hrs/day</units>
      <required>false</required>
      <model_dependent>false</model_dependent>
    </argument>
    <argument>
      <name>mech_vent_recovery_efficiency_type</name>
      <display_name>Mechanical Ventilation: Total Recovery Efficiency Type</display_name>
      <description>The total recovery efficiency type of the mechanical ventilation.</description>
      <type>Choice</type>
      <required>true</required>
      <model_dependent>false</model_dependent>
      <default_value>Unadjusted</default_value>
      <choices>
        <choice>
          <value>Unadjusted</value>
          <display_name>Unadjusted</display_name>
        </choice>
        <choice>
          <value>Adjusted</value>
          <display_name>Adjusted</display_name>
        </choice>
      </choices>
    </argument>
    <argument>
      <name>mech_vent_total_recovery_efficiency</name>
      <display_name>Mechanical Ventilation: Total Recovery Efficiency</display_name>
      <description>The Unadjusted or Adjusted total recovery efficiency of the mechanical ventilation. Applies to energy recovery ventilator.</description>
      <type>Double</type>
      <units>Frac</units>
      <required>true</required>
      <model_dependent>false</model_dependent>
      <default_value>0.48</default_value>
    </argument>
    <argument>
      <name>mech_vent_sensible_recovery_efficiency</name>
      <display_name>Mechanical Ventilation: Sensible Recovery Efficiency</display_name>
      <description>The Unadjusted or Adjusted sensible recovery efficiency of the mechanical ventilation. Applies to energy recovery ventilator and heat recovery ventilator.</description>
      <type>Double</type>
      <units>Frac</units>
      <required>true</required>
      <model_dependent>false</model_dependent>
      <default_value>0.72</default_value>
    </argument>
    <argument>
      <name>mech_vent_fan_power</name>
      <display_name>Mechanical Ventilation: Fan Power</display_name>
      <description>The fan power of the mechanical ventilation. If not provided, the OS-HPXML default (see &lt;a href='https://openstudio-hpxml.readthedocs.io/en/v1.8.1/workflow_inputs.html#hpxml-mechanical-ventilation-fans'&gt;HPXML Mechanical Ventilation Fans&lt;/a&gt;) is used.</description>
      <type>Double</type>
      <units>W</units>
      <required>false</required>
      <model_dependent>false</model_dependent>
    </argument>
    <argument>
      <name>mech_vent_num_units_served</name>
      <display_name>Mechanical Ventilation: Number of Units Served</display_name>
      <description>Number of dwelling units served by the mechanical ventilation system. Must be 1 if single-family detached. Used to apportion flow rate and fan power to the unit.</description>
      <type>Integer</type>
      <units>#</units>
      <required>true</required>
      <model_dependent>false</model_dependent>
      <default_value>1</default_value>
    </argument>
    <argument>
      <name>mech_vent_shared_frac_recirculation</name>
      <display_name>Shared Mechanical Ventilation: Fraction Recirculation</display_name>
      <description>Fraction of the total supply air that is recirculated, with the remainder assumed to be outdoor air. The value must be 0 for exhaust only systems. Required for a shared mechanical ventilation system.</description>
      <type>Double</type>
      <units>Frac</units>
      <required>false</required>
      <model_dependent>false</model_dependent>
    </argument>
    <argument>
      <name>mech_vent_shared_preheating_fuel</name>
      <display_name>Shared Mechanical Ventilation: Preheating Fuel</display_name>
      <description>Fuel type of the preconditioning heating equipment. Only used for a shared mechanical ventilation system. If not provided, assumes no preheating.</description>
      <type>Choice</type>
      <required>false</required>
      <model_dependent>false</model_dependent>
      <choices>
        <choice>
          <value>electricity</value>
          <display_name>electricity</display_name>
        </choice>
        <choice>
          <value>natural gas</value>
          <display_name>natural gas</display_name>
        </choice>
        <choice>
          <value>fuel oil</value>
          <display_name>fuel oil</display_name>
        </choice>
        <choice>
          <value>propane</value>
          <display_name>propane</display_name>
        </choice>
        <choice>
          <value>wood</value>
          <display_name>wood</display_name>
        </choice>
        <choice>
          <value>wood pellets</value>
          <display_name>wood pellets</display_name>
        </choice>
        <choice>
          <value>coal</value>
          <display_name>coal</display_name>
        </choice>
      </choices>
    </argument>
    <argument>
      <name>mech_vent_shared_preheating_efficiency</name>
      <display_name>Shared Mechanical Ventilation: Preheating Efficiency</display_name>
      <description>Efficiency of the preconditioning heating equipment. Only used for a shared mechanical ventilation system. If not provided, assumes no preheating.</description>
      <type>Double</type>
      <units>COP</units>
      <required>false</required>
      <model_dependent>false</model_dependent>
    </argument>
    <argument>
      <name>mech_vent_shared_preheating_fraction_heat_load_served</name>
      <display_name>Shared Mechanical Ventilation: Preheating Fraction Ventilation Heat Load Served</display_name>
      <description>Fraction of heating load introduced by the shared ventilation system that is met by the preconditioning heating equipment. If not provided, assumes no preheating.</description>
      <type>Double</type>
      <units>Frac</units>
      <required>false</required>
      <model_dependent>false</model_dependent>
    </argument>
    <argument>
      <name>mech_vent_shared_precooling_fuel</name>
      <display_name>Shared Mechanical Ventilation: Precooling Fuel</display_name>
      <description>Fuel type of the preconditioning cooling equipment. Only used for a shared mechanical ventilation system. If not provided, assumes no precooling.</description>
      <type>Choice</type>
      <required>false</required>
      <model_dependent>false</model_dependent>
      <choices>
        <choice>
          <value>electricity</value>
          <display_name>electricity</display_name>
        </choice>
      </choices>
    </argument>
    <argument>
      <name>mech_vent_shared_precooling_efficiency</name>
      <display_name>Shared Mechanical Ventilation: Precooling Efficiency</display_name>
      <description>Efficiency of the preconditioning cooling equipment. Only used for a shared mechanical ventilation system. If not provided, assumes no precooling.</description>
      <type>Double</type>
      <units>COP</units>
      <required>false</required>
      <model_dependent>false</model_dependent>
    </argument>
    <argument>
      <name>mech_vent_shared_precooling_fraction_cool_load_served</name>
      <display_name>Shared Mechanical Ventilation: Precooling Fraction Ventilation Cool Load Served</display_name>
      <description>Fraction of cooling load introduced by the shared ventilation system that is met by the preconditioning cooling equipment. If not provided, assumes no precooling.</description>
      <type>Double</type>
      <units>Frac</units>
      <required>false</required>
      <model_dependent>false</model_dependent>
    </argument>
    <argument>
      <name>mech_vent_2_fan_type</name>
      <display_name>Mechanical Ventilation 2: Fan Type</display_name>
      <description>The type of the second mechanical ventilation. Use 'none' if there is no second mechanical ventilation system.</description>
      <type>Choice</type>
      <required>true</required>
      <model_dependent>false</model_dependent>
      <default_value>none</default_value>
      <choices>
        <choice>
          <value>none</value>
          <display_name>none</display_name>
        </choice>
        <choice>
          <value>exhaust only</value>
          <display_name>exhaust only</display_name>
        </choice>
        <choice>
          <value>supply only</value>
          <display_name>supply only</display_name>
        </choice>
        <choice>
          <value>energy recovery ventilator</value>
          <display_name>energy recovery ventilator</display_name>
        </choice>
        <choice>
          <value>heat recovery ventilator</value>
          <display_name>heat recovery ventilator</display_name>
        </choice>
        <choice>
          <value>balanced</value>
          <display_name>balanced</display_name>
        </choice>
      </choices>
    </argument>
    <argument>
      <name>mech_vent_2_flow_rate</name>
      <display_name>Mechanical Ventilation 2: Flow Rate</display_name>
      <description>The flow rate of the second mechanical ventilation.</description>
      <type>Double</type>
      <units>CFM</units>
      <required>true</required>
      <model_dependent>false</model_dependent>
      <default_value>110</default_value>
    </argument>
    <argument>
      <name>mech_vent_2_hours_in_operation</name>
      <display_name>Mechanical Ventilation 2: Hours In Operation</display_name>
      <description>The hours in operation of the second mechanical ventilation.</description>
      <type>Double</type>
      <units>hrs/day</units>
      <required>true</required>
      <model_dependent>false</model_dependent>
      <default_value>24</default_value>
    </argument>
    <argument>
      <name>mech_vent_2_recovery_efficiency_type</name>
      <display_name>Mechanical Ventilation 2: Total Recovery Efficiency Type</display_name>
      <description>The total recovery efficiency type of the second mechanical ventilation.</description>
      <type>Choice</type>
      <required>true</required>
      <model_dependent>false</model_dependent>
      <default_value>Unadjusted</default_value>
      <choices>
        <choice>
          <value>Unadjusted</value>
          <display_name>Unadjusted</display_name>
        </choice>
        <choice>
          <value>Adjusted</value>
          <display_name>Adjusted</display_name>
        </choice>
      </choices>
    </argument>
    <argument>
      <name>mech_vent_2_total_recovery_efficiency</name>
      <display_name>Mechanical Ventilation 2: Total Recovery Efficiency</display_name>
      <description>The Unadjusted or Adjusted total recovery efficiency of the second mechanical ventilation. Applies to energy recovery ventilator.</description>
      <type>Double</type>
      <units>Frac</units>
      <required>true</required>
      <model_dependent>false</model_dependent>
      <default_value>0.48</default_value>
    </argument>
    <argument>
      <name>mech_vent_2_sensible_recovery_efficiency</name>
      <display_name>Mechanical Ventilation 2: Sensible Recovery Efficiency</display_name>
      <description>The Unadjusted or Adjusted sensible recovery efficiency of the second mechanical ventilation. Applies to energy recovery ventilator and heat recovery ventilator.</description>
      <type>Double</type>
      <units>Frac</units>
      <required>true</required>
      <model_dependent>false</model_dependent>
      <default_value>0.72</default_value>
    </argument>
    <argument>
      <name>mech_vent_2_fan_power</name>
      <display_name>Mechanical Ventilation 2: Fan Power</display_name>
      <description>The fan power of the second mechanical ventilation.</description>
      <type>Double</type>
      <units>W</units>
      <required>true</required>
      <model_dependent>false</model_dependent>
      <default_value>30</default_value>
    </argument>
    <argument>
      <name>kitchen_fans_quantity</name>
      <display_name>Kitchen Fans: Quantity</display_name>
      <description>The quantity of the kitchen fans. If not provided, the OS-HPXML default (see &lt;a href='https://openstudio-hpxml.readthedocs.io/en/v1.8.1/workflow_inputs.html#hpxml-local-ventilation-fans'&gt;HPXML Local Ventilation Fans&lt;/a&gt;) is used.</description>
      <type>Integer</type>
      <units>#</units>
      <required>false</required>
      <model_dependent>false</model_dependent>
    </argument>
    <argument>
      <name>kitchen_fans_flow_rate</name>
      <display_name>Kitchen Fans: Flow Rate</display_name>
      <description>The flow rate of the kitchen fan. If not provided, the OS-HPXML default (see &lt;a href='https://openstudio-hpxml.readthedocs.io/en/v1.8.1/workflow_inputs.html#hpxml-local-ventilation-fans'&gt;HPXML Local Ventilation Fans&lt;/a&gt;) is used.</description>
      <type>Double</type>
      <units>CFM</units>
      <required>false</required>
      <model_dependent>false</model_dependent>
    </argument>
    <argument>
      <name>kitchen_fans_hours_in_operation</name>
      <display_name>Kitchen Fans: Hours In Operation</display_name>
      <description>The hours in operation of the kitchen fan. If not provided, the OS-HPXML default (see &lt;a href='https://openstudio-hpxml.readthedocs.io/en/v1.8.1/workflow_inputs.html#hpxml-local-ventilation-fans'&gt;HPXML Local Ventilation Fans&lt;/a&gt;) is used.</description>
      <type>Double</type>
      <units>hrs/day</units>
      <required>false</required>
      <model_dependent>false</model_dependent>
    </argument>
    <argument>
      <name>kitchen_fans_power</name>
      <display_name>Kitchen Fans: Fan Power</display_name>
      <description>The fan power of the kitchen fan. If not provided, the OS-HPXML default (see &lt;a href='https://openstudio-hpxml.readthedocs.io/en/v1.8.1/workflow_inputs.html#hpxml-local-ventilation-fans'&gt;HPXML Local Ventilation Fans&lt;/a&gt;) is used.</description>
      <type>Double</type>
      <units>W</units>
      <required>false</required>
      <model_dependent>false</model_dependent>
    </argument>
    <argument>
      <name>kitchen_fans_start_hour</name>
      <display_name>Kitchen Fans: Start Hour</display_name>
      <description>The start hour of the kitchen fan. If not provided, the OS-HPXML default (see &lt;a href='https://openstudio-hpxml.readthedocs.io/en/v1.8.1/workflow_inputs.html#hpxml-local-ventilation-fans'&gt;HPXML Local Ventilation Fans&lt;/a&gt;) is used.</description>
      <type>Integer</type>
      <units>hr</units>
      <required>false</required>
      <model_dependent>false</model_dependent>
    </argument>
    <argument>
      <name>bathroom_fans_quantity</name>
      <display_name>Bathroom Fans: Quantity</display_name>
      <description>The quantity of the bathroom fans. If not provided, the OS-HPXML default (see &lt;a href='https://openstudio-hpxml.readthedocs.io/en/v1.8.1/workflow_inputs.html#hpxml-local-ventilation-fans'&gt;HPXML Local Ventilation Fans&lt;/a&gt;) is used.</description>
      <type>Integer</type>
      <units>#</units>
      <required>false</required>
      <model_dependent>false</model_dependent>
    </argument>
    <argument>
      <name>bathroom_fans_flow_rate</name>
      <display_name>Bathroom Fans: Flow Rate</display_name>
      <description>The flow rate of the bathroom fans. If not provided, the OS-HPXML default (see &lt;a href='https://openstudio-hpxml.readthedocs.io/en/v1.8.1/workflow_inputs.html#hpxml-local-ventilation-fans'&gt;HPXML Local Ventilation Fans&lt;/a&gt;) is used.</description>
      <type>Double</type>
      <units>CFM</units>
      <required>false</required>
      <model_dependent>false</model_dependent>
    </argument>
    <argument>
      <name>bathroom_fans_hours_in_operation</name>
      <display_name>Bathroom Fans: Hours In Operation</display_name>
      <description>The hours in operation of the bathroom fans. If not provided, the OS-HPXML default (see &lt;a href='https://openstudio-hpxml.readthedocs.io/en/v1.8.1/workflow_inputs.html#hpxml-local-ventilation-fans'&gt;HPXML Local Ventilation Fans&lt;/a&gt;) is used.</description>
      <type>Double</type>
      <units>hrs/day</units>
      <required>false</required>
      <model_dependent>false</model_dependent>
    </argument>
    <argument>
      <name>bathroom_fans_power</name>
      <display_name>Bathroom Fans: Fan Power</display_name>
      <description>The fan power of the bathroom fans. If not provided, the OS-HPXML default (see &lt;a href='https://openstudio-hpxml.readthedocs.io/en/v1.8.1/workflow_inputs.html#hpxml-local-ventilation-fans'&gt;HPXML Local Ventilation Fans&lt;/a&gt;) is used.</description>
      <type>Double</type>
      <units>W</units>
      <required>false</required>
      <model_dependent>false</model_dependent>
    </argument>
    <argument>
      <name>bathroom_fans_start_hour</name>
      <display_name>Bathroom Fans: Start Hour</display_name>
      <description>The start hour of the bathroom fans. If not provided, the OS-HPXML default (see &lt;a href='https://openstudio-hpxml.readthedocs.io/en/v1.8.1/workflow_inputs.html#hpxml-local-ventilation-fans'&gt;HPXML Local Ventilation Fans&lt;/a&gt;) is used.</description>
      <type>Integer</type>
      <units>hr</units>
      <required>false</required>
      <model_dependent>false</model_dependent>
    </argument>
    <argument>
      <name>whole_house_fan_present</name>
      <display_name>Whole House Fan: Present</display_name>
      <description>Whether there is a whole house fan.</description>
      <type>Boolean</type>
      <required>true</required>
      <model_dependent>false</model_dependent>
      <default_value>false</default_value>
      <choices>
        <choice>
          <value>true</value>
          <display_name>true</display_name>
        </choice>
        <choice>
          <value>false</value>
          <display_name>false</display_name>
        </choice>
      </choices>
    </argument>
    <argument>
      <name>whole_house_fan_flow_rate</name>
      <display_name>Whole House Fan: Flow Rate</display_name>
      <description>The flow rate of the whole house fan. If not provided, the OS-HPXML default (see &lt;a href='https://openstudio-hpxml.readthedocs.io/en/v1.8.1/workflow_inputs.html#hpxml-whole-house-fans'&gt;HPXML Whole House Fans&lt;/a&gt;) is used.</description>
      <type>Double</type>
      <units>CFM</units>
      <required>false</required>
      <model_dependent>false</model_dependent>
    </argument>
    <argument>
      <name>whole_house_fan_power</name>
      <display_name>Whole House Fan: Fan Power</display_name>
      <description>The fan power of the whole house fan. If not provided, the OS-HPXML default (see &lt;a href='https://openstudio-hpxml.readthedocs.io/en/v1.8.1/workflow_inputs.html#hpxml-whole-house-fans'&gt;HPXML Whole House Fans&lt;/a&gt;) is used.</description>
      <type>Double</type>
      <units>W</units>
      <required>false</required>
      <model_dependent>false</model_dependent>
    </argument>
    <argument>
      <name>water_heater_type</name>
      <display_name>Water Heater: Type</display_name>
      <description>The type of water heater. Use 'none' if there is no water heater.</description>
      <type>Choice</type>
      <required>true</required>
      <model_dependent>false</model_dependent>
      <default_value>storage water heater</default_value>
      <choices>
        <choice>
          <value>none</value>
          <display_name>none</display_name>
        </choice>
        <choice>
          <value>storage water heater</value>
          <display_name>storage water heater</display_name>
        </choice>
        <choice>
          <value>instantaneous water heater</value>
          <display_name>instantaneous water heater</display_name>
        </choice>
        <choice>
          <value>heat pump water heater</value>
          <display_name>heat pump water heater</display_name>
        </choice>
        <choice>
          <value>space-heating boiler with storage tank</value>
          <display_name>space-heating boiler with storage tank</display_name>
        </choice>
        <choice>
          <value>space-heating boiler with tankless coil</value>
          <display_name>space-heating boiler with tankless coil</display_name>
        </choice>
      </choices>
    </argument>
    <argument>
      <name>water_heater_fuel_type</name>
      <display_name>Water Heater: Fuel Type</display_name>
      <description>The fuel type of water heater. Ignored for heat pump water heater.</description>
      <type>Choice</type>
      <required>true</required>
      <model_dependent>false</model_dependent>
      <default_value>natural gas</default_value>
      <choices>
        <choice>
          <value>electricity</value>
          <display_name>electricity</display_name>
        </choice>
        <choice>
          <value>natural gas</value>
          <display_name>natural gas</display_name>
        </choice>
        <choice>
          <value>fuel oil</value>
          <display_name>fuel oil</display_name>
        </choice>
        <choice>
          <value>propane</value>
          <display_name>propane</display_name>
        </choice>
        <choice>
          <value>wood</value>
          <display_name>wood</display_name>
        </choice>
        <choice>
          <value>coal</value>
          <display_name>coal</display_name>
        </choice>
      </choices>
    </argument>
    <argument>
      <name>water_heater_location</name>
      <display_name>Water Heater: Location</display_name>
      <description>The location of water heater. If not provided, the OS-HPXML default (see &lt;a href='https://openstudio-hpxml.readthedocs.io/en/v1.8.1/workflow_inputs.html#hpxml-water-heating-systems'&gt;HPXML Water Heating Systems&lt;/a&gt;) is used.</description>
      <type>Choice</type>
      <required>false</required>
      <model_dependent>false</model_dependent>
      <choices>
        <choice>
          <value>conditioned space</value>
          <display_name>conditioned space</display_name>
        </choice>
        <choice>
          <value>basement - conditioned</value>
          <display_name>basement - conditioned</display_name>
        </choice>
        <choice>
          <value>basement - unconditioned</value>
          <display_name>basement - unconditioned</display_name>
        </choice>
        <choice>
          <value>garage</value>
          <display_name>garage</display_name>
        </choice>
        <choice>
          <value>attic</value>
          <display_name>attic</display_name>
        </choice>
        <choice>
          <value>attic - vented</value>
          <display_name>attic - vented</display_name>
        </choice>
        <choice>
          <value>attic - unvented</value>
          <display_name>attic - unvented</display_name>
        </choice>
        <choice>
          <value>crawlspace</value>
          <display_name>crawlspace</display_name>
        </choice>
        <choice>
          <value>crawlspace - vented</value>
          <display_name>crawlspace - vented</display_name>
        </choice>
        <choice>
          <value>crawlspace - unvented</value>
          <display_name>crawlspace - unvented</display_name>
        </choice>
        <choice>
          <value>crawlspace - conditioned</value>
          <display_name>crawlspace - conditioned</display_name>
        </choice>
        <choice>
          <value>other exterior</value>
          <display_name>other exterior</display_name>
        </choice>
        <choice>
          <value>other housing unit</value>
          <display_name>other housing unit</display_name>
        </choice>
        <choice>
          <value>other heated space</value>
          <display_name>other heated space</display_name>
        </choice>
        <choice>
          <value>other multifamily buffer space</value>
          <display_name>other multifamily buffer space</display_name>
        </choice>
        <choice>
          <value>other non-freezing space</value>
          <display_name>other non-freezing space</display_name>
        </choice>
      </choices>
    </argument>
    <argument>
      <name>water_heater_tank_volume</name>
      <display_name>Water Heater: Tank Volume</display_name>
      <description>Nominal volume of water heater tank. Only applies to storage water heater, heat pump water heater, and space-heating boiler with storage tank. If not provided, the OS-HPXML default (see &lt;a href='https://openstudio-hpxml.readthedocs.io/en/v1.8.1/workflow_inputs.html#conventional-storage'&gt;Conventional Storage&lt;/a&gt;, &lt;a href='https://openstudio-hpxml.readthedocs.io/en/v1.8.1/workflow_inputs.html#heat-pump'&gt;Heat Pump&lt;/a&gt;, &lt;a href='https://openstudio-hpxml.readthedocs.io/en/v1.8.1/workflow_inputs.html#combi-boiler-w-storage'&gt;Combi Boiler w/ Storage&lt;/a&gt;) is used.</description>
      <type>Double</type>
      <units>gal</units>
      <required>false</required>
      <model_dependent>false</model_dependent>
    </argument>
    <argument>
      <name>water_heater_efficiency_type</name>
      <display_name>Water Heater: Efficiency Type</display_name>
      <description>The efficiency type of water heater. Does not apply to space-heating boilers.</description>
      <type>Choice</type>
      <required>true</required>
      <model_dependent>false</model_dependent>
      <default_value>EnergyFactor</default_value>
      <choices>
        <choice>
          <value>EnergyFactor</value>
          <display_name>EnergyFactor</display_name>
        </choice>
        <choice>
          <value>UniformEnergyFactor</value>
          <display_name>UniformEnergyFactor</display_name>
        </choice>
      </choices>
    </argument>
    <argument>
      <name>water_heater_efficiency</name>
      <display_name>Water Heater: Efficiency</display_name>
      <description>Rated Energy Factor or Uniform Energy Factor. Does not apply to space-heating boilers.</description>
      <type>Double</type>
      <required>true</required>
      <model_dependent>false</model_dependent>
      <default_value>0.67</default_value>
    </argument>
    <argument>
      <name>water_heater_usage_bin</name>
      <display_name>Water Heater: Usage Bin</display_name>
      <description>The usage of the water heater. Only applies if Efficiency Type is UniformEnergyFactor and Type is not instantaneous water heater. Does not apply to space-heating boilers. If not provided, the OS-HPXML default (see &lt;a href='https://openstudio-hpxml.readthedocs.io/en/v1.8.1/workflow_inputs.html#conventional-storage'&gt;Conventional Storage&lt;/a&gt;, &lt;a href='https://openstudio-hpxml.readthedocs.io/en/v1.8.1/workflow_inputs.html#heat-pump'&gt;Heat Pump&lt;/a&gt;) is used.</description>
      <type>Choice</type>
      <required>false</required>
      <model_dependent>false</model_dependent>
      <choices>
        <choice>
          <value>very small</value>
          <display_name>very small</display_name>
        </choice>
        <choice>
          <value>low</value>
          <display_name>low</display_name>
        </choice>
        <choice>
          <value>medium</value>
          <display_name>medium</display_name>
        </choice>
        <choice>
          <value>high</value>
          <display_name>high</display_name>
        </choice>
      </choices>
    </argument>
    <argument>
      <name>water_heater_recovery_efficiency</name>
      <display_name>Water Heater: Recovery Efficiency</display_name>
      <description>Ratio of energy delivered to water heater to the energy content of the fuel consumed by the water heater. Only used for non-electric storage water heaters. If not provided, the OS-HPXML default (see &lt;a href='https://openstudio-hpxml.readthedocs.io/en/v1.8.1/workflow_inputs.html#conventional-storage'&gt;Conventional Storage&lt;/a&gt;) is used.</description>
      <type>Double</type>
      <units>Frac</units>
      <required>false</required>
      <model_dependent>false</model_dependent>
    </argument>
    <argument>
      <name>water_heater_heating_capacity</name>
      <display_name>Water Heater: Heating Capacity</display_name>
      <description>Heating capacity. Only applies to storage water heater. If not provided, the OS-HPXML default (see &lt;a href='https://openstudio-hpxml.readthedocs.io/en/v1.8.1/workflow_inputs.html#conventional-storage'&gt;Conventional Storage&lt;/a&gt;) is used.</description>
      <type>Double</type>
      <units>Btu/hr</units>
      <required>false</required>
      <model_dependent>false</model_dependent>
    </argument>
    <argument>
      <name>water_heater_standby_loss</name>
      <display_name>Water Heater: Standby Loss</display_name>
      <description>The standby loss of water heater. Only applies to space-heating boilers. If not provided, the OS-HPXML default (see &lt;a href='https://openstudio-hpxml.readthedocs.io/en/v1.8.1/workflow_inputs.html#combi-boiler-w-storage'&gt;Combi Boiler w/ Storage&lt;/a&gt;) is used.</description>
      <type>Double</type>
      <units>F/hr</units>
      <required>false</required>
      <model_dependent>false</model_dependent>
    </argument>
    <argument>
      <name>water_heater_jacket_rvalue</name>
      <display_name>Water Heater: Jacket R-value</display_name>
      <description>The jacket R-value of water heater. Doesn't apply to instantaneous water heater or space-heating boiler with tankless coil. If not provided, defaults to no jacket insulation.</description>
      <type>Double</type>
      <units>h-ft^2-R/Btu</units>
      <required>false</required>
      <model_dependent>false</model_dependent>
    </argument>
    <argument>
      <name>water_heater_setpoint_temperature</name>
      <display_name>Water Heater: Setpoint Temperature</display_name>
      <description>The setpoint temperature of water heater. If not provided, the OS-HPXML default (see &lt;a href='https://openstudio-hpxml.readthedocs.io/en/v1.8.1/workflow_inputs.html#hpxml-water-heating-systems'&gt;HPXML Water Heating Systems&lt;/a&gt;) is used.</description>
      <type>Double</type>
      <units>F</units>
      <required>false</required>
      <model_dependent>false</model_dependent>
    </argument>
    <argument>
      <name>water_heater_num_bedrooms_served</name>
      <display_name>Water Heater: Number of Bedrooms Served</display_name>
      <description>Number of bedrooms served (directly or indirectly) by the water heater. Only needed if single-family attached or apartment unit and it is a shared water heater serving multiple dwelling units. Used to apportion water heater tank losses to the unit.</description>
      <type>Integer</type>
      <units>#</units>
      <required>false</required>
      <model_dependent>false</model_dependent>
    </argument>
    <argument>
      <name>water_heater_uses_desuperheater</name>
      <display_name>Water Heater: Uses Desuperheater</display_name>
      <description>Requires that the dwelling unit has a air-to-air, mini-split, or ground-to-air heat pump or a central air conditioner or mini-split air conditioner. If not provided, assumes no desuperheater.</description>
      <type>Boolean</type>
      <required>false</required>
      <model_dependent>false</model_dependent>
      <choices>
        <choice>
          <value>true</value>
          <display_name>true</display_name>
        </choice>
        <choice>
          <value>false</value>
          <display_name>false</display_name>
        </choice>
      </choices>
    </argument>
    <argument>
      <name>water_heater_tank_model_type</name>
      <display_name>Water Heater: Tank Type</display_name>
      <description>Type of tank model to use. The 'stratified' tank generally provide more accurate results, but may significantly increase run time. Applies only to storage water heater. If not provided, the OS-HPXML default (see &lt;a href='https://openstudio-hpxml.readthedocs.io/en/v1.8.1/workflow_inputs.html#conventional-storage'&gt;Conventional Storage&lt;/a&gt;) is used.</description>
      <type>Choice</type>
      <required>false</required>
      <model_dependent>false</model_dependent>
      <choices>
        <choice>
          <value>mixed</value>
          <display_name>mixed</display_name>
        </choice>
        <choice>
          <value>stratified</value>
          <display_name>stratified</display_name>
        </choice>
      </choices>
    </argument>
    <argument>
      <name>water_heater_operating_mode</name>
      <display_name>Water Heater: Operating Mode</display_name>
      <description>The water heater operating mode. The 'heat pump only' option only uses the heat pump, while 'hybrid/auto' allows the backup electric resistance to come on in high demand situations. This is ignored if a scheduled operating mode type is selected. Applies only to heat pump water heater. If not provided, the OS-HPXML default (see &lt;a href='https://openstudio-hpxml.readthedocs.io/en/v1.8.1/workflow_inputs.html#heat-pump'&gt;Heat Pump&lt;/a&gt;) is used.</description>
      <type>Choice</type>
      <required>false</required>
      <model_dependent>false</model_dependent>
      <choices>
        <choice>
          <value>hybrid/auto</value>
          <display_name>hybrid/auto</display_name>
        </choice>
        <choice>
          <value>heat pump only</value>
          <display_name>heat pump only</display_name>
        </choice>
      </choices>
    </argument>
    <argument>
      <name>hot_water_distribution_system_type</name>
      <display_name>Hot Water Distribution: System Type</display_name>
      <description>The type of the hot water distribution system.</description>
      <type>Choice</type>
      <required>true</required>
      <model_dependent>false</model_dependent>
      <default_value>Standard</default_value>
      <choices>
        <choice>
          <value>Standard</value>
          <display_name>Standard</display_name>
        </choice>
        <choice>
          <value>Recirculation</value>
          <display_name>Recirculation</display_name>
        </choice>
      </choices>
    </argument>
    <argument>
      <name>hot_water_distribution_standard_piping_length</name>
      <display_name>Hot Water Distribution: Standard Piping Length</display_name>
      <description>If the distribution system is Standard, the length of the piping. If not provided, the OS-HPXML default (see &lt;a href='https://openstudio-hpxml.readthedocs.io/en/v1.8.1/workflow_inputs.html#standard'&gt;Standard&lt;/a&gt;) is used.</description>
      <type>Double</type>
      <units>ft</units>
      <required>false</required>
      <model_dependent>false</model_dependent>
    </argument>
    <argument>
      <name>hot_water_distribution_recirc_control_type</name>
      <display_name>Hot Water Distribution: Recirculation Control Type</display_name>
      <description>If the distribution system is Recirculation, the type of hot water recirculation control, if any.</description>
      <type>Choice</type>
      <required>false</required>
      <model_dependent>false</model_dependent>
      <default_value>no control</default_value>
      <choices>
        <choice>
          <value>no control</value>
          <display_name>no control</display_name>
        </choice>
        <choice>
          <value>timer</value>
          <display_name>timer</display_name>
        </choice>
        <choice>
          <value>temperature</value>
          <display_name>temperature</display_name>
        </choice>
        <choice>
          <value>presence sensor demand control</value>
          <display_name>presence sensor demand control</display_name>
        </choice>
        <choice>
          <value>manual demand control</value>
          <display_name>manual demand control</display_name>
        </choice>
      </choices>
    </argument>
    <argument>
      <name>hot_water_distribution_recirc_piping_length</name>
      <display_name>Hot Water Distribution: Recirculation Piping Length</display_name>
      <description>If the distribution system is Recirculation, the length of the recirculation piping. If not provided, the OS-HPXML default (see &lt;a href='https://openstudio-hpxml.readthedocs.io/en/v1.8.1/workflow_inputs.html#recirculation-in-unit'&gt;Recirculation (In-Unit)&lt;/a&gt;) is used.</description>
      <type>Double</type>
      <units>ft</units>
      <required>false</required>
      <model_dependent>false</model_dependent>
    </argument>
    <argument>
      <name>hot_water_distribution_recirc_branch_piping_length</name>
      <display_name>Hot Water Distribution: Recirculation Branch Piping Length</display_name>
      <description>If the distribution system is Recirculation, the length of the recirculation branch piping. If not provided, the OS-HPXML default (see &lt;a href='https://openstudio-hpxml.readthedocs.io/en/v1.8.1/workflow_inputs.html#recirculation-in-unit'&gt;Recirculation (In-Unit)&lt;/a&gt;) is used.</description>
      <type>Double</type>
      <units>ft</units>
      <required>false</required>
      <model_dependent>false</model_dependent>
    </argument>
    <argument>
      <name>hot_water_distribution_recirc_pump_power</name>
      <display_name>Hot Water Distribution: Recirculation Pump Power</display_name>
      <description>If the distribution system is Recirculation, the recirculation pump power. If not provided, the OS-HPXML default (see &lt;a href='https://openstudio-hpxml.readthedocs.io/en/v1.8.1/workflow_inputs.html#recirculation-in-unit'&gt;Recirculation (In-Unit)&lt;/a&gt;) is used.</description>
      <type>Double</type>
      <units>W</units>
      <required>false</required>
      <model_dependent>false</model_dependent>
    </argument>
    <argument>
      <name>hot_water_distribution_pipe_r</name>
      <display_name>Hot Water Distribution: Pipe Insulation Nominal R-Value</display_name>
      <description>Nominal R-value of the pipe insulation. If not provided, the OS-HPXML default (see &lt;a href='https://openstudio-hpxml.readthedocs.io/en/v1.8.1/workflow_inputs.html#hpxml-hot-water-distribution'&gt;HPXML Hot Water Distribution&lt;/a&gt;) is used.</description>
      <type>Double</type>
      <units>h-ft^2-R/Btu</units>
      <required>false</required>
      <model_dependent>false</model_dependent>
    </argument>
    <argument>
      <name>dwhr_facilities_connected</name>
      <display_name>Drain Water Heat Recovery: Facilities Connected</display_name>
      <description>Which facilities are connected for the drain water heat recovery. Use 'none' if there is no drain water heat recovery system.</description>
      <type>Choice</type>
      <required>true</required>
      <model_dependent>false</model_dependent>
      <default_value>none</default_value>
      <choices>
        <choice>
          <value>none</value>
          <display_name>none</display_name>
        </choice>
        <choice>
          <value>one</value>
          <display_name>one</display_name>
        </choice>
        <choice>
          <value>all</value>
          <display_name>all</display_name>
        </choice>
      </choices>
    </argument>
    <argument>
      <name>dwhr_equal_flow</name>
      <display_name>Drain Water Heat Recovery: Equal Flow</display_name>
      <description>Whether the drain water heat recovery has equal flow.</description>
      <type>Boolean</type>
      <required>false</required>
      <model_dependent>false</model_dependent>
      <default_value>true</default_value>
      <choices>
        <choice>
          <value>true</value>
          <display_name>true</display_name>
        </choice>
        <choice>
          <value>false</value>
          <display_name>false</display_name>
        </choice>
      </choices>
    </argument>
    <argument>
      <name>dwhr_efficiency</name>
      <display_name>Drain Water Heat Recovery: Efficiency</display_name>
      <description>The efficiency of the drain water heat recovery.</description>
      <type>Double</type>
      <units>Frac</units>
      <required>false</required>
      <model_dependent>false</model_dependent>
      <default_value>0.55</default_value>
    </argument>
    <argument>
      <name>water_fixtures_shower_low_flow</name>
      <display_name>Hot Water Fixtures: Is Shower Low Flow</display_name>
      <description>Whether the shower fixture is low flow.</description>
      <type>Boolean</type>
      <required>true</required>
      <model_dependent>false</model_dependent>
      <default_value>false</default_value>
      <choices>
        <choice>
          <value>true</value>
          <display_name>true</display_name>
        </choice>
        <choice>
          <value>false</value>
          <display_name>false</display_name>
        </choice>
      </choices>
    </argument>
    <argument>
      <name>water_fixtures_sink_low_flow</name>
      <display_name>Hot Water Fixtures: Is Sink Low Flow</display_name>
      <description>Whether the sink fixture is low flow.</description>
      <type>Boolean</type>
      <required>true</required>
      <model_dependent>false</model_dependent>
      <default_value>false</default_value>
      <choices>
        <choice>
          <value>true</value>
          <display_name>true</display_name>
        </choice>
        <choice>
          <value>false</value>
          <display_name>false</display_name>
        </choice>
      </choices>
    </argument>
    <argument>
      <name>water_fixtures_usage_multiplier</name>
      <display_name>Hot Water Fixtures: Usage Multiplier</display_name>
      <description>Multiplier on the hot water usage that can reflect, e.g., high/low usage occupants. If not provided, the OS-HPXML default (see &lt;a href='https://openstudio-hpxml.readthedocs.io/en/v1.8.1/workflow_inputs.html#hpxml-water-fixtures'&gt;HPXML Water Fixtures&lt;/a&gt;) is used.</description>
      <type>Double</type>
      <required>false</required>
      <model_dependent>false</model_dependent>
    </argument>
    <argument>
      <name>general_water_use_usage_multiplier</name>
      <display_name>General Water Use: Usage Multiplier</display_name>
      <description>Multiplier on internal gains from general water use (floor mopping, shower evaporation, water films on showers, tubs &amp; sinks surfaces, plant watering, etc.) that can reflect, e.g., high/low usage occupants. If not provided, the OS-HPXML default (see &lt;a href='https://openstudio-hpxml.readthedocs.io/en/v1.8.1/workflow_inputs.html#hpxml-building-occupancy'&gt;HPXML Building Occupancy&lt;/a&gt;) is used.</description>
      <type>Double</type>
      <required>false</required>
      <model_dependent>false</model_dependent>
    </argument>
    <argument>
      <name>solar_thermal_system_type</name>
      <display_name>Solar Thermal: System Type</display_name>
      <description>The type of solar thermal system. Use 'none' if there is no solar thermal system.</description>
      <type>Choice</type>
      <required>true</required>
      <model_dependent>false</model_dependent>
      <default_value>none</default_value>
      <choices>
        <choice>
          <value>none</value>
          <display_name>none</display_name>
        </choice>
        <choice>
          <value>hot water</value>
          <display_name>hot water</display_name>
        </choice>
      </choices>
    </argument>
    <argument>
      <name>solar_thermal_collector_area</name>
      <display_name>Solar Thermal: Collector Area</display_name>
      <description>The collector area of the solar thermal system.</description>
      <type>Double</type>
      <units>ft^2</units>
      <required>true</required>
      <model_dependent>false</model_dependent>
      <default_value>40</default_value>
    </argument>
    <argument>
      <name>solar_thermal_collector_loop_type</name>
      <display_name>Solar Thermal: Collector Loop Type</display_name>
      <description>The collector loop type of the solar thermal system.</description>
      <type>Choice</type>
      <required>true</required>
      <model_dependent>false</model_dependent>
      <default_value>liquid direct</default_value>
      <choices>
        <choice>
          <value>liquid direct</value>
          <display_name>liquid direct</display_name>
        </choice>
        <choice>
          <value>liquid indirect</value>
          <display_name>liquid indirect</display_name>
        </choice>
        <choice>
          <value>passive thermosyphon</value>
          <display_name>passive thermosyphon</display_name>
        </choice>
      </choices>
    </argument>
    <argument>
      <name>solar_thermal_collector_type</name>
      <display_name>Solar Thermal: Collector Type</display_name>
      <description>The collector type of the solar thermal system.</description>
      <type>Choice</type>
      <required>true</required>
      <model_dependent>false</model_dependent>
      <default_value>evacuated tube</default_value>
      <choices>
        <choice>
          <value>evacuated tube</value>
          <display_name>evacuated tube</display_name>
        </choice>
        <choice>
          <value>single glazing black</value>
          <display_name>single glazing black</display_name>
        </choice>
        <choice>
          <value>double glazing black</value>
          <display_name>double glazing black</display_name>
        </choice>
        <choice>
          <value>integrated collector storage</value>
          <display_name>integrated collector storage</display_name>
        </choice>
      </choices>
    </argument>
    <argument>
      <name>solar_thermal_collector_azimuth</name>
      <display_name>Solar Thermal: Collector Azimuth</display_name>
      <description>The collector azimuth of the solar thermal system. Azimuth is measured clockwise from north (e.g., North=0, East=90, South=180, West=270).</description>
      <type>Double</type>
      <units>degrees</units>
      <required>true</required>
      <model_dependent>false</model_dependent>
      <default_value>180</default_value>
    </argument>
    <argument>
      <name>solar_thermal_collector_tilt</name>
      <display_name>Solar Thermal: Collector Tilt</display_name>
      <description>The collector tilt of the solar thermal system. Can also enter, e.g., RoofPitch, RoofPitch+20, Latitude, Latitude-15, etc.</description>
      <type>String</type>
      <units>degrees</units>
      <required>true</required>
      <model_dependent>false</model_dependent>
      <default_value>RoofPitch</default_value>
    </argument>
    <argument>
      <name>solar_thermal_collector_rated_optical_efficiency</name>
      <display_name>Solar Thermal: Collector Rated Optical Efficiency</display_name>
      <description>The collector rated optical efficiency of the solar thermal system.</description>
      <type>Double</type>
      <units>Frac</units>
      <required>true</required>
      <model_dependent>false</model_dependent>
      <default_value>0.5</default_value>
    </argument>
    <argument>
      <name>solar_thermal_collector_rated_thermal_losses</name>
      <display_name>Solar Thermal: Collector Rated Thermal Losses</display_name>
      <description>The collector rated thermal losses of the solar thermal system.</description>
      <type>Double</type>
      <units>Btu/hr-ft^2-R</units>
      <required>true</required>
      <model_dependent>false</model_dependent>
      <default_value>0.2799</default_value>
    </argument>
    <argument>
      <name>solar_thermal_storage_volume</name>
      <display_name>Solar Thermal: Storage Volume</display_name>
      <description>The storage volume of the solar thermal system. If not provided, the OS-HPXML default (see &lt;a href='https://openstudio-hpxml.readthedocs.io/en/v1.8.1/workflow_inputs.html#detailed-inputs'&gt;Detailed Inputs&lt;/a&gt;) is used.</description>
      <type>Double</type>
      <units>gal</units>
      <required>false</required>
      <model_dependent>false</model_dependent>
    </argument>
    <argument>
      <name>solar_thermal_solar_fraction</name>
      <display_name>Solar Thermal: Solar Fraction</display_name>
      <description>The solar fraction of the solar thermal system. If provided, overrides all other solar thermal inputs.</description>
      <type>Double</type>
      <units>Frac</units>
      <required>true</required>
      <model_dependent>false</model_dependent>
      <default_value>0</default_value>
    </argument>
    <argument>
      <name>pv_system_present</name>
      <display_name>PV System: Present</display_name>
      <description>Whether there is a PV system present.</description>
      <type>Boolean</type>
      <required>true</required>
      <model_dependent>false</model_dependent>
      <default_value>false</default_value>
      <choices>
        <choice>
          <value>true</value>
          <display_name>true</display_name>
        </choice>
        <choice>
          <value>false</value>
          <display_name>false</display_name>
        </choice>
      </choices>
    </argument>
    <argument>
      <name>pv_system_module_type</name>
      <display_name>PV System: Module Type</display_name>
      <description>Module type of the PV system. If not provided, the OS-HPXML default (see &lt;a href='https://openstudio-hpxml.readthedocs.io/en/v1.8.1/workflow_inputs.html#hpxml-photovoltaics'&gt;HPXML Photovoltaics&lt;/a&gt;) is used.</description>
      <type>Choice</type>
      <required>false</required>
      <model_dependent>false</model_dependent>
      <choices>
        <choice>
          <value>standard</value>
          <display_name>standard</display_name>
        </choice>
        <choice>
          <value>premium</value>
          <display_name>premium</display_name>
        </choice>
        <choice>
          <value>thin film</value>
          <display_name>thin film</display_name>
        </choice>
      </choices>
    </argument>
    <argument>
      <name>pv_system_location</name>
      <display_name>PV System: Location</display_name>
      <description>Location of the PV system. If not provided, the OS-HPXML default (see &lt;a href='https://openstudio-hpxml.readthedocs.io/en/v1.8.1/workflow_inputs.html#hpxml-photovoltaics'&gt;HPXML Photovoltaics&lt;/a&gt;) is used.</description>
      <type>Choice</type>
      <required>false</required>
      <model_dependent>false</model_dependent>
      <choices>
        <choice>
          <value>roof</value>
          <display_name>roof</display_name>
        </choice>
        <choice>
          <value>ground</value>
          <display_name>ground</display_name>
        </choice>
      </choices>
    </argument>
    <argument>
      <name>pv_system_tracking</name>
      <display_name>PV System: Tracking</display_name>
      <description>Type of tracking for the PV system. If not provided, the OS-HPXML default (see &lt;a href='https://openstudio-hpxml.readthedocs.io/en/v1.8.1/workflow_inputs.html#hpxml-photovoltaics'&gt;HPXML Photovoltaics&lt;/a&gt;) is used.</description>
      <type>Choice</type>
      <required>false</required>
      <model_dependent>false</model_dependent>
      <choices>
        <choice>
          <value>fixed</value>
          <display_name>fixed</display_name>
        </choice>
        <choice>
          <value>1-axis</value>
          <display_name>1-axis</display_name>
        </choice>
        <choice>
          <value>1-axis backtracked</value>
          <display_name>1-axis backtracked</display_name>
        </choice>
        <choice>
          <value>2-axis</value>
          <display_name>2-axis</display_name>
        </choice>
      </choices>
    </argument>
    <argument>
      <name>pv_system_array_azimuth</name>
      <display_name>PV System: Array Azimuth</display_name>
      <description>Array azimuth of the PV system. Azimuth is measured clockwise from north (e.g., North=0, East=90, South=180, West=270).</description>
      <type>Double</type>
      <units>degrees</units>
      <required>true</required>
      <model_dependent>false</model_dependent>
      <default_value>180</default_value>
    </argument>
    <argument>
      <name>pv_system_array_tilt</name>
      <display_name>PV System: Array Tilt</display_name>
      <description>Array tilt of the PV system. Can also enter, e.g., RoofPitch, RoofPitch+20, Latitude, Latitude-15, etc.</description>
      <type>String</type>
      <units>degrees</units>
      <required>true</required>
      <model_dependent>false</model_dependent>
      <default_value>RoofPitch</default_value>
    </argument>
    <argument>
      <name>pv_system_max_power_output</name>
      <display_name>PV System: Maximum Power Output</display_name>
      <description>Maximum power output of the PV system. For a shared system, this is the total building maximum power output.</description>
      <type>Double</type>
      <units>W</units>
      <required>true</required>
      <model_dependent>false</model_dependent>
      <default_value>4000</default_value>
    </argument>
    <argument>
      <name>pv_system_inverter_efficiency</name>
      <display_name>PV System: Inverter Efficiency</display_name>
      <description>Inverter efficiency of the PV system. If there are two PV systems, this will apply to both. If not provided, the OS-HPXML default (see &lt;a href='https://openstudio-hpxml.readthedocs.io/en/v1.8.1/workflow_inputs.html#hpxml-photovoltaics'&gt;HPXML Photovoltaics&lt;/a&gt;) is used.</description>
      <type>Double</type>
      <units>Frac</units>
      <required>false</required>
      <model_dependent>false</model_dependent>
    </argument>
    <argument>
      <name>pv_system_system_losses_fraction</name>
      <display_name>PV System: System Losses Fraction</display_name>
      <description>System losses fraction of the PV system. If there are two PV systems, this will apply to both. If not provided, the OS-HPXML default (see &lt;a href='https://openstudio-hpxml.readthedocs.io/en/v1.8.1/workflow_inputs.html#hpxml-photovoltaics'&gt;HPXML Photovoltaics&lt;/a&gt;) is used.</description>
      <type>Double</type>
      <units>Frac</units>
      <required>false</required>
      <model_dependent>false</model_dependent>
    </argument>
    <argument>
      <name>pv_system_num_bedrooms_served</name>
      <display_name>PV System: Number of Bedrooms Served</display_name>
      <description>Number of bedrooms served by PV system. Only needed if single-family attached or apartment unit and it is a shared PV system serving multiple dwelling units. Used to apportion PV generation to the unit of a SFA/MF building. If there are two PV systems, this will apply to both.</description>
      <type>Integer</type>
      <units>#</units>
      <required>false</required>
      <model_dependent>false</model_dependent>
    </argument>
    <argument>
      <name>pv_system_2_present</name>
      <display_name>PV System 2: Present</display_name>
      <description>Whether there is a second PV system present.</description>
      <type>Boolean</type>
      <required>true</required>
      <model_dependent>false</model_dependent>
      <default_value>false</default_value>
      <choices>
        <choice>
          <value>true</value>
          <display_name>true</display_name>
        </choice>
        <choice>
          <value>false</value>
          <display_name>false</display_name>
        </choice>
      </choices>
    </argument>
    <argument>
      <name>pv_system_2_module_type</name>
      <display_name>PV System 2: Module Type</display_name>
      <description>Module type of the second PV system. If not provided, the OS-HPXML default (see &lt;a href='https://openstudio-hpxml.readthedocs.io/en/v1.8.1/workflow_inputs.html#hpxml-photovoltaics'&gt;HPXML Photovoltaics&lt;/a&gt;) is used.</description>
      <type>Choice</type>
      <required>false</required>
      <model_dependent>false</model_dependent>
      <choices>
        <choice>
          <value>standard</value>
          <display_name>standard</display_name>
        </choice>
        <choice>
          <value>premium</value>
          <display_name>premium</display_name>
        </choice>
        <choice>
          <value>thin film</value>
          <display_name>thin film</display_name>
        </choice>
      </choices>
    </argument>
    <argument>
      <name>pv_system_2_location</name>
      <display_name>PV System 2: Location</display_name>
      <description>Location of the second PV system. If not provided, the OS-HPXML default (see &lt;a href='https://openstudio-hpxml.readthedocs.io/en/v1.8.1/workflow_inputs.html#hpxml-photovoltaics'&gt;HPXML Photovoltaics&lt;/a&gt;) is used.</description>
      <type>Choice</type>
      <required>false</required>
      <model_dependent>false</model_dependent>
      <choices>
        <choice>
          <value>roof</value>
          <display_name>roof</display_name>
        </choice>
        <choice>
          <value>ground</value>
          <display_name>ground</display_name>
        </choice>
      </choices>
    </argument>
    <argument>
      <name>pv_system_2_tracking</name>
      <display_name>PV System 2: Tracking</display_name>
      <description>Type of tracking for the second PV system. If not provided, the OS-HPXML default (see &lt;a href='https://openstudio-hpxml.readthedocs.io/en/v1.8.1/workflow_inputs.html#hpxml-photovoltaics'&gt;HPXML Photovoltaics&lt;/a&gt;) is used.</description>
      <type>Choice</type>
      <required>false</required>
      <model_dependent>false</model_dependent>
      <choices>
        <choice>
          <value>fixed</value>
          <display_name>fixed</display_name>
        </choice>
        <choice>
          <value>1-axis</value>
          <display_name>1-axis</display_name>
        </choice>
        <choice>
          <value>1-axis backtracked</value>
          <display_name>1-axis backtracked</display_name>
        </choice>
        <choice>
          <value>2-axis</value>
          <display_name>2-axis</display_name>
        </choice>
      </choices>
    </argument>
    <argument>
      <name>pv_system_2_array_azimuth</name>
      <display_name>PV System 2: Array Azimuth</display_name>
      <description>Array azimuth of the second PV system. Azimuth is measured clockwise from north (e.g., North=0, East=90, South=180, West=270).</description>
      <type>Double</type>
      <units>degrees</units>
      <required>true</required>
      <model_dependent>false</model_dependent>
      <default_value>180</default_value>
    </argument>
    <argument>
      <name>pv_system_2_array_tilt</name>
      <display_name>PV System 2: Array Tilt</display_name>
      <description>Array tilt of the second PV system. Can also enter, e.g., RoofPitch, RoofPitch+20, Latitude, Latitude-15, etc.</description>
      <type>String</type>
      <units>degrees</units>
      <required>true</required>
      <model_dependent>false</model_dependent>
      <default_value>RoofPitch</default_value>
    </argument>
    <argument>
      <name>pv_system_2_max_power_output</name>
      <display_name>PV System 2: Maximum Power Output</display_name>
      <description>Maximum power output of the second PV system. For a shared system, this is the total building maximum power output.</description>
      <type>Double</type>
      <units>W</units>
      <required>true</required>
      <model_dependent>false</model_dependent>
      <default_value>4000</default_value>
    </argument>
    <argument>
      <name>battery_present</name>
      <display_name>Battery: Present</display_name>
      <description>Whether there is a lithium ion battery present.</description>
      <type>Boolean</type>
      <required>true</required>
      <model_dependent>false</model_dependent>
      <default_value>false</default_value>
      <choices>
        <choice>
          <value>true</value>
          <display_name>true</display_name>
        </choice>
        <choice>
          <value>false</value>
          <display_name>false</display_name>
        </choice>
      </choices>
    </argument>
    <argument>
      <name>battery_location</name>
      <display_name>Battery: Location</display_name>
      <description>The space type for the lithium ion battery location. If not provided, the OS-HPXML default (see &lt;a href='https://openstudio-hpxml.readthedocs.io/en/v1.8.1/workflow_inputs.html#hpxml-batteries'&gt;HPXML Batteries&lt;/a&gt;) is used.</description>
      <type>Choice</type>
      <required>false</required>
      <model_dependent>false</model_dependent>
      <choices>
        <choice>
          <value>conditioned space</value>
          <display_name>conditioned space</display_name>
        </choice>
        <choice>
          <value>basement - conditioned</value>
          <display_name>basement - conditioned</display_name>
        </choice>
        <choice>
          <value>basement - unconditioned</value>
          <display_name>basement - unconditioned</display_name>
        </choice>
        <choice>
          <value>crawlspace</value>
          <display_name>crawlspace</display_name>
        </choice>
        <choice>
          <value>crawlspace - vented</value>
          <display_name>crawlspace - vented</display_name>
        </choice>
        <choice>
          <value>crawlspace - unvented</value>
          <display_name>crawlspace - unvented</display_name>
        </choice>
        <choice>
          <value>crawlspace - conditioned</value>
          <display_name>crawlspace - conditioned</display_name>
        </choice>
        <choice>
          <value>attic</value>
          <display_name>attic</display_name>
        </choice>
        <choice>
          <value>attic - vented</value>
          <display_name>attic - vented</display_name>
        </choice>
        <choice>
          <value>attic - unvented</value>
          <display_name>attic - unvented</display_name>
        </choice>
        <choice>
          <value>garage</value>
          <display_name>garage</display_name>
        </choice>
        <choice>
          <value>outside</value>
          <display_name>outside</display_name>
        </choice>
      </choices>
    </argument>
    <argument>
      <name>battery_power</name>
      <display_name>Battery: Rated Power Output</display_name>
      <description>The rated power output of the lithium ion battery. If not provided, the OS-HPXML default (see &lt;a href='https://openstudio-hpxml.readthedocs.io/en/v1.8.1/workflow_inputs.html#hpxml-batteries'&gt;HPXML Batteries&lt;/a&gt;) is used.</description>
      <type>Double</type>
      <units>W</units>
      <required>false</required>
      <model_dependent>false</model_dependent>
    </argument>
    <argument>
      <name>battery_capacity</name>
      <display_name>Battery: Nominal Capacity</display_name>
      <description>The nominal capacity of the lithium ion battery. If not provided, the OS-HPXML default (see &lt;a href='https://openstudio-hpxml.readthedocs.io/en/v1.8.1/workflow_inputs.html#hpxml-batteries'&gt;HPXML Batteries&lt;/a&gt;) is used.</description>
      <type>Double</type>
      <units>kWh</units>
      <required>false</required>
      <model_dependent>false</model_dependent>
    </argument>
    <argument>
      <name>battery_usable_capacity</name>
      <display_name>Battery: Usable Capacity</display_name>
      <description>The usable capacity of the lithium ion battery. If not provided, the OS-HPXML default (see &lt;a href='https://openstudio-hpxml.readthedocs.io/en/v1.8.1/workflow_inputs.html#hpxml-batteries'&gt;HPXML Batteries&lt;/a&gt;) is used.</description>
      <type>Double</type>
      <units>kWh</units>
      <required>false</required>
      <model_dependent>false</model_dependent>
    </argument>
    <argument>
      <name>battery_round_trip_efficiency</name>
      <display_name>Battery: Round Trip Efficiency</display_name>
      <description>The round trip efficiency of the lithium ion battery. If not provided, the OS-HPXML default (see &lt;a href='https://openstudio-hpxml.readthedocs.io/en/v1.8.1/workflow_inputs.html#hpxml-batteries'&gt;HPXML Batteries&lt;/a&gt;) is used.</description>
      <type>Double</type>
      <units>Frac</units>
      <required>false</required>
      <model_dependent>false</model_dependent>
    </argument>
    <argument>
      <name>battery_num_bedrooms_served</name>
      <display_name>Battery: Number of Bedrooms Served</display_name>
      <description>Number of bedrooms served by the lithium ion battery. Only needed if single-family attached or apartment unit and it is a shared battery serving multiple dwelling units. Used to apportion battery charging/discharging to the unit of a SFA/MF building.</description>
      <type>Integer</type>
      <units>#</units>
      <required>false</required>
      <model_dependent>false</model_dependent>
    </argument>
    <argument>
      <name>lighting_present</name>
      <display_name>Lighting: Present</display_name>
      <description>Whether there is lighting energy use.</description>
      <type>Boolean</type>
      <required>true</required>
      <model_dependent>false</model_dependent>
      <default_value>true</default_value>
      <choices>
        <choice>
          <value>true</value>
          <display_name>true</display_name>
        </choice>
        <choice>
          <value>false</value>
          <display_name>false</display_name>
        </choice>
      </choices>
    </argument>
    <argument>
      <name>lighting_interior_fraction_cfl</name>
      <display_name>Lighting: Interior Fraction CFL</display_name>
      <description>Fraction of all lamps (interior) that are compact fluorescent. Lighting not specified as CFL, LFL, or LED is assumed to be incandescent.</description>
      <type>Double</type>
      <required>true</required>
      <model_dependent>false</model_dependent>
      <default_value>0.1</default_value>
    </argument>
    <argument>
      <name>lighting_interior_fraction_lfl</name>
      <display_name>Lighting: Interior Fraction LFL</display_name>
      <description>Fraction of all lamps (interior) that are linear fluorescent. Lighting not specified as CFL, LFL, or LED is assumed to be incandescent.</description>
      <type>Double</type>
      <required>true</required>
      <model_dependent>false</model_dependent>
      <default_value>0</default_value>
    </argument>
    <argument>
      <name>lighting_interior_fraction_led</name>
      <display_name>Lighting: Interior Fraction LED</display_name>
      <description>Fraction of all lamps (interior) that are light emitting diodes. Lighting not specified as CFL, LFL, or LED is assumed to be incandescent.</description>
      <type>Double</type>
      <required>true</required>
      <model_dependent>false</model_dependent>
      <default_value>0</default_value>
    </argument>
    <argument>
      <name>lighting_interior_usage_multiplier</name>
      <display_name>Lighting: Interior Usage Multiplier</display_name>
      <description>Multiplier on the lighting energy usage (interior) that can reflect, e.g., high/low usage occupants. If not provided, the OS-HPXML default (see &lt;a href='https://openstudio-hpxml.readthedocs.io/en/v1.8.1/workflow_inputs.html#hpxml-lighting'&gt;HPXML Lighting&lt;/a&gt;) is used.</description>
      <type>Double</type>
      <required>false</required>
      <model_dependent>false</model_dependent>
    </argument>
    <argument>
      <name>lighting_exterior_fraction_cfl</name>
      <display_name>Lighting: Exterior Fraction CFL</display_name>
      <description>Fraction of all lamps (exterior) that are compact fluorescent. Lighting not specified as CFL, LFL, or LED is assumed to be incandescent.</description>
      <type>Double</type>
      <required>true</required>
      <model_dependent>false</model_dependent>
      <default_value>0</default_value>
    </argument>
    <argument>
      <name>lighting_exterior_fraction_lfl</name>
      <display_name>Lighting: Exterior Fraction LFL</display_name>
      <description>Fraction of all lamps (exterior) that are linear fluorescent. Lighting not specified as CFL, LFL, or LED is assumed to be incandescent.</description>
      <type>Double</type>
      <required>true</required>
      <model_dependent>false</model_dependent>
      <default_value>0</default_value>
    </argument>
    <argument>
      <name>lighting_exterior_fraction_led</name>
      <display_name>Lighting: Exterior Fraction LED</display_name>
      <description>Fraction of all lamps (exterior) that are light emitting diodes. Lighting not specified as CFL, LFL, or LED is assumed to be incandescent.</description>
      <type>Double</type>
      <required>true</required>
      <model_dependent>false</model_dependent>
      <default_value>0</default_value>
    </argument>
    <argument>
      <name>lighting_exterior_usage_multiplier</name>
      <display_name>Lighting: Exterior Usage Multiplier</display_name>
      <description>Multiplier on the lighting energy usage (exterior) that can reflect, e.g., high/low usage occupants. If not provided, the OS-HPXML default (see &lt;a href='https://openstudio-hpxml.readthedocs.io/en/v1.8.1/workflow_inputs.html#hpxml-lighting'&gt;HPXML Lighting&lt;/a&gt;) is used.</description>
      <type>Double</type>
      <required>false</required>
      <model_dependent>false</model_dependent>
    </argument>
    <argument>
      <name>lighting_garage_fraction_cfl</name>
      <display_name>Lighting: Garage Fraction CFL</display_name>
      <description>Fraction of all lamps (garage) that are compact fluorescent. Lighting not specified as CFL, LFL, or LED is assumed to be incandescent.</description>
      <type>Double</type>
      <required>true</required>
      <model_dependent>false</model_dependent>
      <default_value>0</default_value>
    </argument>
    <argument>
      <name>lighting_garage_fraction_lfl</name>
      <display_name>Lighting: Garage Fraction LFL</display_name>
      <description>Fraction of all lamps (garage) that are linear fluorescent. Lighting not specified as CFL, LFL, or LED is assumed to be incandescent.</description>
      <type>Double</type>
      <required>true</required>
      <model_dependent>false</model_dependent>
      <default_value>0</default_value>
    </argument>
    <argument>
      <name>lighting_garage_fraction_led</name>
      <display_name>Lighting: Garage Fraction LED</display_name>
      <description>Fraction of all lamps (garage) that are light emitting diodes. Lighting not specified as CFL, LFL, or LED is assumed to be incandescent.</description>
      <type>Double</type>
      <required>true</required>
      <model_dependent>false</model_dependent>
      <default_value>0</default_value>
    </argument>
    <argument>
      <name>lighting_garage_usage_multiplier</name>
      <display_name>Lighting: Garage Usage Multiplier</display_name>
      <description>Multiplier on the lighting energy usage (garage) that can reflect, e.g., high/low usage occupants. If not provided, the OS-HPXML default (see &lt;a href='https://openstudio-hpxml.readthedocs.io/en/v1.8.1/workflow_inputs.html#hpxml-lighting'&gt;HPXML Lighting&lt;/a&gt;) is used.</description>
      <type>Double</type>
      <required>false</required>
      <model_dependent>false</model_dependent>
    </argument>
    <argument>
      <name>holiday_lighting_present</name>
      <display_name>Holiday Lighting: Present</display_name>
      <description>Whether there is holiday lighting.</description>
      <type>Boolean</type>
      <required>true</required>
      <model_dependent>false</model_dependent>
      <default_value>false</default_value>
      <choices>
        <choice>
          <value>true</value>
          <display_name>true</display_name>
        </choice>
        <choice>
          <value>false</value>
          <display_name>false</display_name>
        </choice>
      </choices>
    </argument>
    <argument>
      <name>holiday_lighting_daily_kwh</name>
      <display_name>Holiday Lighting: Daily Consumption</display_name>
      <description>The daily energy consumption for holiday lighting (exterior). If not provided, the OS-HPXML default (see &lt;a href='https://openstudio-hpxml.readthedocs.io/en/v1.8.1/workflow_inputs.html#hpxml-lighting'&gt;HPXML Lighting&lt;/a&gt;) is used.</description>
      <type>Double</type>
      <units>kWh/day</units>
      <required>false</required>
      <model_dependent>false</model_dependent>
    </argument>
    <argument>
      <name>holiday_lighting_period</name>
      <display_name>Holiday Lighting: Period</display_name>
      <description>Enter a date like 'Nov 25 - Jan 5'. If not provided, the OS-HPXML default (see &lt;a href='https://openstudio-hpxml.readthedocs.io/en/v1.8.1/workflow_inputs.html#hpxml-lighting'&gt;HPXML Lighting&lt;/a&gt;) is used.</description>
      <type>String</type>
      <required>false</required>
      <model_dependent>false</model_dependent>
    </argument>
    <argument>
      <name>dehumidifier_type</name>
      <display_name>Dehumidifier: Type</display_name>
      <description>The type of dehumidifier.</description>
      <type>Choice</type>
      <required>true</required>
      <model_dependent>false</model_dependent>
      <default_value>none</default_value>
      <choices>
        <choice>
          <value>none</value>
          <display_name>none</display_name>
        </choice>
        <choice>
          <value>portable</value>
          <display_name>portable</display_name>
        </choice>
        <choice>
          <value>whole-home</value>
          <display_name>whole-home</display_name>
        </choice>
      </choices>
    </argument>
    <argument>
      <name>dehumidifier_efficiency_type</name>
      <display_name>Dehumidifier: Efficiency Type</display_name>
      <description>The efficiency type of dehumidifier.</description>
      <type>Choice</type>
      <required>true</required>
      <model_dependent>false</model_dependent>
      <default_value>IntegratedEnergyFactor</default_value>
      <choices>
        <choice>
          <value>EnergyFactor</value>
          <display_name>EnergyFactor</display_name>
        </choice>
        <choice>
          <value>IntegratedEnergyFactor</value>
          <display_name>IntegratedEnergyFactor</display_name>
        </choice>
      </choices>
    </argument>
    <argument>
      <name>dehumidifier_efficiency</name>
      <display_name>Dehumidifier: Efficiency</display_name>
      <description>The efficiency of the dehumidifier.</description>
      <type>Double</type>
      <units>liters/kWh</units>
      <required>true</required>
      <model_dependent>false</model_dependent>
      <default_value>1.5</default_value>
    </argument>
    <argument>
      <name>dehumidifier_capacity</name>
      <display_name>Dehumidifier: Capacity</display_name>
      <description>The capacity (water removal rate) of the dehumidifier.</description>
      <type>Double</type>
      <units>pint/day</units>
      <required>true</required>
      <model_dependent>false</model_dependent>
      <default_value>40</default_value>
    </argument>
    <argument>
      <name>dehumidifier_rh_setpoint</name>
      <display_name>Dehumidifier: Relative Humidity Setpoint</display_name>
      <description>The relative humidity setpoint of the dehumidifier.</description>
      <type>Double</type>
      <units>Frac</units>
      <required>true</required>
      <model_dependent>false</model_dependent>
      <default_value>0.5</default_value>
    </argument>
    <argument>
      <name>dehumidifier_fraction_dehumidification_load_served</name>
      <display_name>Dehumidifier: Fraction Dehumidification Load Served</display_name>
      <description>The dehumidification load served fraction of the dehumidifier.</description>
      <type>Double</type>
      <units>Frac</units>
      <required>true</required>
      <model_dependent>false</model_dependent>
      <default_value>1</default_value>
    </argument>
    <argument>
      <name>clothes_washer_present</name>
      <display_name>Clothes Washer: Present</display_name>
      <description>Whether there is a clothes washer present.</description>
      <type>Boolean</type>
      <required>true</required>
      <model_dependent>false</model_dependent>
      <default_value>true</default_value>
      <choices>
        <choice>
          <value>true</value>
          <display_name>true</display_name>
        </choice>
        <choice>
          <value>false</value>
          <display_name>false</display_name>
        </choice>
      </choices>
    </argument>
    <argument>
      <name>clothes_washer_location</name>
      <display_name>Clothes Washer: Location</display_name>
      <description>The space type for the clothes washer location. If not provided, the OS-HPXML default (see &lt;a href='https://openstudio-hpxml.readthedocs.io/en/v1.8.1/workflow_inputs.html#hpxml-clothes-washer'&gt;HPXML Clothes Washer&lt;/a&gt;) is used.</description>
      <type>Choice</type>
      <required>false</required>
      <model_dependent>false</model_dependent>
      <choices>
        <choice>
          <value>conditioned space</value>
          <display_name>conditioned space</display_name>
        </choice>
        <choice>
          <value>basement - conditioned</value>
          <display_name>basement - conditioned</display_name>
        </choice>
        <choice>
          <value>basement - unconditioned</value>
          <display_name>basement - unconditioned</display_name>
        </choice>
        <choice>
          <value>garage</value>
          <display_name>garage</display_name>
        </choice>
        <choice>
          <value>other housing unit</value>
          <display_name>other housing unit</display_name>
        </choice>
        <choice>
          <value>other heated space</value>
          <display_name>other heated space</display_name>
        </choice>
        <choice>
          <value>other multifamily buffer space</value>
          <display_name>other multifamily buffer space</display_name>
        </choice>
        <choice>
          <value>other non-freezing space</value>
          <display_name>other non-freezing space</display_name>
        </choice>
      </choices>
    </argument>
    <argument>
      <name>clothes_washer_efficiency_type</name>
      <display_name>Clothes Washer: Efficiency Type</display_name>
      <description>The efficiency type of the clothes washer.</description>
      <type>Choice</type>
      <required>true</required>
      <model_dependent>false</model_dependent>
      <default_value>IntegratedModifiedEnergyFactor</default_value>
      <choices>
        <choice>
          <value>ModifiedEnergyFactor</value>
          <display_name>ModifiedEnergyFactor</display_name>
        </choice>
        <choice>
          <value>IntegratedModifiedEnergyFactor</value>
          <display_name>IntegratedModifiedEnergyFactor</display_name>
        </choice>
      </choices>
    </argument>
    <argument>
      <name>clothes_washer_efficiency</name>
      <display_name>Clothes Washer: Efficiency</display_name>
      <description>The efficiency of the clothes washer. If not provided, the OS-HPXML default (see &lt;a href='https://openstudio-hpxml.readthedocs.io/en/v1.8.1/workflow_inputs.html#hpxml-clothes-washer'&gt;HPXML Clothes Washer&lt;/a&gt;) is used.</description>
      <type>Double</type>
      <units>ft^3/kWh-cyc</units>
      <required>false</required>
      <model_dependent>false</model_dependent>
    </argument>
    <argument>
      <name>clothes_washer_rated_annual_kwh</name>
      <display_name>Clothes Washer: Rated Annual Consumption</display_name>
      <description>The annual energy consumed by the clothes washer, as rated, obtained from the EnergyGuide label. This includes both the appliance electricity consumption and the energy required for water heating. If not provided, the OS-HPXML default (see &lt;a href='https://openstudio-hpxml.readthedocs.io/en/v1.8.1/workflow_inputs.html#hpxml-clothes-washer'&gt;HPXML Clothes Washer&lt;/a&gt;) is used.</description>
      <type>Double</type>
      <units>kWh/yr</units>
      <required>false</required>
      <model_dependent>false</model_dependent>
    </argument>
    <argument>
      <name>clothes_washer_label_electric_rate</name>
      <display_name>Clothes Washer: Label Electric Rate</display_name>
      <description>The annual energy consumed by the clothes washer, as rated, obtained from the EnergyGuide label. This includes both the appliance electricity consumption and the energy required for water heating. If not provided, the OS-HPXML default (see &lt;a href='https://openstudio-hpxml.readthedocs.io/en/v1.8.1/workflow_inputs.html#hpxml-clothes-washer'&gt;HPXML Clothes Washer&lt;/a&gt;) is used.</description>
      <type>Double</type>
      <units>$/kWh</units>
      <required>false</required>
      <model_dependent>false</model_dependent>
    </argument>
    <argument>
      <name>clothes_washer_label_gas_rate</name>
      <display_name>Clothes Washer: Label Gas Rate</display_name>
      <description>The annual energy consumed by the clothes washer, as rated, obtained from the EnergyGuide label. This includes both the appliance electricity consumption and the energy required for water heating. If not provided, the OS-HPXML default (see &lt;a href='https://openstudio-hpxml.readthedocs.io/en/v1.8.1/workflow_inputs.html#hpxml-clothes-washer'&gt;HPXML Clothes Washer&lt;/a&gt;) is used.</description>
      <type>Double</type>
      <units>$/therm</units>
      <required>false</required>
      <model_dependent>false</model_dependent>
    </argument>
    <argument>
      <name>clothes_washer_label_annual_gas_cost</name>
      <display_name>Clothes Washer: Label Annual Cost with Gas DHW</display_name>
      <description>The annual cost of using the system under test conditions. Input is obtained from the EnergyGuide label. If not provided, the OS-HPXML default (see &lt;a href='https://openstudio-hpxml.readthedocs.io/en/v1.8.1/workflow_inputs.html#hpxml-clothes-washer'&gt;HPXML Clothes Washer&lt;/a&gt;) is used.</description>
      <type>Double</type>
      <units>$</units>
      <required>false</required>
      <model_dependent>false</model_dependent>
    </argument>
    <argument>
      <name>clothes_washer_label_usage</name>
      <display_name>Clothes Washer: Label Usage</display_name>
      <description>The clothes washer loads per week. If not provided, the OS-HPXML default (see &lt;a href='https://openstudio-hpxml.readthedocs.io/en/v1.8.1/workflow_inputs.html#hpxml-clothes-washer'&gt;HPXML Clothes Washer&lt;/a&gt;) is used.</description>
      <type>Double</type>
      <units>cyc/wk</units>
      <required>false</required>
      <model_dependent>false</model_dependent>
    </argument>
    <argument>
      <name>clothes_washer_capacity</name>
      <display_name>Clothes Washer: Drum Volume</display_name>
      <description>Volume of the washer drum. Obtained from the EnergyStar website or the manufacturer's literature. If not provided, the OS-HPXML default (see &lt;a href='https://openstudio-hpxml.readthedocs.io/en/v1.8.1/workflow_inputs.html#hpxml-clothes-washer'&gt;HPXML Clothes Washer&lt;/a&gt;) is used.</description>
      <type>Double</type>
      <units>ft^3</units>
      <required>false</required>
      <model_dependent>false</model_dependent>
    </argument>
    <argument>
      <name>clothes_washer_usage_multiplier</name>
      <display_name>Clothes Washer: Usage Multiplier</display_name>
      <description>Multiplier on the clothes washer energy and hot water usage that can reflect, e.g., high/low usage occupants. If not provided, the OS-HPXML default (see &lt;a href='https://openstudio-hpxml.readthedocs.io/en/v1.8.1/workflow_inputs.html#hpxml-clothes-washer'&gt;HPXML Clothes Washer&lt;/a&gt;) is used.</description>
      <type>Double</type>
      <required>false</required>
      <model_dependent>false</model_dependent>
    </argument>
    <argument>
      <name>clothes_dryer_present</name>
      <display_name>Clothes Dryer: Present</display_name>
      <description>Whether there is a clothes dryer present.</description>
      <type>Boolean</type>
      <required>true</required>
      <model_dependent>false</model_dependent>
      <default_value>true</default_value>
      <choices>
        <choice>
          <value>true</value>
          <display_name>true</display_name>
        </choice>
        <choice>
          <value>false</value>
          <display_name>false</display_name>
        </choice>
      </choices>
    </argument>
    <argument>
      <name>clothes_dryer_location</name>
      <display_name>Clothes Dryer: Location</display_name>
      <description>The space type for the clothes dryer location. If not provided, the OS-HPXML default (see &lt;a href='https://openstudio-hpxml.readthedocs.io/en/v1.8.1/workflow_inputs.html#hpxml-clothes-dryer'&gt;HPXML Clothes Dryer&lt;/a&gt;) is used.</description>
      <type>Choice</type>
      <required>false</required>
      <model_dependent>false</model_dependent>
      <choices>
        <choice>
          <value>conditioned space</value>
          <display_name>conditioned space</display_name>
        </choice>
        <choice>
          <value>basement - conditioned</value>
          <display_name>basement - conditioned</display_name>
        </choice>
        <choice>
          <value>basement - unconditioned</value>
          <display_name>basement - unconditioned</display_name>
        </choice>
        <choice>
          <value>garage</value>
          <display_name>garage</display_name>
        </choice>
        <choice>
          <value>other housing unit</value>
          <display_name>other housing unit</display_name>
        </choice>
        <choice>
          <value>other heated space</value>
          <display_name>other heated space</display_name>
        </choice>
        <choice>
          <value>other multifamily buffer space</value>
          <display_name>other multifamily buffer space</display_name>
        </choice>
        <choice>
          <value>other non-freezing space</value>
          <display_name>other non-freezing space</display_name>
        </choice>
      </choices>
    </argument>
    <argument>
      <name>clothes_dryer_fuel_type</name>
      <display_name>Clothes Dryer: Fuel Type</display_name>
      <description>Type of fuel used by the clothes dryer.</description>
      <type>Choice</type>
      <required>true</required>
      <model_dependent>false</model_dependent>
      <default_value>natural gas</default_value>
      <choices>
        <choice>
          <value>electricity</value>
          <display_name>electricity</display_name>
        </choice>
        <choice>
          <value>natural gas</value>
          <display_name>natural gas</display_name>
        </choice>
        <choice>
          <value>fuel oil</value>
          <display_name>fuel oil</display_name>
        </choice>
        <choice>
          <value>propane</value>
          <display_name>propane</display_name>
        </choice>
        <choice>
          <value>wood</value>
          <display_name>wood</display_name>
        </choice>
        <choice>
          <value>coal</value>
          <display_name>coal</display_name>
        </choice>
      </choices>
    </argument>
    <argument>
      <name>clothes_dryer_efficiency_type</name>
      <display_name>Clothes Dryer: Efficiency Type</display_name>
      <description>The efficiency type of the clothes dryer.</description>
      <type>Choice</type>
      <required>true</required>
      <model_dependent>false</model_dependent>
      <default_value>CombinedEnergyFactor</default_value>
      <choices>
        <choice>
          <value>EnergyFactor</value>
          <display_name>EnergyFactor</display_name>
        </choice>
        <choice>
          <value>CombinedEnergyFactor</value>
          <display_name>CombinedEnergyFactor</display_name>
        </choice>
      </choices>
    </argument>
    <argument>
      <name>clothes_dryer_efficiency</name>
      <display_name>Clothes Dryer: Efficiency</display_name>
      <description>The efficiency of the clothes dryer. If not provided, the OS-HPXML default (see &lt;a href='https://openstudio-hpxml.readthedocs.io/en/v1.8.1/workflow_inputs.html#hpxml-clothes-dryer'&gt;HPXML Clothes Dryer&lt;/a&gt;) is used.</description>
      <type>Double</type>
      <units>lb/kWh</units>
      <required>false</required>
      <model_dependent>false</model_dependent>
    </argument>
    <argument>
      <name>clothes_dryer_vented_flow_rate</name>
      <display_name>Clothes Dryer: Vented Flow Rate</display_name>
      <description>The exhaust flow rate of the vented clothes dryer. If not provided, the OS-HPXML default (see &lt;a href='https://openstudio-hpxml.readthedocs.io/en/v1.8.1/workflow_inputs.html#hpxml-clothes-dryer'&gt;HPXML Clothes Dryer&lt;/a&gt;) is used.</description>
      <type>Double</type>
      <units>CFM</units>
      <required>false</required>
      <model_dependent>false</model_dependent>
    </argument>
    <argument>
      <name>clothes_dryer_usage_multiplier</name>
      <display_name>Clothes Dryer: Usage Multiplier</display_name>
      <description>Multiplier on the clothes dryer energy usage that can reflect, e.g., high/low usage occupants. If not provided, the OS-HPXML default (see &lt;a href='https://openstudio-hpxml.readthedocs.io/en/v1.8.1/workflow_inputs.html#hpxml-clothes-dryer'&gt;HPXML Clothes Dryer&lt;/a&gt;) is used.</description>
      <type>Double</type>
      <required>false</required>
      <model_dependent>false</model_dependent>
    </argument>
    <argument>
      <name>dishwasher_present</name>
      <display_name>Dishwasher: Present</display_name>
      <description>Whether there is a dishwasher present.</description>
      <type>Boolean</type>
      <required>true</required>
      <model_dependent>false</model_dependent>
      <default_value>true</default_value>
      <choices>
        <choice>
          <value>true</value>
          <display_name>true</display_name>
        </choice>
        <choice>
          <value>false</value>
          <display_name>false</display_name>
        </choice>
      </choices>
    </argument>
    <argument>
      <name>dishwasher_location</name>
      <display_name>Dishwasher: Location</display_name>
      <description>The space type for the dishwasher location. If not provided, the OS-HPXML default (see &lt;a href='https://openstudio-hpxml.readthedocs.io/en/v1.8.1/workflow_inputs.html#hpxml-dishwasher'&gt;HPXML Dishwasher&lt;/a&gt;) is used.</description>
      <type>Choice</type>
      <required>false</required>
      <model_dependent>false</model_dependent>
      <choices>
        <choice>
          <value>conditioned space</value>
          <display_name>conditioned space</display_name>
        </choice>
        <choice>
          <value>basement - conditioned</value>
          <display_name>basement - conditioned</display_name>
        </choice>
        <choice>
          <value>basement - unconditioned</value>
          <display_name>basement - unconditioned</display_name>
        </choice>
        <choice>
          <value>garage</value>
          <display_name>garage</display_name>
        </choice>
        <choice>
          <value>other housing unit</value>
          <display_name>other housing unit</display_name>
        </choice>
        <choice>
          <value>other heated space</value>
          <display_name>other heated space</display_name>
        </choice>
        <choice>
          <value>other multifamily buffer space</value>
          <display_name>other multifamily buffer space</display_name>
        </choice>
        <choice>
          <value>other non-freezing space</value>
          <display_name>other non-freezing space</display_name>
        </choice>
      </choices>
    </argument>
    <argument>
      <name>dishwasher_efficiency_type</name>
      <display_name>Dishwasher: Efficiency Type</display_name>
      <description>The efficiency type of dishwasher.</description>
      <type>Choice</type>
      <required>true</required>
      <model_dependent>false</model_dependent>
      <default_value>RatedAnnualkWh</default_value>
      <choices>
        <choice>
          <value>RatedAnnualkWh</value>
          <display_name>RatedAnnualkWh</display_name>
        </choice>
        <choice>
          <value>EnergyFactor</value>
          <display_name>EnergyFactor</display_name>
        </choice>
      </choices>
    </argument>
    <argument>
      <name>dishwasher_efficiency</name>
      <display_name>Dishwasher: Efficiency</display_name>
      <description>The efficiency of the dishwasher. If not provided, the OS-HPXML default (see &lt;a href='https://openstudio-hpxml.readthedocs.io/en/v1.8.1/workflow_inputs.html#hpxml-dishwasher'&gt;HPXML Dishwasher&lt;/a&gt;) is used.</description>
      <type>Double</type>
      <units>RatedAnnualkWh or EnergyFactor</units>
      <required>false</required>
      <model_dependent>false</model_dependent>
    </argument>
    <argument>
      <name>dishwasher_label_electric_rate</name>
      <display_name>Dishwasher: Label Electric Rate</display_name>
      <description>The label electric rate of the dishwasher. If not provided, the OS-HPXML default (see &lt;a href='https://openstudio-hpxml.readthedocs.io/en/v1.8.1/workflow_inputs.html#hpxml-dishwasher'&gt;HPXML Dishwasher&lt;/a&gt;) is used.</description>
      <type>Double</type>
      <units>$/kWh</units>
      <required>false</required>
      <model_dependent>false</model_dependent>
    </argument>
    <argument>
      <name>dishwasher_label_gas_rate</name>
      <display_name>Dishwasher: Label Gas Rate</display_name>
      <description>The label gas rate of the dishwasher. If not provided, the OS-HPXML default (see &lt;a href='https://openstudio-hpxml.readthedocs.io/en/v1.8.1/workflow_inputs.html#hpxml-dishwasher'&gt;HPXML Dishwasher&lt;/a&gt;) is used.</description>
      <type>Double</type>
      <units>$/therm</units>
      <required>false</required>
      <model_dependent>false</model_dependent>
    </argument>
    <argument>
      <name>dishwasher_label_annual_gas_cost</name>
      <display_name>Dishwasher: Label Annual Gas Cost</display_name>
      <description>The label annual gas cost of the dishwasher. If not provided, the OS-HPXML default (see &lt;a href='https://openstudio-hpxml.readthedocs.io/en/v1.8.1/workflow_inputs.html#hpxml-dishwasher'&gt;HPXML Dishwasher&lt;/a&gt;) is used.</description>
      <type>Double</type>
      <units>$</units>
      <required>false</required>
      <model_dependent>false</model_dependent>
    </argument>
    <argument>
      <name>dishwasher_label_usage</name>
      <display_name>Dishwasher: Label Usage</display_name>
      <description>The dishwasher loads per week. If not provided, the OS-HPXML default (see &lt;a href='https://openstudio-hpxml.readthedocs.io/en/v1.8.1/workflow_inputs.html#hpxml-dishwasher'&gt;HPXML Dishwasher&lt;/a&gt;) is used.</description>
      <type>Double</type>
      <units>cyc/wk</units>
      <required>false</required>
      <model_dependent>false</model_dependent>
    </argument>
    <argument>
      <name>dishwasher_place_setting_capacity</name>
      <display_name>Dishwasher: Number of Place Settings</display_name>
      <description>The number of place settings for the unit. Data obtained from manufacturer's literature. If not provided, the OS-HPXML default (see &lt;a href='https://openstudio-hpxml.readthedocs.io/en/v1.8.1/workflow_inputs.html#hpxml-dishwasher'&gt;HPXML Dishwasher&lt;/a&gt;) is used.</description>
      <type>Integer</type>
      <units>#</units>
      <required>false</required>
      <model_dependent>false</model_dependent>
    </argument>
    <argument>
      <name>dishwasher_usage_multiplier</name>
      <display_name>Dishwasher: Usage Multiplier</display_name>
      <description>Multiplier on the dishwasher energy usage that can reflect, e.g., high/low usage occupants. If not provided, the OS-HPXML default (see &lt;a href='https://openstudio-hpxml.readthedocs.io/en/v1.8.1/workflow_inputs.html#hpxml-dishwasher'&gt;HPXML Dishwasher&lt;/a&gt;) is used.</description>
      <type>Double</type>
      <required>false</required>
      <model_dependent>false</model_dependent>
    </argument>
    <argument>
      <name>refrigerator_present</name>
      <display_name>Refrigerator: Present</display_name>
      <description>Whether there is a refrigerator present.</description>
      <type>Boolean</type>
      <required>true</required>
      <model_dependent>false</model_dependent>
      <default_value>true</default_value>
      <choices>
        <choice>
          <value>true</value>
          <display_name>true</display_name>
        </choice>
        <choice>
          <value>false</value>
          <display_name>false</display_name>
        </choice>
      </choices>
    </argument>
    <argument>
      <name>refrigerator_location</name>
      <display_name>Refrigerator: Location</display_name>
      <description>The space type for the refrigerator location. If not provided, the OS-HPXML default (see &lt;a href='https://openstudio-hpxml.readthedocs.io/en/v1.8.1/workflow_inputs.html#hpxml-refrigerators'&gt;HPXML Refrigerators&lt;/a&gt;) is used.</description>
      <type>Choice</type>
      <required>false</required>
      <model_dependent>false</model_dependent>
      <choices>
        <choice>
          <value>conditioned space</value>
          <display_name>conditioned space</display_name>
        </choice>
        <choice>
          <value>basement - conditioned</value>
          <display_name>basement - conditioned</display_name>
        </choice>
        <choice>
          <value>basement - unconditioned</value>
          <display_name>basement - unconditioned</display_name>
        </choice>
        <choice>
          <value>garage</value>
          <display_name>garage</display_name>
        </choice>
        <choice>
          <value>other housing unit</value>
          <display_name>other housing unit</display_name>
        </choice>
        <choice>
          <value>other heated space</value>
          <display_name>other heated space</display_name>
        </choice>
        <choice>
          <value>other multifamily buffer space</value>
          <display_name>other multifamily buffer space</display_name>
        </choice>
        <choice>
          <value>other non-freezing space</value>
          <display_name>other non-freezing space</display_name>
        </choice>
      </choices>
    </argument>
    <argument>
      <name>refrigerator_rated_annual_kwh</name>
      <display_name>Refrigerator: Rated Annual Consumption</display_name>
      <description>The EnergyGuide rated annual energy consumption for a refrigerator. If not provided, the OS-HPXML default (see &lt;a href='https://openstudio-hpxml.readthedocs.io/en/v1.8.1/workflow_inputs.html#hpxml-refrigerators'&gt;HPXML Refrigerators&lt;/a&gt;) is used.</description>
      <type>Double</type>
      <units>kWh/yr</units>
      <required>false</required>
      <model_dependent>false</model_dependent>
    </argument>
    <argument>
      <name>refrigerator_usage_multiplier</name>
      <display_name>Refrigerator: Usage Multiplier</display_name>
      <description>Multiplier on the refrigerator energy usage that can reflect, e.g., high/low usage occupants. If not provided, the OS-HPXML default (see &lt;a href='https://openstudio-hpxml.readthedocs.io/en/v1.8.1/workflow_inputs.html#hpxml-refrigerators'&gt;HPXML Refrigerators&lt;/a&gt;) is used.</description>
      <type>Double</type>
      <required>false</required>
      <model_dependent>false</model_dependent>
    </argument>
    <argument>
      <name>extra_refrigerator_present</name>
      <display_name>Extra Refrigerator: Present</display_name>
      <description>Whether there is an extra refrigerator present.</description>
      <type>Boolean</type>
      <required>true</required>
      <model_dependent>false</model_dependent>
      <default_value>false</default_value>
      <choices>
        <choice>
          <value>true</value>
          <display_name>true</display_name>
        </choice>
        <choice>
          <value>false</value>
          <display_name>false</display_name>
        </choice>
      </choices>
    </argument>
    <argument>
      <name>extra_refrigerator_location</name>
      <display_name>Extra Refrigerator: Location</display_name>
      <description>The space type for the extra refrigerator location. If not provided, the OS-HPXML default (see &lt;a href='https://openstudio-hpxml.readthedocs.io/en/v1.8.1/workflow_inputs.html#hpxml-refrigerators'&gt;HPXML Refrigerators&lt;/a&gt;) is used.</description>
      <type>Choice</type>
      <required>false</required>
      <model_dependent>false</model_dependent>
      <choices>
        <choice>
          <value>conditioned space</value>
          <display_name>conditioned space</display_name>
        </choice>
        <choice>
          <value>basement - conditioned</value>
          <display_name>basement - conditioned</display_name>
        </choice>
        <choice>
          <value>basement - unconditioned</value>
          <display_name>basement - unconditioned</display_name>
        </choice>
        <choice>
          <value>garage</value>
          <display_name>garage</display_name>
        </choice>
        <choice>
          <value>other housing unit</value>
          <display_name>other housing unit</display_name>
        </choice>
        <choice>
          <value>other heated space</value>
          <display_name>other heated space</display_name>
        </choice>
        <choice>
          <value>other multifamily buffer space</value>
          <display_name>other multifamily buffer space</display_name>
        </choice>
        <choice>
          <value>other non-freezing space</value>
          <display_name>other non-freezing space</display_name>
        </choice>
      </choices>
    </argument>
    <argument>
      <name>extra_refrigerator_rated_annual_kwh</name>
      <display_name>Extra Refrigerator: Rated Annual Consumption</display_name>
      <description>The EnergyGuide rated annual energy consumption for an extra refrigerator. If not provided, the OS-HPXML default (see &lt;a href='https://openstudio-hpxml.readthedocs.io/en/v1.8.1/workflow_inputs.html#hpxml-refrigerators'&gt;HPXML Refrigerators&lt;/a&gt;) is used.</description>
      <type>Double</type>
      <units>kWh/yr</units>
      <required>false</required>
      <model_dependent>false</model_dependent>
    </argument>
    <argument>
      <name>extra_refrigerator_usage_multiplier</name>
      <display_name>Extra Refrigerator: Usage Multiplier</display_name>
      <description>Multiplier on the extra refrigerator energy usage that can reflect, e.g., high/low usage occupants. If not provided, the OS-HPXML default (see &lt;a href='https://openstudio-hpxml.readthedocs.io/en/v1.8.1/workflow_inputs.html#hpxml-refrigerators'&gt;HPXML Refrigerators&lt;/a&gt;) is used.</description>
      <type>Double</type>
      <required>false</required>
      <model_dependent>false</model_dependent>
    </argument>
    <argument>
      <name>freezer_present</name>
      <display_name>Freezer: Present</display_name>
      <description>Whether there is a freezer present.</description>
      <type>Boolean</type>
      <required>true</required>
      <model_dependent>false</model_dependent>
      <default_value>false</default_value>
      <choices>
        <choice>
          <value>true</value>
          <display_name>true</display_name>
        </choice>
        <choice>
          <value>false</value>
          <display_name>false</display_name>
        </choice>
      </choices>
    </argument>
    <argument>
      <name>freezer_location</name>
      <display_name>Freezer: Location</display_name>
      <description>The space type for the freezer location. If not provided, the OS-HPXML default (see &lt;a href='https://openstudio-hpxml.readthedocs.io/en/v1.8.1/workflow_inputs.html#hpxml-freezers'&gt;HPXML Freezers&lt;/a&gt;) is used.</description>
      <type>Choice</type>
      <required>false</required>
      <model_dependent>false</model_dependent>
      <choices>
        <choice>
          <value>conditioned space</value>
          <display_name>conditioned space</display_name>
        </choice>
        <choice>
          <value>basement - conditioned</value>
          <display_name>basement - conditioned</display_name>
        </choice>
        <choice>
          <value>basement - unconditioned</value>
          <display_name>basement - unconditioned</display_name>
        </choice>
        <choice>
          <value>garage</value>
          <display_name>garage</display_name>
        </choice>
        <choice>
          <value>other housing unit</value>
          <display_name>other housing unit</display_name>
        </choice>
        <choice>
          <value>other heated space</value>
          <display_name>other heated space</display_name>
        </choice>
        <choice>
          <value>other multifamily buffer space</value>
          <display_name>other multifamily buffer space</display_name>
        </choice>
        <choice>
          <value>other non-freezing space</value>
          <display_name>other non-freezing space</display_name>
        </choice>
      </choices>
    </argument>
    <argument>
      <name>freezer_rated_annual_kwh</name>
      <display_name>Freezer: Rated Annual Consumption</display_name>
      <description>The EnergyGuide rated annual energy consumption for a freezer. If not provided, the OS-HPXML default (see &lt;a href='https://openstudio-hpxml.readthedocs.io/en/v1.8.1/workflow_inputs.html#hpxml-freezers'&gt;HPXML Freezers&lt;/a&gt;) is used.</description>
      <type>Double</type>
      <units>kWh/yr</units>
      <required>false</required>
      <model_dependent>false</model_dependent>
    </argument>
    <argument>
      <name>freezer_usage_multiplier</name>
      <display_name>Freezer: Usage Multiplier</display_name>
      <description>Multiplier on the freezer energy usage that can reflect, e.g., high/low usage occupants. If not provided, the OS-HPXML default (see &lt;a href='https://openstudio-hpxml.readthedocs.io/en/v1.8.1/workflow_inputs.html#hpxml-freezers'&gt;HPXML Freezers&lt;/a&gt;) is used.</description>
      <type>Double</type>
      <required>false</required>
      <model_dependent>false</model_dependent>
    </argument>
    <argument>
      <name>cooking_range_oven_present</name>
      <display_name>Cooking Range/Oven: Present</display_name>
      <description>Whether there is a cooking range/oven present.</description>
      <type>Boolean</type>
      <required>true</required>
      <model_dependent>false</model_dependent>
      <default_value>true</default_value>
      <choices>
        <choice>
          <value>true</value>
          <display_name>true</display_name>
        </choice>
        <choice>
          <value>false</value>
          <display_name>false</display_name>
        </choice>
      </choices>
    </argument>
    <argument>
      <name>cooking_range_oven_location</name>
      <display_name>Cooking Range/Oven: Location</display_name>
      <description>The space type for the cooking range/oven location. If not provided, the OS-HPXML default (see &lt;a href='https://openstudio-hpxml.readthedocs.io/en/v1.8.1/workflow_inputs.html#hpxml-cooking-range-oven'&gt;HPXML Cooking Range/Oven&lt;/a&gt;) is used.</description>
      <type>Choice</type>
      <required>false</required>
      <model_dependent>false</model_dependent>
      <choices>
        <choice>
          <value>conditioned space</value>
          <display_name>conditioned space</display_name>
        </choice>
        <choice>
          <value>basement - conditioned</value>
          <display_name>basement - conditioned</display_name>
        </choice>
        <choice>
          <value>basement - unconditioned</value>
          <display_name>basement - unconditioned</display_name>
        </choice>
        <choice>
          <value>garage</value>
          <display_name>garage</display_name>
        </choice>
        <choice>
          <value>other housing unit</value>
          <display_name>other housing unit</display_name>
        </choice>
        <choice>
          <value>other heated space</value>
          <display_name>other heated space</display_name>
        </choice>
        <choice>
          <value>other multifamily buffer space</value>
          <display_name>other multifamily buffer space</display_name>
        </choice>
        <choice>
          <value>other non-freezing space</value>
          <display_name>other non-freezing space</display_name>
        </choice>
      </choices>
    </argument>
    <argument>
      <name>cooking_range_oven_fuel_type</name>
      <display_name>Cooking Range/Oven: Fuel Type</display_name>
      <description>Type of fuel used by the cooking range/oven.</description>
      <type>Choice</type>
      <required>true</required>
      <model_dependent>false</model_dependent>
      <default_value>natural gas</default_value>
      <choices>
        <choice>
          <value>electricity</value>
          <display_name>electricity</display_name>
        </choice>
        <choice>
          <value>natural gas</value>
          <display_name>natural gas</display_name>
        </choice>
        <choice>
          <value>fuel oil</value>
          <display_name>fuel oil</display_name>
        </choice>
        <choice>
          <value>propane</value>
          <display_name>propane</display_name>
        </choice>
        <choice>
          <value>wood</value>
          <display_name>wood</display_name>
        </choice>
        <choice>
          <value>coal</value>
          <display_name>coal</display_name>
        </choice>
      </choices>
    </argument>
    <argument>
      <name>cooking_range_oven_is_induction</name>
      <display_name>Cooking Range/Oven: Is Induction</display_name>
      <description>Whether the cooking range is induction. If not provided, the OS-HPXML default (see &lt;a href='https://openstudio-hpxml.readthedocs.io/en/v1.8.1/workflow_inputs.html#hpxml-cooking-range-oven'&gt;HPXML Cooking Range/Oven&lt;/a&gt;) is used.</description>
      <type>Boolean</type>
      <required>false</required>
      <model_dependent>false</model_dependent>
      <choices>
        <choice>
          <value>true</value>
          <display_name>true</display_name>
        </choice>
        <choice>
          <value>false</value>
          <display_name>false</display_name>
        </choice>
      </choices>
    </argument>
    <argument>
      <name>cooking_range_oven_is_convection</name>
      <display_name>Cooking Range/Oven: Is Convection</display_name>
      <description>Whether the oven is convection. If not provided, the OS-HPXML default (see &lt;a href='https://openstudio-hpxml.readthedocs.io/en/v1.8.1/workflow_inputs.html#hpxml-cooking-range-oven'&gt;HPXML Cooking Range/Oven&lt;/a&gt;) is used.</description>
      <type>Boolean</type>
      <required>false</required>
      <model_dependent>false</model_dependent>
      <choices>
        <choice>
          <value>true</value>
          <display_name>true</display_name>
        </choice>
        <choice>
          <value>false</value>
          <display_name>false</display_name>
        </choice>
      </choices>
    </argument>
    <argument>
      <name>cooking_range_oven_usage_multiplier</name>
      <display_name>Cooking Range/Oven: Usage Multiplier</display_name>
      <description>Multiplier on the cooking range/oven energy usage that can reflect, e.g., high/low usage occupants. If not provided, the OS-HPXML default (see &lt;a href='https://openstudio-hpxml.readthedocs.io/en/v1.8.1/workflow_inputs.html#hpxml-cooking-range-oven'&gt;HPXML Cooking Range/Oven&lt;/a&gt;) is used.</description>
      <type>Double</type>
      <required>false</required>
      <model_dependent>false</model_dependent>
    </argument>
    <argument>
      <name>ceiling_fan_present</name>
      <display_name>Ceiling Fan: Present</display_name>
      <description>Whether there are any ceiling fans.</description>
      <type>Boolean</type>
      <required>true</required>
      <model_dependent>false</model_dependent>
      <default_value>true</default_value>
      <choices>
        <choice>
          <value>true</value>
          <display_name>true</display_name>
        </choice>
        <choice>
          <value>false</value>
          <display_name>false</display_name>
        </choice>
      </choices>
    </argument>
    <argument>
      <name>ceiling_fan_label_energy_use</name>
      <display_name>Ceiling Fan: Label Energy Use</display_name>
      <description>The label average energy use of the ceiling fan(s). If neither Efficiency nor Label Energy Use provided, the OS-HPXML default (see &lt;a href='https://openstudio-hpxml.readthedocs.io/en/v1.8.1/workflow_inputs.html#hpxml-ceiling-fans'&gt;HPXML Ceiling Fans&lt;/a&gt;) is used.</description>
      <type>Double</type>
      <units>W</units>
      <required>false</required>
      <model_dependent>false</model_dependent>
    </argument>
    <argument>
      <name>ceiling_fan_efficiency</name>
      <display_name>Ceiling Fan: Efficiency</display_name>
      <description>The efficiency rating of the ceiling fan(s) at medium speed. Only used if Label Energy Use not provided. If neither Efficiency nor Label Energy Use provided, the OS-HPXML default (see &lt;a href='https://openstudio-hpxml.readthedocs.io/en/v1.8.1/workflow_inputs.html#hpxml-ceiling-fans'&gt;HPXML Ceiling Fans&lt;/a&gt;) is used.</description>
      <type>Double</type>
      <units>CFM/W</units>
      <required>false</required>
      <model_dependent>false</model_dependent>
    </argument>
    <argument>
      <name>ceiling_fan_quantity</name>
      <display_name>Ceiling Fan: Quantity</display_name>
      <description>Total number of ceiling fans. If not provided, the OS-HPXML default (see &lt;a href='https://openstudio-hpxml.readthedocs.io/en/v1.8.1/workflow_inputs.html#hpxml-ceiling-fans'&gt;HPXML Ceiling Fans&lt;/a&gt;) is used.</description>
      <type>Integer</type>
      <units>#</units>
      <required>false</required>
      <model_dependent>false</model_dependent>
    </argument>
    <argument>
      <name>ceiling_fan_cooling_setpoint_temp_offset</name>
      <display_name>Ceiling Fan: Cooling Setpoint Temperature Offset</display_name>
      <description>The cooling setpoint temperature offset during months when the ceiling fans are operating. Only applies if ceiling fan quantity is greater than zero. If not provided, the OS-HPXML default (see &lt;a href='https://openstudio-hpxml.readthedocs.io/en/v1.8.1/workflow_inputs.html#hpxml-ceiling-fans'&gt;HPXML Ceiling Fans&lt;/a&gt;) is used.</description>
      <type>Double</type>
      <units>F</units>
      <required>false</required>
      <model_dependent>false</model_dependent>
    </argument>
    <argument>
      <name>misc_plug_loads_television_present</name>
      <display_name>Misc Plug Loads: Television Present</display_name>
      <description>Whether there are televisions.</description>
      <type>Boolean</type>
      <required>true</required>
      <model_dependent>false</model_dependent>
      <default_value>true</default_value>
      <choices>
        <choice>
          <value>true</value>
          <display_name>true</display_name>
        </choice>
        <choice>
          <value>false</value>
          <display_name>false</display_name>
        </choice>
      </choices>
    </argument>
    <argument>
      <name>misc_plug_loads_television_annual_kwh</name>
      <display_name>Misc Plug Loads: Television Annual kWh</display_name>
      <description>The annual energy consumption of the television plug loads. If not provided, the OS-HPXML default (see &lt;a href='https://openstudio-hpxml.readthedocs.io/en/v1.8.1/workflow_inputs.html#hpxml-plug-loads'&gt;HPXML Plug Loads&lt;/a&gt;) is used.</description>
      <type>Double</type>
      <units>kWh/yr</units>
      <required>false</required>
      <model_dependent>false</model_dependent>
    </argument>
    <argument>
      <name>misc_plug_loads_television_usage_multiplier</name>
      <display_name>Misc Plug Loads: Television Usage Multiplier</display_name>
      <description>Multiplier on the television energy usage that can reflect, e.g., high/low usage occupants. If not provided, the OS-HPXML default (see &lt;a href='https://openstudio-hpxml.readthedocs.io/en/v1.8.1/workflow_inputs.html#hpxml-plug-loads'&gt;HPXML Plug Loads&lt;/a&gt;) is used.</description>
      <type>Double</type>
      <required>false</required>
      <model_dependent>false</model_dependent>
    </argument>
    <argument>
      <name>misc_plug_loads_other_annual_kwh</name>
      <display_name>Misc Plug Loads: Other Annual kWh</display_name>
      <description>The annual energy consumption of the other residual plug loads. If not provided, the OS-HPXML default (see &lt;a href='https://openstudio-hpxml.readthedocs.io/en/v1.8.1/workflow_inputs.html#hpxml-plug-loads'&gt;HPXML Plug Loads&lt;/a&gt;) is used.</description>
      <type>Double</type>
      <units>kWh/yr</units>
      <required>false</required>
      <model_dependent>false</model_dependent>
    </argument>
    <argument>
      <name>misc_plug_loads_other_frac_sensible</name>
      <display_name>Misc Plug Loads: Other Sensible Fraction</display_name>
      <description>Fraction of other residual plug loads' internal gains that are sensible. If not provided, the OS-HPXML default (see &lt;a href='https://openstudio-hpxml.readthedocs.io/en/v1.8.1/workflow_inputs.html#hpxml-plug-loads'&gt;HPXML Plug Loads&lt;/a&gt;) is used.</description>
      <type>Double</type>
      <units>Frac</units>
      <required>false</required>
      <model_dependent>false</model_dependent>
    </argument>
    <argument>
      <name>misc_plug_loads_other_frac_latent</name>
      <display_name>Misc Plug Loads: Other Latent Fraction</display_name>
      <description>Fraction of other residual plug loads' internal gains that are latent. If not provided, the OS-HPXML default (see &lt;a href='https://openstudio-hpxml.readthedocs.io/en/v1.8.1/workflow_inputs.html#hpxml-plug-loads'&gt;HPXML Plug Loads&lt;/a&gt;) is used.</description>
      <type>Double</type>
      <units>Frac</units>
      <required>false</required>
      <model_dependent>false</model_dependent>
    </argument>
    <argument>
      <name>misc_plug_loads_other_usage_multiplier</name>
      <display_name>Misc Plug Loads: Other Usage Multiplier</display_name>
      <description>Multiplier on the other energy usage that can reflect, e.g., high/low usage occupants. If not provided, the OS-HPXML default (see &lt;a href='https://openstudio-hpxml.readthedocs.io/en/v1.8.1/workflow_inputs.html#hpxml-plug-loads'&gt;HPXML Plug Loads&lt;/a&gt;) is used.</description>
      <type>Double</type>
      <required>false</required>
      <model_dependent>false</model_dependent>
    </argument>
    <argument>
      <name>misc_plug_loads_well_pump_present</name>
      <display_name>Misc Plug Loads: Well Pump Present</display_name>
      <description>Whether there is a well pump.</description>
      <type>Boolean</type>
      <required>true</required>
      <model_dependent>false</model_dependent>
      <default_value>false</default_value>
      <choices>
        <choice>
          <value>true</value>
          <display_name>true</display_name>
        </choice>
        <choice>
          <value>false</value>
          <display_name>false</display_name>
        </choice>
      </choices>
    </argument>
    <argument>
      <name>misc_plug_loads_well_pump_annual_kwh</name>
      <display_name>Misc Plug Loads: Well Pump Annual kWh</display_name>
      <description>The annual energy consumption of the well pump plug loads. If not provided, the OS-HPXML default (see &lt;a href='https://openstudio-hpxml.readthedocs.io/en/v1.8.1/workflow_inputs.html#hpxml-plug-loads'&gt;HPXML Plug Loads&lt;/a&gt;) is used.</description>
      <type>Double</type>
      <units>kWh/yr</units>
      <required>false</required>
      <model_dependent>false</model_dependent>
    </argument>
    <argument>
      <name>misc_plug_loads_well_pump_usage_multiplier</name>
      <display_name>Misc Plug Loads: Well Pump Usage Multiplier</display_name>
      <description>Multiplier on the well pump energy usage that can reflect, e.g., high/low usage occupants. If not provided, the OS-HPXML default (see &lt;a href='https://openstudio-hpxml.readthedocs.io/en/v1.8.1/workflow_inputs.html#hpxml-plug-loads'&gt;HPXML Plug Loads&lt;/a&gt;) is used.</description>
      <type>Double</type>
      <required>false</required>
      <model_dependent>false</model_dependent>
    </argument>
    <argument>
      <name>misc_plug_loads_vehicle_present</name>
      <display_name>Misc Plug Loads: Vehicle Present</display_name>
      <description>Whether there is an electric vehicle.</description>
      <type>Boolean</type>
      <required>true</required>
      <model_dependent>false</model_dependent>
      <default_value>false</default_value>
      <choices>
        <choice>
          <value>true</value>
          <display_name>true</display_name>
        </choice>
        <choice>
          <value>false</value>
          <display_name>false</display_name>
        </choice>
      </choices>
    </argument>
    <argument>
      <name>misc_plug_loads_vehicle_annual_kwh</name>
      <display_name>Misc Plug Loads: Vehicle Annual kWh</display_name>
      <description>The annual energy consumption of the electric vehicle plug loads. If not provided, the OS-HPXML default (see &lt;a href='https://openstudio-hpxml.readthedocs.io/en/v1.8.1/workflow_inputs.html#hpxml-plug-loads'&gt;HPXML Plug Loads&lt;/a&gt;) is used.</description>
      <type>Double</type>
      <units>kWh/yr</units>
      <required>false</required>
      <model_dependent>false</model_dependent>
    </argument>
    <argument>
      <name>misc_plug_loads_vehicle_usage_multiplier</name>
      <display_name>Misc Plug Loads: Vehicle Usage Multiplier</display_name>
      <description>Multiplier on the electric vehicle energy usage that can reflect, e.g., high/low usage occupants. If not provided, the OS-HPXML default (see &lt;a href='https://openstudio-hpxml.readthedocs.io/en/v1.8.1/workflow_inputs.html#hpxml-plug-loads'&gt;HPXML Plug Loads&lt;/a&gt;) is used.</description>
      <type>Double</type>
      <required>false</required>
      <model_dependent>false</model_dependent>
    </argument>
    <argument>
      <name>misc_fuel_loads_grill_present</name>
      <display_name>Misc Fuel Loads: Grill Present</display_name>
      <description>Whether there is a fuel loads grill.</description>
      <type>Boolean</type>
      <required>true</required>
      <model_dependent>false</model_dependent>
      <default_value>false</default_value>
      <choices>
        <choice>
          <value>true</value>
          <display_name>true</display_name>
        </choice>
        <choice>
          <value>false</value>
          <display_name>false</display_name>
        </choice>
      </choices>
    </argument>
    <argument>
      <name>misc_fuel_loads_grill_fuel_type</name>
      <display_name>Misc Fuel Loads: Grill Fuel Type</display_name>
      <description>The fuel type of the fuel loads grill.</description>
      <type>Choice</type>
      <required>true</required>
      <model_dependent>false</model_dependent>
      <default_value>natural gas</default_value>
      <choices>
        <choice>
          <value>natural gas</value>
          <display_name>natural gas</display_name>
        </choice>
        <choice>
          <value>fuel oil</value>
          <display_name>fuel oil</display_name>
        </choice>
        <choice>
          <value>propane</value>
          <display_name>propane</display_name>
        </choice>
        <choice>
          <value>wood</value>
          <display_name>wood</display_name>
        </choice>
        <choice>
          <value>wood pellets</value>
          <display_name>wood pellets</display_name>
        </choice>
      </choices>
    </argument>
    <argument>
      <name>misc_fuel_loads_grill_annual_therm</name>
      <display_name>Misc Fuel Loads: Grill Annual therm</display_name>
      <description>The annual energy consumption of the fuel loads grill. If not provided, the OS-HPXML default (see &lt;a href='https://openstudio-hpxml.readthedocs.io/en/v1.8.1/workflow_inputs.html#hpxml-fuel-loads'&gt;HPXML Fuel Loads&lt;/a&gt;) is used.</description>
      <type>Double</type>
      <units>therm/yr</units>
      <required>false</required>
      <model_dependent>false</model_dependent>
    </argument>
    <argument>
      <name>misc_fuel_loads_grill_usage_multiplier</name>
      <display_name>Misc Fuel Loads: Grill Usage Multiplier</display_name>
      <description>Multiplier on the fuel loads grill energy usage that can reflect, e.g., high/low usage occupants. If not provided, the OS-HPXML default (see &lt;a href='https://openstudio-hpxml.readthedocs.io/en/v1.8.1/workflow_inputs.html#hpxml-fuel-loads'&gt;HPXML Fuel Loads&lt;/a&gt;) is used.</description>
      <type>Double</type>
      <required>false</required>
      <model_dependent>false</model_dependent>
    </argument>
    <argument>
      <name>misc_fuel_loads_lighting_present</name>
      <display_name>Misc Fuel Loads: Lighting Present</display_name>
      <description>Whether there is fuel loads lighting.</description>
      <type>Boolean</type>
      <required>true</required>
      <model_dependent>false</model_dependent>
      <default_value>false</default_value>
      <choices>
        <choice>
          <value>true</value>
          <display_name>true</display_name>
        </choice>
        <choice>
          <value>false</value>
          <display_name>false</display_name>
        </choice>
      </choices>
    </argument>
    <argument>
      <name>misc_fuel_loads_lighting_fuel_type</name>
      <display_name>Misc Fuel Loads: Lighting Fuel Type</display_name>
      <description>The fuel type of the fuel loads lighting.</description>
      <type>Choice</type>
      <required>true</required>
      <model_dependent>false</model_dependent>
      <default_value>natural gas</default_value>
      <choices>
        <choice>
          <value>natural gas</value>
          <display_name>natural gas</display_name>
        </choice>
        <choice>
          <value>fuel oil</value>
          <display_name>fuel oil</display_name>
        </choice>
        <choice>
          <value>propane</value>
          <display_name>propane</display_name>
        </choice>
        <choice>
          <value>wood</value>
          <display_name>wood</display_name>
        </choice>
        <choice>
          <value>wood pellets</value>
          <display_name>wood pellets</display_name>
        </choice>
      </choices>
    </argument>
    <argument>
      <name>misc_fuel_loads_lighting_annual_therm</name>
      <display_name>Misc Fuel Loads: Lighting Annual therm</display_name>
      <description>The annual energy consumption of the fuel loads lighting. If not provided, the OS-HPXML default (see &lt;a href='https://openstudio-hpxml.readthedocs.io/en/v1.8.1/workflow_inputs.html#hpxml-fuel-loads'&gt;HPXML Fuel Loads&lt;/a&gt;)is used.</description>
      <type>Double</type>
      <units>therm/yr</units>
      <required>false</required>
      <model_dependent>false</model_dependent>
    </argument>
    <argument>
      <name>misc_fuel_loads_lighting_usage_multiplier</name>
      <display_name>Misc Fuel Loads: Lighting Usage Multiplier</display_name>
      <description>Multiplier on the fuel loads lighting energy usage that can reflect, e.g., high/low usage occupants. If not provided, the OS-HPXML default (see &lt;a href='https://openstudio-hpxml.readthedocs.io/en/v1.8.1/workflow_inputs.html#hpxml-fuel-loads'&gt;HPXML Fuel Loads&lt;/a&gt;) is used.</description>
      <type>Double</type>
      <required>false</required>
      <model_dependent>false</model_dependent>
    </argument>
    <argument>
      <name>misc_fuel_loads_fireplace_present</name>
      <display_name>Misc Fuel Loads: Fireplace Present</display_name>
      <description>Whether there is fuel loads fireplace.</description>
      <type>Boolean</type>
      <required>true</required>
      <model_dependent>false</model_dependent>
      <default_value>false</default_value>
      <choices>
        <choice>
          <value>true</value>
          <display_name>true</display_name>
        </choice>
        <choice>
          <value>false</value>
          <display_name>false</display_name>
        </choice>
      </choices>
    </argument>
    <argument>
      <name>misc_fuel_loads_fireplace_fuel_type</name>
      <display_name>Misc Fuel Loads: Fireplace Fuel Type</display_name>
      <description>The fuel type of the fuel loads fireplace.</description>
      <type>Choice</type>
      <required>true</required>
      <model_dependent>false</model_dependent>
      <default_value>natural gas</default_value>
      <choices>
        <choice>
          <value>natural gas</value>
          <display_name>natural gas</display_name>
        </choice>
        <choice>
          <value>fuel oil</value>
          <display_name>fuel oil</display_name>
        </choice>
        <choice>
          <value>propane</value>
          <display_name>propane</display_name>
        </choice>
        <choice>
          <value>wood</value>
          <display_name>wood</display_name>
        </choice>
        <choice>
          <value>wood pellets</value>
          <display_name>wood pellets</display_name>
        </choice>
      </choices>
    </argument>
    <argument>
      <name>misc_fuel_loads_fireplace_annual_therm</name>
      <display_name>Misc Fuel Loads: Fireplace Annual therm</display_name>
      <description>The annual energy consumption of the fuel loads fireplace. If not provided, the OS-HPXML default (see &lt;a href='https://openstudio-hpxml.readthedocs.io/en/v1.8.1/workflow_inputs.html#hpxml-fuel-loads'&gt;HPXML Fuel Loads&lt;/a&gt;) is used.</description>
      <type>Double</type>
      <units>therm/yr</units>
      <required>false</required>
      <model_dependent>false</model_dependent>
    </argument>
    <argument>
      <name>misc_fuel_loads_fireplace_frac_sensible</name>
      <display_name>Misc Fuel Loads: Fireplace Sensible Fraction</display_name>
      <description>Fraction of fireplace residual fuel loads' internal gains that are sensible. If not provided, the OS-HPXML default (see &lt;a href='https://openstudio-hpxml.readthedocs.io/en/v1.8.1/workflow_inputs.html#hpxml-fuel-loads'&gt;HPXML Fuel Loads&lt;/a&gt;) is used.</description>
      <type>Double</type>
      <units>Frac</units>
      <required>false</required>
      <model_dependent>false</model_dependent>
    </argument>
    <argument>
      <name>misc_fuel_loads_fireplace_frac_latent</name>
      <display_name>Misc Fuel Loads: Fireplace Latent Fraction</display_name>
      <description>Fraction of fireplace residual fuel loads' internal gains that are latent. If not provided, the OS-HPXML default (see &lt;a href='https://openstudio-hpxml.readthedocs.io/en/v1.8.1/workflow_inputs.html#hpxml-fuel-loads'&gt;HPXML Fuel Loads&lt;/a&gt;) is used.</description>
      <type>Double</type>
      <units>Frac</units>
      <required>false</required>
      <model_dependent>false</model_dependent>
    </argument>
    <argument>
      <name>misc_fuel_loads_fireplace_usage_multiplier</name>
      <display_name>Misc Fuel Loads: Fireplace Usage Multiplier</display_name>
      <description>Multiplier on the fuel loads fireplace energy usage that can reflect, e.g., high/low usage occupants. If not provided, the OS-HPXML default (see &lt;a href='https://openstudio-hpxml.readthedocs.io/en/v1.8.1/workflow_inputs.html#hpxml-fuel-loads'&gt;HPXML Fuel Loads&lt;/a&gt;) is used.</description>
      <type>Double</type>
      <required>false</required>
      <model_dependent>false</model_dependent>
    </argument>
    <argument>
      <name>pool_present</name>
      <display_name>Pool: Present</display_name>
      <description>Whether there is a pool.</description>
      <type>Boolean</type>
      <required>true</required>
      <model_dependent>false</model_dependent>
      <default_value>false</default_value>
      <choices>
        <choice>
          <value>true</value>
          <display_name>true</display_name>
        </choice>
        <choice>
          <value>false</value>
          <display_name>false</display_name>
        </choice>
      </choices>
    </argument>
    <argument>
      <name>pool_pump_annual_kwh</name>
      <display_name>Pool: Pump Annual kWh</display_name>
      <description>The annual energy consumption of the pool pump. If not provided, the OS-HPXML default (see &lt;a href='https://openstudio-hpxml.readthedocs.io/en/v1.8.1/workflow_inputs.html#pool-pump'&gt;Pool Pump&lt;/a&gt;) is used.</description>
      <type>Double</type>
      <units>kWh/yr</units>
      <required>false</required>
      <model_dependent>false</model_dependent>
    </argument>
    <argument>
      <name>pool_pump_usage_multiplier</name>
      <display_name>Pool: Pump Usage Multiplier</display_name>
      <description>Multiplier on the pool pump energy usage that can reflect, e.g., high/low usage occupants. If not provided, the OS-HPXML default (see &lt;a href='https://openstudio-hpxml.readthedocs.io/en/v1.8.1/workflow_inputs.html#pool-pump'&gt;Pool Pump&lt;/a&gt;) is used.</description>
      <type>Double</type>
      <required>false</required>
      <model_dependent>false</model_dependent>
    </argument>
    <argument>
      <name>pool_heater_type</name>
      <display_name>Pool: Heater Type</display_name>
      <description>The type of pool heater. Use 'none' if there is no pool heater.</description>
      <type>Choice</type>
      <required>true</required>
      <model_dependent>false</model_dependent>
      <default_value>none</default_value>
      <choices>
        <choice>
          <value>none</value>
          <display_name>none</display_name>
        </choice>
        <choice>
          <value>electric resistance</value>
          <display_name>electric resistance</display_name>
        </choice>
        <choice>
          <value>gas fired</value>
          <display_name>gas fired</display_name>
        </choice>
        <choice>
          <value>heat pump</value>
          <display_name>heat pump</display_name>
        </choice>
      </choices>
    </argument>
    <argument>
      <name>pool_heater_annual_kwh</name>
      <display_name>Pool: Heater Annual kWh</display_name>
      <description>The annual energy consumption of the electric resistance pool heater. If not provided, the OS-HPXML default (see &lt;a href='https://openstudio-hpxml.readthedocs.io/en/v1.8.1/workflow_inputs.html#pool-heater'&gt;Pool Heater&lt;/a&gt;) is used.</description>
      <type>Double</type>
      <units>kWh/yr</units>
      <required>false</required>
      <model_dependent>false</model_dependent>
    </argument>
    <argument>
      <name>pool_heater_annual_therm</name>
      <display_name>Pool: Heater Annual therm</display_name>
      <description>The annual energy consumption of the gas fired pool heater. If not provided, the OS-HPXML default (see &lt;a href='https://openstudio-hpxml.readthedocs.io/en/v1.8.1/workflow_inputs.html#pool-heater'&gt;Pool Heater&lt;/a&gt;) is used.</description>
      <type>Double</type>
      <units>therm/yr</units>
      <required>false</required>
      <model_dependent>false</model_dependent>
    </argument>
    <argument>
      <name>pool_heater_usage_multiplier</name>
      <display_name>Pool: Heater Usage Multiplier</display_name>
      <description>Multiplier on the pool heater energy usage that can reflect, e.g., high/low usage occupants. If not provided, the OS-HPXML default (see &lt;a href='https://openstudio-hpxml.readthedocs.io/en/v1.8.1/workflow_inputs.html#pool-heater'&gt;Pool Heater&lt;/a&gt;) is used.</description>
      <type>Double</type>
      <required>false</required>
      <model_dependent>false</model_dependent>
    </argument>
    <argument>
      <name>permanent_spa_present</name>
      <display_name>Permanent Spa: Present</display_name>
      <description>Whether there is a permanent spa.</description>
      <type>Boolean</type>
      <required>true</required>
      <model_dependent>false</model_dependent>
      <default_value>false</default_value>
      <choices>
        <choice>
          <value>true</value>
          <display_name>true</display_name>
        </choice>
        <choice>
          <value>false</value>
          <display_name>false</display_name>
        </choice>
      </choices>
    </argument>
    <argument>
      <name>permanent_spa_pump_annual_kwh</name>
      <display_name>Permanent Spa: Pump Annual kWh</display_name>
      <description>The annual energy consumption of the permanent spa pump. If not provided, the OS-HPXML default (see &lt;a href='https://openstudio-hpxml.readthedocs.io/en/v1.8.1/workflow_inputs.html#permanent-spa-pump'&gt;Permanent Spa Pump&lt;/a&gt;) is used.</description>
      <type>Double</type>
      <units>kWh/yr</units>
      <required>false</required>
      <model_dependent>false</model_dependent>
    </argument>
    <argument>
      <name>permanent_spa_pump_usage_multiplier</name>
      <display_name>Permanent Spa: Pump Usage Multiplier</display_name>
      <description>Multiplier on the permanent spa pump energy usage that can reflect, e.g., high/low usage occupants. If not provided, the OS-HPXML default (see &lt;a href='https://openstudio-hpxml.readthedocs.io/en/v1.8.1/workflow_inputs.html#permanent-spa-pump'&gt;Permanent Spa Pump&lt;/a&gt;) is used.</description>
      <type>Double</type>
      <required>false</required>
      <model_dependent>false</model_dependent>
    </argument>
    <argument>
      <name>permanent_spa_heater_type</name>
      <display_name>Permanent Spa: Heater Type</display_name>
      <description>The type of permanent spa heater. Use 'none' if there is no permanent spa heater.</description>
      <type>Choice</type>
      <required>true</required>
      <model_dependent>false</model_dependent>
      <default_value>none</default_value>
      <choices>
        <choice>
          <value>none</value>
          <display_name>none</display_name>
        </choice>
        <choice>
          <value>electric resistance</value>
          <display_name>electric resistance</display_name>
        </choice>
        <choice>
          <value>gas fired</value>
          <display_name>gas fired</display_name>
        </choice>
        <choice>
          <value>heat pump</value>
          <display_name>heat pump</display_name>
        </choice>
      </choices>
    </argument>
    <argument>
      <name>permanent_spa_heater_annual_kwh</name>
      <display_name>Permanent Spa: Heater Annual kWh</display_name>
      <description>The annual energy consumption of the electric resistance permanent spa heater. If not provided, the OS-HPXML default (see &lt;a href='https://openstudio-hpxml.readthedocs.io/en/v1.8.1/workflow_inputs.html#permanent-spa-heater'&gt;Permanent Spa Heater&lt;/a&gt;) is used.</description>
      <type>Double</type>
      <units>kWh/yr</units>
      <required>false</required>
      <model_dependent>false</model_dependent>
    </argument>
    <argument>
      <name>permanent_spa_heater_annual_therm</name>
      <display_name>Permanent Spa: Heater Annual therm</display_name>
      <description>The annual energy consumption of the gas fired permanent spa heater. If not provided, the OS-HPXML default (see &lt;a href='https://openstudio-hpxml.readthedocs.io/en/v1.8.1/workflow_inputs.html#permanent-spa-heater'&gt;Permanent Spa Heater&lt;/a&gt;) is used.</description>
      <type>Double</type>
      <units>therm/yr</units>
      <required>false</required>
      <model_dependent>false</model_dependent>
    </argument>
    <argument>
      <name>permanent_spa_heater_usage_multiplier</name>
      <display_name>Permanent Spa: Heater Usage Multiplier</display_name>
      <description>Multiplier on the permanent spa heater energy usage that can reflect, e.g., high/low usage occupants. If not provided, the OS-HPXML default (see &lt;a href='https://openstudio-hpxml.readthedocs.io/en/v1.8.1/workflow_inputs.html#permanent-spa-heater'&gt;Permanent Spa Heater&lt;/a&gt;) is used.</description>
      <type>Double</type>
      <required>false</required>
      <model_dependent>false</model_dependent>
    </argument>
    <argument>
      <name>emissions_scenario_names</name>
      <display_name>Emissions: Scenario Names</display_name>
      <description>Names of emissions scenarios. If multiple scenarios, use a comma-separated list. If not provided, no emissions scenarios are calculated.</description>
      <type>String</type>
      <required>false</required>
      <model_dependent>false</model_dependent>
    </argument>
    <argument>
      <name>emissions_types</name>
      <display_name>Emissions: Types</display_name>
      <description>Types of emissions (e.g., CO2e, NOx, etc.). If multiple scenarios, use a comma-separated list.</description>
      <type>String</type>
      <required>false</required>
      <model_dependent>false</model_dependent>
    </argument>
    <argument>
      <name>emissions_electricity_units</name>
      <display_name>Emissions: Electricity Units</display_name>
      <description>Electricity emissions factors units. If multiple scenarios, use a comma-separated list. Only lb/MWh and kg/MWh are allowed.</description>
      <type>String</type>
      <required>false</required>
      <model_dependent>false</model_dependent>
    </argument>
    <argument>
      <name>emissions_electricity_values_or_filepaths</name>
      <display_name>Emissions: Electricity Values or File Paths</display_name>
      <description>Electricity emissions factors values, specified as either an annual factor or an absolute/relative path to a file with hourly factors. If multiple scenarios, use a comma-separated list.</description>
      <type>String</type>
      <required>false</required>
      <model_dependent>false</model_dependent>
    </argument>
    <argument>
      <name>emissions_electricity_number_of_header_rows</name>
      <display_name>Emissions: Electricity Files Number of Header Rows</display_name>
      <description>The number of header rows in the electricity emissions factor file. Only applies when an electricity filepath is used. If multiple scenarios, use a comma-separated list.</description>
      <type>String</type>
      <required>false</required>
      <model_dependent>false</model_dependent>
    </argument>
    <argument>
      <name>emissions_electricity_column_numbers</name>
      <display_name>Emissions: Electricity Files Column Numbers</display_name>
      <description>The column number in the electricity emissions factor file. Only applies when an electricity filepath is used. If multiple scenarios, use a comma-separated list.</description>
      <type>String</type>
      <required>false</required>
      <model_dependent>false</model_dependent>
    </argument>
    <argument>
      <name>emissions_fossil_fuel_units</name>
      <display_name>Emissions: Fossil Fuel Units</display_name>
      <description>Fossil fuel emissions factors units. If multiple scenarios, use a comma-separated list. Only lb/MBtu and kg/MBtu are allowed.</description>
      <type>String</type>
      <required>false</required>
      <model_dependent>false</model_dependent>
    </argument>
    <argument>
      <name>emissions_natural_gas_values</name>
      <display_name>Emissions: Natural Gas Values</display_name>
      <description>Natural gas emissions factors values, specified as an annual factor. If multiple scenarios, use a comma-separated list.</description>
      <type>String</type>
      <required>false</required>
      <model_dependent>false</model_dependent>
    </argument>
    <argument>
      <name>emissions_propane_values</name>
      <display_name>Emissions: Propane Values</display_name>
      <description>Propane emissions factors values, specified as an annual factor. If multiple scenarios, use a comma-separated list.</description>
      <type>String</type>
      <required>false</required>
      <model_dependent>false</model_dependent>
    </argument>
    <argument>
      <name>emissions_fuel_oil_values</name>
      <display_name>Emissions: Fuel Oil Values</display_name>
      <description>Fuel oil emissions factors values, specified as an annual factor. If multiple scenarios, use a comma-separated list.</description>
      <type>String</type>
      <required>false</required>
      <model_dependent>false</model_dependent>
    </argument>
    <argument>
      <name>emissions_coal_values</name>
      <display_name>Emissions: Coal Values</display_name>
      <description>Coal emissions factors values, specified as an annual factor. If multiple scenarios, use a comma-separated list.</description>
      <type>String</type>
      <required>false</required>
      <model_dependent>false</model_dependent>
    </argument>
    <argument>
      <name>emissions_wood_values</name>
      <display_name>Emissions: Wood Values</display_name>
      <description>Wood emissions factors values, specified as an annual factor. If multiple scenarios, use a comma-separated list.</description>
      <type>String</type>
      <required>false</required>
      <model_dependent>false</model_dependent>
    </argument>
    <argument>
      <name>emissions_wood_pellets_values</name>
      <display_name>Emissions: Wood Pellets Values</display_name>
      <description>Wood pellets emissions factors values, specified as an annual factor. If multiple scenarios, use a comma-separated list.</description>
      <type>String</type>
      <required>false</required>
      <model_dependent>false</model_dependent>
    </argument>
    <argument>
      <name>utility_bill_scenario_names</name>
      <display_name>Utility Bills: Scenario Names</display_name>
      <description>Names of utility bill scenarios. If multiple scenarios, use a comma-separated list. If not provided, no utility bills scenarios are calculated.</description>
      <type>String</type>
      <required>false</required>
      <model_dependent>false</model_dependent>
    </argument>
    <argument>
      <name>utility_bill_electricity_filepaths</name>
      <display_name>Utility Bills: Electricity File Paths</display_name>
      <description>Electricity tariff file specified as an absolute/relative path to a file with utility rate structure information. Tariff file must be formatted to OpenEI API version 7. If multiple scenarios, use a comma-separated list.</description>
      <type>String</type>
      <required>false</required>
      <model_dependent>false</model_dependent>
    </argument>
    <argument>
      <name>utility_bill_electricity_fixed_charges</name>
      <display_name>Utility Bills: Electricity Fixed Charges</display_name>
      <description>Electricity utility bill monthly fixed charges. If multiple scenarios, use a comma-separated list.</description>
      <type>String</type>
      <required>false</required>
      <model_dependent>false</model_dependent>
    </argument>
    <argument>
      <name>utility_bill_natural_gas_fixed_charges</name>
      <display_name>Utility Bills: Natural Gas Fixed Charges</display_name>
      <description>Natural gas utility bill monthly fixed charges. If multiple scenarios, use a comma-separated list.</description>
      <type>String</type>
      <required>false</required>
      <model_dependent>false</model_dependent>
    </argument>
    <argument>
      <name>utility_bill_propane_fixed_charges</name>
      <display_name>Utility Bills: Propane Fixed Charges</display_name>
      <description>Propane utility bill monthly fixed charges. If multiple scenarios, use a comma-separated list.</description>
      <type>String</type>
      <required>false</required>
      <model_dependent>false</model_dependent>
    </argument>
    <argument>
      <name>utility_bill_fuel_oil_fixed_charges</name>
      <display_name>Utility Bills: Fuel Oil Fixed Charges</display_name>
      <description>Fuel oil utility bill monthly fixed charges. If multiple scenarios, use a comma-separated list.</description>
      <type>String</type>
      <required>false</required>
      <model_dependent>false</model_dependent>
    </argument>
    <argument>
      <name>utility_bill_coal_fixed_charges</name>
      <display_name>Utility Bills: Coal Fixed Charges</display_name>
      <description>Coal utility bill monthly fixed charges. If multiple scenarios, use a comma-separated list.</description>
      <type>String</type>
      <required>false</required>
      <model_dependent>false</model_dependent>
    </argument>
    <argument>
      <name>utility_bill_wood_fixed_charges</name>
      <display_name>Utility Bills: Wood Fixed Charges</display_name>
      <description>Wood utility bill monthly fixed charges. If multiple scenarios, use a comma-separated list.</description>
      <type>String</type>
      <required>false</required>
      <model_dependent>false</model_dependent>
    </argument>
    <argument>
      <name>utility_bill_wood_pellets_fixed_charges</name>
      <display_name>Utility Bills: Wood Pellets Fixed Charges</display_name>
      <description>Wood pellets utility bill monthly fixed charges. If multiple scenarios, use a comma-separated list.</description>
      <type>String</type>
      <required>false</required>
      <model_dependent>false</model_dependent>
    </argument>
    <argument>
      <name>utility_bill_electricity_marginal_rates</name>
      <display_name>Utility Bills: Electricity Marginal Rates</display_name>
      <description>Electricity utility bill marginal rates. If multiple scenarios, use a comma-separated list.</description>
      <type>String</type>
      <required>false</required>
      <model_dependent>false</model_dependent>
    </argument>
    <argument>
      <name>utility_bill_natural_gas_marginal_rates</name>
      <display_name>Utility Bills: Natural Gas Marginal Rates</display_name>
      <description>Natural gas utility bill marginal rates. If multiple scenarios, use a comma-separated list.</description>
      <type>String</type>
      <required>false</required>
      <model_dependent>false</model_dependent>
    </argument>
    <argument>
      <name>utility_bill_propane_marginal_rates</name>
      <display_name>Utility Bills: Propane Marginal Rates</display_name>
      <description>Propane utility bill marginal rates. If multiple scenarios, use a comma-separated list.</description>
      <type>String</type>
      <required>false</required>
      <model_dependent>false</model_dependent>
    </argument>
    <argument>
      <name>utility_bill_fuel_oil_marginal_rates</name>
      <display_name>Utility Bills: Fuel Oil Marginal Rates</display_name>
      <description>Fuel oil utility bill marginal rates. If multiple scenarios, use a comma-separated list.</description>
      <type>String</type>
      <required>false</required>
      <model_dependent>false</model_dependent>
    </argument>
    <argument>
      <name>utility_bill_coal_marginal_rates</name>
      <display_name>Utility Bills: Coal Marginal Rates</display_name>
      <description>Coal utility bill marginal rates. If multiple scenarios, use a comma-separated list.</description>
      <type>String</type>
      <required>false</required>
      <model_dependent>false</model_dependent>
    </argument>
    <argument>
      <name>utility_bill_wood_marginal_rates</name>
      <display_name>Utility Bills: Wood Marginal Rates</display_name>
      <description>Wood utility bill marginal rates. If multiple scenarios, use a comma-separated list.</description>
      <type>String</type>
      <required>false</required>
      <model_dependent>false</model_dependent>
    </argument>
    <argument>
      <name>utility_bill_wood_pellets_marginal_rates</name>
      <display_name>Utility Bills: Wood Pellets Marginal Rates</display_name>
      <description>Wood pellets utility bill marginal rates. If multiple scenarios, use a comma-separated list.</description>
      <type>String</type>
      <required>false</required>
      <model_dependent>false</model_dependent>
    </argument>
    <argument>
      <name>utility_bill_pv_compensation_types</name>
      <display_name>Utility Bills: PV Compensation Types</display_name>
      <description>Utility bill PV compensation types. If multiple scenarios, use a comma-separated list.</description>
      <type>String</type>
      <required>false</required>
      <model_dependent>false</model_dependent>
    </argument>
    <argument>
      <name>utility_bill_pv_net_metering_annual_excess_sellback_rate_types</name>
      <display_name>Utility Bills: PV Net Metering Annual Excess Sellback Rate Types</display_name>
      <description>Utility bill PV net metering annual excess sellback rate types. Only applies if the PV compensation type is 'NetMetering'. If multiple scenarios, use a comma-separated list.</description>
      <type>String</type>
      <required>false</required>
      <model_dependent>false</model_dependent>
    </argument>
    <argument>
      <name>utility_bill_pv_net_metering_annual_excess_sellback_rates</name>
      <display_name>Utility Bills: PV Net Metering Annual Excess Sellback Rates</display_name>
      <description>Utility bill PV net metering annual excess sellback rates. Only applies if the PV compensation type is 'NetMetering' and the PV annual excess sellback rate type is 'User-Specified'. If multiple scenarios, use a comma-separated list.</description>
      <type>String</type>
      <required>false</required>
      <model_dependent>false</model_dependent>
    </argument>
    <argument>
      <name>utility_bill_pv_feed_in_tariff_rates</name>
      <display_name>Utility Bills: PV Feed-In Tariff Rates</display_name>
      <description>Utility bill PV annual full/gross feed-in tariff rates. Only applies if the PV compensation type is 'FeedInTariff'. If multiple scenarios, use a comma-separated list.</description>
      <type>String</type>
      <required>false</required>
      <model_dependent>false</model_dependent>
    </argument>
    <argument>
      <name>utility_bill_pv_monthly_grid_connection_fee_units</name>
      <display_name>Utility Bills: PV Monthly Grid Connection Fee Units</display_name>
      <description>Utility bill PV monthly grid connection fee units. If multiple scenarios, use a comma-separated list.</description>
      <type>String</type>
      <required>false</required>
      <model_dependent>false</model_dependent>
    </argument>
    <argument>
      <name>utility_bill_pv_monthly_grid_connection_fees</name>
      <display_name>Utility Bills: PV Monthly Grid Connection Fees</display_name>
      <description>Utility bill PV monthly grid connection fees. If multiple scenarios, use a comma-separated list.</description>
      <type>String</type>
      <required>false</required>
      <model_dependent>false</model_dependent>
    </argument>
    <argument>
      <name>additional_properties</name>
      <display_name>Additional Properties</display_name>
      <description>Additional properties specified as key-value pairs (i.e., key=value). If multiple additional properties, use a |-separated list. For example, 'LowIncome=false|Remodeled|Description=2-story home in Denver'. These properties will be stored in the HPXML file under /HPXML/SoftwareInfo/extension/AdditionalProperties.</description>
      <type>String</type>
      <required>false</required>
      <model_dependent>false</model_dependent>
    </argument>
    <argument>
      <name>combine_like_surfaces</name>
      <display_name>Combine like surfaces?</display_name>
      <description>If true, combines like surfaces to simplify the HPXML file generated.</description>
      <type>Boolean</type>
      <required>false</required>
      <model_dependent>false</model_dependent>
      <default_value>false</default_value>
      <choices>
        <choice>
          <value>true</value>
          <display_name>true</display_name>
        </choice>
        <choice>
          <value>false</value>
          <display_name>false</display_name>
        </choice>
      </choices>
    </argument>
    <argument>
      <name>apply_defaults</name>
      <display_name>Apply Default Values?</display_name>
      <description>If true, applies OS-HPXML default values to the HPXML output file. Setting to true will also force validation of the HPXML output file before applying OS-HPXML default values.</description>
      <type>Boolean</type>
      <required>false</required>
      <model_dependent>false</model_dependent>
      <default_value>false</default_value>
      <choices>
        <choice>
          <value>true</value>
          <display_name>true</display_name>
        </choice>
        <choice>
          <value>false</value>
          <display_name>false</display_name>
        </choice>
      </choices>
    </argument>
    <argument>
      <name>apply_validation</name>
      <display_name>Apply Validation?</display_name>
      <description>If true, validates the HPXML output file. Set to false for faster performance. Note that validation is not needed if the HPXML file will be validated downstream (e.g., via the HPXMLtoOpenStudio measure).</description>
      <type>Boolean</type>
      <required>false</required>
      <model_dependent>false</model_dependent>
      <default_value>false</default_value>
      <choices>
        <choice>
          <value>true</value>
          <display_name>true</display_name>
        </choice>
        <choice>
          <value>false</value>
          <display_name>false</display_name>
        </choice>
      </choices>
    </argument>
  </arguments>
  <outputs />
  <provenances />
  <tags>
    <tag>Whole Building.Space Types</tag>
  </tags>
  <attributes>
    <attribute>
      <name>Measure Type</name>
      <value>ModelMeasure</value>
      <datatype>string</datatype>
    </attribute>
  </attributes>
  <files>
    <file>
      <filename>README.md</filename>
      <filetype>md</filetype>
      <usage_type>readme</usage_type>
      <checksum>646E6765</checksum>
    </file>
    <file>
      <filename>README.md.erb</filename>
      <filetype>erb</filetype>
      <usage_type>readmeerb</usage_type>
      <checksum>513F28E9</checksum>
    </file>
    <file>
      <version>
        <software_program>OpenStudio</software_program>
        <identifier>2.9.0</identifier>
        <min_compatible>2.9.0</min_compatible>
      </version>
      <filename>measure.rb</filename>
      <filetype>rb</filetype>
      <usage_type>script</usage_type>
<<<<<<< HEAD
      <checksum>9CA3F430</checksum>
=======
      <checksum>37D41037</checksum>
>>>>>>> f901bc64
    </file>
    <file>
      <filename>geometry.rb</filename>
      <filetype>rb</filetype>
      <usage_type>resource</usage_type>
      <checksum>8AE4C454</checksum>
    </file>
    <file>
      <filename>test_build_residential_hpxml.rb</filename>
      <filetype>rb</filetype>
      <usage_type>test</usage_type>
      <checksum>A40F646C</checksum>
    </file>
  </files>
</measure><|MERGE_RESOLUTION|>--- conflicted
+++ resolved
@@ -3,13 +3,8 @@
   <schema_version>3.1</schema_version>
   <name>build_residential_hpxml</name>
   <uid>a13a8983-2b01-4930-8af2-42030b6e4233</uid>
-<<<<<<< HEAD
-  <version_id>9ed488f0-c46b-4703-b01e-754ef9ea633f</version_id>
-  <version_modified>2024-07-01T21:16:00Z</version_modified>
-=======
-  <version_id>953ba131-8f1a-42b6-9c97-9b7b707ff3da</version_id>
-  <version_modified>2024-07-02T23:51:30Z</version_modified>
->>>>>>> f901bc64
+  <version_id>9a794c38-ef31-4f61-ad90-03a3c282c1aa</version_id>
+  <version_modified>2024-07-03T16:05:38Z</version_modified>
   <xml_checksum>2C38F48B</xml_checksum>
   <class_name>BuildResidentialHPXML</class_name>
   <display_name>HPXML Builder</display_name>
@@ -7392,11 +7387,7 @@
       <filename>measure.rb</filename>
       <filetype>rb</filetype>
       <usage_type>script</usage_type>
-<<<<<<< HEAD
-      <checksum>9CA3F430</checksum>
-=======
-      <checksum>37D41037</checksum>
->>>>>>> f901bc64
+      <checksum>031A9E6F</checksum>
     </file>
     <file>
       <filename>geometry.rb</filename>
