<?xml version="1.0"?>
<measure>
  <schema_version>3.1</schema_version>
  <name>build_residential_hpxml</name>
  <uid>a13a8983-2b01-4930-8af2-42030b6e4233</uid>
<<<<<<< HEAD
  <version_id>09608d6e-c740-4002-9f52-52aa9f1eb225</version_id>
  <version_modified>2023-08-10T22:20:10Z</version_modified>
=======
  <version_id>8eefebe7-39ba-4158-bf6f-0e5e62b047bf</version_id>
  <version_modified>2023-08-16T19:51:25Z</version_modified>
>>>>>>> c05e69e3
  <xml_checksum>2C38F48B</xml_checksum>
  <class_name>BuildResidentialHPXML</class_name>
  <display_name>HPXML Builder</display_name>
  <description>Builds a residential HPXML file.</description>
  <modeler_description>Note: OS-HPXML default values can be found in the OS-HPXML documentation or can be seen by using the 'apply_defaults' argument.</modeler_description>
  <arguments>
    <argument>
      <name>hpxml_path</name>
      <display_name>HPXML File Path</display_name>
      <description>Absolute/relative path of the HPXML file.</description>
      <type>String</type>
      <required>true</required>
      <model_dependent>false</model_dependent>
    </argument>
    <argument>
      <name>software_info_program_used</name>
      <display_name>Software Info: Program Used</display_name>
      <description>The name of the software program used.</description>
      <type>String</type>
      <required>false</required>
      <model_dependent>false</model_dependent>
    </argument>
    <argument>
      <name>software_info_program_version</name>
      <display_name>Software Info: Program Version</display_name>
      <description>The version of the software program used.</description>
      <type>String</type>
      <required>false</required>
      <model_dependent>false</model_dependent>
    </argument>
    <argument>
      <name>schedules_filepaths</name>
      <display_name>Schedules: CSV File Paths</display_name>
      <description>Absolute/relative paths of csv files containing user-specified detailed schedules. If multiple files, use a comma-separated list.</description>
      <type>String</type>
      <required>false</required>
      <model_dependent>false</model_dependent>
    </argument>
    <argument>
      <name>schedules_vacancy_period</name>
      <display_name>Schedules: Vacancy Period</display_name>
      <description>Specifies the vacancy period. Enter a date like "Dec 15 - Jan 15". Optionally, can enter hour of the day like "Dec 15 2 - Jan 15 20" (start hour can be 0 through 23 and end hour can be 1 through 24).</description>
      <type>String</type>
      <required>false</required>
      <model_dependent>false</model_dependent>
    </argument>
    <argument>
      <name>schedules_power_outage_period</name>
      <display_name>Schedules: Power Outage Period</display_name>
      <description>Specifies the power outage period. Enter a date like "Dec 15 - Jan 15". Optionally, can enter hour of the day like "Dec 15 2 - Jan 15 20" (start hour can be 0 through 23 and end hour can be 1 through 24).</description>
      <type>String</type>
      <required>false</required>
      <model_dependent>false</model_dependent>
    </argument>
    <argument>
      <name>schedules_power_outage_window_natvent_availability</name>
      <display_name>Schedules: Power Outage Period Window Natural Ventilation Availability</display_name>
      <description>The availability of the natural ventilation schedule during the outage period.</description>
      <type>Choice</type>
      <required>false</required>
      <model_dependent>false</model_dependent>
      <choices>
        <choice>
          <value>regular schedule</value>
          <display_name>regular schedule</display_name>
        </choice>
        <choice>
          <value>always available</value>
          <display_name>always available</display_name>
        </choice>
        <choice>
          <value>always unavailable</value>
          <display_name>always unavailable</display_name>
        </choice>
      </choices>
    </argument>
    <argument>
      <name>simulation_control_timestep</name>
      <display_name>Simulation Control: Timestep</display_name>
      <description>Value must be a divisor of 60. If not provided, the OS-HPXML default is used.</description>
      <type>Integer</type>
      <units>min</units>
      <required>false</required>
      <model_dependent>false</model_dependent>
    </argument>
    <argument>
      <name>simulation_control_run_period</name>
      <display_name>Simulation Control: Run Period</display_name>
      <description>Enter a date like "Jan 1 - Dec 31". If not provided, the OS-HPXML default is used.</description>
      <type>String</type>
      <required>false</required>
      <model_dependent>false</model_dependent>
    </argument>
    <argument>
      <name>simulation_control_run_period_calendar_year</name>
      <display_name>Simulation Control: Run Period Calendar Year</display_name>
      <description>This numeric field should contain the calendar year that determines the start day of week. If you are running simulations using AMY weather files, the value entered for calendar year will not be used; it will be overridden by the actual year found in the AMY weather file. If not provided, the OS-HPXML default is used.</description>
      <type>Integer</type>
      <units>year</units>
      <required>false</required>
      <model_dependent>false</model_dependent>
    </argument>
    <argument>
      <name>simulation_control_daylight_saving_enabled</name>
      <display_name>Simulation Control: Daylight Saving Enabled</display_name>
      <description>Whether to use daylight saving. If not provided, the OS-HPXML default is used.</description>
      <type>Boolean</type>
      <required>false</required>
      <model_dependent>false</model_dependent>
      <choices>
        <choice>
          <value>true</value>
          <display_name>true</display_name>
        </choice>
        <choice>
          <value>false</value>
          <display_name>false</display_name>
        </choice>
      </choices>
    </argument>
    <argument>
      <name>simulation_control_daylight_saving_period</name>
      <display_name>Simulation Control: Daylight Saving Period</display_name>
      <description>Enter a date like "Mar 15 - Dec 15". If not provided, the OS-HPXML default is used.</description>
      <type>String</type>
      <required>false</required>
      <model_dependent>false</model_dependent>
    </argument>
    <argument>
      <name>simulation_control_temperature_capacitance_multiplier</name>
      <display_name>Simulation Control: Temperature Capacitance Multiplier</display_name>
      <description>Affects the transient calculation of indoor air temperatures. If not provided, the OS-HPXML default is used.</description>
      <type>String</type>
      <required>false</required>
      <model_dependent>false</model_dependent>
    </argument>
    <argument>
      <name>site_type</name>
      <display_name>Site: Type</display_name>
      <description>The type of site. If not provided, the OS-HPXML default is used.</description>
      <type>Choice</type>
      <required>false</required>
      <model_dependent>false</model_dependent>
      <choices>
        <choice>
          <value>suburban</value>
          <display_name>suburban</display_name>
        </choice>
        <choice>
          <value>urban</value>
          <display_name>urban</display_name>
        </choice>
        <choice>
          <value>rural</value>
          <display_name>rural</display_name>
        </choice>
      </choices>
    </argument>
    <argument>
      <name>site_shielding_of_home</name>
      <display_name>Site: Shielding of Home</display_name>
      <description>Presence of nearby buildings, trees, obstructions for infiltration model. If not provided, the OS-HPXML default is used.</description>
      <type>Choice</type>
      <required>false</required>
      <model_dependent>false</model_dependent>
      <choices>
        <choice>
          <value>exposed</value>
          <display_name>exposed</display_name>
        </choice>
        <choice>
          <value>normal</value>
          <display_name>normal</display_name>
        </choice>
        <choice>
          <value>well-shielded</value>
          <display_name>well-shielded</display_name>
        </choice>
      </choices>
    </argument>
    <argument>
      <name>site_ground_conductivity</name>
      <display_name>Site: Ground Conductivity</display_name>
      <description>Conductivity of the ground soil. If not provided, the OS-HPXML default is used.</description>
      <type>Double</type>
      <units>Btu/hr-ft-F</units>
      <required>false</required>
      <model_dependent>false</model_dependent>
    </argument>
    <argument>
      <name>site_ground_diffusivity</name>
      <display_name>Site: Ground Diffusivity</display_name>
      <description>Diffusivity of the ground soil. If not provided, the OS-HPXML default is used.</description>
      <type>Double</type>
      <units>ft^2/hr</units>
      <required>false</required>
      <model_dependent>false</model_dependent>
    </argument>
    <argument>
      <name>site_soil_type</name>
      <display_name>Site: Soil Type</display_name>
      <description>Type of ground soil. If not provided, the OS-HPXML default is used.</description>
      <type>Choice</type>
      <required>false</required>
      <model_dependent>false</model_dependent>
      <choices>
        <choice>
          <value>sand</value>
          <display_name>sand</display_name>
        </choice>
        <choice>
          <value>silt</value>
          <display_name>silt</display_name>
        </choice>
        <choice>
          <value>clay</value>
          <display_name>clay</display_name>
        </choice>
        <choice>
          <value>loam</value>
          <display_name>loam</display_name>
        </choice>
        <choice>
          <value>gravel</value>
          <display_name>gravel</display_name>
        </choice>
        <choice>
          <value>unknown</value>
          <display_name>unknown</display_name>
        </choice>
      </choices>
    </argument>
    <argument>
      <name>site_moisture_type</name>
      <display_name>Site: Soil Moisture Type</display_name>
      <description>Moisture level of the ground soil. If not provided, the OS-HPXML default is used.</description>
      <type>Choice</type>
      <required>false</required>
      <model_dependent>false</model_dependent>
      <choices>
        <choice>
          <value>wet</value>
          <display_name>wet</display_name>
        </choice>
        <choice>
          <value>dry</value>
          <display_name>dry</display_name>
        </choice>
      </choices>
    </argument>
    <argument>
      <name>site_zip_code</name>
      <display_name>Site: Zip Code</display_name>
      <description>Zip code of the home address.</description>
      <type>String</type>
      <required>false</required>
      <model_dependent>false</model_dependent>
    </argument>
    <argument>
      <name>site_iecc_zone</name>
      <display_name>Site: IECC Zone</display_name>
      <description>IECC zone of the home address.</description>
      <type>Choice</type>
      <required>false</required>
      <model_dependent>false</model_dependent>
      <choices>
        <choice>
          <value>1A</value>
          <display_name>1A</display_name>
        </choice>
        <choice>
          <value>1B</value>
          <display_name>1B</display_name>
        </choice>
        <choice>
          <value>1C</value>
          <display_name>1C</display_name>
        </choice>
        <choice>
          <value>2A</value>
          <display_name>2A</display_name>
        </choice>
        <choice>
          <value>2B</value>
          <display_name>2B</display_name>
        </choice>
        <choice>
          <value>2C</value>
          <display_name>2C</display_name>
        </choice>
        <choice>
          <value>3A</value>
          <display_name>3A</display_name>
        </choice>
        <choice>
          <value>3B</value>
          <display_name>3B</display_name>
        </choice>
        <choice>
          <value>3C</value>
          <display_name>3C</display_name>
        </choice>
        <choice>
          <value>4A</value>
          <display_name>4A</display_name>
        </choice>
        <choice>
          <value>4B</value>
          <display_name>4B</display_name>
        </choice>
        <choice>
          <value>4C</value>
          <display_name>4C</display_name>
        </choice>
        <choice>
          <value>5A</value>
          <display_name>5A</display_name>
        </choice>
        <choice>
          <value>5B</value>
          <display_name>5B</display_name>
        </choice>
        <choice>
          <value>5C</value>
          <display_name>5C</display_name>
        </choice>
        <choice>
          <value>6A</value>
          <display_name>6A</display_name>
        </choice>
        <choice>
          <value>6B</value>
          <display_name>6B</display_name>
        </choice>
        <choice>
          <value>6C</value>
          <display_name>6C</display_name>
        </choice>
        <choice>
          <value>7</value>
          <display_name>7</display_name>
        </choice>
        <choice>
          <value>8</value>
          <display_name>8</display_name>
        </choice>
      </choices>
    </argument>
    <argument>
      <name>site_state_code</name>
      <display_name>Site: State Code</display_name>
      <description>State code of the home address.</description>
      <type>Choice</type>
      <required>false</required>
      <model_dependent>false</model_dependent>
      <choices>
        <choice>
          <value>AK</value>
          <display_name>AK</display_name>
        </choice>
        <choice>
          <value>AL</value>
          <display_name>AL</display_name>
        </choice>
        <choice>
          <value>AR</value>
          <display_name>AR</display_name>
        </choice>
        <choice>
          <value>AZ</value>
          <display_name>AZ</display_name>
        </choice>
        <choice>
          <value>CA</value>
          <display_name>CA</display_name>
        </choice>
        <choice>
          <value>CO</value>
          <display_name>CO</display_name>
        </choice>
        <choice>
          <value>CT</value>
          <display_name>CT</display_name>
        </choice>
        <choice>
          <value>DC</value>
          <display_name>DC</display_name>
        </choice>
        <choice>
          <value>DE</value>
          <display_name>DE</display_name>
        </choice>
        <choice>
          <value>FL</value>
          <display_name>FL</display_name>
        </choice>
        <choice>
          <value>GA</value>
          <display_name>GA</display_name>
        </choice>
        <choice>
          <value>HI</value>
          <display_name>HI</display_name>
        </choice>
        <choice>
          <value>IA</value>
          <display_name>IA</display_name>
        </choice>
        <choice>
          <value>ID</value>
          <display_name>ID</display_name>
        </choice>
        <choice>
          <value>IL</value>
          <display_name>IL</display_name>
        </choice>
        <choice>
          <value>IN</value>
          <display_name>IN</display_name>
        </choice>
        <choice>
          <value>KS</value>
          <display_name>KS</display_name>
        </choice>
        <choice>
          <value>KY</value>
          <display_name>KY</display_name>
        </choice>
        <choice>
          <value>LA</value>
          <display_name>LA</display_name>
        </choice>
        <choice>
          <value>MA</value>
          <display_name>MA</display_name>
        </choice>
        <choice>
          <value>MD</value>
          <display_name>MD</display_name>
        </choice>
        <choice>
          <value>ME</value>
          <display_name>ME</display_name>
        </choice>
        <choice>
          <value>MI</value>
          <display_name>MI</display_name>
        </choice>
        <choice>
          <value>MN</value>
          <display_name>MN</display_name>
        </choice>
        <choice>
          <value>MO</value>
          <display_name>MO</display_name>
        </choice>
        <choice>
          <value>MS</value>
          <display_name>MS</display_name>
        </choice>
        <choice>
          <value>MT</value>
          <display_name>MT</display_name>
        </choice>
        <choice>
          <value>NC</value>
          <display_name>NC</display_name>
        </choice>
        <choice>
          <value>ND</value>
          <display_name>ND</display_name>
        </choice>
        <choice>
          <value>NE</value>
          <display_name>NE</display_name>
        </choice>
        <choice>
          <value>NH</value>
          <display_name>NH</display_name>
        </choice>
        <choice>
          <value>NJ</value>
          <display_name>NJ</display_name>
        </choice>
        <choice>
          <value>NM</value>
          <display_name>NM</display_name>
        </choice>
        <choice>
          <value>NV</value>
          <display_name>NV</display_name>
        </choice>
        <choice>
          <value>NY</value>
          <display_name>NY</display_name>
        </choice>
        <choice>
          <value>OH</value>
          <display_name>OH</display_name>
        </choice>
        <choice>
          <value>OK</value>
          <display_name>OK</display_name>
        </choice>
        <choice>
          <value>OR</value>
          <display_name>OR</display_name>
        </choice>
        <choice>
          <value>PA</value>
          <display_name>PA</display_name>
        </choice>
        <choice>
          <value>RI</value>
          <display_name>RI</display_name>
        </choice>
        <choice>
          <value>SC</value>
          <display_name>SC</display_name>
        </choice>
        <choice>
          <value>SD</value>
          <display_name>SD</display_name>
        </choice>
        <choice>
          <value>TN</value>
          <display_name>TN</display_name>
        </choice>
        <choice>
          <value>TX</value>
          <display_name>TX</display_name>
        </choice>
        <choice>
          <value>UT</value>
          <display_name>UT</display_name>
        </choice>
        <choice>
          <value>VA</value>
          <display_name>VA</display_name>
        </choice>
        <choice>
          <value>VT</value>
          <display_name>VT</display_name>
        </choice>
        <choice>
          <value>WA</value>
          <display_name>WA</display_name>
        </choice>
        <choice>
          <value>WI</value>
          <display_name>WI</display_name>
        </choice>
        <choice>
          <value>WV</value>
          <display_name>WV</display_name>
        </choice>
        <choice>
          <value>WY</value>
          <display_name>WY</display_name>
        </choice>
      </choices>
    </argument>
    <argument>
      <name>site_time_zone_utc_offset</name>
      <display_name>Site: Time Zone UTC Offset</display_name>
      <description>Time zone UTC offset of the home address. Must be between -12 and 14.</description>
      <type>Double</type>
      <units>hr</units>
      <required>false</required>
      <model_dependent>false</model_dependent>
    </argument>
    <argument>
      <name>weather_station_epw_filepath</name>
      <display_name>Weather Station: EnergyPlus Weather (EPW) Filepath</display_name>
      <description>Path of the EPW file.</description>
      <type>String</type>
      <required>true</required>
      <model_dependent>false</model_dependent>
      <default_value>USA_CO_Denver.Intl.AP.725650_TMY3.epw</default_value>
    </argument>
    <argument>
      <name>year_built</name>
      <display_name>Building Construction: Year Built</display_name>
      <description>The year the building was built.</description>
      <type>Integer</type>
      <required>false</required>
      <model_dependent>false</model_dependent>
    </argument>
    <argument>
      <name>geometry_unit_type</name>
      <display_name>Geometry: Unit Type</display_name>
      <description>The type of dwelling unit. Use single-family attached for a dwelling unit with 1 or more stories, attached units to one or both sides, and no units above/below. Use apartment unit for a dwelling unit with 1 story, attached units to one, two, or three sides, and units above and/or below.</description>
      <type>Choice</type>
      <required>true</required>
      <model_dependent>false</model_dependent>
      <default_value>single-family detached</default_value>
      <choices>
        <choice>
          <value>single-family detached</value>
          <display_name>single-family detached</display_name>
        </choice>
        <choice>
          <value>single-family attached</value>
          <display_name>single-family attached</display_name>
        </choice>
        <choice>
          <value>apartment unit</value>
          <display_name>apartment unit</display_name>
        </choice>
        <choice>
          <value>manufactured home</value>
          <display_name>manufactured home</display_name>
        </choice>
      </choices>
    </argument>
    <argument>
      <name>geometry_unit_left_wall_is_adiabatic</name>
      <display_name>Geometry: Unit Left Wall Is Adiabatic</display_name>
      <description>Presence of an adiabatic left wall.</description>
      <type>Boolean</type>
      <required>false</required>
      <model_dependent>false</model_dependent>
      <default_value>false</default_value>
      <choices>
        <choice>
          <value>true</value>
          <display_name>true</display_name>
        </choice>
        <choice>
          <value>false</value>
          <display_name>false</display_name>
        </choice>
      </choices>
    </argument>
    <argument>
      <name>geometry_unit_right_wall_is_adiabatic</name>
      <display_name>Geometry: Unit Right Wall Is Adiabatic</display_name>
      <description>Presence of an adiabatic right wall.</description>
      <type>Boolean</type>
      <required>false</required>
      <model_dependent>false</model_dependent>
      <default_value>false</default_value>
      <choices>
        <choice>
          <value>true</value>
          <display_name>true</display_name>
        </choice>
        <choice>
          <value>false</value>
          <display_name>false</display_name>
        </choice>
      </choices>
    </argument>
    <argument>
      <name>geometry_unit_front_wall_is_adiabatic</name>
      <display_name>Geometry: Unit Front Wall Is Adiabatic</display_name>
      <description>Presence of an adiabatic front wall, for example, the unit is adjacent to a conditioned corridor.</description>
      <type>Boolean</type>
      <required>false</required>
      <model_dependent>false</model_dependent>
      <default_value>false</default_value>
      <choices>
        <choice>
          <value>true</value>
          <display_name>true</display_name>
        </choice>
        <choice>
          <value>false</value>
          <display_name>false</display_name>
        </choice>
      </choices>
    </argument>
    <argument>
      <name>geometry_unit_back_wall_is_adiabatic</name>
      <display_name>Geometry: Unit Back Wall Is Adiabatic</display_name>
      <description>Presence of an adiabatic back wall.</description>
      <type>Boolean</type>
      <required>false</required>
      <model_dependent>false</model_dependent>
      <default_value>false</default_value>
      <choices>
        <choice>
          <value>true</value>
          <display_name>true</display_name>
        </choice>
        <choice>
          <value>false</value>
          <display_name>false</display_name>
        </choice>
      </choices>
    </argument>
    <argument>
      <name>geometry_unit_num_floors_above_grade</name>
      <display_name>Geometry: Unit Number of Floors Above Grade</display_name>
      <description>The number of floors above grade in the unit. Attic type ConditionedAttic is included. Assumed to be 1 for apartment units.</description>
      <type>Integer</type>
      <units>#</units>
      <required>true</required>
      <model_dependent>false</model_dependent>
      <default_value>2</default_value>
    </argument>
    <argument>
      <name>geometry_unit_cfa</name>
      <display_name>Geometry: Unit Conditioned Floor Area</display_name>
      <description>The total floor area of the unit's conditioned space (including any conditioned basement floor area).</description>
      <type>Double</type>
      <units>ft^2</units>
      <required>true</required>
      <model_dependent>false</model_dependent>
      <default_value>2000</default_value>
    </argument>
    <argument>
      <name>geometry_unit_aspect_ratio</name>
      <display_name>Geometry: Unit Aspect Ratio</display_name>
      <description>The ratio of front/back wall length to left/right wall length for the unit, excluding any protruding garage wall area.</description>
      <type>Double</type>
      <units>Frac</units>
      <required>true</required>
      <model_dependent>false</model_dependent>
      <default_value>2</default_value>
    </argument>
    <argument>
      <name>geometry_unit_orientation</name>
      <display_name>Geometry: Unit Orientation</display_name>
      <description>The unit's orientation is measured clockwise from north (e.g., North=0, East=90, South=180, West=270).</description>
      <type>Double</type>
      <units>degrees</units>
      <required>true</required>
      <model_dependent>false</model_dependent>
      <default_value>180</default_value>
    </argument>
    <argument>
      <name>geometry_unit_num_bedrooms</name>
      <display_name>Geometry: Unit Number of Bedrooms</display_name>
      <description>The number of bedrooms in the unit.</description>
      <type>Integer</type>
      <units>#</units>
      <required>true</required>
      <model_dependent>false</model_dependent>
      <default_value>3</default_value>
    </argument>
    <argument>
      <name>geometry_unit_num_bathrooms</name>
      <display_name>Geometry: Unit Number of Bathrooms</display_name>
      <description>The number of bathrooms in the unit. If not provided, the OS-HPXML default is used.</description>
      <type>Integer</type>
      <units>#</units>
      <required>false</required>
      <model_dependent>false</model_dependent>
    </argument>
    <argument>
      <name>geometry_unit_num_occupants</name>
      <display_name>Geometry: Unit Number of Occupants</display_name>
      <description>The number of occupants in the unit. If not provided, an *asset* calculation is performed assuming standard occupancy, in which various end use defaults (e.g., plug loads, appliances, and hot water usage) are calculated based on Number of Bedrooms and Conditioned Floor Area per ANSI/RESNET/ICC 301-2019. If provided, an *operational* calculation is instead performed in which the end use defaults are adjusted using the relationship between Number of Bedrooms and Number of Occupants from RECS 2015.</description>
      <type>Double</type>
      <units>#</units>
      <required>false</required>
      <model_dependent>false</model_dependent>
    </argument>
    <argument>
      <name>geometry_building_num_units</name>
      <display_name>Geometry: Building Number of Units</display_name>
      <description>The number of units in the building. Required for single-family attached and apartment units.</description>
      <type>Integer</type>
      <units>#</units>
      <required>false</required>
      <model_dependent>false</model_dependent>
    </argument>
    <argument>
      <name>geometry_average_ceiling_height</name>
      <display_name>Geometry: Average Ceiling Height</display_name>
      <description>Average distance from the floor to the ceiling.</description>
      <type>Double</type>
      <units>ft</units>
      <required>true</required>
      <model_dependent>false</model_dependent>
      <default_value>8</default_value>
    </argument>
    <argument>
      <name>geometry_garage_width</name>
      <display_name>Geometry: Garage Width</display_name>
      <description>The width of the garage. Enter zero for no garage. Only applies to single-family detached units.</description>
      <type>Double</type>
      <units>ft</units>
      <required>true</required>
      <model_dependent>false</model_dependent>
      <default_value>0</default_value>
    </argument>
    <argument>
      <name>geometry_garage_depth</name>
      <display_name>Geometry: Garage Depth</display_name>
      <description>The depth of the garage. Only applies to single-family detached units.</description>
      <type>Double</type>
      <units>ft</units>
      <required>true</required>
      <model_dependent>false</model_dependent>
      <default_value>20</default_value>
    </argument>
    <argument>
      <name>geometry_garage_protrusion</name>
      <display_name>Geometry: Garage Protrusion</display_name>
      <description>The fraction of the garage that is protruding from the living space. Only applies to single-family detached units.</description>
      <type>Double</type>
      <units>Frac</units>
      <required>true</required>
      <model_dependent>false</model_dependent>
      <default_value>0</default_value>
    </argument>
    <argument>
      <name>geometry_garage_position</name>
      <display_name>Geometry: Garage Position</display_name>
      <description>The position of the garage. Only applies to single-family detached units.</description>
      <type>Choice</type>
      <required>true</required>
      <model_dependent>false</model_dependent>
      <default_value>Right</default_value>
      <choices>
        <choice>
          <value>Right</value>
          <display_name>Right</display_name>
        </choice>
        <choice>
          <value>Left</value>
          <display_name>Left</display_name>
        </choice>
      </choices>
    </argument>
    <argument>
      <name>geometry_foundation_type</name>
      <display_name>Geometry: Foundation Type</display_name>
      <description>The foundation type of the building. Foundation types ConditionedBasement and ConditionedCrawlspace are not allowed for apartment units.</description>
      <type>Choice</type>
      <required>true</required>
      <model_dependent>false</model_dependent>
      <default_value>SlabOnGrade</default_value>
      <choices>
        <choice>
          <value>SlabOnGrade</value>
          <display_name>SlabOnGrade</display_name>
        </choice>
        <choice>
          <value>VentedCrawlspace</value>
          <display_name>VentedCrawlspace</display_name>
        </choice>
        <choice>
          <value>UnventedCrawlspace</value>
          <display_name>UnventedCrawlspace</display_name>
        </choice>
        <choice>
          <value>ConditionedCrawlspace</value>
          <display_name>ConditionedCrawlspace</display_name>
        </choice>
        <choice>
          <value>UnconditionedBasement</value>
          <display_name>UnconditionedBasement</display_name>
        </choice>
        <choice>
          <value>ConditionedBasement</value>
          <display_name>ConditionedBasement</display_name>
        </choice>
        <choice>
          <value>Ambient</value>
          <display_name>Ambient</display_name>
        </choice>
        <choice>
          <value>AboveApartment</value>
          <display_name>AboveApartment</display_name>
        </choice>
        <choice>
          <value>BellyAndWingWithSkirt</value>
          <display_name>BellyAndWingWithSkirt</display_name>
        </choice>
        <choice>
          <value>BellyAndWingNoSkirt</value>
          <display_name>BellyAndWingNoSkirt</display_name>
        </choice>
      </choices>
    </argument>
    <argument>
      <name>geometry_foundation_height</name>
      <display_name>Geometry: Foundation Height</display_name>
      <description>The height of the foundation (e.g., 3ft for crawlspace, 8ft for basement). Only applies to basements/crawlspaces.</description>
      <type>Double</type>
      <units>ft</units>
      <required>true</required>
      <model_dependent>false</model_dependent>
      <default_value>0</default_value>
    </argument>
    <argument>
      <name>geometry_foundation_height_above_grade</name>
      <display_name>Geometry: Foundation Height Above Grade</display_name>
      <description>The depth above grade of the foundation wall. Only applies to basements/crawlspaces.</description>
      <type>Double</type>
      <units>ft</units>
      <required>true</required>
      <model_dependent>false</model_dependent>
      <default_value>0</default_value>
    </argument>
    <argument>
      <name>geometry_rim_joist_height</name>
      <display_name>Geometry: Rim Joist Height</display_name>
      <description>The height of the rim joists. Only applies to basements/crawlspaces.</description>
      <type>Double</type>
      <units>in</units>
      <required>false</required>
      <model_dependent>false</model_dependent>
    </argument>
    <argument>
      <name>geometry_attic_type</name>
      <display_name>Geometry: Attic Type</display_name>
      <description>The attic type of the building. Attic type ConditionedAttic is not allowed for apartment units.</description>
      <type>Choice</type>
      <required>true</required>
      <model_dependent>false</model_dependent>
      <default_value>VentedAttic</default_value>
      <choices>
        <choice>
          <value>FlatRoof</value>
          <display_name>FlatRoof</display_name>
        </choice>
        <choice>
          <value>VentedAttic</value>
          <display_name>VentedAttic</display_name>
        </choice>
        <choice>
          <value>UnventedAttic</value>
          <display_name>UnventedAttic</display_name>
        </choice>
        <choice>
          <value>ConditionedAttic</value>
          <display_name>ConditionedAttic</display_name>
        </choice>
        <choice>
          <value>BelowApartment</value>
          <display_name>BelowApartment</display_name>
        </choice>
      </choices>
    </argument>
    <argument>
      <name>geometry_roof_type</name>
      <display_name>Geometry: Roof Type</display_name>
      <description>The roof type of the building. Ignored if the building has a flat roof.</description>
      <type>Choice</type>
      <required>true</required>
      <model_dependent>false</model_dependent>
      <default_value>gable</default_value>
      <choices>
        <choice>
          <value>gable</value>
          <display_name>gable</display_name>
        </choice>
        <choice>
          <value>hip</value>
          <display_name>hip</display_name>
        </choice>
      </choices>
    </argument>
    <argument>
      <name>geometry_roof_pitch</name>
      <display_name>Geometry: Roof Pitch</display_name>
      <description>The roof pitch of the attic. Ignored if the building has a flat roof.</description>
      <type>Choice</type>
      <required>true</required>
      <model_dependent>false</model_dependent>
      <default_value>6:12</default_value>
      <choices>
        <choice>
          <value>1:12</value>
          <display_name>1:12</display_name>
        </choice>
        <choice>
          <value>2:12</value>
          <display_name>2:12</display_name>
        </choice>
        <choice>
          <value>3:12</value>
          <display_name>3:12</display_name>
        </choice>
        <choice>
          <value>4:12</value>
          <display_name>4:12</display_name>
        </choice>
        <choice>
          <value>5:12</value>
          <display_name>5:12</display_name>
        </choice>
        <choice>
          <value>6:12</value>
          <display_name>6:12</display_name>
        </choice>
        <choice>
          <value>7:12</value>
          <display_name>7:12</display_name>
        </choice>
        <choice>
          <value>8:12</value>
          <display_name>8:12</display_name>
        </choice>
        <choice>
          <value>9:12</value>
          <display_name>9:12</display_name>
        </choice>
        <choice>
          <value>10:12</value>
          <display_name>10:12</display_name>
        </choice>
        <choice>
          <value>11:12</value>
          <display_name>11:12</display_name>
        </choice>
        <choice>
          <value>12:12</value>
          <display_name>12:12</display_name>
        </choice>
      </choices>
    </argument>
    <argument>
      <name>geometry_eaves_depth</name>
      <display_name>Geometry: Eaves Depth</display_name>
      <description>The eaves depth of the roof.</description>
      <type>Double</type>
      <units>ft</units>
      <required>true</required>
      <model_dependent>false</model_dependent>
      <default_value>2</default_value>
    </argument>
    <argument>
      <name>neighbor_front_distance</name>
      <display_name>Neighbor: Front Distance</display_name>
      <description>The distance between the unit and the neighboring building to the front (not including eaves). A value of zero indicates no neighbors. Used for shading.</description>
      <type>Double</type>
      <units>ft</units>
      <required>true</required>
      <model_dependent>false</model_dependent>
      <default_value>0</default_value>
    </argument>
    <argument>
      <name>neighbor_back_distance</name>
      <display_name>Neighbor: Back Distance</display_name>
      <description>The distance between the unit and the neighboring building to the back (not including eaves). A value of zero indicates no neighbors. Used for shading.</description>
      <type>Double</type>
      <units>ft</units>
      <required>true</required>
      <model_dependent>false</model_dependent>
      <default_value>0</default_value>
    </argument>
    <argument>
      <name>neighbor_left_distance</name>
      <display_name>Neighbor: Left Distance</display_name>
      <description>The distance between the unit and the neighboring building to the left (not including eaves). A value of zero indicates no neighbors. Used for shading.</description>
      <type>Double</type>
      <units>ft</units>
      <required>true</required>
      <model_dependent>false</model_dependent>
      <default_value>10</default_value>
    </argument>
    <argument>
      <name>neighbor_right_distance</name>
      <display_name>Neighbor: Right Distance</display_name>
      <description>The distance between the unit and the neighboring building to the right (not including eaves). A value of zero indicates no neighbors. Used for shading.</description>
      <type>Double</type>
      <units>ft</units>
      <required>true</required>
      <model_dependent>false</model_dependent>
      <default_value>10</default_value>
    </argument>
    <argument>
      <name>neighbor_front_height</name>
      <display_name>Neighbor: Front Height</display_name>
      <description>The height of the neighboring building to the front. If not provided, the OS-HPXML default is used.</description>
      <type>Double</type>
      <units>ft</units>
      <required>false</required>
      <model_dependent>false</model_dependent>
    </argument>
    <argument>
      <name>neighbor_back_height</name>
      <display_name>Neighbor: Back Height</display_name>
      <description>The height of the neighboring building to the back. If not provided, the OS-HPXML default is used.</description>
      <type>Double</type>
      <units>ft</units>
      <required>false</required>
      <model_dependent>false</model_dependent>
    </argument>
    <argument>
      <name>neighbor_left_height</name>
      <display_name>Neighbor: Left Height</display_name>
      <description>The height of the neighboring building to the left. If not provided, the OS-HPXML default is used.</description>
      <type>Double</type>
      <units>ft</units>
      <required>false</required>
      <model_dependent>false</model_dependent>
    </argument>
    <argument>
      <name>neighbor_right_height</name>
      <display_name>Neighbor: Right Height</display_name>
      <description>The height of the neighboring building to the right. If not provided, the OS-HPXML default is used.</description>
      <type>Double</type>
      <units>ft</units>
      <required>false</required>
      <model_dependent>false</model_dependent>
    </argument>
    <argument>
      <name>floor_over_foundation_assembly_r</name>
      <display_name>Floor: Over Foundation Assembly R-value</display_name>
      <description>Assembly R-value for the floor over the foundation. Ignored if the building has a slab-on-grade foundation.</description>
      <type>Double</type>
      <units>h-ft^2-R/Btu</units>
      <required>true</required>
      <model_dependent>false</model_dependent>
      <default_value>28.1</default_value>
    </argument>
    <argument>
      <name>floor_over_garage_assembly_r</name>
      <display_name>Floor: Over Garage Assembly R-value</display_name>
      <description>Assembly R-value for the floor over the garage. Ignored unless the building has a garage under conditioned space.</description>
      <type>Double</type>
      <units>h-ft^2-R/Btu</units>
      <required>true</required>
      <model_dependent>false</model_dependent>
      <default_value>28.1</default_value>
    </argument>
    <argument>
      <name>floor_type</name>
      <display_name>Floor: Type</display_name>
      <description>The type of floors.</description>
      <type>Choice</type>
      <required>true</required>
      <model_dependent>false</model_dependent>
      <default_value>WoodFrame</default_value>
      <choices>
        <choice>
          <value>WoodFrame</value>
          <display_name>WoodFrame</display_name>
        </choice>
        <choice>
          <value>StructuralInsulatedPanel</value>
          <display_name>StructuralInsulatedPanel</display_name>
        </choice>
        <choice>
          <value>SolidConcrete</value>
          <display_name>SolidConcrete</display_name>
        </choice>
        <choice>
          <value>SteelFrame</value>
          <display_name>SteelFrame</display_name>
        </choice>
      </choices>
    </argument>
    <argument>
      <name>foundation_wall_type</name>
      <display_name>Foundation Wall: Type</display_name>
      <description>The material type of the foundation wall. If not provided, the OS-HPXML default is used.</description>
      <type>Choice</type>
      <required>false</required>
      <model_dependent>false</model_dependent>
      <choices>
        <choice>
          <value>solid concrete</value>
          <display_name>solid concrete</display_name>
        </choice>
        <choice>
          <value>concrete block</value>
          <display_name>concrete block</display_name>
        </choice>
        <choice>
          <value>concrete block foam core</value>
          <display_name>concrete block foam core</display_name>
        </choice>
        <choice>
          <value>concrete block perlite core</value>
          <display_name>concrete block perlite core</display_name>
        </choice>
        <choice>
          <value>concrete block vermiculite core</value>
          <display_name>concrete block vermiculite core</display_name>
        </choice>
        <choice>
          <value>concrete block solid core</value>
          <display_name>concrete block solid core</display_name>
        </choice>
        <choice>
          <value>double brick</value>
          <display_name>double brick</display_name>
        </choice>
        <choice>
          <value>wood</value>
          <display_name>wood</display_name>
        </choice>
      </choices>
    </argument>
    <argument>
      <name>foundation_wall_thickness</name>
      <display_name>Foundation Wall: Thickness</display_name>
      <description>The thickness of the foundation wall. If not provided, the OS-HPXML default is used.</description>
      <type>Double</type>
      <units>in</units>
      <required>false</required>
      <model_dependent>false</model_dependent>
    </argument>
    <argument>
      <name>foundation_wall_insulation_r</name>
      <display_name>Foundation Wall: Insulation Nominal R-value</display_name>
      <description>Nominal R-value for the foundation wall insulation. Only applies to basements/crawlspaces.</description>
      <type>Double</type>
      <units>h-ft^2-R/Btu</units>
      <required>true</required>
      <model_dependent>false</model_dependent>
      <default_value>0</default_value>
    </argument>
    <argument>
      <name>foundation_wall_insulation_location</name>
      <display_name>Foundation Wall: Insulation Location</display_name>
      <description>Whether the insulation is on the interior or exterior of the foundation wall. Only applies to basements/crawlspaces.</description>
      <type>Choice</type>
      <units>ft</units>
      <required>false</required>
      <model_dependent>false</model_dependent>
      <default_value>exterior</default_value>
      <choices>
        <choice>
          <value>interior</value>
          <display_name>interior</display_name>
        </choice>
        <choice>
          <value>exterior</value>
          <display_name>exterior</display_name>
        </choice>
      </choices>
    </argument>
    <argument>
      <name>foundation_wall_insulation_distance_to_top</name>
      <display_name>Foundation Wall: Insulation Distance To Top</display_name>
      <description>The distance from the top of the foundation wall to the top of the foundation wall insulation. Only applies to basements/crawlspaces. If not provided, the OS-HPXML default is used.</description>
      <type>Double</type>
      <units>ft</units>
      <required>false</required>
      <model_dependent>false</model_dependent>
    </argument>
    <argument>
      <name>foundation_wall_insulation_distance_to_bottom</name>
      <display_name>Foundation Wall: Insulation Distance To Bottom</display_name>
      <description>The distance from the top of the foundation wall to the bottom of the foundation wall insulation. Only applies to basements/crawlspaces. If not provided, the OS-HPXML default is used.</description>
      <type>Double</type>
      <units>ft</units>
      <required>false</required>
      <model_dependent>false</model_dependent>
    </argument>
    <argument>
      <name>foundation_wall_assembly_r</name>
      <display_name>Foundation Wall: Assembly R-value</display_name>
      <description>Assembly R-value for the foundation walls. Only applies to basements/crawlspaces. If provided, overrides the previous foundation wall insulation inputs. If not provided, it is ignored.</description>
      <type>Double</type>
      <units>h-ft^2-R/Btu</units>
      <required>false</required>
      <model_dependent>false</model_dependent>
    </argument>
    <argument>
      <name>rim_joist_assembly_r</name>
      <display_name>Rim Joist: Assembly R-value</display_name>
      <description>Assembly R-value for the rim joists. Only applies to basements/crawlspaces. Required if a rim joist height is provided.</description>
      <type>Double</type>
      <units>h-ft^2-R/Btu</units>
      <required>false</required>
      <model_dependent>false</model_dependent>
    </argument>
    <argument>
      <name>slab_perimeter_insulation_r</name>
      <display_name>Slab: Perimeter Insulation Nominal R-value</display_name>
      <description>Nominal R-value of the vertical slab perimeter insulation. Applies to slab-on-grade foundations and basement/crawlspace floors.</description>
      <type>Double</type>
      <units>h-ft^2-R/Btu</units>
      <required>true</required>
      <model_dependent>false</model_dependent>
      <default_value>0</default_value>
    </argument>
    <argument>
      <name>slab_perimeter_depth</name>
      <display_name>Slab: Perimeter Insulation Depth</display_name>
      <description>Depth from grade to bottom of vertical slab perimeter insulation. Applies to slab-on-grade foundations and basement/crawlspace floors.</description>
      <type>Double</type>
      <units>ft</units>
      <required>true</required>
      <model_dependent>false</model_dependent>
      <default_value>0</default_value>
    </argument>
    <argument>
      <name>slab_under_insulation_r</name>
      <display_name>Slab: Under Slab Insulation Nominal R-value</display_name>
      <description>Nominal R-value of the horizontal under slab insulation. Applies to slab-on-grade foundations and basement/crawlspace floors.</description>
      <type>Double</type>
      <units>h-ft^2-R/Btu</units>
      <required>true</required>
      <model_dependent>false</model_dependent>
      <default_value>0</default_value>
    </argument>
    <argument>
      <name>slab_under_width</name>
      <display_name>Slab: Under Slab Insulation Width</display_name>
      <description>Width from slab edge inward of horizontal under-slab insulation. Enter 999 to specify that the under slab insulation spans the entire slab. Applies to slab-on-grade foundations and basement/crawlspace floors.</description>
      <type>Double</type>
      <units>ft</units>
      <required>true</required>
      <model_dependent>false</model_dependent>
      <default_value>0</default_value>
    </argument>
    <argument>
      <name>slab_thickness</name>
      <display_name>Slab: Thickness</display_name>
      <description>The thickness of the slab. Zero can be entered if there is a dirt floor instead of a slab. If not provided, the OS-HPXML default is used.</description>
      <type>Double</type>
      <units>in</units>
      <required>false</required>
      <model_dependent>false</model_dependent>
    </argument>
    <argument>
      <name>slab_carpet_fraction</name>
      <display_name>Slab: Carpet Fraction</display_name>
      <description>Fraction of the slab floor area that is carpeted. If not provided, the OS-HPXML default is used.</description>
      <type>Double</type>
      <units>Frac</units>
      <required>false</required>
      <model_dependent>false</model_dependent>
    </argument>
    <argument>
      <name>slab_carpet_r</name>
      <display_name>Slab: Carpet R-value</display_name>
      <description>R-value of the slab carpet. If not provided, the OS-HPXML default is used.</description>
      <type>Double</type>
      <units>h-ft^2-R/Btu</units>
      <required>false</required>
      <model_dependent>false</model_dependent>
    </argument>
    <argument>
      <name>ceiling_assembly_r</name>
      <display_name>Ceiling: Assembly R-value</display_name>
      <description>Assembly R-value for the ceiling (attic floor).</description>
      <type>Double</type>
      <units>h-ft^2-R/Btu</units>
      <required>true</required>
      <model_dependent>false</model_dependent>
      <default_value>31.6</default_value>
    </argument>
    <argument>
      <name>roof_material_type</name>
      <display_name>Roof: Material Type</display_name>
      <description>The material type of the roof. If not provided, the OS-HPXML default is used.</description>
      <type>Choice</type>
      <required>false</required>
      <model_dependent>false</model_dependent>
      <choices>
        <choice>
          <value>asphalt or fiberglass shingles</value>
          <display_name>asphalt or fiberglass shingles</display_name>
        </choice>
        <choice>
          <value>concrete</value>
          <display_name>concrete</display_name>
        </choice>
        <choice>
          <value>cool roof</value>
          <display_name>cool roof</display_name>
        </choice>
        <choice>
          <value>slate or tile shingles</value>
          <display_name>slate or tile shingles</display_name>
        </choice>
        <choice>
          <value>expanded polystyrene sheathing</value>
          <display_name>expanded polystyrene sheathing</display_name>
        </choice>
        <choice>
          <value>metal surfacing</value>
          <display_name>metal surfacing</display_name>
        </choice>
        <choice>
          <value>plastic/rubber/synthetic sheeting</value>
          <display_name>plastic/rubber/synthetic sheeting</display_name>
        </choice>
        <choice>
          <value>shingles</value>
          <display_name>shingles</display_name>
        </choice>
        <choice>
          <value>wood shingles or shakes</value>
          <display_name>wood shingles or shakes</display_name>
        </choice>
      </choices>
    </argument>
    <argument>
      <name>roof_color</name>
      <display_name>Roof: Color</display_name>
      <description>The color of the roof. If not provided, the OS-HPXML default is used.</description>
      <type>Choice</type>
      <required>false</required>
      <model_dependent>false</model_dependent>
      <choices>
        <choice>
          <value>dark</value>
          <display_name>dark</display_name>
        </choice>
        <choice>
          <value>light</value>
          <display_name>light</display_name>
        </choice>
        <choice>
          <value>medium</value>
          <display_name>medium</display_name>
        </choice>
        <choice>
          <value>medium dark</value>
          <display_name>medium dark</display_name>
        </choice>
        <choice>
          <value>reflective</value>
          <display_name>reflective</display_name>
        </choice>
      </choices>
    </argument>
    <argument>
      <name>roof_assembly_r</name>
      <display_name>Roof: Assembly R-value</display_name>
      <description>Assembly R-value of the roof.</description>
      <type>Double</type>
      <units>h-ft^2-R/Btu</units>
      <required>true</required>
      <model_dependent>false</model_dependent>
      <default_value>2.3</default_value>
    </argument>
    <argument>
      <name>roof_radiant_barrier</name>
      <display_name>Roof: Has Radiant Barrier</display_name>
      <description>Presence of a radiant barrier in the attic.</description>
      <type>Boolean</type>
      <required>true</required>
      <model_dependent>false</model_dependent>
      <default_value>false</default_value>
      <choices>
        <choice>
          <value>true</value>
          <display_name>true</display_name>
        </choice>
        <choice>
          <value>false</value>
          <display_name>false</display_name>
        </choice>
      </choices>
    </argument>
    <argument>
      <name>roof_radiant_barrier_grade</name>
      <display_name>Roof: Radiant Barrier Grade</display_name>
      <description>The grade of the radiant barrier. If not provided, the OS-HPXML default is used.</description>
      <type>Choice</type>
      <required>false</required>
      <model_dependent>false</model_dependent>
      <default_value>1</default_value>
      <choices>
        <choice>
          <value>1</value>
          <display_name>1</display_name>
        </choice>
        <choice>
          <value>2</value>
          <display_name>2</display_name>
        </choice>
        <choice>
          <value>3</value>
          <display_name>3</display_name>
        </choice>
      </choices>
    </argument>
    <argument>
      <name>wall_type</name>
      <display_name>Wall: Type</display_name>
      <description>The type of walls.</description>
      <type>Choice</type>
      <required>true</required>
      <model_dependent>false</model_dependent>
      <default_value>WoodStud</default_value>
      <choices>
        <choice>
          <value>WoodStud</value>
          <display_name>WoodStud</display_name>
        </choice>
        <choice>
          <value>ConcreteMasonryUnit</value>
          <display_name>ConcreteMasonryUnit</display_name>
        </choice>
        <choice>
          <value>DoubleWoodStud</value>
          <display_name>DoubleWoodStud</display_name>
        </choice>
        <choice>
          <value>InsulatedConcreteForms</value>
          <display_name>InsulatedConcreteForms</display_name>
        </choice>
        <choice>
          <value>LogWall</value>
          <display_name>LogWall</display_name>
        </choice>
        <choice>
          <value>StructuralInsulatedPanel</value>
          <display_name>StructuralInsulatedPanel</display_name>
        </choice>
        <choice>
          <value>SolidConcrete</value>
          <display_name>SolidConcrete</display_name>
        </choice>
        <choice>
          <value>SteelFrame</value>
          <display_name>SteelFrame</display_name>
        </choice>
        <choice>
          <value>Stone</value>
          <display_name>Stone</display_name>
        </choice>
        <choice>
          <value>StrawBale</value>
          <display_name>StrawBale</display_name>
        </choice>
        <choice>
          <value>StructuralBrick</value>
          <display_name>StructuralBrick</display_name>
        </choice>
      </choices>
    </argument>
    <argument>
      <name>wall_siding_type</name>
      <display_name>Wall: Siding Type</display_name>
      <description>The siding type of the walls. Also applies to rim joists. If not provided, the OS-HPXML default is used.</description>
      <type>Choice</type>
      <required>false</required>
      <model_dependent>false</model_dependent>
      <choices>
        <choice>
          <value>aluminum siding</value>
          <display_name>aluminum siding</display_name>
        </choice>
        <choice>
          <value>asbestos siding</value>
          <display_name>asbestos siding</display_name>
        </choice>
        <choice>
          <value>brick veneer</value>
          <display_name>brick veneer</display_name>
        </choice>
        <choice>
          <value>composite shingle siding</value>
          <display_name>composite shingle siding</display_name>
        </choice>
        <choice>
          <value>fiber cement siding</value>
          <display_name>fiber cement siding</display_name>
        </choice>
        <choice>
          <value>masonite siding</value>
          <display_name>masonite siding</display_name>
        </choice>
        <choice>
          <value>none</value>
          <display_name>none</display_name>
        </choice>
        <choice>
          <value>stucco</value>
          <display_name>stucco</display_name>
        </choice>
        <choice>
          <value>synthetic stucco</value>
          <display_name>synthetic stucco</display_name>
        </choice>
        <choice>
          <value>vinyl siding</value>
          <display_name>vinyl siding</display_name>
        </choice>
        <choice>
          <value>wood siding</value>
          <display_name>wood siding</display_name>
        </choice>
      </choices>
    </argument>
    <argument>
      <name>wall_color</name>
      <display_name>Wall: Color</display_name>
      <description>The color of the walls. Also applies to rim joists. If not provided, the OS-HPXML default is used.</description>
      <type>Choice</type>
      <required>false</required>
      <model_dependent>false</model_dependent>
      <choices>
        <choice>
          <value>dark</value>
          <display_name>dark</display_name>
        </choice>
        <choice>
          <value>light</value>
          <display_name>light</display_name>
        </choice>
        <choice>
          <value>medium</value>
          <display_name>medium</display_name>
        </choice>
        <choice>
          <value>medium dark</value>
          <display_name>medium dark</display_name>
        </choice>
        <choice>
          <value>reflective</value>
          <display_name>reflective</display_name>
        </choice>
      </choices>
    </argument>
    <argument>
      <name>wall_assembly_r</name>
      <display_name>Wall: Assembly R-value</display_name>
      <description>Assembly R-value of the walls.</description>
      <type>Double</type>
      <units>h-ft^2-R/Btu</units>
      <required>true</required>
      <model_dependent>false</model_dependent>
      <default_value>11.9</default_value>
    </argument>
    <argument>
      <name>window_front_wwr</name>
      <display_name>Windows: Front Window-to-Wall Ratio</display_name>
      <description>The ratio of window area to wall area for the unit's front facade. Enter 0 if specifying Front Window Area instead.</description>
      <type>Double</type>
      <units>Frac</units>
      <required>true</required>
      <model_dependent>false</model_dependent>
      <default_value>0.18</default_value>
    </argument>
    <argument>
      <name>window_back_wwr</name>
      <display_name>Windows: Back Window-to-Wall Ratio</display_name>
      <description>The ratio of window area to wall area for the unit's back facade. Enter 0 if specifying Back Window Area instead.</description>
      <type>Double</type>
      <units>Frac</units>
      <required>true</required>
      <model_dependent>false</model_dependent>
      <default_value>0.18</default_value>
    </argument>
    <argument>
      <name>window_left_wwr</name>
      <display_name>Windows: Left Window-to-Wall Ratio</display_name>
      <description>The ratio of window area to wall area for the unit's left facade (when viewed from the front). Enter 0 if specifying Left Window Area instead.</description>
      <type>Double</type>
      <units>Frac</units>
      <required>true</required>
      <model_dependent>false</model_dependent>
      <default_value>0.18</default_value>
    </argument>
    <argument>
      <name>window_right_wwr</name>
      <display_name>Windows: Right Window-to-Wall Ratio</display_name>
      <description>The ratio of window area to wall area for the unit's right facade (when viewed from the front). Enter 0 if specifying Right Window Area instead.</description>
      <type>Double</type>
      <units>Frac</units>
      <required>true</required>
      <model_dependent>false</model_dependent>
      <default_value>0.18</default_value>
    </argument>
    <argument>
      <name>window_area_front</name>
      <display_name>Windows: Front Window Area</display_name>
      <description>The amount of window area on the unit's front facade. Enter 0 if specifying Front Window-to-Wall Ratio instead.</description>
      <type>Double</type>
      <units>ft^2</units>
      <required>true</required>
      <model_dependent>false</model_dependent>
      <default_value>0</default_value>
    </argument>
    <argument>
      <name>window_area_back</name>
      <display_name>Windows: Back Window Area</display_name>
      <description>The amount of window area on the unit's back facade. Enter 0 if specifying Back Window-to-Wall Ratio instead.</description>
      <type>Double</type>
      <units>ft^2</units>
      <required>true</required>
      <model_dependent>false</model_dependent>
      <default_value>0</default_value>
    </argument>
    <argument>
      <name>window_area_left</name>
      <display_name>Windows: Left Window Area</display_name>
      <description>The amount of window area on the unit's left facade (when viewed from the front). Enter 0 if specifying Left Window-to-Wall Ratio instead.</description>
      <type>Double</type>
      <units>ft^2</units>
      <required>true</required>
      <model_dependent>false</model_dependent>
      <default_value>0</default_value>
    </argument>
    <argument>
      <name>window_area_right</name>
      <display_name>Windows: Right Window Area</display_name>
      <description>The amount of window area on the unit's right facade (when viewed from the front). Enter 0 if specifying Right Window-to-Wall Ratio instead.</description>
      <type>Double</type>
      <units>ft^2</units>
      <required>true</required>
      <model_dependent>false</model_dependent>
      <default_value>0</default_value>
    </argument>
    <argument>
      <name>window_aspect_ratio</name>
      <display_name>Windows: Aspect Ratio</display_name>
      <description>Ratio of window height to width.</description>
      <type>Double</type>
      <units>Frac</units>
      <required>true</required>
      <model_dependent>false</model_dependent>
      <default_value>1.333</default_value>
    </argument>
    <argument>
      <name>window_fraction_operable</name>
      <display_name>Windows: Fraction Operable</display_name>
      <description>Fraction of windows that are operable. If not provided, the OS-HPXML default is used.</description>
      <type>Double</type>
      <units>Frac</units>
      <required>false</required>
      <model_dependent>false</model_dependent>
    </argument>
    <argument>
      <name>window_natvent_availability</name>
      <display_name>Windows: Natural Ventilation Availability</display_name>
      <description>For operable windows, the number of days/week that windows can be opened by occupants for natural ventilation. If not provided, the OS-HPXML default is used.</description>
      <type>Integer</type>
      <units>Days/week</units>
      <required>false</required>
      <model_dependent>false</model_dependent>
    </argument>
    <argument>
      <name>window_ufactor</name>
      <display_name>Windows: U-Factor</display_name>
      <description>Full-assembly NFRC U-factor.</description>
      <type>Double</type>
      <units>Btu/hr-ft^2-R</units>
      <required>true</required>
      <model_dependent>false</model_dependent>
      <default_value>0.37</default_value>
    </argument>
    <argument>
      <name>window_shgc</name>
      <display_name>Windows: SHGC</display_name>
      <description>Full-assembly NFRC solar heat gain coefficient.</description>
      <type>Double</type>
      <required>true</required>
      <model_dependent>false</model_dependent>
      <default_value>0.3</default_value>
    </argument>
    <argument>
      <name>window_interior_shading_winter</name>
      <display_name>Windows: Winter Interior Shading</display_name>
      <description>Interior shading coefficient for the winter season. 1.0 indicates no reduction in solar gain, 0.85 indicates 15% reduction, etc. If not provided, the OS-HPXML default is used.</description>
      <type>Double</type>
      <units>Frac</units>
      <required>false</required>
      <model_dependent>false</model_dependent>
    </argument>
    <argument>
      <name>window_interior_shading_summer</name>
      <display_name>Windows: Summer Interior Shading</display_name>
      <description>Interior shading coefficient for the summer season. 1.0 indicates no reduction in solar gain, 0.85 indicates 15% reduction, etc. If not provided, the OS-HPXML default is used.</description>
      <type>Double</type>
      <units>Frac</units>
      <required>false</required>
      <model_dependent>false</model_dependent>
    </argument>
    <argument>
      <name>window_exterior_shading_winter</name>
      <display_name>Windows: Winter Exterior Shading</display_name>
      <description>Exterior shading coefficient for the winter season. 1.0 indicates no reduction in solar gain, 0.85 indicates 15% reduction, etc. If not provided, the OS-HPXML default is used.</description>
      <type>Double</type>
      <units>Frac</units>
      <required>false</required>
      <model_dependent>false</model_dependent>
    </argument>
    <argument>
      <name>window_exterior_shading_summer</name>
      <display_name>Windows: Summer Exterior Shading</display_name>
      <description>Exterior shading coefficient for the summer season. 1.0 indicates no reduction in solar gain, 0.85 indicates 15% reduction, etc. If not provided, the OS-HPXML default is used.</description>
      <type>Double</type>
      <units>Frac</units>
      <required>false</required>
      <model_dependent>false</model_dependent>
    </argument>
    <argument>
      <name>window_shading_summer_season</name>
      <display_name>Windows: Shading Summer Season</display_name>
      <description>Enter a date like "May 1 - Sep 30". Defines the summer season for purposes of shading coefficients; the rest of the year is assumed to be winter. If not provided, the OS-HPXML default is used.</description>
      <type>String</type>
      <required>false</required>
      <model_dependent>false</model_dependent>
    </argument>
    <argument>
      <name>window_storm_type</name>
      <display_name>Windows: Storm Type</display_name>
      <description>The type of storm, if present. If not provided, assumes there is no storm.</description>
      <type>Choice</type>
      <required>false</required>
      <model_dependent>false</model_dependent>
      <choices>
        <choice>
          <value>clear</value>
          <display_name>clear</display_name>
        </choice>
        <choice>
          <value>low-e</value>
          <display_name>low-e</display_name>
        </choice>
      </choices>
    </argument>
    <argument>
      <name>overhangs_front_depth</name>
      <display_name>Overhangs: Front Depth</display_name>
      <description>The depth of overhangs for windows for the front facade.</description>
      <type>Double</type>
      <units>ft</units>
      <required>true</required>
      <model_dependent>false</model_dependent>
      <default_value>0</default_value>
    </argument>
    <argument>
      <name>overhangs_front_distance_to_top_of_window</name>
      <display_name>Overhangs: Front Distance to Top of Window</display_name>
      <description>The overhangs distance to the top of window for the front facade.</description>
      <type>Double</type>
      <units>ft</units>
      <required>true</required>
      <model_dependent>false</model_dependent>
      <default_value>0</default_value>
    </argument>
    <argument>
      <name>overhangs_front_distance_to_bottom_of_window</name>
      <display_name>Overhangs: Front Distance to Bottom of Window</display_name>
      <description>The overhangs distance to the bottom of window for the front facade.</description>
      <type>Double</type>
      <units>ft</units>
      <required>true</required>
      <model_dependent>false</model_dependent>
      <default_value>4</default_value>
    </argument>
    <argument>
      <name>overhangs_back_depth</name>
      <display_name>Overhangs: Back Depth</display_name>
      <description>The depth of overhangs for windows for the back facade.</description>
      <type>Double</type>
      <units>ft</units>
      <required>true</required>
      <model_dependent>false</model_dependent>
      <default_value>0</default_value>
    </argument>
    <argument>
      <name>overhangs_back_distance_to_top_of_window</name>
      <display_name>Overhangs: Back Distance to Top of Window</display_name>
      <description>The overhangs distance to the top of window for the back facade.</description>
      <type>Double</type>
      <units>ft</units>
      <required>true</required>
      <model_dependent>false</model_dependent>
      <default_value>0</default_value>
    </argument>
    <argument>
      <name>overhangs_back_distance_to_bottom_of_window</name>
      <display_name>Overhangs: Back Distance to Bottom of Window</display_name>
      <description>The overhangs distance to the bottom of window for the back facade.</description>
      <type>Double</type>
      <units>ft</units>
      <required>true</required>
      <model_dependent>false</model_dependent>
      <default_value>4</default_value>
    </argument>
    <argument>
      <name>overhangs_left_depth</name>
      <display_name>Overhangs: Left Depth</display_name>
      <description>The depth of overhangs for windows for the left facade.</description>
      <type>Double</type>
      <units>ft</units>
      <required>true</required>
      <model_dependent>false</model_dependent>
      <default_value>0</default_value>
    </argument>
    <argument>
      <name>overhangs_left_distance_to_top_of_window</name>
      <display_name>Overhangs: Left Distance to Top of Window</display_name>
      <description>The overhangs distance to the top of window for the left facade.</description>
      <type>Double</type>
      <units>ft</units>
      <required>true</required>
      <model_dependent>false</model_dependent>
      <default_value>0</default_value>
    </argument>
    <argument>
      <name>overhangs_left_distance_to_bottom_of_window</name>
      <display_name>Overhangs: Left Distance to Bottom of Window</display_name>
      <description>The overhangs distance to the bottom of window for the left facade.</description>
      <type>Double</type>
      <units>ft</units>
      <required>true</required>
      <model_dependent>false</model_dependent>
      <default_value>4</default_value>
    </argument>
    <argument>
      <name>overhangs_right_depth</name>
      <display_name>Overhangs: Right Depth</display_name>
      <description>The depth of overhangs for windows for the right facade.</description>
      <type>Double</type>
      <units>ft</units>
      <required>true</required>
      <model_dependent>false</model_dependent>
      <default_value>0</default_value>
    </argument>
    <argument>
      <name>overhangs_right_distance_to_top_of_window</name>
      <display_name>Overhangs: Right Distance to Top of Window</display_name>
      <description>The overhangs distance to the top of window for the right facade.</description>
      <type>Double</type>
      <units>ft</units>
      <required>true</required>
      <model_dependent>false</model_dependent>
      <default_value>0</default_value>
    </argument>
    <argument>
      <name>overhangs_right_distance_to_bottom_of_window</name>
      <display_name>Overhangs: Right Distance to Bottom of Window</display_name>
      <description>The overhangs distance to the bottom of window for the right facade.</description>
      <type>Double</type>
      <units>ft</units>
      <required>true</required>
      <model_dependent>false</model_dependent>
      <default_value>4</default_value>
    </argument>
    <argument>
      <name>skylight_area_front</name>
      <display_name>Skylights: Front Roof Area</display_name>
      <description>The amount of skylight area on the unit's front conditioned roof facade.</description>
      <type>Double</type>
      <units>ft^2</units>
      <required>true</required>
      <model_dependent>false</model_dependent>
      <default_value>0</default_value>
    </argument>
    <argument>
      <name>skylight_area_back</name>
      <display_name>Skylights: Back Roof Area</display_name>
      <description>The amount of skylight area on the unit's back conditioned roof facade.</description>
      <type>Double</type>
      <units>ft^2</units>
      <required>true</required>
      <model_dependent>false</model_dependent>
      <default_value>0</default_value>
    </argument>
    <argument>
      <name>skylight_area_left</name>
      <display_name>Skylights: Left Roof Area</display_name>
      <description>The amount of skylight area on the unit's left conditioned roof facade (when viewed from the front).</description>
      <type>Double</type>
      <units>ft^2</units>
      <required>true</required>
      <model_dependent>false</model_dependent>
      <default_value>0</default_value>
    </argument>
    <argument>
      <name>skylight_area_right</name>
      <display_name>Skylights: Right Roof Area</display_name>
      <description>The amount of skylight area on the unit's right conditioned roof facade (when viewed from the front).</description>
      <type>Double</type>
      <units>ft^2</units>
      <required>true</required>
      <model_dependent>false</model_dependent>
      <default_value>0</default_value>
    </argument>
    <argument>
      <name>skylight_ufactor</name>
      <display_name>Skylights: U-Factor</display_name>
      <description>Full-assembly NFRC U-factor.</description>
      <type>Double</type>
      <units>Btu/hr-ft^2-R</units>
      <required>true</required>
      <model_dependent>false</model_dependent>
      <default_value>0.33</default_value>
    </argument>
    <argument>
      <name>skylight_shgc</name>
      <display_name>Skylights: SHGC</display_name>
      <description>Full-assembly NFRC solar heat gain coefficient.</description>
      <type>Double</type>
      <required>true</required>
      <model_dependent>false</model_dependent>
      <default_value>0.45</default_value>
    </argument>
    <argument>
      <name>skylight_storm_type</name>
      <display_name>Skylights: Storm Type</display_name>
      <description>The type of storm, if present. If not provided, assumes there is no storm.</description>
      <type>Choice</type>
      <required>false</required>
      <model_dependent>false</model_dependent>
      <choices>
        <choice>
          <value>clear</value>
          <display_name>clear</display_name>
        </choice>
        <choice>
          <value>low-e</value>
          <display_name>low-e</display_name>
        </choice>
      </choices>
    </argument>
    <argument>
      <name>door_area</name>
      <display_name>Doors: Area</display_name>
      <description>The area of the opaque door(s).</description>
      <type>Double</type>
      <units>ft^2</units>
      <required>true</required>
      <model_dependent>false</model_dependent>
      <default_value>20</default_value>
    </argument>
    <argument>
      <name>door_rvalue</name>
      <display_name>Doors: R-value</display_name>
      <description>R-value of the opaque door(s).</description>
      <type>Double</type>
      <units>h-ft^2-R/Btu</units>
      <required>true</required>
      <model_dependent>false</model_dependent>
      <default_value>4.4</default_value>
    </argument>
    <argument>
      <name>air_leakage_units</name>
      <display_name>Air Leakage: Units</display_name>
      <description>The unit of measure for the air leakage.</description>
      <type>Choice</type>
      <required>true</required>
      <model_dependent>false</model_dependent>
      <default_value>ACH</default_value>
      <choices>
        <choice>
          <value>ACH</value>
          <display_name>ACH</display_name>
        </choice>
        <choice>
          <value>CFM</value>
          <display_name>CFM</display_name>
        </choice>
        <choice>
          <value>ACHnatural</value>
          <display_name>ACHnatural</display_name>
        </choice>
        <choice>
          <value>CFMnatural</value>
          <display_name>CFMnatural</display_name>
        </choice>
        <choice>
          <value>EffectiveLeakageArea</value>
          <display_name>EffectiveLeakageArea</display_name>
        </choice>
      </choices>
    </argument>
    <argument>
      <name>air_leakage_house_pressure</name>
      <display_name>Air Leakage: House Pressure</display_name>
      <description>The house pressure relative to outside. Required when units are ACH or CFM.</description>
      <type>Double</type>
      <units>Pa</units>
      <required>true</required>
      <model_dependent>false</model_dependent>
      <default_value>50</default_value>
    </argument>
    <argument>
      <name>air_leakage_value</name>
      <display_name>Air Leakage: Value</display_name>
      <description>Air exchange rate value. For 'EffectiveLeakageArea', provide value in sq. in.</description>
      <type>Double</type>
      <required>true</required>
      <model_dependent>false</model_dependent>
      <default_value>3</default_value>
    </argument>
    <argument>
      <name>air_leakage_type</name>
      <display_name>Air Leakage: Type</display_name>
      <description>Type of air leakage. If 'unit total', represents the total infiltration to the unit as measured by a compartmentalization test, in which case the air leakage value will be adjusted by the ratio of exterior envelope surface area to total envelope surface area. Otherwise, if 'unit exterior only', represents the infiltration to the unit from outside only as measured by a guarded test. Required when unit type is single-family attached or apartment unit.</description>
      <type>Choice</type>
      <required>false</required>
      <model_dependent>false</model_dependent>
      <choices>
        <choice>
          <value>unit total</value>
          <display_name>unit total</display_name>
        </choice>
        <choice>
          <value>unit exterior only</value>
          <display_name>unit exterior only</display_name>
        </choice>
      </choices>
    </argument>
    <argument>
      <name>air_leakage_has_flue_or_chimney_in_conditioned_space</name>
      <display_name>Air Leakage: Has Flue or Chimney in Conditioned Space</display_name>
      <description>Presence of flue or chimney with combustion air from conditioned space; used for infiltration model. If not provided, the OS-HPXML default is used.</description>
      <type>Boolean</type>
      <required>false</required>
      <model_dependent>false</model_dependent>
      <choices>
        <choice>
          <value>true</value>
          <display_name>true</display_name>
        </choice>
        <choice>
          <value>false</value>
          <display_name>false</display_name>
        </choice>
      </choices>
    </argument>
    <argument>
      <name>heating_system_type</name>
      <display_name>Heating System: Type</display_name>
      <description>The type of heating system. Use 'none' if there is no heating system or if there is a heat pump serving a heating load.</description>
      <type>Choice</type>
      <required>true</required>
      <model_dependent>false</model_dependent>
      <default_value>Furnace</default_value>
      <choices>
        <choice>
          <value>none</value>
          <display_name>none</display_name>
        </choice>
        <choice>
          <value>Furnace</value>
          <display_name>Furnace</display_name>
        </choice>
        <choice>
          <value>WallFurnace</value>
          <display_name>WallFurnace</display_name>
        </choice>
        <choice>
          <value>FloorFurnace</value>
          <display_name>FloorFurnace</display_name>
        </choice>
        <choice>
          <value>Boiler</value>
          <display_name>Boiler</display_name>
        </choice>
        <choice>
          <value>ElectricResistance</value>
          <display_name>ElectricResistance</display_name>
        </choice>
        <choice>
          <value>Stove</value>
          <display_name>Stove</display_name>
        </choice>
        <choice>
          <value>SpaceHeater</value>
          <display_name>SpaceHeater</display_name>
        </choice>
        <choice>
          <value>Fireplace</value>
          <display_name>Fireplace</display_name>
        </choice>
        <choice>
          <value>Shared Boiler w/ Baseboard</value>
          <display_name>Shared Boiler w/ Baseboard</display_name>
        </choice>
        <choice>
          <value>Shared Boiler w/ Ductless Fan Coil</value>
          <display_name>Shared Boiler w/ Ductless Fan Coil</display_name>
        </choice>
      </choices>
    </argument>
    <argument>
      <name>heating_system_fuel</name>
      <display_name>Heating System: Fuel Type</display_name>
      <description>The fuel type of the heating system. Ignored for ElectricResistance.</description>
      <type>Choice</type>
      <required>true</required>
      <model_dependent>false</model_dependent>
      <default_value>natural gas</default_value>
      <choices>
        <choice>
          <value>electricity</value>
          <display_name>electricity</display_name>
        </choice>
        <choice>
          <value>natural gas</value>
          <display_name>natural gas</display_name>
        </choice>
        <choice>
          <value>fuel oil</value>
          <display_name>fuel oil</display_name>
        </choice>
        <choice>
          <value>propane</value>
          <display_name>propane</display_name>
        </choice>
        <choice>
          <value>wood</value>
          <display_name>wood</display_name>
        </choice>
        <choice>
          <value>wood pellets</value>
          <display_name>wood pellets</display_name>
        </choice>
        <choice>
          <value>coal</value>
          <display_name>coal</display_name>
        </choice>
      </choices>
    </argument>
    <argument>
      <name>heating_system_heating_efficiency</name>
      <display_name>Heating System: Rated AFUE or Percent</display_name>
      <description>The rated heating efficiency value of the heating system.</description>
      <type>Double</type>
      <units>Frac</units>
      <required>true</required>
      <model_dependent>false</model_dependent>
      <default_value>0.78</default_value>
    </argument>
    <argument>
      <name>heating_system_heating_capacity</name>
      <display_name>Heating System: Heating Capacity</display_name>
      <description>The output heating capacity of the heating system. If not provided, the OS-HPXML autosized default is used.</description>
      <type>Double</type>
      <units>Btu/hr</units>
      <required>false</required>
      <model_dependent>false</model_dependent>
    </argument>
    <argument>
      <name>heating_system_fraction_heat_load_served</name>
      <display_name>Heating System: Fraction Heat Load Served</display_name>
      <description>The heating load served by the heating system.</description>
      <type>Double</type>
      <units>Frac</units>
      <required>true</required>
      <model_dependent>false</model_dependent>
      <default_value>1</default_value>
    </argument>
    <argument>
      <name>heating_system_pilot_light</name>
      <display_name>Heating System: Pilot Light</display_name>
      <description>The fuel usage of the pilot light. Applies only to Furnace, WallFurnace, FloorFurnace, Stove, Boiler, and Fireplace with non-electric fuel type. If not provided, assumes no pilot light.</description>
      <type>Double</type>
      <units>Btuh</units>
      <required>false</required>
      <model_dependent>false</model_dependent>
    </argument>
    <argument>
      <name>heating_system_airflow_defect_ratio</name>
      <display_name>Heating System: Airflow Defect Ratio</display_name>
      <description>The airflow defect ratio, defined as (InstalledAirflow - DesignAirflow) / DesignAirflow, of the heating system per ANSI/RESNET/ACCA Standard 310. A value of zero means no airflow defect. Applies only to Furnace. If not provided, assumes no defect.</description>
      <type>Double</type>
      <units>Frac</units>
      <required>false</required>
      <model_dependent>false</model_dependent>
    </argument>
    <argument>
      <name>cooling_system_type</name>
      <display_name>Cooling System: Type</display_name>
      <description>The type of cooling system. Use 'none' if there is no cooling system or if there is a heat pump serving a cooling load.</description>
      <type>Choice</type>
      <required>true</required>
      <model_dependent>false</model_dependent>
      <default_value>central air conditioner</default_value>
      <choices>
        <choice>
          <value>none</value>
          <display_name>none</display_name>
        </choice>
        <choice>
          <value>central air conditioner</value>
          <display_name>central air conditioner</display_name>
        </choice>
        <choice>
          <value>room air conditioner</value>
          <display_name>room air conditioner</display_name>
        </choice>
        <choice>
          <value>evaporative cooler</value>
          <display_name>evaporative cooler</display_name>
        </choice>
        <choice>
          <value>mini-split</value>
          <display_name>mini-split</display_name>
        </choice>
        <choice>
          <value>packaged terminal air conditioner</value>
          <display_name>packaged terminal air conditioner</display_name>
        </choice>
      </choices>
    </argument>
    <argument>
      <name>cooling_system_cooling_efficiency_type</name>
      <display_name>Cooling System: Efficiency Type</display_name>
      <description>The efficiency type of the cooling system. System types central air conditioner and mini-split use SEER or SEER2. System types room air conditioner and packaged terminal air conditioner use EER or CEER. Ignored for system type evaporative cooler.</description>
      <type>Choice</type>
      <required>true</required>
      <model_dependent>false</model_dependent>
      <default_value>SEER</default_value>
      <choices>
        <choice>
          <value>SEER</value>
          <display_name>SEER</display_name>
        </choice>
        <choice>
          <value>SEER2</value>
          <display_name>SEER2</display_name>
        </choice>
        <choice>
          <value>EER</value>
          <display_name>EER</display_name>
        </choice>
        <choice>
          <value>CEER</value>
          <display_name>CEER</display_name>
        </choice>
      </choices>
    </argument>
    <argument>
      <name>cooling_system_cooling_efficiency</name>
      <display_name>Cooling System: Efficiency</display_name>
      <description>The rated efficiency value of the cooling system. Ignored for evaporative cooler.</description>
      <type>Double</type>
      <required>true</required>
      <model_dependent>false</model_dependent>
      <default_value>13</default_value>
    </argument>
    <argument>
      <name>cooling_system_cooling_compressor_type</name>
      <display_name>Cooling System: Cooling Compressor Type</display_name>
      <description>The compressor type of the cooling system. Only applies to central air conditioner. If not provided, the OS-HPXML default is used.</description>
      <type>Choice</type>
      <required>false</required>
      <model_dependent>false</model_dependent>
      <choices>
        <choice>
          <value>single stage</value>
          <display_name>single stage</display_name>
        </choice>
        <choice>
          <value>two stage</value>
          <display_name>two stage</display_name>
        </choice>
        <choice>
          <value>variable speed</value>
          <display_name>variable speed</display_name>
        </choice>
      </choices>
    </argument>
    <argument>
      <name>cooling_system_cooling_sensible_heat_fraction</name>
      <display_name>Cooling System: Cooling Sensible Heat Fraction</display_name>
      <description>The sensible heat fraction of the cooling system. Ignored for evaporative cooler. If not provided, the OS-HPXML default is used.</description>
      <type>Double</type>
      <units>Frac</units>
      <required>false</required>
      <model_dependent>false</model_dependent>
    </argument>
    <argument>
      <name>cooling_system_cooling_capacity</name>
      <display_name>Cooling System: Cooling Capacity</display_name>
      <description>The output cooling capacity of the cooling system. If not provided, the OS-HPXML autosized default is used.</description>
      <type>Double</type>
      <units>Btu/hr</units>
      <required>false</required>
      <model_dependent>false</model_dependent>
    </argument>
    <argument>
      <name>cooling_system_fraction_cool_load_served</name>
      <display_name>Cooling System: Fraction Cool Load Served</display_name>
      <description>The cooling load served by the cooling system.</description>
      <type>Double</type>
      <units>Frac</units>
      <required>true</required>
      <model_dependent>false</model_dependent>
      <default_value>1</default_value>
    </argument>
    <argument>
      <name>cooling_system_is_ducted</name>
      <display_name>Cooling System: Is Ducted</display_name>
      <description>Whether the cooling system is ducted or not. Only used for mini-split and evaporative cooler. It's assumed that central air conditioner is ducted, and room air conditioner and packaged terminal air conditioner are not ducted.</description>
      <type>Boolean</type>
      <required>false</required>
      <model_dependent>false</model_dependent>
      <default_value>false</default_value>
      <choices>
        <choice>
          <value>true</value>
          <display_name>true</display_name>
        </choice>
        <choice>
          <value>false</value>
          <display_name>false</display_name>
        </choice>
      </choices>
    </argument>
    <argument>
      <name>cooling_system_airflow_defect_ratio</name>
      <display_name>Cooling System: Airflow Defect Ratio</display_name>
      <description>The airflow defect ratio, defined as (InstalledAirflow - DesignAirflow) / DesignAirflow, of the cooling system per ANSI/RESNET/ACCA Standard 310. A value of zero means no airflow defect. Applies only to central air conditioner and ducted mini-split. If not provided, assumes no defect.</description>
      <type>Double</type>
      <units>Frac</units>
      <required>false</required>
      <model_dependent>false</model_dependent>
    </argument>
    <argument>
      <name>cooling_system_charge_defect_ratio</name>
      <display_name>Cooling System: Charge Defect Ratio</display_name>
      <description>The refrigerant charge defect ratio, defined as (InstalledCharge - DesignCharge) / DesignCharge, of the cooling system per ANSI/RESNET/ACCA Standard 310. A value of zero means no refrigerant charge defect. Applies only to central air conditioner and mini-split. If not provided, assumes no defect.</description>
      <type>Double</type>
      <units>Frac</units>
      <required>false</required>
      <model_dependent>false</model_dependent>
    </argument>
    <argument>
      <name>cooling_system_crankcase_heater_watts</name>
      <display_name>Cooling System: Crankcase Heater Power Watts</display_name>
      <description>Cooling system crankcase heater power consumption in Watts. Applies only to central air conditioner, mini-split, packaged terminal air conditioner and room air conditioner. If not provided, the OS-HPXML default is used.</description>
      <type>Double</type>
      <units>W</units>
      <required>false</required>
      <model_dependent>false</model_dependent>
    </argument>
    <argument>
      <name>cooling_system_integrated_heating_system_fuel</name>
      <display_name>Cooling System: Integrated Heating System Fuel Type</display_name>
      <description>The fuel type of the heating system integrated into cooling system. Only used for packaged terminal air conditioner and room air conditioner.</description>
      <type>Choice</type>
      <required>false</required>
      <model_dependent>false</model_dependent>
      <choices>
        <choice>
          <value>electricity</value>
          <display_name>electricity</display_name>
        </choice>
        <choice>
          <value>natural gas</value>
          <display_name>natural gas</display_name>
        </choice>
        <choice>
          <value>fuel oil</value>
          <display_name>fuel oil</display_name>
        </choice>
        <choice>
          <value>propane</value>
          <display_name>propane</display_name>
        </choice>
        <choice>
          <value>wood</value>
          <display_name>wood</display_name>
        </choice>
        <choice>
          <value>wood pellets</value>
          <display_name>wood pellets</display_name>
        </choice>
        <choice>
          <value>coal</value>
          <display_name>coal</display_name>
        </choice>
      </choices>
    </argument>
    <argument>
      <name>cooling_system_integrated_heating_system_efficiency_percent</name>
      <display_name>Cooling System: Integrated Heating System Efficiency</display_name>
      <description>The rated heating efficiency value of the heating system integrated into cooling system. Only used for packaged terminal air conditioner and room air conditioner.</description>
      <type>Double</type>
      <units>Frac</units>
      <required>false</required>
      <model_dependent>false</model_dependent>
    </argument>
    <argument>
      <name>cooling_system_integrated_heating_system_capacity</name>
      <display_name>Cooling System: Integrated Heating System Heating Capacity</display_name>
      <description>The output heating capacity of the heating system integrated into cooling system. If not provided, the OS-HPXML autosized default is used. Only used for packaged terminal air conditioner and room air conditioner.</description>
      <type>Double</type>
      <units>Btu/hr</units>
      <required>false</required>
      <model_dependent>false</model_dependent>
    </argument>
    <argument>
      <name>cooling_system_integrated_heating_system_fraction_heat_load_served</name>
      <display_name>Cooling System: Integrated Heating System Fraction Heat Load Served</display_name>
      <description>The heating load served by the heating system integrated into cooling system. Only used for packaged terminal air conditioner and room air conditioner.</description>
      <type>Double</type>
      <units>Frac</units>
      <required>false</required>
      <model_dependent>false</model_dependent>
    </argument>
    <argument>
      <name>heat_pump_type</name>
      <display_name>Heat Pump: Type</display_name>
      <description>The type of heat pump. Use 'none' if there is no heat pump.</description>
      <type>Choice</type>
      <required>true</required>
      <model_dependent>false</model_dependent>
      <default_value>none</default_value>
      <choices>
        <choice>
          <value>none</value>
          <display_name>none</display_name>
        </choice>
        <choice>
          <value>air-to-air</value>
          <display_name>air-to-air</display_name>
        </choice>
        <choice>
          <value>mini-split</value>
          <display_name>mini-split</display_name>
        </choice>
        <choice>
          <value>ground-to-air</value>
          <display_name>ground-to-air</display_name>
        </choice>
        <choice>
          <value>packaged terminal heat pump</value>
          <display_name>packaged terminal heat pump</display_name>
        </choice>
        <choice>
          <value>room air conditioner with reverse cycle</value>
          <display_name>room air conditioner with reverse cycle</display_name>
        </choice>
      </choices>
    </argument>
    <argument>
      <name>heat_pump_heating_efficiency_type</name>
      <display_name>Heat Pump: Heating Efficiency Type</display_name>
      <description>The heating efficiency type of heat pump. System types air-to-air and mini-split use HSPF or HSPF2. System types ground-to-air, packaged terminal heat pump and room air conditioner with reverse cycle use COP.</description>
      <type>Choice</type>
      <required>true</required>
      <model_dependent>false</model_dependent>
      <default_value>HSPF</default_value>
      <choices>
        <choice>
          <value>HSPF</value>
          <display_name>HSPF</display_name>
        </choice>
        <choice>
          <value>HSPF2</value>
          <display_name>HSPF2</display_name>
        </choice>
        <choice>
          <value>COP</value>
          <display_name>COP</display_name>
        </choice>
      </choices>
    </argument>
    <argument>
      <name>heat_pump_heating_efficiency</name>
      <display_name>Heat Pump: Heating Efficiency</display_name>
      <description>The rated heating efficiency value of the heat pump.</description>
      <type>Double</type>
      <required>true</required>
      <model_dependent>false</model_dependent>
      <default_value>7.7</default_value>
    </argument>
    <argument>
      <name>heat_pump_cooling_efficiency_type</name>
      <display_name>Heat Pump: Cooling Efficiency Type</display_name>
      <description>The cooling efficiency type of heat pump. System types air-to-air and mini-split use SEER or SEER2. System types ground-to-air, packaged terminal heat pump and room air conditioner with reverse cycle use EER.</description>
      <type>Choice</type>
      <required>true</required>
      <model_dependent>false</model_dependent>
      <default_value>SEER</default_value>
      <choices>
        <choice>
          <value>SEER</value>
          <display_name>SEER</display_name>
        </choice>
        <choice>
          <value>SEER2</value>
          <display_name>SEER2</display_name>
        </choice>
        <choice>
          <value>EER</value>
          <display_name>EER</display_name>
        </choice>
        <choice>
          <value>CEER</value>
          <display_name>CEER</display_name>
        </choice>
      </choices>
    </argument>
    <argument>
      <name>heat_pump_cooling_efficiency</name>
      <display_name>Heat Pump: Cooling Efficiency</display_name>
      <description>The rated cooling efficiency value of the heat pump.</description>
      <type>Double</type>
      <required>true</required>
      <model_dependent>false</model_dependent>
      <default_value>13</default_value>
    </argument>
    <argument>
      <name>heat_pump_cooling_compressor_type</name>
      <display_name>Heat Pump: Cooling Compressor Type</display_name>
      <description>The compressor type of the heat pump. Only applies to air-to-air. If not provided, the OS-HPXML default is used.</description>
      <type>Choice</type>
      <required>false</required>
      <model_dependent>false</model_dependent>
      <choices>
        <choice>
          <value>single stage</value>
          <display_name>single stage</display_name>
        </choice>
        <choice>
          <value>two stage</value>
          <display_name>two stage</display_name>
        </choice>
        <choice>
          <value>variable speed</value>
          <display_name>variable speed</display_name>
        </choice>
      </choices>
    </argument>
    <argument>
      <name>heat_pump_cooling_sensible_heat_fraction</name>
      <display_name>Heat Pump: Cooling Sensible Heat Fraction</display_name>
      <description>The sensible heat fraction of the heat pump. If not provided, the OS-HPXML default is used.</description>
      <type>Double</type>
      <units>Frac</units>
      <required>false</required>
      <model_dependent>false</model_dependent>
    </argument>
    <argument>
      <name>heat_pump_heating_capacity</name>
      <display_name>Heat Pump: Heating Capacity</display_name>
      <description>The output heating capacity of the heat pump. If not provided, the OS-HPXML autosized default is used.</description>
      <type>Double</type>
      <units>Btu/hr</units>
      <required>false</required>
      <model_dependent>false</model_dependent>
    </argument>
    <argument>
      <name>heat_pump_heating_capacity_retention_fraction</name>
      <display_name>Heat Pump: Heating Capacity Retention Fraction</display_name>
      <description>The output heating capacity of the heat pump at a user-specified temperature (e.g., 17F or 5F) divided by the above nominal heating capacity. Applies to all heat pump types except ground-to-air. If not provided, the OS-HPXML default is used.</description>
      <type>Double</type>
      <units>Frac</units>
      <required>false</required>
      <model_dependent>false</model_dependent>
    </argument>
    <argument>
      <name>heat_pump_heating_capacity_retention_temp</name>
      <display_name>Heat Pump: Heating Capacity Retention Temperature</display_name>
      <description>The user-specified temperature (e.g., 17F or 5F) for the above heating capacity retention fraction. Applies to all heat pump types except ground-to-air. Required if the Heating Capacity Retention Fraction is provided.</description>
      <type>Double</type>
      <units>deg-F</units>
      <required>false</required>
      <model_dependent>false</model_dependent>
    </argument>
    <argument>
      <name>heat_pump_cooling_capacity</name>
      <display_name>Heat Pump: Cooling Capacity</display_name>
      <description>The output cooling capacity of the heat pump. If not provided, the OS-HPXML autosized default is used.</description>
      <type>Double</type>
      <units>Btu/hr</units>
      <required>false</required>
      <model_dependent>false</model_dependent>
    </argument>
    <argument>
      <name>heat_pump_fraction_heat_load_served</name>
      <display_name>Heat Pump: Fraction Heat Load Served</display_name>
      <description>The heating load served by the heat pump.</description>
      <type>Double</type>
      <units>Frac</units>
      <required>true</required>
      <model_dependent>false</model_dependent>
      <default_value>1</default_value>
    </argument>
    <argument>
      <name>heat_pump_fraction_cool_load_served</name>
      <display_name>Heat Pump: Fraction Cool Load Served</display_name>
      <description>The cooling load served by the heat pump.</description>
      <type>Double</type>
      <units>Frac</units>
      <required>true</required>
      <model_dependent>false</model_dependent>
      <default_value>1</default_value>
    </argument>
    <argument>
      <name>heat_pump_compressor_lockout_temp</name>
      <display_name>Heat Pump: Compressor Lockout Temperature</display_name>
      <description>The temperature below which the heat pump compressor is disabled. If both this and Backup Heating Lockout Temperature are provided and use the same value, it essentially defines a switchover temperature (for, e.g., a dual-fuel heat pump). Applies to all heat pump types other than ground-to-air. If not provided, the OS-HPXML default is used.</description>
      <type>Double</type>
      <units>deg-F</units>
      <required>false</required>
      <model_dependent>false</model_dependent>
    </argument>
    <argument>
      <name>heat_pump_backup_type</name>
      <display_name>Heat Pump: Backup Type</display_name>
      <description>The backup type of the heat pump. If 'integrated', represents e.g. built-in electric strip heat or dual-fuel integrated furnace. If 'separate', represents e.g. electric baseboard or boiler based on the Heating System 2 specified below. Use 'none' if there is no backup heating.</description>
      <type>Choice</type>
      <required>true</required>
      <model_dependent>false</model_dependent>
      <default_value>integrated</default_value>
      <choices>
        <choice>
          <value>none</value>
          <display_name>none</display_name>
        </choice>
        <choice>
          <value>integrated</value>
          <display_name>integrated</display_name>
        </choice>
        <choice>
          <value>separate</value>
          <display_name>separate</display_name>
        </choice>
      </choices>
    </argument>
    <argument>
      <name>heat_pump_backup_fuel</name>
      <display_name>Heat Pump: Backup Fuel Type</display_name>
      <description>The backup fuel type of the heat pump. Only applies if Backup Type is 'integrated'.</description>
      <type>Choice</type>
      <required>true</required>
      <model_dependent>false</model_dependent>
      <default_value>electricity</default_value>
      <choices>
        <choice>
          <value>electricity</value>
          <display_name>electricity</display_name>
        </choice>
        <choice>
          <value>natural gas</value>
          <display_name>natural gas</display_name>
        </choice>
        <choice>
          <value>fuel oil</value>
          <display_name>fuel oil</display_name>
        </choice>
        <choice>
          <value>propane</value>
          <display_name>propane</display_name>
        </choice>
      </choices>
    </argument>
    <argument>
      <name>heat_pump_backup_heating_efficiency</name>
      <display_name>Heat Pump: Backup Rated Efficiency</display_name>
      <description>The backup rated efficiency value of the heat pump. Percent for electricity fuel type. AFUE otherwise. Only applies if Backup Type is 'integrated'.</description>
      <type>Double</type>
      <required>true</required>
      <model_dependent>false</model_dependent>
      <default_value>1</default_value>
    </argument>
    <argument>
      <name>heat_pump_backup_heating_capacity</name>
      <display_name>Heat Pump: Backup Heating Capacity</display_name>
      <description>The backup output heating capacity of the heat pump. If not provided, the OS-HPXML autosized default is used. Only applies if Backup Type is 'integrated'.</description>
      <type>Double</type>
      <units>Btu/hr</units>
      <required>false</required>
      <model_dependent>false</model_dependent>
    </argument>
    <argument>
      <name>heat_pump_backup_heating_lockout_temp</name>
      <display_name>Heat Pump: Backup Heating Lockout Temperature</display_name>
      <description>The temperature above which the heat pump backup system is disabled. If both this and Compressor Lockout Temperature are provided and use the same value, it essentially defines a switchover temperature (for, e.g., a dual-fuel heat pump). Applies for both Backup Type of 'integrated' and 'separate'. If not provided, the OS-HPXML default is used.</description>
      <type>Double</type>
      <units>deg-F</units>
      <required>false</required>
      <model_dependent>false</model_dependent>
    </argument>
    <argument>
      <name>heat_pump_sizing_methodology</name>
      <display_name>Heat Pump: Sizing Methodology</display_name>
      <description>The auto-sizing methodology to use when the heat pump capacity is not provided. If not provided, the OS-HPXML default is used.</description>
      <type>Choice</type>
      <required>false</required>
      <model_dependent>false</model_dependent>
      <choices>
        <choice>
          <value>ACCA</value>
          <display_name>ACCA</display_name>
        </choice>
        <choice>
          <value>HERS</value>
          <display_name>HERS</display_name>
        </choice>
        <choice>
          <value>MaxLoad</value>
          <display_name>MaxLoad</display_name>
        </choice>
      </choices>
    </argument>
    <argument>
      <name>heat_pump_is_ducted</name>
      <display_name>Heat Pump: Is Ducted</display_name>
      <description>Whether the heat pump is ducted or not. Only used for mini-split. It's assumed that air-to-air and ground-to-air are ducted, and packaged terminal heat pump and room air conditioner with reverse cycle are not ducted. If not provided, assumes not ducted.</description>
      <type>Boolean</type>
      <required>false</required>
      <model_dependent>false</model_dependent>
      <choices>
        <choice>
          <value>true</value>
          <display_name>true</display_name>
        </choice>
        <choice>
          <value>false</value>
          <display_name>false</display_name>
        </choice>
      </choices>
    </argument>
    <argument>
      <name>heat_pump_airflow_defect_ratio</name>
      <display_name>Heat Pump: Airflow Defect Ratio</display_name>
      <description>The airflow defect ratio, defined as (InstalledAirflow - DesignAirflow) / DesignAirflow, of the heat pump per ANSI/RESNET/ACCA Standard 310. A value of zero means no airflow defect. Applies only to air-to-air, ducted mini-split, and ground-to-air. If not provided, assumes no defect.</description>
      <type>Double</type>
      <units>Frac</units>
      <required>false</required>
      <model_dependent>false</model_dependent>
    </argument>
    <argument>
      <name>heat_pump_charge_defect_ratio</name>
      <display_name>Heat Pump: Charge Defect Ratio</display_name>
      <description>The refrigerant charge defect ratio, defined as (InstalledCharge - DesignCharge) / DesignCharge, of the heat pump per ANSI/RESNET/ACCA Standard 310. A value of zero means no refrigerant charge defect. Applies to all heat pump types. If not provided, assumes no defect.</description>
      <type>Double</type>
      <units>Frac</units>
      <required>false</required>
      <model_dependent>false</model_dependent>
    </argument>
    <argument>
      <name>heat_pump_crankcase_heater_watts</name>
      <display_name>Heat Pump: Crankcase Heater Power Watts</display_name>
      <description>Heat Pump crankcase heater power consumption in Watts. Applies only to air-to-air, mini-split, packaged terminal heat pump and room air conditioner with reverse cycle. If not provided, the OS-HPXML default is used.</description>
      <type>Double</type>
      <units>W</units>
      <required>false</required>
      <model_dependent>false</model_dependent>
    </argument>
    <argument>
      <name>geothermal_loop_loop_flow</name>
      <display_name>Geothermal Loop: Loop Flow</display_name>
      <description>Water flow rate through the geothermal loop. Only applies to ground-to-air heat pump type. If not provided, the OS-HPXML autosized default is used.</description>
      <type>Double</type>
      <units>gpm</units>
      <required>false</required>
      <model_dependent>false</model_dependent>
    </argument>
    <argument>
      <name>geothermal_loop_boreholes_count</name>
      <display_name>Geothermal Loop: Boreholes Count</display_name>
      <description>Number of boreholes. Only applies to ground-to-air heat pump type. If not provided, the OS-HPXML autosized default is used.</description>
      <type>Integer</type>
      <units>#</units>
      <required>false</required>
      <model_dependent>false</model_dependent>
    </argument>
    <argument>
      <name>geothermal_loop_boreholes_length</name>
      <display_name>Geothermal Loop: Boreholes Length</display_name>
      <description>Average length of each borehole (vertical). Only applies to ground-to-air heat pump type. If not provided, the OS-HPXML autosized default is used.</description>
      <type>Double</type>
      <units>ft</units>
      <required>false</required>
      <model_dependent>false</model_dependent>
    </argument>
    <argument>
      <name>geothermal_loop_boreholes_spacing</name>
      <display_name>Geothermal Loop: Boreholes Spacing</display_name>
      <description>Distance between bores. Only applies to ground-to-air heat pump type. If not provided, the OS-HPXML default is used.</description>
      <type>Double</type>
      <units>ft</units>
      <required>false</required>
      <model_dependent>false</model_dependent>
    </argument>
    <argument>
      <name>geothermal_loop_boreholes_diameter</name>
      <display_name>Geothermal Loop: Boreholes Diameter</display_name>
      <description>Diameter of bores. Only applies to ground-to-air heat pump type. If not provided, the OS-HPXML default is used.</description>
      <type>Double</type>
      <units>in</units>
      <required>false</required>
      <model_dependent>false</model_dependent>
    </argument>
    <argument>
      <name>geothermal_loop_grout_conductivity</name>
      <display_name>Geothermal Loop: Grout Conductivity</display_name>
      <description>Grout conductivity of the geothermal loop. Only applies to ground-to-air heat pump type. If not provided, the OS-HPXML default is used.</description>
      <type>Double</type>
      <units>Btu/hr-ft-F</units>
      <required>false</required>
      <model_dependent>false</model_dependent>
    </argument>
    <argument>
      <name>geothermal_loop_pipe_conductivity</name>
      <display_name>Geothermal Loop: Pipe Conductivity</display_name>
      <description>Pipe conductivity of the geothermal loop. Only applies to ground-to-air heat pump type. If not provided, the OS-HPXML default is used.</description>
      <type>Double</type>
      <units>Btu/hr-ft-F</units>
      <required>false</required>
      <model_dependent>false</model_dependent>
    </argument>
    <argument>
      <name>geothermal_loop_pipe_diameter</name>
      <display_name>Geothermal Loop: Pipe Diameter</display_name>
      <description>Pipe diameter of the geothermal loop. Only applies to ground-to-air heat pump type. If not provided, the OS-HPXML default is used.</description>
      <type>Choice</type>
      <units>in</units>
      <required>false</required>
      <model_dependent>false</model_dependent>
      <choices>
        <choice>
          <value>3/4" pipe</value>
          <display_name>3/4" pipe</display_name>
        </choice>
        <choice>
          <value>1" pipe</value>
          <display_name>1" pipe</display_name>
        </choice>
        <choice>
          <value>1-1/4" pipe</value>
          <display_name>1-1/4" pipe</display_name>
        </choice>
      </choices>
    </argument>
    <argument>
      <name>geothermal_loop_pipe_shank_spacing</name>
      <display_name>Geothermal Loop: Pipe Shank Spacing</display_name>
      <description>Measured as center-to-center (not edge-to-edge) distance between two branches of a vertical U-tube. Only applies to ground-to-air heat pump type. If not provided, the OS-HPXML default is used.</description>
      <type>Double</type>
      <units>in</units>
      <required>false</required>
      <model_dependent>false</model_dependent>
    </argument>
    <argument>
      <name>geothermal_loop_borefield_configuration</name>
      <display_name>Geothermal Loop: Borefield Configuration</display_name>
      <description>Borefield configuration of the geothermal loop. Only applies to ground-to-air heat pump type. If not provided, the OS-HPXML default is used.</description>
      <type>Choice</type>
      <required>false</required>
      <model_dependent>false</model_dependent>
      <choices>
        <choice>
          <value>Rectangle</value>
          <display_name>Rectangle</display_name>
        </choice>
        <choice>
          <value>Open Rectangle</value>
          <display_name>Open Rectangle</display_name>
        </choice>
        <choice>
          <value>C</value>
          <display_name>C</display_name>
        </choice>
        <choice>
          <value>L</value>
          <display_name>L</display_name>
        </choice>
        <choice>
          <value>U</value>
          <display_name>U</display_name>
        </choice>
        <choice>
          <value>Lopsided U</value>
          <display_name>Lopsided U</display_name>
        </choice>
      </choices>
    </argument>
    <argument>
      <name>heating_system_2_type</name>
      <display_name>Heating System 2: Type</display_name>
      <description>The type of the second heating system.</description>
      <type>Choice</type>
      <required>true</required>
      <model_dependent>false</model_dependent>
      <default_value>none</default_value>
      <choices>
        <choice>
          <value>none</value>
          <display_name>none</display_name>
        </choice>
        <choice>
          <value>Furnace</value>
          <display_name>Furnace</display_name>
        </choice>
        <choice>
          <value>WallFurnace</value>
          <display_name>WallFurnace</display_name>
        </choice>
        <choice>
          <value>FloorFurnace</value>
          <display_name>FloorFurnace</display_name>
        </choice>
        <choice>
          <value>Boiler</value>
          <display_name>Boiler</display_name>
        </choice>
        <choice>
          <value>ElectricResistance</value>
          <display_name>ElectricResistance</display_name>
        </choice>
        <choice>
          <value>Stove</value>
          <display_name>Stove</display_name>
        </choice>
        <choice>
          <value>SpaceHeater</value>
          <display_name>SpaceHeater</display_name>
        </choice>
        <choice>
          <value>Fireplace</value>
          <display_name>Fireplace</display_name>
        </choice>
      </choices>
    </argument>
    <argument>
      <name>heating_system_2_fuel</name>
      <display_name>Heating System 2: Fuel Type</display_name>
      <description>The fuel type of the second heating system. Ignored for ElectricResistance.</description>
      <type>Choice</type>
      <required>true</required>
      <model_dependent>false</model_dependent>
      <default_value>electricity</default_value>
      <choices>
        <choice>
          <value>electricity</value>
          <display_name>electricity</display_name>
        </choice>
        <choice>
          <value>natural gas</value>
          <display_name>natural gas</display_name>
        </choice>
        <choice>
          <value>fuel oil</value>
          <display_name>fuel oil</display_name>
        </choice>
        <choice>
          <value>propane</value>
          <display_name>propane</display_name>
        </choice>
        <choice>
          <value>wood</value>
          <display_name>wood</display_name>
        </choice>
        <choice>
          <value>wood pellets</value>
          <display_name>wood pellets</display_name>
        </choice>
        <choice>
          <value>coal</value>
          <display_name>coal</display_name>
        </choice>
      </choices>
    </argument>
    <argument>
      <name>heating_system_2_heating_efficiency</name>
      <display_name>Heating System 2: Rated AFUE or Percent</display_name>
      <description>The rated heating efficiency value of the second heating system.</description>
      <type>Double</type>
      <units>Frac</units>
      <required>true</required>
      <model_dependent>false</model_dependent>
      <default_value>1</default_value>
    </argument>
    <argument>
      <name>heating_system_2_heating_capacity</name>
      <display_name>Heating System 2: Heating Capacity</display_name>
      <description>The output heating capacity of the second heating system. If not provided, the OS-HPXML autosized default is used.</description>
      <type>Double</type>
      <units>Btu/hr</units>
      <required>false</required>
      <model_dependent>false</model_dependent>
    </argument>
    <argument>
      <name>heating_system_2_fraction_heat_load_served</name>
      <display_name>Heating System 2: Fraction Heat Load Served</display_name>
      <description>The heat load served fraction of the second heating system. Ignored if this heating system serves as a backup system for a heat pump.</description>
      <type>Double</type>
      <units>Frac</units>
      <required>true</required>
      <model_dependent>false</model_dependent>
      <default_value>0.25</default_value>
    </argument>
    <argument>
      <name>hvac_control_heating_weekday_setpoint</name>
      <display_name>HVAC Control: Heating Weekday Setpoint Schedule</display_name>
      <description>Specify the constant or 24-hour comma-separated weekday heating setpoint schedule. Required unless a detailed CSV schedule is provided.</description>
      <type>String</type>
      <units>deg-F</units>
      <required>false</required>
      <model_dependent>false</model_dependent>
    </argument>
    <argument>
      <name>hvac_control_heating_weekend_setpoint</name>
      <display_name>HVAC Control: Heating Weekend Setpoint Schedule</display_name>
      <description>Specify the constant or 24-hour comma-separated weekend heating setpoint schedule. Required unless a detailed CSV schedule is provided.</description>
      <type>String</type>
      <units>deg-F</units>
      <required>false</required>
      <model_dependent>false</model_dependent>
    </argument>
    <argument>
      <name>hvac_control_cooling_weekday_setpoint</name>
      <display_name>HVAC Control: Cooling Weekday Setpoint Schedule</display_name>
      <description>Specify the constant or 24-hour comma-separated weekday cooling setpoint schedule. Required unless a detailed CSV schedule is provided.</description>
      <type>String</type>
      <units>deg-F</units>
      <required>false</required>
      <model_dependent>false</model_dependent>
    </argument>
    <argument>
      <name>hvac_control_cooling_weekend_setpoint</name>
      <display_name>HVAC Control: Cooling Weekend Setpoint Schedule</display_name>
      <description>Specify the constant or 24-hour comma-separated weekend cooling setpoint schedule. Required unless a detailed CSV schedule is provided.</description>
      <type>String</type>
      <units>deg-F</units>
      <required>false</required>
      <model_dependent>false</model_dependent>
    </argument>
    <argument>
      <name>hvac_control_heating_season_period</name>
      <display_name>HVAC Control: Heating Season Period</display_name>
      <description>Enter a date like 'Nov 1 - Jun 30'. If not provided, the OS-HPXML default is used. Can also provide 'BuildingAmerica' to use automatic seasons from the Building America House Simulation Protocols.</description>
      <type>String</type>
      <required>false</required>
      <model_dependent>false</model_dependent>
    </argument>
    <argument>
      <name>hvac_control_cooling_season_period</name>
      <display_name>HVAC Control: Cooling Season Period</display_name>
      <description>Enter a date like 'Jun 1 - Oct 31'. If not provided, the OS-HPXML default is used. Can also provide 'BuildingAmerica' to use automatic seasons from the Building America House Simulation Protocols.</description>
      <type>String</type>
      <required>false</required>
      <model_dependent>false</model_dependent>
    </argument>
    <argument>
      <name>ducts_leakage_units</name>
      <display_name>Ducts: Leakage Units</display_name>
      <description>The leakage units of the ducts.</description>
      <type>Choice</type>
      <required>true</required>
      <model_dependent>false</model_dependent>
      <default_value>Percent</default_value>
      <choices>
        <choice>
          <value>CFM25</value>
          <display_name>CFM25</display_name>
        </choice>
        <choice>
          <value>CFM50</value>
          <display_name>CFM50</display_name>
        </choice>
        <choice>
          <value>Percent</value>
          <display_name>Percent</display_name>
        </choice>
      </choices>
    </argument>
    <argument>
      <name>ducts_supply_leakage_to_outside_value</name>
      <display_name>Ducts: Supply Leakage to Outside Value</display_name>
      <description>The leakage value to outside for the supply ducts.</description>
      <type>Double</type>
      <required>true</required>
      <model_dependent>false</model_dependent>
      <default_value>0.1</default_value>
    </argument>
    <argument>
      <name>ducts_return_leakage_to_outside_value</name>
      <display_name>Ducts: Return Leakage to Outside Value</display_name>
      <description>The leakage value to outside for the return ducts.</description>
      <type>Double</type>
      <required>true</required>
      <model_dependent>false</model_dependent>
      <default_value>0.1</default_value>
    </argument>
    <argument>
      <name>ducts_supply_location</name>
      <display_name>Ducts: Supply Location</display_name>
      <description>The location of the supply ducts. If not provided, the OS-HPXML default is used.</description>
      <type>Choice</type>
      <required>false</required>
      <model_dependent>false</model_dependent>
      <choices>
        <choice>
          <value>living space</value>
          <display_name>living space</display_name>
        </choice>
        <choice>
          <value>basement - conditioned</value>
          <display_name>basement - conditioned</display_name>
        </choice>
        <choice>
          <value>basement - unconditioned</value>
          <display_name>basement - unconditioned</display_name>
        </choice>
        <choice>
          <value>crawlspace</value>
          <display_name>crawlspace</display_name>
        </choice>
        <choice>
          <value>crawlspace - vented</value>
          <display_name>crawlspace - vented</display_name>
        </choice>
        <choice>
          <value>crawlspace - unvented</value>
          <display_name>crawlspace - unvented</display_name>
        </choice>
        <choice>
          <value>crawlspace - conditioned</value>
          <display_name>crawlspace - conditioned</display_name>
        </choice>
        <choice>
          <value>attic</value>
          <display_name>attic</display_name>
        </choice>
        <choice>
          <value>attic - vented</value>
          <display_name>attic - vented</display_name>
        </choice>
        <choice>
          <value>attic - unvented</value>
          <display_name>attic - unvented</display_name>
        </choice>
        <choice>
          <value>garage</value>
          <display_name>garage</display_name>
        </choice>
        <choice>
          <value>exterior wall</value>
          <display_name>exterior wall</display_name>
        </choice>
        <choice>
          <value>under slab</value>
          <display_name>under slab</display_name>
        </choice>
        <choice>
          <value>roof deck</value>
          <display_name>roof deck</display_name>
        </choice>
        <choice>
          <value>outside</value>
          <display_name>outside</display_name>
        </choice>
        <choice>
          <value>other housing unit</value>
          <display_name>other housing unit</display_name>
        </choice>
        <choice>
          <value>other heated space</value>
          <display_name>other heated space</display_name>
        </choice>
        <choice>
          <value>other multifamily buffer space</value>
          <display_name>other multifamily buffer space</display_name>
        </choice>
        <choice>
          <value>other non-freezing space</value>
          <display_name>other non-freezing space</display_name>
        </choice>
        <choice>
          <value>manufactured home belly</value>
          <display_name>manufactured home belly</display_name>
        </choice>
      </choices>
    </argument>
    <argument>
      <name>ducts_supply_insulation_r</name>
      <display_name>Ducts: Supply Insulation R-Value</display_name>
      <description>The insulation r-value of the supply ducts excluding air films.</description>
      <type>Double</type>
      <units>h-ft^2-R/Btu</units>
      <required>true</required>
      <model_dependent>false</model_dependent>
      <default_value>0</default_value>
    </argument>
    <argument>
      <name>ducts_supply_buried_insulation_level</name>
      <display_name>Ducts: Supply Buried Insulation Level</display_name>
      <description>Whether the supply ducts are buried in, e.g., attic loose-fill insulation. Partially buried ducts have insulation that does not cover the top of the ducts. Fully buried ducts have insulation that just covers the top of the ducts. Deeply buried ducts have insulation that continues above the top of the ducts.</description>
      <type>Choice</type>
      <required>false</required>
      <model_dependent>false</model_dependent>
      <choices>
        <choice>
          <value>not buried</value>
          <display_name>not buried</display_name>
        </choice>
        <choice>
          <value>partially buried</value>
          <display_name>partially buried</display_name>
        </choice>
        <choice>
          <value>fully buried</value>
          <display_name>fully buried</display_name>
        </choice>
        <choice>
          <value>deeply buried</value>
          <display_name>deeply buried</display_name>
        </choice>
      </choices>
    </argument>
    <argument>
      <name>ducts_supply_surface_area</name>
      <display_name>Ducts: Supply Surface Area</display_name>
      <description>The supply ducts surface area in the given location. If neither Surface Area nor Area Fraction provided, the OS-HPXML default is used.</description>
      <type>Double</type>
      <units>ft^2</units>
      <required>false</required>
      <model_dependent>false</model_dependent>
    </argument>
    <argument>
      <name>ducts_supply_surface_area_fraction</name>
      <display_name>Ducts: Supply Area Fraction</display_name>
      <description>The fraction of supply ducts surface area in the given location. Only used if Surface Area is not provided. If the fraction is less than 1, the remaining duct area is assumed to be in conditioned space. If neither Surface Area nor Area Fraction provided, the OS-HPXML default is used.</description>
      <type>Double</type>
      <units>frac</units>
      <required>false</required>
      <model_dependent>false</model_dependent>
    </argument>
    <argument>
      <name>ducts_return_location</name>
      <display_name>Ducts: Return Location</display_name>
      <description>The location of the return ducts. If not provided, the OS-HPXML default is used.</description>
      <type>Choice</type>
      <required>false</required>
      <model_dependent>false</model_dependent>
      <choices>
        <choice>
          <value>living space</value>
          <display_name>living space</display_name>
        </choice>
        <choice>
          <value>basement - conditioned</value>
          <display_name>basement - conditioned</display_name>
        </choice>
        <choice>
          <value>basement - unconditioned</value>
          <display_name>basement - unconditioned</display_name>
        </choice>
        <choice>
          <value>crawlspace</value>
          <display_name>crawlspace</display_name>
        </choice>
        <choice>
          <value>crawlspace - vented</value>
          <display_name>crawlspace - vented</display_name>
        </choice>
        <choice>
          <value>crawlspace - unvented</value>
          <display_name>crawlspace - unvented</display_name>
        </choice>
        <choice>
          <value>crawlspace - conditioned</value>
          <display_name>crawlspace - conditioned</display_name>
        </choice>
        <choice>
          <value>attic</value>
          <display_name>attic</display_name>
        </choice>
        <choice>
          <value>attic - vented</value>
          <display_name>attic - vented</display_name>
        </choice>
        <choice>
          <value>attic - unvented</value>
          <display_name>attic - unvented</display_name>
        </choice>
        <choice>
          <value>garage</value>
          <display_name>garage</display_name>
        </choice>
        <choice>
          <value>exterior wall</value>
          <display_name>exterior wall</display_name>
        </choice>
        <choice>
          <value>under slab</value>
          <display_name>under slab</display_name>
        </choice>
        <choice>
          <value>roof deck</value>
          <display_name>roof deck</display_name>
        </choice>
        <choice>
          <value>outside</value>
          <display_name>outside</display_name>
        </choice>
        <choice>
          <value>other housing unit</value>
          <display_name>other housing unit</display_name>
        </choice>
        <choice>
          <value>other heated space</value>
          <display_name>other heated space</display_name>
        </choice>
        <choice>
          <value>other multifamily buffer space</value>
          <display_name>other multifamily buffer space</display_name>
        </choice>
        <choice>
          <value>other non-freezing space</value>
          <display_name>other non-freezing space</display_name>
        </choice>
        <choice>
          <value>manufactured home belly</value>
          <display_name>manufactured home belly</display_name>
        </choice>
      </choices>
    </argument>
    <argument>
      <name>ducts_return_insulation_r</name>
      <display_name>Ducts: Return Insulation R-Value</display_name>
      <description>The insulation r-value of the return ducts excluding air films.</description>
      <type>Double</type>
      <units>h-ft^2-R/Btu</units>
      <required>true</required>
      <model_dependent>false</model_dependent>
      <default_value>0</default_value>
    </argument>
    <argument>
      <name>ducts_return_buried_insulation_level</name>
      <display_name>Ducts: Return Buried Insulation Level</display_name>
      <description>Whether the return ducts are buried in, e.g., attic loose-fill insulation. Partially buried ducts have insulation that does not cover the top of the ducts. Fully buried ducts have insulation that just covers the top of the ducts. Deeply buried ducts have insulation that continues above the top of the ducts.</description>
      <type>Choice</type>
      <required>false</required>
      <model_dependent>false</model_dependent>
      <choices>
        <choice>
          <value>not buried</value>
          <display_name>not buried</display_name>
        </choice>
        <choice>
          <value>partially buried</value>
          <display_name>partially buried</display_name>
        </choice>
        <choice>
          <value>fully buried</value>
          <display_name>fully buried</display_name>
        </choice>
        <choice>
          <value>deeply buried</value>
          <display_name>deeply buried</display_name>
        </choice>
      </choices>
    </argument>
    <argument>
      <name>ducts_return_surface_area</name>
      <display_name>Ducts: Return Surface Area</display_name>
      <description>The return ducts surface area in the given location. If neither Surface Area nor Area Fraction provided, the OS-HPXML default is used.</description>
      <type>Double</type>
      <units>ft^2</units>
      <required>false</required>
      <model_dependent>false</model_dependent>
    </argument>
    <argument>
      <name>ducts_return_surface_area_fraction</name>
      <display_name>Ducts: Return Area Fraction</display_name>
      <description>The fraction of return ducts surface area in the given location. Only used if Surface Area is not provided. If the fraction is less than 1, the remaining duct area is assumed to be in conditioned space. If neither Surface Area nor Area Fraction provided, the OS-HPXML default is used.</description>
      <type>Double</type>
      <units>frac</units>
      <required>false</required>
      <model_dependent>false</model_dependent>
    </argument>
    <argument>
      <name>ducts_number_of_return_registers</name>
      <display_name>Ducts: Number of Return Registers</display_name>
      <description>The number of return registers of the ducts. Only used to calculate default return duct surface area. If not provided, the OS-HPXML default is used.</description>
      <type>Integer</type>
      <units>#</units>
      <required>false</required>
      <model_dependent>false</model_dependent>
    </argument>
    <argument>
      <name>mech_vent_fan_type</name>
      <display_name>Mechanical Ventilation: Fan Type</display_name>
      <description>The type of the mechanical ventilation. Use 'none' if there is no mechanical ventilation system.</description>
      <type>Choice</type>
      <required>true</required>
      <model_dependent>false</model_dependent>
      <default_value>none</default_value>
      <choices>
        <choice>
          <value>none</value>
          <display_name>none</display_name>
        </choice>
        <choice>
          <value>exhaust only</value>
          <display_name>exhaust only</display_name>
        </choice>
        <choice>
          <value>supply only</value>
          <display_name>supply only</display_name>
        </choice>
        <choice>
          <value>energy recovery ventilator</value>
          <display_name>energy recovery ventilator</display_name>
        </choice>
        <choice>
          <value>heat recovery ventilator</value>
          <display_name>heat recovery ventilator</display_name>
        </choice>
        <choice>
          <value>balanced</value>
          <display_name>balanced</display_name>
        </choice>
        <choice>
          <value>central fan integrated supply</value>
          <display_name>central fan integrated supply</display_name>
        </choice>
      </choices>
    </argument>
    <argument>
      <name>mech_vent_flow_rate</name>
      <display_name>Mechanical Ventilation: Flow Rate</display_name>
      <description>The flow rate of the mechanical ventilation. If not provided, the OS-HPXML default is used.</description>
      <type>Double</type>
      <units>CFM</units>
      <required>false</required>
      <model_dependent>false</model_dependent>
    </argument>
    <argument>
      <name>mech_vent_hours_in_operation</name>
      <display_name>Mechanical Ventilation: Hours In Operation</display_name>
      <description>The hours in operation of the mechanical ventilation. If not provided, the OS-HPXML default is used.</description>
      <type>Double</type>
      <units>hrs/day</units>
      <required>false</required>
      <model_dependent>false</model_dependent>
    </argument>
    <argument>
      <name>mech_vent_recovery_efficiency_type</name>
      <display_name>Mechanical Ventilation: Total Recovery Efficiency Type</display_name>
      <description>The total recovery efficiency type of the mechanical ventilation.</description>
      <type>Choice</type>
      <required>true</required>
      <model_dependent>false</model_dependent>
      <default_value>Unadjusted</default_value>
      <choices>
        <choice>
          <value>Unadjusted</value>
          <display_name>Unadjusted</display_name>
        </choice>
        <choice>
          <value>Adjusted</value>
          <display_name>Adjusted</display_name>
        </choice>
      </choices>
    </argument>
    <argument>
      <name>mech_vent_total_recovery_efficiency</name>
      <display_name>Mechanical Ventilation: Total Recovery Efficiency</display_name>
      <description>The Unadjusted or Adjusted total recovery efficiency of the mechanical ventilation. Applies to energy recovery ventilator.</description>
      <type>Double</type>
      <units>Frac</units>
      <required>true</required>
      <model_dependent>false</model_dependent>
      <default_value>0.48</default_value>
    </argument>
    <argument>
      <name>mech_vent_sensible_recovery_efficiency</name>
      <display_name>Mechanical Ventilation: Sensible Recovery Efficiency</display_name>
      <description>The Unadjusted or Adjusted sensible recovery efficiency of the mechanical ventilation. Applies to energy recovery ventilator and heat recovery ventilator.</description>
      <type>Double</type>
      <units>Frac</units>
      <required>true</required>
      <model_dependent>false</model_dependent>
      <default_value>0.72</default_value>
    </argument>
    <argument>
      <name>mech_vent_fan_power</name>
      <display_name>Mechanical Ventilation: Fan Power</display_name>
      <description>The fan power of the mechanical ventilation. If not provided, the OS-HPXML default is used.</description>
      <type>Double</type>
      <units>W</units>
      <required>false</required>
      <model_dependent>false</model_dependent>
    </argument>
    <argument>
      <name>mech_vent_num_units_served</name>
      <display_name>Mechanical Ventilation: Number of Units Served</display_name>
      <description>Number of dwelling units served by the mechanical ventilation system. Must be 1 if single-family detached. Used to apportion flow rate and fan power to the unit.</description>
      <type>Integer</type>
      <units>#</units>
      <required>true</required>
      <model_dependent>false</model_dependent>
      <default_value>1</default_value>
    </argument>
    <argument>
      <name>mech_vent_shared_frac_recirculation</name>
      <display_name>Shared Mechanical Ventilation: Fraction Recirculation</display_name>
      <description>Fraction of the total supply air that is recirculated, with the remainder assumed to be outdoor air. The value must be 0 for exhaust only systems. Required for a shared mechanical ventilation system.</description>
      <type>Double</type>
      <units>Frac</units>
      <required>false</required>
      <model_dependent>false</model_dependent>
    </argument>
    <argument>
      <name>mech_vent_shared_preheating_fuel</name>
      <display_name>Shared Mechanical Ventilation: Preheating Fuel</display_name>
      <description>Fuel type of the preconditioning heating equipment. Only used for a shared mechanical ventilation system. If not provided, assumes no preheating.</description>
      <type>Choice</type>
      <required>false</required>
      <model_dependent>false</model_dependent>
      <choices>
        <choice>
          <value>electricity</value>
          <display_name>electricity</display_name>
        </choice>
        <choice>
          <value>natural gas</value>
          <display_name>natural gas</display_name>
        </choice>
        <choice>
          <value>fuel oil</value>
          <display_name>fuel oil</display_name>
        </choice>
        <choice>
          <value>propane</value>
          <display_name>propane</display_name>
        </choice>
        <choice>
          <value>wood</value>
          <display_name>wood</display_name>
        </choice>
        <choice>
          <value>wood pellets</value>
          <display_name>wood pellets</display_name>
        </choice>
        <choice>
          <value>coal</value>
          <display_name>coal</display_name>
        </choice>
      </choices>
    </argument>
    <argument>
      <name>mech_vent_shared_preheating_efficiency</name>
      <display_name>Shared Mechanical Ventilation: Preheating Efficiency</display_name>
      <description>Efficiency of the preconditioning heating equipment. Only used for a shared mechanical ventilation system. If not provided, assumes no preheating.</description>
      <type>Double</type>
      <units>COP</units>
      <required>false</required>
      <model_dependent>false</model_dependent>
    </argument>
    <argument>
      <name>mech_vent_shared_preheating_fraction_heat_load_served</name>
      <display_name>Shared Mechanical Ventilation: Preheating Fraction Ventilation Heat Load Served</display_name>
      <description>Fraction of heating load introduced by the shared ventilation system that is met by the preconditioning heating equipment. If not provided, assumes no preheating.</description>
      <type>Double</type>
      <units>Frac</units>
      <required>false</required>
      <model_dependent>false</model_dependent>
    </argument>
    <argument>
      <name>mech_vent_shared_precooling_fuel</name>
      <display_name>Shared Mechanical Ventilation: Precooling Fuel</display_name>
      <description>Fuel type of the preconditioning cooling equipment. Only used for a shared mechanical ventilation system. If not provided, assumes no precooling.</description>
      <type>Choice</type>
      <required>false</required>
      <model_dependent>false</model_dependent>
      <choices>
        <choice>
          <value>electricity</value>
          <display_name>electricity</display_name>
        </choice>
      </choices>
    </argument>
    <argument>
      <name>mech_vent_shared_precooling_efficiency</name>
      <display_name>Shared Mechanical Ventilation: Precooling Efficiency</display_name>
      <description>Efficiency of the preconditioning cooling equipment. Only used for a shared mechanical ventilation system. If not provided, assumes no precooling.</description>
      <type>Double</type>
      <units>COP</units>
      <required>false</required>
      <model_dependent>false</model_dependent>
    </argument>
    <argument>
      <name>mech_vent_shared_precooling_fraction_cool_load_served</name>
      <display_name>Shared Mechanical Ventilation: Precooling Fraction Ventilation Cool Load Served</display_name>
      <description>Fraction of cooling load introduced by the shared ventilation system that is met by the preconditioning cooling equipment. If not provided, assumes no precooling.</description>
      <type>Double</type>
      <units>Frac</units>
      <required>false</required>
      <model_dependent>false</model_dependent>
    </argument>
    <argument>
      <name>mech_vent_2_fan_type</name>
      <display_name>Mechanical Ventilation 2: Fan Type</display_name>
      <description>The type of the second mechanical ventilation. Use 'none' if there is no second mechanical ventilation system.</description>
      <type>Choice</type>
      <required>true</required>
      <model_dependent>false</model_dependent>
      <default_value>none</default_value>
      <choices>
        <choice>
          <value>none</value>
          <display_name>none</display_name>
        </choice>
        <choice>
          <value>exhaust only</value>
          <display_name>exhaust only</display_name>
        </choice>
        <choice>
          <value>supply only</value>
          <display_name>supply only</display_name>
        </choice>
        <choice>
          <value>energy recovery ventilator</value>
          <display_name>energy recovery ventilator</display_name>
        </choice>
        <choice>
          <value>heat recovery ventilator</value>
          <display_name>heat recovery ventilator</display_name>
        </choice>
        <choice>
          <value>balanced</value>
          <display_name>balanced</display_name>
        </choice>
      </choices>
    </argument>
    <argument>
      <name>mech_vent_2_flow_rate</name>
      <display_name>Mechanical Ventilation 2: Flow Rate</display_name>
      <description>The flow rate of the second mechanical ventilation.</description>
      <type>Double</type>
      <units>CFM</units>
      <required>true</required>
      <model_dependent>false</model_dependent>
      <default_value>110</default_value>
    </argument>
    <argument>
      <name>mech_vent_2_hours_in_operation</name>
      <display_name>Mechanical Ventilation 2: Hours In Operation</display_name>
      <description>The hours in operation of the second mechanical ventilation.</description>
      <type>Double</type>
      <units>hrs/day</units>
      <required>true</required>
      <model_dependent>false</model_dependent>
      <default_value>24</default_value>
    </argument>
    <argument>
      <name>mech_vent_2_recovery_efficiency_type</name>
      <display_name>Mechanical Ventilation 2: Total Recovery Efficiency Type</display_name>
      <description>The total recovery efficiency type of the second mechanical ventilation.</description>
      <type>Choice</type>
      <required>true</required>
      <model_dependent>false</model_dependent>
      <default_value>Unadjusted</default_value>
      <choices>
        <choice>
          <value>Unadjusted</value>
          <display_name>Unadjusted</display_name>
        </choice>
        <choice>
          <value>Adjusted</value>
          <display_name>Adjusted</display_name>
        </choice>
      </choices>
    </argument>
    <argument>
      <name>mech_vent_2_total_recovery_efficiency</name>
      <display_name>Mechanical Ventilation 2: Total Recovery Efficiency</display_name>
      <description>The Unadjusted or Adjusted total recovery efficiency of the second mechanical ventilation. Applies to energy recovery ventilator.</description>
      <type>Double</type>
      <units>Frac</units>
      <required>true</required>
      <model_dependent>false</model_dependent>
      <default_value>0.48</default_value>
    </argument>
    <argument>
      <name>mech_vent_2_sensible_recovery_efficiency</name>
      <display_name>Mechanical Ventilation 2: Sensible Recovery Efficiency</display_name>
      <description>The Unadjusted or Adjusted sensible recovery efficiency of the second mechanical ventilation. Applies to energy recovery ventilator and heat recovery ventilator.</description>
      <type>Double</type>
      <units>Frac</units>
      <required>true</required>
      <model_dependent>false</model_dependent>
      <default_value>0.72</default_value>
    </argument>
    <argument>
      <name>mech_vent_2_fan_power</name>
      <display_name>Mechanical Ventilation 2: Fan Power</display_name>
      <description>The fan power of the second mechanical ventilation.</description>
      <type>Double</type>
      <units>W</units>
      <required>true</required>
      <model_dependent>false</model_dependent>
      <default_value>30</default_value>
    </argument>
    <argument>
      <name>kitchen_fans_quantity</name>
      <display_name>Kitchen Fans: Quantity</display_name>
      <description>The quantity of the kitchen fans. If not provided, the OS-HPXML default is used.</description>
      <type>Integer</type>
      <units>#</units>
      <required>false</required>
      <model_dependent>false</model_dependent>
    </argument>
    <argument>
      <name>kitchen_fans_flow_rate</name>
      <display_name>Kitchen Fans: Flow Rate</display_name>
      <description>The flow rate of the kitchen fan. If not provided, the OS-HPXML default is used.</description>
      <type>Double</type>
      <units>CFM</units>
      <required>false</required>
      <model_dependent>false</model_dependent>
    </argument>
    <argument>
      <name>kitchen_fans_hours_in_operation</name>
      <display_name>Kitchen Fans: Hours In Operation</display_name>
      <description>The hours in operation of the kitchen fan. If not provided, the OS-HPXML default is used.</description>
      <type>Double</type>
      <units>hrs/day</units>
      <required>false</required>
      <model_dependent>false</model_dependent>
    </argument>
    <argument>
      <name>kitchen_fans_power</name>
      <display_name>Kitchen Fans: Fan Power</display_name>
      <description>The fan power of the kitchen fan. If not provided, the OS-HPXML default is used.</description>
      <type>Double</type>
      <units>W</units>
      <required>false</required>
      <model_dependent>false</model_dependent>
    </argument>
    <argument>
      <name>kitchen_fans_start_hour</name>
      <display_name>Kitchen Fans: Start Hour</display_name>
      <description>The start hour of the kitchen fan. If not provided, the OS-HPXML default is used.</description>
      <type>Integer</type>
      <units>hr</units>
      <required>false</required>
      <model_dependent>false</model_dependent>
    </argument>
    <argument>
      <name>bathroom_fans_quantity</name>
      <display_name>Bathroom Fans: Quantity</display_name>
      <description>The quantity of the bathroom fans. If not provided, the OS-HPXML default is used.</description>
      <type>Integer</type>
      <units>#</units>
      <required>false</required>
      <model_dependent>false</model_dependent>
    </argument>
    <argument>
      <name>bathroom_fans_flow_rate</name>
      <display_name>Bathroom Fans: Flow Rate</display_name>
      <description>The flow rate of the bathroom fans. If not provided, the OS-HPXML default is used.</description>
      <type>Double</type>
      <units>CFM</units>
      <required>false</required>
      <model_dependent>false</model_dependent>
    </argument>
    <argument>
      <name>bathroom_fans_hours_in_operation</name>
      <display_name>Bathroom Fans: Hours In Operation</display_name>
      <description>The hours in operation of the bathroom fans. If not provided, the OS-HPXML default is used.</description>
      <type>Double</type>
      <units>hrs/day</units>
      <required>false</required>
      <model_dependent>false</model_dependent>
    </argument>
    <argument>
      <name>bathroom_fans_power</name>
      <display_name>Bathroom Fans: Fan Power</display_name>
      <description>The fan power of the bathroom fans. If not provided, the OS-HPXML default is used.</description>
      <type>Double</type>
      <units>W</units>
      <required>false</required>
      <model_dependent>false</model_dependent>
    </argument>
    <argument>
      <name>bathroom_fans_start_hour</name>
      <display_name>Bathroom Fans: Start Hour</display_name>
      <description>The start hour of the bathroom fans. If not provided, the OS-HPXML default is used.</description>
      <type>Integer</type>
      <units>hr</units>
      <required>false</required>
      <model_dependent>false</model_dependent>
    </argument>
    <argument>
      <name>whole_house_fan_present</name>
      <display_name>Whole House Fan: Present</display_name>
      <description>Whether there is a whole house fan.</description>
      <type>Boolean</type>
      <required>true</required>
      <model_dependent>false</model_dependent>
      <default_value>false</default_value>
      <choices>
        <choice>
          <value>true</value>
          <display_name>true</display_name>
        </choice>
        <choice>
          <value>false</value>
          <display_name>false</display_name>
        </choice>
      </choices>
    </argument>
    <argument>
      <name>whole_house_fan_flow_rate</name>
      <display_name>Whole House Fan: Flow Rate</display_name>
      <description>The flow rate of the whole house fan. If not provided, the OS-HPXML default is used.</description>
      <type>Double</type>
      <units>CFM</units>
      <required>false</required>
      <model_dependent>false</model_dependent>
    </argument>
    <argument>
      <name>whole_house_fan_power</name>
      <display_name>Whole House Fan: Fan Power</display_name>
      <description>The fan power of the whole house fan. If not provided, the OS-HPXML default is used.</description>
      <type>Double</type>
      <units>W</units>
      <required>false</required>
      <model_dependent>false</model_dependent>
    </argument>
    <argument>
      <name>water_heater_type</name>
      <display_name>Water Heater: Type</display_name>
      <description>The type of water heater. Use 'none' if there is no water heater.</description>
      <type>Choice</type>
      <required>true</required>
      <model_dependent>false</model_dependent>
      <default_value>storage water heater</default_value>
      <choices>
        <choice>
          <value>none</value>
          <display_name>none</display_name>
        </choice>
        <choice>
          <value>storage water heater</value>
          <display_name>storage water heater</display_name>
        </choice>
        <choice>
          <value>instantaneous water heater</value>
          <display_name>instantaneous water heater</display_name>
        </choice>
        <choice>
          <value>heat pump water heater</value>
          <display_name>heat pump water heater</display_name>
        </choice>
        <choice>
          <value>space-heating boiler with storage tank</value>
          <display_name>space-heating boiler with storage tank</display_name>
        </choice>
        <choice>
          <value>space-heating boiler with tankless coil</value>
          <display_name>space-heating boiler with tankless coil</display_name>
        </choice>
      </choices>
    </argument>
    <argument>
      <name>water_heater_fuel_type</name>
      <display_name>Water Heater: Fuel Type</display_name>
      <description>The fuel type of water heater. Ignored for heat pump water heater.</description>
      <type>Choice</type>
      <required>true</required>
      <model_dependent>false</model_dependent>
      <default_value>natural gas</default_value>
      <choices>
        <choice>
          <value>electricity</value>
          <display_name>electricity</display_name>
        </choice>
        <choice>
          <value>natural gas</value>
          <display_name>natural gas</display_name>
        </choice>
        <choice>
          <value>fuel oil</value>
          <display_name>fuel oil</display_name>
        </choice>
        <choice>
          <value>propane</value>
          <display_name>propane</display_name>
        </choice>
        <choice>
          <value>wood</value>
          <display_name>wood</display_name>
        </choice>
        <choice>
          <value>coal</value>
          <display_name>coal</display_name>
        </choice>
      </choices>
    </argument>
    <argument>
      <name>water_heater_location</name>
      <display_name>Water Heater: Location</display_name>
      <description>The location of water heater. If not provided, the OS-HPXML default is used.</description>
      <type>Choice</type>
      <required>false</required>
      <model_dependent>false</model_dependent>
      <choices>
        <choice>
          <value>living space</value>
          <display_name>living space</display_name>
        </choice>
        <choice>
          <value>basement - conditioned</value>
          <display_name>basement - conditioned</display_name>
        </choice>
        <choice>
          <value>basement - unconditioned</value>
          <display_name>basement - unconditioned</display_name>
        </choice>
        <choice>
          <value>garage</value>
          <display_name>garage</display_name>
        </choice>
        <choice>
          <value>attic</value>
          <display_name>attic</display_name>
        </choice>
        <choice>
          <value>attic - vented</value>
          <display_name>attic - vented</display_name>
        </choice>
        <choice>
          <value>attic - unvented</value>
          <display_name>attic - unvented</display_name>
        </choice>
        <choice>
          <value>crawlspace</value>
          <display_name>crawlspace</display_name>
        </choice>
        <choice>
          <value>crawlspace - vented</value>
          <display_name>crawlspace - vented</display_name>
        </choice>
        <choice>
          <value>crawlspace - unvented</value>
          <display_name>crawlspace - unvented</display_name>
        </choice>
        <choice>
          <value>crawlspace - conditioned</value>
          <display_name>crawlspace - conditioned</display_name>
        </choice>
        <choice>
          <value>other exterior</value>
          <display_name>other exterior</display_name>
        </choice>
        <choice>
          <value>other housing unit</value>
          <display_name>other housing unit</display_name>
        </choice>
        <choice>
          <value>other heated space</value>
          <display_name>other heated space</display_name>
        </choice>
        <choice>
          <value>other multifamily buffer space</value>
          <display_name>other multifamily buffer space</display_name>
        </choice>
        <choice>
          <value>other non-freezing space</value>
          <display_name>other non-freezing space</display_name>
        </choice>
      </choices>
    </argument>
    <argument>
      <name>water_heater_tank_volume</name>
      <display_name>Water Heater: Tank Volume</display_name>
      <description>Nominal volume of water heater tank. Only applies to storage water heater, heat pump water heater, and space-heating boiler with storage tank. If not provided, the OS-HPXML default is used.</description>
      <type>Double</type>
      <units>gal</units>
      <required>false</required>
      <model_dependent>false</model_dependent>
    </argument>
    <argument>
      <name>water_heater_efficiency_type</name>
      <display_name>Water Heater: Efficiency Type</display_name>
      <description>The efficiency type of water heater. Does not apply to space-heating boilers.</description>
      <type>Choice</type>
      <required>true</required>
      <model_dependent>false</model_dependent>
      <default_value>EnergyFactor</default_value>
      <choices>
        <choice>
          <value>EnergyFactor</value>
          <display_name>EnergyFactor</display_name>
        </choice>
        <choice>
          <value>UniformEnergyFactor</value>
          <display_name>UniformEnergyFactor</display_name>
        </choice>
      </choices>
    </argument>
    <argument>
      <name>water_heater_efficiency</name>
      <display_name>Water Heater: Efficiency</display_name>
      <description>Rated Energy Factor or Uniform Energy Factor. Does not apply to space-heating boilers.</description>
      <type>Double</type>
      <required>true</required>
      <model_dependent>false</model_dependent>
      <default_value>0.67</default_value>
    </argument>
    <argument>
      <name>water_heater_usage_bin</name>
      <display_name>Water Heater: Usage Bin</display_name>
      <description>The usage of the water heater. Only applies if Efficiency Type is UniformEnergyFactor and Type is not instantaneous water heater. Does not apply to space-heating boilers. If not provided, the OS-HPXML default is used.</description>
      <type>Choice</type>
      <required>false</required>
      <model_dependent>false</model_dependent>
      <choices>
        <choice>
          <value>very small</value>
          <display_name>very small</display_name>
        </choice>
        <choice>
          <value>low</value>
          <display_name>low</display_name>
        </choice>
        <choice>
          <value>medium</value>
          <display_name>medium</display_name>
        </choice>
        <choice>
          <value>high</value>
          <display_name>high</display_name>
        </choice>
      </choices>
    </argument>
    <argument>
      <name>water_heater_recovery_efficiency</name>
      <display_name>Water Heater: Recovery Efficiency</display_name>
      <description>Ratio of energy delivered to water heater to the energy content of the fuel consumed by the water heater. Only used for non-electric storage water heaters. If not provided, the OS-HPXML default is used.</description>
      <type>Double</type>
      <units>Frac</units>
      <required>false</required>
      <model_dependent>false</model_dependent>
    </argument>
    <argument>
      <name>water_heater_heating_capacity</name>
      <display_name>Water Heater: Heating Capacity</display_name>
      <description>Heating capacity. Only applies to storage water heater. If not provided, the OS-HPXML default is used.</description>
      <type>Double</type>
      <units>Btu/hr</units>
      <required>false</required>
      <model_dependent>false</model_dependent>
    </argument>
    <argument>
      <name>water_heater_standby_loss</name>
      <display_name>Water Heater: Standby Loss</display_name>
      <description>The standby loss of water heater. Only applies to space-heating boilers. If not provided, the OS-HPXML default is used.</description>
      <type>Double</type>
      <units>deg-F/hr</units>
      <required>false</required>
      <model_dependent>false</model_dependent>
    </argument>
    <argument>
      <name>water_heater_jacket_rvalue</name>
      <display_name>Water Heater: Jacket R-value</display_name>
      <description>The jacket R-value of water heater. Doesn't apply to instantaneous water heater or space-heating boiler with tankless coil. If not provided, defaults to no jacket insulation.</description>
      <type>Double</type>
      <units>h-ft^2-R/Btu</units>
      <required>false</required>
      <model_dependent>false</model_dependent>
    </argument>
    <argument>
      <name>water_heater_setpoint_temperature</name>
      <display_name>Water Heater: Setpoint Temperature</display_name>
      <description>The setpoint temperature of water heater. If not provided, the OS-HPXML default is used.</description>
      <type>Double</type>
      <units>deg-F</units>
      <required>false</required>
      <model_dependent>false</model_dependent>
    </argument>
    <argument>
      <name>water_heater_num_units_served</name>
      <display_name>Water Heater: Number of Units Served</display_name>
      <description>Number of dwelling units served (directly or indirectly) by the water heater. Must be 1 if single-family detached. Used to apportion water heater tank losses to the unit.</description>
      <type>Integer</type>
      <units>#</units>
      <required>true</required>
      <model_dependent>false</model_dependent>
      <default_value>1</default_value>
    </argument>
    <argument>
      <name>water_heater_uses_desuperheater</name>
      <display_name>Water Heater: Uses Desuperheater</display_name>
      <description>Requires that the dwelling unit has a air-to-air, mini-split, or ground-to-air heat pump or a central air conditioner or mini-split air conditioner. If not provided, assumes no desuperheater.</description>
      <type>Boolean</type>
      <required>false</required>
      <model_dependent>false</model_dependent>
      <choices>
        <choice>
          <value>true</value>
          <display_name>true</display_name>
        </choice>
        <choice>
          <value>false</value>
          <display_name>false</display_name>
        </choice>
      </choices>
    </argument>
    <argument>
      <name>water_heater_tank_model_type</name>
      <display_name>Water Heater: Tank Type</display_name>
      <description>Type of tank model to use. The 'stratified' tank generally provide more accurate results, but may significantly increase run time. Applies only to storage water heater. If not provided, the OS-HPXML default is used.</description>
      <type>Choice</type>
      <required>false</required>
      <model_dependent>false</model_dependent>
      <choices>
        <choice>
          <value>mixed</value>
          <display_name>mixed</display_name>
        </choice>
        <choice>
          <value>stratified</value>
          <display_name>stratified</display_name>
        </choice>
      </choices>
    </argument>
    <argument>
      <name>water_heater_operating_mode</name>
      <display_name>Water Heater: Operating Mode</display_name>
      <description>The water heater operating mode. The 'heat pump only' option only uses the heat pump, while 'hybrid/auto' allows the backup electric resistance to come on in high demand situations. This is ignored if a scheduled operating mode type is selected. Applies only to heat pump water heater. If not provided, the OS-HPXML default is used.</description>
      <type>Choice</type>
      <required>false</required>
      <model_dependent>false</model_dependent>
      <choices>
        <choice>
          <value>hybrid/auto</value>
          <display_name>hybrid/auto</display_name>
        </choice>
        <choice>
          <value>heat pump only</value>
          <display_name>heat pump only</display_name>
        </choice>
      </choices>
    </argument>
    <argument>
      <name>hot_water_distribution_system_type</name>
      <display_name>Hot Water Distribution: System Type</display_name>
      <description>The type of the hot water distribution system.</description>
      <type>Choice</type>
      <required>true</required>
      <model_dependent>false</model_dependent>
      <default_value>Standard</default_value>
      <choices>
        <choice>
          <value>Standard</value>
          <display_name>Standard</display_name>
        </choice>
        <choice>
          <value>Recirculation</value>
          <display_name>Recirculation</display_name>
        </choice>
      </choices>
    </argument>
    <argument>
      <name>hot_water_distribution_standard_piping_length</name>
      <display_name>Hot Water Distribution: Standard Piping Length</display_name>
      <description>If the distribution system is Standard, the length of the piping. If not provided, the OS-HPXML default is used.</description>
      <type>Double</type>
      <units>ft</units>
      <required>false</required>
      <model_dependent>false</model_dependent>
    </argument>
    <argument>
      <name>hot_water_distribution_recirc_control_type</name>
      <display_name>Hot Water Distribution: Recirculation Control Type</display_name>
      <description>If the distribution system is Recirculation, the type of hot water recirculation control, if any.</description>
      <type>Choice</type>
      <required>false</required>
      <model_dependent>false</model_dependent>
      <default_value>no control</default_value>
      <choices>
        <choice>
          <value>no control</value>
          <display_name>no control</display_name>
        </choice>
        <choice>
          <value>timer</value>
          <display_name>timer</display_name>
        </choice>
        <choice>
          <value>temperature</value>
          <display_name>temperature</display_name>
        </choice>
        <choice>
          <value>presence sensor demand control</value>
          <display_name>presence sensor demand control</display_name>
        </choice>
        <choice>
          <value>manual demand control</value>
          <display_name>manual demand control</display_name>
        </choice>
      </choices>
    </argument>
    <argument>
      <name>hot_water_distribution_recirc_piping_length</name>
      <display_name>Hot Water Distribution: Recirculation Piping Length</display_name>
      <description>If the distribution system is Recirculation, the length of the recirculation piping. If not provided, the OS-HPXML default is used.</description>
      <type>Double</type>
      <units>ft</units>
      <required>false</required>
      <model_dependent>false</model_dependent>
    </argument>
    <argument>
      <name>hot_water_distribution_recirc_branch_piping_length</name>
      <display_name>Hot Water Distribution: Recirculation Branch Piping Length</display_name>
      <description>If the distribution system is Recirculation, the length of the recirculation branch piping. If not provided, the OS-HPXML default is used.</description>
      <type>Double</type>
      <units>ft</units>
      <required>false</required>
      <model_dependent>false</model_dependent>
    </argument>
    <argument>
      <name>hot_water_distribution_recirc_pump_power</name>
      <display_name>Hot Water Distribution: Recirculation Pump Power</display_name>
      <description>If the distribution system is Recirculation, the recirculation pump power. If not provided, the OS-HPXML default is used.</description>
      <type>Double</type>
      <units>W</units>
      <required>false</required>
      <model_dependent>false</model_dependent>
    </argument>
    <argument>
      <name>hot_water_distribution_pipe_r</name>
      <display_name>Hot Water Distribution: Pipe Insulation Nominal R-Value</display_name>
      <description>Nominal R-value of the pipe insulation. If not provided, the OS-HPXML default is used.</description>
      <type>Double</type>
      <units>h-ft^2-R/Btu</units>
      <required>false</required>
      <model_dependent>false</model_dependent>
    </argument>
    <argument>
      <name>dwhr_facilities_connected</name>
      <display_name>Drain Water Heat Recovery: Facilities Connected</display_name>
      <description>Which facilities are connected for the drain water heat recovery. Use 'none' if there is no drain water heat recovery system.</description>
      <type>Choice</type>
      <required>true</required>
      <model_dependent>false</model_dependent>
      <default_value>none</default_value>
      <choices>
        <choice>
          <value>none</value>
          <display_name>none</display_name>
        </choice>
        <choice>
          <value>one</value>
          <display_name>one</display_name>
        </choice>
        <choice>
          <value>all</value>
          <display_name>all</display_name>
        </choice>
      </choices>
    </argument>
    <argument>
      <name>dwhr_equal_flow</name>
      <display_name>Drain Water Heat Recovery: Equal Flow</display_name>
      <description>Whether the drain water heat recovery has equal flow.</description>
      <type>Boolean</type>
      <required>false</required>
      <model_dependent>false</model_dependent>
      <default_value>true</default_value>
      <choices>
        <choice>
          <value>true</value>
          <display_name>true</display_name>
        </choice>
        <choice>
          <value>false</value>
          <display_name>false</display_name>
        </choice>
      </choices>
    </argument>
    <argument>
      <name>dwhr_efficiency</name>
      <display_name>Drain Water Heat Recovery: Efficiency</display_name>
      <description>The efficiency of the drain water heat recovery.</description>
      <type>Double</type>
      <units>Frac</units>
      <required>false</required>
      <model_dependent>false</model_dependent>
      <default_value>0.55</default_value>
    </argument>
    <argument>
      <name>water_fixtures_shower_low_flow</name>
      <display_name>Hot Water Fixtures: Is Shower Low Flow</display_name>
      <description>Whether the shower fixture is low flow.</description>
      <type>Boolean</type>
      <required>true</required>
      <model_dependent>false</model_dependent>
      <default_value>false</default_value>
      <choices>
        <choice>
          <value>true</value>
          <display_name>true</display_name>
        </choice>
        <choice>
          <value>false</value>
          <display_name>false</display_name>
        </choice>
      </choices>
    </argument>
    <argument>
      <name>water_fixtures_sink_low_flow</name>
      <display_name>Hot Water Fixtures: Is Sink Low Flow</display_name>
      <description>Whether the sink fixture is low flow.</description>
      <type>Boolean</type>
      <required>true</required>
      <model_dependent>false</model_dependent>
      <default_value>false</default_value>
      <choices>
        <choice>
          <value>true</value>
          <display_name>true</display_name>
        </choice>
        <choice>
          <value>false</value>
          <display_name>false</display_name>
        </choice>
      </choices>
    </argument>
    <argument>
      <name>water_fixtures_usage_multiplier</name>
      <display_name>Hot Water Fixtures: Usage Multiplier</display_name>
      <description>Multiplier on the hot water usage that can reflect, e.g., high/low usage occupants. If not provided, the OS-HPXML default is used.</description>
      <type>Double</type>
      <required>false</required>
      <model_dependent>false</model_dependent>
    </argument>
    <argument>
      <name>solar_thermal_system_type</name>
      <display_name>Solar Thermal: System Type</display_name>
      <description>The type of solar thermal system. Use 'none' if there is no solar thermal system.</description>
      <type>Choice</type>
      <required>true</required>
      <model_dependent>false</model_dependent>
      <default_value>none</default_value>
      <choices>
        <choice>
          <value>none</value>
          <display_name>none</display_name>
        </choice>
        <choice>
          <value>hot water</value>
          <display_name>hot water</display_name>
        </choice>
      </choices>
    </argument>
    <argument>
      <name>solar_thermal_collector_area</name>
      <display_name>Solar Thermal: Collector Area</display_name>
      <description>The collector area of the solar thermal system.</description>
      <type>Double</type>
      <units>ft^2</units>
      <required>true</required>
      <model_dependent>false</model_dependent>
      <default_value>40</default_value>
    </argument>
    <argument>
      <name>solar_thermal_collector_loop_type</name>
      <display_name>Solar Thermal: Collector Loop Type</display_name>
      <description>The collector loop type of the solar thermal system.</description>
      <type>Choice</type>
      <required>true</required>
      <model_dependent>false</model_dependent>
      <default_value>liquid direct</default_value>
      <choices>
        <choice>
          <value>liquid direct</value>
          <display_name>liquid direct</display_name>
        </choice>
        <choice>
          <value>liquid indirect</value>
          <display_name>liquid indirect</display_name>
        </choice>
        <choice>
          <value>passive thermosyphon</value>
          <display_name>passive thermosyphon</display_name>
        </choice>
      </choices>
    </argument>
    <argument>
      <name>solar_thermal_collector_type</name>
      <display_name>Solar Thermal: Collector Type</display_name>
      <description>The collector type of the solar thermal system.</description>
      <type>Choice</type>
      <required>true</required>
      <model_dependent>false</model_dependent>
      <default_value>evacuated tube</default_value>
      <choices>
        <choice>
          <value>evacuated tube</value>
          <display_name>evacuated tube</display_name>
        </choice>
        <choice>
          <value>single glazing black</value>
          <display_name>single glazing black</display_name>
        </choice>
        <choice>
          <value>double glazing black</value>
          <display_name>double glazing black</display_name>
        </choice>
        <choice>
          <value>integrated collector storage</value>
          <display_name>integrated collector storage</display_name>
        </choice>
      </choices>
    </argument>
    <argument>
      <name>solar_thermal_collector_azimuth</name>
      <display_name>Solar Thermal: Collector Azimuth</display_name>
      <description>The collector azimuth of the solar thermal system. Azimuth is measured clockwise from north (e.g., North=0, East=90, South=180, West=270).</description>
      <type>Double</type>
      <units>degrees</units>
      <required>true</required>
      <model_dependent>false</model_dependent>
      <default_value>180</default_value>
    </argument>
    <argument>
      <name>solar_thermal_collector_tilt</name>
      <display_name>Solar Thermal: Collector Tilt</display_name>
      <description>The collector tilt of the solar thermal system. Can also enter, e.g., RoofPitch, RoofPitch+20, Latitude, Latitude-15, etc.</description>
      <type>String</type>
      <units>degrees</units>
      <required>true</required>
      <model_dependent>false</model_dependent>
      <default_value>RoofPitch</default_value>
    </argument>
    <argument>
      <name>solar_thermal_collector_rated_optical_efficiency</name>
      <display_name>Solar Thermal: Collector Rated Optical Efficiency</display_name>
      <description>The collector rated optical efficiency of the solar thermal system.</description>
      <type>Double</type>
      <units>Frac</units>
      <required>true</required>
      <model_dependent>false</model_dependent>
      <default_value>0.5</default_value>
    </argument>
    <argument>
      <name>solar_thermal_collector_rated_thermal_losses</name>
      <display_name>Solar Thermal: Collector Rated Thermal Losses</display_name>
      <description>The collector rated thermal losses of the solar thermal system.</description>
      <type>Double</type>
      <units>Btu/hr-ft^2-R</units>
      <required>true</required>
      <model_dependent>false</model_dependent>
      <default_value>0.2799</default_value>
    </argument>
    <argument>
      <name>solar_thermal_storage_volume</name>
      <display_name>Solar Thermal: Storage Volume</display_name>
      <description>The storage volume of the solar thermal system. If not provided, the OS-HPXML default is used.</description>
      <type>Double</type>
      <units>gal</units>
      <required>false</required>
      <model_dependent>false</model_dependent>
    </argument>
    <argument>
      <name>solar_thermal_solar_fraction</name>
      <display_name>Solar Thermal: Solar Fraction</display_name>
      <description>The solar fraction of the solar thermal system. If provided, overrides all other solar thermal inputs.</description>
      <type>Double</type>
      <units>Frac</units>
      <required>true</required>
      <model_dependent>false</model_dependent>
      <default_value>0</default_value>
    </argument>
    <argument>
      <name>pv_system_present</name>
      <display_name>PV System: Present</display_name>
      <description>Whether there is a PV system present.</description>
      <type>Boolean</type>
      <required>true</required>
      <model_dependent>false</model_dependent>
      <default_value>false</default_value>
      <choices>
        <choice>
          <value>true</value>
          <display_name>true</display_name>
        </choice>
        <choice>
          <value>false</value>
          <display_name>false</display_name>
        </choice>
      </choices>
    </argument>
    <argument>
      <name>pv_system_module_type</name>
      <display_name>PV System: Module Type</display_name>
      <description>Module type of the PV system. If not provided, the OS-HPXML default is used.</description>
      <type>Choice</type>
      <required>false</required>
      <model_dependent>false</model_dependent>
      <choices>
        <choice>
          <value>standard</value>
          <display_name>standard</display_name>
        </choice>
        <choice>
          <value>premium</value>
          <display_name>premium</display_name>
        </choice>
        <choice>
          <value>thin film</value>
          <display_name>thin film</display_name>
        </choice>
      </choices>
    </argument>
    <argument>
      <name>pv_system_location</name>
      <display_name>PV System: Location</display_name>
      <description>Location of the PV system. If not provided, the OS-HPXML default is used.</description>
      <type>Choice</type>
      <required>false</required>
      <model_dependent>false</model_dependent>
      <choices>
        <choice>
          <value>roof</value>
          <display_name>roof</display_name>
        </choice>
        <choice>
          <value>ground</value>
          <display_name>ground</display_name>
        </choice>
      </choices>
    </argument>
    <argument>
      <name>pv_system_tracking</name>
      <display_name>PV System: Tracking</display_name>
      <description>Type of tracking for the PV system. If not provided, the OS-HPXML default is used.</description>
      <type>Choice</type>
      <required>false</required>
      <model_dependent>false</model_dependent>
      <choices>
        <choice>
          <value>fixed</value>
          <display_name>fixed</display_name>
        </choice>
        <choice>
          <value>1-axis</value>
          <display_name>1-axis</display_name>
        </choice>
        <choice>
          <value>1-axis backtracked</value>
          <display_name>1-axis backtracked</display_name>
        </choice>
        <choice>
          <value>2-axis</value>
          <display_name>2-axis</display_name>
        </choice>
      </choices>
    </argument>
    <argument>
      <name>pv_system_array_azimuth</name>
      <display_name>PV System: Array Azimuth</display_name>
      <description>Array azimuth of the PV system. Azimuth is measured clockwise from north (e.g., North=0, East=90, South=180, West=270).</description>
      <type>Double</type>
      <units>degrees</units>
      <required>true</required>
      <model_dependent>false</model_dependent>
      <default_value>180</default_value>
    </argument>
    <argument>
      <name>pv_system_array_tilt</name>
      <display_name>PV System: Array Tilt</display_name>
      <description>Array tilt of the PV system. Can also enter, e.g., RoofPitch, RoofPitch+20, Latitude, Latitude-15, etc.</description>
      <type>String</type>
      <units>degrees</units>
      <required>true</required>
      <model_dependent>false</model_dependent>
      <default_value>RoofPitch</default_value>
    </argument>
    <argument>
      <name>pv_system_max_power_output</name>
      <display_name>PV System: Maximum Power Output</display_name>
      <description>Maximum power output of the PV system. For a shared system, this is the total building maximum power output.</description>
      <type>Double</type>
      <units>W</units>
      <required>true</required>
      <model_dependent>false</model_dependent>
      <default_value>4000</default_value>
    </argument>
    <argument>
      <name>pv_system_inverter_efficiency</name>
      <display_name>PV System: Inverter Efficiency</display_name>
      <description>Inverter efficiency of the PV system. If there are two PV systems, this will apply to both. If not provided, the OS-HPXML default is used.</description>
      <type>Double</type>
      <units>Frac</units>
      <required>false</required>
      <model_dependent>false</model_dependent>
    </argument>
    <argument>
      <name>pv_system_system_losses_fraction</name>
      <display_name>PV System: System Losses Fraction</display_name>
      <description>System losses fraction of the PV system. If there are two PV systems, this will apply to both. If not provided, the OS-HPXML default is used.</description>
      <type>Double</type>
      <units>Frac</units>
      <required>false</required>
      <model_dependent>false</model_dependent>
    </argument>
    <argument>
      <name>pv_system_num_bedrooms_served</name>
      <display_name>PV System: Number of Bedrooms Served</display_name>
      <description>Number of bedrooms served by PV system. Required if single-family attached or apartment unit. Used to apportion PV generation to the unit of a SFA/MF building. If there are two PV systems, this will apply to both.</description>
      <type>Integer</type>
      <units>#</units>
      <required>false</required>
      <model_dependent>false</model_dependent>
    </argument>
    <argument>
      <name>pv_system_2_present</name>
      <display_name>PV System 2: Present</display_name>
      <description>Whether there is a second PV system present.</description>
      <type>Boolean</type>
      <required>true</required>
      <model_dependent>false</model_dependent>
      <default_value>false</default_value>
      <choices>
        <choice>
          <value>true</value>
          <display_name>true</display_name>
        </choice>
        <choice>
          <value>false</value>
          <display_name>false</display_name>
        </choice>
      </choices>
    </argument>
    <argument>
      <name>pv_system_2_module_type</name>
      <display_name>PV System 2: Module Type</display_name>
      <description>Module type of the second PV system. If not provided, the OS-HPXML default is used.</description>
      <type>Choice</type>
      <required>false</required>
      <model_dependent>false</model_dependent>
      <choices>
        <choice>
          <value>standard</value>
          <display_name>standard</display_name>
        </choice>
        <choice>
          <value>premium</value>
          <display_name>premium</display_name>
        </choice>
        <choice>
          <value>thin film</value>
          <display_name>thin film</display_name>
        </choice>
      </choices>
    </argument>
    <argument>
      <name>pv_system_2_location</name>
      <display_name>PV System 2: Location</display_name>
      <description>Location of the second PV system. If not provided, the OS-HPXML default is used.</description>
      <type>Choice</type>
      <required>false</required>
      <model_dependent>false</model_dependent>
      <choices>
        <choice>
          <value>roof</value>
          <display_name>roof</display_name>
        </choice>
        <choice>
          <value>ground</value>
          <display_name>ground</display_name>
        </choice>
      </choices>
    </argument>
    <argument>
      <name>pv_system_2_tracking</name>
      <display_name>PV System 2: Tracking</display_name>
      <description>Type of tracking for the second PV system. If not provided, the OS-HPXML default is used.</description>
      <type>Choice</type>
      <required>false</required>
      <model_dependent>false</model_dependent>
      <choices>
        <choice>
          <value>fixed</value>
          <display_name>fixed</display_name>
        </choice>
        <choice>
          <value>1-axis</value>
          <display_name>1-axis</display_name>
        </choice>
        <choice>
          <value>1-axis backtracked</value>
          <display_name>1-axis backtracked</display_name>
        </choice>
        <choice>
          <value>2-axis</value>
          <display_name>2-axis</display_name>
        </choice>
      </choices>
    </argument>
    <argument>
      <name>pv_system_2_array_azimuth</name>
      <display_name>PV System 2: Array Azimuth</display_name>
      <description>Array azimuth of the second PV system. Azimuth is measured clockwise from north (e.g., North=0, East=90, South=180, West=270).</description>
      <type>Double</type>
      <units>degrees</units>
      <required>true</required>
      <model_dependent>false</model_dependent>
      <default_value>180</default_value>
    </argument>
    <argument>
      <name>pv_system_2_array_tilt</name>
      <display_name>PV System 2: Array Tilt</display_name>
      <description>Array tilt of the second PV system. Can also enter, e.g., RoofPitch, RoofPitch+20, Latitude, Latitude-15, etc.</description>
      <type>String</type>
      <units>degrees</units>
      <required>true</required>
      <model_dependent>false</model_dependent>
      <default_value>RoofPitch</default_value>
    </argument>
    <argument>
      <name>pv_system_2_max_power_output</name>
      <display_name>PV System 2: Maximum Power Output</display_name>
      <description>Maximum power output of the second PV system. For a shared system, this is the total building maximum power output.</description>
      <type>Double</type>
      <units>W</units>
      <required>true</required>
      <model_dependent>false</model_dependent>
      <default_value>4000</default_value>
    </argument>
    <argument>
      <name>battery_present</name>
      <display_name>Battery: Present</display_name>
      <description>Whether there is a lithium ion battery present.</description>
      <type>Boolean</type>
      <required>true</required>
      <model_dependent>false</model_dependent>
      <default_value>false</default_value>
      <choices>
        <choice>
          <value>true</value>
          <display_name>true</display_name>
        </choice>
        <choice>
          <value>false</value>
          <display_name>false</display_name>
        </choice>
      </choices>
    </argument>
    <argument>
      <name>battery_location</name>
      <display_name>Battery: Location</display_name>
      <description>The space type for the lithium ion battery location. If not provided, the OS-HPXML default is used.</description>
      <type>Choice</type>
      <required>false</required>
      <model_dependent>false</model_dependent>
      <choices>
        <choice>
          <value>living space</value>
          <display_name>living space</display_name>
        </choice>
        <choice>
          <value>basement - conditioned</value>
          <display_name>basement - conditioned</display_name>
        </choice>
        <choice>
          <value>basement - unconditioned</value>
          <display_name>basement - unconditioned</display_name>
        </choice>
        <choice>
          <value>crawlspace</value>
          <display_name>crawlspace</display_name>
        </choice>
        <choice>
          <value>crawlspace - vented</value>
          <display_name>crawlspace - vented</display_name>
        </choice>
        <choice>
          <value>crawlspace - unvented</value>
          <display_name>crawlspace - unvented</display_name>
        </choice>
        <choice>
          <value>crawlspace - conditioned</value>
          <display_name>crawlspace - conditioned</display_name>
        </choice>
        <choice>
          <value>attic</value>
          <display_name>attic</display_name>
        </choice>
        <choice>
          <value>attic - vented</value>
          <display_name>attic - vented</display_name>
        </choice>
        <choice>
          <value>attic - unvented</value>
          <display_name>attic - unvented</display_name>
        </choice>
        <choice>
          <value>garage</value>
          <display_name>garage</display_name>
        </choice>
        <choice>
          <value>outside</value>
          <display_name>outside</display_name>
        </choice>
      </choices>
    </argument>
    <argument>
      <name>battery_power</name>
      <display_name>Battery: Rated Power Output</display_name>
      <description>The rated power output of the lithium ion battery. If not provided, the OS-HPXML default is used.</description>
      <type>Double</type>
      <units>W</units>
      <required>false</required>
      <model_dependent>false</model_dependent>
    </argument>
    <argument>
      <name>battery_capacity</name>
      <display_name>Battery: Nominal Capacity</display_name>
      <description>The nominal capacity of the lithium ion battery. If not provided, the OS-HPXML default is used.</description>
      <type>Double</type>
      <units>kWh</units>
      <required>false</required>
      <model_dependent>false</model_dependent>
    </argument>
    <argument>
      <name>battery_usable_capacity</name>
      <display_name>Battery: Usable Capacity</display_name>
      <description>The usable capacity of the lithium ion battery. If not provided, the OS-HPXML default is used.</description>
      <type>Double</type>
      <units>kWh</units>
      <required>false</required>
      <model_dependent>false</model_dependent>
    </argument>
    <argument>
      <name>battery_round_trip_efficiency</name>
      <display_name>Battery: Round Trip Efficiency</display_name>
      <description>The round trip efficiency of the lithium ion battery. If not provided, the OS-HPXML default is used.</description>
      <type>Double</type>
      <units>Frac</units>
      <required>false</required>
      <model_dependent>false</model_dependent>
    </argument>
    <argument>
      <name>lighting_present</name>
      <display_name>Lighting: Present</display_name>
      <description>Whether there is lighting energy use.</description>
      <type>Boolean</type>
      <required>true</required>
      <model_dependent>false</model_dependent>
      <default_value>true</default_value>
      <choices>
        <choice>
          <value>true</value>
          <display_name>true</display_name>
        </choice>
        <choice>
          <value>false</value>
          <display_name>false</display_name>
        </choice>
      </choices>
    </argument>
    <argument>
      <name>lighting_interior_fraction_cfl</name>
      <display_name>Lighting: Interior Fraction CFL</display_name>
      <description>Fraction of all lamps (interior) that are compact fluorescent. Lighting not specified as CFL, LFL, or LED is assumed to be incandescent.</description>
      <type>Double</type>
      <required>true</required>
      <model_dependent>false</model_dependent>
      <default_value>0.1</default_value>
    </argument>
    <argument>
      <name>lighting_interior_fraction_lfl</name>
      <display_name>Lighting: Interior Fraction LFL</display_name>
      <description>Fraction of all lamps (interior) that are linear fluorescent. Lighting not specified as CFL, LFL, or LED is assumed to be incandescent.</description>
      <type>Double</type>
      <required>true</required>
      <model_dependent>false</model_dependent>
      <default_value>0</default_value>
    </argument>
    <argument>
      <name>lighting_interior_fraction_led</name>
      <display_name>Lighting: Interior Fraction LED</display_name>
      <description>Fraction of all lamps (interior) that are light emitting diodes. Lighting not specified as CFL, LFL, or LED is assumed to be incandescent.</description>
      <type>Double</type>
      <required>true</required>
      <model_dependent>false</model_dependent>
      <default_value>0</default_value>
    </argument>
    <argument>
      <name>lighting_interior_usage_multiplier</name>
      <display_name>Lighting: Interior Usage Multiplier</display_name>
      <description>Multiplier on the lighting energy usage (interior) that can reflect, e.g., high/low usage occupants. If not provided, the OS-HPXML default is used.</description>
      <type>Double</type>
      <required>false</required>
      <model_dependent>false</model_dependent>
    </argument>
    <argument>
      <name>lighting_exterior_fraction_cfl</name>
      <display_name>Lighting: Exterior Fraction CFL</display_name>
      <description>Fraction of all lamps (exterior) that are compact fluorescent. Lighting not specified as CFL, LFL, or LED is assumed to be incandescent.</description>
      <type>Double</type>
      <required>true</required>
      <model_dependent>false</model_dependent>
      <default_value>0</default_value>
    </argument>
    <argument>
      <name>lighting_exterior_fraction_lfl</name>
      <display_name>Lighting: Exterior Fraction LFL</display_name>
      <description>Fraction of all lamps (exterior) that are linear fluorescent. Lighting not specified as CFL, LFL, or LED is assumed to be incandescent.</description>
      <type>Double</type>
      <required>true</required>
      <model_dependent>false</model_dependent>
      <default_value>0</default_value>
    </argument>
    <argument>
      <name>lighting_exterior_fraction_led</name>
      <display_name>Lighting: Exterior Fraction LED</display_name>
      <description>Fraction of all lamps (exterior) that are light emitting diodes. Lighting not specified as CFL, LFL, or LED is assumed to be incandescent.</description>
      <type>Double</type>
      <required>true</required>
      <model_dependent>false</model_dependent>
      <default_value>0</default_value>
    </argument>
    <argument>
      <name>lighting_exterior_usage_multiplier</name>
      <display_name>Lighting: Exterior Usage Multiplier</display_name>
      <description>Multiplier on the lighting energy usage (exterior) that can reflect, e.g., high/low usage occupants. If not provided, the OS-HPXML default is used.</description>
      <type>Double</type>
      <required>false</required>
      <model_dependent>false</model_dependent>
    </argument>
    <argument>
      <name>lighting_garage_fraction_cfl</name>
      <display_name>Lighting: Garage Fraction CFL</display_name>
      <description>Fraction of all lamps (garage) that are compact fluorescent. Lighting not specified as CFL, LFL, or LED is assumed to be incandescent.</description>
      <type>Double</type>
      <required>true</required>
      <model_dependent>false</model_dependent>
      <default_value>0</default_value>
    </argument>
    <argument>
      <name>lighting_garage_fraction_lfl</name>
      <display_name>Lighting: Garage Fraction LFL</display_name>
      <description>Fraction of all lamps (garage) that are linear fluorescent. Lighting not specified as CFL, LFL, or LED is assumed to be incandescent.</description>
      <type>Double</type>
      <required>true</required>
      <model_dependent>false</model_dependent>
      <default_value>0</default_value>
    </argument>
    <argument>
      <name>lighting_garage_fraction_led</name>
      <display_name>Lighting: Garage Fraction LED</display_name>
      <description>Fraction of all lamps (garage) that are light emitting diodes. Lighting not specified as CFL, LFL, or LED is assumed to be incandescent.</description>
      <type>Double</type>
      <required>true</required>
      <model_dependent>false</model_dependent>
      <default_value>0</default_value>
    </argument>
    <argument>
      <name>lighting_garage_usage_multiplier</name>
      <display_name>Lighting: Garage Usage Multiplier</display_name>
      <description>Multiplier on the lighting energy usage (garage) that can reflect, e.g., high/low usage occupants. If not provided, the OS-HPXML default is used.</description>
      <type>Double</type>
      <required>false</required>
      <model_dependent>false</model_dependent>
    </argument>
    <argument>
      <name>holiday_lighting_present</name>
      <display_name>Holiday Lighting: Present</display_name>
      <description>Whether there is holiday lighting.</description>
      <type>Boolean</type>
      <required>true</required>
      <model_dependent>false</model_dependent>
      <default_value>false</default_value>
      <choices>
        <choice>
          <value>true</value>
          <display_name>true</display_name>
        </choice>
        <choice>
          <value>false</value>
          <display_name>false</display_name>
        </choice>
      </choices>
    </argument>
    <argument>
      <name>holiday_lighting_daily_kwh</name>
      <display_name>Holiday Lighting: Daily Consumption</display_name>
      <description>The daily energy consumption for holiday lighting (exterior). If not provided, the OS-HPXML default is used.</description>
      <type>Double</type>
      <units>kWh/day</units>
      <required>false</required>
      <model_dependent>false</model_dependent>
    </argument>
    <argument>
      <name>holiday_lighting_period</name>
      <display_name>Holiday Lighting: Period</display_name>
      <description>Enter a date like "Nov 25 - Jan 5". If not provided, the OS-HPXML default is used.</description>
      <type>String</type>
      <required>false</required>
      <model_dependent>false</model_dependent>
    </argument>
    <argument>
      <name>dehumidifier_type</name>
      <display_name>Dehumidifier: Type</display_name>
      <description>The type of dehumidifier.</description>
      <type>Choice</type>
      <required>true</required>
      <model_dependent>false</model_dependent>
      <default_value>none</default_value>
      <choices>
        <choice>
          <value>none</value>
          <display_name>none</display_name>
        </choice>
        <choice>
          <value>portable</value>
          <display_name>portable</display_name>
        </choice>
        <choice>
          <value>whole-home</value>
          <display_name>whole-home</display_name>
        </choice>
      </choices>
    </argument>
    <argument>
      <name>dehumidifier_efficiency_type</name>
      <display_name>Dehumidifier: Efficiency Type</display_name>
      <description>The efficiency type of dehumidifier.</description>
      <type>Choice</type>
      <required>true</required>
      <model_dependent>false</model_dependent>
      <default_value>IntegratedEnergyFactor</default_value>
      <choices>
        <choice>
          <value>EnergyFactor</value>
          <display_name>EnergyFactor</display_name>
        </choice>
        <choice>
          <value>IntegratedEnergyFactor</value>
          <display_name>IntegratedEnergyFactor</display_name>
        </choice>
      </choices>
    </argument>
    <argument>
      <name>dehumidifier_efficiency</name>
      <display_name>Dehumidifier: Efficiency</display_name>
      <description>The efficiency of the dehumidifier.</description>
      <type>Double</type>
      <units>liters/kWh</units>
      <required>true</required>
      <model_dependent>false</model_dependent>
      <default_value>1.5</default_value>
    </argument>
    <argument>
      <name>dehumidifier_capacity</name>
      <display_name>Dehumidifier: Capacity</display_name>
      <description>The capacity (water removal rate) of the dehumidifier.</description>
      <type>Double</type>
      <units>pint/day</units>
      <required>true</required>
      <model_dependent>false</model_dependent>
      <default_value>40</default_value>
    </argument>
    <argument>
      <name>dehumidifier_rh_setpoint</name>
      <display_name>Dehumidifier: Relative Humidity Setpoint</display_name>
      <description>The relative humidity setpoint of the dehumidifier.</description>
      <type>Double</type>
      <units>Frac</units>
      <required>true</required>
      <model_dependent>false</model_dependent>
      <default_value>0.5</default_value>
    </argument>
    <argument>
      <name>dehumidifier_fraction_dehumidification_load_served</name>
      <display_name>Dehumidifier: Fraction Dehumidification Load Served</display_name>
      <description>The dehumidification load served fraction of the dehumidifier.</description>
      <type>Double</type>
      <units>Frac</units>
      <required>true</required>
      <model_dependent>false</model_dependent>
      <default_value>1</default_value>
    </argument>
    <argument>
      <name>clothes_washer_present</name>
      <display_name>Clothes Washer: Present</display_name>
      <description>Whether there is a clothes washer present.</description>
      <type>Boolean</type>
      <required>true</required>
      <model_dependent>false</model_dependent>
      <default_value>true</default_value>
      <choices>
        <choice>
          <value>true</value>
          <display_name>true</display_name>
        </choice>
        <choice>
          <value>false</value>
          <display_name>false</display_name>
        </choice>
      </choices>
    </argument>
    <argument>
      <name>clothes_washer_location</name>
      <display_name>Clothes Washer: Location</display_name>
      <description>The space type for the clothes washer location. If not provided, the OS-HPXML default is used.</description>
      <type>Choice</type>
      <required>false</required>
      <model_dependent>false</model_dependent>
      <choices>
        <choice>
          <value>living space</value>
          <display_name>living space</display_name>
        </choice>
        <choice>
          <value>basement - conditioned</value>
          <display_name>basement - conditioned</display_name>
        </choice>
        <choice>
          <value>basement - unconditioned</value>
          <display_name>basement - unconditioned</display_name>
        </choice>
        <choice>
          <value>garage</value>
          <display_name>garage</display_name>
        </choice>
        <choice>
          <value>other housing unit</value>
          <display_name>other housing unit</display_name>
        </choice>
        <choice>
          <value>other heated space</value>
          <display_name>other heated space</display_name>
        </choice>
        <choice>
          <value>other multifamily buffer space</value>
          <display_name>other multifamily buffer space</display_name>
        </choice>
        <choice>
          <value>other non-freezing space</value>
          <display_name>other non-freezing space</display_name>
        </choice>
      </choices>
    </argument>
    <argument>
      <name>clothes_washer_efficiency_type</name>
      <display_name>Clothes Washer: Efficiency Type</display_name>
      <description>The efficiency type of the clothes washer.</description>
      <type>Choice</type>
      <required>true</required>
      <model_dependent>false</model_dependent>
      <default_value>IntegratedModifiedEnergyFactor</default_value>
      <choices>
        <choice>
          <value>ModifiedEnergyFactor</value>
          <display_name>ModifiedEnergyFactor</display_name>
        </choice>
        <choice>
          <value>IntegratedModifiedEnergyFactor</value>
          <display_name>IntegratedModifiedEnergyFactor</display_name>
        </choice>
      </choices>
    </argument>
    <argument>
      <name>clothes_washer_efficiency</name>
      <display_name>Clothes Washer: Efficiency</display_name>
      <description>The efficiency of the clothes washer. If not provided, the OS-HPXML default is used.</description>
      <type>Double</type>
      <units>ft^3/kWh-cyc</units>
      <required>false</required>
      <model_dependent>false</model_dependent>
    </argument>
    <argument>
      <name>clothes_washer_rated_annual_kwh</name>
      <display_name>Clothes Washer: Rated Annual Consumption</display_name>
      <description>The annual energy consumed by the clothes washer, as rated, obtained from the EnergyGuide label. This includes both the appliance electricity consumption and the energy required for water heating. If not provided, the OS-HPXML default is used.</description>
      <type>Double</type>
      <units>kWh/yr</units>
      <required>false</required>
      <model_dependent>false</model_dependent>
    </argument>
    <argument>
      <name>clothes_washer_label_electric_rate</name>
      <display_name>Clothes Washer: Label Electric Rate</display_name>
      <description>The annual energy consumed by the clothes washer, as rated, obtained from the EnergyGuide label. This includes both the appliance electricity consumption and the energy required for water heating. If not provided, the OS-HPXML default is used.</description>
      <type>Double</type>
      <units>$/kWh</units>
      <required>false</required>
      <model_dependent>false</model_dependent>
    </argument>
    <argument>
      <name>clothes_washer_label_gas_rate</name>
      <display_name>Clothes Washer: Label Gas Rate</display_name>
      <description>The annual energy consumed by the clothes washer, as rated, obtained from the EnergyGuide label. This includes both the appliance electricity consumption and the energy required for water heating. If not provided, the OS-HPXML default is used.</description>
      <type>Double</type>
      <units>$/therm</units>
      <required>false</required>
      <model_dependent>false</model_dependent>
    </argument>
    <argument>
      <name>clothes_washer_label_annual_gas_cost</name>
      <display_name>Clothes Washer: Label Annual Cost with Gas DHW</display_name>
      <description>The annual cost of using the system under test conditions. Input is obtained from the EnergyGuide label. If not provided, the OS-HPXML default is used.</description>
      <type>Double</type>
      <units>$</units>
      <required>false</required>
      <model_dependent>false</model_dependent>
    </argument>
    <argument>
      <name>clothes_washer_label_usage</name>
      <display_name>Clothes Washer: Label Usage</display_name>
      <description>The clothes washer loads per week. If not provided, the OS-HPXML default is used.</description>
      <type>Double</type>
      <units>cyc/wk</units>
      <required>false</required>
      <model_dependent>false</model_dependent>
    </argument>
    <argument>
      <name>clothes_washer_capacity</name>
      <display_name>Clothes Washer: Drum Volume</display_name>
      <description>Volume of the washer drum. Obtained from the EnergyStar website or the manufacturer's literature. If not provided, the OS-HPXML default is used.</description>
      <type>Double</type>
      <units>ft^3</units>
      <required>false</required>
      <model_dependent>false</model_dependent>
    </argument>
    <argument>
      <name>clothes_washer_usage_multiplier</name>
      <display_name>Clothes Washer: Usage Multiplier</display_name>
      <description>Multiplier on the clothes washer energy and hot water usage that can reflect, e.g., high/low usage occupants. If not provided, the OS-HPXML default is used.</description>
      <type>Double</type>
      <required>false</required>
      <model_dependent>false</model_dependent>
    </argument>
    <argument>
      <name>clothes_dryer_present</name>
      <display_name>Clothes Dryer: Present</display_name>
      <description>Whether there is a clothes dryer present.</description>
      <type>Boolean</type>
      <required>true</required>
      <model_dependent>false</model_dependent>
      <default_value>true</default_value>
      <choices>
        <choice>
          <value>true</value>
          <display_name>true</display_name>
        </choice>
        <choice>
          <value>false</value>
          <display_name>false</display_name>
        </choice>
      </choices>
    </argument>
    <argument>
      <name>clothes_dryer_location</name>
      <display_name>Clothes Dryer: Location</display_name>
      <description>The space type for the clothes dryer location. If not provided, the OS-HPXML default is used.</description>
      <type>Choice</type>
      <required>false</required>
      <model_dependent>false</model_dependent>
      <choices>
        <choice>
          <value>living space</value>
          <display_name>living space</display_name>
        </choice>
        <choice>
          <value>basement - conditioned</value>
          <display_name>basement - conditioned</display_name>
        </choice>
        <choice>
          <value>basement - unconditioned</value>
          <display_name>basement - unconditioned</display_name>
        </choice>
        <choice>
          <value>garage</value>
          <display_name>garage</display_name>
        </choice>
        <choice>
          <value>other housing unit</value>
          <display_name>other housing unit</display_name>
        </choice>
        <choice>
          <value>other heated space</value>
          <display_name>other heated space</display_name>
        </choice>
        <choice>
          <value>other multifamily buffer space</value>
          <display_name>other multifamily buffer space</display_name>
        </choice>
        <choice>
          <value>other non-freezing space</value>
          <display_name>other non-freezing space</display_name>
        </choice>
      </choices>
    </argument>
    <argument>
      <name>clothes_dryer_fuel_type</name>
      <display_name>Clothes Dryer: Fuel Type</display_name>
      <description>Type of fuel used by the clothes dryer.</description>
      <type>Choice</type>
      <required>true</required>
      <model_dependent>false</model_dependent>
      <default_value>natural gas</default_value>
      <choices>
        <choice>
          <value>electricity</value>
          <display_name>electricity</display_name>
        </choice>
        <choice>
          <value>natural gas</value>
          <display_name>natural gas</display_name>
        </choice>
        <choice>
          <value>fuel oil</value>
          <display_name>fuel oil</display_name>
        </choice>
        <choice>
          <value>propane</value>
          <display_name>propane</display_name>
        </choice>
        <choice>
          <value>wood</value>
          <display_name>wood</display_name>
        </choice>
        <choice>
          <value>coal</value>
          <display_name>coal</display_name>
        </choice>
      </choices>
    </argument>
    <argument>
      <name>clothes_dryer_efficiency_type</name>
      <display_name>Clothes Dryer: Efficiency Type</display_name>
      <description>The efficiency type of the clothes dryer.</description>
      <type>Choice</type>
      <required>true</required>
      <model_dependent>false</model_dependent>
      <default_value>CombinedEnergyFactor</default_value>
      <choices>
        <choice>
          <value>EnergyFactor</value>
          <display_name>EnergyFactor</display_name>
        </choice>
        <choice>
          <value>CombinedEnergyFactor</value>
          <display_name>CombinedEnergyFactor</display_name>
        </choice>
      </choices>
    </argument>
    <argument>
      <name>clothes_dryer_efficiency</name>
      <display_name>Clothes Dryer: Efficiency</display_name>
      <description>The efficiency of the clothes dryer. If not provided, the OS-HPXML default is used.</description>
      <type>Double</type>
      <units>lb/kWh</units>
      <required>false</required>
      <model_dependent>false</model_dependent>
    </argument>
    <argument>
      <name>clothes_dryer_vented_flow_rate</name>
      <display_name>Clothes Dryer: Vented Flow Rate</display_name>
      <description>The exhaust flow rate of the vented clothes dryer. If not provided, the OS-HPXML default is used.</description>
      <type>Double</type>
      <units>CFM</units>
      <required>false</required>
      <model_dependent>false</model_dependent>
    </argument>
    <argument>
      <name>clothes_dryer_usage_multiplier</name>
      <display_name>Clothes Dryer: Usage Multiplier</display_name>
      <description>Multiplier on the clothes dryer energy usage that can reflect, e.g., high/low usage occupants. If not provided, the OS-HPXML default is used.</description>
      <type>Double</type>
      <required>false</required>
      <model_dependent>false</model_dependent>
    </argument>
    <argument>
      <name>dishwasher_present</name>
      <display_name>Dishwasher: Present</display_name>
      <description>Whether there is a dishwasher present.</description>
      <type>Boolean</type>
      <required>true</required>
      <model_dependent>false</model_dependent>
      <default_value>true</default_value>
      <choices>
        <choice>
          <value>true</value>
          <display_name>true</display_name>
        </choice>
        <choice>
          <value>false</value>
          <display_name>false</display_name>
        </choice>
      </choices>
    </argument>
    <argument>
      <name>dishwasher_location</name>
      <display_name>Dishwasher: Location</display_name>
      <description>The space type for the dishwasher location. If not provided, the OS-HPXML default is used.</description>
      <type>Choice</type>
      <required>false</required>
      <model_dependent>false</model_dependent>
      <choices>
        <choice>
          <value>living space</value>
          <display_name>living space</display_name>
        </choice>
        <choice>
          <value>basement - conditioned</value>
          <display_name>basement - conditioned</display_name>
        </choice>
        <choice>
          <value>basement - unconditioned</value>
          <display_name>basement - unconditioned</display_name>
        </choice>
        <choice>
          <value>garage</value>
          <display_name>garage</display_name>
        </choice>
        <choice>
          <value>other housing unit</value>
          <display_name>other housing unit</display_name>
        </choice>
        <choice>
          <value>other heated space</value>
          <display_name>other heated space</display_name>
        </choice>
        <choice>
          <value>other multifamily buffer space</value>
          <display_name>other multifamily buffer space</display_name>
        </choice>
        <choice>
          <value>other non-freezing space</value>
          <display_name>other non-freezing space</display_name>
        </choice>
      </choices>
    </argument>
    <argument>
      <name>dishwasher_efficiency_type</name>
      <display_name>Dishwasher: Efficiency Type</display_name>
      <description>The efficiency type of dishwasher.</description>
      <type>Choice</type>
      <required>true</required>
      <model_dependent>false</model_dependent>
      <default_value>RatedAnnualkWh</default_value>
      <choices>
        <choice>
          <value>RatedAnnualkWh</value>
          <display_name>RatedAnnualkWh</display_name>
        </choice>
        <choice>
          <value>EnergyFactor</value>
          <display_name>EnergyFactor</display_name>
        </choice>
      </choices>
    </argument>
    <argument>
      <name>dishwasher_efficiency</name>
      <display_name>Dishwasher: Efficiency</display_name>
      <description>The efficiency of the dishwasher. If not provided, the OS-HPXML default is used.</description>
      <type>Double</type>
      <units>RatedAnnualkWh or EnergyFactor</units>
      <required>false</required>
      <model_dependent>false</model_dependent>
    </argument>
    <argument>
      <name>dishwasher_label_electric_rate</name>
      <display_name>Dishwasher: Label Electric Rate</display_name>
      <description>The label electric rate of the dishwasher. If not provided, the OS-HPXML default is used.</description>
      <type>Double</type>
      <units>$/kWh</units>
      <required>false</required>
      <model_dependent>false</model_dependent>
    </argument>
    <argument>
      <name>dishwasher_label_gas_rate</name>
      <display_name>Dishwasher: Label Gas Rate</display_name>
      <description>The label gas rate of the dishwasher. If not provided, the OS-HPXML default is used.</description>
      <type>Double</type>
      <units>$/therm</units>
      <required>false</required>
      <model_dependent>false</model_dependent>
    </argument>
    <argument>
      <name>dishwasher_label_annual_gas_cost</name>
      <display_name>Dishwasher: Label Annual Gas Cost</display_name>
      <description>The label annual gas cost of the dishwasher. If not provided, the OS-HPXML default is used.</description>
      <type>Double</type>
      <units>$</units>
      <required>false</required>
      <model_dependent>false</model_dependent>
    </argument>
    <argument>
      <name>dishwasher_label_usage</name>
      <display_name>Dishwasher: Label Usage</display_name>
      <description>The dishwasher loads per week. If not provided, the OS-HPXML default is used.</description>
      <type>Double</type>
      <units>cyc/wk</units>
      <required>false</required>
      <model_dependent>false</model_dependent>
    </argument>
    <argument>
      <name>dishwasher_place_setting_capacity</name>
      <display_name>Dishwasher: Number of Place Settings</display_name>
      <description>The number of place settings for the unit. Data obtained from manufacturer's literature. If not provided, the OS-HPXML default is used.</description>
      <type>Integer</type>
      <units>#</units>
      <required>false</required>
      <model_dependent>false</model_dependent>
    </argument>
    <argument>
      <name>dishwasher_usage_multiplier</name>
      <display_name>Dishwasher: Usage Multiplier</display_name>
      <description>Multiplier on the dishwasher energy usage that can reflect, e.g., high/low usage occupants. If not provided, the OS-HPXML default is used.</description>
      <type>Double</type>
      <required>false</required>
      <model_dependent>false</model_dependent>
    </argument>
    <argument>
      <name>refrigerator_present</name>
      <display_name>Refrigerator: Present</display_name>
      <description>Whether there is a refrigerator present.</description>
      <type>Boolean</type>
      <required>true</required>
      <model_dependent>false</model_dependent>
      <default_value>true</default_value>
      <choices>
        <choice>
          <value>true</value>
          <display_name>true</display_name>
        </choice>
        <choice>
          <value>false</value>
          <display_name>false</display_name>
        </choice>
      </choices>
    </argument>
    <argument>
      <name>refrigerator_location</name>
      <display_name>Refrigerator: Location</display_name>
      <description>The space type for the refrigerator location. If not provided, the OS-HPXML default is used.</description>
      <type>Choice</type>
      <required>false</required>
      <model_dependent>false</model_dependent>
      <choices>
        <choice>
          <value>living space</value>
          <display_name>living space</display_name>
        </choice>
        <choice>
          <value>basement - conditioned</value>
          <display_name>basement - conditioned</display_name>
        </choice>
        <choice>
          <value>basement - unconditioned</value>
          <display_name>basement - unconditioned</display_name>
        </choice>
        <choice>
          <value>garage</value>
          <display_name>garage</display_name>
        </choice>
        <choice>
          <value>other housing unit</value>
          <display_name>other housing unit</display_name>
        </choice>
        <choice>
          <value>other heated space</value>
          <display_name>other heated space</display_name>
        </choice>
        <choice>
          <value>other multifamily buffer space</value>
          <display_name>other multifamily buffer space</display_name>
        </choice>
        <choice>
          <value>other non-freezing space</value>
          <display_name>other non-freezing space</display_name>
        </choice>
      </choices>
    </argument>
    <argument>
      <name>refrigerator_rated_annual_kwh</name>
      <display_name>Refrigerator: Rated Annual Consumption</display_name>
      <description>The EnergyGuide rated annual energy consumption for a refrigerator. If not provided, the OS-HPXML default is used.</description>
      <type>Double</type>
      <units>kWh/yr</units>
      <required>false</required>
      <model_dependent>false</model_dependent>
    </argument>
    <argument>
      <name>refrigerator_usage_multiplier</name>
      <display_name>Refrigerator: Usage Multiplier</display_name>
      <description>Multiplier on the refrigerator energy usage that can reflect, e.g., high/low usage occupants. If not provided, the OS-HPXML default is used.</description>
      <type>Double</type>
      <required>false</required>
      <model_dependent>false</model_dependent>
    </argument>
    <argument>
      <name>extra_refrigerator_present</name>
      <display_name>Extra Refrigerator: Present</display_name>
      <description>Whether there is an extra refrigerator present.</description>
      <type>Boolean</type>
      <required>true</required>
      <model_dependent>false</model_dependent>
      <default_value>false</default_value>
      <choices>
        <choice>
          <value>true</value>
          <display_name>true</display_name>
        </choice>
        <choice>
          <value>false</value>
          <display_name>false</display_name>
        </choice>
      </choices>
    </argument>
    <argument>
      <name>extra_refrigerator_location</name>
      <display_name>Extra Refrigerator: Location</display_name>
      <description>The space type for the extra refrigerator location. If not provided, the OS-HPXML default is used.</description>
      <type>Choice</type>
      <required>false</required>
      <model_dependent>false</model_dependent>
      <choices>
        <choice>
          <value>living space</value>
          <display_name>living space</display_name>
        </choice>
        <choice>
          <value>basement - conditioned</value>
          <display_name>basement - conditioned</display_name>
        </choice>
        <choice>
          <value>basement - unconditioned</value>
          <display_name>basement - unconditioned</display_name>
        </choice>
        <choice>
          <value>garage</value>
          <display_name>garage</display_name>
        </choice>
        <choice>
          <value>other housing unit</value>
          <display_name>other housing unit</display_name>
        </choice>
        <choice>
          <value>other heated space</value>
          <display_name>other heated space</display_name>
        </choice>
        <choice>
          <value>other multifamily buffer space</value>
          <display_name>other multifamily buffer space</display_name>
        </choice>
        <choice>
          <value>other non-freezing space</value>
          <display_name>other non-freezing space</display_name>
        </choice>
      </choices>
    </argument>
    <argument>
      <name>extra_refrigerator_rated_annual_kwh</name>
      <display_name>Extra Refrigerator: Rated Annual Consumption</display_name>
      <description>The EnergyGuide rated annual energy consumption for an extra rrefrigerator. If not provided, the OS-HPXML default is used.</description>
      <type>Double</type>
      <units>kWh/yr</units>
      <required>false</required>
      <model_dependent>false</model_dependent>
    </argument>
    <argument>
      <name>extra_refrigerator_usage_multiplier</name>
      <display_name>Extra Refrigerator: Usage Multiplier</display_name>
      <description>Multiplier on the extra refrigerator energy usage that can reflect, e.g., high/low usage occupants. If not provided, the OS-HPXML default is used.</description>
      <type>Double</type>
      <required>false</required>
      <model_dependent>false</model_dependent>
    </argument>
    <argument>
      <name>freezer_present</name>
      <display_name>Freezer: Present</display_name>
      <description>Whether there is a freezer present.</description>
      <type>Boolean</type>
      <required>true</required>
      <model_dependent>false</model_dependent>
      <default_value>false</default_value>
      <choices>
        <choice>
          <value>true</value>
          <display_name>true</display_name>
        </choice>
        <choice>
          <value>false</value>
          <display_name>false</display_name>
        </choice>
      </choices>
    </argument>
    <argument>
      <name>freezer_location</name>
      <display_name>Freezer: Location</display_name>
      <description>The space type for the freezer location. If not provided, the OS-HPXML default is used.</description>
      <type>Choice</type>
      <required>false</required>
      <model_dependent>false</model_dependent>
      <choices>
        <choice>
          <value>living space</value>
          <display_name>living space</display_name>
        </choice>
        <choice>
          <value>basement - conditioned</value>
          <display_name>basement - conditioned</display_name>
        </choice>
        <choice>
          <value>basement - unconditioned</value>
          <display_name>basement - unconditioned</display_name>
        </choice>
        <choice>
          <value>garage</value>
          <display_name>garage</display_name>
        </choice>
        <choice>
          <value>other housing unit</value>
          <display_name>other housing unit</display_name>
        </choice>
        <choice>
          <value>other heated space</value>
          <display_name>other heated space</display_name>
        </choice>
        <choice>
          <value>other multifamily buffer space</value>
          <display_name>other multifamily buffer space</display_name>
        </choice>
        <choice>
          <value>other non-freezing space</value>
          <display_name>other non-freezing space</display_name>
        </choice>
      </choices>
    </argument>
    <argument>
      <name>freezer_rated_annual_kwh</name>
      <display_name>Freezer: Rated Annual Consumption</display_name>
      <description>The EnergyGuide rated annual energy consumption for a freezer. If not provided, the OS-HPXML default is used.</description>
      <type>Double</type>
      <units>kWh/yr</units>
      <required>false</required>
      <model_dependent>false</model_dependent>
    </argument>
    <argument>
      <name>freezer_usage_multiplier</name>
      <display_name>Freezer: Usage Multiplier</display_name>
      <description>Multiplier on the freezer energy usage that can reflect, e.g., high/low usage occupants. If not provided, the OS-HPXML default is used.</description>
      <type>Double</type>
      <required>false</required>
      <model_dependent>false</model_dependent>
    </argument>
    <argument>
      <name>cooking_range_oven_present</name>
      <display_name>Cooking Range/Oven: Present</display_name>
      <description>Whether there is a cooking range/oven present.</description>
      <type>Boolean</type>
      <required>true</required>
      <model_dependent>false</model_dependent>
      <default_value>true</default_value>
      <choices>
        <choice>
          <value>true</value>
          <display_name>true</display_name>
        </choice>
        <choice>
          <value>false</value>
          <display_name>false</display_name>
        </choice>
      </choices>
    </argument>
    <argument>
      <name>cooking_range_oven_location</name>
      <display_name>Cooking Range/Oven: Location</display_name>
      <description>The space type for the cooking range/oven location. If not provided, the OS-HPXML default is used.</description>
      <type>Choice</type>
      <required>false</required>
      <model_dependent>false</model_dependent>
      <choices>
        <choice>
          <value>living space</value>
          <display_name>living space</display_name>
        </choice>
        <choice>
          <value>basement - conditioned</value>
          <display_name>basement - conditioned</display_name>
        </choice>
        <choice>
          <value>basement - unconditioned</value>
          <display_name>basement - unconditioned</display_name>
        </choice>
        <choice>
          <value>garage</value>
          <display_name>garage</display_name>
        </choice>
        <choice>
          <value>other housing unit</value>
          <display_name>other housing unit</display_name>
        </choice>
        <choice>
          <value>other heated space</value>
          <display_name>other heated space</display_name>
        </choice>
        <choice>
          <value>other multifamily buffer space</value>
          <display_name>other multifamily buffer space</display_name>
        </choice>
        <choice>
          <value>other non-freezing space</value>
          <display_name>other non-freezing space</display_name>
        </choice>
      </choices>
    </argument>
    <argument>
      <name>cooking_range_oven_fuel_type</name>
      <display_name>Cooking Range/Oven: Fuel Type</display_name>
      <description>Type of fuel used by the cooking range/oven.</description>
      <type>Choice</type>
      <required>true</required>
      <model_dependent>false</model_dependent>
      <default_value>natural gas</default_value>
      <choices>
        <choice>
          <value>electricity</value>
          <display_name>electricity</display_name>
        </choice>
        <choice>
          <value>natural gas</value>
          <display_name>natural gas</display_name>
        </choice>
        <choice>
          <value>fuel oil</value>
          <display_name>fuel oil</display_name>
        </choice>
        <choice>
          <value>propane</value>
          <display_name>propane</display_name>
        </choice>
        <choice>
          <value>wood</value>
          <display_name>wood</display_name>
        </choice>
        <choice>
          <value>coal</value>
          <display_name>coal</display_name>
        </choice>
      </choices>
    </argument>
    <argument>
      <name>cooking_range_oven_is_induction</name>
      <display_name>Cooking Range/Oven: Is Induction</display_name>
      <description>Whether the cooking range is induction. If not provided, the OS-HPXML default is used.</description>
      <type>Boolean</type>
      <required>false</required>
      <model_dependent>false</model_dependent>
      <choices>
        <choice>
          <value>true</value>
          <display_name>true</display_name>
        </choice>
        <choice>
          <value>false</value>
          <display_name>false</display_name>
        </choice>
      </choices>
    </argument>
    <argument>
      <name>cooking_range_oven_is_convection</name>
      <display_name>Cooking Range/Oven: Is Convection</display_name>
      <description>Whether the oven is convection. If not provided, the OS-HPXML default is used.</description>
      <type>Boolean</type>
      <required>false</required>
      <model_dependent>false</model_dependent>
      <choices>
        <choice>
          <value>true</value>
          <display_name>true</display_name>
        </choice>
        <choice>
          <value>false</value>
          <display_name>false</display_name>
        </choice>
      </choices>
    </argument>
    <argument>
      <name>cooking_range_oven_usage_multiplier</name>
      <display_name>Cooking Range/Oven: Usage Multiplier</display_name>
      <description>Multiplier on the cooking range/oven energy usage that can reflect, e.g., high/low usage occupants. If not provided, the OS-HPXML default is used.</description>
      <type>Double</type>
      <required>false</required>
      <model_dependent>false</model_dependent>
    </argument>
    <argument>
      <name>ceiling_fan_present</name>
      <display_name>Ceiling Fan: Present</display_name>
      <description>Whether there are any ceiling fans.</description>
      <type>Boolean</type>
      <required>true</required>
      <model_dependent>false</model_dependent>
      <default_value>true</default_value>
      <choices>
        <choice>
          <value>true</value>
          <display_name>true</display_name>
        </choice>
        <choice>
          <value>false</value>
          <display_name>false</display_name>
        </choice>
      </choices>
    </argument>
    <argument>
      <name>ceiling_fan_efficiency</name>
      <display_name>Ceiling Fan: Efficiency</display_name>
      <description>The efficiency rating of the ceiling fan(s) at medium speed. If not provided, the OS-HPXML default is used.</description>
      <type>Double</type>
      <units>CFM/W</units>
      <required>false</required>
      <model_dependent>false</model_dependent>
    </argument>
    <argument>
      <name>ceiling_fan_quantity</name>
      <display_name>Ceiling Fan: Quantity</display_name>
      <description>Total number of ceiling fans. If not provided, the OS-HPXML default is used.</description>
      <type>Integer</type>
      <units>#</units>
      <required>false</required>
      <model_dependent>false</model_dependent>
    </argument>
    <argument>
      <name>ceiling_fan_cooling_setpoint_temp_offset</name>
      <display_name>Ceiling Fan: Cooling Setpoint Temperature Offset</display_name>
      <description>The cooling setpoint temperature offset during months when the ceiling fans are operating. Only applies if ceiling fan quantity is greater than zero. If not provided, the OS-HPXML default is used.</description>
      <type>Double</type>
      <units>deg-F</units>
      <required>false</required>
      <model_dependent>false</model_dependent>
    </argument>
    <argument>
      <name>misc_plug_loads_television_present</name>
      <display_name>Misc Plug Loads: Television Present</display_name>
      <description>Whether there are televisions.</description>
      <type>Boolean</type>
      <required>true</required>
      <model_dependent>false</model_dependent>
      <default_value>true</default_value>
      <choices>
        <choice>
          <value>true</value>
          <display_name>true</display_name>
        </choice>
        <choice>
          <value>false</value>
          <display_name>false</display_name>
        </choice>
      </choices>
    </argument>
    <argument>
      <name>misc_plug_loads_television_annual_kwh</name>
      <display_name>Misc Plug Loads: Television Annual kWh</display_name>
      <description>The annual energy consumption of the television plug loads. If not provided, the OS-HPXML default is used.</description>
      <type>Double</type>
      <units>kWh/yr</units>
      <required>false</required>
      <model_dependent>false</model_dependent>
    </argument>
    <argument>
      <name>misc_plug_loads_television_usage_multiplier</name>
      <display_name>Misc Plug Loads: Television Usage Multiplier</display_name>
      <description>Multiplier on the television energy usage that can reflect, e.g., high/low usage occupants. If not provided, the OS-HPXML default is used.</description>
      <type>Double</type>
      <required>false</required>
      <model_dependent>false</model_dependent>
    </argument>
    <argument>
      <name>misc_plug_loads_other_annual_kwh</name>
      <display_name>Misc Plug Loads: Other Annual kWh</display_name>
      <description>The annual energy consumption of the other residual plug loads. If not provided, the OS-HPXML default is used.</description>
      <type>Double</type>
      <units>kWh/yr</units>
      <required>false</required>
      <model_dependent>false</model_dependent>
    </argument>
    <argument>
      <name>misc_plug_loads_other_frac_sensible</name>
      <display_name>Misc Plug Loads: Other Sensible Fraction</display_name>
      <description>Fraction of other residual plug loads' internal gains that are sensible. If not provided, the OS-HPXML default is used.</description>
      <type>Double</type>
      <units>Frac</units>
      <required>false</required>
      <model_dependent>false</model_dependent>
    </argument>
    <argument>
      <name>misc_plug_loads_other_frac_latent</name>
      <display_name>Misc Plug Loads: Other Latent Fraction</display_name>
      <description>Fraction of other residual plug loads' internal gains that are latent. If not provided, the OS-HPXML default is used.</description>
      <type>Double</type>
      <units>Frac</units>
      <required>false</required>
      <model_dependent>false</model_dependent>
    </argument>
    <argument>
      <name>misc_plug_loads_other_usage_multiplier</name>
      <display_name>Misc Plug Loads: Other Usage Multiplier</display_name>
      <description>Multiplier on the other energy usage that can reflect, e.g., high/low usage occupants. If not provided, the OS-HPXML default is used.</description>
      <type>Double</type>
      <required>false</required>
      <model_dependent>false</model_dependent>
    </argument>
    <argument>
      <name>misc_plug_loads_well_pump_present</name>
      <display_name>Misc Plug Loads: Well Pump Present</display_name>
      <description>Whether there is a well pump.</description>
      <type>Boolean</type>
      <required>true</required>
      <model_dependent>false</model_dependent>
      <default_value>false</default_value>
      <choices>
        <choice>
          <value>true</value>
          <display_name>true</display_name>
        </choice>
        <choice>
          <value>false</value>
          <display_name>false</display_name>
        </choice>
      </choices>
    </argument>
    <argument>
      <name>misc_plug_loads_well_pump_annual_kwh</name>
      <display_name>Misc Plug Loads: Well Pump Annual kWh</display_name>
      <description>The annual energy consumption of the well pump plug loads. If not provided, the OS-HPXML default is used.</description>
      <type>Double</type>
      <units>kWh/yr</units>
      <required>false</required>
      <model_dependent>false</model_dependent>
    </argument>
    <argument>
      <name>misc_plug_loads_well_pump_usage_multiplier</name>
      <display_name>Misc Plug Loads: Well Pump Usage Multiplier</display_name>
      <description>Multiplier on the well pump energy usage that can reflect, e.g., high/low usage occupants. If not provided, the OS-HPXML default is used.</description>
      <type>Double</type>
      <required>false</required>
      <model_dependent>false</model_dependent>
    </argument>
    <argument>
      <name>misc_plug_loads_vehicle_present</name>
      <display_name>Misc Plug Loads: Vehicle Present</display_name>
      <description>Whether there is an electric vehicle.</description>
      <type>Boolean</type>
      <required>true</required>
      <model_dependent>false</model_dependent>
      <default_value>false</default_value>
      <choices>
        <choice>
          <value>true</value>
          <display_name>true</display_name>
        </choice>
        <choice>
          <value>false</value>
          <display_name>false</display_name>
        </choice>
      </choices>
    </argument>
    <argument>
      <name>misc_plug_loads_vehicle_annual_kwh</name>
      <display_name>Misc Plug Loads: Vehicle Annual kWh</display_name>
      <description>The annual energy consumption of the electric vehicle plug loads. If not provided, the OS-HPXML default is used.</description>
      <type>Double</type>
      <units>kWh/yr</units>
      <required>false</required>
      <model_dependent>false</model_dependent>
    </argument>
    <argument>
      <name>misc_plug_loads_vehicle_usage_multiplier</name>
      <display_name>Misc Plug Loads: Vehicle Usage Multiplier</display_name>
      <description>Multiplier on the electric vehicle energy usage that can reflect, e.g., high/low usage occupants. If not provided, the OS-HPXML default is used.</description>
      <type>Double</type>
      <required>false</required>
      <model_dependent>false</model_dependent>
    </argument>
    <argument>
      <name>misc_fuel_loads_grill_present</name>
      <display_name>Misc Fuel Loads: Grill Present</display_name>
      <description>Whether there is a fuel loads grill.</description>
      <type>Boolean</type>
      <required>true</required>
      <model_dependent>false</model_dependent>
      <default_value>false</default_value>
      <choices>
        <choice>
          <value>true</value>
          <display_name>true</display_name>
        </choice>
        <choice>
          <value>false</value>
          <display_name>false</display_name>
        </choice>
      </choices>
    </argument>
    <argument>
      <name>misc_fuel_loads_grill_fuel_type</name>
      <display_name>Misc Fuel Loads: Grill Fuel Type</display_name>
      <description>The fuel type of the fuel loads grill.</description>
      <type>Choice</type>
      <required>true</required>
      <model_dependent>false</model_dependent>
      <default_value>natural gas</default_value>
      <choices>
        <choice>
          <value>natural gas</value>
          <display_name>natural gas</display_name>
        </choice>
        <choice>
          <value>fuel oil</value>
          <display_name>fuel oil</display_name>
        </choice>
        <choice>
          <value>propane</value>
          <display_name>propane</display_name>
        </choice>
        <choice>
          <value>wood</value>
          <display_name>wood</display_name>
        </choice>
        <choice>
          <value>wood pellets</value>
          <display_name>wood pellets</display_name>
        </choice>
      </choices>
    </argument>
    <argument>
      <name>misc_fuel_loads_grill_annual_therm</name>
      <display_name>Misc Fuel Loads: Grill Annual therm</display_name>
      <description>The annual energy consumption of the fuel loads grill. If not provided, the OS-HPXML default is used.</description>
      <type>Double</type>
      <units>therm/yr</units>
      <required>false</required>
      <model_dependent>false</model_dependent>
    </argument>
    <argument>
      <name>misc_fuel_loads_grill_usage_multiplier</name>
      <display_name>Misc Fuel Loads: Grill Usage Multiplier</display_name>
      <description>Multiplier on the fuel loads grill energy usage that can reflect, e.g., high/low usage occupants. If not provided, the OS-HPXML default is used.</description>
      <type>Double</type>
      <required>false</required>
      <model_dependent>false</model_dependent>
    </argument>
    <argument>
      <name>misc_fuel_loads_lighting_present</name>
      <display_name>Misc Fuel Loads: Lighting Present</display_name>
      <description>Whether there is fuel loads lighting.</description>
      <type>Boolean</type>
      <required>true</required>
      <model_dependent>false</model_dependent>
      <default_value>false</default_value>
      <choices>
        <choice>
          <value>true</value>
          <display_name>true</display_name>
        </choice>
        <choice>
          <value>false</value>
          <display_name>false</display_name>
        </choice>
      </choices>
    </argument>
    <argument>
      <name>misc_fuel_loads_lighting_fuel_type</name>
      <display_name>Misc Fuel Loads: Lighting Fuel Type</display_name>
      <description>The fuel type of the fuel loads lighting.</description>
      <type>Choice</type>
      <required>true</required>
      <model_dependent>false</model_dependent>
      <default_value>natural gas</default_value>
      <choices>
        <choice>
          <value>natural gas</value>
          <display_name>natural gas</display_name>
        </choice>
        <choice>
          <value>fuel oil</value>
          <display_name>fuel oil</display_name>
        </choice>
        <choice>
          <value>propane</value>
          <display_name>propane</display_name>
        </choice>
        <choice>
          <value>wood</value>
          <display_name>wood</display_name>
        </choice>
        <choice>
          <value>wood pellets</value>
          <display_name>wood pellets</display_name>
        </choice>
      </choices>
    </argument>
    <argument>
      <name>misc_fuel_loads_lighting_annual_therm</name>
      <display_name>Misc Fuel Loads: Lighting Annual therm</display_name>
      <description>The annual energy consumption of the fuel loads lighting. If not provided, the OS-HPXML default is used.</description>
      <type>Double</type>
      <units>therm/yr</units>
      <required>false</required>
      <model_dependent>false</model_dependent>
    </argument>
    <argument>
      <name>misc_fuel_loads_lighting_usage_multiplier</name>
      <display_name>Misc Fuel Loads: Lighting Usage Multiplier</display_name>
      <description>Multiplier on the fuel loads lighting energy usage that can reflect, e.g., high/low usage occupants. If not provided, the OS-HPXML default is used.</description>
      <type>Double</type>
      <required>false</required>
      <model_dependent>false</model_dependent>
    </argument>
    <argument>
      <name>misc_fuel_loads_fireplace_present</name>
      <display_name>Misc Fuel Loads: Fireplace Present</display_name>
      <description>Whether there is fuel loads fireplace.</description>
      <type>Boolean</type>
      <required>true</required>
      <model_dependent>false</model_dependent>
      <default_value>false</default_value>
      <choices>
        <choice>
          <value>true</value>
          <display_name>true</display_name>
        </choice>
        <choice>
          <value>false</value>
          <display_name>false</display_name>
        </choice>
      </choices>
    </argument>
    <argument>
      <name>misc_fuel_loads_fireplace_fuel_type</name>
      <display_name>Misc Fuel Loads: Fireplace Fuel Type</display_name>
      <description>The fuel type of the fuel loads fireplace.</description>
      <type>Choice</type>
      <required>true</required>
      <model_dependent>false</model_dependent>
      <default_value>natural gas</default_value>
      <choices>
        <choice>
          <value>natural gas</value>
          <display_name>natural gas</display_name>
        </choice>
        <choice>
          <value>fuel oil</value>
          <display_name>fuel oil</display_name>
        </choice>
        <choice>
          <value>propane</value>
          <display_name>propane</display_name>
        </choice>
        <choice>
          <value>wood</value>
          <display_name>wood</display_name>
        </choice>
        <choice>
          <value>wood pellets</value>
          <display_name>wood pellets</display_name>
        </choice>
      </choices>
    </argument>
    <argument>
      <name>misc_fuel_loads_fireplace_annual_therm</name>
      <display_name>Misc Fuel Loads: Fireplace Annual therm</display_name>
      <description>The annual energy consumption of the fuel loads fireplace. If not provided, the OS-HPXML default is used.</description>
      <type>Double</type>
      <units>therm/yr</units>
      <required>false</required>
      <model_dependent>false</model_dependent>
    </argument>
    <argument>
      <name>misc_fuel_loads_fireplace_frac_sensible</name>
      <display_name>Misc Fuel Loads: Fireplace Sensible Fraction</display_name>
      <description>Fraction of fireplace residual fuel loads' internal gains that are sensible. If not provided, the OS-HPXML default is used.</description>
      <type>Double</type>
      <units>Frac</units>
      <required>false</required>
      <model_dependent>false</model_dependent>
    </argument>
    <argument>
      <name>misc_fuel_loads_fireplace_frac_latent</name>
      <display_name>Misc Fuel Loads: Fireplace Latent Fraction</display_name>
      <description>Fraction of fireplace residual fuel loads' internal gains that are latent. If not provided, the OS-HPXML default is used.</description>
      <type>Double</type>
      <units>Frac</units>
      <required>false</required>
      <model_dependent>false</model_dependent>
    </argument>
    <argument>
      <name>misc_fuel_loads_fireplace_usage_multiplier</name>
      <display_name>Misc Fuel Loads: Fireplace Usage Multiplier</display_name>
      <description>Multiplier on the fuel loads fireplace energy usage that can reflect, e.g., high/low usage occupants. If not provided, the OS-HPXML default is used.</description>
      <type>Double</type>
      <required>false</required>
      <model_dependent>false</model_dependent>
    </argument>
    <argument>
      <name>pool_present</name>
      <display_name>Pool: Present</display_name>
      <description>Whether there is a pool.</description>
      <type>Boolean</type>
      <required>true</required>
      <model_dependent>false</model_dependent>
      <default_value>false</default_value>
      <choices>
        <choice>
          <value>true</value>
          <display_name>true</display_name>
        </choice>
        <choice>
          <value>false</value>
          <display_name>false</display_name>
        </choice>
      </choices>
    </argument>
    <argument>
      <name>pool_pump_annual_kwh</name>
      <display_name>Pool: Pump Annual kWh</display_name>
      <description>The annual energy consumption of the pool pump. If not provided, the OS-HPXML default is used.</description>
      <type>Double</type>
      <units>kWh/yr</units>
      <required>false</required>
      <model_dependent>false</model_dependent>
    </argument>
    <argument>
      <name>pool_pump_usage_multiplier</name>
      <display_name>Pool: Pump Usage Multiplier</display_name>
      <description>Multiplier on the pool pump energy usage that can reflect, e.g., high/low usage occupants. If not provided, the OS-HPXML default is used.</description>
      <type>Double</type>
      <required>false</required>
      <model_dependent>false</model_dependent>
    </argument>
    <argument>
      <name>pool_heater_type</name>
      <display_name>Pool: Heater Type</display_name>
      <description>The type of pool heater. Use 'none' if there is no pool heater.</description>
      <type>Choice</type>
      <required>true</required>
      <model_dependent>false</model_dependent>
      <default_value>none</default_value>
      <choices>
        <choice>
          <value>none</value>
          <display_name>none</display_name>
        </choice>
        <choice>
          <value>electric resistance</value>
          <display_name>electric resistance</display_name>
        </choice>
        <choice>
          <value>gas fired</value>
          <display_name>gas fired</display_name>
        </choice>
        <choice>
          <value>heat pump</value>
          <display_name>heat pump</display_name>
        </choice>
      </choices>
    </argument>
    <argument>
      <name>pool_heater_annual_kwh</name>
      <display_name>Pool: Heater Annual kWh</display_name>
      <description>The annual energy consumption of the electric resistance pool heater. If not provided, the OS-HPXML default is used.</description>
      <type>Double</type>
      <units>kWh/yr</units>
      <required>false</required>
      <model_dependent>false</model_dependent>
    </argument>
    <argument>
      <name>pool_heater_annual_therm</name>
      <display_name>Pool: Heater Annual therm</display_name>
      <description>The annual energy consumption of the gas fired pool heater. If not provided, the OS-HPXML default is used.</description>
      <type>Double</type>
      <units>therm/yr</units>
      <required>false</required>
      <model_dependent>false</model_dependent>
    </argument>
    <argument>
      <name>pool_heater_usage_multiplier</name>
      <display_name>Pool: Heater Usage Multiplier</display_name>
      <description>Multiplier on the pool heater energy usage that can reflect, e.g., high/low usage occupants. If not provided, the OS-HPXML default is used.</description>
      <type>Double</type>
      <required>false</required>
      <model_dependent>false</model_dependent>
    </argument>
    <argument>
      <name>hot_tub_present</name>
      <display_name>Hot Tub: Present</display_name>
      <description>Whether there is a hot tub.</description>
      <type>Boolean</type>
      <required>true</required>
      <model_dependent>false</model_dependent>
      <default_value>false</default_value>
      <choices>
        <choice>
          <value>true</value>
          <display_name>true</display_name>
        </choice>
        <choice>
          <value>false</value>
          <display_name>false</display_name>
        </choice>
      </choices>
    </argument>
    <argument>
      <name>hot_tub_pump_annual_kwh</name>
      <display_name>Hot Tub: Pump Annual kWh</display_name>
      <description>The annual energy consumption of the hot tub pump. If not provided, the OS-HPXML default is used.</description>
      <type>Double</type>
      <units>kWh/yr</units>
      <required>false</required>
      <model_dependent>false</model_dependent>
    </argument>
    <argument>
      <name>hot_tub_pump_usage_multiplier</name>
      <display_name>Hot Tub: Pump Usage Multiplier</display_name>
      <description>Multiplier on the hot tub pump energy usage that can reflect, e.g., high/low usage occupants. If not provided, the OS-HPXML default is used.</description>
      <type>Double</type>
      <required>false</required>
      <model_dependent>false</model_dependent>
    </argument>
    <argument>
      <name>hot_tub_heater_type</name>
      <display_name>Hot Tub: Heater Type</display_name>
      <description>The type of hot tub heater. Use 'none' if there is no hot tub heater.</description>
      <type>Choice</type>
      <required>true</required>
      <model_dependent>false</model_dependent>
      <default_value>none</default_value>
      <choices>
        <choice>
          <value>none</value>
          <display_name>none</display_name>
        </choice>
        <choice>
          <value>electric resistance</value>
          <display_name>electric resistance</display_name>
        </choice>
        <choice>
          <value>gas fired</value>
          <display_name>gas fired</display_name>
        </choice>
        <choice>
          <value>heat pump</value>
          <display_name>heat pump</display_name>
        </choice>
      </choices>
    </argument>
    <argument>
      <name>hot_tub_heater_annual_kwh</name>
      <display_name>Hot Tub: Heater Annual kWh</display_name>
      <description>The annual energy consumption of the electric resistance hot tub heater. If not provided, the OS-HPXML default is used.</description>
      <type>Double</type>
      <units>kWh/yr</units>
      <required>false</required>
      <model_dependent>false</model_dependent>
    </argument>
    <argument>
      <name>hot_tub_heater_annual_therm</name>
      <display_name>Hot Tub: Heater Annual therm</display_name>
      <description>The annual energy consumption of the gas fired hot tub heater. If not provided, the OS-HPXML default is used.</description>
      <type>Double</type>
      <units>therm/yr</units>
      <required>false</required>
      <model_dependent>false</model_dependent>
    </argument>
    <argument>
      <name>hot_tub_heater_usage_multiplier</name>
      <display_name>Hot Tub: Heater Usage Multiplier</display_name>
      <description>Multiplier on the hot tub heater energy usage that can reflect, e.g., high/low usage occupants. If not provided, the OS-HPXML default is used.</description>
      <type>Double</type>
      <required>false</required>
      <model_dependent>false</model_dependent>
    </argument>
    <argument>
      <name>emissions_scenario_names</name>
      <display_name>Emissions: Scenario Names</display_name>
      <description>Names of emissions scenarios. If multiple scenarios, use a comma-separated list. If not provided, no emissions scenarios are calculated.</description>
      <type>String</type>
      <required>false</required>
      <model_dependent>false</model_dependent>
    </argument>
    <argument>
      <name>emissions_types</name>
      <display_name>Emissions: Types</display_name>
      <description>Types of emissions (e.g., CO2e, NOx, etc.). If multiple scenarios, use a comma-separated list.</description>
      <type>String</type>
      <required>false</required>
      <model_dependent>false</model_dependent>
    </argument>
    <argument>
      <name>emissions_electricity_units</name>
      <display_name>Emissions: Electricity Units</display_name>
      <description>Electricity emissions factors units. If multiple scenarios, use a comma-separated list. Only lb/MWh and kg/MWh are allowed.</description>
      <type>String</type>
      <required>false</required>
      <model_dependent>false</model_dependent>
    </argument>
    <argument>
      <name>emissions_electricity_values_or_filepaths</name>
      <display_name>Emissions: Electricity Values or File Paths</display_name>
      <description>Electricity emissions factors values, specified as either an annual factor or an absolute/relative path to a file with hourly factors. If multiple scenarios, use a comma-separated list.</description>
      <type>String</type>
      <required>false</required>
      <model_dependent>false</model_dependent>
    </argument>
    <argument>
      <name>emissions_electricity_number_of_header_rows</name>
      <display_name>Emissions: Electricity Files Number of Header Rows</display_name>
      <description>The number of header rows in the electricity emissions factor file. Only applies when an electricity filepath is used. If multiple scenarios, use a comma-separated list.</description>
      <type>String</type>
      <required>false</required>
      <model_dependent>false</model_dependent>
    </argument>
    <argument>
      <name>emissions_electricity_column_numbers</name>
      <display_name>Emissions: Electricity Files Column Numbers</display_name>
      <description>The column number in the electricity emissions factor file. Only applies when an electricity filepath is used. If multiple scenarios, use a comma-separated list.</description>
      <type>String</type>
      <required>false</required>
      <model_dependent>false</model_dependent>
    </argument>
    <argument>
      <name>emissions_fossil_fuel_units</name>
      <display_name>Emissions: Fossil Fuel Units</display_name>
      <description>Fossil fuel emissions factors units. If multiple scenarios, use a comma-separated list. Only lb/MBtu and kg/MBtu are allowed.</description>
      <type>String</type>
      <required>false</required>
      <model_dependent>false</model_dependent>
    </argument>
    <argument>
      <name>emissions_natural_gas_values</name>
      <display_name>Emissions: Natural Gas Values</display_name>
      <description>Natural gas emissions factors values, specified as an annual factor. If multiple scenarios, use a comma-separated list.</description>
      <type>String</type>
      <required>false</required>
      <model_dependent>false</model_dependent>
    </argument>
    <argument>
      <name>emissions_propane_values</name>
      <display_name>Emissions: Propane Values</display_name>
      <description>Propane emissions factors values, specified as an annual factor. If multiple scenarios, use a comma-separated list.</description>
      <type>String</type>
      <required>false</required>
      <model_dependent>false</model_dependent>
    </argument>
    <argument>
      <name>emissions_fuel_oil_values</name>
      <display_name>Emissions: Fuel Oil Values</display_name>
      <description>Fuel oil emissions factors values, specified as an annual factor. If multiple scenarios, use a comma-separated list.</description>
      <type>String</type>
      <required>false</required>
      <model_dependent>false</model_dependent>
    </argument>
    <argument>
      <name>emissions_coal_values</name>
      <display_name>Emissions: Coal Values</display_name>
      <description>Coal emissions factors values, specified as an annual factor. If multiple scenarios, use a comma-separated list.</description>
      <type>String</type>
      <required>false</required>
      <model_dependent>false</model_dependent>
    </argument>
    <argument>
      <name>emissions_wood_values</name>
      <display_name>Emissions: Wood Values</display_name>
      <description>Wood emissions factors values, specified as an annual factor. If multiple scenarios, use a comma-separated list.</description>
      <type>String</type>
      <required>false</required>
      <model_dependent>false</model_dependent>
    </argument>
    <argument>
      <name>emissions_wood_pellets_values</name>
      <display_name>Emissions: Wood Pellets Values</display_name>
      <description>Wood pellets emissions factors values, specified as an annual factor. If multiple scenarios, use a comma-separated list.</description>
      <type>String</type>
      <required>false</required>
      <model_dependent>false</model_dependent>
    </argument>
    <argument>
      <name>utility_bill_scenario_names</name>
      <display_name>Utility Bills: Scenario Names</display_name>
      <description>Names of utility bill scenarios. If multiple scenarios, use a comma-separated list. If not provided, no utility bills scenarios are calculated.</description>
      <type>String</type>
      <required>false</required>
      <model_dependent>false</model_dependent>
    </argument>
    <argument>
      <name>utility_bill_electricity_filepaths</name>
      <display_name>Utility Bills: Electricity File Paths</display_name>
      <description>Electricity tariff file specified as an absolute/relative path to a file with utility rate structure information. Tariff file must be formatted to OpenEI API version 7. If multiple scenarios, use a comma-separated list.</description>
      <type>String</type>
      <required>false</required>
      <model_dependent>false</model_dependent>
    </argument>
    <argument>
      <name>utility_bill_electricity_fixed_charges</name>
      <display_name>Utility Bills: Electricity Fixed Charges</display_name>
      <description>Electricity utility bill monthly fixed charges. If multiple scenarios, use a comma-separated list.</description>
      <type>String</type>
      <required>false</required>
      <model_dependent>false</model_dependent>
    </argument>
    <argument>
      <name>utility_bill_natural_gas_fixed_charges</name>
      <display_name>Utility Bills: Natural Gas Fixed Charges</display_name>
      <description>Natural gas utility bill monthly fixed charges. If multiple scenarios, use a comma-separated list.</description>
      <type>String</type>
      <required>false</required>
      <model_dependent>false</model_dependent>
    </argument>
    <argument>
      <name>utility_bill_propane_fixed_charges</name>
      <display_name>Utility Bills: Propane Fixed Charges</display_name>
      <description>Propane utility bill monthly fixed charges. If multiple scenarios, use a comma-separated list.</description>
      <type>String</type>
      <required>false</required>
      <model_dependent>false</model_dependent>
    </argument>
    <argument>
      <name>utility_bill_fuel_oil_fixed_charges</name>
      <display_name>Utility Bills: Fuel Oil Fixed Charges</display_name>
      <description>Fuel oil utility bill monthly fixed charges. If multiple scenarios, use a comma-separated list.</description>
      <type>String</type>
      <required>false</required>
      <model_dependent>false</model_dependent>
    </argument>
    <argument>
      <name>utility_bill_coal_fixed_charges</name>
      <display_name>Utility Bills: Coal Fixed Charges</display_name>
      <description>Coal utility bill monthly fixed charges. If multiple scenarios, use a comma-separated list.</description>
      <type>String</type>
      <required>false</required>
      <model_dependent>false</model_dependent>
    </argument>
    <argument>
      <name>utility_bill_wood_fixed_charges</name>
      <display_name>Utility Bills: Wood Fixed Charges</display_name>
      <description>Wood utility bill monthly fixed charges. If multiple scenarios, use a comma-separated list.</description>
      <type>String</type>
      <required>false</required>
      <model_dependent>false</model_dependent>
    </argument>
    <argument>
      <name>utility_bill_wood_pellets_fixed_charges</name>
      <display_name>Utility Bills: Wood Pellets Fixed Charges</display_name>
      <description>Wood pellets utility bill monthly fixed charges. If multiple scenarios, use a comma-separated list.</description>
      <type>String</type>
      <required>false</required>
      <model_dependent>false</model_dependent>
    </argument>
    <argument>
      <name>utility_bill_electricity_marginal_rates</name>
      <display_name>Utility Bills: Electricity Marginal Rates</display_name>
      <description>Electricity utility bill marginal rates. If multiple scenarios, use a comma-separated list.</description>
      <type>String</type>
      <required>false</required>
      <model_dependent>false</model_dependent>
    </argument>
    <argument>
      <name>utility_bill_natural_gas_marginal_rates</name>
      <display_name>Utility Bills: Natural Gas Marginal Rates</display_name>
      <description>Natural gas utility bill marginal rates. If multiple scenarios, use a comma-separated list.</description>
      <type>String</type>
      <required>false</required>
      <model_dependent>false</model_dependent>
    </argument>
    <argument>
      <name>utility_bill_propane_marginal_rates</name>
      <display_name>Utility Bills: Propane Marginal Rates</display_name>
      <description>Propane utility bill marginal rates. If multiple scenarios, use a comma-separated list.</description>
      <type>String</type>
      <required>false</required>
      <model_dependent>false</model_dependent>
    </argument>
    <argument>
      <name>utility_bill_fuel_oil_marginal_rates</name>
      <display_name>Utility Bills: Fuel Oil Marginal Rates</display_name>
      <description>Fuel oil utility bill marginal rates. If multiple scenarios, use a comma-separated list.</description>
      <type>String</type>
      <required>false</required>
      <model_dependent>false</model_dependent>
    </argument>
    <argument>
      <name>utility_bill_coal_marginal_rates</name>
      <display_name>Utility Bills: Coal Marginal Rates</display_name>
      <description>Coal utility bill marginal rates. If multiple scenarios, use a comma-separated list.</description>
      <type>String</type>
      <required>false</required>
      <model_dependent>false</model_dependent>
    </argument>
    <argument>
      <name>utility_bill_wood_marginal_rates</name>
      <display_name>Utility Bills: Wood Marginal Rates</display_name>
      <description>Wood utility bill marginal rates. If multiple scenarios, use a comma-separated list.</description>
      <type>String</type>
      <required>false</required>
      <model_dependent>false</model_dependent>
    </argument>
    <argument>
      <name>utility_bill_wood_pellets_marginal_rates</name>
      <display_name>Utility Bills: Wood Pellets Marginal Rates</display_name>
      <description>Wood pellets utility bill marginal rates. If multiple scenarios, use a comma-separated list.</description>
      <type>String</type>
      <required>false</required>
      <model_dependent>false</model_dependent>
    </argument>
    <argument>
      <name>utility_bill_pv_compensation_types</name>
      <display_name>Utility Bills: PV Compensation Types</display_name>
      <description>Utility bill PV compensation types. If multiple scenarios, use a comma-separated list.</description>
      <type>String</type>
      <required>false</required>
      <model_dependent>false</model_dependent>
    </argument>
    <argument>
      <name>utility_bill_pv_net_metering_annual_excess_sellback_rate_types</name>
      <display_name>Utility Bills: PV Net Metering Annual Excess Sellback Rate Types</display_name>
      <description>Utility bill PV net metering annual excess sellback rate types. Only applies if the PV compensation type is 'NetMetering'. If multiple scenarios, use a comma-separated list.</description>
      <type>String</type>
      <required>false</required>
      <model_dependent>false</model_dependent>
    </argument>
    <argument>
      <name>utility_bill_pv_net_metering_annual_excess_sellback_rates</name>
      <display_name>Utility Bills: PV Net Metering Annual Excess Sellback Rates</display_name>
      <description>Utility bill PV net metering annual excess sellback rates. Only applies if the PV compensation type is 'NetMetering' and the PV annual excess sellback rate type is 'User-Specified'. If multiple scenarios, use a comma-separated list.</description>
      <type>String</type>
      <required>false</required>
      <model_dependent>false</model_dependent>
    </argument>
    <argument>
      <name>utility_bill_pv_feed_in_tariff_rates</name>
      <display_name>Utility Bills: PV Feed-In Tariff Rates</display_name>
      <description>Utility bill PV annual full/gross feed-in tariff rates. Only applies if the PV compensation type is 'FeedInTariff'. If multiple scenarios, use a comma-separated list.</description>
      <type>String</type>
      <required>false</required>
      <model_dependent>false</model_dependent>
    </argument>
    <argument>
      <name>utility_bill_pv_monthly_grid_connection_fee_units</name>
      <display_name>Utility Bills: PV Monthly Grid Connection Fee Units</display_name>
      <description>Utility bill PV monthly grid connection fee units. If multiple scenarios, use a comma-separated list.</description>
      <type>String</type>
      <required>false</required>
      <model_dependent>false</model_dependent>
    </argument>
    <argument>
      <name>utility_bill_pv_monthly_grid_connection_fees</name>
      <display_name>Utility Bills: PV Monthly Grid Connection Fees</display_name>
      <description>Utility bill PV monthly grid connection fees. If multiple scenarios, use a comma-separated list.</description>
      <type>String</type>
      <required>false</required>
      <model_dependent>false</model_dependent>
    </argument>
    <argument>
      <name>additional_properties</name>
      <display_name>Additional Properties</display_name>
      <description>Additional properties specified as key-value pairs (i.e., key=value). If multiple additional properties, use a |-separated list. For example, 'LowIncome=false|Remodeled|Description=2-story home in Denver'. These properties will be stored in the HPXML file under /HPXML/SoftwareInfo/extension/AdditionalProperties.</description>
      <type>String</type>
      <required>false</required>
      <model_dependent>false</model_dependent>
    </argument>
    <argument>
      <name>combine_like_surfaces</name>
      <display_name>Combine like surfaces?</display_name>
      <description>If true, combines like surfaces to simplify the HPXML file generated.</description>
      <type>Boolean</type>
      <required>false</required>
      <model_dependent>false</model_dependent>
      <default_value>false</default_value>
      <choices>
        <choice>
          <value>true</value>
          <display_name>true</display_name>
        </choice>
        <choice>
          <value>false</value>
          <display_name>false</display_name>
        </choice>
      </choices>
    </argument>
    <argument>
      <name>apply_defaults</name>
      <display_name>Apply Default Values?</display_name>
      <description>If true, applies OS-HPXML default values to the HPXML output file. Setting to true will also force validation of the HPXML output file before applying OS-HPXML default values.</description>
      <type>Boolean</type>
      <required>false</required>
      <model_dependent>false</model_dependent>
      <default_value>false</default_value>
      <choices>
        <choice>
          <value>true</value>
          <display_name>true</display_name>
        </choice>
        <choice>
          <value>false</value>
          <display_name>false</display_name>
        </choice>
      </choices>
    </argument>
    <argument>
      <name>apply_validation</name>
      <display_name>Apply Validation?</display_name>
      <description>If true, validates the HPXML output file. Set to false for faster performance. Note that validation is not needed if the HPXML file will be validated downstream (e.g., via the HPXMLtoOpenStudio measure).</description>
      <type>Boolean</type>
      <required>false</required>
      <model_dependent>false</model_dependent>
      <default_value>false</default_value>
      <choices>
        <choice>
          <value>true</value>
          <display_name>true</display_name>
        </choice>
        <choice>
          <value>false</value>
          <display_name>false</display_name>
        </choice>
      </choices>
    </argument>
  </arguments>
  <outputs />
  <provenances />
  <tags>
    <tag>Whole Building.Space Types</tag>
  </tags>
  <attributes>
    <attribute>
      <name>Measure Type</name>
      <value>ModelMeasure</value>
      <datatype>string</datatype>
    </attribute>
  </attributes>
  <files>
    <file>
      <version>
        <software_program>OpenStudio</software_program>
        <identifier>2.9.0</identifier>
        <min_compatible>2.9.0</min_compatible>
      </version>
      <filename>measure.rb</filename>
      <filetype>rb</filetype>
      <usage_type>script</usage_type>
<<<<<<< HEAD
      <checksum>2E539E78</checksum>
=======
      <checksum>8B606469</checksum>
>>>>>>> c05e69e3
    </file>
    <file>
      <filename>geometry.rb</filename>
      <filetype>rb</filetype>
      <usage_type>resource</usage_type>
      <checksum>6D43B4D8</checksum>
    </file>
    <file>
      <filename>build_residential_hpxml_test.rb</filename>
      <filetype>rb</filetype>
      <usage_type>test</usage_type>
      <checksum>4D646B5D</checksum>
    </file>
    <file>
      <filename>extra_files/base-mf.osm</filename>
      <filetype>osm</filetype>
      <usage_type>test</usage_type>
      <checksum>43C742D7</checksum>
    </file>
    <file>
      <filename>extra_files/base-mf.xml</filename>
      <filetype>xml</filetype>
      <usage_type>test</usage_type>
      <checksum>719386EA</checksum>
    </file>
    <file>
      <filename>extra_files/base-sfa.osm</filename>
      <filetype>osm</filetype>
      <usage_type>test</usage_type>
      <checksum>3EDFF77E</checksum>
    </file>
    <file>
      <filename>extra_files/base-sfa.xml</filename>
      <filetype>xml</filetype>
      <usage_type>test</usage_type>
      <checksum>15844D47</checksum>
    </file>
    <file>
      <filename>extra_files/base-sfd.osm</filename>
      <filetype>osm</filetype>
      <usage_type>test</usage_type>
      <checksum>0EDB7B89</checksum>
    </file>
    <file>
      <filename>extra_files/base-sfd.xml</filename>
      <filetype>xml</filetype>
      <usage_type>test</usage_type>
      <checksum>FE3D9F28</checksum>
    </file>
    <file>
      <filename>extra_files/extra-ashp-no-ducts.osm</filename>
      <filetype>osm</filetype>
      <usage_type>test</usage_type>
      <checksum>1E5A4110</checksum>
    </file>
    <file>
      <filename>extra_files/extra-ashp-no-ducts.xml</filename>
      <filetype>xml</filetype>
      <usage_type>test</usage_type>
      <checksum>25A402A8</checksum>
    </file>
    <file>
      <filename>extra_files/extra-auto-duct-locations.osm</filename>
      <filetype>osm</filetype>
      <usage_type>test</usage_type>
      <checksum>5A934791</checksum>
    </file>
    <file>
      <filename>extra_files/extra-auto-duct-locations.xml</filename>
      <filetype>xml</filetype>
      <usage_type>test</usage_type>
      <checksum>B1F3A9DC</checksum>
    </file>
    <file>
      <filename>extra_files/extra-auto.osm</filename>
      <filetype>osm</filetype>
      <usage_type>test</usage_type>
      <checksum>FE5602EB</checksum>
    </file>
    <file>
      <filename>extra_files/extra-auto.xml</filename>
      <filetype>xml</filetype>
      <usage_type>test</usage_type>
      <checksum>D0B6A33B</checksum>
    </file>
    <file>
      <filename>extra_files/extra-battery-attic.osm</filename>
      <filetype>osm</filetype>
      <usage_type>test</usage_type>
      <checksum>D51BE533</checksum>
    </file>
    <file>
      <filename>extra_files/extra-battery-attic.xml</filename>
      <filetype>xml</filetype>
      <usage_type>test</usage_type>
      <checksum>6F137499</checksum>
    </file>
    <file>
      <filename>extra_files/extra-battery-crawlspace.osm</filename>
      <filetype>osm</filetype>
      <usage_type>test</usage_type>
      <checksum>661D7D82</checksum>
    </file>
    <file>
      <filename>extra_files/extra-battery-crawlspace.xml</filename>
      <filetype>xml</filetype>
      <usage_type>test</usage_type>
      <checksum>ECFD3417</checksum>
    </file>
    <file>
      <filename>extra_files/extra-bills-fossil-fuel-rates.osm</filename>
      <filetype>osm</filetype>
      <usage_type>test</usage_type>
      <checksum>D0A3B97E</checksum>
    </file>
    <file>
      <filename>extra_files/extra-bills-fossil-fuel-rates.xml</filename>
      <filetype>xml</filetype>
      <usage_type>test</usage_type>
      <checksum>1A8B031A</checksum>
    </file>
    <file>
      <filename>extra_files/extra-dhw-solar-latitude.osm</filename>
      <filetype>osm</filetype>
      <usage_type>test</usage_type>
      <checksum>A7C2B7BA</checksum>
    </file>
    <file>
      <filename>extra_files/extra-dhw-solar-latitude.xml</filename>
      <filetype>xml</filetype>
      <usage_type>test</usage_type>
      <checksum>E47F316F</checksum>
    </file>
    <file>
      <filename>extra_files/extra-ducts-attic.osm</filename>
      <filetype>osm</filetype>
      <usage_type>test</usage_type>
      <checksum>220FC56C</checksum>
    </file>
    <file>
      <filename>extra_files/extra-ducts-attic.xml</filename>
      <filetype>xml</filetype>
      <usage_type>test</usage_type>
      <checksum>FE3D9F28</checksum>
    </file>
    <file>
      <filename>extra_files/extra-ducts-crawlspace.osm</filename>
      <filetype>osm</filetype>
      <usage_type>test</usage_type>
      <checksum>260BCFBA</checksum>
    </file>
    <file>
      <filename>extra_files/extra-ducts-crawlspace.xml</filename>
      <filetype>xml</filetype>
      <usage_type>test</usage_type>
      <checksum>430A95DD</checksum>
    </file>
    <file>
      <filename>extra_files/extra-emissions-fossil-fuel-factors.osm</filename>
      <filetype>osm</filetype>
      <usage_type>test</usage_type>
      <checksum>33A96DBA</checksum>
    </file>
    <file>
      <filename>extra_files/extra-emissions-fossil-fuel-factors.xml</filename>
      <filetype>xml</filetype>
      <usage_type>test</usage_type>
      <checksum>8F5636CC</checksum>
    </file>
    <file>
      <filename>extra_files/extra-enclosure-atticroof-conditioned-eaves-gable.osm</filename>
      <filetype>osm</filetype>
      <usage_type>test</usage_type>
      <checksum>2A261005</checksum>
    </file>
    <file>
      <filename>extra_files/extra-enclosure-atticroof-conditioned-eaves-gable.xml</filename>
      <filetype>xml</filetype>
      <usage_type>test</usage_type>
      <checksum>38EE4C4A</checksum>
    </file>
    <file>
      <filename>extra_files/extra-enclosure-atticroof-conditioned-eaves-hip.osm</filename>
      <filetype>osm</filetype>
      <usage_type>test</usage_type>
      <checksum>59A8FD98</checksum>
    </file>
    <file>
      <filename>extra_files/extra-enclosure-atticroof-conditioned-eaves-hip.xml</filename>
      <filetype>xml</filetype>
      <usage_type>test</usage_type>
      <checksum>5E986A90</checksum>
    </file>
    <file>
      <filename>extra_files/extra-enclosure-garage-atticroof-conditioned.osm</filename>
      <filetype>osm</filetype>
      <usage_type>test</usage_type>
      <checksum>B873462D</checksum>
    </file>
    <file>
      <filename>extra_files/extra-enclosure-garage-atticroof-conditioned.xml</filename>
      <filetype>xml</filetype>
      <usage_type>test</usage_type>
      <checksum>A030F529</checksum>
    </file>
    <file>
      <filename>extra_files/extra-enclosure-garage-partially-protruded.osm</filename>
      <filetype>osm</filetype>
      <usage_type>test</usage_type>
      <checksum>0731DCF4</checksum>
    </file>
    <file>
      <filename>extra_files/extra-enclosure-garage-partially-protruded.xml</filename>
      <filetype>xml</filetype>
      <usage_type>test</usage_type>
      <checksum>865956E0</checksum>
    </file>
    <file>
      <filename>extra_files/extra-enclosure-windows-shading.osm</filename>
      <filetype>osm</filetype>
      <usage_type>test</usage_type>
      <checksum>ABA2497A</checksum>
    </file>
    <file>
      <filename>extra_files/extra-enclosure-windows-shading.xml</filename>
      <filetype>xml</filetype>
      <usage_type>test</usage_type>
      <checksum>D91EACCC</checksum>
    </file>
    <file>
      <filename>extra_files/extra-gas-hot-tub-heater-with-zero-kwh.osm</filename>
      <filetype>osm</filetype>
      <usage_type>test</usage_type>
      <checksum>534EA5B4</checksum>
    </file>
    <file>
      <filename>extra_files/extra-gas-hot-tub-heater-with-zero-kwh.xml</filename>
      <filetype>xml</filetype>
      <usage_type>test</usage_type>
      <checksum>3191A21A</checksum>
    </file>
    <file>
      <filename>extra_files/extra-gas-pool-heater-with-zero-kwh.osm</filename>
      <filetype>osm</filetype>
      <usage_type>test</usage_type>
      <checksum>30E10060</checksum>
    </file>
    <file>
      <filename>extra_files/extra-gas-pool-heater-with-zero-kwh.xml</filename>
      <filetype>xml</filetype>
      <usage_type>test</usage_type>
      <checksum>931A6FDB</checksum>
    </file>
    <file>
      <filename>extra_files/extra-iecc-zone-different-than-epw.osm</filename>
      <filetype>osm</filetype>
      <usage_type>test</usage_type>
      <checksum>81D24049</checksum>
    </file>
    <file>
      <filename>extra_files/extra-iecc-zone-different-than-epw.xml</filename>
      <filetype>xml</filetype>
      <usage_type>test</usage_type>
      <checksum>07347C1B</checksum>
    </file>
    <file>
      <filename>extra_files/extra-mf-eaves.osm</filename>
      <filetype>osm</filetype>
      <usage_type>test</usage_type>
      <checksum>4C9ACEAD</checksum>
    </file>
    <file>
      <filename>extra_files/extra-mf-eaves.xml</filename>
      <filetype>xml</filetype>
      <usage_type>test</usage_type>
      <checksum>152EF3DC</checksum>
    </file>
    <file>
      <filename>extra_files/extra-no-rim-joists.osm</filename>
      <filetype>osm</filetype>
      <usage_type>test</usage_type>
      <checksum>EB05893C</checksum>
    </file>
    <file>
      <filename>extra_files/extra-no-rim-joists.xml</filename>
      <filetype>xml</filetype>
      <usage_type>test</usage_type>
      <checksum>B54B2849</checksum>
    </file>
    <file>
      <filename>extra_files/extra-pv-roofpitch.osm</filename>
      <filetype>osm</filetype>
      <usage_type>test</usage_type>
      <checksum>4073AE15</checksum>
    </file>
    <file>
      <filename>extra_files/extra-pv-roofpitch.xml</filename>
      <filetype>xml</filetype>
      <usage_type>test</usage_type>
      <checksum>FE3D9F28</checksum>
    </file>
    <file>
      <filename>extra_files/extra-seasons-building-america.osm</filename>
      <filetype>osm</filetype>
      <usage_type>test</usage_type>
      <checksum>ACB9D21D</checksum>
    </file>
    <file>
      <filename>extra_files/extra-seasons-building-america.xml</filename>
      <filetype>xml</filetype>
      <usage_type>test</usage_type>
      <checksum>C9400E71</checksum>
    </file>
    <file>
      <filename>extra_files/extra-second-heating-system-boiler-to-heat-pump.osm</filename>
      <filetype>osm</filetype>
      <usage_type>test</usage_type>
      <checksum>9ACA31BB</checksum>
    </file>
    <file>
      <filename>extra_files/extra-second-heating-system-boiler-to-heat-pump.xml</filename>
      <filetype>xml</filetype>
      <usage_type>test</usage_type>
      <checksum>A322C24A</checksum>
    </file>
    <file>
      <filename>extra_files/extra-second-heating-system-boiler-to-heating-system.osm</filename>
      <filetype>osm</filetype>
      <usage_type>test</usage_type>
      <checksum>A75DB09F</checksum>
    </file>
    <file>
      <filename>extra_files/extra-second-heating-system-boiler-to-heating-system.xml</filename>
      <filetype>xml</filetype>
      <usage_type>test</usage_type>
      <checksum>CEE89131</checksum>
    </file>
    <file>
      <filename>extra_files/extra-second-heating-system-fireplace-to-heat-pump.osm</filename>
      <filetype>osm</filetype>
      <usage_type>test</usage_type>
      <checksum>C08D5F37</checksum>
    </file>
    <file>
      <filename>extra_files/extra-second-heating-system-fireplace-to-heat-pump.xml</filename>
      <filetype>xml</filetype>
      <usage_type>test</usage_type>
      <checksum>D4E00BA9</checksum>
    </file>
    <file>
      <filename>extra_files/extra-second-heating-system-fireplace-to-heating-system.osm</filename>
      <filetype>osm</filetype>
      <usage_type>test</usage_type>
      <checksum>F46F794B</checksum>
    </file>
    <file>
      <filename>extra_files/extra-second-heating-system-fireplace-to-heating-system.xml</filename>
      <filetype>xml</filetype>
      <usage_type>test</usage_type>
      <checksum>A1EEC11A</checksum>
    </file>
    <file>
      <filename>extra_files/extra-second-heating-system-portable-heater-to-heat-pump.osm</filename>
      <filetype>osm</filetype>
      <usage_type>test</usage_type>
      <checksum>B86804DD</checksum>
    </file>
    <file>
      <filename>extra_files/extra-second-heating-system-portable-heater-to-heat-pump.xml</filename>
      <filetype>xml</filetype>
      <usage_type>test</usage_type>
      <checksum>54FC2482</checksum>
    </file>
    <file>
      <filename>extra_files/extra-second-heating-system-portable-heater-to-heating-system.osm</filename>
      <filetype>osm</filetype>
      <usage_type>test</usage_type>
      <checksum>C0DF1D2D</checksum>
    </file>
    <file>
      <filename>extra_files/extra-second-heating-system-portable-heater-to-heating-system.xml</filename>
      <filetype>xml</filetype>
      <usage_type>test</usage_type>
      <checksum>B0A82DC2</checksum>
    </file>
    <file>
      <filename>extra_files/extra-second-refrigerator.osm</filename>
      <filetype>osm</filetype>
      <usage_type>test</usage_type>
      <checksum>099E9AD2</checksum>
    </file>
    <file>
      <filename>extra_files/extra-second-refrigerator.xml</filename>
      <filetype>xml</filetype>
      <usage_type>test</usage_type>
      <checksum>FE3D9F28</checksum>
    </file>
    <file>
      <filename>extra_files/extra-sfa-ambient.osm</filename>
      <filetype>osm</filetype>
      <usage_type>test</usage_type>
      <checksum>5249563D</checksum>
    </file>
    <file>
      <filename>extra_files/extra-sfa-ambient.xml</filename>
      <filetype>xml</filetype>
      <usage_type>test</usage_type>
      <checksum>28046C34</checksum>
    </file>
    <file>
      <filename>extra_files/extra-sfa-atticroof-conditioned-eaves-gable.osm</filename>
      <filetype>osm</filetype>
      <usage_type>test</usage_type>
      <checksum>0906C531</checksum>
    </file>
    <file>
      <filename>extra_files/extra-sfa-atticroof-conditioned-eaves-gable.xml</filename>
      <filetype>xml</filetype>
      <usage_type>test</usage_type>
      <checksum>D5CB5CA3</checksum>
    </file>
    <file>
      <filename>extra_files/extra-sfa-atticroof-conditioned-eaves-hip.osm</filename>
      <filetype>osm</filetype>
      <usage_type>test</usage_type>
      <checksum>E813C704</checksum>
    </file>
    <file>
      <filename>extra_files/extra-sfa-atticroof-conditioned-eaves-hip.xml</filename>
      <filetype>xml</filetype>
      <usage_type>test</usage_type>
      <checksum>7F3FA83C</checksum>
    </file>
    <file>
      <filename>extra_files/extra-sfa-atticroof-flat.osm</filename>
      <filetype>osm</filetype>
      <usage_type>test</usage_type>
      <checksum>1357966B</checksum>
    </file>
    <file>
      <filename>extra_files/extra-sfa-atticroof-flat.xml</filename>
      <filetype>xml</filetype>
      <usage_type>test</usage_type>
      <checksum>26DC7FE5</checksum>
    </file>
    <file>
      <filename>extra_files/extra-sfa-conditioned-crawlspace.osm</filename>
      <filetype>osm</filetype>
      <usage_type>test</usage_type>
      <checksum>16D4FC95</checksum>
    </file>
    <file>
      <filename>extra_files/extra-sfa-conditioned-crawlspace.xml</filename>
      <filetype>xml</filetype>
      <usage_type>test</usage_type>
      <checksum>0857C909</checksum>
    </file>
    <file>
      <filename>extra_files/extra-sfa-exterior-corridor.osm</filename>
      <filetype>osm</filetype>
      <usage_type>test</usage_type>
      <checksum>D64B55B8</checksum>
    </file>
    <file>
      <filename>extra_files/extra-sfa-exterior-corridor.xml</filename>
      <filetype>xml</filetype>
      <usage_type>test</usage_type>
      <checksum>15844D47</checksum>
    </file>
    <file>
      <filename>extra_files/extra-sfa-rear-units.osm</filename>
      <filetype>osm</filetype>
      <usage_type>test</usage_type>
      <checksum>447EF571</checksum>
    </file>
    <file>
      <filename>extra_files/extra-sfa-rear-units.xml</filename>
      <filetype>xml</filetype>
      <usage_type>test</usage_type>
      <checksum>15844D47</checksum>
    </file>
    <file>
      <filename>extra_files/extra-sfa-slab-middle.osm</filename>
      <filetype>osm</filetype>
      <usage_type>test</usage_type>
      <checksum>71C2310B</checksum>
    </file>
    <file>
      <filename>extra_files/extra-sfa-slab-middle.xml</filename>
      <filetype>xml</filetype>
      <usage_type>test</usage_type>
      <checksum>64326872</checksum>
    </file>
    <file>
      <filename>extra_files/extra-sfa-slab-right.osm</filename>
      <filetype>osm</filetype>
      <usage_type>test</usage_type>
      <checksum>8A025503</checksum>
    </file>
    <file>
      <filename>extra_files/extra-sfa-slab-right.xml</filename>
      <filetype>xml</filetype>
      <usage_type>test</usage_type>
      <checksum>64326872</checksum>
    </file>
    <file>
      <filename>extra_files/extra-sfa-slab.osm</filename>
      <filetype>osm</filetype>
      <usage_type>test</usage_type>
      <checksum>A94189AF</checksum>
    </file>
    <file>
      <filename>extra_files/extra-sfa-slab.xml</filename>
      <filetype>xml</filetype>
      <usage_type>test</usage_type>
      <checksum>4DAB400E</checksum>
    </file>
    <file>
      <filename>extra_files/extra-sfa-unconditioned-basement-middle.xml</filename>
      <filetype>xml</filetype>
      <usage_type>test</usage_type>
      <checksum>93D236B9</checksum>
    </file>
    <file>
      <filename>extra_files/extra-sfa-unconditioned-basement.osm</filename>
      <filetype>osm</filetype>
      <usage_type>test</usage_type>
      <checksum>6321D9DB</checksum>
    </file>
    <file>
      <filename>extra_files/extra-sfa-unconditioned-basement.xml</filename>
      <filetype>xml</filetype>
      <usage_type>test</usage_type>
      <checksum>0714A52B</checksum>
    </file>
    <file>
      <filename>extra_files/extra-sfa-unvented-crawlspace-middle.osm</filename>
      <filetype>osm</filetype>
      <usage_type>test</usage_type>
      <checksum>839CB2FA</checksum>
    </file>
    <file>
      <filename>extra_files/extra-sfa-unvented-crawlspace-middle.xml</filename>
      <filetype>xml</filetype>
      <usage_type>test</usage_type>
      <checksum>D64DDBCE</checksum>
    </file>
    <file>
      <filename>extra_files/extra-sfa-unvented-crawlspace-right.osm</filename>
      <filetype>osm</filetype>
      <usage_type>test</usage_type>
      <checksum>CC3A69F1</checksum>
    </file>
    <file>
      <filename>extra_files/extra-sfa-unvented-crawlspace-right.xml</filename>
      <filetype>xml</filetype>
      <usage_type>test</usage_type>
      <checksum>0EED5DEB</checksum>
    </file>
    <file>
      <filename>extra_files/extra-sfa-unvented-crawlspace.osm</filename>
      <filetype>osm</filetype>
      <usage_type>test</usage_type>
      <checksum>86D800FE</checksum>
    </file>
    <file>
      <filename>extra_files/extra-sfa-unvented-crawlspace.xml</filename>
      <filetype>xml</filetype>
      <usage_type>test</usage_type>
      <checksum>C8526CAB</checksum>
    </file>
    <file>
      <filename>extra_files/extra-sfa-vented-crawlspace-middle.osm</filename>
      <filetype>osm</filetype>
      <usage_type>test</usage_type>
      <checksum>4F4267CF</checksum>
    </file>
    <file>
      <filename>extra_files/extra-sfa-vented-crawlspace-middle.xml</filename>
      <filetype>xml</filetype>
      <usage_type>test</usage_type>
      <checksum>7F3DC4AA</checksum>
    </file>
    <file>
      <filename>extra_files/extra-sfa-vented-crawlspace-right.osm</filename>
      <filetype>osm</filetype>
      <usage_type>test</usage_type>
      <checksum>55A1C4FD</checksum>
    </file>
    <file>
      <filename>extra_files/extra-sfa-vented-crawlspace-right.xml</filename>
      <filetype>xml</filetype>
      <usage_type>test</usage_type>
      <checksum>7F3DC4AA</checksum>
    </file>
    <file>
      <filename>extra_files/extra-sfa-vented-crawlspace.osm</filename>
      <filetype>osm</filetype>
      <usage_type>test</usage_type>
      <checksum>D23B0D69</checksum>
    </file>
    <file>
      <filename>extra_files/extra-sfa-vented-crawlspace.xml</filename>
      <filetype>xml</filetype>
      <usage_type>test</usage_type>
      <checksum>1835989F</checksum>
    </file>
    <file>
      <filename>extra_files/extra-state-code-different-than-epw.osm</filename>
      <filetype>osm</filetype>
      <usage_type>test</usage_type>
      <checksum>8CB7E82C</checksum>
    </file>
    <file>
      <filename>extra_files/extra-state-code-different-than-epw.xml</filename>
      <filetype>xml</filetype>
      <usage_type>test</usage_type>
      <checksum>A77F42FC</checksum>
    </file>
    <file>
      <filename>extra_files/extra-time-zone-different-than-epw.osm</filename>
      <filetype>osm</filetype>
      <usage_type>test</usage_type>
      <checksum>17F90AC3</checksum>
    </file>
    <file>
      <filename>extra_files/extra-time-zone-different-than-epw.xml</filename>
      <filetype>xml</filetype>
      <usage_type>test</usage_type>
      <checksum>F041D2D6</checksum>
    </file>
    <file>
      <filename>extra_files/extra-water-heater-attic.osm</filename>
      <filetype>osm</filetype>
      <usage_type>test</usage_type>
      <checksum>102E7196</checksum>
    </file>
    <file>
      <filename>extra_files/extra-water-heater-attic.xml</filename>
      <filetype>xml</filetype>
      <usage_type>test</usage_type>
      <checksum>E3C7E737</checksum>
    </file>
    <file>
      <filename>extra_files/extra-water-heater-crawlspace.osm</filename>
      <filetype>osm</filetype>
      <usage_type>test</usage_type>
      <checksum>F8DA3DDF</checksum>
    </file>
    <file>
      <filename>extra_files/extra-water-heater-crawlspace.xml</filename>
      <filetype>xml</filetype>
      <usage_type>test</usage_type>
      <checksum>71B6C06D</checksum>
    </file>
  </files>
</measure><|MERGE_RESOLUTION|>--- conflicted
+++ resolved
@@ -3,13 +3,8 @@
   <schema_version>3.1</schema_version>
   <name>build_residential_hpxml</name>
   <uid>a13a8983-2b01-4930-8af2-42030b6e4233</uid>
-<<<<<<< HEAD
-  <version_id>09608d6e-c740-4002-9f52-52aa9f1eb225</version_id>
-  <version_modified>2023-08-10T22:20:10Z</version_modified>
-=======
-  <version_id>8eefebe7-39ba-4158-bf6f-0e5e62b047bf</version_id>
-  <version_modified>2023-08-16T19:51:25Z</version_modified>
->>>>>>> c05e69e3
+  <version_id>5f46ce8e-3420-4057-9025-5d97e31224ea</version_id>
+  <version_modified>2023-08-16T19:52:31Z</version_modified>
   <xml_checksum>2C38F48B</xml_checksum>
   <class_name>BuildResidentialHPXML</class_name>
   <display_name>HPXML Builder</display_name>
@@ -6936,11 +6931,7 @@
       <filename>measure.rb</filename>
       <filetype>rb</filetype>
       <usage_type>script</usage_type>
-<<<<<<< HEAD
-      <checksum>2E539E78</checksum>
-=======
-      <checksum>8B606469</checksum>
->>>>>>> c05e69e3
+      <checksum>B37EFF7E</checksum>
     </file>
     <file>
       <filename>geometry.rb</filename>
