--- conflicted
+++ resolved
@@ -3,13 +3,8 @@
   <schema_version>3.1</schema_version>
   <name>build_residential_hpxml</name>
   <uid>a13a8983-2b01-4930-8af2-42030b6e4233</uid>
-<<<<<<< HEAD
-  <version_id>1d43de29-f2df-4a28-83e0-848e01fe4e9a</version_id>
-  <version_modified>2025-10-03T20:48:27Z</version_modified>
-=======
-  <version_id>7d89b815-8b6b-408a-adf3-53cde8e697a5</version_id>
-  <version_modified>2025-10-06T19:30:22Z</version_modified>
->>>>>>> c8774af5
+  <version_id>41785f52-53b3-4e36-88b0-eeeb0acd7182</version_id>
+  <version_modified>2025-10-08T15:10:13Z</version_modified>
   <xml_checksum>2C38F48B</xml_checksum>
   <class_name>BuildResidentialHPXML</class_name>
   <display_name>HPXML Builder</display_name>
@@ -11945,24 +11940,6 @@
       <checksum>BDC232FC</checksum>
     </file>
     <file>
-      <filename>extra_files/base-sfd.xml</filename>
-      <filetype>xml</filetype>
-      <usage_type>test</usage_type>
-      <checksum>2DC48131</checksum>
-    </file>
-    <file>
-      <filename>extra_files/warning-tiny-home-deep-garage.xml</filename>
-      <filetype>xml</filetype>
-      <usage_type>test</usage_type>
-      <checksum>657D035B</checksum>
-    </file>
-    <file>
-      <filename>extra_files/warning-tiny-home-wide-garage.xml</filename>
-      <filetype>xml</filetype>
-      <usage_type>test</usage_type>
-      <checksum>2CC14825</checksum>
-    </file>
-    <file>
       <filename>test_build_residential_hpxml.rb</filename>
       <filetype>rb</filetype>
       <usage_type>test</usage_type>
