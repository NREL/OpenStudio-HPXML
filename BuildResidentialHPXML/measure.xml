--- conflicted
+++ resolved
@@ -3,13 +3,8 @@
   <error>uninitialized constant BuildResidentialHPXML::HPXML</error>
   <name>build_residential_hpxml</name>
   <uid>a13a8983-2b01-4930-8af2-42030b6e4233</uid>
-<<<<<<< HEAD
-  <version_id>ed1cd112-0848-4851-afc4-4bfbec17adda</version_id>
-  <version_modified>20200312T205402Z</version_modified>
-=======
-  <version_id>3751f495-c5dc-44e4-bc25-02b0bff33d85</version_id>
-  <version_modified>20200310T210120Z</version_modified>
->>>>>>> ad042af8
+  <version_id>e9d9eb42-fcbb-4220-8840-0ec1b1c5e704</version_id>
+  <version_modified>20200312T205538Z</version_modified>
   <xml_checksum>2C38F48B</xml_checksum>
   <class_name>BuildResidentialHPXML</class_name>
   <display_name>HPXML Builder</display_name>
@@ -97,12 +92,12 @@
     <argument>
       <name>num_units</name>
       <display_name>Geometry: Number of Units</display_name>
-      <description>The number of units in the building. This is not used for single-family detached buildings.</description>
+      <description>The number of units in the building.</description>
       <type>Integer</type>
       <units>#</units>
       <required>true</required>
       <model_dependent>false</model_dependent>
-      <default_value>2</default_value>
+      <default_value>1</default_value>
     </argument>
     <argument>
       <name>num_floors</name>
@@ -3615,7 +3610,6 @@
       <checksum>182539AB</checksum>
     </file>
     <file>
-<<<<<<< HEAD
       <filename>waterheater.rb</filename>
       <filetype>rb</filetype>
       <usage_type>resource</usage_type>
@@ -3628,8 +3622,6 @@
       <checksum>8AF46A94</checksum>
     </file>
     <file>
-=======
->>>>>>> ad042af8
       <filename>base-mechvent-cfis.osw</filename>
       <filetype>osw</filetype>
       <usage_type>test</usage_type>
@@ -4580,24 +4572,7 @@
       <filename>measure.rb</filename>
       <filetype>rb</filetype>
       <usage_type>script</usage_type>
-      <checksum>8646ED82</checksum>
-    </file>
-    <file>
-      <version>
-        <software_program>OpenStudio</software_program>
-        <identifier>2.9.0</identifier>
-        <min_compatible>2.9.0</min_compatible>
-      </version>
-      <filename>measure.rb</filename>
-      <filetype>rb</filetype>
-      <usage_type>script</usage_type>
-      <checksum>A6924B1C</checksum>
-    </file>
-    <file>
-      <filename>build_residential_hpxml_test.rb</filename>
-      <filetype>rb</filetype>
-      <usage_type>test</usage_type>
-      <checksum>031525FD</checksum>
+      <checksum>93B470BE</checksum>
     </file>
   </files>
 </measure>