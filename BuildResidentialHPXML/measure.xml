<?xml version="1.0"?>
<measure>
  <schema_version>3.0</schema_version>
  <name>build_residential_hpxml</name>
  <uid>a13a8983-2b01-4930-8af2-42030b6e4233</uid>
<<<<<<< HEAD
  <version_id>cc4257fb-5277-4f6d-af2c-7096dd294a58</version_id>
  <version_modified>20220324T232217Z</version_modified>
=======
  <version_id>54f0ab49-df8e-455f-803a-e17ed4425b36</version_id>
  <version_modified>20220324T220358Z</version_modified>
>>>>>>> 1ade57cb
  <xml_checksum>2C38F48B</xml_checksum>
  <class_name>BuildResidentialHPXML</class_name>
  <display_name>HPXML Builder</display_name>
  <description>Builds a residential HPXML file.</description>
  <modeler_description>TODO</modeler_description>
  <arguments>
    <argument>
      <name>hpxml_path</name>
      <display_name>HPXML File Path</display_name>
      <description>Absolute/relative path of the HPXML file.</description>
      <type>String</type>
      <required>true</required>
      <model_dependent>false</model_dependent>
    </argument>
    <argument>
      <name>software_info_program_used</name>
      <display_name>Software Info: Program Used</display_name>
      <description>The name of the software program used.</description>
      <type>String</type>
      <required>false</required>
      <model_dependent>false</model_dependent>
    </argument>
    <argument>
      <name>software_info_program_version</name>
      <display_name>Software Info: Program Version</display_name>
      <description>The version of the software program used.</description>
      <type>String</type>
      <required>false</required>
      <model_dependent>false</model_dependent>
    </argument>
    <argument>
      <name>simulation_control_timestep</name>
      <display_name>Simulation Control: Timestep</display_name>
      <description>Value must be a divisor of 60.</description>
      <type>Integer</type>
      <units>min</units>
      <required>false</required>
      <model_dependent>false</model_dependent>
    </argument>
    <argument>
      <name>simulation_control_run_period</name>
      <display_name>Simulation Control: Run Period</display_name>
      <description>Enter a date like "Jan 1 - Dec 31".</description>
      <type>String</type>
      <required>false</required>
      <model_dependent>false</model_dependent>
    </argument>
    <argument>
      <name>simulation_control_run_period_calendar_year</name>
      <display_name>Simulation Control: Run Period Calendar Year</display_name>
      <description>This numeric field should contain the calendar year that determines the start day of week. If you are running simulations using AMY weather files, the value entered for calendar year will not be used; it will be overridden by the actual year found in the AMY weather file.</description>
      <type>Integer</type>
      <units>year</units>
      <required>false</required>
      <model_dependent>false</model_dependent>
    </argument>
    <argument>
      <name>simulation_control_daylight_saving_enabled</name>
      <display_name>Simulation Control: Daylight Saving Enabled</display_name>
      <description>Whether to use daylight saving.</description>
      <type>Boolean</type>
      <required>false</required>
      <model_dependent>false</model_dependent>
      <choices>
        <choice>
          <value>true</value>
          <display_name>true</display_name>
        </choice>
        <choice>
          <value>false</value>
          <display_name>false</display_name>
        </choice>
      </choices>
    </argument>
    <argument>
      <name>simulation_control_daylight_saving_period</name>
      <display_name>Simulation Control: Daylight Saving Period</display_name>
      <description>Enter a date like "Mar 15 - Dec 15".</description>
      <type>String</type>
      <required>false</required>
      <model_dependent>false</model_dependent>
    </argument>
    <argument>
      <name>site_type</name>
      <display_name>Site: Type</display_name>
      <description>The type of site.</description>
      <type>Choice</type>
      <required>false</required>
      <model_dependent>false</model_dependent>
      <choices>
        <choice>
          <value>suburban</value>
          <display_name>suburban</display_name>
        </choice>
        <choice>
          <value>urban</value>
          <display_name>urban</display_name>
        </choice>
        <choice>
          <value>rural</value>
          <display_name>rural</display_name>
        </choice>
      </choices>
    </argument>
    <argument>
      <name>site_shielding_of_home</name>
      <display_name>Site: Shielding of Home</display_name>
      <description>Presence of nearby buildings, trees, obstructions for infiltration model.  A value of 'auto' will use 'normal'.</description>
      <type>Choice</type>
      <required>true</required>
      <model_dependent>false</model_dependent>
      <default_value>auto</default_value>
      <choices>
        <choice>
          <value>auto</value>
          <display_name>auto</display_name>
        </choice>
        <choice>
          <value>exposed</value>
          <display_name>exposed</display_name>
        </choice>
        <choice>
          <value>normal</value>
          <display_name>normal</display_name>
        </choice>
        <choice>
          <value>well-shielded</value>
          <display_name>well-shielded</display_name>
        </choice>
      </choices>
    </argument>
    <argument>
      <name>site_zip_code</name>
      <display_name>Site: Zip Code</display_name>
      <description>Zip code of the home address.</description>
      <type>String</type>
      <required>false</required>
      <model_dependent>false</model_dependent>
    </argument>
    <argument>
      <name>site_iecc_zone</name>
      <display_name>Site: IECC Zone</display_name>
      <description>IECC zone of the home address.</description>
      <type>Choice</type>
      <required>false</required>
      <model_dependent>false</model_dependent>
      <choices>
        <choice>
          <value>1A</value>
          <display_name>1A</display_name>
        </choice>
        <choice>
          <value>1B</value>
          <display_name>1B</display_name>
        </choice>
        <choice>
          <value>1C</value>
          <display_name>1C</display_name>
        </choice>
        <choice>
          <value>2A</value>
          <display_name>2A</display_name>
        </choice>
        <choice>
          <value>2B</value>
          <display_name>2B</display_name>
        </choice>
        <choice>
          <value>2C</value>
          <display_name>2C</display_name>
        </choice>
        <choice>
          <value>3A</value>
          <display_name>3A</display_name>
        </choice>
        <choice>
          <value>3B</value>
          <display_name>3B</display_name>
        </choice>
        <choice>
          <value>3C</value>
          <display_name>3C</display_name>
        </choice>
        <choice>
          <value>4A</value>
          <display_name>4A</display_name>
        </choice>
        <choice>
          <value>4B</value>
          <display_name>4B</display_name>
        </choice>
        <choice>
          <value>4C</value>
          <display_name>4C</display_name>
        </choice>
        <choice>
          <value>5A</value>
          <display_name>5A</display_name>
        </choice>
        <choice>
          <value>5B</value>
          <display_name>5B</display_name>
        </choice>
        <choice>
          <value>5C</value>
          <display_name>5C</display_name>
        </choice>
        <choice>
          <value>6A</value>
          <display_name>6A</display_name>
        </choice>
        <choice>
          <value>6B</value>
          <display_name>6B</display_name>
        </choice>
        <choice>
          <value>6C</value>
          <display_name>6C</display_name>
        </choice>
        <choice>
          <value>7</value>
          <display_name>7</display_name>
        </choice>
        <choice>
          <value>8</value>
          <display_name>8</display_name>
        </choice>
      </choices>
    </argument>
    <argument>
      <name>site_state_code</name>
      <display_name>Site: State Code</display_name>
      <description>State code of the home address.</description>
      <type>Choice</type>
      <required>false</required>
      <model_dependent>false</model_dependent>
      <choices>
        <choice>
          <value>AK</value>
          <display_name>AK</display_name>
        </choice>
        <choice>
          <value>AL</value>
          <display_name>AL</display_name>
        </choice>
        <choice>
          <value>AR</value>
          <display_name>AR</display_name>
        </choice>
        <choice>
          <value>AZ</value>
          <display_name>AZ</display_name>
        </choice>
        <choice>
          <value>CA</value>
          <display_name>CA</display_name>
        </choice>
        <choice>
          <value>CO</value>
          <display_name>CO</display_name>
        </choice>
        <choice>
          <value>CT</value>
          <display_name>CT</display_name>
        </choice>
        <choice>
          <value>DC</value>
          <display_name>DC</display_name>
        </choice>
        <choice>
          <value>DE</value>
          <display_name>DE</display_name>
        </choice>
        <choice>
          <value>FL</value>
          <display_name>FL</display_name>
        </choice>
        <choice>
          <value>GA</value>
          <display_name>GA</display_name>
        </choice>
        <choice>
          <value>HI</value>
          <display_name>HI</display_name>
        </choice>
        <choice>
          <value>IA</value>
          <display_name>IA</display_name>
        </choice>
        <choice>
          <value>ID</value>
          <display_name>ID</display_name>
        </choice>
        <choice>
          <value>IL</value>
          <display_name>IL</display_name>
        </choice>
        <choice>
          <value>IN</value>
          <display_name>IN</display_name>
        </choice>
        <choice>
          <value>KS</value>
          <display_name>KS</display_name>
        </choice>
        <choice>
          <value>KY</value>
          <display_name>KY</display_name>
        </choice>
        <choice>
          <value>LA</value>
          <display_name>LA</display_name>
        </choice>
        <choice>
          <value>MA</value>
          <display_name>MA</display_name>
        </choice>
        <choice>
          <value>MD</value>
          <display_name>MD</display_name>
        </choice>
        <choice>
          <value>ME</value>
          <display_name>ME</display_name>
        </choice>
        <choice>
          <value>MI</value>
          <display_name>MI</display_name>
        </choice>
        <choice>
          <value>MN</value>
          <display_name>MN</display_name>
        </choice>
        <choice>
          <value>MO</value>
          <display_name>MO</display_name>
        </choice>
        <choice>
          <value>MS</value>
          <display_name>MS</display_name>
        </choice>
        <choice>
          <value>MT</value>
          <display_name>MT</display_name>
        </choice>
        <choice>
          <value>NC</value>
          <display_name>NC</display_name>
        </choice>
        <choice>
          <value>ND</value>
          <display_name>ND</display_name>
        </choice>
        <choice>
          <value>NE</value>
          <display_name>NE</display_name>
        </choice>
        <choice>
          <value>NH</value>
          <display_name>NH</display_name>
        </choice>
        <choice>
          <value>NJ</value>
          <display_name>NJ</display_name>
        </choice>
        <choice>
          <value>NM</value>
          <display_name>NM</display_name>
        </choice>
        <choice>
          <value>NV</value>
          <display_name>NV</display_name>
        </choice>
        <choice>
          <value>NY</value>
          <display_name>NY</display_name>
        </choice>
        <choice>
          <value>OH</value>
          <display_name>OH</display_name>
        </choice>
        <choice>
          <value>OK</value>
          <display_name>OK</display_name>
        </choice>
        <choice>
          <value>OR</value>
          <display_name>OR</display_name>
        </choice>
        <choice>
          <value>PA</value>
          <display_name>PA</display_name>
        </choice>
        <choice>
          <value>RI</value>
          <display_name>RI</display_name>
        </choice>
        <choice>
          <value>SC</value>
          <display_name>SC</display_name>
        </choice>
        <choice>
          <value>SD</value>
          <display_name>SD</display_name>
        </choice>
        <choice>
          <value>TN</value>
          <display_name>TN</display_name>
        </choice>
        <choice>
          <value>TX</value>
          <display_name>TX</display_name>
        </choice>
        <choice>
          <value>UT</value>
          <display_name>UT</display_name>
        </choice>
        <choice>
          <value>VA</value>
          <display_name>VA</display_name>
        </choice>
        <choice>
          <value>VT</value>
          <display_name>VT</display_name>
        </choice>
        <choice>
          <value>WA</value>
          <display_name>WA</display_name>
        </choice>
        <choice>
          <value>WI</value>
          <display_name>WI</display_name>
        </choice>
        <choice>
          <value>WV</value>
          <display_name>WV</display_name>
        </choice>
        <choice>
          <value>WY</value>
          <display_name>WY</display_name>
        </choice>
      </choices>
    </argument>
    <argument>
      <name>site_time_zone_utc_offset</name>
      <display_name>Site: Time Zone UTC Offset</display_name>
      <description>Time zone UTC offset of the home address. Must be between -12 and 14.</description>
      <type>Double</type>
      <units>hr</units>
      <required>false</required>
      <model_dependent>false</model_dependent>
    </argument>
    <argument>
      <name>weather_station_epw_filepath</name>
      <display_name>Weather Station: EnergyPlus Weather (EPW) Filepath</display_name>
      <description>Path of the EPW file.</description>
      <type>String</type>
      <required>true</required>
      <model_dependent>false</model_dependent>
      <default_value>USA_CO_Denver.Intl.AP.725650_TMY3.epw</default_value>
    </argument>
    <argument>
      <name>year_built</name>
      <display_name>Building Construction: Year Built</display_name>
      <description>The year the building was built</description>
      <type>Integer</type>
      <required>false</required>
      <model_dependent>false</model_dependent>
    </argument>
    <argument>
      <name>geometry_unit_type</name>
      <display_name>Geometry: Unit Type</display_name>
      <description>The type of dwelling unit. Use single-family attached for a dwelling unit with 1 or more stories, attached units to one or both sides, and no units above/below. Use apartment unit for a dwelling unit with 1 story, attached units to one, two, or three sides, and units above and/or below.</description>
      <type>Choice</type>
      <required>true</required>
      <model_dependent>false</model_dependent>
      <default_value>single-family detached</default_value>
      <choices>
        <choice>
          <value>single-family detached</value>
          <display_name>single-family detached</display_name>
        </choice>
        <choice>
          <value>single-family attached</value>
          <display_name>single-family attached</display_name>
        </choice>
        <choice>
          <value>apartment unit</value>
          <display_name>apartment unit</display_name>
        </choice>
      </choices>
    </argument>
    <argument>
      <name>geometry_unit_left_wall_is_adiabatic</name>
      <display_name>Geometry: Unit Left Wall Is Adiabatic</display_name>
      <description>Presence of an adiabatic left wall.</description>
      <type>Boolean</type>
      <required>true</required>
      <model_dependent>false</model_dependent>
      <default_value>false</default_value>
      <choices>
        <choice>
          <value>true</value>
          <display_name>true</display_name>
        </choice>
        <choice>
          <value>false</value>
          <display_name>false</display_name>
        </choice>
      </choices>
    </argument>
    <argument>
      <name>geometry_unit_right_wall_is_adiabatic</name>
      <display_name>Geometry: Unit Right Wall Is Adiabatic</display_name>
      <description>Presence of an adiabatic right wall.</description>
      <type>Boolean</type>
      <required>true</required>
      <model_dependent>false</model_dependent>
      <default_value>false</default_value>
      <choices>
        <choice>
          <value>true</value>
          <display_name>true</display_name>
        </choice>
        <choice>
          <value>false</value>
          <display_name>false</display_name>
        </choice>
      </choices>
    </argument>
    <argument>
      <name>geometry_unit_front_wall_is_adiabatic</name>
      <display_name>Geometry: Unit Front Wall Is Adiabatic</display_name>
      <description>Presence of an adiabatic front wall, for example, the unit is adjacent to a conditioned corridor.</description>
      <type>Boolean</type>
      <required>true</required>
      <model_dependent>false</model_dependent>
      <default_value>false</default_value>
      <choices>
        <choice>
          <value>true</value>
          <display_name>true</display_name>
        </choice>
        <choice>
          <value>false</value>
          <display_name>false</display_name>
        </choice>
      </choices>
    </argument>
    <argument>
      <name>geometry_unit_back_wall_is_adiabatic</name>
      <display_name>Geometry: Unit Back Wall Is Adiabatic</display_name>
      <description>Presence of an adiabatic back wall.</description>
      <type>Boolean</type>
      <required>true</required>
      <model_dependent>false</model_dependent>
      <default_value>false</default_value>
      <choices>
        <choice>
          <value>true</value>
          <display_name>true</display_name>
        </choice>
        <choice>
          <value>false</value>
          <display_name>false</display_name>
        </choice>
      </choices>
    </argument>
    <argument>
      <name>geometry_unit_num_floors_above_grade</name>
      <display_name>Geometry: Unit Number of Floors Above Grade</display_name>
      <description>The number of floors above grade in the unit. Attic type ConditionedAttic is included. Assumed to be 1 for apartment units.</description>
      <type>Integer</type>
      <units>#</units>
      <required>true</required>
      <model_dependent>false</model_dependent>
      <default_value>2</default_value>
    </argument>
    <argument>
      <name>geometry_unit_cfa</name>
      <display_name>Geometry: Unit Conditioned Floor Area</display_name>
      <description>The total floor area of the unit's conditioned space (including any conditioned basement floor area).</description>
      <type>Double</type>
      <units>ft^2</units>
      <required>true</required>
      <model_dependent>false</model_dependent>
      <default_value>2000</default_value>
    </argument>
    <argument>
      <name>geometry_unit_aspect_ratio</name>
      <display_name>Geometry: Unit Aspect Ratio</display_name>
      <description>The ratio of front/back wall length to left/right wall length for the unit, excluding any protruding garage wall area.</description>
      <type>Double</type>
      <units>FB/LR</units>
      <required>true</required>
      <model_dependent>false</model_dependent>
      <default_value>2</default_value>
    </argument>
    <argument>
      <name>geometry_unit_orientation</name>
      <display_name>Geometry: Unit Orientation</display_name>
      <description>The unit's orientation is measured clockwise from north (e.g., North=0, East=90, South=180, West=270).</description>
      <type>Double</type>
      <units>degrees</units>
      <required>true</required>
      <model_dependent>false</model_dependent>
      <default_value>180</default_value>
    </argument>
    <argument>
      <name>geometry_unit_num_bedrooms</name>
      <display_name>Geometry: Unit Number of Bedrooms</display_name>
      <description>The number of bedrooms in the unit. Used to determine the energy usage of appliances and plug loads, hot water usage, etc.</description>
      <type>Integer</type>
      <units>#</units>
      <required>true</required>
      <model_dependent>false</model_dependent>
      <default_value>3</default_value>
    </argument>
    <argument>
      <name>geometry_unit_num_bathrooms</name>
      <display_name>Geometry: Unit Number of Bathrooms</display_name>
      <description>The number of bathrooms in the unit.  A value of 'auto' will default the value based on the number of bedrooms.</description>
      <type>String</type>
      <units>#</units>
      <required>true</required>
      <model_dependent>false</model_dependent>
      <default_value>auto</default_value>
    </argument>
    <argument>
      <name>geometry_unit_num_occupants</name>
      <display_name>Geometry: Unit Number of Occupants</display_name>
      <description>The number of occupants in the unit. A value of 'auto' will default the value based on the number of bedrooms. Used to specify the internal gains from people only.</description>
      <type>String</type>
      <units>#</units>
      <required>true</required>
      <model_dependent>false</model_dependent>
      <default_value>auto</default_value>
    </argument>
    <argument>
      <name>geometry_building_num_units</name>
      <display_name>Geometry: Building Number of Units</display_name>
      <description>The number of units in the building. This is required for single-family attached and apartment units.</description>
      <type>Integer</type>
      <units>#</units>
      <required>false</required>
      <model_dependent>false</model_dependent>
    </argument>
    <argument>
      <name>geometry_average_ceiling_height</name>
      <display_name>Geometry: Average Ceiling Height</display_name>
      <description>Average distance from the floor to the ceiling.</description>
      <type>Double</type>
      <units>ft</units>
      <required>true</required>
      <model_dependent>false</model_dependent>
      <default_value>8</default_value>
    </argument>
    <argument>
      <name>geometry_garage_width</name>
      <display_name>Geometry: Garage Width</display_name>
      <description>The width of the garage. Enter zero for no garage. Only applies to single-family detached units.</description>
      <type>Double</type>
      <units>ft</units>
      <required>true</required>
      <model_dependent>false</model_dependent>
      <default_value>0</default_value>
    </argument>
    <argument>
      <name>geometry_garage_depth</name>
      <display_name>Geometry: Garage Depth</display_name>
      <description>The depth of the garage. Only applies to single-family detached units.</description>
      <type>Double</type>
      <units>ft</units>
      <required>true</required>
      <model_dependent>false</model_dependent>
      <default_value>20</default_value>
    </argument>
    <argument>
      <name>geometry_garage_protrusion</name>
      <display_name>Geometry: Garage Protrusion</display_name>
      <description>The fraction of the garage that is protruding from the living space. Only applies to single-family detached units.</description>
      <type>Double</type>
      <units>frac</units>
      <required>true</required>
      <model_dependent>false</model_dependent>
      <default_value>0</default_value>
    </argument>
    <argument>
      <name>geometry_garage_position</name>
      <display_name>Geometry: Garage Position</display_name>
      <description>The position of the garage. Only applies to single-family detached units.</description>
      <type>Choice</type>
      <required>true</required>
      <model_dependent>false</model_dependent>
      <default_value>Right</default_value>
      <choices>
        <choice>
          <value>Right</value>
          <display_name>Right</display_name>
        </choice>
        <choice>
          <value>Left</value>
          <display_name>Left</display_name>
        </choice>
      </choices>
    </argument>
    <argument>
      <name>geometry_foundation_type</name>
      <display_name>Geometry: Foundation Type</display_name>
      <description>The foundation type of the building. Foundation types ConditionedBasement and ConditionedCrawlspace are not allowed for apartment units.</description>
      <type>Choice</type>
      <required>true</required>
      <model_dependent>false</model_dependent>
      <default_value>SlabOnGrade</default_value>
      <choices>
        <choice>
          <value>SlabOnGrade</value>
          <display_name>SlabOnGrade</display_name>
        </choice>
        <choice>
          <value>VentedCrawlspace</value>
          <display_name>VentedCrawlspace</display_name>
        </choice>
        <choice>
          <value>UnventedCrawlspace</value>
          <display_name>UnventedCrawlspace</display_name>
        </choice>
        <choice>
          <value>ConditionedCrawlspace</value>
          <display_name>ConditionedCrawlspace</display_name>
        </choice>
        <choice>
          <value>UnconditionedBasement</value>
          <display_name>UnconditionedBasement</display_name>
        </choice>
        <choice>
          <value>ConditionedBasement</value>
          <display_name>ConditionedBasement</display_name>
        </choice>
        <choice>
          <value>Ambient</value>
          <display_name>Ambient</display_name>
        </choice>
        <choice>
          <value>AboveApartment</value>
          <display_name>AboveApartment</display_name>
        </choice>
      </choices>
    </argument>
    <argument>
      <name>geometry_foundation_height</name>
      <display_name>Geometry: Foundation Height</display_name>
      <description>The height of the foundation (e.g., 3ft for crawlspace, 8ft for basement). Only applies to basements/crawlspaces.</description>
      <type>Double</type>
      <units>ft</units>
      <required>true</required>
      <model_dependent>false</model_dependent>
      <default_value>0</default_value>
    </argument>
    <argument>
      <name>geometry_foundation_height_above_grade</name>
      <display_name>Geometry: Foundation Height Above Grade</display_name>
      <description>The depth above grade of the foundation wall. Only applies to basements/crawlspaces.</description>
      <type>Double</type>
      <units>ft</units>
      <required>true</required>
      <model_dependent>false</model_dependent>
      <default_value>0</default_value>
    </argument>
    <argument>
      <name>geometry_rim_joist_height</name>
      <display_name>Geometry: Rim Joist Height</display_name>
      <description>The height of the rim joists. Only applies to basements/crawlspaces.</description>
      <type>Double</type>
      <units>in</units>
      <required>false</required>
      <model_dependent>false</model_dependent>
    </argument>
    <argument>
      <name>geometry_attic_type</name>
      <display_name>Geometry: Attic Type</display_name>
      <description>The attic type of the building. Attic type ConditionedAttic is not allowed for apartment units.</description>
      <type>Choice</type>
      <required>true</required>
      <model_dependent>false</model_dependent>
      <default_value>VentedAttic</default_value>
      <choices>
        <choice>
          <value>FlatRoof</value>
          <display_name>FlatRoof</display_name>
        </choice>
        <choice>
          <value>VentedAttic</value>
          <display_name>VentedAttic</display_name>
        </choice>
        <choice>
          <value>UnventedAttic</value>
          <display_name>UnventedAttic</display_name>
        </choice>
        <choice>
          <value>ConditionedAttic</value>
          <display_name>ConditionedAttic</display_name>
        </choice>
        <choice>
          <value>BelowApartment</value>
          <display_name>BelowApartment</display_name>
        </choice>
      </choices>
    </argument>
    <argument>
      <name>geometry_roof_type</name>
      <display_name>Geometry: Roof Type</display_name>
      <description>The roof type of the building. Ignored if the building has a flat roof.</description>
      <type>Choice</type>
      <required>true</required>
      <model_dependent>false</model_dependent>
      <default_value>gable</default_value>
      <choices>
        <choice>
          <value>gable</value>
          <display_name>gable</display_name>
        </choice>
        <choice>
          <value>hip</value>
          <display_name>hip</display_name>
        </choice>
      </choices>
    </argument>
    <argument>
      <name>geometry_roof_pitch</name>
      <display_name>Geometry: Roof Pitch</display_name>
      <description>The roof pitch of the attic. Ignored if the building has a flat roof.</description>
      <type>Choice</type>
      <required>true</required>
      <model_dependent>false</model_dependent>
      <default_value>6:12</default_value>
      <choices>
        <choice>
          <value>1:12</value>
          <display_name>1:12</display_name>
        </choice>
        <choice>
          <value>2:12</value>
          <display_name>2:12</display_name>
        </choice>
        <choice>
          <value>3:12</value>
          <display_name>3:12</display_name>
        </choice>
        <choice>
          <value>4:12</value>
          <display_name>4:12</display_name>
        </choice>
        <choice>
          <value>5:12</value>
          <display_name>5:12</display_name>
        </choice>
        <choice>
          <value>6:12</value>
          <display_name>6:12</display_name>
        </choice>
        <choice>
          <value>7:12</value>
          <display_name>7:12</display_name>
        </choice>
        <choice>
          <value>8:12</value>
          <display_name>8:12</display_name>
        </choice>
        <choice>
          <value>9:12</value>
          <display_name>9:12</display_name>
        </choice>
        <choice>
          <value>10:12</value>
          <display_name>10:12</display_name>
        </choice>
        <choice>
          <value>11:12</value>
          <display_name>11:12</display_name>
        </choice>
        <choice>
          <value>12:12</value>
          <display_name>12:12</display_name>
        </choice>
      </choices>
    </argument>
    <argument>
      <name>geometry_eaves_depth</name>
      <display_name>Geometry: Eaves Depth</display_name>
      <description>The eaves depth of the roof.</description>
      <type>Double</type>
      <units>ft</units>
      <required>true</required>
      <model_dependent>false</model_dependent>
      <default_value>2</default_value>
    </argument>
    <argument>
      <name>geometry_has_flue_or_chimney</name>
      <display_name>Geometry: Has Flue or Chimney</display_name>
      <description>Presence of flue or chimney for infiltration model.  A value of 'auto' will default based on the fuel type and efficiency of space/water heating equipment in the home.</description>
      <type>String</type>
      <required>true</required>
      <model_dependent>false</model_dependent>
      <default_value>auto</default_value>
    </argument>
    <argument>
      <name>neighbor_front_distance</name>
      <display_name>Neighbor: Front Distance</display_name>
      <description>The distance between the unit and the neighboring building to the front (not including eaves). A value of zero indicates no neighbors. Used for shading.</description>
      <type>Double</type>
      <units>ft</units>
      <required>true</required>
      <model_dependent>false</model_dependent>
      <default_value>0</default_value>
    </argument>
    <argument>
      <name>neighbor_back_distance</name>
      <display_name>Neighbor: Back Distance</display_name>
      <description>The distance between the unit and the neighboring building to the back (not including eaves). A value of zero indicates no neighbors. Used for shading.</description>
      <type>Double</type>
      <units>ft</units>
      <required>true</required>
      <model_dependent>false</model_dependent>
      <default_value>0</default_value>
    </argument>
    <argument>
      <name>neighbor_left_distance</name>
      <display_name>Neighbor: Left Distance</display_name>
      <description>The distance between the unit and the neighboring building to the left (not including eaves). A value of zero indicates no neighbors. Used for shading.</description>
      <type>Double</type>
      <units>ft</units>
      <required>true</required>
      <model_dependent>false</model_dependent>
      <default_value>10</default_value>
    </argument>
    <argument>
      <name>neighbor_right_distance</name>
      <display_name>Neighbor: Right Distance</display_name>
      <description>The distance between the unit and the neighboring building to the right (not including eaves). A value of zero indicates no neighbors. Used for shading.</description>
      <type>Double</type>
      <units>ft</units>
      <required>true</required>
      <model_dependent>false</model_dependent>
      <default_value>10</default_value>
    </argument>
    <argument>
      <name>neighbor_front_height</name>
      <display_name>Neighbor: Front Height</display_name>
      <description>The height of the neighboring building to the front. A value of 'auto' will use the same height as this building.</description>
      <type>String</type>
      <units>ft</units>
      <required>true</required>
      <model_dependent>false</model_dependent>
      <default_value>auto</default_value>
    </argument>
    <argument>
      <name>neighbor_back_height</name>
      <display_name>Neighbor: Back Height</display_name>
      <description>The height of the neighboring building to the back. A value of 'auto' will use the same height as this building.</description>
      <type>String</type>
      <units>ft</units>
      <required>true</required>
      <model_dependent>false</model_dependent>
      <default_value>auto</default_value>
    </argument>
    <argument>
      <name>neighbor_left_height</name>
      <display_name>Neighbor: Left Height</display_name>
      <description>The height of the neighboring building to the left. A value of 'auto' will use the same height as this building.</description>
      <type>String</type>
      <units>ft</units>
      <required>true</required>
      <model_dependent>false</model_dependent>
      <default_value>auto</default_value>
    </argument>
    <argument>
      <name>neighbor_right_height</name>
      <display_name>Neighbor: Right Height</display_name>
      <description>The height of the neighboring building to the right. A value of 'auto' will use the same height as this building.</description>
      <type>String</type>
      <units>ft</units>
      <required>true</required>
      <model_dependent>false</model_dependent>
      <default_value>auto</default_value>
    </argument>
    <argument>
      <name>floor_over_foundation_assembly_r</name>
      <display_name>Floor: Over Foundation Assembly R-value</display_name>
      <description>Assembly R-value for the floor over the foundation. Ignored if the building has a slab-on-grade foundation.</description>
      <type>Double</type>
      <units>h-ft^2-R/Btu</units>
      <required>true</required>
      <model_dependent>false</model_dependent>
      <default_value>28.1</default_value>
    </argument>
    <argument>
      <name>floor_over_garage_assembly_r</name>
      <display_name>Floor: Over Garage Assembly R-value</display_name>
      <description>Assembly R-value for the floor over the garage. Ignored unless the building has a garage under conditioned space.</description>
      <type>Double</type>
      <units>h-ft^2-R/Btu</units>
      <required>true</required>
      <model_dependent>false</model_dependent>
      <default_value>28.1</default_value>
    </argument>
    <argument>
      <name>foundation_wall_type</name>
      <display_name>Foundation Wall: Type</display_name>
      <description>The material type of the foundation wall.</description>
      <type>String</type>
      <required>true</required>
      <model_dependent>false</model_dependent>
      <default_value>auto</default_value>
    </argument>
    <argument>
      <name>foundation_wall_thickness</name>
      <display_name>Foundation Wall: Thickness</display_name>
      <description>The thickness of the foundation wall.</description>
      <type>String</type>
      <required>true</required>
      <model_dependent>false</model_dependent>
      <default_value>auto</default_value>
    </argument>
    <argument>
      <name>foundation_wall_insulation_r</name>
      <display_name>Foundation Wall: Insulation Nominal R-value</display_name>
      <description>Nominal R-value for the foundation wall insulation. Only applies to basements/crawlspaces.</description>
      <type>Double</type>
      <units>h-ft^2-R/Btu</units>
      <required>true</required>
      <model_dependent>false</model_dependent>
      <default_value>0</default_value>
    </argument>
    <argument>
      <name>foundation_wall_insulation_location</name>
      <display_name>Foundation Wall: Insulation Location</display_name>
      <description>Whether the insulation is on the interior or exterior of the foundation wall. Only applies to basements/crawlspaces.</description>
      <type>Choice</type>
      <units>ft</units>
      <required>false</required>
      <model_dependent>false</model_dependent>
      <default_value>exterior</default_value>
      <choices>
        <choice>
          <value>interior</value>
          <display_name>interior</display_name>
        </choice>
        <choice>
          <value>exterior</value>
          <display_name>exterior</display_name>
        </choice>
      </choices>
    </argument>
    <argument>
      <name>foundation_wall_insulation_distance_to_top</name>
      <display_name>Foundation Wall: Insulation Distance To Top</display_name>
      <description>The distance from the top of the foundation wall to the top of the foundation wall insulation. Only applies to basements/crawlspaces. A value of 'auto' will use zero.</description>
      <type>String</type>
      <units>ft</units>
      <required>true</required>
      <model_dependent>false</model_dependent>
      <default_value>auto</default_value>
    </argument>
    <argument>
      <name>foundation_wall_insulation_distance_to_bottom</name>
      <display_name>Foundation Wall: Insulation Distance To Bottom</display_name>
      <description>The distance from the top of the foundation wall to the bottom of the foundation wall insulation. Only applies to basements/crawlspaces. A value of 'auto' will use the height of the foundation wall.</description>
      <type>String</type>
      <units>ft</units>
      <required>true</required>
      <model_dependent>false</model_dependent>
      <default_value>auto</default_value>
    </argument>
    <argument>
      <name>foundation_wall_assembly_r</name>
      <display_name>Foundation Wall: Assembly R-value</display_name>
      <description>Assembly R-value for the foundation walls. Only applies to basements/crawlspaces. If provided, overrides the previous foundation wall insulation inputs.</description>
      <type>Double</type>
      <units>h-ft^2-R/Btu</units>
      <required>false</required>
      <model_dependent>false</model_dependent>
    </argument>
    <argument>
      <name>rim_joist_assembly_r</name>
      <display_name>Rim Joist: Assembly R-value</display_name>
      <description>Assembly R-value for the rim joists. Only applies to basements/crawlspaces.</description>
      <type>Double</type>
      <units>h-ft^2-R/Btu</units>
      <required>false</required>
      <model_dependent>false</model_dependent>
    </argument>
    <argument>
      <name>slab_perimeter_insulation_r</name>
      <display_name>Slab: Perimeter Insulation Nominal R-value</display_name>
      <description>Nominal R-value of the vertical slab perimeter insulation. Applies to slab-on-grade foundations and basement/crawlspace floors.</description>
      <type>Double</type>
      <units>h-ft^2-R/Btu</units>
      <required>true</required>
      <model_dependent>false</model_dependent>
      <default_value>0</default_value>
    </argument>
    <argument>
      <name>slab_perimeter_depth</name>
      <display_name>Slab: Perimeter Insulation Depth</display_name>
      <description>Depth from grade to bottom of vertical slab perimeter insulation. Applies to slab-on-grade foundations and basement/crawlspace floors.</description>
      <type>Double</type>
      <units>ft</units>
      <required>true</required>
      <model_dependent>false</model_dependent>
      <default_value>0</default_value>
    </argument>
    <argument>
      <name>slab_under_insulation_r</name>
      <display_name>Slab: Under Slab Insulation Nominal R-value</display_name>
      <description>Nominal R-value of the horizontal under slab insulation. Applies to slab-on-grade foundations and basement/crawlspace floors.</description>
      <type>Double</type>
      <units>h-ft^2-R/Btu</units>
      <required>true</required>
      <model_dependent>false</model_dependent>
      <default_value>0</default_value>
    </argument>
    <argument>
      <name>slab_under_width</name>
      <display_name>Slab: Under Slab Insulation Width</display_name>
      <description>Width from slab edge inward of horizontal under-slab insulation. Enter 999 to specify that the under slab insulation spans the entire slab. Applies to slab-on-grade foundations and basement/crawlspace floors.</description>
      <type>Double</type>
      <units>ft</units>
      <required>true</required>
      <model_dependent>false</model_dependent>
      <default_value>0</default_value>
    </argument>
    <argument>
      <name>slab_thickness</name>
      <display_name>Slab: Thickness</display_name>
      <description>The thickness of the slab. Zero can be entered if there is a dirt floor instead of a slab.</description>
      <type>String</type>
      <required>true</required>
      <model_dependent>false</model_dependent>
      <default_value>auto</default_value>
    </argument>
    <argument>
      <name>slab_carpet_fraction</name>
      <display_name>Slab: Carpet Fraction</display_name>
      <description>Fraction of the slab floor area that is carpeted.</description>
      <type>String</type>
      <units>Frac</units>
      <required>true</required>
      <model_dependent>false</model_dependent>
      <default_value>auto</default_value>
    </argument>
    <argument>
      <name>slab_carpet_r</name>
      <display_name>Slab: Carpet R-value</display_name>
      <description>R-value of the slab carpet.</description>
      <type>String</type>
      <units>h-ft^2-R/Btu</units>
      <required>true</required>
      <model_dependent>false</model_dependent>
      <default_value>auto</default_value>
    </argument>
    <argument>
      <name>ceiling_assembly_r</name>
      <display_name>Ceiling: Assembly R-value</display_name>
      <description>Assembly R-value for the ceiling (attic floor).</description>
      <type>Double</type>
      <units>h-ft^2-R/Btu</units>
      <required>true</required>
      <model_dependent>false</model_dependent>
      <default_value>31.6</default_value>
    </argument>
    <argument>
      <name>roof_material_type</name>
      <display_name>Roof: Material Type</display_name>
      <description>The material type of the roof.</description>
      <type>Choice</type>
      <required>false</required>
      <model_dependent>false</model_dependent>
      <choices>
        <choice>
          <value>asphalt or fiberglass shingles</value>
          <display_name>asphalt or fiberglass shingles</display_name>
        </choice>
        <choice>
          <value>concrete</value>
          <display_name>concrete</display_name>
        </choice>
        <choice>
          <value>cool roof</value>
          <display_name>cool roof</display_name>
        </choice>
        <choice>
          <value>slate or tile shingles</value>
          <display_name>slate or tile shingles</display_name>
        </choice>
        <choice>
          <value>expanded polystyrene sheathing</value>
          <display_name>expanded polystyrene sheathing</display_name>
        </choice>
        <choice>
          <value>metal surfacing</value>
          <display_name>metal surfacing</display_name>
        </choice>
        <choice>
          <value>plastic/rubber/synthetic sheeting</value>
          <display_name>plastic/rubber/synthetic sheeting</display_name>
        </choice>
        <choice>
          <value>shingles</value>
          <display_name>shingles</display_name>
        </choice>
        <choice>
          <value>wood shingles or shakes</value>
          <display_name>wood shingles or shakes</display_name>
        </choice>
      </choices>
    </argument>
    <argument>
      <name>roof_color</name>
      <display_name>Roof: Color</display_name>
      <description>The color of the roof.</description>
      <type>Choice</type>
      <required>true</required>
      <model_dependent>false</model_dependent>
      <default_value>medium</default_value>
      <choices>
        <choice>
          <value>dark</value>
          <display_name>dark</display_name>
        </choice>
        <choice>
          <value>light</value>
          <display_name>light</display_name>
        </choice>
        <choice>
          <value>medium</value>
          <display_name>medium</display_name>
        </choice>
        <choice>
          <value>medium dark</value>
          <display_name>medium dark</display_name>
        </choice>
        <choice>
          <value>reflective</value>
          <display_name>reflective</display_name>
        </choice>
      </choices>
    </argument>
    <argument>
      <name>roof_assembly_r</name>
      <display_name>Roof: Assembly R-value</display_name>
      <description>Assembly R-value of the roof.</description>
      <type>Double</type>
      <units>h-ft^2-R/Btu</units>
      <required>true</required>
      <model_dependent>false</model_dependent>
      <default_value>2.3</default_value>
    </argument>
    <argument>
      <name>roof_radiant_barrier</name>
      <display_name>Roof: Has Radiant Barrier</display_name>
      <description>Presence of a radiant barrier in the attic.</description>
      <type>Boolean</type>
      <required>true</required>
      <model_dependent>false</model_dependent>
      <default_value>false</default_value>
      <choices>
        <choice>
          <value>true</value>
          <display_name>true</display_name>
        </choice>
        <choice>
          <value>false</value>
          <display_name>false</display_name>
        </choice>
      </choices>
    </argument>
    <argument>
      <name>roof_radiant_barrier_grade</name>
      <display_name>Roof: Radiant Barrier Grade</display_name>
      <description>The grade of the radiant barrier, if it exists.</description>
      <type>Choice</type>
      <required>true</required>
      <model_dependent>false</model_dependent>
      <default_value>1</default_value>
      <choices>
        <choice>
          <value>1</value>
          <display_name>1</display_name>
        </choice>
        <choice>
          <value>2</value>
          <display_name>2</display_name>
        </choice>
        <choice>
          <value>3</value>
          <display_name>3</display_name>
        </choice>
      </choices>
    </argument>
    <argument>
      <name>wall_type</name>
      <display_name>Wall: Type</display_name>
      <description>The type of walls.</description>
      <type>Choice</type>
      <required>true</required>
      <model_dependent>false</model_dependent>
      <default_value>WoodStud</default_value>
      <choices>
        <choice>
          <value>WoodStud</value>
          <display_name>WoodStud</display_name>
        </choice>
        <choice>
          <value>ConcreteMasonryUnit</value>
          <display_name>ConcreteMasonryUnit</display_name>
        </choice>
        <choice>
          <value>DoubleWoodStud</value>
          <display_name>DoubleWoodStud</display_name>
        </choice>
        <choice>
          <value>InsulatedConcreteForms</value>
          <display_name>InsulatedConcreteForms</display_name>
        </choice>
        <choice>
          <value>LogWall</value>
          <display_name>LogWall</display_name>
        </choice>
        <choice>
          <value>StructurallyInsulatedPanel</value>
          <display_name>StructurallyInsulatedPanel</display_name>
        </choice>
        <choice>
          <value>SolidConcrete</value>
          <display_name>SolidConcrete</display_name>
        </choice>
        <choice>
          <value>SteelFrame</value>
          <display_name>SteelFrame</display_name>
        </choice>
        <choice>
          <value>Stone</value>
          <display_name>Stone</display_name>
        </choice>
        <choice>
          <value>StrawBale</value>
          <display_name>StrawBale</display_name>
        </choice>
        <choice>
          <value>StructuralBrick</value>
          <display_name>StructuralBrick</display_name>
        </choice>
      </choices>
    </argument>
    <argument>
      <name>wall_siding_type</name>
      <display_name>Wall: Siding Type</display_name>
      <description>The siding type of the walls. Also applies to rim joists.</description>
      <type>Choice</type>
      <required>false</required>
      <model_dependent>false</model_dependent>
      <choices>
        <choice>
          <value>aluminum siding</value>
          <display_name>aluminum siding</display_name>
        </choice>
        <choice>
          <value>asbestos siding</value>
          <display_name>asbestos siding</display_name>
        </choice>
        <choice>
          <value>brick veneer</value>
          <display_name>brick veneer</display_name>
        </choice>
        <choice>
          <value>composite shingle siding</value>
          <display_name>composite shingle siding</display_name>
        </choice>
        <choice>
          <value>fiber cement siding</value>
          <display_name>fiber cement siding</display_name>
        </choice>
        <choice>
          <value>masonite siding</value>
          <display_name>masonite siding</display_name>
        </choice>
        <choice>
          <value>none</value>
          <display_name>none</display_name>
        </choice>
        <choice>
          <value>stucco</value>
          <display_name>stucco</display_name>
        </choice>
        <choice>
          <value>synthetic stucco</value>
          <display_name>synthetic stucco</display_name>
        </choice>
        <choice>
          <value>vinyl siding</value>
          <display_name>vinyl siding</display_name>
        </choice>
        <choice>
          <value>wood siding</value>
          <display_name>wood siding</display_name>
        </choice>
      </choices>
    </argument>
    <argument>
      <name>wall_color</name>
      <display_name>Wall: Color</display_name>
      <description>The color of the walls. Also applies to rim joists.</description>
      <type>Choice</type>
      <required>true</required>
      <model_dependent>false</model_dependent>
      <default_value>medium</default_value>
      <choices>
        <choice>
          <value>dark</value>
          <display_name>dark</display_name>
        </choice>
        <choice>
          <value>light</value>
          <display_name>light</display_name>
        </choice>
        <choice>
          <value>medium</value>
          <display_name>medium</display_name>
        </choice>
        <choice>
          <value>medium dark</value>
          <display_name>medium dark</display_name>
        </choice>
        <choice>
          <value>reflective</value>
          <display_name>reflective</display_name>
        </choice>
      </choices>
    </argument>
    <argument>
      <name>wall_assembly_r</name>
      <display_name>Wall: Assembly R-value</display_name>
      <description>Assembly R-value of the walls.</description>
      <type>Double</type>
      <units>h-ft^2-R/Btu</units>
      <required>true</required>
      <model_dependent>false</model_dependent>
      <default_value>11.9</default_value>
    </argument>
    <argument>
      <name>window_front_wwr</name>
      <display_name>Windows: Front Window-to-Wall Ratio</display_name>
      <description>The ratio of window area to wall area for the unit's front facade. Enter 0 if specifying Front Window Area instead.</description>
      <type>Double</type>
      <required>true</required>
      <model_dependent>false</model_dependent>
      <default_value>0.18</default_value>
    </argument>
    <argument>
      <name>window_back_wwr</name>
      <display_name>Windows: Back Window-to-Wall Ratio</display_name>
      <description>The ratio of window area to wall area for the unit's back facade. Enter 0 if specifying Back Window Area instead.</description>
      <type>Double</type>
      <required>true</required>
      <model_dependent>false</model_dependent>
      <default_value>0.18</default_value>
    </argument>
    <argument>
      <name>window_left_wwr</name>
      <display_name>Windows: Left Window-to-Wall Ratio</display_name>
      <description>The ratio of window area to wall area for the unit's left facade (when viewed from the front). Enter 0 if specifying Left Window Area instead.</description>
      <type>Double</type>
      <required>true</required>
      <model_dependent>false</model_dependent>
      <default_value>0.18</default_value>
    </argument>
    <argument>
      <name>window_right_wwr</name>
      <display_name>Windows: Right Window-to-Wall Ratio</display_name>
      <description>The ratio of window area to wall area for the unit's right facade (when viewed from the front). Enter 0 if specifying Right Window Area instead.</description>
      <type>Double</type>
      <required>true</required>
      <model_dependent>false</model_dependent>
      <default_value>0.18</default_value>
    </argument>
    <argument>
      <name>window_area_front</name>
      <display_name>Windows: Front Window Area</display_name>
      <description>The amount of window area on the unit's front facade. Enter 0 if specifying Front Window-to-Wall Ratio instead.</description>
      <type>Double</type>
      <required>true</required>
      <model_dependent>false</model_dependent>
      <default_value>0</default_value>
    </argument>
    <argument>
      <name>window_area_back</name>
      <display_name>Windows: Back Window Area</display_name>
      <description>The amount of window area on the unit's back facade. Enter 0 if specifying Back Window-to-Wall Ratio instead.</description>
      <type>Double</type>
      <required>true</required>
      <model_dependent>false</model_dependent>
      <default_value>0</default_value>
    </argument>
    <argument>
      <name>window_area_left</name>
      <display_name>Windows: Left Window Area</display_name>
      <description>The amount of window area on the unit's left facade (when viewed from the front). Enter 0 if specifying Left Window-to-Wall Ratio instead.</description>
      <type>Double</type>
      <required>true</required>
      <model_dependent>false</model_dependent>
      <default_value>0</default_value>
    </argument>
    <argument>
      <name>window_area_right</name>
      <display_name>Windows: Right Window Area</display_name>
      <description>The amount of window area on the unit's right facade (when viewed from the front). Enter 0 if specifying Right Window-to-Wall Ratio instead.</description>
      <type>Double</type>
      <required>true</required>
      <model_dependent>false</model_dependent>
      <default_value>0</default_value>
    </argument>
    <argument>
      <name>window_aspect_ratio</name>
      <display_name>Windows: Aspect Ratio</display_name>
      <description>Ratio of window height to width.</description>
      <type>Double</type>
      <required>true</required>
      <model_dependent>false</model_dependent>
      <default_value>1.333</default_value>
    </argument>
    <argument>
      <name>window_fraction_operable</name>
      <display_name>Windows: Fraction Operable</display_name>
      <description>Fraction of windows that are operable.</description>
      <type>Double</type>
      <required>false</required>
      <model_dependent>false</model_dependent>
    </argument>
    <argument>
      <name>window_ufactor</name>
      <display_name>Windows: U-Factor</display_name>
      <description>Full-assembly NFRC U-factor.</description>
      <type>Double</type>
      <units>Btu/hr-ft^2-R</units>
      <required>true</required>
      <model_dependent>false</model_dependent>
      <default_value>0.37</default_value>
    </argument>
    <argument>
      <name>window_shgc</name>
      <display_name>Windows: SHGC</display_name>
      <description>Full-assembly NFRC solar heat gain coefficient.</description>
      <type>Double</type>
      <required>true</required>
      <model_dependent>false</model_dependent>
      <default_value>0.3</default_value>
    </argument>
    <argument>
      <name>window_interior_shading_winter</name>
      <display_name>Windows: Winter Interior Shading</display_name>
      <description>Interior shading multiplier for the heating season. 1.0 indicates no reduction in solar gain, 0.85 indicates 15% reduction, etc.</description>
      <type>Double</type>
      <required>false</required>
      <model_dependent>false</model_dependent>
    </argument>
    <argument>
      <name>window_interior_shading_summer</name>
      <display_name>Windows: Summer Interior Shading</display_name>
      <description>Interior shading multiplier for the cooling season. 1.0 indicates no reduction in solar gain, 0.85 indicates 15% reduction, etc.</description>
      <type>Double</type>
      <required>false</required>
      <model_dependent>false</model_dependent>
    </argument>
    <argument>
      <name>window_exterior_shading_winter</name>
      <display_name>Windows: Winter Exterior Shading</display_name>
      <description>Exterior shading multiplier for the heating season. 1.0 indicates no reduction in solar gain, 0.85 indicates 15% reduction, etc.</description>
      <type>Double</type>
      <required>false</required>
      <model_dependent>false</model_dependent>
    </argument>
    <argument>
      <name>window_exterior_shading_summer</name>
      <display_name>Windows: Summer Exterior Shading</display_name>
      <description>Exterior shading multiplier for the cooling season. 1.0 indicates no reduction in solar gain, 0.85 indicates 15% reduction, etc.</description>
      <type>Double</type>
      <required>false</required>
      <model_dependent>false</model_dependent>
    </argument>
    <argument>
      <name>window_storm_type</name>
      <display_name>Windows: Storm Type</display_name>
      <description>The type of storm, if present.</description>
      <type>Choice</type>
      <required>false</required>
      <model_dependent>false</model_dependent>
      <choices>
        <choice>
          <value>clear</value>
          <display_name>clear</display_name>
        </choice>
        <choice>
          <value>low-e</value>
          <display_name>low-e</display_name>
        </choice>
      </choices>
    </argument>
    <argument>
      <name>overhangs_front_depth</name>
      <display_name>Overhangs: Front Depth</display_name>
      <description>The depth of overhangs for windows for the front facade.</description>
      <type>Double</type>
      <required>true</required>
      <model_dependent>false</model_dependent>
      <default_value>0</default_value>
    </argument>
    <argument>
      <name>overhangs_front_distance_to_top_of_window</name>
      <display_name>Overhangs: Front Distance to Top of Window</display_name>
      <description>The overhangs distance to the top of window for the front facade.</description>
      <type>Double</type>
      <required>true</required>
      <model_dependent>false</model_dependent>
      <default_value>0</default_value>
    </argument>
    <argument>
      <name>overhangs_front_distance_to_bottom_of_window</name>
      <display_name>Overhangs: Front Distance to Bottom of Window</display_name>
      <description>The overhangs distance to the bottom of window for the front facade.</description>
      <type>Double</type>
      <required>true</required>
      <model_dependent>false</model_dependent>
      <default_value>4</default_value>
    </argument>
    <argument>
      <name>overhangs_back_depth</name>
      <display_name>Overhangs: Back Depth</display_name>
      <description>The depth of overhangs for windows for the back facade.</description>
      <type>Double</type>
      <required>true</required>
      <model_dependent>false</model_dependent>
      <default_value>0</default_value>
    </argument>
    <argument>
      <name>overhangs_back_distance_to_top_of_window</name>
      <display_name>Overhangs: Back Distance to Top of Window</display_name>
      <description>The overhangs distance to the top of window for the back facade.</description>
      <type>Double</type>
      <required>true</required>
      <model_dependent>false</model_dependent>
      <default_value>0</default_value>
    </argument>
    <argument>
      <name>overhangs_back_distance_to_bottom_of_window</name>
      <display_name>Overhangs: Back Distance to Bottom of Window</display_name>
      <description>The overhangs distance to the bottom of window for the back facade.</description>
      <type>Double</type>
      <required>true</required>
      <model_dependent>false</model_dependent>
      <default_value>4</default_value>
    </argument>
    <argument>
      <name>overhangs_left_depth</name>
      <display_name>Overhangs: Left Depth</display_name>
      <description>The depth of overhangs for windows for the left facade.</description>
      <type>Double</type>
      <required>true</required>
      <model_dependent>false</model_dependent>
      <default_value>0</default_value>
    </argument>
    <argument>
      <name>overhangs_left_distance_to_top_of_window</name>
      <display_name>Overhangs: Left Distance to Top of Window</display_name>
      <description>The overhangs distance to the top of window for the left facade.</description>
      <type>Double</type>
      <required>true</required>
      <model_dependent>false</model_dependent>
      <default_value>0</default_value>
    </argument>
    <argument>
      <name>overhangs_left_distance_to_bottom_of_window</name>
      <display_name>Overhangs: Left Distance to Bottom of Window</display_name>
      <description>The overhangs distance to the bottom of window for the left facade.</description>
      <type>Double</type>
      <required>true</required>
      <model_dependent>false</model_dependent>
      <default_value>4</default_value>
    </argument>
    <argument>
      <name>overhangs_right_depth</name>
      <display_name>Overhangs: Right Depth</display_name>
      <description>The depth of overhangs for windows for the right facade.</description>
      <type>Double</type>
      <required>true</required>
      <model_dependent>false</model_dependent>
      <default_value>0</default_value>
    </argument>
    <argument>
      <name>overhangs_right_distance_to_top_of_window</name>
      <display_name>Overhangs: Right Distance to Top of Window</display_name>
      <description>The overhangs distance to the top of window for the right facade.</description>
      <type>Double</type>
      <required>true</required>
      <model_dependent>false</model_dependent>
      <default_value>0</default_value>
    </argument>
    <argument>
      <name>overhangs_right_distance_to_bottom_of_window</name>
      <display_name>Overhangs: Right Distance to Bottom of Window</display_name>
      <description>The overhangs distance to the bottom of window for the right facade.</description>
      <type>Double</type>
      <required>true</required>
      <model_dependent>false</model_dependent>
      <default_value>4</default_value>
    </argument>
    <argument>
      <name>skylight_area_front</name>
      <display_name>Skylights: Front Roof Area</display_name>
      <description>The amount of skylight area on the unit's front conditioned roof facade.</description>
      <type>Double</type>
      <required>true</required>
      <model_dependent>false</model_dependent>
      <default_value>0</default_value>
    </argument>
    <argument>
      <name>skylight_area_back</name>
      <display_name>Skylights: Back Roof Area</display_name>
      <description>The amount of skylight area on the unit's back conditioned roof facade.</description>
      <type>Double</type>
      <required>true</required>
      <model_dependent>false</model_dependent>
      <default_value>0</default_value>
    </argument>
    <argument>
      <name>skylight_area_left</name>
      <display_name>Skylights: Left Roof Area</display_name>
      <description>The amount of skylight area on the unit's left conditioned roof facade (when viewed from the front).</description>
      <type>Double</type>
      <required>true</required>
      <model_dependent>false</model_dependent>
      <default_value>0</default_value>
    </argument>
    <argument>
      <name>skylight_area_right</name>
      <display_name>Skylights: Right Roof Area</display_name>
      <description>The amount of skylight area on the unit's right conditioned roof facade (when viewed from the front).</description>
      <type>Double</type>
      <required>true</required>
      <model_dependent>false</model_dependent>
      <default_value>0</default_value>
    </argument>
    <argument>
      <name>skylight_ufactor</name>
      <display_name>Skylights: U-Factor</display_name>
      <description>Full-assembly NFRC U-factor.</description>
      <type>Double</type>
      <units>Btu/hr-ft^2-R</units>
      <required>true</required>
      <model_dependent>false</model_dependent>
      <default_value>0.33</default_value>
    </argument>
    <argument>
      <name>skylight_shgc</name>
      <display_name>Skylights: SHGC</display_name>
      <description>Full-assembly NFRC solar heat gain coefficient.</description>
      <type>Double</type>
      <required>true</required>
      <model_dependent>false</model_dependent>
      <default_value>0.45</default_value>
    </argument>
    <argument>
      <name>skylight_storm_type</name>
      <display_name>Skylights: Storm Type</display_name>
      <description>The type of storm, if present.</description>
      <type>Choice</type>
      <required>false</required>
      <model_dependent>false</model_dependent>
      <choices>
        <choice>
          <value>clear</value>
          <display_name>clear</display_name>
        </choice>
        <choice>
          <value>low-e</value>
          <display_name>low-e</display_name>
        </choice>
      </choices>
    </argument>
    <argument>
      <name>door_area</name>
      <display_name>Doors: Area</display_name>
      <description>The area of the opaque door(s).</description>
      <type>Double</type>
      <units>ft^2</units>
      <required>true</required>
      <model_dependent>false</model_dependent>
      <default_value>20</default_value>
    </argument>
    <argument>
      <name>door_rvalue</name>
      <display_name>Doors: R-value</display_name>
      <description>R-value of the opaque door(s).</description>
      <type>Double</type>
      <units>h-ft^2-R/Btu</units>
      <required>true</required>
      <model_dependent>false</model_dependent>
      <default_value>4.4</default_value>
    </argument>
    <argument>
      <name>air_leakage_units</name>
      <display_name>Air Leakage: Units</display_name>
      <description>The unit of measure for the air leakage.</description>
      <type>Choice</type>
      <required>true</required>
      <model_dependent>false</model_dependent>
      <default_value>ACH</default_value>
      <choices>
        <choice>
          <value>ACH</value>
          <display_name>ACH</display_name>
        </choice>
        <choice>
          <value>CFM</value>
          <display_name>CFM</display_name>
        </choice>
        <choice>
          <value>ACHnatural</value>
          <display_name>ACHnatural</display_name>
        </choice>
      </choices>
    </argument>
    <argument>
      <name>air_leakage_house_pressure</name>
      <display_name>Air Leakage: House Pressure</display_name>
      <description>The house pressure relative to outside. Required when units are ACH or CFM.</description>
      <type>Double</type>
      <units>Pa</units>
      <required>true</required>
      <model_dependent>false</model_dependent>
      <default_value>50</default_value>
    </argument>
    <argument>
      <name>air_leakage_value</name>
      <display_name>Air Leakage: Value</display_name>
      <description>Air exchange rate value.</description>
      <type>Double</type>
      <required>true</required>
      <model_dependent>false</model_dependent>
      <default_value>3</default_value>
    </argument>
    <argument>
      <name>heating_system_type</name>
      <display_name>Heating System: Type</display_name>
      <description>The type of heating system. Use 'none' if there is no heating system.</description>
      <type>Choice</type>
      <required>true</required>
      <model_dependent>false</model_dependent>
      <default_value>Furnace</default_value>
      <choices>
        <choice>
          <value>none</value>
          <display_name>none</display_name>
        </choice>
        <choice>
          <value>Furnace</value>
          <display_name>Furnace</display_name>
        </choice>
        <choice>
          <value>WallFurnace</value>
          <display_name>WallFurnace</display_name>
        </choice>
        <choice>
          <value>FloorFurnace</value>
          <display_name>FloorFurnace</display_name>
        </choice>
        <choice>
          <value>Boiler</value>
          <display_name>Boiler</display_name>
        </choice>
        <choice>
          <value>ElectricResistance</value>
          <display_name>ElectricResistance</display_name>
        </choice>
        <choice>
          <value>Stove</value>
          <display_name>Stove</display_name>
        </choice>
        <choice>
          <value>PortableHeater</value>
          <display_name>PortableHeater</display_name>
        </choice>
        <choice>
          <value>Fireplace</value>
          <display_name>Fireplace</display_name>
        </choice>
        <choice>
          <value>FixedHeater</value>
          <display_name>FixedHeater</display_name>
        </choice>
        <choice>
          <value>PackagedTerminalAirConditionerHeating</value>
          <display_name>PackagedTerminalAirConditionerHeating</display_name>
        </choice>
        <choice>
          <value>Shared Boiler w/ Baseboard</value>
          <display_name>Shared Boiler w/ Baseboard</display_name>
        </choice>
        <choice>
          <value>Shared Boiler w/ Ductless Fan Coil</value>
          <display_name>Shared Boiler w/ Ductless Fan Coil</display_name>
        </choice>
      </choices>
    </argument>
    <argument>
      <name>heating_system_fuel</name>
      <display_name>Heating System: Fuel Type</display_name>
      <description>The fuel type of the heating system. Ignored for ElectricResistance and PackagedTerminalAirConditionerHeating.</description>
      <type>Choice</type>
      <required>true</required>
      <model_dependent>false</model_dependent>
      <default_value>natural gas</default_value>
      <choices>
        <choice>
          <value>electricity</value>
          <display_name>electricity</display_name>
        </choice>
        <choice>
          <value>natural gas</value>
          <display_name>natural gas</display_name>
        </choice>
        <choice>
          <value>fuel oil</value>
          <display_name>fuel oil</display_name>
        </choice>
        <choice>
          <value>propane</value>
          <display_name>propane</display_name>
        </choice>
        <choice>
          <value>wood</value>
          <display_name>wood</display_name>
        </choice>
        <choice>
          <value>wood pellets</value>
          <display_name>wood pellets</display_name>
        </choice>
        <choice>
          <value>coal</value>
          <display_name>coal</display_name>
        </choice>
      </choices>
    </argument>
    <argument>
      <name>heating_system_heating_efficiency</name>
      <display_name>Heating System: Rated AFUE or Percent</display_name>
      <description>The rated heating efficiency value of the heating system.</description>
      <type>Double</type>
      <units>Frac</units>
      <required>true</required>
      <model_dependent>false</model_dependent>
      <default_value>0.78</default_value>
    </argument>
    <argument>
      <name>heating_system_heating_capacity</name>
      <display_name>Heating System: Heating Capacity</display_name>
      <description>The output heating capacity of the heating system. Enter 'auto' to size the capacity based on ACCA Manual J/S.</description>
      <type>String</type>
      <units>Btu/hr</units>
      <required>true</required>
      <model_dependent>false</model_dependent>
      <default_value>auto</default_value>
    </argument>
    <argument>
      <name>heating_system_fraction_heat_load_served</name>
      <display_name>Heating System: Fraction Heat Load Served</display_name>
      <description>The heating load served by the heating system.</description>
      <type>Double</type>
      <units>Frac</units>
      <required>true</required>
      <model_dependent>false</model_dependent>
      <default_value>1</default_value>
    </argument>
    <argument>
      <name>heating_system_airflow_defect_ratio</name>
      <display_name>Heating System: Airflow Defect Ratio</display_name>
      <description>The airflow defect ratio, defined as (InstalledAirflow - DesignAirflow) / DesignAirflow, of the heating system per ANSI/RESNET/ACCA Standard 310. A value of zero means no airflow defect. Applies only to Furnace.</description>
      <type>Double</type>
      <units>Frac</units>
      <required>false</required>
      <model_dependent>false</model_dependent>
    </argument>
    <argument>
      <name>cooling_system_type</name>
      <display_name>Cooling System: Type</display_name>
      <description>The type of cooling system. Use 'none' if there is no cooling system.</description>
      <type>Choice</type>
      <required>true</required>
      <model_dependent>false</model_dependent>
      <default_value>central air conditioner</default_value>
      <choices>
        <choice>
          <value>none</value>
          <display_name>none</display_name>
        </choice>
        <choice>
          <value>central air conditioner</value>
          <display_name>central air conditioner</display_name>
        </choice>
        <choice>
          <value>room air conditioner</value>
          <display_name>room air conditioner</display_name>
        </choice>
        <choice>
          <value>evaporative cooler</value>
          <display_name>evaporative cooler</display_name>
        </choice>
        <choice>
          <value>mini-split</value>
          <display_name>mini-split</display_name>
        </choice>
        <choice>
          <value>packaged terminal air conditioner</value>
          <display_name>packaged terminal air conditioner</display_name>
        </choice>
      </choices>
    </argument>
    <argument>
      <name>cooling_system_cooling_efficiency_type</name>
      <display_name>Cooling System: Efficiency Type</display_name>
      <description>The efficiency type of the cooling system. System types central air conditioner and mini-split use SEER. System types room air conditioner and packaged terminal air conditioner use EER or CEER. Ignored for system type evaporative cooler.</description>
      <type>Choice</type>
      <required>true</required>
      <model_dependent>false</model_dependent>
      <default_value>SEER</default_value>
      <choices>
        <choice>
          <value>SEER</value>
          <display_name>SEER</display_name>
        </choice>
        <choice>
          <value>EER</value>
          <display_name>EER</display_name>
        </choice>
        <choice>
          <value>CEER</value>
          <display_name>CEER</display_name>
        </choice>
      </choices>
    </argument>
    <argument>
      <name>cooling_system_cooling_efficiency</name>
      <display_name>Cooling System: Efficiency</display_name>
      <description>The rated efficiency value of the cooling system. Ignored for evaporative cooler.</description>
      <type>Double</type>
      <units>SEER or EER or CEER</units>
      <required>true</required>
      <model_dependent>false</model_dependent>
      <default_value>13</default_value>
    </argument>
    <argument>
      <name>cooling_system_cooling_compressor_type</name>
      <display_name>Cooling System: Cooling Compressor Type</display_name>
      <description>The compressor type of the cooling system. Only applies to central air conditioner.</description>
      <type>Choice</type>
      <required>false</required>
      <model_dependent>false</model_dependent>
      <choices>
        <choice>
          <value>single stage</value>
          <display_name>single stage</display_name>
        </choice>
        <choice>
          <value>two stage</value>
          <display_name>two stage</display_name>
        </choice>
        <choice>
          <value>variable speed</value>
          <display_name>variable speed</display_name>
        </choice>
      </choices>
    </argument>
    <argument>
      <name>cooling_system_cooling_sensible_heat_fraction</name>
      <display_name>Cooling System: Cooling Sensible Heat Fraction</display_name>
      <description>The sensible heat fraction of the cooling system. Ignored for evaporative cooler.</description>
      <type>Double</type>
      <units>Frac</units>
      <required>false</required>
      <model_dependent>false</model_dependent>
    </argument>
    <argument>
      <name>cooling_system_cooling_capacity</name>
      <display_name>Cooling System: Cooling Capacity</display_name>
      <description>The output cooling capacity of the cooling system. Enter 'auto' to size the capacity based on ACCA Manual J/S.</description>
      <type>String</type>
      <units>tons</units>
      <required>true</required>
      <model_dependent>false</model_dependent>
      <default_value>auto</default_value>
    </argument>
    <argument>
      <name>cooling_system_fraction_cool_load_served</name>
      <display_name>Cooling System: Fraction Cool Load Served</display_name>
      <description>The cooling load served by the cooling system.</description>
      <type>Double</type>
      <units>Frac</units>
      <required>true</required>
      <model_dependent>false</model_dependent>
      <default_value>1</default_value>
    </argument>
    <argument>
      <name>cooling_system_is_ducted</name>
      <display_name>Cooling System: Is Ducted</display_name>
      <description>Whether the cooling system is ducted or not. Only used for mini-split and evaporative cooler. It's assumed that central air conditioner is ducted, and room air conditioner and packaged terminal air conditioner are not ducted.</description>
      <type>Boolean</type>
      <required>true</required>
      <model_dependent>false</model_dependent>
      <default_value>false</default_value>
      <choices>
        <choice>
          <value>true</value>
          <display_name>true</display_name>
        </choice>
        <choice>
          <value>false</value>
          <display_name>false</display_name>
        </choice>
      </choices>
    </argument>
    <argument>
      <name>cooling_system_airflow_defect_ratio</name>
      <display_name>Cooling System: Airflow Defect Ratio</display_name>
      <description>The airflow defect ratio, defined as (InstalledAirflow - DesignAirflow) / DesignAirflow, of the cooling system per ANSI/RESNET/ACCA Standard 310. A value of zero means no airflow defect. Applies only to central air conditioner and ducted mini-split.</description>
      <type>Double</type>
      <units>Frac</units>
      <required>false</required>
      <model_dependent>false</model_dependent>
    </argument>
    <argument>
      <name>cooling_system_charge_defect_ratio</name>
      <display_name>Cooling System: Charge Defect Ratio</display_name>
      <description>The refrigerant charge defect ratio, defined as (InstalledCharge - DesignCharge) / DesignCharge, of the cooling system per ANSI/RESNET/ACCA Standard 310. A value of zero means no refrigerant charge defect. Applies only to central air conditioner and mini-split.</description>
      <type>Double</type>
      <units>Frac</units>
      <required>false</required>
      <model_dependent>false</model_dependent>
    </argument>
    <argument>
      <name>heat_pump_type</name>
      <display_name>Heat Pump: Type</display_name>
      <description>The type of heat pump. Use 'none' if there is no heat pump.</description>
      <type>Choice</type>
      <required>true</required>
      <model_dependent>false</model_dependent>
      <default_value>none</default_value>
      <choices>
        <choice>
          <value>none</value>
          <display_name>none</display_name>
        </choice>
        <choice>
          <value>air-to-air</value>
          <display_name>air-to-air</display_name>
        </choice>
        <choice>
          <value>mini-split</value>
          <display_name>mini-split</display_name>
        </choice>
        <choice>
          <value>ground-to-air</value>
          <display_name>ground-to-air</display_name>
        </choice>
        <choice>
          <value>packaged terminal heat pump</value>
          <display_name>packaged terminal heat pump</display_name>
        </choice>
      </choices>
    </argument>
    <argument>
      <name>heat_pump_heating_efficiency_type</name>
      <display_name>Heat Pump: Heating Efficiency Type</display_name>
      <description>The heating efficiency type of heat pump. System types air-to-air and mini-split use HSPF. System types ground-to-air and packaged terminal heat pump use COP.</description>
      <type>Choice</type>
      <required>true</required>
      <model_dependent>false</model_dependent>
      <default_value>HSPF</default_value>
      <choices>
        <choice>
          <value>HSPF</value>
          <display_name>HSPF</display_name>
        </choice>
        <choice>
          <value>COP</value>
          <display_name>COP</display_name>
        </choice>
      </choices>
    </argument>
    <argument>
      <name>heat_pump_heating_efficiency</name>
      <display_name>Heat Pump: Heating Efficiency</display_name>
      <description>The rated heating efficiency value of the heat pump.</description>
      <type>Double</type>
      <units>HSPF or COP</units>
      <required>true</required>
      <model_dependent>false</model_dependent>
      <default_value>7.7</default_value>
    </argument>
    <argument>
      <name>heat_pump_cooling_efficiency_type</name>
      <display_name>Heat Pump: Cooling Efficiency Type</display_name>
      <description>The cooling efficiency type of heat pump. System types air-to-air and mini-split use SEER. System types ground-to-air and packaged terminal heat pump use EER.</description>
      <type>Choice</type>
      <required>true</required>
      <model_dependent>false</model_dependent>
      <default_value>SEER</default_value>
      <choices>
        <choice>
          <value>SEER</value>
          <display_name>SEER</display_name>
        </choice>
        <choice>
          <value>EER</value>
          <display_name>EER</display_name>
        </choice>
        <choice>
          <value>CEER</value>
          <display_name>CEER</display_name>
        </choice>
      </choices>
    </argument>
    <argument>
      <name>heat_pump_cooling_efficiency</name>
      <display_name>Heat Pump: Cooling Efficiency</display_name>
      <description>The rated cooling efficiency value of the heat pump.</description>
      <type>Double</type>
      <units>SEER or EER</units>
      <required>true</required>
      <model_dependent>false</model_dependent>
      <default_value>13</default_value>
    </argument>
    <argument>
      <name>heat_pump_cooling_compressor_type</name>
      <display_name>Heat Pump: Cooling Compressor Type</display_name>
      <description>The compressor type of the heat pump. Only applies to air-to-air.</description>
      <type>Choice</type>
      <required>false</required>
      <model_dependent>false</model_dependent>
      <choices>
        <choice>
          <value>single stage</value>
          <display_name>single stage</display_name>
        </choice>
        <choice>
          <value>two stage</value>
          <display_name>two stage</display_name>
        </choice>
        <choice>
          <value>variable speed</value>
          <display_name>variable speed</display_name>
        </choice>
      </choices>
    </argument>
    <argument>
      <name>heat_pump_cooling_sensible_heat_fraction</name>
      <display_name>Heat Pump: Cooling Sensible Heat Fraction</display_name>
      <description>The sensible heat fraction of the heat pump.</description>
      <type>Double</type>
      <units>Frac</units>
      <required>false</required>
      <model_dependent>false</model_dependent>
    </argument>
    <argument>
      <name>heat_pump_heating_capacity</name>
      <display_name>Heat Pump: Heating Capacity</display_name>
      <description>The output heating capacity of the heat pump. Enter 'auto' to size the capacity based on ACCA Manual J/S (i.e., based on cooling design loads with some oversizing allowances for heating design loads). Enter 'auto using max load' to size the capacity based on the maximum of heating/cooling design loads.</description>
      <type>String</type>
      <units>Btu/hr</units>
      <required>true</required>
      <model_dependent>false</model_dependent>
      <default_value>auto</default_value>
    </argument>
    <argument>
      <name>heat_pump_heating_capacity_17_f</name>
      <display_name>Heat Pump: Heating Capacity 17F</display_name>
      <description>The output heating capacity of the heat pump at 17F. Only applies to air-to-air and mini-split.</description>
      <type>String</type>
      <units>Btu/hr</units>
      <required>true</required>
      <model_dependent>false</model_dependent>
      <default_value>auto</default_value>
    </argument>
    <argument>
      <name>heat_pump_cooling_capacity</name>
      <display_name>Heat Pump: Cooling Capacity</display_name>
      <description>The output cooling capacity of the heat pump. Enter 'auto' to size the capacity based on ACCA Manual J/S.</description>
      <type>String</type>
      <units>Btu/hr</units>
      <required>true</required>
      <model_dependent>false</model_dependent>
      <default_value>auto</default_value>
    </argument>
    <argument>
      <name>heat_pump_fraction_heat_load_served</name>
      <display_name>Heat Pump: Fraction Heat Load Served</display_name>
      <description>The heating load served by the heat pump.</description>
      <type>Double</type>
      <units>Frac</units>
      <required>true</required>
      <model_dependent>false</model_dependent>
      <default_value>1</default_value>
    </argument>
    <argument>
      <name>heat_pump_fraction_cool_load_served</name>
      <display_name>Heat Pump: Fraction Cool Load Served</display_name>
      <description>The cooling load served by the heat pump.</description>
      <type>Double</type>
      <units>Frac</units>
      <required>true</required>
      <model_dependent>false</model_dependent>
      <default_value>1</default_value>
    </argument>
    <argument>
      <name>heat_pump_backup_type</name>
      <display_name>Heat Pump: Backup Type</display_name>
      <description>The backup type of the heat pump. If 'integrated', represents e.g. built-in electric strip heat or dual-fuel integrated furnace. If 'separate', represents e.g. electric baseboard or boiler based on the Heating System 2 specified below. Use 'none' if there is no backup heating.</description>
      <type>Choice</type>
      <required>true</required>
      <model_dependent>false</model_dependent>
      <default_value>integrated</default_value>
      <choices>
        <choice>
          <value>none</value>
          <display_name>none</display_name>
        </choice>
        <choice>
          <value>integrated</value>
          <display_name>integrated</display_name>
        </choice>
        <choice>
          <value>separate</value>
          <display_name>separate</display_name>
        </choice>
      </choices>
    </argument>
    <argument>
      <name>heat_pump_backup_fuel</name>
      <display_name>Heat Pump: Backup Fuel Type</display_name>
      <description>The backup fuel type of the heat pump. Only applies if Backup Type is 'integrated'.</description>
      <type>Choice</type>
      <required>true</required>
      <model_dependent>false</model_dependent>
      <default_value>electricity</default_value>
      <choices>
        <choice>
          <value>electricity</value>
          <display_name>electricity</display_name>
        </choice>
        <choice>
          <value>natural gas</value>
          <display_name>natural gas</display_name>
        </choice>
        <choice>
          <value>fuel oil</value>
          <display_name>fuel oil</display_name>
        </choice>
        <choice>
          <value>propane</value>
          <display_name>propane</display_name>
        </choice>
      </choices>
    </argument>
    <argument>
      <name>heat_pump_backup_heating_efficiency</name>
      <display_name>Heat Pump: Backup Rated Efficiency</display_name>
      <description>The backup rated efficiency value of the heat pump. Percent for electricity fuel type. AFUE otherwise. Only applies if Backup Type is 'integrated'.</description>
      <type>Double</type>
      <required>true</required>
      <model_dependent>false</model_dependent>
      <default_value>1</default_value>
    </argument>
    <argument>
      <name>heat_pump_backup_heating_capacity</name>
      <display_name>Heat Pump: Backup Heating Capacity</display_name>
      <description>The backup output heating capacity of the heat pump. Enter 'auto' to size the capacity based on ACCA Manual J/S. Only applies if Backup Type is 'integrated'.</description>
      <type>String</type>
      <units>Btu/hr</units>
      <required>true</required>
      <model_dependent>false</model_dependent>
      <default_value>auto</default_value>
    </argument>
    <argument>
      <name>heat_pump_backup_heating_switchover_temp</name>
      <display_name>Heat Pump: Backup Heating Switchover Temperature</display_name>
      <description>The temperature at which the heat pump stops operating and the backup heating system starts running. Only applies to air-to-air and mini-split. If not provided, backup heating will operate as needed when heat pump capacity is insufficient. Applies if Backup Type is either 'integrated' or 'separate'.</description>
      <type>Double</type>
      <units>deg-F</units>
      <required>false</required>
      <model_dependent>false</model_dependent>
    </argument>
    <argument>
      <name>heat_pump_is_ducted</name>
      <display_name>Heat Pump: Is Ducted</display_name>
      <description>Whether the heat pump is ducted or not. Only used for mini-split. It's assumed that air-to-air and ground-to-air are ducted.</description>
      <type>Boolean</type>
      <required>false</required>
      <model_dependent>false</model_dependent>
      <choices>
        <choice>
          <value>true</value>
          <display_name>true</display_name>
        </choice>
        <choice>
          <value>false</value>
          <display_name>false</display_name>
        </choice>
      </choices>
    </argument>
    <argument>
      <name>heat_pump_airflow_defect_ratio</name>
      <display_name>Heat Pump: Airflow Defect Ratio</display_name>
      <description>The airflow defect ratio, defined as (InstalledAirflow - DesignAirflow) / DesignAirflow, of the heat pump per ANSI/RESNET/ACCA Standard 310. A value of zero means no airflow defect. Applies only to air-to-air, ducted mini-split, and ground-to-air.</description>
      <type>Double</type>
      <units>Frac</units>
      <required>false</required>
      <model_dependent>false</model_dependent>
    </argument>
    <argument>
      <name>heat_pump_charge_defect_ratio</name>
      <display_name>Heat Pump: Charge Defect Ratio</display_name>
      <description>The refrigerant charge defect ratio, defined as (InstalledCharge - DesignCharge) / DesignCharge, of the heat pump per ANSI/RESNET/ACCA Standard 310. A value of zero means no refrigerant charge defect. Applies to all heat pump types.</description>
      <type>Double</type>
      <units>Frac</units>
      <required>false</required>
      <model_dependent>false</model_dependent>
    </argument>
    <argument>
      <name>heating_system_2_type</name>
      <display_name>Heating System 2: Type</display_name>
      <description>The type of the second heating system.</description>
      <type>Choice</type>
      <required>true</required>
      <model_dependent>false</model_dependent>
      <default_value>none</default_value>
      <choices>
        <choice>
          <value>none</value>
          <display_name>none</display_name>
        </choice>
        <choice>
          <value>WallFurnace</value>
          <display_name>WallFurnace</display_name>
        </choice>
        <choice>
          <value>FloorFurnace</value>
          <display_name>FloorFurnace</display_name>
        </choice>
        <choice>
          <value>Boiler</value>
          <display_name>Boiler</display_name>
        </choice>
        <choice>
          <value>ElectricResistance</value>
          <display_name>ElectricResistance</display_name>
        </choice>
        <choice>
          <value>Stove</value>
          <display_name>Stove</display_name>
        </choice>
        <choice>
          <value>PortableHeater</value>
          <display_name>PortableHeater</display_name>
        </choice>
        <choice>
          <value>Fireplace</value>
          <display_name>Fireplace</display_name>
        </choice>
      </choices>
    </argument>
    <argument>
      <name>heating_system_2_fuel</name>
      <display_name>Heating System 2: Fuel Type</display_name>
      <description>The fuel type of the second heating system. Ignored for ElectricResistance.</description>
      <type>Choice</type>
      <required>true</required>
      <model_dependent>false</model_dependent>
      <default_value>electricity</default_value>
      <choices>
        <choice>
          <value>electricity</value>
          <display_name>electricity</display_name>
        </choice>
        <choice>
          <value>natural gas</value>
          <display_name>natural gas</display_name>
        </choice>
        <choice>
          <value>fuel oil</value>
          <display_name>fuel oil</display_name>
        </choice>
        <choice>
          <value>propane</value>
          <display_name>propane</display_name>
        </choice>
        <choice>
          <value>wood</value>
          <display_name>wood</display_name>
        </choice>
        <choice>
          <value>wood pellets</value>
          <display_name>wood pellets</display_name>
        </choice>
        <choice>
          <value>coal</value>
          <display_name>coal</display_name>
        </choice>
      </choices>
    </argument>
    <argument>
      <name>heating_system_2_heating_efficiency</name>
      <display_name>Heating System 2: Rated AFUE or Percent</display_name>
      <description>The rated heating efficiency value of the second heating system.</description>
      <type>Double</type>
      <units>Frac</units>
      <required>true</required>
      <model_dependent>false</model_dependent>
      <default_value>1</default_value>
    </argument>
    <argument>
      <name>heating_system_2_heating_capacity</name>
      <display_name>Heating System 2: Heating Capacity</display_name>
      <description>The output heating capacity of the second heating system. Enter 'auto' to size the capacity based on ACCA Manual J/S.</description>
      <type>String</type>
      <units>Btu/hr</units>
      <required>true</required>
      <model_dependent>false</model_dependent>
      <default_value>auto</default_value>
    </argument>
    <argument>
      <name>heating_system_2_fraction_heat_load_served</name>
      <display_name>Heating System 2: Fraction Heat Load Served</display_name>
      <description>The heat load served fraction of the second heating system. Ignored if this heating system serves as a backup system for a heat pump.</description>
      <type>Double</type>
      <units>Frac</units>
      <required>true</required>
      <model_dependent>false</model_dependent>
      <default_value>0.25</default_value>
    </argument>
    <argument>
      <name>hvac_control_heating_weekday_setpoint</name>
      <display_name>HVAC Control: Heating Weekday Setpoint Schedule</display_name>
      <description>Specify the constant or 24-hour comma-separated weekday heating setpoint schedule.</description>
      <type>String</type>
      <units>deg-F</units>
      <required>true</required>
      <model_dependent>false</model_dependent>
      <default_value>71</default_value>
    </argument>
    <argument>
      <name>hvac_control_heating_weekend_setpoint</name>
      <display_name>HVAC Control: Heating Weekend Setpoint Schedule</display_name>
      <description>Specify the constant or 24-hour comma-separated weekend heating setpoint schedule.</description>
      <type>String</type>
      <units>deg-F</units>
      <required>true</required>
      <model_dependent>false</model_dependent>
      <default_value>71</default_value>
    </argument>
    <argument>
      <name>hvac_control_cooling_weekday_setpoint</name>
      <display_name>HVAC Control: Cooling Weekday Setpoint Schedule</display_name>
      <description>Specify the constant or 24-hour comma-separated weekday cooling setpoint schedule.</description>
      <type>String</type>
      <units>deg-F</units>
      <required>true</required>
      <model_dependent>false</model_dependent>
      <default_value>76</default_value>
    </argument>
    <argument>
      <name>hvac_control_cooling_weekend_setpoint</name>
      <display_name>HVAC Control: Cooling Weekend Setpoint Schedule</display_name>
      <description>Specify the constant or 24-hour comma-separated weekend cooling setpoint schedule.</description>
      <type>String</type>
      <units>deg-F</units>
      <required>true</required>
      <model_dependent>false</model_dependent>
      <default_value>76</default_value>
    </argument>
    <argument>
      <name>hvac_control_heating_season_period</name>
      <display_name>HVAC Control: Heating Season Period</display_name>
      <description>Enter a date like "Nov 1 - Jun 30".</description>
      <type>String</type>
      <required>false</required>
      <model_dependent>false</model_dependent>
    </argument>
    <argument>
      <name>hvac_control_cooling_season_period</name>
      <display_name>HVAC Control: Cooling Season Period</display_name>
      <description>Enter a date like "Jun 1 - Oct 31".</description>
      <type>String</type>
      <required>false</required>
      <model_dependent>false</model_dependent>
    </argument>
    <argument>
      <name>ducts_leakage_units</name>
      <display_name>Ducts: Leakage Units</display_name>
      <description>The leakage units of the ducts.</description>
      <type>Choice</type>
      <required>true</required>
      <model_dependent>false</model_dependent>
      <default_value>Percent</default_value>
      <choices>
        <choice>
          <value>CFM25</value>
          <display_name>CFM25</display_name>
        </choice>
        <choice>
          <value>CFM50</value>
          <display_name>CFM50</display_name>
        </choice>
        <choice>
          <value>Percent</value>
          <display_name>Percent</display_name>
        </choice>
      </choices>
    </argument>
    <argument>
      <name>ducts_supply_leakage_to_outside_value</name>
      <display_name>Ducts: Supply Leakage to Outside Value</display_name>
      <description>The leakage value to outside for the supply ducts.</description>
      <type>Double</type>
      <required>true</required>
      <model_dependent>false</model_dependent>
      <default_value>0.1</default_value>
    </argument>
    <argument>
      <name>ducts_return_leakage_to_outside_value</name>
      <display_name>Ducts: Return Leakage to Outside Value</display_name>
      <description>The leakage value to outside for the return ducts.</description>
      <type>Double</type>
      <required>true</required>
      <model_dependent>false</model_dependent>
      <default_value>0.1</default_value>
    </argument>
    <argument>
      <name>ducts_supply_location</name>
      <display_name>Ducts: Supply Location</display_name>
      <description>The location of the supply ducts.</description>
      <type>Choice</type>
      <required>true</required>
      <model_dependent>false</model_dependent>
      <default_value>auto</default_value>
      <choices>
        <choice>
          <value>auto</value>
          <display_name>auto</display_name>
        </choice>
        <choice>
          <value>living space</value>
          <display_name>living space</display_name>
        </choice>
        <choice>
          <value>basement - conditioned</value>
          <display_name>basement - conditioned</display_name>
        </choice>
        <choice>
          <value>basement - unconditioned</value>
          <display_name>basement - unconditioned</display_name>
        </choice>
        <choice>
          <value>crawlspace - vented</value>
          <display_name>crawlspace - vented</display_name>
        </choice>
        <choice>
          <value>crawlspace - unvented</value>
          <display_name>crawlspace - unvented</display_name>
        </choice>
        <choice>
          <value>crawlspace - conditioned</value>
          <display_name>crawlspace - conditioned</display_name>
        </choice>
        <choice>
          <value>attic - vented</value>
          <display_name>attic - vented</display_name>
        </choice>
        <choice>
          <value>attic - unvented</value>
          <display_name>attic - unvented</display_name>
        </choice>
        <choice>
          <value>garage</value>
          <display_name>garage</display_name>
        </choice>
        <choice>
          <value>exterior wall</value>
          <display_name>exterior wall</display_name>
        </choice>
        <choice>
          <value>under slab</value>
          <display_name>under slab</display_name>
        </choice>
        <choice>
          <value>roof deck</value>
          <display_name>roof deck</display_name>
        </choice>
        <choice>
          <value>outside</value>
          <display_name>outside</display_name>
        </choice>
        <choice>
          <value>other housing unit</value>
          <display_name>other housing unit</display_name>
        </choice>
        <choice>
          <value>other heated space</value>
          <display_name>other heated space</display_name>
        </choice>
        <choice>
          <value>other multifamily buffer space</value>
          <display_name>other multifamily buffer space</display_name>
        </choice>
        <choice>
          <value>other non-freezing space</value>
          <display_name>other non-freezing space</display_name>
        </choice>
      </choices>
    </argument>
    <argument>
      <name>ducts_supply_insulation_r</name>
      <display_name>Ducts: Supply Insulation R-Value</display_name>
      <description>The insulation r-value of the supply ducts excluding air films.</description>
      <type>Double</type>
      <units>h-ft^2-R/Btu</units>
      <required>true</required>
      <model_dependent>false</model_dependent>
      <default_value>0</default_value>
    </argument>
    <argument>
      <name>ducts_supply_surface_area</name>
      <display_name>Ducts: Supply Surface Area</display_name>
      <description>The surface area of the supply ducts.</description>
      <type>String</type>
      <units>ft^2</units>
      <required>true</required>
      <model_dependent>false</model_dependent>
      <default_value>auto</default_value>
    </argument>
    <argument>
      <name>ducts_return_location</name>
      <display_name>Ducts: Return Location</display_name>
      <description>The location of the return ducts.</description>
      <type>Choice</type>
      <required>true</required>
      <model_dependent>false</model_dependent>
      <default_value>auto</default_value>
      <choices>
        <choice>
          <value>auto</value>
          <display_name>auto</display_name>
        </choice>
        <choice>
          <value>living space</value>
          <display_name>living space</display_name>
        </choice>
        <choice>
          <value>basement - conditioned</value>
          <display_name>basement - conditioned</display_name>
        </choice>
        <choice>
          <value>basement - unconditioned</value>
          <display_name>basement - unconditioned</display_name>
        </choice>
        <choice>
          <value>crawlspace - vented</value>
          <display_name>crawlspace - vented</display_name>
        </choice>
        <choice>
          <value>crawlspace - unvented</value>
          <display_name>crawlspace - unvented</display_name>
        </choice>
        <choice>
          <value>crawlspace - conditioned</value>
          <display_name>crawlspace - conditioned</display_name>
        </choice>
        <choice>
          <value>attic - vented</value>
          <display_name>attic - vented</display_name>
        </choice>
        <choice>
          <value>attic - unvented</value>
          <display_name>attic - unvented</display_name>
        </choice>
        <choice>
          <value>garage</value>
          <display_name>garage</display_name>
        </choice>
        <choice>
          <value>exterior wall</value>
          <display_name>exterior wall</display_name>
        </choice>
        <choice>
          <value>under slab</value>
          <display_name>under slab</display_name>
        </choice>
        <choice>
          <value>roof deck</value>
          <display_name>roof deck</display_name>
        </choice>
        <choice>
          <value>outside</value>
          <display_name>outside</display_name>
        </choice>
        <choice>
          <value>other housing unit</value>
          <display_name>other housing unit</display_name>
        </choice>
        <choice>
          <value>other heated space</value>
          <display_name>other heated space</display_name>
        </choice>
        <choice>
          <value>other multifamily buffer space</value>
          <display_name>other multifamily buffer space</display_name>
        </choice>
        <choice>
          <value>other non-freezing space</value>
          <display_name>other non-freezing space</display_name>
        </choice>
      </choices>
    </argument>
    <argument>
      <name>ducts_return_insulation_r</name>
      <display_name>Ducts: Return Insulation R-Value</display_name>
      <description>The insulation r-value of the return ducts excluding air films.</description>
      <type>Double</type>
      <units>h-ft^2-R/Btu</units>
      <required>true</required>
      <model_dependent>false</model_dependent>
      <default_value>0</default_value>
    </argument>
    <argument>
      <name>ducts_return_surface_area</name>
      <display_name>Ducts: Return Surface Area</display_name>
      <description>The surface area of the return ducts.</description>
      <type>String</type>
      <units>ft^2</units>
      <required>true</required>
      <model_dependent>false</model_dependent>
      <default_value>auto</default_value>
    </argument>
    <argument>
      <name>ducts_number_of_return_registers</name>
      <display_name>Ducts: Number of Return Registers</display_name>
      <description>The number of return registers of the ducts. Only used if duct surface areas are set to auto.</description>
      <type>String</type>
      <units>#</units>
      <required>false</required>
      <model_dependent>false</model_dependent>
      <default_value>auto</default_value>
    </argument>
    <argument>
      <name>mech_vent_fan_type</name>
      <display_name>Mechanical Ventilation: Fan Type</display_name>
      <description>The type of the mechanical ventilation. Use 'none' if there is no mechanical ventilation system.</description>
      <type>Choice</type>
      <required>true</required>
      <model_dependent>false</model_dependent>
      <default_value>none</default_value>
      <choices>
        <choice>
          <value>none</value>
          <display_name>none</display_name>
        </choice>
        <choice>
          <value>exhaust only</value>
          <display_name>exhaust only</display_name>
        </choice>
        <choice>
          <value>supply only</value>
          <display_name>supply only</display_name>
        </choice>
        <choice>
          <value>energy recovery ventilator</value>
          <display_name>energy recovery ventilator</display_name>
        </choice>
        <choice>
          <value>heat recovery ventilator</value>
          <display_name>heat recovery ventilator</display_name>
        </choice>
        <choice>
          <value>balanced</value>
          <display_name>balanced</display_name>
        </choice>
        <choice>
          <value>central fan integrated supply</value>
          <display_name>central fan integrated supply</display_name>
        </choice>
      </choices>
    </argument>
    <argument>
      <name>mech_vent_flow_rate</name>
      <display_name>Mechanical Ventilation: Flow Rate</display_name>
      <description>The flow rate of the mechanical ventilation.</description>
      <type>String</type>
      <units>CFM</units>
      <required>true</required>
      <model_dependent>false</model_dependent>
      <default_value>auto</default_value>
    </argument>
    <argument>
      <name>mech_vent_hours_in_operation</name>
      <display_name>Mechanical Ventilation: Hours In Operation</display_name>
      <description>The hours in operation of the mechanical ventilation.</description>
      <type>String</type>
      <units>hrs/day</units>
      <required>true</required>
      <model_dependent>false</model_dependent>
      <default_value>auto</default_value>
    </argument>
    <argument>
      <name>mech_vent_recovery_efficiency_type</name>
      <display_name>Mechanical Ventilation: Total Recovery Efficiency Type</display_name>
      <description>The total recovery efficiency type of the mechanical ventilation.</description>
      <type>Choice</type>
      <required>true</required>
      <model_dependent>false</model_dependent>
      <default_value>Unadjusted</default_value>
      <choices>
        <choice>
          <value>Unadjusted</value>
          <display_name>Unadjusted</display_name>
        </choice>
        <choice>
          <value>Adjusted</value>
          <display_name>Adjusted</display_name>
        </choice>
      </choices>
    </argument>
    <argument>
      <name>mech_vent_total_recovery_efficiency</name>
      <display_name>Mechanical Ventilation: Total Recovery Efficiency</display_name>
      <description>The Unadjusted or Adjusted total recovery efficiency of the mechanical ventilation. Applies to energy recovery ventilator.</description>
      <type>Double</type>
      <units>Frac</units>
      <required>true</required>
      <model_dependent>false</model_dependent>
      <default_value>0.48</default_value>
    </argument>
    <argument>
      <name>mech_vent_sensible_recovery_efficiency</name>
      <display_name>Mechanical Ventilation: Sensible Recovery Efficiency</display_name>
      <description>The Unadjusted or Adjusted sensible recovery efficiency of the mechanical ventilation. Applies to energy recovery ventilator and heat recovery ventilator.</description>
      <type>Double</type>
      <units>Frac</units>
      <required>true</required>
      <model_dependent>false</model_dependent>
      <default_value>0.72</default_value>
    </argument>
    <argument>
      <name>mech_vent_fan_power</name>
      <display_name>Mechanical Ventilation: Fan Power</display_name>
      <description>The fan power of the mechanical ventilation.</description>
      <type>String</type>
      <units>W</units>
      <required>true</required>
      <model_dependent>false</model_dependent>
      <default_value>auto</default_value>
    </argument>
    <argument>
      <name>mech_vent_num_units_served</name>
      <display_name>Mechanical Ventilation: Number of Units Served</display_name>
      <description>Number of dwelling units served by the mechanical ventilation system. Must be 1 if single-family detached. Used to apportion flow rate and fan power to the unit.</description>
      <type>Integer</type>
      <units>#</units>
      <required>true</required>
      <model_dependent>false</model_dependent>
      <default_value>1</default_value>
    </argument>
    <argument>
      <name>mech_vent_shared_frac_recirculation</name>
      <display_name>Shared Mechanical Ventilation: Fraction Recirculation</display_name>
      <description>Fraction of the total supply air that is recirculated, with the remainder assumed to be outdoor air. The value must be 0 for exhaust only systems. This is required for a shared mechanical ventilation system.</description>
      <type>Double</type>
      <units>Frac</units>
      <required>false</required>
      <model_dependent>false</model_dependent>
    </argument>
    <argument>
      <name>mech_vent_shared_preheating_fuel</name>
      <display_name>Shared Mechanical Ventilation: Preheating Fuel</display_name>
      <description>Fuel type of the preconditioning heating equipment. Only used for a shared mechanical ventilation system.</description>
      <type>Choice</type>
      <required>false</required>
      <model_dependent>false</model_dependent>
      <choices>
        <choice>
          <value>electricity</value>
          <display_name>electricity</display_name>
        </choice>
        <choice>
          <value>natural gas</value>
          <display_name>natural gas</display_name>
        </choice>
        <choice>
          <value>fuel oil</value>
          <display_name>fuel oil</display_name>
        </choice>
        <choice>
          <value>propane</value>
          <display_name>propane</display_name>
        </choice>
        <choice>
          <value>wood</value>
          <display_name>wood</display_name>
        </choice>
        <choice>
          <value>wood pellets</value>
          <display_name>wood pellets</display_name>
        </choice>
        <choice>
          <value>coal</value>
          <display_name>coal</display_name>
        </choice>
      </choices>
    </argument>
    <argument>
      <name>mech_vent_shared_preheating_efficiency</name>
      <display_name>Shared Mechanical Ventilation: Preheating Efficiency</display_name>
      <description>Efficiency of the preconditioning heating equipment. Only used for a shared mechanical ventilation system.</description>
      <type>Double</type>
      <units>COP</units>
      <required>false</required>
      <model_dependent>false</model_dependent>
    </argument>
    <argument>
      <name>mech_vent_shared_preheating_fraction_heat_load_served</name>
      <display_name>Shared Mechanical Ventilation: Preheating Fraction Ventilation Heat Load Served</display_name>
      <description>Fraction of heating load introduced by the shared ventilation system that is met by the preconditioning heating equipment.</description>
      <type>Double</type>
      <units>Frac</units>
      <required>false</required>
      <model_dependent>false</model_dependent>
    </argument>
    <argument>
      <name>mech_vent_shared_precooling_fuel</name>
      <display_name>Shared Mechanical Ventilation: Precooling Fuel</display_name>
      <description>Fuel type of the preconditioning cooling equipment. Only used for a shared mechanical ventilation system.</description>
      <type>Choice</type>
      <required>false</required>
      <model_dependent>false</model_dependent>
      <choices>
        <choice>
          <value>electricity</value>
          <display_name>electricity</display_name>
        </choice>
      </choices>
    </argument>
    <argument>
      <name>mech_vent_shared_precooling_efficiency</name>
      <display_name>Shared Mechanical Ventilation: Precooling Efficiency</display_name>
      <description>Efficiency of the preconditioning cooling equipment. Only used for a shared mechanical ventilation system.</description>
      <type>Double</type>
      <units>COP</units>
      <required>false</required>
      <model_dependent>false</model_dependent>
    </argument>
    <argument>
      <name>mech_vent_shared_precooling_fraction_cool_load_served</name>
      <display_name>Shared Mechanical Ventilation: Precooling Fraction Ventilation Cool Load Served</display_name>
      <description>Fraction of cooling load introduced by the shared ventilation system that is met by the preconditioning cooling equipment.</description>
      <type>Double</type>
      <units>Frac</units>
      <required>false</required>
      <model_dependent>false</model_dependent>
    </argument>
    <argument>
      <name>mech_vent_2_fan_type</name>
      <display_name>Mechanical Ventilation 2: Fan Type</display_name>
      <description>The type of the second mechanical ventilation. Use 'none' if there is no second mechanical ventilation system.</description>
      <type>Choice</type>
      <required>true</required>
      <model_dependent>false</model_dependent>
      <default_value>none</default_value>
      <choices>
        <choice>
          <value>none</value>
          <display_name>none</display_name>
        </choice>
        <choice>
          <value>exhaust only</value>
          <display_name>exhaust only</display_name>
        </choice>
        <choice>
          <value>supply only</value>
          <display_name>supply only</display_name>
        </choice>
        <choice>
          <value>energy recovery ventilator</value>
          <display_name>energy recovery ventilator</display_name>
        </choice>
        <choice>
          <value>heat recovery ventilator</value>
          <display_name>heat recovery ventilator</display_name>
        </choice>
        <choice>
          <value>balanced</value>
          <display_name>balanced</display_name>
        </choice>
      </choices>
    </argument>
    <argument>
      <name>mech_vent_2_flow_rate</name>
      <display_name>Mechanical Ventilation 2: Flow Rate</display_name>
      <description>The flow rate of the second mechanical ventilation.</description>
      <type>Double</type>
      <units>CFM</units>
      <required>true</required>
      <model_dependent>false</model_dependent>
      <default_value>110</default_value>
    </argument>
    <argument>
      <name>mech_vent_2_hours_in_operation</name>
      <display_name>Mechanical Ventilation 2: Hours In Operation</display_name>
      <description>The hours in operation of the second mechanical ventilation.</description>
      <type>Double</type>
      <units>hrs/day</units>
      <required>true</required>
      <model_dependent>false</model_dependent>
      <default_value>24</default_value>
    </argument>
    <argument>
      <name>mech_vent_2_recovery_efficiency_type</name>
      <display_name>Mechanical Ventilation 2: Total Recovery Efficiency Type</display_name>
      <description>The total recovery efficiency type of the second mechanical ventilation.</description>
      <type>Choice</type>
      <required>true</required>
      <model_dependent>false</model_dependent>
      <default_value>Unadjusted</default_value>
      <choices>
        <choice>
          <value>Unadjusted</value>
          <display_name>Unadjusted</display_name>
        </choice>
        <choice>
          <value>Adjusted</value>
          <display_name>Adjusted</display_name>
        </choice>
      </choices>
    </argument>
    <argument>
      <name>mech_vent_2_total_recovery_efficiency</name>
      <display_name>Mechanical Ventilation 2: Total Recovery Efficiency</display_name>
      <description>The Unadjusted or Adjusted total recovery efficiency of the second mechanical ventilation. Applies to energy recovery ventilator.</description>
      <type>Double</type>
      <units>Frac</units>
      <required>true</required>
      <model_dependent>false</model_dependent>
      <default_value>0.48</default_value>
    </argument>
    <argument>
      <name>mech_vent_2_sensible_recovery_efficiency</name>
      <display_name>Mechanical Ventilation 2: Sensible Recovery Efficiency</display_name>
      <description>The Unadjusted or Adjusted sensible recovery efficiency of the second mechanical ventilation. Applies to energy recovery ventilator and heat recovery ventilator.</description>
      <type>Double</type>
      <units>Frac</units>
      <required>true</required>
      <model_dependent>false</model_dependent>
      <default_value>0.72</default_value>
    </argument>
    <argument>
      <name>mech_vent_2_fan_power</name>
      <display_name>Mechanical Ventilation 2: Fan Power</display_name>
      <description>The fan power of the second mechanical ventilation.</description>
      <type>Double</type>
      <units>W</units>
      <required>true</required>
      <model_dependent>false</model_dependent>
      <default_value>30</default_value>
    </argument>
    <argument>
      <name>kitchen_fans_quantity</name>
      <display_name>Kitchen Fans: Quantity</display_name>
      <description>The quantity of the kitchen fans.</description>
      <type>String</type>
      <units>#</units>
      <required>true</required>
      <model_dependent>false</model_dependent>
      <default_value>auto</default_value>
    </argument>
    <argument>
      <name>kitchen_fans_flow_rate</name>
      <display_name>Kitchen Fans: Flow Rate</display_name>
      <description>The flow rate of the kitchen fan.</description>
      <type>String</type>
      <units>CFM</units>
      <required>false</required>
      <model_dependent>false</model_dependent>
      <default_value>auto</default_value>
    </argument>
    <argument>
      <name>kitchen_fans_hours_in_operation</name>
      <display_name>Kitchen Fans: Hours In Operation</display_name>
      <description>The hours in operation of the kitchen fan.</description>
      <type>String</type>
      <units>hrs/day</units>
      <required>false</required>
      <model_dependent>false</model_dependent>
      <default_value>auto</default_value>
    </argument>
    <argument>
      <name>kitchen_fans_power</name>
      <display_name>Kitchen Fans: Fan Power</display_name>
      <description>The fan power of the kitchen fan.</description>
      <type>String</type>
      <units>W</units>
      <required>false</required>
      <model_dependent>false</model_dependent>
      <default_value>auto</default_value>
    </argument>
    <argument>
      <name>kitchen_fans_start_hour</name>
      <display_name>Kitchen Fans: Start Hour</display_name>
      <description>The start hour of the kitchen fan.</description>
      <type>String</type>
      <units>hr</units>
      <required>false</required>
      <model_dependent>false</model_dependent>
      <default_value>auto</default_value>
    </argument>
    <argument>
      <name>bathroom_fans_quantity</name>
      <display_name>Bathroom Fans: Quantity</display_name>
      <description>The quantity of the bathroom fans.</description>
      <type>String</type>
      <units>#</units>
      <required>true</required>
      <model_dependent>false</model_dependent>
      <default_value>auto</default_value>
    </argument>
    <argument>
      <name>bathroom_fans_flow_rate</name>
      <display_name>Bathroom Fans: Flow Rate</display_name>
      <description>The flow rate of the bathroom fans.</description>
      <type>String</type>
      <units>CFM</units>
      <required>false</required>
      <model_dependent>false</model_dependent>
      <default_value>auto</default_value>
    </argument>
    <argument>
      <name>bathroom_fans_hours_in_operation</name>
      <display_name>Bathroom Fans: Hours In Operation</display_name>
      <description>The hours in operation of the bathroom fans.</description>
      <type>String</type>
      <units>hrs/day</units>
      <required>false</required>
      <model_dependent>false</model_dependent>
      <default_value>auto</default_value>
    </argument>
    <argument>
      <name>bathroom_fans_power</name>
      <display_name>Bathroom Fans: Fan Power</display_name>
      <description>The fan power of the bathroom fans.</description>
      <type>String</type>
      <units>W</units>
      <required>false</required>
      <model_dependent>false</model_dependent>
      <default_value>auto</default_value>
    </argument>
    <argument>
      <name>bathroom_fans_start_hour</name>
      <display_name>Bathroom Fans: Start Hour</display_name>
      <description>The start hour of the bathroom fans.</description>
      <type>String</type>
      <units>hr</units>
      <required>false</required>
      <model_dependent>false</model_dependent>
      <default_value>auto</default_value>
    </argument>
    <argument>
      <name>whole_house_fan_present</name>
      <display_name>Whole House Fan: Present</display_name>
      <description>Whether there is a whole house fan.</description>
      <type>Boolean</type>
      <required>true</required>
      <model_dependent>false</model_dependent>
      <default_value>false</default_value>
      <choices>
        <choice>
          <value>true</value>
          <display_name>true</display_name>
        </choice>
        <choice>
          <value>false</value>
          <display_name>false</display_name>
        </choice>
      </choices>
    </argument>
    <argument>
      <name>whole_house_fan_flow_rate</name>
      <display_name>Whole House Fan: Flow Rate</display_name>
      <description>The flow rate of the whole house fan.</description>
      <type>String</type>
      <units>CFM</units>
      <required>false</required>
      <model_dependent>false</model_dependent>
      <default_value>auto</default_value>
    </argument>
    <argument>
      <name>whole_house_fan_power</name>
      <display_name>Whole House Fan: Fan Power</display_name>
      <description>The fan power of the whole house fan.</description>
      <type>String</type>
      <units>W</units>
      <required>false</required>
      <model_dependent>false</model_dependent>
      <default_value>auto</default_value>
    </argument>
    <argument>
      <name>water_heater_type</name>
      <display_name>Water Heater: Type</display_name>
      <description>The type of water heater. Use 'none' if there is no water heater.</description>
      <type>Choice</type>
      <required>true</required>
      <model_dependent>false</model_dependent>
      <default_value>storage water heater</default_value>
      <choices>
        <choice>
          <value>none</value>
          <display_name>none</display_name>
        </choice>
        <choice>
          <value>storage water heater</value>
          <display_name>storage water heater</display_name>
        </choice>
        <choice>
          <value>instantaneous water heater</value>
          <display_name>instantaneous water heater</display_name>
        </choice>
        <choice>
          <value>heat pump water heater</value>
          <display_name>heat pump water heater</display_name>
        </choice>
        <choice>
          <value>space-heating boiler with storage tank</value>
          <display_name>space-heating boiler with storage tank</display_name>
        </choice>
        <choice>
          <value>space-heating boiler with tankless coil</value>
          <display_name>space-heating boiler with tankless coil</display_name>
        </choice>
      </choices>
    </argument>
    <argument>
      <name>water_heater_fuel_type</name>
      <display_name>Water Heater: Fuel Type</display_name>
      <description>The fuel type of water heater. Ignored for heat pump water heater.</description>
      <type>Choice</type>
      <required>true</required>
      <model_dependent>false</model_dependent>
      <default_value>natural gas</default_value>
      <choices>
        <choice>
          <value>electricity</value>
          <display_name>electricity</display_name>
        </choice>
        <choice>
          <value>natural gas</value>
          <display_name>natural gas</display_name>
        </choice>
        <choice>
          <value>fuel oil</value>
          <display_name>fuel oil</display_name>
        </choice>
        <choice>
          <value>propane</value>
          <display_name>propane</display_name>
        </choice>
        <choice>
          <value>wood</value>
          <display_name>wood</display_name>
        </choice>
        <choice>
          <value>coal</value>
          <display_name>coal</display_name>
        </choice>
      </choices>
    </argument>
    <argument>
      <name>water_heater_location</name>
      <display_name>Water Heater: Location</display_name>
      <description>The location of water heater.</description>
      <type>Choice</type>
      <required>true</required>
      <model_dependent>false</model_dependent>
      <default_value>auto</default_value>
      <choices>
        <choice>
          <value>auto</value>
          <display_name>auto</display_name>
        </choice>
        <choice>
          <value>living space</value>
          <display_name>living space</display_name>
        </choice>
        <choice>
          <value>basement - conditioned</value>
          <display_name>basement - conditioned</display_name>
        </choice>
        <choice>
          <value>basement - unconditioned</value>
          <display_name>basement - unconditioned</display_name>
        </choice>
        <choice>
          <value>garage</value>
          <display_name>garage</display_name>
        </choice>
        <choice>
          <value>attic - vented</value>
          <display_name>attic - vented</display_name>
        </choice>
        <choice>
          <value>attic - unvented</value>
          <display_name>attic - unvented</display_name>
        </choice>
        <choice>
          <value>crawlspace - vented</value>
          <display_name>crawlspace - vented</display_name>
        </choice>
        <choice>
          <value>crawlspace - unvented</value>
          <display_name>crawlspace - unvented</display_name>
        </choice>
        <choice>
          <value>crawlspace - conditioned</value>
          <display_name>crawlspace - conditioned</display_name>
        </choice>
        <choice>
          <value>other exterior</value>
          <display_name>other exterior</display_name>
        </choice>
        <choice>
          <value>other housing unit</value>
          <display_name>other housing unit</display_name>
        </choice>
        <choice>
          <value>other heated space</value>
          <display_name>other heated space</display_name>
        </choice>
        <choice>
          <value>other multifamily buffer space</value>
          <display_name>other multifamily buffer space</display_name>
        </choice>
        <choice>
          <value>other non-freezing space</value>
          <display_name>other non-freezing space</display_name>
        </choice>
      </choices>
    </argument>
    <argument>
      <name>water_heater_tank_volume</name>
      <display_name>Water Heater: Tank Volume</display_name>
      <description>Nominal volume of water heater tank. Set to 'auto' to have volume autosized. Only applies to storage water heater, heat pump water heater, and space-heating boiler with storage tank.</description>
      <type>String</type>
      <units>gal</units>
      <required>true</required>
      <model_dependent>false</model_dependent>
      <default_value>auto</default_value>
    </argument>
    <argument>
      <name>water_heater_efficiency_type</name>
      <display_name>Water Heater: Efficiency Type</display_name>
      <description>The efficiency type of water heater. Does not apply to space-heating boilers.</description>
      <type>Choice</type>
      <required>true</required>
      <model_dependent>false</model_dependent>
      <default_value>EnergyFactor</default_value>
      <choices>
        <choice>
          <value>EnergyFactor</value>
          <display_name>EnergyFactor</display_name>
        </choice>
        <choice>
          <value>UniformEnergyFactor</value>
          <display_name>UniformEnergyFactor</display_name>
        </choice>
      </choices>
    </argument>
    <argument>
      <name>water_heater_efficiency</name>
      <display_name>Water Heater: Efficiency</display_name>
      <description>Rated Energy Factor or Uniform Energy Factor. Does not apply to space-heating boilers.</description>
      <type>Double</type>
      <required>true</required>
      <model_dependent>false</model_dependent>
      <default_value>0.67</default_value>
    </argument>
    <argument>
      <name>water_heater_usage_bin</name>
      <display_name>Water Heater: Usage Bin</display_name>
      <description>The usage of the water heater. Required if Efficiency Type is UniformEnergyFactor and Type is not instantaneous water heater. Does not apply to space-heating boilers.</description>
      <type>Choice</type>
      <required>false</required>
      <model_dependent>false</model_dependent>
      <choices>
        <choice>
          <value>very small</value>
          <display_name>very small</display_name>
        </choice>
        <choice>
          <value>low</value>
          <display_name>low</display_name>
        </choice>
        <choice>
          <value>medium</value>
          <display_name>medium</display_name>
        </choice>
        <choice>
          <value>high</value>
          <display_name>high</display_name>
        </choice>
      </choices>
    </argument>
    <argument>
      <name>water_heater_recovery_efficiency</name>
      <display_name>Water Heater: Recovery Efficiency</display_name>
      <description>Ratio of energy delivered to water heater to the energy content of the fuel consumed by the water heater. Only used for non-electric storage water heaters.</description>
      <type>String</type>
      <units>Frac</units>
      <required>true</required>
      <model_dependent>false</model_dependent>
      <default_value>auto</default_value>
    </argument>
    <argument>
      <name>water_heater_heating_capacity</name>
      <display_name>Water Heater: Heating Capacity</display_name>
      <description>Heating capacity. Set to 'auto' to have heating capacity defaulted. Only applies to storage water heater.</description>
      <type>String</type>
      <units>Btu/hr</units>
      <required>true</required>
      <model_dependent>false</model_dependent>
      <default_value>auto</default_value>
    </argument>
    <argument>
      <name>water_heater_standby_loss</name>
      <display_name>Water Heater: Standby Loss</display_name>
      <description>The standby loss of water heater. Only applies to space-heating boilers.</description>
      <type>Double</type>
      <units>deg-F/hr</units>
      <required>false</required>
      <model_dependent>false</model_dependent>
    </argument>
    <argument>
      <name>water_heater_jacket_rvalue</name>
      <display_name>Water Heater: Jacket R-value</display_name>
      <description>The jacket R-value of water heater. Doesn't apply to instantaneous water heater or space-heating boiler with tankless coil.</description>
      <type>Double</type>
      <units>h-ft^2-R/Btu</units>
      <required>false</required>
      <model_dependent>false</model_dependent>
    </argument>
    <argument>
      <name>water_heater_setpoint_temperature</name>
      <display_name>Water Heater: Setpoint Temperature</display_name>
      <description>The setpoint temperature of water heater.</description>
      <type>String</type>
      <units>deg-F</units>
      <required>true</required>
      <model_dependent>false</model_dependent>
      <default_value>auto</default_value>
    </argument>
    <argument>
      <name>water_heater_num_units_served</name>
      <display_name>Water Heater: Number of Units Served</display_name>
      <description>Number of dwelling units served (directly or indirectly) by the water heater. Must be 1 if single-family detached. Used to apportion water heater tank losses to the unit.</description>
      <type>Integer</type>
      <units>#</units>
      <required>true</required>
      <model_dependent>false</model_dependent>
      <default_value>1</default_value>
    </argument>
    <argument>
      <name>water_heater_uses_desuperheater</name>
      <display_name>Water Heater: Uses Desuperheater</display_name>
      <description>Requires that the dwelling unit has a air-to-air, mini-split, or ground-to-air heat pump or a central air conditioner or mini-split air conditioner.</description>
      <type>Boolean</type>
      <required>false</required>
      <model_dependent>false</model_dependent>
      <choices>
        <choice>
          <value>true</value>
          <display_name>true</display_name>
        </choice>
        <choice>
          <value>false</value>
          <display_name>false</display_name>
        </choice>
      </choices>
    </argument>
    <argument>
      <name>hot_water_distribution_system_type</name>
      <display_name>Hot Water Distribution: System Type</display_name>
      <description>The type of the hot water distribution system.</description>
      <type>Choice</type>
      <required>true</required>
      <model_dependent>false</model_dependent>
      <default_value>Standard</default_value>
      <choices>
        <choice>
          <value>Standard</value>
          <display_name>Standard</display_name>
        </choice>
        <choice>
          <value>Recirculation</value>
          <display_name>Recirculation</display_name>
        </choice>
      </choices>
    </argument>
    <argument>
      <name>hot_water_distribution_standard_piping_length</name>
      <display_name>Hot Water Distribution: Standard Piping Length</display_name>
      <description>If the distribution system is Standard, the length of the piping. A value of 'auto' will use a default.</description>
      <type>String</type>
      <units>ft</units>
      <required>true</required>
      <model_dependent>false</model_dependent>
      <default_value>auto</default_value>
    </argument>
    <argument>
      <name>hot_water_distribution_recirc_control_type</name>
      <display_name>Hot Water Distribution: Recirculation Control Type</display_name>
      <description>If the distribution system is Recirculation, the type of hot water recirculation control, if any.</description>
      <type>Choice</type>
      <required>true</required>
      <model_dependent>false</model_dependent>
      <default_value>no control</default_value>
      <choices>
        <choice>
          <value>no control</value>
          <display_name>no control</display_name>
        </choice>
        <choice>
          <value>timer</value>
          <display_name>timer</display_name>
        </choice>
        <choice>
          <value>temperature</value>
          <display_name>temperature</display_name>
        </choice>
        <choice>
          <value>presence sensor demand control</value>
          <display_name>presence sensor demand control</display_name>
        </choice>
        <choice>
          <value>manual demand control</value>
          <display_name>manual demand control</display_name>
        </choice>
      </choices>
    </argument>
    <argument>
      <name>hot_water_distribution_recirc_piping_length</name>
      <display_name>Hot Water Distribution: Recirculation Piping Length</display_name>
      <description>If the distribution system is Recirculation, the length of the recirculation piping.</description>
      <type>String</type>
      <units>ft</units>
      <required>true</required>
      <model_dependent>false</model_dependent>
      <default_value>auto</default_value>
    </argument>
    <argument>
      <name>hot_water_distribution_recirc_branch_piping_length</name>
      <display_name>Hot Water Distribution: Recirculation Branch Piping Length</display_name>
      <description>If the distribution system is Recirculation, the length of the recirculation branch piping.</description>
      <type>String</type>
      <units>ft</units>
      <required>true</required>
      <model_dependent>false</model_dependent>
      <default_value>auto</default_value>
    </argument>
    <argument>
      <name>hot_water_distribution_recirc_pump_power</name>
      <display_name>Hot Water Distribution: Recirculation Pump Power</display_name>
      <description>If the distribution system is Recirculation, the recirculation pump power.</description>
      <type>String</type>
      <units>W</units>
      <required>true</required>
      <model_dependent>false</model_dependent>
      <default_value>auto</default_value>
    </argument>
    <argument>
      <name>hot_water_distribution_pipe_r</name>
      <display_name>Hot Water Distribution: Pipe Insulation Nominal R-Value</display_name>
      <description>Nominal R-value of the pipe insulation.</description>
      <type>String</type>
      <units>h-ft^2-R/Btu</units>
      <required>true</required>
      <model_dependent>false</model_dependent>
      <default_value>auto</default_value>
    </argument>
    <argument>
      <name>dwhr_facilities_connected</name>
      <display_name>Drain Water Heat Recovery: Facilities Connected</display_name>
      <description>Which facilities are connected for the drain water heat recovery. Use 'none' if there is no drain water heat recovery system.</description>
      <type>Choice</type>
      <required>true</required>
      <model_dependent>false</model_dependent>
      <default_value>none</default_value>
      <choices>
        <choice>
          <value>none</value>
          <display_name>none</display_name>
        </choice>
        <choice>
          <value>one</value>
          <display_name>one</display_name>
        </choice>
        <choice>
          <value>all</value>
          <display_name>all</display_name>
        </choice>
      </choices>
    </argument>
    <argument>
      <name>dwhr_equal_flow</name>
      <display_name>Drain Water Heat Recovery: Equal Flow</display_name>
      <description>Whether the drain water heat recovery has equal flow.</description>
      <type>Boolean</type>
      <required>true</required>
      <model_dependent>false</model_dependent>
      <default_value>true</default_value>
      <choices>
        <choice>
          <value>true</value>
          <display_name>true</display_name>
        </choice>
        <choice>
          <value>false</value>
          <display_name>false</display_name>
        </choice>
      </choices>
    </argument>
    <argument>
      <name>dwhr_efficiency</name>
      <display_name>Drain Water Heat Recovery: Efficiency</display_name>
      <description>The efficiency of the drain water heat recovery.</description>
      <type>Double</type>
      <units>Frac</units>
      <required>true</required>
      <model_dependent>false</model_dependent>
      <default_value>0.55</default_value>
    </argument>
    <argument>
      <name>water_fixtures_shower_low_flow</name>
      <display_name>Hot Water Fixtures: Is Shower Low Flow</display_name>
      <description>Whether the shower fixture is low flow.</description>
      <type>Boolean</type>
      <required>true</required>
      <model_dependent>false</model_dependent>
      <default_value>false</default_value>
      <choices>
        <choice>
          <value>true</value>
          <display_name>true</display_name>
        </choice>
        <choice>
          <value>false</value>
          <display_name>false</display_name>
        </choice>
      </choices>
    </argument>
    <argument>
      <name>water_fixtures_sink_low_flow</name>
      <display_name>Hot Water Fixtures: Is Sink Low Flow</display_name>
      <description>Whether the sink fixture is low flow.</description>
      <type>Boolean</type>
      <required>true</required>
      <model_dependent>false</model_dependent>
      <default_value>false</default_value>
      <choices>
        <choice>
          <value>true</value>
          <display_name>true</display_name>
        </choice>
        <choice>
          <value>false</value>
          <display_name>false</display_name>
        </choice>
      </choices>
    </argument>
    <argument>
      <name>water_fixtures_usage_multiplier</name>
      <display_name>Hot Water Fixtures: Usage Multiplier</display_name>
      <description>Multiplier on the hot water usage that can reflect, e.g., high/low usage occupants.</description>
      <type>Double</type>
      <required>true</required>
      <model_dependent>false</model_dependent>
      <default_value>1</default_value>
    </argument>
    <argument>
      <name>solar_thermal_system_type</name>
      <display_name>Solar Thermal: System Type</display_name>
      <description>The type of solar thermal system. Use 'none' if there is no solar thermal system.</description>
      <type>Choice</type>
      <required>true</required>
      <model_dependent>false</model_dependent>
      <default_value>none</default_value>
      <choices>
        <choice>
          <value>none</value>
          <display_name>none</display_name>
        </choice>
        <choice>
          <value>hot water</value>
          <display_name>hot water</display_name>
        </choice>
      </choices>
    </argument>
    <argument>
      <name>solar_thermal_collector_area</name>
      <display_name>Solar Thermal: Collector Area</display_name>
      <description>The collector area of the solar thermal system.</description>
      <type>Double</type>
      <units>ft^2</units>
      <required>true</required>
      <model_dependent>false</model_dependent>
      <default_value>40</default_value>
    </argument>
    <argument>
      <name>solar_thermal_collector_loop_type</name>
      <display_name>Solar Thermal: Collector Loop Type</display_name>
      <description>The collector loop type of the solar thermal system.</description>
      <type>Choice</type>
      <required>true</required>
      <model_dependent>false</model_dependent>
      <default_value>liquid direct</default_value>
      <choices>
        <choice>
          <value>liquid direct</value>
          <display_name>liquid direct</display_name>
        </choice>
        <choice>
          <value>liquid indirect</value>
          <display_name>liquid indirect</display_name>
        </choice>
        <choice>
          <value>passive thermosyphon</value>
          <display_name>passive thermosyphon</display_name>
        </choice>
      </choices>
    </argument>
    <argument>
      <name>solar_thermal_collector_type</name>
      <display_name>Solar Thermal: Collector Type</display_name>
      <description>The collector type of the solar thermal system.</description>
      <type>Choice</type>
      <required>true</required>
      <model_dependent>false</model_dependent>
      <default_value>evacuated tube</default_value>
      <choices>
        <choice>
          <value>evacuated tube</value>
          <display_name>evacuated tube</display_name>
        </choice>
        <choice>
          <value>single glazing black</value>
          <display_name>single glazing black</display_name>
        </choice>
        <choice>
          <value>double glazing black</value>
          <display_name>double glazing black</display_name>
        </choice>
        <choice>
          <value>integrated collector storage</value>
          <display_name>integrated collector storage</display_name>
        </choice>
      </choices>
    </argument>
    <argument>
      <name>solar_thermal_collector_azimuth</name>
      <display_name>Solar Thermal: Collector Azimuth</display_name>
      <description>The collector azimuth of the solar thermal system. Azimuth is measured clockwise from north (e.g., North=0, East=90, South=180, West=270).</description>
      <type>Double</type>
      <units>degrees</units>
      <required>true</required>
      <model_dependent>false</model_dependent>
      <default_value>180</default_value>
    </argument>
    <argument>
      <name>solar_thermal_collector_tilt</name>
      <display_name>Solar Thermal: Collector Tilt</display_name>
      <description>The collector tilt of the solar thermal system. Can also enter, e.g., RoofPitch, RoofPitch+20, Latitude, Latitude-15, etc.</description>
      <type>String</type>
      <units>degrees</units>
      <required>true</required>
      <model_dependent>false</model_dependent>
      <default_value>RoofPitch</default_value>
    </argument>
    <argument>
      <name>solar_thermal_collector_rated_optical_efficiency</name>
      <display_name>Solar Thermal: Collector Rated Optical Efficiency</display_name>
      <description>The collector rated optical efficiency of the solar thermal system.</description>
      <type>Double</type>
      <units>Frac</units>
      <required>true</required>
      <model_dependent>false</model_dependent>
      <default_value>0.5</default_value>
    </argument>
    <argument>
      <name>solar_thermal_collector_rated_thermal_losses</name>
      <display_name>Solar Thermal: Collector Rated Thermal Losses</display_name>
      <description>The collector rated thermal losses of the solar thermal system.</description>
      <type>Double</type>
      <units>Frac</units>
      <required>true</required>
      <model_dependent>false</model_dependent>
      <default_value>0.2799</default_value>
    </argument>
    <argument>
      <name>solar_thermal_storage_volume</name>
      <display_name>Solar Thermal: Storage Volume</display_name>
      <description>The storage volume of the solar thermal system.</description>
      <type>String</type>
      <units>Frac</units>
      <required>true</required>
      <model_dependent>false</model_dependent>
      <default_value>auto</default_value>
    </argument>
    <argument>
      <name>solar_thermal_solar_fraction</name>
      <display_name>Solar Thermal: Solar Fraction</display_name>
      <description>The solar fraction of the solar thermal system. If provided, overrides all other solar thermal inputs.</description>
      <type>Double</type>
      <units>Frac</units>
      <required>true</required>
      <model_dependent>false</model_dependent>
      <default_value>0</default_value>
    </argument>
    <argument>
      <name>pv_system_module_type</name>
      <display_name>PV System: Module Type</display_name>
      <description>Module type of the PV system. Use 'none' if there is no PV system.</description>
      <type>Choice</type>
      <required>true</required>
      <model_dependent>false</model_dependent>
      <default_value>none</default_value>
      <choices>
        <choice>
          <value>none</value>
          <display_name>none</display_name>
        </choice>
        <choice>
          <value>auto</value>
          <display_name>auto</display_name>
        </choice>
        <choice>
          <value>standard</value>
          <display_name>standard</display_name>
        </choice>
        <choice>
          <value>premium</value>
          <display_name>premium</display_name>
        </choice>
        <choice>
          <value>thin film</value>
          <display_name>thin film</display_name>
        </choice>
      </choices>
    </argument>
    <argument>
      <name>pv_system_location</name>
      <display_name>PV System: Location</display_name>
      <description>Location of the PV system.</description>
      <type>Choice</type>
      <required>true</required>
      <model_dependent>false</model_dependent>
      <default_value>auto</default_value>
      <choices>
        <choice>
          <value>auto</value>
          <display_name>auto</display_name>
        </choice>
        <choice>
          <value>roof</value>
          <display_name>roof</display_name>
        </choice>
        <choice>
          <value>ground</value>
          <display_name>ground</display_name>
        </choice>
      </choices>
    </argument>
    <argument>
      <name>pv_system_tracking</name>
      <display_name>PV System: Tracking</display_name>
      <description>Tracking of the PV system.</description>
      <type>Choice</type>
      <required>true</required>
      <model_dependent>false</model_dependent>
      <default_value>auto</default_value>
      <choices>
        <choice>
          <value>auto</value>
          <display_name>auto</display_name>
        </choice>
        <choice>
          <value>fixed</value>
          <display_name>fixed</display_name>
        </choice>
        <choice>
          <value>1-axis</value>
          <display_name>1-axis</display_name>
        </choice>
        <choice>
          <value>1-axis backtracked</value>
          <display_name>1-axis backtracked</display_name>
        </choice>
        <choice>
          <value>2-axis</value>
          <display_name>2-axis</display_name>
        </choice>
      </choices>
    </argument>
    <argument>
      <name>pv_system_array_azimuth</name>
      <display_name>PV System: Array Azimuth</display_name>
      <description>Array azimuth of the PV system. Azimuth is measured clockwise from north (e.g., North=0, East=90, South=180, West=270).</description>
      <type>Double</type>
      <units>degrees</units>
      <required>true</required>
      <model_dependent>false</model_dependent>
      <default_value>180</default_value>
    </argument>
    <argument>
      <name>pv_system_array_tilt</name>
      <display_name>PV System: Array Tilt</display_name>
      <description>Array tilt of the PV system. Can also enter, e.g., RoofPitch, RoofPitch+20, Latitude, Latitude-15, etc.</description>
      <type>String</type>
      <units>degrees</units>
      <required>true</required>
      <model_dependent>false</model_dependent>
      <default_value>RoofPitch</default_value>
    </argument>
    <argument>
      <name>pv_system_max_power_output</name>
      <display_name>PV System: Maximum Power Output</display_name>
      <description>Maximum power output of the PV system. For a shared system, this is the total building maximum power output.</description>
      <type>Double</type>
      <units>W</units>
      <required>true</required>
      <model_dependent>false</model_dependent>
      <default_value>4000</default_value>
    </argument>
    <argument>
      <name>pv_system_inverter_efficiency</name>
      <display_name>PV System: Inverter Efficiency</display_name>
      <description>Inverter efficiency of the PV system. If there are two PV systems, this will apply to both.</description>
      <type>Double</type>
      <units>Frac</units>
      <required>false</required>
      <model_dependent>false</model_dependent>
    </argument>
    <argument>
      <name>pv_system_system_losses_fraction</name>
      <display_name>PV System: System Losses Fraction</display_name>
      <description>System losses fraction of the PV system. If there are two PV systems, this will apply to both.</description>
      <type>Double</type>
      <units>Frac</units>
      <required>false</required>
      <model_dependent>false</model_dependent>
    </argument>
    <argument>
      <name>pv_system_num_bedrooms_served</name>
      <display_name>PV System: Number of Bedrooms Served</display_name>
      <description>Number of bedrooms served by PV system. Ignored if single-family detached. Used to apportion PV generation to the unit of a SFA/MF building. If there are two PV systems, this will apply to both.</description>
      <type>Integer</type>
      <units>#</units>
      <required>true</required>
      <model_dependent>false</model_dependent>
      <default_value>3</default_value>
    </argument>
    <argument>
      <name>pv_system_2_module_type</name>
      <display_name>PV System 2: Module Type</display_name>
      <description>Module type of the second PV system. Use 'none' if there is no PV system 2.</description>
      <type>Choice</type>
      <required>true</required>
      <model_dependent>false</model_dependent>
      <default_value>none</default_value>
      <choices>
        <choice>
          <value>none</value>
          <display_name>none</display_name>
        </choice>
        <choice>
          <value>auto</value>
          <display_name>auto</display_name>
        </choice>
        <choice>
          <value>standard</value>
          <display_name>standard</display_name>
        </choice>
        <choice>
          <value>premium</value>
          <display_name>premium</display_name>
        </choice>
        <choice>
          <value>thin film</value>
          <display_name>thin film</display_name>
        </choice>
      </choices>
    </argument>
    <argument>
      <name>pv_system_2_location</name>
      <display_name>PV System 2: Location</display_name>
      <description>Location of the second PV system.</description>
      <type>Choice</type>
      <required>true</required>
      <model_dependent>false</model_dependent>
      <default_value>auto</default_value>
      <choices>
        <choice>
          <value>auto</value>
          <display_name>auto</display_name>
        </choice>
        <choice>
          <value>roof</value>
          <display_name>roof</display_name>
        </choice>
        <choice>
          <value>ground</value>
          <display_name>ground</display_name>
        </choice>
      </choices>
    </argument>
    <argument>
      <name>pv_system_2_tracking</name>
      <display_name>PV System 2: Tracking</display_name>
      <description>Tracking of the second PV system.</description>
      <type>Choice</type>
      <required>true</required>
      <model_dependent>false</model_dependent>
      <default_value>auto</default_value>
      <choices>
        <choice>
          <value>auto</value>
          <display_name>auto</display_name>
        </choice>
        <choice>
          <value>fixed</value>
          <display_name>fixed</display_name>
        </choice>
        <choice>
          <value>1-axis</value>
          <display_name>1-axis</display_name>
        </choice>
        <choice>
          <value>1-axis backtracked</value>
          <display_name>1-axis backtracked</display_name>
        </choice>
        <choice>
          <value>2-axis</value>
          <display_name>2-axis</display_name>
        </choice>
      </choices>
    </argument>
    <argument>
      <name>pv_system_2_array_azimuth</name>
      <display_name>PV System 2: Array Azimuth</display_name>
      <description>Array azimuth of the second PV system. Azimuth is measured clockwise from north (e.g., North=0, East=90, South=180, West=270).</description>
      <type>Double</type>
      <units>degrees</units>
      <required>true</required>
      <model_dependent>false</model_dependent>
      <default_value>180</default_value>
    </argument>
    <argument>
      <name>pv_system_2_array_tilt</name>
      <display_name>PV System 2: Array Tilt</display_name>
      <description>Array tilt of the second PV system. Can also enter, e.g., RoofPitch, RoofPitch+20, Latitude, Latitude-15, etc.</description>
      <type>String</type>
      <units>degrees</units>
      <required>true</required>
      <model_dependent>false</model_dependent>
      <default_value>RoofPitch</default_value>
    </argument>
    <argument>
      <name>pv_system_2_max_power_output</name>
      <display_name>PV System 2: Maximum Power Output</display_name>
      <description>Maximum power output of the second PV system. For a shared system, this is the total building maximum power output.</description>
      <type>Double</type>
      <units>W</units>
      <required>true</required>
      <model_dependent>false</model_dependent>
      <default_value>4000</default_value>
    </argument>
    <argument>
      <name>battery_location</name>
      <display_name>Battery: Location</display_name>
      <description>The space type for the lithium ion battery location.</description>
      <type>Choice</type>
      <required>true</required>
      <model_dependent>false</model_dependent>
      <default_value>none</default_value>
      <choices>
        <choice>
          <value>auto</value>
          <display_name>auto</display_name>
        </choice>
        <choice>
          <value>none</value>
          <display_name>none</display_name>
        </choice>
        <choice>
          <value>living space</value>
          <display_name>living space</display_name>
        </choice>
        <choice>
          <value>basement - conditioned</value>
          <display_name>basement - conditioned</display_name>
        </choice>
        <choice>
          <value>basement - unconditioned</value>
          <display_name>basement - unconditioned</display_name>
        </choice>
        <choice>
          <value>crawlspace - vented</value>
          <display_name>crawlspace - vented</display_name>
        </choice>
        <choice>
          <value>crawlspace - unvented</value>
          <display_name>crawlspace - unvented</display_name>
        </choice>
        <choice>
          <value>crawlspace - conditioned</value>
          <display_name>crawlspace - conditioned</display_name>
        </choice>
        <choice>
          <value>attic - vented</value>
          <display_name>attic - vented</display_name>
        </choice>
        <choice>
          <value>attic - unvented</value>
          <display_name>attic - unvented</display_name>
        </choice>
        <choice>
          <value>garage</value>
          <display_name>garage</display_name>
        </choice>
        <choice>
          <value>outside</value>
          <display_name>outside</display_name>
        </choice>
      </choices>
    </argument>
    <argument>
      <name>battery_power</name>
      <display_name>Battery: Rated Power Output</display_name>
      <description>The rated power output of the lithium ion battery.</description>
      <type>String</type>
      <units>W</units>
      <required>true</required>
      <model_dependent>false</model_dependent>
      <default_value>auto</default_value>
    </argument>
    <argument>
      <name>battery_capacity</name>
      <display_name>Battery: Nominal Capacity</display_name>
      <description>The nominal capacity of the lithium ion battery.</description>
      <type>String</type>
      <units>kWh</units>
      <required>true</required>
      <model_dependent>false</model_dependent>
      <default_value>auto</default_value>
<<<<<<< HEAD
=======
    </argument>
    <argument>
      <name>battery_usable_capacity</name>
      <display_name>Battery: Usable Capacity</display_name>
      <description>The usable capacity of the lithium ion battery.</description>
      <type>String</type>
      <units>kWh</units>
      <required>true</required>
      <model_dependent>false</model_dependent>
      <default_value>auto</default_value>
>>>>>>> 1ade57cb
    </argument>
    <argument>
      <name>lighting_present</name>
      <display_name>Lighting: Present</display_name>
      <description>Whether there is lighting energy use.</description>
      <type>Boolean</type>
      <required>false</required>
      <model_dependent>false</model_dependent>
      <default_value>true</default_value>
      <choices>
        <choice>
          <value>true</value>
          <display_name>true</display_name>
        </choice>
        <choice>
          <value>false</value>
          <display_name>false</display_name>
        </choice>
      </choices>
    </argument>
    <argument>
      <name>lighting_interior_fraction_cfl</name>
      <display_name>Lighting: Interior Fraction CFL</display_name>
      <description>Fraction of all lamps (interior) that are compact fluorescent. Lighting not specified as CFL, LFL, or LED is assumed to be incandescent.</description>
      <type>Double</type>
      <required>true</required>
      <model_dependent>false</model_dependent>
      <default_value>0.1</default_value>
    </argument>
    <argument>
      <name>lighting_interior_fraction_lfl</name>
      <display_name>Lighting: Interior Fraction LFL</display_name>
      <description>Fraction of all lamps (interior) that are linear fluorescent. Lighting not specified as CFL, LFL, or LED is assumed to be incandescent.</description>
      <type>Double</type>
      <required>true</required>
      <model_dependent>false</model_dependent>
      <default_value>0</default_value>
    </argument>
    <argument>
      <name>lighting_interior_fraction_led</name>
      <display_name>Lighting: Interior Fraction LED</display_name>
      <description>Fraction of all lamps (interior) that are light emitting diodes. Lighting not specified as CFL, LFL, or LED is assumed to be incandescent.</description>
      <type>Double</type>
      <required>true</required>
      <model_dependent>false</model_dependent>
      <default_value>0</default_value>
    </argument>
    <argument>
      <name>lighting_interior_usage_multiplier</name>
      <display_name>Lighting: Interior Usage Multiplier</display_name>
      <description>Multiplier on the lighting energy usage (interior) that can reflect, e.g., high/low usage occupants.</description>
      <type>Double</type>
      <required>true</required>
      <model_dependent>false</model_dependent>
      <default_value>1</default_value>
    </argument>
    <argument>
      <name>lighting_exterior_fraction_cfl</name>
      <display_name>Lighting: Exterior Fraction CFL</display_name>
      <description>Fraction of all lamps (exterior) that are compact fluorescent. Lighting not specified as CFL, LFL, or LED is assumed to be incandescent.</description>
      <type>Double</type>
      <required>true</required>
      <model_dependent>false</model_dependent>
      <default_value>0</default_value>
    </argument>
    <argument>
      <name>lighting_exterior_fraction_lfl</name>
      <display_name>Lighting: Exterior Fraction LFL</display_name>
      <description>Fraction of all lamps (exterior) that are linear fluorescent. Lighting not specified as CFL, LFL, or LED is assumed to be incandescent.</description>
      <type>Double</type>
      <required>true</required>
      <model_dependent>false</model_dependent>
      <default_value>0</default_value>
    </argument>
    <argument>
      <name>lighting_exterior_fraction_led</name>
      <display_name>Lighting: Exterior Fraction LED</display_name>
      <description>Fraction of all lamps (exterior) that are light emitting diodes. Lighting not specified as CFL, LFL, or LED is assumed to be incandescent.</description>
      <type>Double</type>
      <required>true</required>
      <model_dependent>false</model_dependent>
      <default_value>0</default_value>
    </argument>
    <argument>
      <name>lighting_exterior_usage_multiplier</name>
      <display_name>Lighting: Exterior Usage Multiplier</display_name>
      <description>Multiplier on the lighting energy usage (exterior) that can reflect, e.g., high/low usage occupants.</description>
      <type>Double</type>
      <required>true</required>
      <model_dependent>false</model_dependent>
      <default_value>1</default_value>
    </argument>
    <argument>
      <name>lighting_garage_fraction_cfl</name>
      <display_name>Lighting: Garage Fraction CFL</display_name>
      <description>Fraction of all lamps (garage) that are compact fluorescent. Lighting not specified as CFL, LFL, or LED is assumed to be incandescent.</description>
      <type>Double</type>
      <required>true</required>
      <model_dependent>false</model_dependent>
      <default_value>0</default_value>
    </argument>
    <argument>
      <name>lighting_garage_fraction_lfl</name>
      <display_name>Lighting: Garage Fraction LFL</display_name>
      <description>Fraction of all lamps (garage) that are linear fluorescent. Lighting not specified as CFL, LFL, or LED is assumed to be incandescent.</description>
      <type>Double</type>
      <required>true</required>
      <model_dependent>false</model_dependent>
      <default_value>0</default_value>
    </argument>
    <argument>
      <name>lighting_garage_fraction_led</name>
      <display_name>Lighting: Garage Fraction LED</display_name>
      <description>Fraction of all lamps (garage) that are light emitting diodes. Lighting not specified as CFL, LFL, or LED is assumed to be incandescent.</description>
      <type>Double</type>
      <required>true</required>
      <model_dependent>false</model_dependent>
      <default_value>0</default_value>
    </argument>
    <argument>
      <name>lighting_garage_usage_multiplier</name>
      <display_name>Lighting: Garage Usage Multiplier</display_name>
      <description>Multiplier on the lighting energy usage (garage) that can reflect, e.g., high/low usage occupants.</description>
      <type>Double</type>
      <required>true</required>
      <model_dependent>false</model_dependent>
      <default_value>1</default_value>
    </argument>
    <argument>
      <name>holiday_lighting_present</name>
      <display_name>Holiday Lighting: Present</display_name>
      <description>Whether there is holiday lighting.</description>
      <type>Boolean</type>
      <required>true</required>
      <model_dependent>false</model_dependent>
      <default_value>false</default_value>
      <choices>
        <choice>
          <value>true</value>
          <display_name>true</display_name>
        </choice>
        <choice>
          <value>false</value>
          <display_name>false</display_name>
        </choice>
      </choices>
    </argument>
    <argument>
      <name>holiday_lighting_daily_kwh</name>
      <display_name>Holiday Lighting: Daily Consumption</display_name>
      <description>The daily energy consumption for holiday lighting (exterior).</description>
      <type>String</type>
      <units>kWh/day</units>
      <required>true</required>
      <model_dependent>false</model_dependent>
      <default_value>auto</default_value>
    </argument>
    <argument>
      <name>holiday_lighting_period</name>
      <display_name>Holiday Lighting: Period</display_name>
      <description>Enter a date like "Nov 25 - Jan 5".</description>
      <type>String</type>
      <required>false</required>
      <model_dependent>false</model_dependent>
    </argument>
    <argument>
      <name>dehumidifier_type</name>
      <display_name>Dehumidifier: Type</display_name>
      <description>The type of dehumidifier.</description>
      <type>Choice</type>
      <required>true</required>
      <model_dependent>false</model_dependent>
      <default_value>none</default_value>
      <choices>
        <choice>
          <value>none</value>
          <display_name>none</display_name>
        </choice>
        <choice>
          <value>portable</value>
          <display_name>portable</display_name>
        </choice>
        <choice>
          <value>whole-home</value>
          <display_name>whole-home</display_name>
        </choice>
      </choices>
    </argument>
    <argument>
      <name>dehumidifier_efficiency_type</name>
      <display_name>Dehumidifier: Efficiency Type</display_name>
      <description>The efficiency type of dehumidifier.</description>
      <type>Choice</type>
      <required>true</required>
      <model_dependent>false</model_dependent>
      <default_value>IntegratedEnergyFactor</default_value>
      <choices>
        <choice>
          <value>EnergyFactor</value>
          <display_name>EnergyFactor</display_name>
        </choice>
        <choice>
          <value>IntegratedEnergyFactor</value>
          <display_name>IntegratedEnergyFactor</display_name>
        </choice>
      </choices>
    </argument>
    <argument>
      <name>dehumidifier_efficiency</name>
      <display_name>Dehumidifier: Efficiency</display_name>
      <description>The efficiency of the dehumidifier.</description>
      <type>Double</type>
      <units>liters/kWh</units>
      <required>true</required>
      <model_dependent>false</model_dependent>
      <default_value>1.5</default_value>
    </argument>
    <argument>
      <name>dehumidifier_capacity</name>
      <display_name>Dehumidifier: Capacity</display_name>
      <description>The capacity (water removal rate) of the dehumidifier.</description>
      <type>Double</type>
      <units>pint/day</units>
      <required>true</required>
      <model_dependent>false</model_dependent>
      <default_value>40</default_value>
    </argument>
    <argument>
      <name>dehumidifier_rh_setpoint</name>
      <display_name>Dehumidifier: Relative Humidity Setpoint</display_name>
      <description>The relative humidity setpoint of the dehumidifier.</description>
      <type>Double</type>
      <units>Frac</units>
      <required>true</required>
      <model_dependent>false</model_dependent>
      <default_value>0.5</default_value>
    </argument>
    <argument>
      <name>dehumidifier_fraction_dehumidification_load_served</name>
      <display_name>Dehumidifier: Fraction Dehumidification Load Served</display_name>
      <description>The dehumidification load served fraction of the dehumidifier.</description>
      <type>Double</type>
      <units>Frac</units>
      <required>true</required>
      <model_dependent>false</model_dependent>
      <default_value>1</default_value>
    </argument>
    <argument>
      <name>clothes_washer_location</name>
      <display_name>Clothes Washer: Location</display_name>
      <description>The space type for the clothes washer location.</description>
      <type>Choice</type>
      <required>true</required>
      <model_dependent>false</model_dependent>
      <default_value>auto</default_value>
      <choices>
        <choice>
          <value>auto</value>
          <display_name>auto</display_name>
        </choice>
        <choice>
          <value>none</value>
          <display_name>none</display_name>
        </choice>
        <choice>
          <value>living space</value>
          <display_name>living space</display_name>
        </choice>
        <choice>
          <value>basement - conditioned</value>
          <display_name>basement - conditioned</display_name>
        </choice>
        <choice>
          <value>basement - unconditioned</value>
          <display_name>basement - unconditioned</display_name>
        </choice>
        <choice>
          <value>garage</value>
          <display_name>garage</display_name>
        </choice>
        <choice>
          <value>other housing unit</value>
          <display_name>other housing unit</display_name>
        </choice>
        <choice>
          <value>other heated space</value>
          <display_name>other heated space</display_name>
        </choice>
        <choice>
          <value>other multifamily buffer space</value>
          <display_name>other multifamily buffer space</display_name>
        </choice>
        <choice>
          <value>other non-freezing space</value>
          <display_name>other non-freezing space</display_name>
        </choice>
      </choices>
    </argument>
    <argument>
      <name>clothes_washer_efficiency_type</name>
      <display_name>Clothes Washer: Efficiency Type</display_name>
      <description>The efficiency type of the clothes washer.</description>
      <type>Choice</type>
      <required>true</required>
      <model_dependent>false</model_dependent>
      <default_value>IntegratedModifiedEnergyFactor</default_value>
      <choices>
        <choice>
          <value>ModifiedEnergyFactor</value>
          <display_name>ModifiedEnergyFactor</display_name>
        </choice>
        <choice>
          <value>IntegratedModifiedEnergyFactor</value>
          <display_name>IntegratedModifiedEnergyFactor</display_name>
        </choice>
      </choices>
    </argument>
    <argument>
      <name>clothes_washer_efficiency</name>
      <display_name>Clothes Washer: Efficiency</display_name>
      <description>The efficiency of the clothes washer.</description>
      <type>String</type>
      <units>ft^3/kWh-cyc</units>
      <required>true</required>
      <model_dependent>false</model_dependent>
      <default_value>auto</default_value>
    </argument>
    <argument>
      <name>clothes_washer_rated_annual_kwh</name>
      <display_name>Clothes Washer: Rated Annual Consumption</display_name>
      <description>The annual energy consumed by the clothes washer, as rated, obtained from the EnergyGuide label. This includes both the appliance electricity consumption and the energy required for water heating.</description>
      <type>String</type>
      <units>kWh/yr</units>
      <required>true</required>
      <model_dependent>false</model_dependent>
      <default_value>auto</default_value>
    </argument>
    <argument>
      <name>clothes_washer_label_electric_rate</name>
      <display_name>Clothes Washer: Label Electric Rate</display_name>
      <description>The annual energy consumed by the clothes washer, as rated, obtained from the EnergyGuide label. This includes both the appliance electricity consumption and the energy required for water heating.</description>
      <type>String</type>
      <units>$/kWh</units>
      <required>true</required>
      <model_dependent>false</model_dependent>
      <default_value>auto</default_value>
    </argument>
    <argument>
      <name>clothes_washer_label_gas_rate</name>
      <display_name>Clothes Washer: Label Gas Rate</display_name>
      <description>The annual energy consumed by the clothes washer, as rated, obtained from the EnergyGuide label. This includes both the appliance electricity consumption and the energy required for water heating.</description>
      <type>String</type>
      <units>$/therm</units>
      <required>true</required>
      <model_dependent>false</model_dependent>
      <default_value>auto</default_value>
    </argument>
    <argument>
      <name>clothes_washer_label_annual_gas_cost</name>
      <display_name>Clothes Washer: Label Annual Cost with Gas DHW</display_name>
      <description>The annual cost of using the system under test conditions. Input is obtained from the EnergyGuide label.</description>
      <type>String</type>
      <units>$</units>
      <required>true</required>
      <model_dependent>false</model_dependent>
      <default_value>auto</default_value>
    </argument>
    <argument>
      <name>clothes_washer_label_usage</name>
      <display_name>Clothes Washer: Label Usage</display_name>
      <description>The clothes washer loads per week.</description>
      <type>String</type>
      <units>cyc/wk</units>
      <required>true</required>
      <model_dependent>false</model_dependent>
      <default_value>auto</default_value>
    </argument>
    <argument>
      <name>clothes_washer_capacity</name>
      <display_name>Clothes Washer: Drum Volume</display_name>
      <description>Volume of the washer drum. Obtained from the EnergyStar website or the manufacturer's literature.</description>
      <type>String</type>
      <units>ft^3</units>
      <required>true</required>
      <model_dependent>false</model_dependent>
      <default_value>auto</default_value>
    </argument>
    <argument>
      <name>clothes_washer_usage_multiplier</name>
      <display_name>Clothes Washer: Usage Multiplier</display_name>
      <description>Multiplier on the clothes washer energy and hot water usage that can reflect, e.g., high/low usage occupants.</description>
      <type>Double</type>
      <required>true</required>
      <model_dependent>false</model_dependent>
      <default_value>1</default_value>
    </argument>
    <argument>
      <name>clothes_dryer_location</name>
      <display_name>Clothes Dryer: Location</display_name>
      <description>The space type for the clothes dryer location.</description>
      <type>Choice</type>
      <required>true</required>
      <model_dependent>false</model_dependent>
      <default_value>auto</default_value>
      <choices>
        <choice>
          <value>auto</value>
          <display_name>auto</display_name>
        </choice>
        <choice>
          <value>none</value>
          <display_name>none</display_name>
        </choice>
        <choice>
          <value>living space</value>
          <display_name>living space</display_name>
        </choice>
        <choice>
          <value>basement - conditioned</value>
          <display_name>basement - conditioned</display_name>
        </choice>
        <choice>
          <value>basement - unconditioned</value>
          <display_name>basement - unconditioned</display_name>
        </choice>
        <choice>
          <value>garage</value>
          <display_name>garage</display_name>
        </choice>
        <choice>
          <value>other housing unit</value>
          <display_name>other housing unit</display_name>
        </choice>
        <choice>
          <value>other heated space</value>
          <display_name>other heated space</display_name>
        </choice>
        <choice>
          <value>other multifamily buffer space</value>
          <display_name>other multifamily buffer space</display_name>
        </choice>
        <choice>
          <value>other non-freezing space</value>
          <display_name>other non-freezing space</display_name>
        </choice>
      </choices>
    </argument>
    <argument>
      <name>clothes_dryer_fuel_type</name>
      <display_name>Clothes Dryer: Fuel Type</display_name>
      <description>Type of fuel used by the clothes dryer.</description>
      <type>Choice</type>
      <required>true</required>
      <model_dependent>false</model_dependent>
      <default_value>natural gas</default_value>
      <choices>
        <choice>
          <value>electricity</value>
          <display_name>electricity</display_name>
        </choice>
        <choice>
          <value>natural gas</value>
          <display_name>natural gas</display_name>
        </choice>
        <choice>
          <value>fuel oil</value>
          <display_name>fuel oil</display_name>
        </choice>
        <choice>
          <value>propane</value>
          <display_name>propane</display_name>
        </choice>
        <choice>
          <value>wood</value>
          <display_name>wood</display_name>
        </choice>
        <choice>
          <value>coal</value>
          <display_name>coal</display_name>
        </choice>
      </choices>
    </argument>
    <argument>
      <name>clothes_dryer_efficiency_type</name>
      <display_name>Clothes Dryer: Efficiency Type</display_name>
      <description>The efficiency type of the clothes dryer.</description>
      <type>Choice</type>
      <required>true</required>
      <model_dependent>false</model_dependent>
      <default_value>CombinedEnergyFactor</default_value>
      <choices>
        <choice>
          <value>EnergyFactor</value>
          <display_name>EnergyFactor</display_name>
        </choice>
        <choice>
          <value>CombinedEnergyFactor</value>
          <display_name>CombinedEnergyFactor</display_name>
        </choice>
      </choices>
    </argument>
    <argument>
      <name>clothes_dryer_efficiency</name>
      <display_name>Clothes Dryer: Efficiency</display_name>
      <description>The efficiency of the clothes dryer.</description>
      <type>String</type>
      <units>lb/kWh</units>
      <required>true</required>
      <model_dependent>false</model_dependent>
      <default_value>auto</default_value>
    </argument>
    <argument>
      <name>clothes_dryer_vented_flow_rate</name>
      <display_name>Clothes Dryer: Vented Flow Rate</display_name>
      <description>The exhaust flow rate of the vented clothes dryer.</description>
      <type>String</type>
      <units>CFM</units>
      <required>true</required>
      <model_dependent>false</model_dependent>
      <default_value>auto</default_value>
    </argument>
    <argument>
      <name>clothes_dryer_usage_multiplier</name>
      <display_name>Clothes Dryer: Usage Multiplier</display_name>
      <description>Multiplier on the clothes dryer energy usage that can reflect, e.g., high/low usage occupants.</description>
      <type>Double</type>
      <required>true</required>
      <model_dependent>false</model_dependent>
      <default_value>1</default_value>
    </argument>
    <argument>
      <name>dishwasher_location</name>
      <display_name>Dishwasher: Location</display_name>
      <description>The space type for the dishwasher location.</description>
      <type>Choice</type>
      <required>true</required>
      <model_dependent>false</model_dependent>
      <default_value>auto</default_value>
      <choices>
        <choice>
          <value>auto</value>
          <display_name>auto</display_name>
        </choice>
        <choice>
          <value>none</value>
          <display_name>none</display_name>
        </choice>
        <choice>
          <value>living space</value>
          <display_name>living space</display_name>
        </choice>
        <choice>
          <value>basement - conditioned</value>
          <display_name>basement - conditioned</display_name>
        </choice>
        <choice>
          <value>basement - unconditioned</value>
          <display_name>basement - unconditioned</display_name>
        </choice>
        <choice>
          <value>garage</value>
          <display_name>garage</display_name>
        </choice>
        <choice>
          <value>other housing unit</value>
          <display_name>other housing unit</display_name>
        </choice>
        <choice>
          <value>other heated space</value>
          <display_name>other heated space</display_name>
        </choice>
        <choice>
          <value>other multifamily buffer space</value>
          <display_name>other multifamily buffer space</display_name>
        </choice>
        <choice>
          <value>other non-freezing space</value>
          <display_name>other non-freezing space</display_name>
        </choice>
      </choices>
    </argument>
    <argument>
      <name>dishwasher_efficiency_type</name>
      <display_name>Dishwasher: Efficiency Type</display_name>
      <description>The efficiency type of dishwasher.</description>
      <type>Choice</type>
      <required>true</required>
      <model_dependent>false</model_dependent>
      <default_value>RatedAnnualkWh</default_value>
      <choices>
        <choice>
          <value>RatedAnnualkWh</value>
          <display_name>RatedAnnualkWh</display_name>
        </choice>
        <choice>
          <value>EnergyFactor</value>
          <display_name>EnergyFactor</display_name>
        </choice>
      </choices>
    </argument>
    <argument>
      <name>dishwasher_efficiency</name>
      <display_name>Dishwasher: Efficiency</display_name>
      <description>The efficiency of the dishwasher.</description>
      <type>String</type>
      <units>RatedAnnualkWh or EnergyFactor</units>
      <required>true</required>
      <model_dependent>false</model_dependent>
      <default_value>auto</default_value>
    </argument>
    <argument>
      <name>dishwasher_label_electric_rate</name>
      <display_name>Dishwasher: Label Electric Rate</display_name>
      <description>The label electric rate of the dishwasher.</description>
      <type>String</type>
      <units>$/kWh</units>
      <required>true</required>
      <model_dependent>false</model_dependent>
      <default_value>auto</default_value>
    </argument>
    <argument>
      <name>dishwasher_label_gas_rate</name>
      <display_name>Dishwasher: Label Gas Rate</display_name>
      <description>The label gas rate of the dishwasher.</description>
      <type>String</type>
      <units>$/therm</units>
      <required>true</required>
      <model_dependent>false</model_dependent>
      <default_value>auto</default_value>
    </argument>
    <argument>
      <name>dishwasher_label_annual_gas_cost</name>
      <display_name>Dishwasher: Label Annual Gas Cost</display_name>
      <description>The label annual gas cost of the dishwasher.</description>
      <type>String</type>
      <units>$</units>
      <required>true</required>
      <model_dependent>false</model_dependent>
      <default_value>auto</default_value>
    </argument>
    <argument>
      <name>dishwasher_label_usage</name>
      <display_name>Dishwasher: Label Usage</display_name>
      <description>The dishwasher loads per week.</description>
      <type>String</type>
      <units>cyc/wk</units>
      <required>true</required>
      <model_dependent>false</model_dependent>
      <default_value>auto</default_value>
    </argument>
    <argument>
      <name>dishwasher_place_setting_capacity</name>
      <display_name>Dishwasher: Number of Place Settings</display_name>
      <description>The number of place settings for the unit. Data obtained from manufacturer's literature.</description>
      <type>String</type>
      <units>#</units>
      <required>true</required>
      <model_dependent>false</model_dependent>
      <default_value>auto</default_value>
    </argument>
    <argument>
      <name>dishwasher_usage_multiplier</name>
      <display_name>Dishwasher: Usage Multiplier</display_name>
      <description>Multiplier on the dishwasher energy usage that can reflect, e.g., high/low usage occupants.</description>
      <type>Double</type>
      <required>true</required>
      <model_dependent>false</model_dependent>
      <default_value>1</default_value>
    </argument>
    <argument>
      <name>refrigerator_location</name>
      <display_name>Refrigerator: Location</display_name>
      <description>The space type for the refrigerator location.</description>
      <type>Choice</type>
      <required>true</required>
      <model_dependent>false</model_dependent>
      <default_value>auto</default_value>
      <choices>
        <choice>
          <value>auto</value>
          <display_name>auto</display_name>
        </choice>
        <choice>
          <value>none</value>
          <display_name>none</display_name>
        </choice>
        <choice>
          <value>living space</value>
          <display_name>living space</display_name>
        </choice>
        <choice>
          <value>basement - conditioned</value>
          <display_name>basement - conditioned</display_name>
        </choice>
        <choice>
          <value>basement - unconditioned</value>
          <display_name>basement - unconditioned</display_name>
        </choice>
        <choice>
          <value>garage</value>
          <display_name>garage</display_name>
        </choice>
        <choice>
          <value>other housing unit</value>
          <display_name>other housing unit</display_name>
        </choice>
        <choice>
          <value>other heated space</value>
          <display_name>other heated space</display_name>
        </choice>
        <choice>
          <value>other multifamily buffer space</value>
          <display_name>other multifamily buffer space</display_name>
        </choice>
        <choice>
          <value>other non-freezing space</value>
          <display_name>other non-freezing space</display_name>
        </choice>
      </choices>
    </argument>
    <argument>
      <name>refrigerator_rated_annual_kwh</name>
      <display_name>Refrigerator: Rated Annual Consumption</display_name>
      <description>The EnergyGuide rated annual energy consumption for a refrigerator.</description>
      <type>String</type>
      <units>kWh/yr</units>
      <required>true</required>
      <model_dependent>false</model_dependent>
      <default_value>auto</default_value>
    </argument>
    <argument>
      <name>refrigerator_usage_multiplier</name>
      <display_name>Refrigerator: Usage Multiplier</display_name>
      <description>Multiplier on the refrigerator energy usage that can reflect, e.g., high/low usage occupants.</description>
      <type>Double</type>
      <required>true</required>
      <model_dependent>false</model_dependent>
      <default_value>1</default_value>
    </argument>
    <argument>
      <name>extra_refrigerator_location</name>
      <display_name>Extra Refrigerator: Location</display_name>
      <description>The space type for the extra refrigerator location.</description>
      <type>Choice</type>
      <required>true</required>
      <model_dependent>false</model_dependent>
      <default_value>none</default_value>
      <choices>
        <choice>
          <value>auto</value>
          <display_name>auto</display_name>
        </choice>
        <choice>
          <value>none</value>
          <display_name>none</display_name>
        </choice>
        <choice>
          <value>living space</value>
          <display_name>living space</display_name>
        </choice>
        <choice>
          <value>basement - conditioned</value>
          <display_name>basement - conditioned</display_name>
        </choice>
        <choice>
          <value>basement - unconditioned</value>
          <display_name>basement - unconditioned</display_name>
        </choice>
        <choice>
          <value>garage</value>
          <display_name>garage</display_name>
        </choice>
        <choice>
          <value>other housing unit</value>
          <display_name>other housing unit</display_name>
        </choice>
        <choice>
          <value>other heated space</value>
          <display_name>other heated space</display_name>
        </choice>
        <choice>
          <value>other multifamily buffer space</value>
          <display_name>other multifamily buffer space</display_name>
        </choice>
        <choice>
          <value>other non-freezing space</value>
          <display_name>other non-freezing space</display_name>
        </choice>
      </choices>
    </argument>
    <argument>
      <name>extra_refrigerator_rated_annual_kwh</name>
      <display_name>Extra Refrigerator: Rated Annual Consumption</display_name>
      <description>The EnergyGuide rated annual energy consumption for an extra rrefrigerator.</description>
      <type>String</type>
      <units>kWh/yr</units>
      <required>true</required>
      <model_dependent>false</model_dependent>
      <default_value>auto</default_value>
    </argument>
    <argument>
      <name>extra_refrigerator_usage_multiplier</name>
      <display_name>Extra Refrigerator: Usage Multiplier</display_name>
      <description>Multiplier on the extra refrigerator energy usage that can reflect, e.g., high/low usage occupants.</description>
      <type>Double</type>
      <required>true</required>
      <model_dependent>false</model_dependent>
      <default_value>1</default_value>
    </argument>
    <argument>
      <name>freezer_location</name>
      <display_name>Freezer: Location</display_name>
      <description>The space type for the freezer location.</description>
      <type>Choice</type>
      <required>true</required>
      <model_dependent>false</model_dependent>
      <default_value>none</default_value>
      <choices>
        <choice>
          <value>auto</value>
          <display_name>auto</display_name>
        </choice>
        <choice>
          <value>none</value>
          <display_name>none</display_name>
        </choice>
        <choice>
          <value>living space</value>
          <display_name>living space</display_name>
        </choice>
        <choice>
          <value>basement - conditioned</value>
          <display_name>basement - conditioned</display_name>
        </choice>
        <choice>
          <value>basement - unconditioned</value>
          <display_name>basement - unconditioned</display_name>
        </choice>
        <choice>
          <value>garage</value>
          <display_name>garage</display_name>
        </choice>
        <choice>
          <value>other housing unit</value>
          <display_name>other housing unit</display_name>
        </choice>
        <choice>
          <value>other heated space</value>
          <display_name>other heated space</display_name>
        </choice>
        <choice>
          <value>other multifamily buffer space</value>
          <display_name>other multifamily buffer space</display_name>
        </choice>
        <choice>
          <value>other non-freezing space</value>
          <display_name>other non-freezing space</display_name>
        </choice>
      </choices>
    </argument>
    <argument>
      <name>freezer_rated_annual_kwh</name>
      <display_name>Freezer: Rated Annual Consumption</display_name>
      <description>The EnergyGuide rated annual energy consumption for a freezer.</description>
      <type>String</type>
      <units>kWh/yr</units>
      <required>true</required>
      <model_dependent>false</model_dependent>
      <default_value>auto</default_value>
    </argument>
    <argument>
      <name>freezer_usage_multiplier</name>
      <display_name>Freezer: Usage Multiplier</display_name>
      <description>Multiplier on the freezer energy usage that can reflect, e.g., high/low usage occupants.</description>
      <type>Double</type>
      <required>true</required>
      <model_dependent>false</model_dependent>
      <default_value>1</default_value>
    </argument>
    <argument>
      <name>cooking_range_oven_location</name>
      <display_name>Cooking Range/Oven: Location</display_name>
      <description>The space type for the cooking range/oven location.</description>
      <type>Choice</type>
      <required>true</required>
      <model_dependent>false</model_dependent>
      <default_value>auto</default_value>
      <choices>
        <choice>
          <value>auto</value>
          <display_name>auto</display_name>
        </choice>
        <choice>
          <value>none</value>
          <display_name>none</display_name>
        </choice>
        <choice>
          <value>living space</value>
          <display_name>living space</display_name>
        </choice>
        <choice>
          <value>basement - conditioned</value>
          <display_name>basement - conditioned</display_name>
        </choice>
        <choice>
          <value>basement - unconditioned</value>
          <display_name>basement - unconditioned</display_name>
        </choice>
        <choice>
          <value>garage</value>
          <display_name>garage</display_name>
        </choice>
        <choice>
          <value>other housing unit</value>
          <display_name>other housing unit</display_name>
        </choice>
        <choice>
          <value>other heated space</value>
          <display_name>other heated space</display_name>
        </choice>
        <choice>
          <value>other multifamily buffer space</value>
          <display_name>other multifamily buffer space</display_name>
        </choice>
        <choice>
          <value>other non-freezing space</value>
          <display_name>other non-freezing space</display_name>
        </choice>
      </choices>
    </argument>
    <argument>
      <name>cooking_range_oven_fuel_type</name>
      <display_name>Cooking Range/Oven: Fuel Type</display_name>
      <description>Type of fuel used by the cooking range/oven.</description>
      <type>Choice</type>
      <required>true</required>
      <model_dependent>false</model_dependent>
      <default_value>natural gas</default_value>
      <choices>
        <choice>
          <value>electricity</value>
          <display_name>electricity</display_name>
        </choice>
        <choice>
          <value>natural gas</value>
          <display_name>natural gas</display_name>
        </choice>
        <choice>
          <value>fuel oil</value>
          <display_name>fuel oil</display_name>
        </choice>
        <choice>
          <value>propane</value>
          <display_name>propane</display_name>
        </choice>
        <choice>
          <value>wood</value>
          <display_name>wood</display_name>
        </choice>
        <choice>
          <value>coal</value>
          <display_name>coal</display_name>
        </choice>
      </choices>
    </argument>
    <argument>
      <name>cooking_range_oven_is_induction</name>
      <display_name>Cooking Range/Oven: Is Induction</display_name>
      <description>Whether the cooking range is induction.</description>
      <type>Boolean</type>
      <required>false</required>
      <model_dependent>false</model_dependent>
      <choices>
        <choice>
          <value>true</value>
          <display_name>true</display_name>
        </choice>
        <choice>
          <value>false</value>
          <display_name>false</display_name>
        </choice>
      </choices>
    </argument>
    <argument>
      <name>cooking_range_oven_is_convection</name>
      <display_name>Cooking Range/Oven: Is Convection</display_name>
      <description>Whether the oven is convection.</description>
      <type>Boolean</type>
      <required>false</required>
      <model_dependent>false</model_dependent>
      <choices>
        <choice>
          <value>true</value>
          <display_name>true</display_name>
        </choice>
        <choice>
          <value>false</value>
          <display_name>false</display_name>
        </choice>
      </choices>
    </argument>
    <argument>
      <name>cooking_range_oven_usage_multiplier</name>
      <display_name>Cooking Range/Oven: Usage Multiplier</display_name>
      <description>Multiplier on the cooking range/oven energy usage that can reflect, e.g., high/low usage occupants.</description>
      <type>Double</type>
      <required>true</required>
      <model_dependent>false</model_dependent>
      <default_value>1</default_value>
    </argument>
    <argument>
      <name>ceiling_fan_present</name>
      <display_name>Ceiling Fan: Present</display_name>
      <description>Whether there is are any ceiling fans.</description>
      <type>Boolean</type>
      <required>true</required>
      <model_dependent>false</model_dependent>
      <default_value>true</default_value>
      <choices>
        <choice>
          <value>true</value>
          <display_name>true</display_name>
        </choice>
        <choice>
          <value>false</value>
          <display_name>false</display_name>
        </choice>
      </choices>
    </argument>
    <argument>
      <name>ceiling_fan_efficiency</name>
      <display_name>Ceiling Fan: Efficiency</display_name>
      <description>The efficiency rating of the ceiling fan(s) at medium speed.</description>
      <type>String</type>
      <units>CFM/W</units>
      <required>true</required>
      <model_dependent>false</model_dependent>
      <default_value>auto</default_value>
    </argument>
    <argument>
      <name>ceiling_fan_quantity</name>
      <display_name>Ceiling Fan: Quantity</display_name>
      <description>Total number of ceiling fans.</description>
      <type>String</type>
      <units>#</units>
      <required>true</required>
      <model_dependent>false</model_dependent>
      <default_value>auto</default_value>
    </argument>
    <argument>
      <name>ceiling_fan_cooling_setpoint_temp_offset</name>
      <display_name>Ceiling Fan: Cooling Setpoint Temperature Offset</display_name>
      <description>The setpoint temperature offset during cooling season for the ceiling fan(s). Only applies if ceiling fan quantity is greater than zero.</description>
      <type>Double</type>
      <units>deg-F</units>
      <required>true</required>
      <model_dependent>false</model_dependent>
      <default_value>0</default_value>
    </argument>
    <argument>
      <name>misc_plug_loads_television_present</name>
      <display_name>Misc Plug Loads: Television Present</display_name>
      <description>Whether there are televisions.</description>
      <type>Boolean</type>
      <required>true</required>
      <model_dependent>false</model_dependent>
      <default_value>true</default_value>
      <choices>
        <choice>
          <value>true</value>
          <display_name>true</display_name>
        </choice>
        <choice>
          <value>false</value>
          <display_name>false</display_name>
        </choice>
      </choices>
    </argument>
    <argument>
      <name>misc_plug_loads_television_annual_kwh</name>
      <display_name>Misc Plug Loads: Television Annual kWh</display_name>
      <description>The annual energy consumption of the television plug loads.</description>
      <type>String</type>
      <units>kWh/yr</units>
      <required>true</required>
      <model_dependent>false</model_dependent>
      <default_value>auto</default_value>
    </argument>
    <argument>
      <name>misc_plug_loads_television_usage_multiplier</name>
      <display_name>Misc Plug Loads: Television Usage Multiplier</display_name>
      <description>Multiplier on the television energy usage that can reflect, e.g., high/low usage occupants.</description>
      <type>Double</type>
      <required>true</required>
      <model_dependent>false</model_dependent>
      <default_value>1</default_value>
    </argument>
    <argument>
      <name>misc_plug_loads_other_annual_kwh</name>
      <display_name>Misc Plug Loads: Other Annual kWh</display_name>
      <description>The annual energy consumption of the other residual plug loads.</description>
      <type>String</type>
      <units>kWh/yr</units>
      <required>true</required>
      <model_dependent>false</model_dependent>
      <default_value>auto</default_value>
    </argument>
    <argument>
      <name>misc_plug_loads_other_frac_sensible</name>
      <display_name>Misc Plug Loads: Other Sensible Fraction</display_name>
      <description>Fraction of other residual plug loads' internal gains that are sensible.</description>
      <type>String</type>
      <units>Frac</units>
      <required>true</required>
      <model_dependent>false</model_dependent>
      <default_value>auto</default_value>
    </argument>
    <argument>
      <name>misc_plug_loads_other_frac_latent</name>
      <display_name>Misc Plug Loads: Other Latent Fraction</display_name>
      <description>Fraction of other residual plug loads' internal gains that are latent.</description>
      <type>String</type>
      <units>Frac</units>
      <required>true</required>
      <model_dependent>false</model_dependent>
      <default_value>auto</default_value>
    </argument>
    <argument>
      <name>misc_plug_loads_other_usage_multiplier</name>
      <display_name>Misc Plug Loads: Other Usage Multiplier</display_name>
      <description>Multiplier on the other energy usage that can reflect, e.g., high/low usage occupants.</description>
      <type>Double</type>
      <required>true</required>
      <model_dependent>false</model_dependent>
      <default_value>1</default_value>
    </argument>
    <argument>
      <name>misc_plug_loads_well_pump_present</name>
      <display_name>Misc Plug Loads: Well Pump Present</display_name>
      <description>Whether there is a well pump.</description>
      <type>Boolean</type>
      <required>true</required>
      <model_dependent>false</model_dependent>
      <default_value>false</default_value>
      <choices>
        <choice>
          <value>true</value>
          <display_name>true</display_name>
        </choice>
        <choice>
          <value>false</value>
          <display_name>false</display_name>
        </choice>
      </choices>
    </argument>
    <argument>
      <name>misc_plug_loads_well_pump_annual_kwh</name>
      <display_name>Misc Plug Loads: Well Pump Annual kWh</display_name>
      <description>The annual energy consumption of the well pump plug loads.</description>
      <type>String</type>
      <units>kWh/yr</units>
      <required>true</required>
      <model_dependent>false</model_dependent>
      <default_value>auto</default_value>
    </argument>
    <argument>
      <name>misc_plug_loads_well_pump_usage_multiplier</name>
      <display_name>Misc Plug Loads: Well Pump Usage Multiplier</display_name>
      <description>Multiplier on the well pump energy usage that can reflect, e.g., high/low usage occupants.</description>
      <type>Double</type>
      <required>true</required>
      <model_dependent>false</model_dependent>
      <default_value>1</default_value>
    </argument>
    <argument>
      <name>misc_plug_loads_vehicle_present</name>
      <display_name>Misc Plug Loads: Vehicle Present</display_name>
      <description>Whether there is an electric vehicle.</description>
      <type>Boolean</type>
      <required>true</required>
      <model_dependent>false</model_dependent>
      <default_value>false</default_value>
      <choices>
        <choice>
          <value>true</value>
          <display_name>true</display_name>
        </choice>
        <choice>
          <value>false</value>
          <display_name>false</display_name>
        </choice>
      </choices>
    </argument>
    <argument>
      <name>misc_plug_loads_vehicle_annual_kwh</name>
      <display_name>Misc Plug Loads: Vehicle Annual kWh</display_name>
      <description>The annual energy consumption of the electric vehicle plug loads.</description>
      <type>String</type>
      <units>kWh/yr</units>
      <required>true</required>
      <model_dependent>false</model_dependent>
      <default_value>auto</default_value>
    </argument>
    <argument>
      <name>misc_plug_loads_vehicle_usage_multiplier</name>
      <display_name>Misc Plug Loads: Vehicle Usage Multiplier</display_name>
      <description>Multiplier on the electric vehicle energy usage that can reflect, e.g., high/low usage occupants.</description>
      <type>Double</type>
      <required>true</required>
      <model_dependent>false</model_dependent>
      <default_value>1</default_value>
    </argument>
    <argument>
      <name>misc_fuel_loads_grill_present</name>
      <display_name>Misc Fuel Loads: Grill Present</display_name>
      <description>Whether there is a fuel loads grill.</description>
      <type>Boolean</type>
      <required>true</required>
      <model_dependent>false</model_dependent>
      <default_value>false</default_value>
      <choices>
        <choice>
          <value>true</value>
          <display_name>true</display_name>
        </choice>
        <choice>
          <value>false</value>
          <display_name>false</display_name>
        </choice>
      </choices>
    </argument>
    <argument>
      <name>misc_fuel_loads_grill_fuel_type</name>
      <display_name>Misc Fuel Loads: Grill Fuel Type</display_name>
      <description>The fuel type of the fuel loads grill.</description>
      <type>Choice</type>
      <required>true</required>
      <model_dependent>false</model_dependent>
      <default_value>natural gas</default_value>
      <choices>
        <choice>
          <value>natural gas</value>
          <display_name>natural gas</display_name>
        </choice>
        <choice>
          <value>fuel oil</value>
          <display_name>fuel oil</display_name>
        </choice>
        <choice>
          <value>propane</value>
          <display_name>propane</display_name>
        </choice>
        <choice>
          <value>wood</value>
          <display_name>wood</display_name>
        </choice>
        <choice>
          <value>wood pellets</value>
          <display_name>wood pellets</display_name>
        </choice>
      </choices>
    </argument>
    <argument>
      <name>misc_fuel_loads_grill_annual_therm</name>
      <display_name>Misc Fuel Loads: Grill Annual therm</display_name>
      <description>The annual energy consumption of the fuel loads grill.</description>
      <type>String</type>
      <units>therm/yr</units>
      <required>true</required>
      <model_dependent>false</model_dependent>
      <default_value>auto</default_value>
    </argument>
    <argument>
      <name>misc_fuel_loads_grill_usage_multiplier</name>
      <display_name>Misc Fuel Loads: Grill Usage Multiplier</display_name>
      <description>Multiplier on the fuel loads grill energy usage that can reflect, e.g., high/low usage occupants.</description>
      <type>Double</type>
      <required>true</required>
      <model_dependent>false</model_dependent>
      <default_value>0</default_value>
    </argument>
    <argument>
      <name>misc_fuel_loads_lighting_present</name>
      <display_name>Misc Fuel Loads: Lighting Present</display_name>
      <description>Whether there is fuel loads lighting.</description>
      <type>Boolean</type>
      <required>true</required>
      <model_dependent>false</model_dependent>
      <default_value>false</default_value>
      <choices>
        <choice>
          <value>true</value>
          <display_name>true</display_name>
        </choice>
        <choice>
          <value>false</value>
          <display_name>false</display_name>
        </choice>
      </choices>
    </argument>
    <argument>
      <name>misc_fuel_loads_lighting_fuel_type</name>
      <display_name>Misc Fuel Loads: Lighting Fuel Type</display_name>
      <description>The fuel type of the fuel loads lighting.</description>
      <type>Choice</type>
      <required>true</required>
      <model_dependent>false</model_dependent>
      <default_value>natural gas</default_value>
      <choices>
        <choice>
          <value>natural gas</value>
          <display_name>natural gas</display_name>
        </choice>
        <choice>
          <value>fuel oil</value>
          <display_name>fuel oil</display_name>
        </choice>
        <choice>
          <value>propane</value>
          <display_name>propane</display_name>
        </choice>
        <choice>
          <value>wood</value>
          <display_name>wood</display_name>
        </choice>
        <choice>
          <value>wood pellets</value>
          <display_name>wood pellets</display_name>
        </choice>
      </choices>
    </argument>
    <argument>
      <name>misc_fuel_loads_lighting_annual_therm</name>
      <display_name>Misc Fuel Loads: Lighting Annual therm</display_name>
      <description>The annual energy consumption of the fuel loads lighting.</description>
      <type>String</type>
      <units>therm/yr</units>
      <required>true</required>
      <model_dependent>false</model_dependent>
      <default_value>auto</default_value>
    </argument>
    <argument>
      <name>misc_fuel_loads_lighting_usage_multiplier</name>
      <display_name>Misc Fuel Loads: Lighting Usage Multiplier</display_name>
      <description>Multiplier on the fuel loads lighting energy usage that can reflect, e.g., high/low usage occupants.</description>
      <type>Double</type>
      <required>true</required>
      <model_dependent>false</model_dependent>
      <default_value>0</default_value>
    </argument>
    <argument>
      <name>misc_fuel_loads_fireplace_present</name>
      <display_name>Misc Fuel Loads: Fireplace Present</display_name>
      <description>Whether there is fuel loads fireplace.</description>
      <type>Boolean</type>
      <required>true</required>
      <model_dependent>false</model_dependent>
      <default_value>false</default_value>
      <choices>
        <choice>
          <value>true</value>
          <display_name>true</display_name>
        </choice>
        <choice>
          <value>false</value>
          <display_name>false</display_name>
        </choice>
      </choices>
    </argument>
    <argument>
      <name>misc_fuel_loads_fireplace_fuel_type</name>
      <display_name>Misc Fuel Loads: Fireplace Fuel Type</display_name>
      <description>The fuel type of the fuel loads fireplace.</description>
      <type>Choice</type>
      <required>true</required>
      <model_dependent>false</model_dependent>
      <default_value>natural gas</default_value>
      <choices>
        <choice>
          <value>natural gas</value>
          <display_name>natural gas</display_name>
        </choice>
        <choice>
          <value>fuel oil</value>
          <display_name>fuel oil</display_name>
        </choice>
        <choice>
          <value>propane</value>
          <display_name>propane</display_name>
        </choice>
        <choice>
          <value>wood</value>
          <display_name>wood</display_name>
        </choice>
        <choice>
          <value>wood pellets</value>
          <display_name>wood pellets</display_name>
        </choice>
      </choices>
    </argument>
    <argument>
      <name>misc_fuel_loads_fireplace_annual_therm</name>
      <display_name>Misc Fuel Loads: Fireplace Annual therm</display_name>
      <description>The annual energy consumption of the fuel loads fireplace.</description>
      <type>String</type>
      <units>therm/yr</units>
      <required>true</required>
      <model_dependent>false</model_dependent>
      <default_value>auto</default_value>
    </argument>
    <argument>
      <name>misc_fuel_loads_fireplace_frac_sensible</name>
      <display_name>Misc Fuel Loads: Fireplace Sensible Fraction</display_name>
      <description>Fraction of fireplace residual fuel loads' internal gains that are sensible.</description>
      <type>String</type>
      <units>Frac</units>
      <required>true</required>
      <model_dependent>false</model_dependent>
      <default_value>auto</default_value>
    </argument>
    <argument>
      <name>misc_fuel_loads_fireplace_frac_latent</name>
      <display_name>Misc Fuel Loads: Fireplace Latent Fraction</display_name>
      <description>Fraction of fireplace residual fuel loads' internal gains that are latent.</description>
      <type>String</type>
      <units>Frac</units>
      <required>true</required>
      <model_dependent>false</model_dependent>
      <default_value>auto</default_value>
    </argument>
    <argument>
      <name>misc_fuel_loads_fireplace_usage_multiplier</name>
      <display_name>Misc Fuel Loads: Fireplace Usage Multiplier</display_name>
      <description>Multiplier on the fuel loads fireplace energy usage that can reflect, e.g., high/low usage occupants.</description>
      <type>Double</type>
      <required>true</required>
      <model_dependent>false</model_dependent>
      <default_value>0</default_value>
    </argument>
    <argument>
      <name>pool_present</name>
      <display_name>Pool: Present</display_name>
      <description>Whether there is a pool.</description>
      <type>Boolean</type>
      <required>true</required>
      <model_dependent>false</model_dependent>
      <default_value>false</default_value>
      <choices>
        <choice>
          <value>true</value>
          <display_name>true</display_name>
        </choice>
        <choice>
          <value>false</value>
          <display_name>false</display_name>
        </choice>
      </choices>
    </argument>
    <argument>
      <name>pool_pump_annual_kwh</name>
      <display_name>Pool: Pump Annual kWh</display_name>
      <description>The annual energy consumption of the pool pump.</description>
      <type>String</type>
      <units>kWh/yr</units>
      <required>true</required>
      <model_dependent>false</model_dependent>
      <default_value>auto</default_value>
    </argument>
    <argument>
      <name>pool_pump_usage_multiplier</name>
      <display_name>Pool: Pump Usage Multiplier</display_name>
      <description>Multiplier on the pool pump energy usage that can reflect, e.g., high/low usage occupants.</description>
      <type>Double</type>
      <required>true</required>
      <model_dependent>false</model_dependent>
      <default_value>1</default_value>
    </argument>
    <argument>
      <name>pool_heater_type</name>
      <display_name>Pool: Heater Type</display_name>
      <description>The type of pool heater. Use 'none' if there is no pool heater.</description>
      <type>Choice</type>
      <required>true</required>
      <model_dependent>false</model_dependent>
      <default_value>none</default_value>
      <choices>
        <choice>
          <value>none</value>
          <display_name>none</display_name>
        </choice>
        <choice>
          <value>electric resistance</value>
          <display_name>electric resistance</display_name>
        </choice>
        <choice>
          <value>gas fired</value>
          <display_name>gas fired</display_name>
        </choice>
        <choice>
          <value>heat pump</value>
          <display_name>heat pump</display_name>
        </choice>
      </choices>
    </argument>
    <argument>
      <name>pool_heater_annual_kwh</name>
      <display_name>Pool: Heater Annual kWh</display_name>
      <description>The annual energy consumption of the electric resistance pool heater.</description>
      <type>String</type>
      <units>kWh/yr</units>
      <required>true</required>
      <model_dependent>false</model_dependent>
      <default_value>auto</default_value>
    </argument>
    <argument>
      <name>pool_heater_annual_therm</name>
      <display_name>Pool: Heater Annual therm</display_name>
      <description>The annual energy consumption of the gas fired pool heater.</description>
      <type>String</type>
      <units>therm/yr</units>
      <required>true</required>
      <model_dependent>false</model_dependent>
      <default_value>auto</default_value>
    </argument>
    <argument>
      <name>pool_heater_usage_multiplier</name>
      <display_name>Pool: Heater Usage Multiplier</display_name>
      <description>Multiplier on the pool heater energy usage that can reflect, e.g., high/low usage occupants.</description>
      <type>Double</type>
      <required>true</required>
      <model_dependent>false</model_dependent>
      <default_value>1</default_value>
    </argument>
    <argument>
      <name>hot_tub_present</name>
      <display_name>Hot Tub: Present</display_name>
      <description>Whether there is a hot tub.</description>
      <type>Boolean</type>
      <required>true</required>
      <model_dependent>false</model_dependent>
      <default_value>false</default_value>
      <choices>
        <choice>
          <value>true</value>
          <display_name>true</display_name>
        </choice>
        <choice>
          <value>false</value>
          <display_name>false</display_name>
        </choice>
      </choices>
    </argument>
    <argument>
      <name>hot_tub_pump_annual_kwh</name>
      <display_name>Hot Tub: Pump Annual kWh</display_name>
      <description>The annual energy consumption of the hot tub pump.</description>
      <type>String</type>
      <units>kWh/yr</units>
      <required>true</required>
      <model_dependent>false</model_dependent>
      <default_value>auto</default_value>
    </argument>
    <argument>
      <name>hot_tub_pump_usage_multiplier</name>
      <display_name>Hot Tub: Pump Usage Multiplier</display_name>
      <description>Multiplier on the hot tub pump energy usage that can reflect, e.g., high/low usage occupants.</description>
      <type>Double</type>
      <required>true</required>
      <model_dependent>false</model_dependent>
      <default_value>1</default_value>
    </argument>
    <argument>
      <name>hot_tub_heater_type</name>
      <display_name>Hot Tub: Heater Type</display_name>
      <description>The type of hot tub heater. Use 'none' if there is no hot tub heater.</description>
      <type>Choice</type>
      <required>true</required>
      <model_dependent>false</model_dependent>
      <default_value>none</default_value>
      <choices>
        <choice>
          <value>none</value>
          <display_name>none</display_name>
        </choice>
        <choice>
          <value>electric resistance</value>
          <display_name>electric resistance</display_name>
        </choice>
        <choice>
          <value>gas fired</value>
          <display_name>gas fired</display_name>
        </choice>
        <choice>
          <value>heat pump</value>
          <display_name>heat pump</display_name>
        </choice>
      </choices>
    </argument>
    <argument>
      <name>hot_tub_heater_annual_kwh</name>
      <display_name>Hot Tub: Heater Annual kWh</display_name>
      <description>The annual energy consumption of the electric resistance hot tub heater.</description>
      <type>String</type>
      <units>kWh/yr</units>
      <required>true</required>
      <model_dependent>false</model_dependent>
      <default_value>auto</default_value>
    </argument>
    <argument>
      <name>hot_tub_heater_annual_therm</name>
      <display_name>Hot Tub: Heater Annual therm</display_name>
      <description>The annual energy consumption of the gas fired hot tub heater.</description>
      <type>String</type>
      <units>therm/yr</units>
      <required>true</required>
      <model_dependent>false</model_dependent>
      <default_value>auto</default_value>
    </argument>
    <argument>
      <name>hot_tub_heater_usage_multiplier</name>
      <display_name>Hot Tub: Heater Usage Multiplier</display_name>
      <description>Multiplier on the hot tub heater energy usage that can reflect, e.g., high/low usage occupants.</description>
      <type>Double</type>
      <required>true</required>
      <model_dependent>false</model_dependent>
      <default_value>1</default_value>
    </argument>
    <argument>
      <name>emissions_scenario_names</name>
      <display_name>Emissions: Scenario Names</display_name>
      <description>Names of emissions scenarios. If multiple scenarios, use a comma-separated list.</description>
      <type>String</type>
      <required>false</required>
      <model_dependent>false</model_dependent>
    </argument>
    <argument>
      <name>emissions_types</name>
      <display_name>Emissions: Types</display_name>
      <description>Types of emissions (e.g., CO2e, NOx, etc.). If multiple scenarios, use a comma-separated list.</description>
      <type>String</type>
      <required>false</required>
      <model_dependent>false</model_dependent>
    </argument>
    <argument>
      <name>emissions_electricity_units</name>
      <display_name>Emissions: Electricity Units</display_name>
      <description>Electricity emissions factors units. If multiple scenarios, use a comma-separated list. Only lb/MWh and kg/MWh are allowed.</description>
      <type>String</type>
      <required>false</required>
      <model_dependent>false</model_dependent>
    </argument>
    <argument>
      <name>emissions_electricity_values_or_filepaths</name>
      <display_name>Emissions: Electricity Values or File Paths</display_name>
      <description>Electricity emissions factors values, specified as either an annual factor or an absolute/relative path to a file with hourly factors. If multiple scenarios, use a comma-separated list.</description>
      <type>String</type>
      <required>false</required>
      <model_dependent>false</model_dependent>
    </argument>
    <argument>
      <name>emissions_electricity_number_of_header_rows</name>
      <display_name>Emissions: Electricity Files Number of Header Rows</display_name>
      <description>The number of header rows in the electricity emissions factor file. Only applies when an electricity filepath is used. If multiple scenarios, use a comma-separated list.</description>
      <type>String</type>
      <required>false</required>
      <model_dependent>false</model_dependent>
    </argument>
    <argument>
      <name>emissions_electricity_column_numbers</name>
      <display_name>Emissions: Electricity Files Column Numbers</display_name>
      <description>The column number in the electricity emissions factor file. Only applies when an electricity filepath is used. If multiple scenarios, use a comma-separated list.</description>
      <type>String</type>
      <required>false</required>
      <model_dependent>false</model_dependent>
    </argument>
    <argument>
      <name>emissions_fossil_fuel_units</name>
      <display_name>Emissions: Fossil Fuel Units</display_name>
      <description>Fossil fuel emissions factors units. If multiple scenarios, use a comma-separated list. Only lb/MBtu and kg/MBtu are allowed.</description>
      <type>String</type>
      <required>false</required>
      <model_dependent>false</model_dependent>
    </argument>
    <argument>
      <name>emissions_natural_gas_values</name>
      <display_name>Emissions: Natural Gas Values</display_name>
      <description>Natural gas emissions factors values, specified as an annual factor. If multiple scenarios, use a comma-separated list.</description>
      <type>String</type>
      <required>false</required>
      <model_dependent>false</model_dependent>
    </argument>
    <argument>
      <name>emissions_propane_values</name>
      <display_name>Emissions: Propane Values</display_name>
      <description>Propane emissions factors values, specified as an annual factor. If multiple scenarios, use a comma-separated list.</description>
      <type>String</type>
      <required>false</required>
      <model_dependent>false</model_dependent>
    </argument>
    <argument>
      <name>emissions_fuel_oil_values</name>
      <display_name>Emissions: Fuel Oil Values</display_name>
      <description>Fuel oil emissions factors values, specified as an annual factor. If multiple scenarios, use a comma-separated list.</description>
      <type>String</type>
      <required>false</required>
      <model_dependent>false</model_dependent>
    </argument>
    <argument>
      <name>emissions_coal_values</name>
      <display_name>Emissions: Coal Values</display_name>
      <description>Coal emissions factors values, specified as an annual factor. If multiple scenarios, use a comma-separated list.</description>
      <type>String</type>
      <required>false</required>
      <model_dependent>false</model_dependent>
    </argument>
    <argument>
      <name>emissions_wood_values</name>
      <display_name>Emissions: Wood Values</display_name>
      <description>Wood emissions factors values, specified as an annual factor. If multiple scenarios, use a comma-separated list.</description>
      <type>String</type>
      <required>false</required>
      <model_dependent>false</model_dependent>
    </argument>
    <argument>
      <name>emissions_wood_pellets_values</name>
      <display_name>Emissions: Wood Pellets Values</display_name>
      <description>Wood pellets emissions factors values, specified as an annual factor. If multiple scenarios, use a comma-separated list.</description>
      <type>String</type>
      <required>false</required>
      <model_dependent>false</model_dependent>
    </argument>
    <argument>
      <name>apply_defaults</name>
      <display_name>Apply Default Values?</display_name>
      <description>If true, applies OS-HPXML default values to the HPXML output file.</description>
      <type>Boolean</type>
      <required>false</required>
      <model_dependent>false</model_dependent>
      <default_value>false</default_value>
      <choices>
        <choice>
          <value>true</value>
          <display_name>true</display_name>
        </choice>
        <choice>
          <value>false</value>
          <display_name>false</display_name>
        </choice>
      </choices>
    </argument>
    <argument>
      <name>apply_validation</name>
      <display_name>Apply Validation?</display_name>
      <description>If true, validates the HPXML output file. Set to false for faster performance. Note that validation is not needed if the HPXML file will be validated downstream (e.g., via the HPXMLtoOpenStudio measure).</description>
      <type>Boolean</type>
      <required>false</required>
      <model_dependent>false</model_dependent>
      <default_value>false</default_value>
      <choices>
        <choice>
          <value>true</value>
          <display_name>true</display_name>
        </choice>
        <choice>
          <value>false</value>
          <display_name>false</display_name>
        </choice>
      </choices>
    </argument>
  </arguments>
  <outputs />
  <provenances />
  <tags>
    <tag>Whole Building.Space Types</tag>
  </tags>
  <attributes>
    <attribute>
      <name>Measure Type</name>
      <value>ModelMeasure</value>
      <datatype>string</datatype>
    </attribute>
  </attributes>
  <files>
    <file>
      <filename>geometry.rb</filename>
      <filetype>rb</filetype>
      <usage_type>resource</usage_type>
      <checksum>2E568E41</checksum>
    </file>
    <file>
      <filename>build_residential_hpxml_test.rb</filename>
      <filetype>rb</filetype>
      <usage_type>test</usage_type>
      <checksum>43553C6E</checksum>
    </file>
    <file>
      <version>
        <software_program>OpenStudio</software_program>
        <identifier>2.9.0</identifier>
        <min_compatible>2.9.0</min_compatible>
      </version>
      <filename>measure.rb</filename>
      <filetype>rb</filetype>
      <usage_type>script</usage_type>
      <checksum>774ECC9A</checksum>
    </file>
    <file>
      <filename>extra_files/base-mf.xml</filename>
      <filetype>xml</filetype>
      <usage_type>test</usage_type>
      <checksum>8A801877</checksum>
    </file>
    <file>
      <filename>extra_files/base-sfa.xml</filename>
      <filetype>xml</filetype>
      <usage_type>test</usage_type>
      <checksum>C1AF821E</checksum>
    </file>
    <file>
      <filename>extra_files/base-sfd.xml</filename>
      <filetype>xml</filetype>
      <usage_type>test</usage_type>
      <checksum>AD4478F2</checksum>
    </file>
    <file>
      <filename>extra_files/error-hip-roof-and-protruding-garage.xml</filename>
      <filetype>xml</filetype>
      <usage_type>test</usage_type>
      <checksum>1C2C3DDC</checksum>
    </file>
    <file>
      <filename>extra_files/error-invalid-living-and-garage-1.xml</filename>
      <filetype>xml</filetype>
      <usage_type>test</usage_type>
      <checksum>0FEA5D8B</checksum>
    </file>
    <file>
      <filename>extra_files/error-invalid-living-and-garage-2.xml</filename>
      <filetype>xml</filetype>
      <usage_type>test</usage_type>
      <checksum>54090807</checksum>
    </file>
    <file>
      <filename>extra_files/error-invalid-time-zone.xml</filename>
      <filetype>xml</filetype>
      <usage_type>test</usage_type>
      <checksum>F0FB2E25</checksum>
    </file>
    <file>
      <filename>extra_files/extra-auto.xml</filename>
      <filetype>xml</filetype>
      <usage_type>test</usage_type>
      <checksum>067FA12F</checksum>
    </file>
    <file>
      <filename>extra_files/extra-dhw-solar-latitude.xml</filename>
      <filetype>xml</filetype>
      <usage_type>test</usage_type>
      <checksum>725CB729</checksum>
    </file>
    <file>
      <filename>extra_files/extra-emissions-fossil-fuel-factors.xml</filename>
      <filetype>xml</filetype>
      <usage_type>test</usage_type>
      <checksum>23ACCCDA</checksum>
    </file>
    <file>
      <filename>extra_files/extra-enclosure-atticroof-conditioned-eaves-gable.xml</filename>
      <filetype>xml</filetype>
      <usage_type>test</usage_type>
      <checksum>5BB0564F</checksum>
    </file>
    <file>
      <filename>extra_files/extra-enclosure-atticroof-conditioned-eaves-hip.xml</filename>
      <filetype>xml</filetype>
      <usage_type>test</usage_type>
      <checksum>CD682195</checksum>
    </file>
    <file>
      <filename>extra_files/extra-enclosure-garage-atticroof-conditioned.xml</filename>
      <filetype>xml</filetype>
      <usage_type>test</usage_type>
      <checksum>AF4E000C</checksum>
    </file>
    <file>
      <filename>extra_files/extra-enclosure-garage-partially-protruded.xml</filename>
      <filetype>xml</filetype>
      <usage_type>test</usage_type>
      <checksum>66B0EF96</checksum>
    </file>
    <file>
      <filename>extra_files/extra-enclosure-windows-shading.xml</filename>
      <filetype>xml</filetype>
      <usage_type>test</usage_type>
      <checksum>4183744B</checksum>
    </file>
    <file>
      <filename>extra_files/extra-gas-hot-tub-heater-with-zero-kwh.xml</filename>
      <filetype>xml</filetype>
      <usage_type>test</usage_type>
      <checksum>D887D5C2</checksum>
    </file>
    <file>
      <filename>extra_files/extra-gas-pool-heater-with-zero-kwh.xml</filename>
      <filetype>xml</filetype>
      <usage_type>test</usage_type>
      <checksum>6A51821F</checksum>
    </file>
    <file>
      <filename>extra_files/extra-iecc-zone-different-than-epw.xml</filename>
      <filetype>xml</filetype>
      <usage_type>test</usage_type>
      <checksum>4ECF01D7</checksum>
    </file>
    <file>
      <filename>extra_files/extra-mf-ambient.xml</filename>
      <filetype>xml</filetype>
      <usage_type>test</usage_type>
      <checksum>7AB1D5CE</checksum>
    </file>
    <file>
      <filename>extra_files/extra-mf-atticroof-flat.xml</filename>
      <filetype>xml</filetype>
      <usage_type>test</usage_type>
      <checksum>167FE8C4</checksum>
    </file>
    <file>
      <filename>extra_files/extra-mf-atticroof-vented.xml</filename>
      <filetype>xml</filetype>
      <usage_type>test</usage_type>
      <checksum>369A1BC0</checksum>
    </file>
    <file>
      <filename>extra_files/extra-mf-eaves.xml</filename>
      <filetype>xml</filetype>
      <usage_type>test</usage_type>
      <checksum>F8A9AA50</checksum>
    </file>
    <file>
      <filename>extra_files/extra-mf-exterior-corridor.xml</filename>
      <filetype>xml</filetype>
      <usage_type>test</usage_type>
      <checksum>8A801877</checksum>
    </file>
    <file>
      <filename>extra_files/extra-mf-rear-units.xml</filename>
      <filetype>xml</filetype>
      <usage_type>test</usage_type>
      <checksum>8A801877</checksum>
    </file>
    <file>
      <filename>extra_files/extra-mf-slab-left-bottom-rear-units.xml</filename>
      <filetype>xml</filetype>
      <usage_type>test</usage_type>
      <checksum>33B4F2D6</checksum>
    </file>
    <file>
      <filename>extra_files/extra-mf-slab-left-bottom.xml</filename>
      <filetype>xml</filetype>
      <usage_type>test</usage_type>
      <checksum>657E4444</checksum>
    </file>
    <file>
      <filename>extra_files/extra-mf-slab-left-middle-rear-units.xml</filename>
      <filetype>xml</filetype>
      <usage_type>test</usage_type>
      <checksum>BD6447C7</checksum>
    </file>
    <file>
      <filename>extra_files/extra-mf-slab-left-middle.xml</filename>
      <filetype>xml</filetype>
      <usage_type>test</usage_type>
      <checksum>8A801877</checksum>
    </file>
    <file>
      <filename>extra_files/extra-mf-slab-left-top-rear-units.xml</filename>
      <filetype>xml</filetype>
      <usage_type>test</usage_type>
      <checksum>BD6447C7</checksum>
    </file>
    <file>
      <filename>extra_files/extra-mf-slab-left-top.xml</filename>
      <filetype>xml</filetype>
      <usage_type>test</usage_type>
      <checksum>8A801877</checksum>
    </file>
    <file>
      <filename>extra_files/extra-mf-slab-middle-bottom-rear-units.xml</filename>
      <filetype>xml</filetype>
      <usage_type>test</usage_type>
      <checksum>6C028D98</checksum>
    </file>
    <file>
      <filename>extra_files/extra-mf-slab-middle-bottom.xml</filename>
      <filetype>xml</filetype>
      <usage_type>test</usage_type>
      <checksum>3300F8BF</checksum>
    </file>
    <file>
      <filename>extra_files/extra-mf-slab-middle-middle-rear-units.xml</filename>
      <filetype>xml</filetype>
      <usage_type>test</usage_type>
      <checksum>3C85E587</checksum>
    </file>
    <file>
      <filename>extra_files/extra-mf-slab-middle-middle.xml</filename>
      <filetype>xml</filetype>
      <usage_type>test</usage_type>
      <checksum>B62FB66A</checksum>
    </file>
    <file>
      <filename>extra_files/extra-mf-slab-middle-top-rear-units.xml</filename>
      <filetype>xml</filetype>
      <usage_type>test</usage_type>
      <checksum>3C85E587</checksum>
    </file>
    <file>
      <filename>extra_files/extra-mf-slab-middle-top.xml</filename>
      <filetype>xml</filetype>
      <usage_type>test</usage_type>
      <checksum>B62FB66A</checksum>
    </file>
    <file>
      <filename>extra_files/extra-mf-slab-rear-units.xml</filename>
      <filetype>xml</filetype>
      <usage_type>test</usage_type>
      <checksum>33B4F2D6</checksum>
    </file>
    <file>
      <filename>extra_files/extra-mf-slab-right-bottom-rear-units.xml</filename>
      <filetype>xml</filetype>
      <usage_type>test</usage_type>
      <checksum>6C028D98</checksum>
    </file>
    <file>
      <filename>extra_files/extra-mf-slab-right-bottom.xml</filename>
      <filetype>xml</filetype>
      <usage_type>test</usage_type>
      <checksum>3300F8BF</checksum>
    </file>
    <file>
      <filename>extra_files/extra-mf-slab-right-middle-rear-units.xml</filename>
      <filetype>xml</filetype>
      <usage_type>test</usage_type>
      <checksum>3C85E587</checksum>
    </file>
    <file>
      <filename>extra_files/extra-mf-slab-right-middle.xml</filename>
      <filetype>xml</filetype>
      <usage_type>test</usage_type>
      <checksum>B62FB66A</checksum>
    </file>
    <file>
      <filename>extra_files/extra-mf-slab-right-top-rear-units.xml</filename>
      <filetype>xml</filetype>
      <usage_type>test</usage_type>
      <checksum>3C85E587</checksum>
    </file>
    <file>
      <filename>extra_files/extra-mf-slab-right-top.xml</filename>
      <filetype>xml</filetype>
      <usage_type>test</usage_type>
      <checksum>B62FB66A</checksum>
    </file>
    <file>
      <filename>extra_files/extra-mf-slab.xml</filename>
      <filetype>xml</filetype>
      <usage_type>test</usage_type>
      <checksum>657E4444</checksum>
    </file>
    <file>
      <filename>extra_files/extra-mf-unvented-crawlspace-left-bottom-rear-units.xml</filename>
      <filetype>xml</filetype>
      <usage_type>test</usage_type>
      <checksum>6B0F91A5</checksum>
    </file>
    <file>
      <filename>extra_files/extra-mf-unvented-crawlspace-left-bottom.xml</filename>
      <filetype>xml</filetype>
      <usage_type>test</usage_type>
      <checksum>6244B16C</checksum>
    </file>
    <file>
      <filename>extra_files/extra-mf-unvented-crawlspace-left-middle-rear-units.xml</filename>
      <filetype>xml</filetype>
      <usage_type>test</usage_type>
      <checksum>BD6447C7</checksum>
    </file>
    <file>
      <filename>extra_files/extra-mf-unvented-crawlspace-left-middle.xml</filename>
      <filetype>xml</filetype>
      <usage_type>test</usage_type>
      <checksum>8A801877</checksum>
    </file>
    <file>
      <filename>extra_files/extra-mf-unvented-crawlspace-left-top-rear-units.xml</filename>
      <filetype>xml</filetype>
      <usage_type>test</usage_type>
      <checksum>BD6447C7</checksum>
    </file>
    <file>
      <filename>extra_files/extra-mf-unvented-crawlspace-left-top.xml</filename>
      <filetype>xml</filetype>
      <usage_type>test</usage_type>
      <checksum>8A801877</checksum>
    </file>
    <file>
      <filename>extra_files/extra-mf-unvented-crawlspace-middle-bottom-rear-units.xml</filename>
      <filetype>xml</filetype>
      <usage_type>test</usage_type>
      <checksum>21314A3D</checksum>
    </file>
    <file>
      <filename>extra_files/extra-mf-unvented-crawlspace-middle-bottom.xml</filename>
      <filetype>xml</filetype>
      <usage_type>test</usage_type>
      <checksum>81A0346D</checksum>
    </file>
    <file>
      <filename>extra_files/extra-mf-unvented-crawlspace-middle-middle-rear-units.xml</filename>
      <filetype>xml</filetype>
      <usage_type>test</usage_type>
      <checksum>3C85E587</checksum>
    </file>
    <file>
      <filename>extra_files/extra-mf-unvented-crawlspace-middle-middle.xml</filename>
      <filetype>xml</filetype>
      <usage_type>test</usage_type>
      <checksum>B62FB66A</checksum>
    </file>
    <file>
      <filename>extra_files/extra-mf-unvented-crawlspace-middle-top-rear-units.xml</filename>
      <filetype>xml</filetype>
      <usage_type>test</usage_type>
      <checksum>3C85E587</checksum>
    </file>
    <file>
      <filename>extra_files/extra-mf-unvented-crawlspace-middle-top.xml</filename>
      <filetype>xml</filetype>
      <usage_type>test</usage_type>
      <checksum>B62FB66A</checksum>
    </file>
    <file>
      <filename>extra_files/extra-mf-unvented-crawlspace-rear-units.xml</filename>
      <filetype>xml</filetype>
      <usage_type>test</usage_type>
      <checksum>6B0F91A5</checksum>
    </file>
    <file>
      <filename>extra_files/extra-mf-unvented-crawlspace-right-bottom-rear-units.xml</filename>
      <filetype>xml</filetype>
      <usage_type>test</usage_type>
      <checksum>21314A3D</checksum>
    </file>
    <file>
      <filename>extra_files/extra-mf-unvented-crawlspace-right-bottom.xml</filename>
      <filetype>xml</filetype>
      <usage_type>test</usage_type>
      <checksum>81A0346D</checksum>
    </file>
    <file>
      <filename>extra_files/extra-mf-unvented-crawlspace-right-middle-rear-units.xml</filename>
      <filetype>xml</filetype>
      <usage_type>test</usage_type>
      <checksum>3C85E587</checksum>
    </file>
    <file>
      <filename>extra_files/extra-mf-unvented-crawlspace-right-middle.xml</filename>
      <filetype>xml</filetype>
      <usage_type>test</usage_type>
      <checksum>B62FB66A</checksum>
    </file>
    <file>
      <filename>extra_files/extra-mf-unvented-crawlspace-right-top-rear-units.xml</filename>
      <filetype>xml</filetype>
      <usage_type>test</usage_type>
      <checksum>3C85E587</checksum>
    </file>
    <file>
      <filename>extra_files/extra-mf-unvented-crawlspace-right-top.xml</filename>
      <filetype>xml</filetype>
      <usage_type>test</usage_type>
      <checksum>B62FB66A</checksum>
    </file>
    <file>
      <filename>extra_files/extra-mf-unvented-crawlspace.xml</filename>
      <filetype>xml</filetype>
      <usage_type>test</usage_type>
      <checksum>6244B16C</checksum>
    </file>
    <file>
      <filename>extra_files/extra-mf-vented-crawlspace-left-bottom-rear-units.xml</filename>
      <filetype>xml</filetype>
      <usage_type>test</usage_type>
      <checksum>8BBEF1A3</checksum>
    </file>
    <file>
      <filename>extra_files/extra-mf-vented-crawlspace-left-bottom.xml</filename>
      <filetype>xml</filetype>
      <usage_type>test</usage_type>
      <checksum>5FBBC91C</checksum>
    </file>
    <file>
      <filename>extra_files/extra-mf-vented-crawlspace-left-middle-rear-units.xml</filename>
      <filetype>xml</filetype>
      <usage_type>test</usage_type>
      <checksum>BD6447C7</checksum>
    </file>
    <file>
      <filename>extra_files/extra-mf-vented-crawlspace-left-middle.xml</filename>
      <filetype>xml</filetype>
      <usage_type>test</usage_type>
      <checksum>8A801877</checksum>
    </file>
    <file>
      <filename>extra_files/extra-mf-vented-crawlspace-left-top-rear-units.xml</filename>
      <filetype>xml</filetype>
      <usage_type>test</usage_type>
      <checksum>BD6447C7</checksum>
    </file>
    <file>
      <filename>extra_files/extra-mf-vented-crawlspace-left-top.xml</filename>
      <filetype>xml</filetype>
      <usage_type>test</usage_type>
      <checksum>8A801877</checksum>
    </file>
    <file>
      <filename>extra_files/extra-mf-vented-crawlspace-middle-bottom-rear-units.xml</filename>
      <filetype>xml</filetype>
      <usage_type>test</usage_type>
      <checksum>BB2D0E71</checksum>
    </file>
    <file>
      <filename>extra_files/extra-mf-vented-crawlspace-middle-bottom.xml</filename>
      <filetype>xml</filetype>
      <usage_type>test</usage_type>
      <checksum>2849FC66</checksum>
    </file>
    <file>
      <filename>extra_files/extra-mf-vented-crawlspace-middle-middle-rear-units.xml</filename>
      <filetype>xml</filetype>
      <usage_type>test</usage_type>
      <checksum>3C85E587</checksum>
    </file>
    <file>
      <filename>extra_files/extra-mf-vented-crawlspace-middle-middle.xml</filename>
      <filetype>xml</filetype>
      <usage_type>test</usage_type>
      <checksum>B62FB66A</checksum>
    </file>
    <file>
      <filename>extra_files/extra-mf-vented-crawlspace-middle-top-rear-units.xml</filename>
      <filetype>xml</filetype>
      <usage_type>test</usage_type>
      <checksum>3C85E587</checksum>
    </file>
    <file>
      <filename>extra_files/extra-mf-vented-crawlspace-middle-top.xml</filename>
      <filetype>xml</filetype>
      <usage_type>test</usage_type>
      <checksum>B62FB66A</checksum>
    </file>
    <file>
      <filename>extra_files/extra-mf-vented-crawlspace-rear-units.xml</filename>
      <filetype>xml</filetype>
      <usage_type>test</usage_type>
      <checksum>8BBEF1A3</checksum>
    </file>
    <file>
      <filename>extra_files/extra-mf-vented-crawlspace-right-bottom-rear-units.xml</filename>
      <filetype>xml</filetype>
      <usage_type>test</usage_type>
      <checksum>BB2D0E71</checksum>
    </file>
    <file>
      <filename>extra_files/extra-mf-vented-crawlspace-right-bottom.xml</filename>
      <filetype>xml</filetype>
      <usage_type>test</usage_type>
      <checksum>2849FC66</checksum>
    </file>
    <file>
      <filename>extra_files/extra-mf-vented-crawlspace-right-middle-rear-units.xml</filename>
      <filetype>xml</filetype>
      <usage_type>test</usage_type>
      <checksum>3C85E587</checksum>
    </file>
    <file>
      <filename>extra_files/extra-mf-vented-crawlspace-right-middle.xml</filename>
      <filetype>xml</filetype>
      <usage_type>test</usage_type>
      <checksum>B62FB66A</checksum>
    </file>
    <file>
      <filename>extra_files/extra-mf-vented-crawlspace-right-top-rear-units.xml</filename>
      <filetype>xml</filetype>
      <usage_type>test</usage_type>
      <checksum>3C85E587</checksum>
    </file>
    <file>
      <filename>extra_files/extra-mf-vented-crawlspace-right-top.xml</filename>
      <filetype>xml</filetype>
      <usage_type>test</usage_type>
      <checksum>B62FB66A</checksum>
    </file>
    <file>
      <filename>extra_files/extra-mf-vented-crawlspace.xml</filename>
      <filetype>xml</filetype>
      <usage_type>test</usage_type>
      <checksum>5FBBC91C</checksum>
    </file>
    <file>
      <filename>extra_files/extra-no-rim-joists.xml</filename>
      <filetype>xml</filetype>
      <usage_type>test</usage_type>
      <checksum>BB34F9C8</checksum>
    </file>
    <file>
      <filename>extra_files/extra-pv-roofpitch.xml</filename>
      <filetype>xml</filetype>
      <usage_type>test</usage_type>
      <checksum>A38F9D26</checksum>
    </file>
    <file>
      <filename>extra_files/extra-second-heating-system-boiler-to-heat-pump.xml</filename>
      <filetype>xml</filetype>
      <usage_type>test</usage_type>
      <checksum>8B8EE03A</checksum>
    </file>
    <file>
      <filename>extra_files/extra-second-heating-system-boiler-to-heating-system.xml</filename>
      <filetype>xml</filetype>
      <usage_type>test</usage_type>
      <checksum>7AEAC390</checksum>
    </file>
    <file>
      <filename>extra_files/extra-second-heating-system-fireplace-to-heat-pump.xml</filename>
      <filetype>xml</filetype>
      <usage_type>test</usage_type>
      <checksum>305F42BB</checksum>
    </file>
    <file>
      <filename>extra_files/extra-second-heating-system-fireplace-to-heating-system.xml</filename>
      <filetype>xml</filetype>
      <usage_type>test</usage_type>
      <checksum>4839A2E6</checksum>
    </file>
    <file>
      <filename>extra_files/extra-second-heating-system-portable-heater-to-heat-pump.xml</filename>
      <filetype>xml</filetype>
      <usage_type>test</usage_type>
      <checksum>A8E500FA</checksum>
    </file>
    <file>
      <filename>extra_files/extra-second-heating-system-portable-heater-to-heating-system.xml</filename>
      <filetype>xml</filetype>
      <usage_type>test</usage_type>
      <checksum>25036C45</checksum>
    </file>
    <file>
      <filename>extra_files/extra-second-refrigerator.xml</filename>
      <filetype>xml</filetype>
      <usage_type>test</usage_type>
      <checksum>A474F43D</checksum>
    </file>
    <file>
      <filename>extra_files/extra-sfa-ambient - Copy.xml</filename>
      <filetype>xml</filetype>
      <usage_type>test</usage_type>
      <checksum>C028936D</checksum>
    </file>
    <file>
      <filename>extra_files/extra-sfa-ambient.xml</filename>
      <filetype>xml</filetype>
      <usage_type>test</usage_type>
      <checksum>9B051D7A</checksum>
    </file>
    <file>
      <filename>extra_files/extra-sfa-atticroof-conditioned-eaves-gable.xml</filename>
      <filetype>xml</filetype>
      <usage_type>test</usage_type>
      <checksum>D38C5E6A</checksum>
    </file>
    <file>
      <filename>extra_files/extra-sfa-atticroof-conditioned-eaves-hip.xml</filename>
      <filetype>xml</filetype>
      <usage_type>test</usage_type>
      <checksum>816D7BDC</checksum>
    </file>
    <file>
      <filename>extra_files/extra-sfa-atticroof-flat.xml</filename>
      <filetype>xml</filetype>
      <usage_type>test</usage_type>
      <checksum>D473B0DF</checksum>
    </file>
    <file>
      <filename>extra_files/extra-sfa-conditioned-crawlspace.xml</filename>
      <filetype>xml</filetype>
      <usage_type>test</usage_type>
      <checksum>8A1C5467</checksum>
    </file>
    <file>
      <filename>extra_files/extra-sfa-exterior-corridor.xml</filename>
      <filetype>xml</filetype>
      <usage_type>test</usage_type>
      <checksum>C1AF821E</checksum>
    </file>
    <file>
      <filename>extra_files/extra-sfa-rear-units.xml</filename>
      <filetype>xml</filetype>
      <usage_type>test</usage_type>
      <checksum>C1AF821E</checksum>
    </file>
    <file>
      <filename>extra_files/extra-sfa-slab-middle.xml</filename>
      <filetype>xml</filetype>
      <usage_type>test</usage_type>
      <checksum>16466816</checksum>
    </file>
    <file>
      <filename>extra_files/extra-sfa-slab-right.xml</filename>
      <filetype>xml</filetype>
      <usage_type>test</usage_type>
      <checksum>16466816</checksum>
    </file>
    <file>
      <filename>extra_files/extra-sfa-slab.xml</filename>
      <filetype>xml</filetype>
      <usage_type>test</usage_type>
      <checksum>140E0347</checksum>
    </file>
    <file>
      <filename>extra_files/extra-sfa-unconditioned-basement-middle.xml</filename>
      <filetype>xml</filetype>
      <usage_type>test</usage_type>
      <checksum>C5C08D8B</checksum>
    </file>
    <file>
      <filename>extra_files/extra-sfa-unconditioned-basement-right.xml</filename>
      <filetype>xml</filetype>
      <usage_type>test</usage_type>
      <checksum>C5C08D8B</checksum>
    </file>
    <file>
      <filename>extra_files/extra-sfa-unconditioned-basement.xml</filename>
      <filetype>xml</filetype>
      <usage_type>test</usage_type>
      <checksum>A6988154</checksum>
    </file>
    <file>
      <filename>extra_files/extra-sfa-unvented-crawlspace-middle.xml</filename>
      <filetype>xml</filetype>
      <usage_type>test</usage_type>
      <checksum>CCA63DC8</checksum>
    </file>
    <file>
      <filename>extra_files/extra-sfa-unvented-crawlspace-right.xml</filename>
      <filetype>xml</filetype>
      <usage_type>test</usage_type>
      <checksum>CCA63DC8</checksum>
    </file>
    <file>
      <filename>extra_files/extra-sfa-unvented-crawlspace.xml</filename>
      <filetype>xml</filetype>
      <usage_type>test</usage_type>
      <checksum>85348DE3</checksum>
    </file>
    <file>
      <filename>extra_files/extra-sfa-vented-crawlspace-middle.xml</filename>
      <filetype>xml</filetype>
      <usage_type>test</usage_type>
      <checksum>FC4D5A4D</checksum>
    </file>
    <file>
      <filename>extra_files/extra-sfa-vented-crawlspace-right.xml</filename>
      <filetype>xml</filetype>
      <usage_type>test</usage_type>
      <checksum>FC4D5A4D</checksum>
    </file>
    <file>
      <filename>extra_files/extra-sfa-vented-crawlspace.xml</filename>
      <filetype>xml</filetype>
      <usage_type>test</usage_type>
      <checksum>F614A07A</checksum>
    </file>
    <file>
      <filename>extra_files/extra-state-code-different-than-epw.xml</filename>
      <filetype>xml</filetype>
      <usage_type>test</usage_type>
      <checksum>59C1AD09</checksum>
    </file>
    <file>
      <filename>extra_files/extra-time-zone-different-than-epw.xml</filename>
      <filetype>xml</filetype>
      <usage_type>test</usage_type>
      <checksum>88DD4B35</checksum>
    </file>
    <file>
      <filename>extra_files/extra-zero-clothes-washer-kwh.xml</filename>
      <filetype>xml</filetype>
      <usage_type>test</usage_type>
      <checksum>89C03E3B</checksum>
    </file>
    <file>
      <filename>extra_files/extra-zero-dishwasher-kwh.xml</filename>
      <filetype>xml</filetype>
      <usage_type>test</usage_type>
      <checksum>3677DA2C</checksum>
    </file>
    <file>
      <filename>extra_files/extra-zero-extra-refrigerator-kwh.xml</filename>
      <filetype>xml</filetype>
      <usage_type>test</usage_type>
      <checksum>AD4478F2</checksum>
    </file>
    <file>
      <filename>extra_files/extra-zero-freezer-kwh.xml</filename>
      <filetype>xml</filetype>
      <usage_type>test</usage_type>
      <checksum>AD4478F2</checksum>
    </file>
    <file>
      <filename>extra_files/extra-zero-refrigerator-kwh.xml</filename>
      <filetype>xml</filetype>
      <usage_type>test</usage_type>
      <checksum>832BEEBF</checksum>
    </file>
    <file>
      <filename>extra_files/warning-conditioned-attic-with-floor-insulation.xml</filename>
      <filetype>xml</filetype>
      <usage_type>test</usage_type>
      <checksum>0A3A3CDB</checksum>
    </file>
    <file>
      <filename>extra_files/warning-conditioned-basement-with-ceiling-insulation.xml</filename>
      <filetype>xml</filetype>
      <usage_type>test</usage_type>
      <checksum>AD4478F2</checksum>
    </file>
    <file>
      <filename>extra_files/warning-mf-bottom-slab-non-zero-foundation-height.xml</filename>
      <filetype>xml</filetype>
      <usage_type>test</usage_type>
      <checksum>657E4444</checksum>
    </file>
    <file>
      <filename>extra_files/warning-multipliers-without-fuel-loads.xml</filename>
      <filetype>xml</filetype>
      <usage_type>test</usage_type>
      <checksum>AD4478F2</checksum>
    </file>
    <file>
      <filename>extra_files/warning-multipliers-without-other-plug-loads.xml</filename>
      <filetype>xml</filetype>
      <usage_type>test</usage_type>
      <checksum>F15F3869</checksum>
    </file>
    <file>
      <filename>extra_files/warning-multipliers-without-tv-plug-loads.xml</filename>
      <filetype>xml</filetype>
      <usage_type>test</usage_type>
      <checksum>B56604D3</checksum>
    </file>
    <file>
      <filename>extra_files/warning-multipliers-without-vehicle-plug-loads.xml</filename>
      <filetype>xml</filetype>
      <usage_type>test</usage_type>
      <checksum>AD4478F2</checksum>
    </file>
    <file>
      <filename>extra_files/warning-multipliers-without-well-pump-plug-loads.xml</filename>
      <filetype>xml</filetype>
      <usage_type>test</usage_type>
      <checksum>AD4478F2</checksum>
    </file>
    <file>
      <filename>extra_files/warning-non-electric-heat-pump-water-heater.xml</filename>
      <filetype>xml</filetype>
      <usage_type>test</usage_type>
      <checksum>7C23452C</checksum>
    </file>
    <file>
      <filename>extra_files/warning-second-heating-system-serves-majority-heat.xml</filename>
      <filetype>xml</filetype>
      <usage_type>test</usage_type>
      <checksum>DA4222B2</checksum>
    </file>
    <file>
      <filename>extra_files/warning-sfd-slab-non-zero-foundation-height.xml</filename>
      <filetype>xml</filetype>
      <usage_type>test</usage_type>
      <checksum>09C571AA</checksum>
    </file>
    <file>
      <filename>extra_files/warning-slab-non-zero-foundation-height-above-grade.xml</filename>
      <filetype>xml</filetype>
      <usage_type>test</usage_type>
      <checksum>09C571AA</checksum>
    </file>
    <file>
      <filename>extra_files/warning-unconditioned-basement-with-wall-and-ceiling-insulation.xml</filename>
      <filetype>xml</filetype>
      <usage_type>test</usage_type>
      <checksum>38CB85D6</checksum>
    </file>
    <file>
      <filename>extra_files/warning-unvented-attic-with-floor-and-roof-insulation.xml</filename>
      <filetype>xml</filetype>
      <usage_type>test</usage_type>
      <checksum>65DDBEC1</checksum>
    </file>
    <file>
      <filename>extra_files/warning-unvented-crawlspace-with-wall-and-ceiling-insulation.xml</filename>
      <filetype>xml</filetype>
      <usage_type>test</usage_type>
      <checksum>39BDE0E1</checksum>
    </file>
    <file>
      <filename>extra_files/warning-vented-attic-with-floor-and-roof-insulation.xml</filename>
      <filetype>xml</filetype>
      <usage_type>test</usage_type>
      <checksum>2498B156</checksum>
    </file>
    <file>
      <filename>extra_files/warning-vented-crawlspace-with-wall-and-ceiling-insulation.xml</filename>
      <filetype>xml</filetype>
      <usage_type>test</usage_type>
      <checksum>E8D4A1A8</checksum>
    </file>
  </files>
</measure><|MERGE_RESOLUTION|>--- conflicted
+++ resolved
@@ -3,13 +3,8 @@
   <schema_version>3.0</schema_version>
   <name>build_residential_hpxml</name>
   <uid>a13a8983-2b01-4930-8af2-42030b6e4233</uid>
-<<<<<<< HEAD
-  <version_id>cc4257fb-5277-4f6d-af2c-7096dd294a58</version_id>
-  <version_modified>20220324T232217Z</version_modified>
-=======
-  <version_id>54f0ab49-df8e-455f-803a-e17ed4425b36</version_id>
-  <version_modified>20220324T220358Z</version_modified>
->>>>>>> 1ade57cb
+  <version_id>c9481185-a4ad-471c-92ab-359952867e58</version_id>
+  <version_modified>20220324T232350Z</version_modified>
   <xml_checksum>2C38F48B</xml_checksum>
   <class_name>BuildResidentialHPXML</class_name>
   <display_name>HPXML Builder</display_name>
@@ -4284,8 +4279,6 @@
       <required>true</required>
       <model_dependent>false</model_dependent>
       <default_value>auto</default_value>
-<<<<<<< HEAD
-=======
     </argument>
     <argument>
       <name>battery_usable_capacity</name>
@@ -4296,7 +4289,6 @@
       <required>true</required>
       <model_dependent>false</model_dependent>
       <default_value>auto</default_value>
->>>>>>> 1ade57cb
     </argument>
     <argument>
       <name>lighting_present</name>
