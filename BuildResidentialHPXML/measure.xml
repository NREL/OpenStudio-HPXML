<?xml version="1.0"?>
<measure>
  <schema_version>3.0</schema_version>
  <name>build_residential_hpxml</name>
  <uid>a13a8983-2b01-4930-8af2-42030b6e4233</uid>
<<<<<<< HEAD
  <version_id>a0787307-5706-49a1-8f15-2b245ecf2398</version_id>
  <version_modified>20220125T032220Z</version_modified>
=======
  <version_id>ce933a5e-55ba-4d28-ade3-c82f0daa82d8</version_id>
  <version_modified>20220127T194158Z</version_modified>
>>>>>>> 89ab5898
  <xml_checksum>2C38F48B</xml_checksum>
  <class_name>BuildResidentialHPXML</class_name>
  <display_name>HPXML Builder (Beta)</display_name>
  <description>Builds a residential HPXML file.</description>
  <modeler_description>TODO</modeler_description>
  <arguments>
    <argument>
      <name>hpxml_path</name>
      <display_name>HPXML File Path</display_name>
      <description>Absolute/relative path of the HPXML file.</description>
      <type>String</type>
      <required>true</required>
      <model_dependent>false</model_dependent>
    </argument>
    <argument>
      <name>software_info_program_used</name>
      <display_name>Software Info: Program Used</display_name>
      <description>The name of the software program used.</description>
      <type>String</type>
      <required>false</required>
      <model_dependent>false</model_dependent>
    </argument>
    <argument>
      <name>software_info_program_version</name>
      <display_name>Software Info: Program Version</display_name>
      <description>The version of the software program used.</description>
      <type>String</type>
      <required>false</required>
      <model_dependent>false</model_dependent>
    </argument>
    <argument>
      <name>simulation_control_timestep</name>
      <display_name>Simulation Control: Timestep</display_name>
      <description>Value must be a divisor of 60.</description>
      <type>Integer</type>
      <units>min</units>
      <required>false</required>
      <model_dependent>false</model_dependent>
    </argument>
    <argument>
      <name>simulation_control_run_period</name>
      <display_name>Simulation Control: Run Period</display_name>
      <description>Enter a date like "Jan 1 - Dec 31".</description>
      <type>String</type>
      <required>false</required>
      <model_dependent>false</model_dependent>
    </argument>
    <argument>
      <name>simulation_control_run_period_calendar_year</name>
      <display_name>Simulation Control: Run Period Calendar Year</display_name>
      <description>This numeric field should contain the calendar year that determines the start day of week. If you are running simulations using AMY weather files, the value entered for calendar year will not be used; it will be overridden by the actual year found in the AMY weather file.</description>
      <type>Integer</type>
      <units>year</units>
      <required>false</required>
      <model_dependent>false</model_dependent>
    </argument>
    <argument>
      <name>simulation_control_daylight_saving_enabled</name>
      <display_name>Simulation Control: Daylight Saving Enabled</display_name>
      <description>Whether to use daylight saving.</description>
      <type>Boolean</type>
      <required>false</required>
      <model_dependent>false</model_dependent>
      <choices>
        <choice>
          <value>true</value>
          <display_name>true</display_name>
        </choice>
        <choice>
          <value>false</value>
          <display_name>false</display_name>
        </choice>
      </choices>
    </argument>
    <argument>
      <name>simulation_control_daylight_saving_period</name>
      <display_name>Simulation Control: Daylight Saving Period</display_name>
      <description>Enter a date like "Mar 15 - Dec 15".</description>
      <type>String</type>
      <required>false</required>
      <model_dependent>false</model_dependent>
    </argument>
    <argument>
      <name>site_type</name>
      <display_name>Site: Type</display_name>
      <description>The type of site.</description>
      <type>Choice</type>
      <required>false</required>
      <model_dependent>false</model_dependent>
      <choices>
        <choice>
          <value>suburban</value>
          <display_name>suburban</display_name>
        </choice>
        <choice>
          <value>urban</value>
          <display_name>urban</display_name>
        </choice>
        <choice>
          <value>rural</value>
          <display_name>rural</display_name>
        </choice>
      </choices>
    </argument>
    <argument>
      <name>site_shielding_of_home</name>
      <display_name>Site: Shielding of Home</display_name>
      <description>Presence of nearby buildings, trees, obstructions for infiltration model.  A value of 'auto' will use 'normal'.</description>
      <type>Choice</type>
      <required>true</required>
      <model_dependent>false</model_dependent>
      <default_value>auto</default_value>
      <choices>
        <choice>
          <value>auto</value>
          <display_name>auto</display_name>
        </choice>
        <choice>
          <value>exposed</value>
          <display_name>exposed</display_name>
        </choice>
        <choice>
          <value>normal</value>
          <display_name>normal</display_name>
        </choice>
        <choice>
          <value>well-shielded</value>
          <display_name>well-shielded</display_name>
        </choice>
      </choices>
    </argument>
    <argument>
      <name>site_zip_code</name>
      <display_name>Site: Zip Code</display_name>
      <description>Zip code of the home address.</description>
      <type>String</type>
      <required>false</required>
      <model_dependent>false</model_dependent>
    </argument>
    <argument>
      <name>site_iecc_zone</name>
      <display_name>Site: IECC Zone</display_name>
      <description>IECC zone of the home address.</description>
      <type>Choice</type>
      <required>false</required>
      <model_dependent>false</model_dependent>
      <choices>
        <choice>
          <value>1A</value>
          <display_name>1A</display_name>
        </choice>
        <choice>
          <value>1B</value>
          <display_name>1B</display_name>
        </choice>
        <choice>
          <value>1C</value>
          <display_name>1C</display_name>
        </choice>
        <choice>
          <value>2A</value>
          <display_name>2A</display_name>
        </choice>
        <choice>
          <value>2B</value>
          <display_name>2B</display_name>
        </choice>
        <choice>
          <value>2C</value>
          <display_name>2C</display_name>
        </choice>
        <choice>
          <value>3A</value>
          <display_name>3A</display_name>
        </choice>
        <choice>
          <value>3B</value>
          <display_name>3B</display_name>
        </choice>
        <choice>
          <value>3C</value>
          <display_name>3C</display_name>
        </choice>
        <choice>
          <value>4A</value>
          <display_name>4A</display_name>
        </choice>
        <choice>
          <value>4B</value>
          <display_name>4B</display_name>
        </choice>
        <choice>
          <value>4C</value>
          <display_name>4C</display_name>
        </choice>
        <choice>
          <value>5A</value>
          <display_name>5A</display_name>
        </choice>
        <choice>
          <value>5B</value>
          <display_name>5B</display_name>
        </choice>
        <choice>
          <value>5C</value>
          <display_name>5C</display_name>
        </choice>
        <choice>
          <value>6A</value>
          <display_name>6A</display_name>
        </choice>
        <choice>
          <value>6B</value>
          <display_name>6B</display_name>
        </choice>
        <choice>
          <value>6C</value>
          <display_name>6C</display_name>
        </choice>
        <choice>
          <value>7</value>
          <display_name>7</display_name>
        </choice>
        <choice>
          <value>8</value>
          <display_name>8</display_name>
        </choice>
      </choices>
    </argument>
    <argument>
      <name>site_state_code</name>
      <display_name>Site: State Code</display_name>
      <description>State code of the home address.</description>
      <type>Choice</type>
      <required>false</required>
      <model_dependent>false</model_dependent>
      <choices>
        <choice>
          <value>AK</value>
          <display_name>AK</display_name>
        </choice>
        <choice>
          <value>AL</value>
          <display_name>AL</display_name>
        </choice>
        <choice>
          <value>AR</value>
          <display_name>AR</display_name>
        </choice>
        <choice>
          <value>AZ</value>
          <display_name>AZ</display_name>
        </choice>
        <choice>
          <value>CA</value>
          <display_name>CA</display_name>
        </choice>
        <choice>
          <value>CO</value>
          <display_name>CO</display_name>
        </choice>
        <choice>
          <value>CT</value>
          <display_name>CT</display_name>
        </choice>
        <choice>
          <value>DC</value>
          <display_name>DC</display_name>
        </choice>
        <choice>
          <value>DE</value>
          <display_name>DE</display_name>
        </choice>
        <choice>
          <value>FL</value>
          <display_name>FL</display_name>
        </choice>
        <choice>
          <value>GA</value>
          <display_name>GA</display_name>
        </choice>
        <choice>
          <value>HI</value>
          <display_name>HI</display_name>
        </choice>
        <choice>
          <value>IA</value>
          <display_name>IA</display_name>
        </choice>
        <choice>
          <value>ID</value>
          <display_name>ID</display_name>
        </choice>
        <choice>
          <value>IL</value>
          <display_name>IL</display_name>
        </choice>
        <choice>
          <value>IN</value>
          <display_name>IN</display_name>
        </choice>
        <choice>
          <value>KS</value>
          <display_name>KS</display_name>
        </choice>
        <choice>
          <value>KY</value>
          <display_name>KY</display_name>
        </choice>
        <choice>
          <value>LA</value>
          <display_name>LA</display_name>
        </choice>
        <choice>
          <value>MA</value>
          <display_name>MA</display_name>
        </choice>
        <choice>
          <value>MD</value>
          <display_name>MD</display_name>
        </choice>
        <choice>
          <value>ME</value>
          <display_name>ME</display_name>
        </choice>
        <choice>
          <value>MI</value>
          <display_name>MI</display_name>
        </choice>
        <choice>
          <value>MN</value>
          <display_name>MN</display_name>
        </choice>
        <choice>
          <value>MO</value>
          <display_name>MO</display_name>
        </choice>
        <choice>
          <value>MS</value>
          <display_name>MS</display_name>
        </choice>
        <choice>
          <value>MT</value>
          <display_name>MT</display_name>
        </choice>
        <choice>
          <value>NC</value>
          <display_name>NC</display_name>
        </choice>
        <choice>
          <value>ND</value>
          <display_name>ND</display_name>
        </choice>
        <choice>
          <value>NE</value>
          <display_name>NE</display_name>
        </choice>
        <choice>
          <value>NH</value>
          <display_name>NH</display_name>
        </choice>
        <choice>
          <value>NJ</value>
          <display_name>NJ</display_name>
        </choice>
        <choice>
          <value>NM</value>
          <display_name>NM</display_name>
        </choice>
        <choice>
          <value>NV</value>
          <display_name>NV</display_name>
        </choice>
        <choice>
          <value>NY</value>
          <display_name>NY</display_name>
        </choice>
        <choice>
          <value>OH</value>
          <display_name>OH</display_name>
        </choice>
        <choice>
          <value>OK</value>
          <display_name>OK</display_name>
        </choice>
        <choice>
          <value>OR</value>
          <display_name>OR</display_name>
        </choice>
        <choice>
          <value>PA</value>
          <display_name>PA</display_name>
        </choice>
        <choice>
          <value>RI</value>
          <display_name>RI</display_name>
        </choice>
        <choice>
          <value>SC</value>
          <display_name>SC</display_name>
        </choice>
        <choice>
          <value>SD</value>
          <display_name>SD</display_name>
        </choice>
        <choice>
          <value>TN</value>
          <display_name>TN</display_name>
        </choice>
        <choice>
          <value>TX</value>
          <display_name>TX</display_name>
        </choice>
        <choice>
          <value>UT</value>
          <display_name>UT</display_name>
        </choice>
        <choice>
          <value>VA</value>
          <display_name>VA</display_name>
        </choice>
        <choice>
          <value>VT</value>
          <display_name>VT</display_name>
        </choice>
        <choice>
          <value>WA</value>
          <display_name>WA</display_name>
        </choice>
        <choice>
          <value>WI</value>
          <display_name>WI</display_name>
        </choice>
        <choice>
          <value>WV</value>
          <display_name>WV</display_name>
        </choice>
        <choice>
          <value>WY</value>
          <display_name>WY</display_name>
        </choice>
      </choices>
    </argument>
    <argument>
      <name>site_time_zone_utc_offset</name>
      <display_name>Site: Time Zone UTC Offset</display_name>
      <description>Time zone UTC offset of the home address. Must be between -12 and 14.</description>
      <type>Double</type>
      <units>hr</units>
      <required>false</required>
      <model_dependent>false</model_dependent>
    </argument>
    <argument>
      <name>weather_station_epw_filepath</name>
      <display_name>Weather Station: EnergyPlus Weather (EPW) Filepath</display_name>
      <description>Path of the EPW file.</description>
      <type>String</type>
      <required>true</required>
      <model_dependent>false</model_dependent>
      <default_value>USA_CO_Denver.Intl.AP.725650_TMY3.epw</default_value>
    </argument>
    <argument>
      <name>year_built</name>
      <display_name>Building Construction: Year Built</display_name>
      <description>The year the building was built</description>
      <type>Integer</type>
      <required>false</required>
      <model_dependent>false</model_dependent>
    </argument>
    <argument>
      <name>geometry_unit_type</name>
      <display_name>Geometry: Unit Type</display_name>
      <description>The type of dwelling unit. Use single-family attached for a dwelling unit with 1 or more stories, attached units to one or both sides, and no units above/below. Use apartment unit for a dwelling unit with 1 story, attached units to one, two, or three sides, and units above and/or below.</description>
      <type>Choice</type>
      <required>true</required>
      <model_dependent>false</model_dependent>
      <default_value>single-family detached</default_value>
      <choices>
        <choice>
          <value>single-family detached</value>
          <display_name>single-family detached</display_name>
        </choice>
        <choice>
          <value>single-family attached</value>
          <display_name>single-family attached</display_name>
        </choice>
        <choice>
          <value>apartment unit</value>
          <display_name>apartment unit</display_name>
        </choice>
      </choices>
    </argument>
    <argument>
      <name>geometry_unit_left_wall_is_adiabatic</name>
      <display_name>Geometry: Unit Left Wall Is Adiabatic</display_name>
      <description>Presence of an adiabatic left wall.</description>
      <type>Boolean</type>
      <required>true</required>
      <model_dependent>false</model_dependent>
      <default_value>false</default_value>
      <choices>
        <choice>
          <value>true</value>
          <display_name>true</display_name>
        </choice>
        <choice>
          <value>false</value>
          <display_name>false</display_name>
        </choice>
      </choices>
    </argument>
    <argument>
      <name>geometry_unit_right_wall_is_adiabatic</name>
      <display_name>Geometry: Unit Right Wall Is Adiabatic</display_name>
      <description>Presence of an adiabatic right wall.</description>
      <type>Boolean</type>
      <required>true</required>
      <model_dependent>false</model_dependent>
      <default_value>false</default_value>
      <choices>
        <choice>
          <value>true</value>
          <display_name>true</display_name>
        </choice>
        <choice>
          <value>false</value>
          <display_name>false</display_name>
        </choice>
      </choices>
    </argument>
    <argument>
      <name>geometry_unit_front_wall_is_adiabatic</name>
      <display_name>Geometry: Unit Front Wall Is Adiabatic</display_name>
      <description>Presence of an adiabatic front wall, for example, the unit is adjacent to a conditioned corridor.</description>
      <type>Boolean</type>
      <required>true</required>
      <model_dependent>false</model_dependent>
      <default_value>false</default_value>
      <choices>
        <choice>
          <value>true</value>
          <display_name>true</display_name>
        </choice>
        <choice>
          <value>false</value>
          <display_name>false</display_name>
        </choice>
      </choices>
    </argument>
    <argument>
      <name>geometry_unit_back_wall_is_adiabatic</name>
      <display_name>Geometry: Unit Back Wall Is Adiabatic</display_name>
      <description>Presence of an adiabatic back wall.</description>
      <type>Boolean</type>
      <required>true</required>
      <model_dependent>false</model_dependent>
      <default_value>false</default_value>
      <choices>
        <choice>
          <value>true</value>
          <display_name>true</display_name>
        </choice>
        <choice>
          <value>false</value>
          <display_name>false</display_name>
        </choice>
      </choices>
    </argument>
    <argument>
      <name>geometry_unit_num_floors_above_grade</name>
      <display_name>Geometry: Unit Number of Floors Above Grade</display_name>
      <description>The number of floors above grade in the unit. Attic type ConditionedAttic is included. Assumed to be 1 for apartment units.</description>
      <type>Integer</type>
      <units>#</units>
      <required>true</required>
      <model_dependent>false</model_dependent>
      <default_value>2</default_value>
    </argument>
    <argument>
      <name>geometry_unit_cfa</name>
      <display_name>Geometry: Unit Conditioned Floor Area</display_name>
      <description>The total floor area of the unit's conditioned space (including any conditioned basement floor area).</description>
      <type>Double</type>
      <units>ft^2</units>
      <required>true</required>
      <model_dependent>false</model_dependent>
      <default_value>2000</default_value>
    </argument>
    <argument>
      <name>geometry_unit_aspect_ratio</name>
      <display_name>Geometry: Unit Aspect Ratio</display_name>
      <description>The ratio of front/back wall length to left/right wall length for the unit, excluding any protruding garage wall area.</description>
      <type>Double</type>
      <units>FB/LR</units>
      <required>true</required>
      <model_dependent>false</model_dependent>
      <default_value>2</default_value>
    </argument>
    <argument>
      <name>geometry_unit_orientation</name>
      <display_name>Geometry: Unit Orientation</display_name>
      <description>The unit's orientation is measured clockwise from north (e.g., North=0, East=90, South=180, West=270).</description>
      <type>Double</type>
      <units>degrees</units>
      <required>true</required>
      <model_dependent>false</model_dependent>
      <default_value>180</default_value>
    </argument>
    <argument>
      <name>geometry_unit_num_bedrooms</name>
      <display_name>Geometry: Unit Number of Bedrooms</display_name>
      <description>The number of bedrooms in the unit. Used to determine the energy usage of appliances and plug loads, hot water usage, etc.</description>
      <type>Integer</type>
      <units>#</units>
      <required>true</required>
      <model_dependent>false</model_dependent>
      <default_value>3</default_value>
    </argument>
    <argument>
      <name>geometry_unit_num_bathrooms</name>
      <display_name>Geometry: Unit Number of Bathrooms</display_name>
      <description>The number of bathrooms in the unit.  A value of 'auto' will default the value based on the number of bedrooms.</description>
      <type>String</type>
      <units>#</units>
      <required>true</required>
      <model_dependent>false</model_dependent>
      <default_value>auto</default_value>
    </argument>
    <argument>
      <name>geometry_unit_num_occupants</name>
      <display_name>Geometry: Unit Number of Occupants</display_name>
      <description>The number of occupants in the unit. A value of 'auto' will default the value based on the number of bedrooms. Used to specify the internal gains from people only.</description>
      <type>String</type>
      <units>#</units>
      <required>true</required>
      <model_dependent>false</model_dependent>
      <default_value>auto</default_value>
    </argument>
    <argument>
      <name>geometry_building_num_units</name>
      <display_name>Geometry: Building Number of Units</display_name>
      <description>The number of units in the building. This is required for single-family attached and apartment units.</description>
      <type>Integer</type>
      <units>#</units>
      <required>false</required>
      <model_dependent>false</model_dependent>
    </argument>
    <argument>
      <name>geometry_average_ceiling_height</name>
      <display_name>Geometry: Average Ceiling Height</display_name>
      <description>Average distance from the floor to the ceiling.</description>
      <type>Double</type>
      <units>ft</units>
      <required>true</required>
      <model_dependent>false</model_dependent>
      <default_value>8</default_value>
    </argument>
    <argument>
      <name>geometry_garage_width</name>
      <display_name>Geometry: Garage Width</display_name>
      <description>The width of the garage. Enter zero for no garage. Only applies to single-family detached units.</description>
      <type>Double</type>
      <units>ft</units>
      <required>true</required>
      <model_dependent>false</model_dependent>
      <default_value>0</default_value>
    </argument>
    <argument>
      <name>geometry_garage_depth</name>
      <display_name>Geometry: Garage Depth</display_name>
      <description>The depth of the garage. Only applies to single-family detached units.</description>
      <type>Double</type>
      <units>ft</units>
      <required>true</required>
      <model_dependent>false</model_dependent>
      <default_value>20</default_value>
    </argument>
    <argument>
      <name>geometry_garage_protrusion</name>
      <display_name>Geometry: Garage Protrusion</display_name>
      <description>The fraction of the garage that is protruding from the living space. Only applies to single-family detached units.</description>
      <type>Double</type>
      <units>frac</units>
      <required>true</required>
      <model_dependent>false</model_dependent>
      <default_value>0</default_value>
    </argument>
    <argument>
      <name>geometry_garage_position</name>
      <display_name>Geometry: Garage Position</display_name>
      <description>The position of the garage. Only applies to single-family detached units.</description>
      <type>Choice</type>
      <required>true</required>
      <model_dependent>false</model_dependent>
      <default_value>Right</default_value>
      <choices>
        <choice>
          <value>Right</value>
          <display_name>Right</display_name>
        </choice>
        <choice>
          <value>Left</value>
          <display_name>Left</display_name>
        </choice>
      </choices>
    </argument>
    <argument>
      <name>geometry_foundation_type</name>
      <display_name>Geometry: Foundation Type</display_name>
      <description>The foundation type of the building. Foundation types ConditionedBasement and ConditionedCrawlspace are not allowed for apartment units.</description>
      <type>Choice</type>
      <required>true</required>
      <model_dependent>false</model_dependent>
      <default_value>SlabOnGrade</default_value>
      <choices>
        <choice>
          <value>SlabOnGrade</value>
          <display_name>SlabOnGrade</display_name>
        </choice>
        <choice>
          <value>VentedCrawlspace</value>
          <display_name>VentedCrawlspace</display_name>
        </choice>
        <choice>
          <value>UnventedCrawlspace</value>
          <display_name>UnventedCrawlspace</display_name>
        </choice>
        <choice>
          <value>ConditionedCrawlspace</value>
          <display_name>ConditionedCrawlspace</display_name>
        </choice>
        <choice>
          <value>UnconditionedBasement</value>
          <display_name>UnconditionedBasement</display_name>
        </choice>
        <choice>
          <value>ConditionedBasement</value>
          <display_name>ConditionedBasement</display_name>
        </choice>
        <choice>
          <value>Ambient</value>
          <display_name>Ambient</display_name>
        </choice>
        <choice>
          <value>AboveApartment</value>
          <display_name>AboveApartment</display_name>
        </choice>
      </choices>
    </argument>
    <argument>
      <name>geometry_foundation_height</name>
      <display_name>Geometry: Foundation Height</display_name>
      <description>The height of the foundation (e.g., 3ft for crawlspace, 8ft for basement). Only applies to basements/crawlspaces.</description>
      <type>Double</type>
      <units>ft</units>
      <required>true</required>
      <model_dependent>false</model_dependent>
      <default_value>0</default_value>
    </argument>
    <argument>
      <name>geometry_foundation_height_above_grade</name>
      <display_name>Geometry: Foundation Height Above Grade</display_name>
      <description>The depth above grade of the foundation wall. Only applies to basements/crawlspaces.</description>
      <type>Double</type>
      <units>ft</units>
      <required>true</required>
      <model_dependent>false</model_dependent>
      <default_value>0</default_value>
    </argument>
    <argument>
      <name>geometry_rim_joist_height</name>
      <display_name>Geometry: Rim Joist Height</display_name>
      <description>The height of the rim joists. Only applies to basements/crawlspaces.</description>
      <type>Double</type>
      <units>in</units>
      <required>false</required>
      <model_dependent>false</model_dependent>
    </argument>
    <argument>
      <name>geometry_attic_type</name>
      <display_name>Geometry: Attic Type</display_name>
      <description>The attic type of the building. Attic type ConditionedAttic is not allowed for apartment units.</description>
      <type>Choice</type>
      <required>true</required>
      <model_dependent>false</model_dependent>
      <default_value>VentedAttic</default_value>
      <choices>
        <choice>
          <value>FlatRoof</value>
          <display_name>FlatRoof</display_name>
        </choice>
        <choice>
          <value>VentedAttic</value>
          <display_name>VentedAttic</display_name>
        </choice>
        <choice>
          <value>UnventedAttic</value>
          <display_name>UnventedAttic</display_name>
        </choice>
        <choice>
          <value>ConditionedAttic</value>
          <display_name>ConditionedAttic</display_name>
        </choice>
        <choice>
          <value>BelowApartment</value>
          <display_name>BelowApartment</display_name>
        </choice>
      </choices>
    </argument>
    <argument>
      <name>geometry_roof_type</name>
      <display_name>Geometry: Roof Type</display_name>
      <description>The roof type of the building. Ignored if the building has a flat roof.</description>
      <type>Choice</type>
      <required>true</required>
      <model_dependent>false</model_dependent>
      <default_value>gable</default_value>
      <choices>
        <choice>
          <value>gable</value>
          <display_name>gable</display_name>
        </choice>
        <choice>
          <value>hip</value>
          <display_name>hip</display_name>
        </choice>
      </choices>
    </argument>
    <argument>
      <name>geometry_roof_pitch</name>
      <display_name>Geometry: Roof Pitch</display_name>
      <description>The roof pitch of the attic. Ignored if the building has a flat roof.</description>
      <type>Choice</type>
      <required>true</required>
      <model_dependent>false</model_dependent>
      <default_value>6:12</default_value>
      <choices>
        <choice>
          <value>1:12</value>
          <display_name>1:12</display_name>
        </choice>
        <choice>
          <value>2:12</value>
          <display_name>2:12</display_name>
        </choice>
        <choice>
          <value>3:12</value>
          <display_name>3:12</display_name>
        </choice>
        <choice>
          <value>4:12</value>
          <display_name>4:12</display_name>
        </choice>
        <choice>
          <value>5:12</value>
          <display_name>5:12</display_name>
        </choice>
        <choice>
          <value>6:12</value>
          <display_name>6:12</display_name>
        </choice>
        <choice>
          <value>7:12</value>
          <display_name>7:12</display_name>
        </choice>
        <choice>
          <value>8:12</value>
          <display_name>8:12</display_name>
        </choice>
        <choice>
          <value>9:12</value>
          <display_name>9:12</display_name>
        </choice>
        <choice>
          <value>10:12</value>
          <display_name>10:12</display_name>
        </choice>
        <choice>
          <value>11:12</value>
          <display_name>11:12</display_name>
        </choice>
        <choice>
          <value>12:12</value>
          <display_name>12:12</display_name>
        </choice>
      </choices>
    </argument>
    <argument>
      <name>geometry_eaves_depth</name>
      <display_name>Geometry: Eaves Depth</display_name>
      <description>The eaves depth of the roof.</description>
      <type>Double</type>
      <units>ft</units>
      <required>true</required>
      <model_dependent>false</model_dependent>
      <default_value>2</default_value>
    </argument>
    <argument>
      <name>geometry_has_flue_or_chimney</name>
      <display_name>Geometry: Has Flue or Chimney</display_name>
      <description>Presence of flue or chimney for infiltration model.  A value of 'auto' will default based on the fuel type and efficiency of space/water heating equipment in the home.</description>
      <type>String</type>
      <required>true</required>
      <model_dependent>false</model_dependent>
      <default_value>auto</default_value>
    </argument>
    <argument>
      <name>neighbor_front_distance</name>
      <display_name>Neighbor: Front Distance</display_name>
      <description>The distance between the unit and the neighboring building to the front (not including eaves). A value of zero indicates no neighbors. Used for shading.</description>
      <type>Double</type>
      <units>ft</units>
      <required>true</required>
      <model_dependent>false</model_dependent>
      <default_value>0</default_value>
    </argument>
    <argument>
      <name>neighbor_back_distance</name>
      <display_name>Neighbor: Back Distance</display_name>
      <description>The distance between the unit and the neighboring building to the back (not including eaves). A value of zero indicates no neighbors. Used for shading.</description>
      <type>Double</type>
      <units>ft</units>
      <required>true</required>
      <model_dependent>false</model_dependent>
      <default_value>0</default_value>
    </argument>
    <argument>
      <name>neighbor_left_distance</name>
      <display_name>Neighbor: Left Distance</display_name>
      <description>The distance between the unit and the neighboring building to the left (not including eaves). A value of zero indicates no neighbors. Used for shading.</description>
      <type>Double</type>
      <units>ft</units>
      <required>true</required>
      <model_dependent>false</model_dependent>
      <default_value>10</default_value>
    </argument>
    <argument>
      <name>neighbor_right_distance</name>
      <display_name>Neighbor: Right Distance</display_name>
      <description>The distance between the unit and the neighboring building to the right (not including eaves). A value of zero indicates no neighbors. Used for shading.</description>
      <type>Double</type>
      <units>ft</units>
      <required>true</required>
      <model_dependent>false</model_dependent>
      <default_value>10</default_value>
    </argument>
    <argument>
      <name>neighbor_front_height</name>
      <display_name>Neighbor: Front Height</display_name>
      <description>The height of the neighboring building to the front. A value of 'auto' will use the same height as this building.</description>
      <type>String</type>
      <units>ft</units>
      <required>true</required>
      <model_dependent>false</model_dependent>
      <default_value>auto</default_value>
    </argument>
    <argument>
      <name>neighbor_back_height</name>
      <display_name>Neighbor: Back Height</display_name>
      <description>The height of the neighboring building to the back. A value of 'auto' will use the same height as this building.</description>
      <type>String</type>
      <units>ft</units>
      <required>true</required>
      <model_dependent>false</model_dependent>
      <default_value>auto</default_value>
    </argument>
    <argument>
      <name>neighbor_left_height</name>
      <display_name>Neighbor: Left Height</display_name>
      <description>The height of the neighboring building to the left. A value of 'auto' will use the same height as this building.</description>
      <type>String</type>
      <units>ft</units>
      <required>true</required>
      <model_dependent>false</model_dependent>
      <default_value>auto</default_value>
    </argument>
    <argument>
      <name>neighbor_right_height</name>
      <display_name>Neighbor: Right Height</display_name>
      <description>The height of the neighboring building to the right. A value of 'auto' will use the same height as this building.</description>
      <type>String</type>
      <units>ft</units>
      <required>true</required>
      <model_dependent>false</model_dependent>
      <default_value>auto</default_value>
    </argument>
    <argument>
      <name>floor_over_foundation_assembly_r</name>
      <display_name>Floor: Over Foundation Assembly R-value</display_name>
      <description>Assembly R-value for the floor over the foundation. Ignored if the building has a slab-on-grade foundation.</description>
      <type>Double</type>
      <units>h-ft^2-R/Btu</units>
      <required>true</required>
      <model_dependent>false</model_dependent>
      <default_value>28.1</default_value>
    </argument>
    <argument>
      <name>floor_over_garage_assembly_r</name>
      <display_name>Floor: Over Garage Assembly R-value</display_name>
      <description>Assembly R-value for the floor over the garage. Ignored unless the building has a garage under conditioned space.</description>
      <type>Double</type>
      <units>h-ft^2-R/Btu</units>
      <required>true</required>
      <model_dependent>false</model_dependent>
      <default_value>28.1</default_value>
    </argument>
    <argument>
      <name>foundation_wall_type</name>
      <display_name>Foundation Wall: Type</display_name>
      <description>The material type of the foundation wall.</description>
      <type>String</type>
      <required>true</required>
      <model_dependent>false</model_dependent>
      <default_value>auto</default_value>
    </argument>
    <argument>
      <name>foundation_wall_thickness</name>
      <display_name>Foundation Wall: Thickness</display_name>
      <description>The thickness of the foundation wall.</description>
      <type>String</type>
      <required>true</required>
      <model_dependent>false</model_dependent>
      <default_value>auto</default_value>
    </argument>
    <argument>
      <name>foundation_wall_insulation_r</name>
      <display_name>Foundation Wall: Insulation Nominal R-value</display_name>
      <description>Nominal R-value for the foundation wall insulation. Only applies to basements/crawlspaces.</description>
      <type>Double</type>
      <units>h-ft^2-R/Btu</units>
      <required>true</required>
      <model_dependent>false</model_dependent>
      <default_value>0</default_value>
    </argument>
    <argument>
      <name>foundation_wall_insulation_location</name>
      <display_name>Foundation Wall: Insulation Location</display_name>
      <description>Whether the insulation is on the interior or exterior of the foundation wall. Only applies to basements/crawlspaces.</description>
      <type>Choice</type>
      <units>ft</units>
      <required>false</required>
      <model_dependent>false</model_dependent>
      <default_value>exterior</default_value>
      <choices>
        <choice>
          <value>interior</value>
          <display_name>interior</display_name>
        </choice>
        <choice>
          <value>exterior</value>
          <display_name>exterior</display_name>
        </choice>
      </choices>
    </argument>
    <argument>
      <name>foundation_wall_insulation_distance_to_top</name>
      <display_name>Foundation Wall: Insulation Distance To Top</display_name>
      <description>The distance from the top of the foundation wall to the top of the foundation wall insulation. Only applies to basements/crawlspaces. A value of 'auto' will use zero.</description>
      <type>String</type>
      <units>ft</units>
      <required>true</required>
      <model_dependent>false</model_dependent>
      <default_value>auto</default_value>
    </argument>
    <argument>
      <name>foundation_wall_insulation_distance_to_bottom</name>
      <display_name>Foundation Wall: Insulation Distance To Bottom</display_name>
      <description>The distance from the top of the foundation wall to the bottom of the foundation wall insulation. Only applies to basements/crawlspaces. A value of 'auto' will use the height of the foundation wall.</description>
      <type>String</type>
      <units>ft</units>
      <required>true</required>
      <model_dependent>false</model_dependent>
      <default_value>auto</default_value>
    </argument>
    <argument>
      <name>foundation_wall_assembly_r</name>
      <display_name>Foundation Wall: Assembly R-value</display_name>
      <description>Assembly R-value for the foundation walls. Only applies to basements/crawlspaces. If provided, overrides the previous foundation wall insulation inputs.</description>
      <type>Double</type>
      <units>h-ft^2-R/Btu</units>
      <required>false</required>
      <model_dependent>false</model_dependent>
    </argument>
    <argument>
      <name>rim_joist_assembly_r</name>
      <display_name>Rim Joist: Assembly R-value</display_name>
      <description>Assembly R-value for the rim joists. Only applies to basements/crawlspaces.</description>
      <type>Double</type>
      <units>h-ft^2-R/Btu</units>
      <required>false</required>
      <model_dependent>false</model_dependent>
    </argument>
    <argument>
      <name>slab_perimeter_insulation_r</name>
      <display_name>Slab: Perimeter Insulation Nominal R-value</display_name>
      <description>Nominal R-value of the vertical slab perimeter insulation. Applies to slab-on-grade foundations and basement/crawlspace floors.</description>
      <type>Double</type>
      <units>h-ft^2-R/Btu</units>
      <required>true</required>
      <model_dependent>false</model_dependent>
      <default_value>0</default_value>
    </argument>
    <argument>
      <name>slab_perimeter_depth</name>
      <display_name>Slab: Perimeter Insulation Depth</display_name>
      <description>Depth from grade to bottom of vertical slab perimeter insulation. Applies to slab-on-grade foundations and basement/crawlspace floors.</description>
      <type>Double</type>
      <units>ft</units>
      <required>true</required>
      <model_dependent>false</model_dependent>
      <default_value>0</default_value>
    </argument>
    <argument>
      <name>slab_under_insulation_r</name>
      <display_name>Slab: Under Slab Insulation Nominal R-value</display_name>
      <description>Nominal R-value of the horizontal under slab insulation. Applies to slab-on-grade foundations and basement/crawlspace floors.</description>
      <type>Double</type>
      <units>h-ft^2-R/Btu</units>
      <required>true</required>
      <model_dependent>false</model_dependent>
      <default_value>0</default_value>
    </argument>
    <argument>
      <name>slab_under_width</name>
      <display_name>Slab: Under Slab Insulation Width</display_name>
      <description>Width from slab edge inward of horizontal under-slab insulation. Enter 999 to specify that the under slab insulation spans the entire slab. Applies to slab-on-grade foundations and basement/crawlspace floors.</description>
      <type>Double</type>
      <units>ft</units>
      <required>true</required>
      <model_dependent>false</model_dependent>
      <default_value>0</default_value>
    </argument>
    <argument>
      <name>slab_thickness</name>
      <display_name>Slab: Thickness</display_name>
      <description>The thickness of the slab. Zero can be entered if there is a dirt floor instead of a slab.</description>
      <type>String</type>
      <required>true</required>
      <model_dependent>false</model_dependent>
      <default_value>auto</default_value>
    </argument>
    <argument>
      <name>slab_carpet_fraction</name>
      <display_name>Slab: Carpet Fraction</display_name>
      <description>Fraction of the slab floor area that is carpeted.</description>
      <type>String</type>
      <units>Frac</units>
      <required>true</required>
      <model_dependent>false</model_dependent>
      <default_value>auto</default_value>
    </argument>
    <argument>
      <name>slab_carpet_r</name>
      <display_name>Slab: Carpet R-value</display_name>
      <description>R-value of the slab carpet.</description>
      <type>String</type>
      <units>h-ft^2-R/Btu</units>
      <required>true</required>
      <model_dependent>false</model_dependent>
      <default_value>auto</default_value>
    </argument>
    <argument>
      <name>ceiling_assembly_r</name>
      <display_name>Ceiling: Assembly R-value</display_name>
      <description>Assembly R-value for the ceiling (attic floor).</description>
      <type>Double</type>
      <units>h-ft^2-R/Btu</units>
      <required>true</required>
      <model_dependent>false</model_dependent>
      <default_value>31.6</default_value>
    </argument>
    <argument>
      <name>roof_material_type</name>
      <display_name>Roof: Material Type</display_name>
      <description>The material type of the roof.</description>
      <type>Choice</type>
      <required>false</required>
      <model_dependent>false</model_dependent>
      <choices>
        <choice>
          <value>asphalt or fiberglass shingles</value>
          <display_name>asphalt or fiberglass shingles</display_name>
        </choice>
        <choice>
          <value>concrete</value>
          <display_name>concrete</display_name>
        </choice>
        <choice>
          <value>cool roof</value>
          <display_name>cool roof</display_name>
        </choice>
        <choice>
          <value>slate or tile shingles</value>
          <display_name>slate or tile shingles</display_name>
        </choice>
        <choice>
          <value>expanded polystyrene sheathing</value>
          <display_name>expanded polystyrene sheathing</display_name>
        </choice>
        <choice>
          <value>metal surfacing</value>
          <display_name>metal surfacing</display_name>
        </choice>
        <choice>
          <value>plastic/rubber/synthetic sheeting</value>
          <display_name>plastic/rubber/synthetic sheeting</display_name>
        </choice>
        <choice>
          <value>shingles</value>
          <display_name>shingles</display_name>
        </choice>
        <choice>
          <value>wood shingles or shakes</value>
          <display_name>wood shingles or shakes</display_name>
        </choice>
      </choices>
    </argument>
    <argument>
      <name>roof_color</name>
      <display_name>Roof: Color</display_name>
      <description>The color of the roof.</description>
      <type>Choice</type>
      <required>true</required>
      <model_dependent>false</model_dependent>
      <default_value>medium</default_value>
      <choices>
        <choice>
          <value>dark</value>
          <display_name>dark</display_name>
        </choice>
        <choice>
          <value>light</value>
          <display_name>light</display_name>
        </choice>
        <choice>
          <value>medium</value>
          <display_name>medium</display_name>
        </choice>
        <choice>
          <value>medium dark</value>
          <display_name>medium dark</display_name>
        </choice>
        <choice>
          <value>reflective</value>
          <display_name>reflective</display_name>
        </choice>
      </choices>
    </argument>
    <argument>
      <name>roof_assembly_r</name>
      <display_name>Roof: Assembly R-value</display_name>
      <description>Assembly R-value of the roof.</description>
      <type>Double</type>
      <units>h-ft^2-R/Btu</units>
      <required>true</required>
      <model_dependent>false</model_dependent>
      <default_value>2.3</default_value>
    </argument>
    <argument>
      <name>roof_radiant_barrier</name>
      <display_name>Roof: Has Radiant Barrier</display_name>
      <description>Presence of a radiant barrier in the attic.</description>
      <type>Boolean</type>
      <required>true</required>
      <model_dependent>false</model_dependent>
      <default_value>false</default_value>
      <choices>
        <choice>
          <value>true</value>
          <display_name>true</display_name>
        </choice>
        <choice>
          <value>false</value>
          <display_name>false</display_name>
        </choice>
      </choices>
    </argument>
    <argument>
      <name>roof_radiant_barrier_grade</name>
      <display_name>Roof: Radiant Barrier Grade</display_name>
      <description>The grade of the radiant barrier, if it exists.</description>
      <type>Choice</type>
      <required>true</required>
      <model_dependent>false</model_dependent>
      <default_value>1</default_value>
      <choices>
        <choice>
          <value>1</value>
          <display_name>1</display_name>
        </choice>
        <choice>
          <value>2</value>
          <display_name>2</display_name>
        </choice>
        <choice>
          <value>3</value>
          <display_name>3</display_name>
        </choice>
      </choices>
    </argument>
    <argument>
      <name>wall_type</name>
      <display_name>Wall: Type</display_name>
      <description>The type of walls.</description>
      <type>Choice</type>
      <required>true</required>
      <model_dependent>false</model_dependent>
      <default_value>WoodStud</default_value>
      <choices>
        <choice>
          <value>WoodStud</value>
          <display_name>WoodStud</display_name>
        </choice>
        <choice>
          <value>ConcreteMasonryUnit</value>
          <display_name>ConcreteMasonryUnit</display_name>
        </choice>
        <choice>
          <value>DoubleWoodStud</value>
          <display_name>DoubleWoodStud</display_name>
        </choice>
        <choice>
          <value>InsulatedConcreteForms</value>
          <display_name>InsulatedConcreteForms</display_name>
        </choice>
        <choice>
          <value>LogWall</value>
          <display_name>LogWall</display_name>
        </choice>
        <choice>
          <value>StructurallyInsulatedPanel</value>
          <display_name>StructurallyInsulatedPanel</display_name>
        </choice>
        <choice>
          <value>SolidConcrete</value>
          <display_name>SolidConcrete</display_name>
        </choice>
        <choice>
          <value>SteelFrame</value>
          <display_name>SteelFrame</display_name>
        </choice>
        <choice>
          <value>Stone</value>
          <display_name>Stone</display_name>
        </choice>
        <choice>
          <value>StrawBale</value>
          <display_name>StrawBale</display_name>
        </choice>
        <choice>
          <value>StructuralBrick</value>
          <display_name>StructuralBrick</display_name>
        </choice>
      </choices>
    </argument>
    <argument>
      <name>wall_siding_type</name>
      <display_name>Wall: Siding Type</display_name>
      <description>The siding type of the walls. Also applies to rim joists.</description>
      <type>Choice</type>
      <required>false</required>
      <model_dependent>false</model_dependent>
      <choices>
        <choice>
          <value>aluminum siding</value>
          <display_name>aluminum siding</display_name>
        </choice>
        <choice>
          <value>asbestos siding</value>
          <display_name>asbestos siding</display_name>
        </choice>
        <choice>
          <value>brick veneer</value>
          <display_name>brick veneer</display_name>
        </choice>
        <choice>
          <value>composite shingle siding</value>
          <display_name>composite shingle siding</display_name>
        </choice>
        <choice>
          <value>fiber cement siding</value>
          <display_name>fiber cement siding</display_name>
        </choice>
        <choice>
          <value>masonite siding</value>
          <display_name>masonite siding</display_name>
        </choice>
        <choice>
          <value>none</value>
          <display_name>none</display_name>
        </choice>
        <choice>
          <value>stucco</value>
          <display_name>stucco</display_name>
        </choice>
        <choice>
          <value>synthetic stucco</value>
          <display_name>synthetic stucco</display_name>
        </choice>
        <choice>
          <value>vinyl siding</value>
          <display_name>vinyl siding</display_name>
        </choice>
        <choice>
          <value>wood siding</value>
          <display_name>wood siding</display_name>
        </choice>
      </choices>
    </argument>
    <argument>
      <name>wall_color</name>
      <display_name>Wall: Color</display_name>
      <description>The color of the walls. Also applies to rim joists.</description>
      <type>Choice</type>
      <required>true</required>
      <model_dependent>false</model_dependent>
      <default_value>medium</default_value>
      <choices>
        <choice>
          <value>dark</value>
          <display_name>dark</display_name>
        </choice>
        <choice>
          <value>light</value>
          <display_name>light</display_name>
        </choice>
        <choice>
          <value>medium</value>
          <display_name>medium</display_name>
        </choice>
        <choice>
          <value>medium dark</value>
          <display_name>medium dark</display_name>
        </choice>
        <choice>
          <value>reflective</value>
          <display_name>reflective</display_name>
        </choice>
      </choices>
    </argument>
    <argument>
      <name>wall_assembly_r</name>
      <display_name>Wall: Assembly R-value</display_name>
      <description>Assembly R-value of the walls.</description>
      <type>Double</type>
      <units>h-ft^2-R/Btu</units>
      <required>true</required>
      <model_dependent>false</model_dependent>
      <default_value>11.9</default_value>
    </argument>
    <argument>
      <name>window_front_wwr</name>
      <display_name>Windows: Front Window-to-Wall Ratio</display_name>
      <description>The ratio of window area to wall area for the unit's front facade. Enter 0 if specifying Front Window Area instead.</description>
      <type>Double</type>
      <required>true</required>
      <model_dependent>false</model_dependent>
      <default_value>0.18</default_value>
    </argument>
    <argument>
      <name>window_back_wwr</name>
      <display_name>Windows: Back Window-to-Wall Ratio</display_name>
      <description>The ratio of window area to wall area for the unit's back facade. Enter 0 if specifying Back Window Area instead.</description>
      <type>Double</type>
      <required>true</required>
      <model_dependent>false</model_dependent>
      <default_value>0.18</default_value>
    </argument>
    <argument>
      <name>window_left_wwr</name>
      <display_name>Windows: Left Window-to-Wall Ratio</display_name>
      <description>The ratio of window area to wall area for the unit's left facade (when viewed from the front). Enter 0 if specifying Left Window Area instead.</description>
      <type>Double</type>
      <required>true</required>
      <model_dependent>false</model_dependent>
      <default_value>0.18</default_value>
    </argument>
    <argument>
      <name>window_right_wwr</name>
      <display_name>Windows: Right Window-to-Wall Ratio</display_name>
      <description>The ratio of window area to wall area for the unit's right facade (when viewed from the front). Enter 0 if specifying Right Window Area instead.</description>
      <type>Double</type>
      <required>true</required>
      <model_dependent>false</model_dependent>
      <default_value>0.18</default_value>
    </argument>
    <argument>
      <name>window_area_front</name>
      <display_name>Windows: Front Window Area</display_name>
      <description>The amount of window area on the unit's front facade. Enter 0 if specifying Front Window-to-Wall Ratio instead.</description>
      <type>Double</type>
      <required>true</required>
      <model_dependent>false</model_dependent>
      <default_value>0</default_value>
    </argument>
    <argument>
      <name>window_area_back</name>
      <display_name>Windows: Back Window Area</display_name>
      <description>The amount of window area on the unit's back facade. Enter 0 if specifying Back Window-to-Wall Ratio instead.</description>
      <type>Double</type>
      <required>true</required>
      <model_dependent>false</model_dependent>
      <default_value>0</default_value>
    </argument>
    <argument>
      <name>window_area_left</name>
      <display_name>Windows: Left Window Area</display_name>
      <description>The amount of window area on the unit's left facade (when viewed from the front). Enter 0 if specifying Left Window-to-Wall Ratio instead.</description>
      <type>Double</type>
      <required>true</required>
      <model_dependent>false</model_dependent>
      <default_value>0</default_value>
    </argument>
    <argument>
      <name>window_area_right</name>
      <display_name>Windows: Right Window Area</display_name>
      <description>The amount of window area on the unit's right facade (when viewed from the front). Enter 0 if specifying Right Window-to-Wall Ratio instead.</description>
      <type>Double</type>
      <required>true</required>
      <model_dependent>false</model_dependent>
      <default_value>0</default_value>
    </argument>
    <argument>
      <name>window_aspect_ratio</name>
      <display_name>Windows: Aspect Ratio</display_name>
      <description>Ratio of window height to width.</description>
      <type>Double</type>
      <required>true</required>
      <model_dependent>false</model_dependent>
      <default_value>1.333</default_value>
    </argument>
    <argument>
      <name>window_fraction_operable</name>
      <display_name>Windows: Fraction Operable</display_name>
      <description>Fraction of windows that are operable.</description>
      <type>Double</type>
      <required>false</required>
      <model_dependent>false</model_dependent>
    </argument>
    <argument>
      <name>window_ufactor</name>
      <display_name>Windows: U-Factor</display_name>
      <description>Full-assembly NFRC U-factor.</description>
      <type>Double</type>
      <units>Btu/hr-ft^2-R</units>
      <required>true</required>
      <model_dependent>false</model_dependent>
      <default_value>0.37</default_value>
    </argument>
    <argument>
      <name>window_shgc</name>
      <display_name>Windows: SHGC</display_name>
      <description>Full-assembly NFRC solar heat gain coefficient.</description>
      <type>Double</type>
      <required>true</required>
      <model_dependent>false</model_dependent>
      <default_value>0.3</default_value>
    </argument>
    <argument>
      <name>window_interior_shading_winter</name>
      <display_name>Windows: Winter Interior Shading</display_name>
      <description>Interior shading multiplier for the heating season. 1.0 indicates no reduction in solar gain, 0.85 indicates 15% reduction, etc.</description>
      <type>Double</type>
      <required>false</required>
      <model_dependent>false</model_dependent>
    </argument>
    <argument>
      <name>window_interior_shading_summer</name>
      <display_name>Windows: Summer Interior Shading</display_name>
      <description>Interior shading multiplier for the cooling season. 1.0 indicates no reduction in solar gain, 0.85 indicates 15% reduction, etc.</description>
      <type>Double</type>
      <required>false</required>
      <model_dependent>false</model_dependent>
    </argument>
    <argument>
      <name>window_exterior_shading_winter</name>
      <display_name>Windows: Winter Exterior Shading</display_name>
      <description>Exterior shading multiplier for the heating season. 1.0 indicates no reduction in solar gain, 0.85 indicates 15% reduction, etc.</description>
      <type>Double</type>
      <required>false</required>
      <model_dependent>false</model_dependent>
    </argument>
    <argument>
      <name>window_exterior_shading_summer</name>
      <display_name>Windows: Summer Exterior Shading</display_name>
      <description>Exterior shading multiplier for the cooling season. 1.0 indicates no reduction in solar gain, 0.85 indicates 15% reduction, etc.</description>
      <type>Double</type>
      <required>false</required>
      <model_dependent>false</model_dependent>
    </argument>
    <argument>
      <name>overhangs_front_depth</name>
      <display_name>Overhangs: Front Depth</display_name>
      <description>The depth of overhangs for windows for the front facade.</description>
      <type>Double</type>
      <required>true</required>
      <model_dependent>false</model_dependent>
      <default_value>0</default_value>
    </argument>
    <argument>
      <name>overhangs_front_distance_to_top_of_window</name>
      <display_name>Overhangs: Front Distance to Top of Window</display_name>
      <description>The overhangs distance to the top of window for the front facade.</description>
      <type>Double</type>
      <required>true</required>
      <model_dependent>false</model_dependent>
      <default_value>0</default_value>
    </argument>
    <argument>
      <name>overhangs_front_distance_to_bottom_of_window</name>
      <display_name>Overhangs: Front Distance to Bottom of Window</display_name>
      <description>The overhangs distance to the bottom of window for the front facade.</description>
      <type>Double</type>
      <required>true</required>
      <model_dependent>false</model_dependent>
      <default_value>4</default_value>
    </argument>
    <argument>
      <name>overhangs_back_depth</name>
      <display_name>Overhangs: Back Depth</display_name>
      <description>The depth of overhangs for windows for the back facade.</description>
      <type>Double</type>
      <required>true</required>
      <model_dependent>false</model_dependent>
      <default_value>0</default_value>
    </argument>
    <argument>
      <name>overhangs_back_distance_to_top_of_window</name>
      <display_name>Overhangs: Back Distance to Top of Window</display_name>
      <description>The overhangs distance to the top of window for the back facade.</description>
      <type>Double</type>
      <required>true</required>
      <model_dependent>false</model_dependent>
      <default_value>0</default_value>
    </argument>
    <argument>
      <name>overhangs_back_distance_to_bottom_of_window</name>
      <display_name>Overhangs: Back Distance to Bottom of Window</display_name>
      <description>The overhangs distance to the bottom of window for the back facade.</description>
      <type>Double</type>
      <required>true</required>
      <model_dependent>false</model_dependent>
      <default_value>4</default_value>
    </argument>
    <argument>
      <name>overhangs_left_depth</name>
      <display_name>Overhangs: Left Depth</display_name>
      <description>The depth of overhangs for windows for the left facade.</description>
      <type>Double</type>
      <required>true</required>
      <model_dependent>false</model_dependent>
      <default_value>0</default_value>
    </argument>
    <argument>
      <name>overhangs_left_distance_to_top_of_window</name>
      <display_name>Overhangs: Left Distance to Top of Window</display_name>
      <description>The overhangs distance to the top of window for the left facade.</description>
      <type>Double</type>
      <required>true</required>
      <model_dependent>false</model_dependent>
      <default_value>0</default_value>
    </argument>
    <argument>
      <name>overhangs_left_distance_to_bottom_of_window</name>
      <display_name>Overhangs: Left Distance to Bottom of Window</display_name>
      <description>The overhangs distance to the bottom of window for the left facade.</description>
      <type>Double</type>
      <required>true</required>
      <model_dependent>false</model_dependent>
      <default_value>4</default_value>
    </argument>
    <argument>
      <name>overhangs_right_depth</name>
      <display_name>Overhangs: Right Depth</display_name>
      <description>The depth of overhangs for windows for the right facade.</description>
      <type>Double</type>
      <required>true</required>
      <model_dependent>false</model_dependent>
      <default_value>0</default_value>
    </argument>
    <argument>
      <name>overhangs_right_distance_to_top_of_window</name>
      <display_name>Overhangs: Right Distance to Top of Window</display_name>
      <description>The overhangs distance to the top of window for the right facade.</description>
      <type>Double</type>
      <required>true</required>
      <model_dependent>false</model_dependent>
      <default_value>0</default_value>
    </argument>
    <argument>
      <name>overhangs_right_distance_to_bottom_of_window</name>
      <display_name>Overhangs: Right Distance to Bottom of Window</display_name>
      <description>The overhangs distance to the bottom of window for the right facade.</description>
      <type>Double</type>
      <required>true</required>
      <model_dependent>false</model_dependent>
      <default_value>4</default_value>
    </argument>
    <argument>
      <name>skylight_area_front</name>
      <display_name>Skylights: Front Roof Area</display_name>
      <description>The amount of skylight area on the unit's front conditioned roof facade.</description>
      <type>Double</type>
      <required>true</required>
      <model_dependent>false</model_dependent>
      <default_value>0</default_value>
    </argument>
    <argument>
      <name>skylight_area_back</name>
      <display_name>Skylights: Back Roof Area</display_name>
      <description>The amount of skylight area on the unit's back conditioned roof facade.</description>
      <type>Double</type>
      <required>true</required>
      <model_dependent>false</model_dependent>
      <default_value>0</default_value>
    </argument>
    <argument>
      <name>skylight_area_left</name>
      <display_name>Skylights: Left Roof Area</display_name>
      <description>The amount of skylight area on the unit's left conditioned roof facade (when viewed from the front).</description>
      <type>Double</type>
      <required>true</required>
      <model_dependent>false</model_dependent>
      <default_value>0</default_value>
    </argument>
    <argument>
      <name>skylight_area_right</name>
      <display_name>Skylights: Right Roof Area</display_name>
      <description>The amount of skylight area on the unit's right conditioned roof facade (when viewed from the front).</description>
      <type>Double</type>
      <required>true</required>
      <model_dependent>false</model_dependent>
      <default_value>0</default_value>
    </argument>
    <argument>
      <name>skylight_ufactor</name>
      <display_name>Skylights: U-Factor</display_name>
      <description>Full-assembly NFRC U-factor.</description>
      <type>Double</type>
      <units>Btu/hr-ft^2-R</units>
      <required>true</required>
      <model_dependent>false</model_dependent>
      <default_value>0.33</default_value>
    </argument>
    <argument>
      <name>skylight_shgc</name>
      <display_name>Skylights: SHGC</display_name>
      <description>Full-assembly NFRC solar heat gain coefficient.</description>
      <type>Double</type>
      <required>true</required>
      <model_dependent>false</model_dependent>
      <default_value>0.45</default_value>
    </argument>
    <argument>
      <name>door_area</name>
      <display_name>Doors: Area</display_name>
      <description>The area of the opaque door(s).</description>
      <type>Double</type>
      <units>ft^2</units>
      <required>true</required>
      <model_dependent>false</model_dependent>
      <default_value>20</default_value>
    </argument>
    <argument>
      <name>door_rvalue</name>
      <display_name>Doors: R-value</display_name>
      <description>R-value of the opaque door(s).</description>
      <type>Double</type>
      <units>h-ft^2-R/Btu</units>
      <required>true</required>
      <model_dependent>false</model_dependent>
      <default_value>4.4</default_value>
    </argument>
    <argument>
      <name>air_leakage_units</name>
      <display_name>Air Leakage: Units</display_name>
      <description>The unit of measure for the air leakage.</description>
      <type>Choice</type>
      <required>true</required>
      <model_dependent>false</model_dependent>
      <default_value>ACH</default_value>
      <choices>
        <choice>
          <value>ACH</value>
          <display_name>ACH</display_name>
        </choice>
        <choice>
          <value>CFM</value>
          <display_name>CFM</display_name>
        </choice>
        <choice>
          <value>ACHnatural</value>
          <display_name>ACHnatural</display_name>
        </choice>
      </choices>
    </argument>
    <argument>
      <name>air_leakage_house_pressure</name>
      <display_name>Air Leakage: House Pressure</display_name>
      <description>The house pressure relative to outside. Required when units are ACH or CFM.</description>
      <type>Double</type>
      <units>Pa</units>
      <required>true</required>
      <model_dependent>false</model_dependent>
      <default_value>50</default_value>
    </argument>
    <argument>
      <name>air_leakage_value</name>
      <display_name>Air Leakage: Value</display_name>
      <description>Air exchange rate value.</description>
      <type>Double</type>
      <required>true</required>
      <model_dependent>false</model_dependent>
      <default_value>3</default_value>
    </argument>
    <argument>
      <name>heating_system_type</name>
      <display_name>Heating System: Type</display_name>
      <description>The type of heating system. Use 'none' if there is no heating system.</description>
      <type>Choice</type>
      <required>true</required>
      <model_dependent>false</model_dependent>
      <default_value>Furnace</default_value>
      <choices>
        <choice>
          <value>none</value>
          <display_name>none</display_name>
        </choice>
        <choice>
          <value>Furnace</value>
          <display_name>Furnace</display_name>
        </choice>
        <choice>
          <value>WallFurnace</value>
          <display_name>WallFurnace</display_name>
        </choice>
        <choice>
          <value>FloorFurnace</value>
          <display_name>FloorFurnace</display_name>
        </choice>
        <choice>
          <value>Boiler</value>
          <display_name>Boiler</display_name>
        </choice>
        <choice>
          <value>ElectricResistance</value>
          <display_name>ElectricResistance</display_name>
        </choice>
        <choice>
          <value>Stove</value>
          <display_name>Stove</display_name>
        </choice>
        <choice>
          <value>PortableHeater</value>
          <display_name>PortableHeater</display_name>
        </choice>
        <choice>
          <value>Fireplace</value>
          <display_name>Fireplace</display_name>
        </choice>
        <choice>
          <value>FixedHeater</value>
          <display_name>FixedHeater</display_name>
        </choice>
        <choice>
          <value>PackagedTerminalAirConditionerHeating</value>
          <display_name>PackagedTerminalAirConditionerHeating</display_name>
        </choice>
        <choice>
          <value>Shared Boiler w/ Baseboard</value>
          <display_name>Shared Boiler w/ Baseboard</display_name>
        </choice>
        <choice>
          <value>Shared Boiler w/ Ductless Fan Coil</value>
          <display_name>Shared Boiler w/ Ductless Fan Coil</display_name>
        </choice>
      </choices>
    </argument>
    <argument>
      <name>heating_system_fuel</name>
      <display_name>Heating System: Fuel Type</display_name>
      <description>The fuel type of the heating system. Ignored for ElectricResistance and PackagedTerminalAirConditionerHeating.</description>
      <type>Choice</type>
      <required>true</required>
      <model_dependent>false</model_dependent>
      <default_value>natural gas</default_value>
      <choices>
        <choice>
          <value>electricity</value>
          <display_name>electricity</display_name>
        </choice>
        <choice>
          <value>natural gas</value>
          <display_name>natural gas</display_name>
        </choice>
        <choice>
          <value>fuel oil</value>
          <display_name>fuel oil</display_name>
        </choice>
        <choice>
          <value>propane</value>
          <display_name>propane</display_name>
        </choice>
        <choice>
          <value>wood</value>
          <display_name>wood</display_name>
        </choice>
        <choice>
          <value>wood pellets</value>
          <display_name>wood pellets</display_name>
        </choice>
        <choice>
          <value>coal</value>
          <display_name>coal</display_name>
        </choice>
      </choices>
    </argument>
    <argument>
      <name>heating_system_heating_efficiency</name>
      <display_name>Heating System: Rated AFUE or Percent</display_name>
      <description>The rated heating efficiency value of the heating system.</description>
      <type>Double</type>
      <units>Frac</units>
      <required>true</required>
      <model_dependent>false</model_dependent>
      <default_value>0.78</default_value>
    </argument>
    <argument>
      <name>heating_system_heating_capacity</name>
      <display_name>Heating System: Heating Capacity</display_name>
      <description>The output heating capacity of the heating system. Enter 'auto' to size the capacity based on ACCA Manual J/S.</description>
      <type>String</type>
      <units>Btu/hr</units>
      <required>true</required>
      <model_dependent>false</model_dependent>
      <default_value>auto</default_value>
    </argument>
    <argument>
      <name>heating_system_fraction_heat_load_served</name>
      <display_name>Heating System: Fraction Heat Load Served</display_name>
      <description>The heating load served by the heating system.</description>
      <type>Double</type>
      <units>Frac</units>
      <required>true</required>
      <model_dependent>false</model_dependent>
      <default_value>1</default_value>
    </argument>
    <argument>
      <name>heating_system_airflow_defect_ratio</name>
      <display_name>Heating System: Airflow Defect Ratio</display_name>
      <description>The airflow defect ratio, defined as (InstalledAirflow - DesignAirflow) / DesignAirflow, of the heating system per ANSI/RESNET/ACCA Standard 310. A value of zero means no airflow defect. Applies only to Furnace.</description>
      <type>Double</type>
      <units>Frac</units>
      <required>false</required>
      <model_dependent>false</model_dependent>
    </argument>
    <argument>
      <name>cooling_system_type</name>
      <display_name>Cooling System: Type</display_name>
      <description>The type of cooling system. Use 'none' if there is no cooling system.</description>
      <type>Choice</type>
      <required>true</required>
      <model_dependent>false</model_dependent>
      <default_value>central air conditioner</default_value>
      <choices>
        <choice>
          <value>none</value>
          <display_name>none</display_name>
        </choice>
        <choice>
          <value>central air conditioner</value>
          <display_name>central air conditioner</display_name>
        </choice>
        <choice>
          <value>room air conditioner</value>
          <display_name>room air conditioner</display_name>
        </choice>
        <choice>
          <value>evaporative cooler</value>
          <display_name>evaporative cooler</display_name>
        </choice>
        <choice>
          <value>mini-split</value>
          <display_name>mini-split</display_name>
        </choice>
        <choice>
          <value>packaged terminal air conditioner</value>
          <display_name>packaged terminal air conditioner</display_name>
        </choice>
      </choices>
    </argument>
    <argument>
      <name>cooling_system_cooling_efficiency_type</name>
      <display_name>Cooling System: Efficiency Type</display_name>
      <description>The efficiency type of the cooling system. System types central air conditioner and mini-split use SEER. System types room air conditioner and packaged terminal air conditioner use EER or CEER. Ignored for system type evaporative cooler.</description>
      <type>Choice</type>
      <required>true</required>
      <model_dependent>false</model_dependent>
      <default_value>SEER</default_value>
      <choices>
        <choice>
          <value>SEER</value>
          <display_name>SEER</display_name>
        </choice>
        <choice>
          <value>EER</value>
          <display_name>EER</display_name>
        </choice>
        <choice>
          <value>CEER</value>
          <display_name>CEER</display_name>
        </choice>
      </choices>
    </argument>
    <argument>
      <name>cooling_system_cooling_efficiency</name>
      <display_name>Cooling System: Efficiency</display_name>
      <description>The rated efficiency value of the cooling system. Ignored for evaporative cooler.</description>
      <type>Double</type>
      <units>SEER or EER or CEER</units>
      <required>true</required>
      <model_dependent>false</model_dependent>
      <default_value>13</default_value>
    </argument>
    <argument>
      <name>cooling_system_cooling_compressor_type</name>
      <display_name>Cooling System: Cooling Compressor Type</display_name>
      <description>The compressor type of the cooling system. Only applies to central air conditioner.</description>
      <type>Choice</type>
      <required>false</required>
      <model_dependent>false</model_dependent>
      <choices>
        <choice>
          <value>single stage</value>
          <display_name>single stage</display_name>
        </choice>
        <choice>
          <value>two stage</value>
          <display_name>two stage</display_name>
        </choice>
        <choice>
          <value>variable speed</value>
          <display_name>variable speed</display_name>
        </choice>
      </choices>
    </argument>
    <argument>
      <name>cooling_system_cooling_sensible_heat_fraction</name>
      <display_name>Cooling System: Cooling Sensible Heat Fraction</display_name>
      <description>The sensible heat fraction of the cooling system. Ignored for evaporative cooler.</description>
      <type>Double</type>
      <units>Frac</units>
      <required>false</required>
      <model_dependent>false</model_dependent>
    </argument>
    <argument>
      <name>cooling_system_cooling_capacity</name>
      <display_name>Cooling System: Cooling Capacity</display_name>
      <description>The output cooling capacity of the cooling system. Enter 'auto' to size the capacity based on ACCA Manual J/S.</description>
      <type>String</type>
      <units>tons</units>
      <required>true</required>
      <model_dependent>false</model_dependent>
      <default_value>auto</default_value>
    </argument>
    <argument>
      <name>cooling_system_fraction_cool_load_served</name>
      <display_name>Cooling System: Fraction Cool Load Served</display_name>
      <description>The cooling load served by the cooling system.</description>
      <type>Double</type>
      <units>Frac</units>
      <required>true</required>
      <model_dependent>false</model_dependent>
      <default_value>1</default_value>
    </argument>
    <argument>
      <name>cooling_system_is_ducted</name>
      <display_name>Cooling System: Is Ducted</display_name>
      <description>Whether the cooling system is ducted or not. Only used for mini-split and evaporative cooler. It's assumed that central air conditioner is ducted, and room air conditioner and packaged terminal air conditioner are not ducted.</description>
      <type>Boolean</type>
      <required>true</required>
      <model_dependent>false</model_dependent>
      <default_value>false</default_value>
      <choices>
        <choice>
          <value>true</value>
          <display_name>true</display_name>
        </choice>
        <choice>
          <value>false</value>
          <display_name>false</display_name>
        </choice>
      </choices>
    </argument>
    <argument>
      <name>cooling_system_airflow_defect_ratio</name>
      <display_name>Cooling System: Airflow Defect Ratio</display_name>
      <description>The airflow defect ratio, defined as (InstalledAirflow - DesignAirflow) / DesignAirflow, of the cooling system per ANSI/RESNET/ACCA Standard 310. A value of zero means no airflow defect. Applies only to central air conditioner and ducted mini-split.</description>
      <type>Double</type>
      <units>Frac</units>
      <required>false</required>
      <model_dependent>false</model_dependent>
    </argument>
    <argument>
      <name>cooling_system_charge_defect_ratio</name>
      <display_name>Cooling System: Charge Defect Ratio</display_name>
      <description>The refrigerant charge defect ratio, defined as (InstalledCharge - DesignCharge) / DesignCharge, of the cooling system per ANSI/RESNET/ACCA Standard 310. A value of zero means no refrigerant charge defect. Applies only to central air conditioner and mini-split.</description>
      <type>Double</type>
      <units>Frac</units>
      <required>false</required>
      <model_dependent>false</model_dependent>
    </argument>
    <argument>
      <name>heat_pump_type</name>
      <display_name>Heat Pump: Type</display_name>
      <description>The type of heat pump. Use 'none' if there is no heat pump.</description>
      <type>Choice</type>
      <required>true</required>
      <model_dependent>false</model_dependent>
      <default_value>none</default_value>
      <choices>
        <choice>
          <value>none</value>
          <display_name>none</display_name>
        </choice>
        <choice>
          <value>air-to-air</value>
          <display_name>air-to-air</display_name>
        </choice>
        <choice>
          <value>mini-split</value>
          <display_name>mini-split</display_name>
        </choice>
        <choice>
          <value>ground-to-air</value>
          <display_name>ground-to-air</display_name>
        </choice>
        <choice>
          <value>packaged terminal heat pump</value>
          <display_name>packaged terminal heat pump</display_name>
        </choice>
      </choices>
    </argument>
    <argument>
      <name>heat_pump_heating_efficiency_type</name>
      <display_name>Heat Pump: Heating Efficiency Type</display_name>
      <description>The heating efficiency type of heat pump. System types air-to-air and mini-split use HSPF. System types ground-to-air and packaged terminal heat pump use COP.</description>
      <type>Choice</type>
      <required>true</required>
      <model_dependent>false</model_dependent>
      <default_value>HSPF</default_value>
      <choices>
        <choice>
          <value>HSPF</value>
          <display_name>HSPF</display_name>
        </choice>
        <choice>
          <value>COP</value>
          <display_name>COP</display_name>
        </choice>
      </choices>
    </argument>
    <argument>
      <name>heat_pump_heating_efficiency</name>
      <display_name>Heat Pump: Heating Efficiency</display_name>
      <description>The rated heating efficiency value of the heat pump.</description>
      <type>Double</type>
      <units>HSPF or COP</units>
      <required>true</required>
      <model_dependent>false</model_dependent>
      <default_value>7.7</default_value>
    </argument>
    <argument>
      <name>heat_pump_cooling_efficiency_type</name>
      <display_name>Heat Pump: Cooling Efficiency Type</display_name>
      <description>The cooling efficiency type of heat pump. System types air-to-air and mini-split use SEER. System types ground-to-air and packaged terminal heat pump use EER.</description>
      <type>Choice</type>
      <required>true</required>
      <model_dependent>false</model_dependent>
      <default_value>SEER</default_value>
      <choices>
        <choice>
          <value>SEER</value>
          <display_name>SEER</display_name>
        </choice>
        <choice>
          <value>EER</value>
          <display_name>EER</display_name>
        </choice>
        <choice>
          <value>CEER</value>
          <display_name>CEER</display_name>
        </choice>
      </choices>
    </argument>
    <argument>
      <name>heat_pump_cooling_efficiency</name>
      <display_name>Heat Pump: Cooling Efficiency</display_name>
      <description>The rated cooling efficiency value of the heat pump.</description>
      <type>Double</type>
      <units>SEER or EER</units>
      <required>true</required>
      <model_dependent>false</model_dependent>
      <default_value>13</default_value>
    </argument>
    <argument>
      <name>heat_pump_cooling_compressor_type</name>
      <display_name>Heat Pump: Cooling Compressor Type</display_name>
      <description>The compressor type of the heat pump. Only applies to air-to-air.</description>
      <type>Choice</type>
      <required>false</required>
      <model_dependent>false</model_dependent>
      <choices>
        <choice>
          <value>single stage</value>
          <display_name>single stage</display_name>
        </choice>
        <choice>
          <value>two stage</value>
          <display_name>two stage</display_name>
        </choice>
        <choice>
          <value>variable speed</value>
          <display_name>variable speed</display_name>
        </choice>
      </choices>
    </argument>
    <argument>
      <name>heat_pump_cooling_sensible_heat_fraction</name>
      <display_name>Heat Pump: Cooling Sensible Heat Fraction</display_name>
      <description>The sensible heat fraction of the heat pump.</description>
      <type>Double</type>
      <units>Frac</units>
      <required>false</required>
      <model_dependent>false</model_dependent>
    </argument>
    <argument>
      <name>heat_pump_heating_capacity</name>
      <display_name>Heat Pump: Heating Capacity</display_name>
      <description>The output heating capacity of the heat pump. Enter 'auto' to size the capacity based on ACCA Manual J/S (i.e., based on cooling design loads with some oversizing allowances for heating design loads). Enter 'auto using max load' to size the capacity based on the maximum of heating/cooling design loads.</description>
      <type>String</type>
      <units>Btu/hr</units>
      <required>true</required>
      <model_dependent>false</model_dependent>
      <default_value>auto</default_value>
    </argument>
    <argument>
      <name>heat_pump_heating_capacity_17_f</name>
      <display_name>Heat Pump: Heating Capacity 17F</display_name>
      <description>The output heating capacity of the heat pump at 17F. Only applies to air-to-air and mini-split.</description>
      <type>String</type>
      <units>Btu/hr</units>
      <required>true</required>
      <model_dependent>false</model_dependent>
      <default_value>auto</default_value>
    </argument>
    <argument>
      <name>heat_pump_cooling_capacity</name>
      <display_name>Heat Pump: Cooling Capacity</display_name>
      <description>The output cooling capacity of the heat pump. Enter 'auto' to size the capacity based on ACCA Manual J/S.</description>
      <type>String</type>
      <units>Btu/hr</units>
      <required>true</required>
      <model_dependent>false</model_dependent>
      <default_value>auto</default_value>
    </argument>
    <argument>
      <name>heat_pump_fraction_heat_load_served</name>
      <display_name>Heat Pump: Fraction Heat Load Served</display_name>
      <description>The heating load served by the heat pump.</description>
      <type>Double</type>
      <units>Frac</units>
      <required>true</required>
      <model_dependent>false</model_dependent>
      <default_value>1</default_value>
    </argument>
    <argument>
      <name>heat_pump_fraction_cool_load_served</name>
      <display_name>Heat Pump: Fraction Cool Load Served</display_name>
      <description>The cooling load served by the heat pump.</description>
      <type>Double</type>
      <units>Frac</units>
      <required>true</required>
      <model_dependent>false</model_dependent>
      <default_value>1</default_value>
    </argument>
    <argument>
      <name>heat_pump_backup_type</name>
      <display_name>Heat Pump: Backup Type</display_name>
      <description>The backup type of the heat pump. If 'integrated', represents e.g. built-in electric strip heat or dual-fuel integrated furnace. If 'separate', represents e.g. electric baseboard or boiler based on the Heating System 2 specified below. Use 'none' if there is no backup heating.</description>
      <type>Choice</type>
      <required>true</required>
      <model_dependent>false</model_dependent>
      <default_value>integrated</default_value>
      <choices>
        <choice>
          <value>none</value>
          <display_name>none</display_name>
        </choice>
        <choice>
          <value>integrated</value>
          <display_name>integrated</display_name>
        </choice>
        <choice>
          <value>separate</value>
          <display_name>separate</display_name>
        </choice>
      </choices>
    </argument>
    <argument>
      <name>heat_pump_backup_fuel</name>
      <display_name>Heat Pump: Backup Fuel Type</display_name>
      <description>The backup fuel type of the heat pump. Only applies if Backup Type is 'integrated'.</description>
      <type>Choice</type>
      <required>true</required>
      <model_dependent>false</model_dependent>
      <default_value>electricity</default_value>
      <choices>
        <choice>
          <value>electricity</value>
          <display_name>electricity</display_name>
        </choice>
        <choice>
          <value>natural gas</value>
          <display_name>natural gas</display_name>
        </choice>
        <choice>
          <value>fuel oil</value>
          <display_name>fuel oil</display_name>
        </choice>
        <choice>
          <value>propane</value>
          <display_name>propane</display_name>
        </choice>
      </choices>
    </argument>
    <argument>
      <name>heat_pump_backup_heating_efficiency</name>
      <display_name>Heat Pump: Backup Rated Efficiency</display_name>
      <description>The backup rated efficiency value of the heat pump. Percent for electricity fuel type. AFUE otherwise. Only applies if Backup Type is 'integrated'.</description>
      <type>Double</type>
      <required>true</required>
      <model_dependent>false</model_dependent>
      <default_value>1</default_value>
    </argument>
    <argument>
      <name>heat_pump_backup_heating_capacity</name>
      <display_name>Heat Pump: Backup Heating Capacity</display_name>
      <description>The backup output heating capacity of the heat pump. Enter 'auto' to size the capacity based on ACCA Manual J/S. Only applies if Backup Type is 'integrated'.</description>
      <type>String</type>
      <units>Btu/hr</units>
      <required>true</required>
      <model_dependent>false</model_dependent>
      <default_value>auto</default_value>
    </argument>
    <argument>
      <name>heat_pump_backup_heating_switchover_temp</name>
      <display_name>Heat Pump: Backup Heating Switchover Temperature</display_name>
      <description>The temperature at which the heat pump stops operating and the backup heating system starts running. Only applies to air-to-air and mini-split. If not provided, backup heating will operate as needed when heat pump capacity is insufficient. Applies if Backup Type is either 'integrated' or 'separate'.</description>
      <type>Double</type>
      <units>deg-F</units>
      <required>false</required>
      <model_dependent>false</model_dependent>
    </argument>
    <argument>
      <name>heat_pump_is_ducted</name>
      <display_name>Heat Pump: Is Ducted</display_name>
      <description>Whether the heat pump is ducted or not. Only used for mini-split. It's assumed that air-to-air and ground-to-air are ducted.</description>
      <type>Boolean</type>
      <required>false</required>
      <model_dependent>false</model_dependent>
      <choices>
        <choice>
          <value>true</value>
          <display_name>true</display_name>
        </choice>
        <choice>
          <value>false</value>
          <display_name>false</display_name>
        </choice>
      </choices>
    </argument>
    <argument>
      <name>heat_pump_airflow_defect_ratio</name>
      <display_name>Heat Pump: Airflow Defect Ratio</display_name>
      <description>The airflow defect ratio, defined as (InstalledAirflow - DesignAirflow) / DesignAirflow, of the heat pump per ANSI/RESNET/ACCA Standard 310. A value of zero means no airflow defect. Applies only to air-to-air, ducted mini-split, and ground-to-air.</description>
      <type>Double</type>
      <units>Frac</units>
      <required>false</required>
      <model_dependent>false</model_dependent>
    </argument>
    <argument>
      <name>heat_pump_charge_defect_ratio</name>
      <display_name>Heat Pump: Charge Defect Ratio</display_name>
      <description>The refrigerant charge defect ratio, defined as (InstalledCharge - DesignCharge) / DesignCharge, of the heat pump per ANSI/RESNET/ACCA Standard 310. A value of zero means no refrigerant charge defect. Applies to all heat pump types.</description>
      <type>Double</type>
      <units>Frac</units>
      <required>false</required>
      <model_dependent>false</model_dependent>
    </argument>
    <argument>
      <name>heating_system_2_type</name>
      <display_name>Heating System 2: Type</display_name>
      <description>The type of the second heating system.</description>
      <type>Choice</type>
      <required>true</required>
      <model_dependent>false</model_dependent>
      <default_value>none</default_value>
      <choices>
        <choice>
          <value>none</value>
          <display_name>none</display_name>
        </choice>
        <choice>
          <value>WallFurnace</value>
          <display_name>WallFurnace</display_name>
        </choice>
        <choice>
          <value>FloorFurnace</value>
          <display_name>FloorFurnace</display_name>
        </choice>
        <choice>
          <value>Boiler</value>
          <display_name>Boiler</display_name>
        </choice>
        <choice>
          <value>ElectricResistance</value>
          <display_name>ElectricResistance</display_name>
        </choice>
        <choice>
          <value>Stove</value>
          <display_name>Stove</display_name>
        </choice>
        <choice>
          <value>PortableHeater</value>
          <display_name>PortableHeater</display_name>
        </choice>
        <choice>
          <value>Fireplace</value>
          <display_name>Fireplace</display_name>
        </choice>
      </choices>
    </argument>
    <argument>
      <name>heating_system_2_fuel</name>
      <display_name>Heating System 2: Fuel Type</display_name>
      <description>The fuel type of the second heating system. Ignored for ElectricResistance.</description>
      <type>Choice</type>
      <required>true</required>
      <model_dependent>false</model_dependent>
      <default_value>electricity</default_value>
      <choices>
        <choice>
          <value>electricity</value>
          <display_name>electricity</display_name>
        </choice>
        <choice>
          <value>natural gas</value>
          <display_name>natural gas</display_name>
        </choice>
        <choice>
          <value>fuel oil</value>
          <display_name>fuel oil</display_name>
        </choice>
        <choice>
          <value>propane</value>
          <display_name>propane</display_name>
        </choice>
        <choice>
          <value>wood</value>
          <display_name>wood</display_name>
        </choice>
        <choice>
          <value>wood pellets</value>
          <display_name>wood pellets</display_name>
        </choice>
        <choice>
          <value>coal</value>
          <display_name>coal</display_name>
        </choice>
      </choices>
    </argument>
    <argument>
      <name>heating_system_2_heating_efficiency</name>
      <display_name>Heating System 2: Rated AFUE or Percent</display_name>
      <description>The rated heating efficiency value of the second heating system.</description>
      <type>Double</type>
      <units>Frac</units>
      <required>true</required>
      <model_dependent>false</model_dependent>
      <default_value>1</default_value>
    </argument>
    <argument>
      <name>heating_system_2_heating_capacity</name>
      <display_name>Heating System 2: Heating Capacity</display_name>
      <description>The output heating capacity of the second heating system. Enter 'auto' to size the capacity based on ACCA Manual J/S.</description>
      <type>String</type>
      <units>Btu/hr</units>
      <required>true</required>
      <model_dependent>false</model_dependent>
      <default_value>auto</default_value>
    </argument>
    <argument>
      <name>heating_system_2_fraction_heat_load_served</name>
      <display_name>Heating System 2: Fraction Heat Load Served</display_name>
      <description>The heat load served fraction of the second heating system. Ignored if this heating system serves as a backup system for a heat pump.</description>
      <type>Double</type>
      <units>Frac</units>
      <required>true</required>
      <model_dependent>false</model_dependent>
      <default_value>0.25</default_value>
    </argument>
    <argument>
      <name>hvac_control_heating_weekday_setpoint</name>
      <display_name>HVAC Control: Heating Weekday Setpoint Schedule</display_name>
      <description>Specify the constant or 24-hour comma-separated weekday heating setpoint schedule.</description>
      <type>String</type>
      <units>deg-F</units>
      <required>true</required>
      <model_dependent>false</model_dependent>
      <default_value>71</default_value>
    </argument>
    <argument>
      <name>hvac_control_heating_weekend_setpoint</name>
      <display_name>HVAC Control: Heating Weekend Setpoint Schedule</display_name>
      <description>Specify the constant or 24-hour comma-separated weekend heating setpoint schedule.</description>
      <type>String</type>
      <units>deg-F</units>
      <required>true</required>
      <model_dependent>false</model_dependent>
      <default_value>71</default_value>
    </argument>
    <argument>
      <name>hvac_control_cooling_weekday_setpoint</name>
      <display_name>HVAC Control: Cooling Weekday Setpoint Schedule</display_name>
      <description>Specify the constant or 24-hour comma-separated weekday cooling setpoint schedule.</description>
      <type>String</type>
      <units>deg-F</units>
      <required>true</required>
      <model_dependent>false</model_dependent>
      <default_value>76</default_value>
    </argument>
    <argument>
      <name>hvac_control_cooling_weekend_setpoint</name>
      <display_name>HVAC Control: Cooling Weekend Setpoint Schedule</display_name>
      <description>Specify the constant or 24-hour comma-separated weekend cooling setpoint schedule.</description>
      <type>String</type>
      <units>deg-F</units>
      <required>true</required>
      <model_dependent>false</model_dependent>
      <default_value>76</default_value>
    </argument>
    <argument>
      <name>hvac_control_heating_season_period</name>
      <display_name>HVAC Control: Heating Season Period</display_name>
      <description>Enter a date like "Nov 1 - Jun 30".</description>
      <type>String</type>
      <required>false</required>
      <model_dependent>false</model_dependent>
    </argument>
    <argument>
      <name>hvac_control_cooling_season_period</name>
      <display_name>HVAC Control: Cooling Season Period</display_name>
      <description>Enter a date like "Jun 1 - Oct 31".</description>
      <type>String</type>
      <required>false</required>
      <model_dependent>false</model_dependent>
    </argument>
    <argument>
      <name>ducts_leakage_units</name>
      <display_name>Ducts: Leakage Units</display_name>
      <description>The leakage units of the ducts.</description>
      <type>Choice</type>
      <required>true</required>
      <model_dependent>false</model_dependent>
      <default_value>Percent</default_value>
      <choices>
        <choice>
          <value>CFM25</value>
          <display_name>CFM25</display_name>
        </choice>
        <choice>
          <value>CFM50</value>
          <display_name>CFM50</display_name>
        </choice>
        <choice>
          <value>Percent</value>
          <display_name>Percent</display_name>
        </choice>
      </choices>
    </argument>
    <argument>
      <name>ducts_supply_leakage_to_outside_value</name>
      <display_name>Ducts: Supply Leakage to Outside Value</display_name>
      <description>The leakage value to outside for the supply ducts.</description>
      <type>Double</type>
      <required>true</required>
      <model_dependent>false</model_dependent>
      <default_value>0.1</default_value>
    </argument>
    <argument>
      <name>ducts_return_leakage_to_outside_value</name>
      <display_name>Ducts: Return Leakage to Outside Value</display_name>
      <description>The leakage value to outside for the return ducts.</description>
      <type>Double</type>
      <required>true</required>
      <model_dependent>false</model_dependent>
      <default_value>0.1</default_value>
    </argument>
    <argument>
      <name>ducts_supply_location</name>
      <display_name>Ducts: Supply Location</display_name>
      <description>The location of the supply ducts.</description>
      <type>Choice</type>
      <required>true</required>
      <model_dependent>false</model_dependent>
      <default_value>auto</default_value>
      <choices>
        <choice>
          <value>auto</value>
          <display_name>auto</display_name>
        </choice>
        <choice>
          <value>living space</value>
          <display_name>living space</display_name>
        </choice>
        <choice>
          <value>basement - conditioned</value>
          <display_name>basement - conditioned</display_name>
        </choice>
        <choice>
          <value>basement - unconditioned</value>
          <display_name>basement - unconditioned</display_name>
        </choice>
        <choice>
          <value>crawlspace - vented</value>
          <display_name>crawlspace - vented</display_name>
        </choice>
        <choice>
          <value>crawlspace - unvented</value>
          <display_name>crawlspace - unvented</display_name>
        </choice>
        <choice>
          <value>crawlspace - conditioned</value>
          <display_name>crawlspace - conditioned</display_name>
        </choice>
        <choice>
          <value>attic - vented</value>
          <display_name>attic - vented</display_name>
        </choice>
        <choice>
          <value>attic - unvented</value>
          <display_name>attic - unvented</display_name>
        </choice>
        <choice>
          <value>garage</value>
          <display_name>garage</display_name>
        </choice>
        <choice>
          <value>exterior wall</value>
          <display_name>exterior wall</display_name>
        </choice>
        <choice>
          <value>under slab</value>
          <display_name>under slab</display_name>
        </choice>
        <choice>
          <value>roof deck</value>
          <display_name>roof deck</display_name>
        </choice>
        <choice>
          <value>outside</value>
          <display_name>outside</display_name>
        </choice>
        <choice>
          <value>other housing unit</value>
          <display_name>other housing unit</display_name>
        </choice>
        <choice>
          <value>other heated space</value>
          <display_name>other heated space</display_name>
        </choice>
        <choice>
          <value>other multifamily buffer space</value>
          <display_name>other multifamily buffer space</display_name>
        </choice>
        <choice>
          <value>other non-freezing space</value>
          <display_name>other non-freezing space</display_name>
        </choice>
      </choices>
    </argument>
    <argument>
      <name>ducts_supply_insulation_r</name>
      <display_name>Ducts: Supply Insulation R-Value</display_name>
      <description>The insulation r-value of the supply ducts excluding air films.</description>
      <type>Double</type>
      <units>h-ft^2-R/Btu</units>
      <required>true</required>
      <model_dependent>false</model_dependent>
      <default_value>0</default_value>
    </argument>
    <argument>
      <name>ducts_supply_surface_area</name>
      <display_name>Ducts: Supply Surface Area</display_name>
      <description>The surface area of the supply ducts.</description>
      <type>String</type>
      <units>ft^2</units>
      <required>true</required>
      <model_dependent>false</model_dependent>
      <default_value>auto</default_value>
    </argument>
    <argument>
      <name>ducts_return_location</name>
      <display_name>Ducts: Return Location</display_name>
      <description>The location of the return ducts.</description>
      <type>Choice</type>
      <required>true</required>
      <model_dependent>false</model_dependent>
      <default_value>auto</default_value>
      <choices>
        <choice>
          <value>auto</value>
          <display_name>auto</display_name>
        </choice>
        <choice>
          <value>living space</value>
          <display_name>living space</display_name>
        </choice>
        <choice>
          <value>basement - conditioned</value>
          <display_name>basement - conditioned</display_name>
        </choice>
        <choice>
          <value>basement - unconditioned</value>
          <display_name>basement - unconditioned</display_name>
        </choice>
        <choice>
          <value>crawlspace - vented</value>
          <display_name>crawlspace - vented</display_name>
        </choice>
        <choice>
          <value>crawlspace - unvented</value>
          <display_name>crawlspace - unvented</display_name>
        </choice>
        <choice>
          <value>crawlspace - conditioned</value>
          <display_name>crawlspace - conditioned</display_name>
        </choice>
        <choice>
          <value>attic - vented</value>
          <display_name>attic - vented</display_name>
        </choice>
        <choice>
          <value>attic - unvented</value>
          <display_name>attic - unvented</display_name>
        </choice>
        <choice>
          <value>garage</value>
          <display_name>garage</display_name>
        </choice>
        <choice>
          <value>exterior wall</value>
          <display_name>exterior wall</display_name>
        </choice>
        <choice>
          <value>under slab</value>
          <display_name>under slab</display_name>
        </choice>
        <choice>
          <value>roof deck</value>
          <display_name>roof deck</display_name>
        </choice>
        <choice>
          <value>outside</value>
          <display_name>outside</display_name>
        </choice>
        <choice>
          <value>other housing unit</value>
          <display_name>other housing unit</display_name>
        </choice>
        <choice>
          <value>other heated space</value>
          <display_name>other heated space</display_name>
        </choice>
        <choice>
          <value>other multifamily buffer space</value>
          <display_name>other multifamily buffer space</display_name>
        </choice>
        <choice>
          <value>other non-freezing space</value>
          <display_name>other non-freezing space</display_name>
        </choice>
      </choices>
    </argument>
    <argument>
      <name>ducts_return_insulation_r</name>
      <display_name>Ducts: Return Insulation R-Value</display_name>
      <description>The insulation r-value of the return ducts excluding air films.</description>
      <type>Double</type>
      <units>h-ft^2-R/Btu</units>
      <required>true</required>
      <model_dependent>false</model_dependent>
      <default_value>0</default_value>
    </argument>
    <argument>
      <name>ducts_return_surface_area</name>
      <display_name>Ducts: Return Surface Area</display_name>
      <description>The surface area of the return ducts.</description>
      <type>String</type>
      <units>ft^2</units>
      <required>true</required>
      <model_dependent>false</model_dependent>
      <default_value>auto</default_value>
    </argument>
    <argument>
      <name>ducts_number_of_return_registers</name>
      <display_name>Ducts: Number of Return Registers</display_name>
      <description>The number of return registers of the ducts. Only used if duct surface areas are set to auto.</description>
      <type>String</type>
      <units>#</units>
      <required>false</required>
      <model_dependent>false</model_dependent>
      <default_value>auto</default_value>
    </argument>
    <argument>
      <name>mech_vent_fan_type</name>
      <display_name>Mechanical Ventilation: Fan Type</display_name>
      <description>The type of the mechanical ventilation. Use 'none' if there is no mechanical ventilation system.</description>
      <type>Choice</type>
      <required>true</required>
      <model_dependent>false</model_dependent>
      <default_value>none</default_value>
      <choices>
        <choice>
          <value>none</value>
          <display_name>none</display_name>
        </choice>
        <choice>
          <value>exhaust only</value>
          <display_name>exhaust only</display_name>
        </choice>
        <choice>
          <value>supply only</value>
          <display_name>supply only</display_name>
        </choice>
        <choice>
          <value>energy recovery ventilator</value>
          <display_name>energy recovery ventilator</display_name>
        </choice>
        <choice>
          <value>heat recovery ventilator</value>
          <display_name>heat recovery ventilator</display_name>
        </choice>
        <choice>
          <value>balanced</value>
          <display_name>balanced</display_name>
        </choice>
        <choice>
          <value>central fan integrated supply</value>
          <display_name>central fan integrated supply</display_name>
        </choice>
      </choices>
    </argument>
    <argument>
      <name>mech_vent_flow_rate</name>
      <display_name>Mechanical Ventilation: Flow Rate</display_name>
      <description>The flow rate of the mechanical ventilation.</description>
      <type>String</type>
      <units>CFM</units>
      <required>true</required>
      <model_dependent>false</model_dependent>
      <default_value>auto</default_value>
    </argument>
    <argument>
      <name>mech_vent_hours_in_operation</name>
      <display_name>Mechanical Ventilation: Hours In Operation</display_name>
      <description>The hours in operation of the mechanical ventilation.</description>
      <type>String</type>
      <units>hrs/day</units>
      <required>true</required>
      <model_dependent>false</model_dependent>
      <default_value>auto</default_value>
    </argument>
    <argument>
      <name>mech_vent_recovery_efficiency_type</name>
      <display_name>Mechanical Ventilation: Total Recovery Efficiency Type</display_name>
      <description>The total recovery efficiency type of the mechanical ventilation.</description>
      <type>Choice</type>
      <required>true</required>
      <model_dependent>false</model_dependent>
      <default_value>Unadjusted</default_value>
      <choices>
        <choice>
          <value>Unadjusted</value>
          <display_name>Unadjusted</display_name>
        </choice>
        <choice>
          <value>Adjusted</value>
          <display_name>Adjusted</display_name>
        </choice>
      </choices>
    </argument>
    <argument>
      <name>mech_vent_total_recovery_efficiency</name>
      <display_name>Mechanical Ventilation: Total Recovery Efficiency</display_name>
      <description>The Unadjusted or Adjusted total recovery efficiency of the mechanical ventilation. Applies to energy recovery ventilator.</description>
      <type>Double</type>
      <units>Frac</units>
      <required>true</required>
      <model_dependent>false</model_dependent>
      <default_value>0.48</default_value>
    </argument>
    <argument>
      <name>mech_vent_sensible_recovery_efficiency</name>
      <display_name>Mechanical Ventilation: Sensible Recovery Efficiency</display_name>
      <description>The Unadjusted or Adjusted sensible recovery efficiency of the mechanical ventilation. Applies to energy recovery ventilator and heat recovery ventilator.</description>
      <type>Double</type>
      <units>Frac</units>
      <required>true</required>
      <model_dependent>false</model_dependent>
      <default_value>0.72</default_value>
    </argument>
    <argument>
      <name>mech_vent_fan_power</name>
      <display_name>Mechanical Ventilation: Fan Power</display_name>
      <description>The fan power of the mechanical ventilation.</description>
      <type>String</type>
      <units>W</units>
      <required>true</required>
      <model_dependent>false</model_dependent>
      <default_value>auto</default_value>
    </argument>
    <argument>
      <name>mech_vent_num_units_served</name>
      <display_name>Mechanical Ventilation: Number of Units Served</display_name>
      <description>Number of dwelling units served by the mechanical ventilation system. Must be 1 if single-family detached. Used to apportion flow rate and fan power to the unit.</description>
      <type>Integer</type>
      <units>#</units>
      <required>true</required>
      <model_dependent>false</model_dependent>
      <default_value>1</default_value>
    </argument>
    <argument>
      <name>mech_vent_shared_frac_recirculation</name>
      <display_name>Shared Mechanical Ventilation: Fraction Recirculation</display_name>
      <description>Fraction of the total supply air that is recirculated, with the remainder assumed to be outdoor air. The value must be 0 for exhaust only systems. This is required for a shared mechanical ventilation system.</description>
      <type>Double</type>
      <units>Frac</units>
      <required>false</required>
      <model_dependent>false</model_dependent>
    </argument>
    <argument>
      <name>mech_vent_shared_preheating_fuel</name>
      <display_name>Shared Mechanical Ventilation: Preheating Fuel</display_name>
      <description>Fuel type of the preconditioning heating equipment. Only used for a shared mechanical ventilation system.</description>
      <type>Choice</type>
      <required>false</required>
      <model_dependent>false</model_dependent>
      <choices>
        <choice>
          <value>electricity</value>
          <display_name>electricity</display_name>
        </choice>
        <choice>
          <value>natural gas</value>
          <display_name>natural gas</display_name>
        </choice>
        <choice>
          <value>fuel oil</value>
          <display_name>fuel oil</display_name>
        </choice>
        <choice>
          <value>propane</value>
          <display_name>propane</display_name>
        </choice>
        <choice>
          <value>wood</value>
          <display_name>wood</display_name>
        </choice>
        <choice>
          <value>wood pellets</value>
          <display_name>wood pellets</display_name>
        </choice>
        <choice>
          <value>coal</value>
          <display_name>coal</display_name>
        </choice>
      </choices>
    </argument>
    <argument>
      <name>mech_vent_shared_preheating_efficiency</name>
      <display_name>Shared Mechanical Ventilation: Preheating Efficiency</display_name>
      <description>Efficiency of the preconditioning heating equipment. Only used for a shared mechanical ventilation system.</description>
      <type>Double</type>
      <units>COP</units>
      <required>false</required>
      <model_dependent>false</model_dependent>
    </argument>
    <argument>
      <name>mech_vent_shared_preheating_fraction_heat_load_served</name>
      <display_name>Shared Mechanical Ventilation: Preheating Fraction Ventilation Heat Load Served</display_name>
      <description>Fraction of heating load introduced by the shared ventilation system that is met by the preconditioning heating equipment.</description>
      <type>Double</type>
      <units>Frac</units>
      <required>false</required>
      <model_dependent>false</model_dependent>
    </argument>
    <argument>
      <name>mech_vent_shared_precooling_fuel</name>
      <display_name>Shared Mechanical Ventilation: Precooling Fuel</display_name>
      <description>Fuel type of the preconditioning cooling equipment. Only used for a shared mechanical ventilation system.</description>
      <type>Choice</type>
      <required>false</required>
      <model_dependent>false</model_dependent>
      <choices>
        <choice>
          <value>electricity</value>
          <display_name>electricity</display_name>
        </choice>
      </choices>
    </argument>
    <argument>
      <name>mech_vent_shared_precooling_efficiency</name>
      <display_name>Shared Mechanical Ventilation: Precooling Efficiency</display_name>
      <description>Efficiency of the preconditioning cooling equipment. Only used for a shared mechanical ventilation system.</description>
      <type>Double</type>
      <units>COP</units>
      <required>false</required>
      <model_dependent>false</model_dependent>
    </argument>
    <argument>
      <name>mech_vent_shared_precooling_fraction_cool_load_served</name>
      <display_name>Shared Mechanical Ventilation: Precooling Fraction Ventilation Cool Load Served</display_name>
      <description>Fraction of cooling load introduced by the shared ventilation system that is met by the preconditioning cooling equipment.</description>
      <type>Double</type>
      <units>Frac</units>
      <required>false</required>
      <model_dependent>false</model_dependent>
    </argument>
    <argument>
      <name>mech_vent_2_fan_type</name>
      <display_name>Mechanical Ventilation 2: Fan Type</display_name>
      <description>The type of the second mechanical ventilation. Use 'none' if there is no second mechanical ventilation system.</description>
      <type>Choice</type>
      <required>true</required>
      <model_dependent>false</model_dependent>
      <default_value>none</default_value>
      <choices>
        <choice>
          <value>none</value>
          <display_name>none</display_name>
        </choice>
        <choice>
          <value>exhaust only</value>
          <display_name>exhaust only</display_name>
        </choice>
        <choice>
          <value>supply only</value>
          <display_name>supply only</display_name>
        </choice>
        <choice>
          <value>energy recovery ventilator</value>
          <display_name>energy recovery ventilator</display_name>
        </choice>
        <choice>
          <value>heat recovery ventilator</value>
          <display_name>heat recovery ventilator</display_name>
        </choice>
        <choice>
          <value>balanced</value>
          <display_name>balanced</display_name>
        </choice>
      </choices>
    </argument>
    <argument>
      <name>mech_vent_2_flow_rate</name>
      <display_name>Mechanical Ventilation 2: Flow Rate</display_name>
      <description>The flow rate of the second mechanical ventilation.</description>
      <type>Double</type>
      <units>CFM</units>
      <required>true</required>
      <model_dependent>false</model_dependent>
      <default_value>110</default_value>
    </argument>
    <argument>
      <name>mech_vent_2_hours_in_operation</name>
      <display_name>Mechanical Ventilation 2: Hours In Operation</display_name>
      <description>The hours in operation of the second mechanical ventilation.</description>
      <type>Double</type>
      <units>hrs/day</units>
      <required>true</required>
      <model_dependent>false</model_dependent>
      <default_value>24</default_value>
    </argument>
    <argument>
      <name>mech_vent_2_recovery_efficiency_type</name>
      <display_name>Mechanical Ventilation 2: Total Recovery Efficiency Type</display_name>
      <description>The total recovery efficiency type of the second mechanical ventilation.</description>
      <type>Choice</type>
      <required>true</required>
      <model_dependent>false</model_dependent>
      <default_value>Unadjusted</default_value>
      <choices>
        <choice>
          <value>Unadjusted</value>
          <display_name>Unadjusted</display_name>
        </choice>
        <choice>
          <value>Adjusted</value>
          <display_name>Adjusted</display_name>
        </choice>
      </choices>
    </argument>
    <argument>
      <name>mech_vent_2_total_recovery_efficiency</name>
      <display_name>Mechanical Ventilation 2: Total Recovery Efficiency</display_name>
      <description>The Unadjusted or Adjusted total recovery efficiency of the second mechanical ventilation. Applies to energy recovery ventilator.</description>
      <type>Double</type>
      <units>Frac</units>
      <required>true</required>
      <model_dependent>false</model_dependent>
      <default_value>0.48</default_value>
    </argument>
    <argument>
      <name>mech_vent_2_sensible_recovery_efficiency</name>
      <display_name>Mechanical Ventilation 2: Sensible Recovery Efficiency</display_name>
      <description>The Unadjusted or Adjusted sensible recovery efficiency of the second mechanical ventilation. Applies to energy recovery ventilator and heat recovery ventilator.</description>
      <type>Double</type>
      <units>Frac</units>
      <required>true</required>
      <model_dependent>false</model_dependent>
      <default_value>0.72</default_value>
    </argument>
    <argument>
      <name>mech_vent_2_fan_power</name>
      <display_name>Mechanical Ventilation 2: Fan Power</display_name>
      <description>The fan power of the second mechanical ventilation.</description>
      <type>Double</type>
      <units>W</units>
      <required>true</required>
      <model_dependent>false</model_dependent>
      <default_value>30</default_value>
    </argument>
    <argument>
      <name>kitchen_fans_quantity</name>
      <display_name>Kitchen Fans: Quantity</display_name>
      <description>The quantity of the kitchen fans.</description>
      <type>String</type>
      <units>#</units>
      <required>true</required>
      <model_dependent>false</model_dependent>
      <default_value>auto</default_value>
    </argument>
    <argument>
      <name>kitchen_fans_flow_rate</name>
      <display_name>Kitchen Fans: Flow Rate</display_name>
      <description>The flow rate of the kitchen fan.</description>
      <type>String</type>
      <units>CFM</units>
      <required>false</required>
      <model_dependent>false</model_dependent>
      <default_value>auto</default_value>
    </argument>
    <argument>
      <name>kitchen_fans_hours_in_operation</name>
      <display_name>Kitchen Fans: Hours In Operation</display_name>
      <description>The hours in operation of the kitchen fan.</description>
      <type>String</type>
      <units>hrs/day</units>
      <required>false</required>
      <model_dependent>false</model_dependent>
      <default_value>auto</default_value>
    </argument>
    <argument>
      <name>kitchen_fans_power</name>
      <display_name>Kitchen Fans: Fan Power</display_name>
      <description>The fan power of the kitchen fan.</description>
      <type>String</type>
      <units>W</units>
      <required>false</required>
      <model_dependent>false</model_dependent>
      <default_value>auto</default_value>
    </argument>
    <argument>
      <name>kitchen_fans_start_hour</name>
      <display_name>Kitchen Fans: Start Hour</display_name>
      <description>The start hour of the kitchen fan.</description>
      <type>String</type>
      <units>hr</units>
      <required>false</required>
      <model_dependent>false</model_dependent>
      <default_value>auto</default_value>
    </argument>
    <argument>
      <name>bathroom_fans_quantity</name>
      <display_name>Bathroom Fans: Quantity</display_name>
      <description>The quantity of the bathroom fans.</description>
      <type>String</type>
      <units>#</units>
      <required>true</required>
      <model_dependent>false</model_dependent>
      <default_value>auto</default_value>
    </argument>
    <argument>
      <name>bathroom_fans_flow_rate</name>
      <display_name>Bathroom Fans: Flow Rate</display_name>
      <description>The flow rate of the bathroom fans.</description>
      <type>String</type>
      <units>CFM</units>
      <required>false</required>
      <model_dependent>false</model_dependent>
      <default_value>auto</default_value>
    </argument>
    <argument>
      <name>bathroom_fans_hours_in_operation</name>
      <display_name>Bathroom Fans: Hours In Operation</display_name>
      <description>The hours in operation of the bathroom fans.</description>
      <type>String</type>
      <units>hrs/day</units>
      <required>false</required>
      <model_dependent>false</model_dependent>
      <default_value>auto</default_value>
    </argument>
    <argument>
      <name>bathroom_fans_power</name>
      <display_name>Bathroom Fans: Fan Power</display_name>
      <description>The fan power of the bathroom fans.</description>
      <type>String</type>
      <units>W</units>
      <required>false</required>
      <model_dependent>false</model_dependent>
      <default_value>auto</default_value>
    </argument>
    <argument>
      <name>bathroom_fans_start_hour</name>
      <display_name>Bathroom Fans: Start Hour</display_name>
      <description>The start hour of the bathroom fans.</description>
      <type>String</type>
      <units>hr</units>
      <required>false</required>
      <model_dependent>false</model_dependent>
      <default_value>auto</default_value>
    </argument>
    <argument>
      <name>whole_house_fan_present</name>
      <display_name>Whole House Fan: Present</display_name>
      <description>Whether there is a whole house fan.</description>
      <type>Boolean</type>
      <required>true</required>
      <model_dependent>false</model_dependent>
      <default_value>false</default_value>
      <choices>
        <choice>
          <value>true</value>
          <display_name>true</display_name>
        </choice>
        <choice>
          <value>false</value>
          <display_name>false</display_name>
        </choice>
      </choices>
    </argument>
    <argument>
      <name>whole_house_fan_flow_rate</name>
      <display_name>Whole House Fan: Flow Rate</display_name>
      <description>The flow rate of the whole house fan.</description>
      <type>String</type>
      <units>CFM</units>
      <required>false</required>
      <model_dependent>false</model_dependent>
      <default_value>auto</default_value>
    </argument>
    <argument>
      <name>whole_house_fan_power</name>
      <display_name>Whole House Fan: Fan Power</display_name>
      <description>The fan power of the whole house fan.</description>
      <type>String</type>
      <units>W</units>
      <required>false</required>
      <model_dependent>false</model_dependent>
      <default_value>auto</default_value>
    </argument>
    <argument>
      <name>water_heater_type</name>
      <display_name>Water Heater: Type</display_name>
      <description>The type of water heater. Use 'none' if there is no water heater.</description>
      <type>Choice</type>
      <required>true</required>
      <model_dependent>false</model_dependent>
      <default_value>storage water heater</default_value>
      <choices>
        <choice>
          <value>none</value>
          <display_name>none</display_name>
        </choice>
        <choice>
          <value>storage water heater</value>
          <display_name>storage water heater</display_name>
        </choice>
        <choice>
          <value>instantaneous water heater</value>
          <display_name>instantaneous water heater</display_name>
        </choice>
        <choice>
          <value>heat pump water heater</value>
          <display_name>heat pump water heater</display_name>
        </choice>
        <choice>
          <value>space-heating boiler with storage tank</value>
          <display_name>space-heating boiler with storage tank</display_name>
        </choice>
        <choice>
          <value>space-heating boiler with tankless coil</value>
          <display_name>space-heating boiler with tankless coil</display_name>
        </choice>
      </choices>
    </argument>
    <argument>
      <name>water_heater_fuel_type</name>
      <display_name>Water Heater: Fuel Type</display_name>
      <description>The fuel type of water heater. Ignored for heat pump water heater.</description>
      <type>Choice</type>
      <required>true</required>
      <model_dependent>false</model_dependent>
      <default_value>natural gas</default_value>
      <choices>
        <choice>
          <value>electricity</value>
          <display_name>electricity</display_name>
        </choice>
        <choice>
          <value>natural gas</value>
          <display_name>natural gas</display_name>
        </choice>
        <choice>
          <value>fuel oil</value>
          <display_name>fuel oil</display_name>
        </choice>
        <choice>
          <value>propane</value>
          <display_name>propane</display_name>
        </choice>
        <choice>
          <value>wood</value>
          <display_name>wood</display_name>
        </choice>
        <choice>
          <value>coal</value>
          <display_name>coal</display_name>
        </choice>
      </choices>
    </argument>
    <argument>
      <name>water_heater_location</name>
      <display_name>Water Heater: Location</display_name>
      <description>The location of water heater.</description>
      <type>Choice</type>
      <required>true</required>
      <model_dependent>false</model_dependent>
      <default_value>auto</default_value>
      <choices>
        <choice>
          <value>auto</value>
          <display_name>auto</display_name>
        </choice>
        <choice>
          <value>living space</value>
          <display_name>living space</display_name>
        </choice>
        <choice>
          <value>basement - conditioned</value>
          <display_name>basement - conditioned</display_name>
        </choice>
        <choice>
          <value>basement - unconditioned</value>
          <display_name>basement - unconditioned</display_name>
        </choice>
        <choice>
          <value>garage</value>
          <display_name>garage</display_name>
        </choice>
        <choice>
          <value>attic - vented</value>
          <display_name>attic - vented</display_name>
        </choice>
        <choice>
          <value>attic - unvented</value>
          <display_name>attic - unvented</display_name>
        </choice>
        <choice>
          <value>crawlspace - vented</value>
          <display_name>crawlspace - vented</display_name>
        </choice>
        <choice>
          <value>crawlspace - unvented</value>
          <display_name>crawlspace - unvented</display_name>
        </choice>
        <choice>
          <value>crawlspace - conditioned</value>
          <display_name>crawlspace - conditioned</display_name>
        </choice>
        <choice>
          <value>other exterior</value>
          <display_name>other exterior</display_name>
        </choice>
        <choice>
          <value>other housing unit</value>
          <display_name>other housing unit</display_name>
        </choice>
        <choice>
          <value>other heated space</value>
          <display_name>other heated space</display_name>
        </choice>
        <choice>
          <value>other multifamily buffer space</value>
          <display_name>other multifamily buffer space</display_name>
        </choice>
        <choice>
          <value>other non-freezing space</value>
          <display_name>other non-freezing space</display_name>
        </choice>
      </choices>
    </argument>
    <argument>
      <name>water_heater_tank_volume</name>
      <display_name>Water Heater: Tank Volume</display_name>
      <description>Nominal volume of water heater tank. Set to 'auto' to have volume autosized. Only applies to storage water heater, heat pump water heater, and space-heating boiler with storage tank.</description>
      <type>String</type>
      <units>gal</units>
      <required>true</required>
      <model_dependent>false</model_dependent>
      <default_value>auto</default_value>
    </argument>
    <argument>
      <name>water_heater_efficiency_type</name>
      <display_name>Water Heater: Efficiency Type</display_name>
      <description>The efficiency type of water heater. Does not apply to space-heating boilers.</description>
      <type>Choice</type>
      <required>true</required>
      <model_dependent>false</model_dependent>
      <default_value>EnergyFactor</default_value>
      <choices>
        <choice>
          <value>EnergyFactor</value>
          <display_name>EnergyFactor</display_name>
        </choice>
        <choice>
          <value>UniformEnergyFactor</value>
          <display_name>UniformEnergyFactor</display_name>
        </choice>
      </choices>
    </argument>
    <argument>
      <name>water_heater_efficiency</name>
      <display_name>Water Heater: Efficiency</display_name>
      <description>Rated Energy Factor or Uniform Energy Factor. Does not apply to space-heating boilers.</description>
      <type>Double</type>
      <required>true</required>
      <model_dependent>false</model_dependent>
      <default_value>0.67</default_value>
    </argument>
    <argument>
      <name>water_heater_usage_bin</name>
      <display_name>Water Heater: Usage Bin</display_name>
      <description>The usage of the water heater. Required if Efficiency Type is UniformEnergyFactor and Type is not instantaneous water heater. Does not apply to space-heating boilers.</description>
      <type>Choice</type>
      <required>false</required>
      <model_dependent>false</model_dependent>
      <choices>
        <choice>
          <value>very small</value>
          <display_name>very small</display_name>
        </choice>
        <choice>
          <value>low</value>
          <display_name>low</display_name>
        </choice>
        <choice>
          <value>medium</value>
          <display_name>medium</display_name>
        </choice>
        <choice>
          <value>high</value>
          <display_name>high</display_name>
        </choice>
      </choices>
    </argument>
    <argument>
      <name>water_heater_recovery_efficiency</name>
      <display_name>Water Heater: Recovery Efficiency</display_name>
      <description>Ratio of energy delivered to water heater to the energy content of the fuel consumed by the water heater. Only used for non-electric storage water heaters.</description>
      <type>String</type>
      <units>Frac</units>
      <required>true</required>
      <model_dependent>false</model_dependent>
      <default_value>auto</default_value>
    </argument>
    <argument>
      <name>water_heater_heating_capacity</name>
      <display_name>Water Heater: Heating Capacity</display_name>
      <description>Heating capacity. Set to 'auto' to have heating capacity defaulted. Only applies to storage water heater.</description>
      <type>String</type>
      <units>Btu/hr</units>
      <required>true</required>
      <model_dependent>false</model_dependent>
      <default_value>auto</default_value>
    </argument>
    <argument>
      <name>water_heater_standby_loss</name>
      <display_name>Water Heater: Standby Loss</display_name>
      <description>The standby loss of water heater. Only applies to space-heating boilers.</description>
      <type>Double</type>
      <units>deg-F/hr</units>
      <required>false</required>
      <model_dependent>false</model_dependent>
    </argument>
    <argument>
      <name>water_heater_jacket_rvalue</name>
      <display_name>Water Heater: Jacket R-value</display_name>
      <description>The jacket R-value of water heater. Doesn't apply to instantaneous water heater or space-heating boiler with tankless coil.</description>
      <type>Double</type>
      <units>h-ft^2-R/Btu</units>
      <required>false</required>
      <model_dependent>false</model_dependent>
    </argument>
    <argument>
      <name>water_heater_setpoint_temperature</name>
      <display_name>Water Heater: Setpoint Temperature</display_name>
      <description>The setpoint temperature of water heater.</description>
      <type>String</type>
      <units>deg-F</units>
      <required>true</required>
      <model_dependent>false</model_dependent>
      <default_value>auto</default_value>
    </argument>
    <argument>
      <name>water_heater_num_units_served</name>
      <display_name>Water Heater: Number of Units Served</display_name>
      <description>Number of dwelling units served (directly or indirectly) by the water heater. Must be 1 if single-family detached. Used to apportion water heater tank losses to the unit.</description>
      <type>Integer</type>
      <units>#</units>
      <required>true</required>
      <model_dependent>false</model_dependent>
      <default_value>1</default_value>
    </argument>
    <argument>
      <name>water_heater_uses_desuperheater</name>
      <display_name>Water Heater: Uses Desuperheater</display_name>
      <description>Requires that the dwelling unit has a air-to-air, mini-split, or ground-to-air heat pump or a central air conditioner or mini-split air conditioner.</description>
      <type>Boolean</type>
      <required>false</required>
      <model_dependent>false</model_dependent>
      <choices>
        <choice>
          <value>true</value>
          <display_name>true</display_name>
        </choice>
        <choice>
          <value>false</value>
          <display_name>false</display_name>
        </choice>
      </choices>
    </argument>
    <argument>
      <name>hot_water_distribution_system_type</name>
      <display_name>Hot Water Distribution: System Type</display_name>
      <description>The type of the hot water distribution system.</description>
      <type>Choice</type>
      <required>true</required>
      <model_dependent>false</model_dependent>
      <default_value>Standard</default_value>
      <choices>
        <choice>
          <value>Standard</value>
          <display_name>Standard</display_name>
        </choice>
        <choice>
          <value>Recirculation</value>
          <display_name>Recirculation</display_name>
        </choice>
      </choices>
    </argument>
    <argument>
      <name>hot_water_distribution_standard_piping_length</name>
      <display_name>Hot Water Distribution: Standard Piping Length</display_name>
      <description>If the distribution system is Standard, the length of the piping. A value of 'auto' will use a default.</description>
      <type>String</type>
      <units>ft</units>
      <required>true</required>
      <model_dependent>false</model_dependent>
      <default_value>auto</default_value>
    </argument>
    <argument>
      <name>hot_water_distribution_recirc_control_type</name>
      <display_name>Hot Water Distribution: Recirculation Control Type</display_name>
      <description>If the distribution system is Recirculation, the type of hot water recirculation control, if any.</description>
      <type>Choice</type>
      <required>true</required>
      <model_dependent>false</model_dependent>
      <default_value>no control</default_value>
      <choices>
        <choice>
          <value>no control</value>
          <display_name>no control</display_name>
        </choice>
        <choice>
          <value>timer</value>
          <display_name>timer</display_name>
        </choice>
        <choice>
          <value>temperature</value>
          <display_name>temperature</display_name>
        </choice>
        <choice>
          <value>presence sensor demand control</value>
          <display_name>presence sensor demand control</display_name>
        </choice>
        <choice>
          <value>manual demand control</value>
          <display_name>manual demand control</display_name>
        </choice>
      </choices>
    </argument>
    <argument>
      <name>hot_water_distribution_recirc_piping_length</name>
      <display_name>Hot Water Distribution: Recirculation Piping Length</display_name>
      <description>If the distribution system is Recirculation, the length of the recirculation piping.</description>
      <type>String</type>
      <units>ft</units>
      <required>true</required>
      <model_dependent>false</model_dependent>
      <default_value>auto</default_value>
    </argument>
    <argument>
      <name>hot_water_distribution_recirc_branch_piping_length</name>
      <display_name>Hot Water Distribution: Recirculation Branch Piping Length</display_name>
      <description>If the distribution system is Recirculation, the length of the recirculation branch piping.</description>
      <type>String</type>
      <units>ft</units>
      <required>true</required>
      <model_dependent>false</model_dependent>
      <default_value>auto</default_value>
    </argument>
    <argument>
      <name>hot_water_distribution_recirc_pump_power</name>
      <display_name>Hot Water Distribution: Recirculation Pump Power</display_name>
      <description>If the distribution system is Recirculation, the recirculation pump power.</description>
      <type>String</type>
      <units>W</units>
      <required>true</required>
      <model_dependent>false</model_dependent>
      <default_value>auto</default_value>
    </argument>
    <argument>
      <name>hot_water_distribution_pipe_r</name>
      <display_name>Hot Water Distribution: Pipe Insulation Nominal R-Value</display_name>
      <description>Nominal R-value of the pipe insulation.</description>
      <type>String</type>
      <units>h-ft^2-R/Btu</units>
      <required>true</required>
      <model_dependent>false</model_dependent>
      <default_value>auto</default_value>
    </argument>
    <argument>
      <name>dwhr_facilities_connected</name>
      <display_name>Drain Water Heat Recovery: Facilities Connected</display_name>
      <description>Which facilities are connected for the drain water heat recovery. Use 'none' if there is no drain water heat recovery system.</description>
      <type>Choice</type>
      <required>true</required>
      <model_dependent>false</model_dependent>
      <default_value>none</default_value>
      <choices>
        <choice>
          <value>none</value>
          <display_name>none</display_name>
        </choice>
        <choice>
          <value>one</value>
          <display_name>one</display_name>
        </choice>
        <choice>
          <value>all</value>
          <display_name>all</display_name>
        </choice>
      </choices>
    </argument>
    <argument>
      <name>dwhr_equal_flow</name>
      <display_name>Drain Water Heat Recovery: Equal Flow</display_name>
      <description>Whether the drain water heat recovery has equal flow.</description>
      <type>Boolean</type>
      <required>true</required>
      <model_dependent>false</model_dependent>
      <default_value>true</default_value>
      <choices>
        <choice>
          <value>true</value>
          <display_name>true</display_name>
        </choice>
        <choice>
          <value>false</value>
          <display_name>false</display_name>
        </choice>
      </choices>
    </argument>
    <argument>
      <name>dwhr_efficiency</name>
      <display_name>Drain Water Heat Recovery: Efficiency</display_name>
      <description>The efficiency of the drain water heat recovery.</description>
      <type>Double</type>
      <units>Frac</units>
      <required>true</required>
      <model_dependent>false</model_dependent>
      <default_value>0.55</default_value>
    </argument>
    <argument>
      <name>water_fixtures_shower_low_flow</name>
      <display_name>Hot Water Fixtures: Is Shower Low Flow</display_name>
      <description>Whether the shower fixture is low flow.</description>
      <type>Boolean</type>
      <required>true</required>
      <model_dependent>false</model_dependent>
      <default_value>false</default_value>
      <choices>
        <choice>
          <value>true</value>
          <display_name>true</display_name>
        </choice>
        <choice>
          <value>false</value>
          <display_name>false</display_name>
        </choice>
      </choices>
    </argument>
    <argument>
      <name>water_fixtures_sink_low_flow</name>
      <display_name>Hot Water Fixtures: Is Sink Low Flow</display_name>
      <description>Whether the sink fixture is low flow.</description>
      <type>Boolean</type>
      <required>true</required>
      <model_dependent>false</model_dependent>
      <default_value>false</default_value>
      <choices>
        <choice>
          <value>true</value>
          <display_name>true</display_name>
        </choice>
        <choice>
          <value>false</value>
          <display_name>false</display_name>
        </choice>
      </choices>
    </argument>
    <argument>
      <name>water_fixtures_usage_multiplier</name>
      <display_name>Hot Water Fixtures: Usage Multiplier</display_name>
      <description>Multiplier on the hot water usage that can reflect, e.g., high/low usage occupants.</description>
      <type>Double</type>
      <required>true</required>
      <model_dependent>false</model_dependent>
      <default_value>1</default_value>
    </argument>
    <argument>
      <name>solar_thermal_system_type</name>
      <display_name>Solar Thermal: System Type</display_name>
      <description>The type of solar thermal system. Use 'none' if there is no solar thermal system.</description>
      <type>Choice</type>
      <required>true</required>
      <model_dependent>false</model_dependent>
      <default_value>none</default_value>
      <choices>
        <choice>
          <value>none</value>
          <display_name>none</display_name>
        </choice>
        <choice>
          <value>hot water</value>
          <display_name>hot water</display_name>
        </choice>
      </choices>
    </argument>
    <argument>
      <name>solar_thermal_collector_area</name>
      <display_name>Solar Thermal: Collector Area</display_name>
      <description>The collector area of the solar thermal system.</description>
      <type>Double</type>
      <units>ft^2</units>
      <required>true</required>
      <model_dependent>false</model_dependent>
      <default_value>40</default_value>
    </argument>
    <argument>
      <name>solar_thermal_collector_loop_type</name>
      <display_name>Solar Thermal: Collector Loop Type</display_name>
      <description>The collector loop type of the solar thermal system.</description>
      <type>Choice</type>
      <required>true</required>
      <model_dependent>false</model_dependent>
      <default_value>liquid direct</default_value>
      <choices>
        <choice>
          <value>liquid direct</value>
          <display_name>liquid direct</display_name>
        </choice>
        <choice>
          <value>liquid indirect</value>
          <display_name>liquid indirect</display_name>
        </choice>
        <choice>
          <value>passive thermosyphon</value>
          <display_name>passive thermosyphon</display_name>
        </choice>
      </choices>
    </argument>
    <argument>
      <name>solar_thermal_collector_type</name>
      <display_name>Solar Thermal: Collector Type</display_name>
      <description>The collector type of the solar thermal system.</description>
      <type>Choice</type>
      <required>true</required>
      <model_dependent>false</model_dependent>
      <default_value>evacuated tube</default_value>
      <choices>
        <choice>
          <value>evacuated tube</value>
          <display_name>evacuated tube</display_name>
        </choice>
        <choice>
          <value>single glazing black</value>
          <display_name>single glazing black</display_name>
        </choice>
        <choice>
          <value>double glazing black</value>
          <display_name>double glazing black</display_name>
        </choice>
        <choice>
          <value>integrated collector storage</value>
          <display_name>integrated collector storage</display_name>
        </choice>
      </choices>
    </argument>
    <argument>
      <name>solar_thermal_collector_azimuth</name>
      <display_name>Solar Thermal: Collector Azimuth</display_name>
      <description>The collector azimuth of the solar thermal system. Azimuth is measured clockwise from north (e.g., North=0, East=90, South=180, West=270).</description>
      <type>Double</type>
      <units>degrees</units>
      <required>true</required>
      <model_dependent>false</model_dependent>
      <default_value>180</default_value>
    </argument>
    <argument>
      <name>solar_thermal_collector_tilt</name>
      <display_name>Solar Thermal: Collector Tilt</display_name>
      <description>The collector tilt of the solar thermal system. Can also enter, e.g., RoofPitch, RoofPitch+20, Latitude, Latitude-15, etc.</description>
      <type>String</type>
      <units>degrees</units>
      <required>true</required>
      <model_dependent>false</model_dependent>
      <default_value>RoofPitch</default_value>
    </argument>
    <argument>
      <name>solar_thermal_collector_rated_optical_efficiency</name>
      <display_name>Solar Thermal: Collector Rated Optical Efficiency</display_name>
      <description>The collector rated optical efficiency of the solar thermal system.</description>
      <type>Double</type>
      <units>Frac</units>
      <required>true</required>
      <model_dependent>false</model_dependent>
      <default_value>0.5</default_value>
    </argument>
    <argument>
      <name>solar_thermal_collector_rated_thermal_losses</name>
      <display_name>Solar Thermal: Collector Rated Thermal Losses</display_name>
      <description>The collector rated thermal losses of the solar thermal system.</description>
      <type>Double</type>
      <units>Frac</units>
      <required>true</required>
      <model_dependent>false</model_dependent>
      <default_value>0.2799</default_value>
    </argument>
    <argument>
      <name>solar_thermal_storage_volume</name>
      <display_name>Solar Thermal: Storage Volume</display_name>
      <description>The storage volume of the solar thermal system.</description>
      <type>String</type>
      <units>Frac</units>
      <required>true</required>
      <model_dependent>false</model_dependent>
      <default_value>auto</default_value>
    </argument>
    <argument>
      <name>solar_thermal_solar_fraction</name>
      <display_name>Solar Thermal: Solar Fraction</display_name>
      <description>The solar fraction of the solar thermal system. If provided, overrides all other solar thermal inputs.</description>
      <type>Double</type>
      <units>Frac</units>
      <required>true</required>
      <model_dependent>false</model_dependent>
      <default_value>0</default_value>
    </argument>
    <argument>
      <name>pv_system_module_type</name>
      <display_name>PV System: Module Type</display_name>
      <description>Module type of the PV system. Use 'none' if there is no PV system.</description>
      <type>Choice</type>
      <required>true</required>
      <model_dependent>false</model_dependent>
      <default_value>none</default_value>
      <choices>
        <choice>
          <value>none</value>
          <display_name>none</display_name>
        </choice>
        <choice>
          <value>auto</value>
          <display_name>auto</display_name>
        </choice>
        <choice>
          <value>standard</value>
          <display_name>standard</display_name>
        </choice>
        <choice>
          <value>premium</value>
          <display_name>premium</display_name>
        </choice>
        <choice>
          <value>thin film</value>
          <display_name>thin film</display_name>
        </choice>
      </choices>
    </argument>
    <argument>
      <name>pv_system_location</name>
      <display_name>PV System: Location</display_name>
      <description>Location of the PV system.</description>
      <type>Choice</type>
      <required>true</required>
      <model_dependent>false</model_dependent>
      <default_value>auto</default_value>
      <choices>
        <choice>
          <value>auto</value>
          <display_name>auto</display_name>
        </choice>
        <choice>
          <value>roof</value>
          <display_name>roof</display_name>
        </choice>
        <choice>
          <value>ground</value>
          <display_name>ground</display_name>
        </choice>
      </choices>
    </argument>
    <argument>
      <name>pv_system_tracking</name>
      <display_name>PV System: Tracking</display_name>
      <description>Tracking of the PV system.</description>
      <type>Choice</type>
      <required>true</required>
      <model_dependent>false</model_dependent>
      <default_value>auto</default_value>
      <choices>
        <choice>
          <value>auto</value>
          <display_name>auto</display_name>
        </choice>
        <choice>
          <value>fixed</value>
          <display_name>fixed</display_name>
        </choice>
        <choice>
          <value>1-axis</value>
          <display_name>1-axis</display_name>
        </choice>
        <choice>
          <value>1-axis backtracked</value>
          <display_name>1-axis backtracked</display_name>
        </choice>
        <choice>
          <value>2-axis</value>
          <display_name>2-axis</display_name>
        </choice>
      </choices>
    </argument>
    <argument>
      <name>pv_system_array_azimuth</name>
      <display_name>PV System: Array Azimuth</display_name>
      <description>Array azimuth of the PV system. Azimuth is measured clockwise from north (e.g., North=0, East=90, South=180, West=270).</description>
      <type>Double</type>
      <units>degrees</units>
      <required>true</required>
      <model_dependent>false</model_dependent>
      <default_value>180</default_value>
    </argument>
    <argument>
      <name>pv_system_array_tilt</name>
      <display_name>PV System: Array Tilt</display_name>
      <description>Array tilt of the PV system. Can also enter, e.g., RoofPitch, RoofPitch+20, Latitude, Latitude-15, etc.</description>
      <type>String</type>
      <units>degrees</units>
      <required>true</required>
      <model_dependent>false</model_dependent>
      <default_value>RoofPitch</default_value>
    </argument>
    <argument>
      <name>pv_system_max_power_output</name>
      <display_name>PV System: Maximum Power Output</display_name>
      <description>Maximum power output of the PV system. For a shared system, this is the total building maximum power output.</description>
      <type>Double</type>
      <units>W</units>
      <required>true</required>
      <model_dependent>false</model_dependent>
      <default_value>4000</default_value>
    </argument>
    <argument>
      <name>pv_system_inverter_efficiency</name>
      <display_name>PV System: Inverter Efficiency</display_name>
      <description>Inverter efficiency of the PV system. If there are two PV systems, this will apply to both.</description>
      <type>Double</type>
      <units>Frac</units>
      <required>false</required>
      <model_dependent>false</model_dependent>
    </argument>
    <argument>
      <name>pv_system_system_losses_fraction</name>
      <display_name>PV System: System Losses Fraction</display_name>
      <description>System losses fraction of the PV system. If there are two PV systems, this will apply to both.</description>
      <type>Double</type>
      <units>Frac</units>
      <required>false</required>
      <model_dependent>false</model_dependent>
    </argument>
    <argument>
      <name>pv_system_num_bedrooms_served</name>
      <display_name>PV System: Number of Bedrooms Served</display_name>
      <description>Number of bedrooms served by PV system. Ignored if single-family detached. Used to apportion PV generation to the unit of a SFA/MF building. If there are two PV systems, this will apply to both.</description>
      <type>Integer</type>
      <units>#</units>
      <required>true</required>
      <model_dependent>false</model_dependent>
      <default_value>3</default_value>
    </argument>
    <argument>
      <name>pv_system_2_module_type</name>
      <display_name>PV System 2: Module Type</display_name>
      <description>Module type of the second PV system. Use 'none' if there is no PV system 2.</description>
      <type>Choice</type>
      <required>true</required>
      <model_dependent>false</model_dependent>
      <default_value>none</default_value>
      <choices>
        <choice>
          <value>none</value>
          <display_name>none</display_name>
        </choice>
        <choice>
          <value>auto</value>
          <display_name>auto</display_name>
        </choice>
        <choice>
          <value>standard</value>
          <display_name>standard</display_name>
        </choice>
        <choice>
          <value>premium</value>
          <display_name>premium</display_name>
        </choice>
        <choice>
          <value>thin film</value>
          <display_name>thin film</display_name>
        </choice>
      </choices>
    </argument>
    <argument>
      <name>pv_system_2_location</name>
      <display_name>PV System 2: Location</display_name>
      <description>Location of the second PV system.</description>
      <type>Choice</type>
      <required>true</required>
      <model_dependent>false</model_dependent>
      <default_value>auto</default_value>
      <choices>
        <choice>
          <value>auto</value>
          <display_name>auto</display_name>
        </choice>
        <choice>
          <value>roof</value>
          <display_name>roof</display_name>
        </choice>
        <choice>
          <value>ground</value>
          <display_name>ground</display_name>
        </choice>
      </choices>
    </argument>
    <argument>
      <name>pv_system_2_tracking</name>
      <display_name>PV System 2: Tracking</display_name>
      <description>Tracking of the second PV system.</description>
      <type>Choice</type>
      <required>true</required>
      <model_dependent>false</model_dependent>
      <default_value>auto</default_value>
      <choices>
        <choice>
          <value>auto</value>
          <display_name>auto</display_name>
        </choice>
        <choice>
          <value>fixed</value>
          <display_name>fixed</display_name>
        </choice>
        <choice>
          <value>1-axis</value>
          <display_name>1-axis</display_name>
        </choice>
        <choice>
          <value>1-axis backtracked</value>
          <display_name>1-axis backtracked</display_name>
        </choice>
        <choice>
          <value>2-axis</value>
          <display_name>2-axis</display_name>
        </choice>
      </choices>
    </argument>
    <argument>
      <name>pv_system_2_array_azimuth</name>
      <display_name>PV System 2: Array Azimuth</display_name>
      <description>Array azimuth of the second PV system. Azimuth is measured clockwise from north (e.g., North=0, East=90, South=180, West=270).</description>
      <type>Double</type>
      <units>degrees</units>
      <required>true</required>
      <model_dependent>false</model_dependent>
      <default_value>180</default_value>
    </argument>
    <argument>
      <name>pv_system_2_array_tilt</name>
      <display_name>PV System 2: Array Tilt</display_name>
      <description>Array tilt of the second PV system. Can also enter, e.g., RoofPitch, RoofPitch+20, Latitude, Latitude-15, etc.</description>
      <type>String</type>
      <units>degrees</units>
      <required>true</required>
      <model_dependent>false</model_dependent>
      <default_value>RoofPitch</default_value>
    </argument>
    <argument>
      <name>pv_system_2_max_power_output</name>
      <display_name>PV System 2: Maximum Power Output</display_name>
      <description>Maximum power output of the second PV system. For a shared system, this is the total building maximum power output.</description>
      <type>Double</type>
      <units>W</units>
      <required>true</required>
      <model_dependent>false</model_dependent>
      <default_value>4000</default_value>
    </argument>
    <argument>
      <name>battery_location</name>
      <display_name>Battery: Location</display_name>
      <description>The space type for the lithium ion battery location.</description>
      <type>Choice</type>
      <required>true</required>
      <model_dependent>false</model_dependent>
      <default_value>none</default_value>
      <choices>
        <choice>
          <value>auto</value>
          <display_name>auto</display_name>
        </choice>
        <choice>
          <value>none</value>
          <display_name>none</display_name>
        </choice>
        <choice>
          <value>living space</value>
          <display_name>living space</display_name>
        </choice>
        <choice>
          <value>basement - conditioned</value>
          <display_name>basement - conditioned</display_name>
        </choice>
        <choice>
          <value>basement - unconditioned</value>
          <display_name>basement - unconditioned</display_name>
        </choice>
        <choice>
          <value>crawlspace - vented</value>
          <display_name>crawlspace - vented</display_name>
        </choice>
        <choice>
          <value>crawlspace - unvented</value>
          <display_name>crawlspace - unvented</display_name>
        </choice>
        <choice>
          <value>crawlspace - conditioned</value>
          <display_name>crawlspace - conditioned</display_name>
        </choice>
        <choice>
          <value>attic - vented</value>
          <display_name>attic - vented</display_name>
        </choice>
        <choice>
          <value>attic - unvented</value>
          <display_name>attic - unvented</display_name>
        </choice>
        <choice>
          <value>garage</value>
          <display_name>garage</display_name>
        </choice>
        <choice>
          <value>outside</value>
          <display_name>outside</display_name>
        </choice>
      </choices>
    </argument>
    <argument>
      <name>battery_power</name>
      <display_name>Battery: Rated Power Output</display_name>
      <description>The rated power output of the lithium ion battery.</description>
      <type>String</type>
      <units>W</units>
      <required>true</required>
      <model_dependent>false</model_dependent>
      <default_value>auto</default_value>
    </argument>
    <argument>
      <name>battery_capacity</name>
      <display_name>Battery: Nominal Capacity</display_name>
      <description>The nominal capacity of the lithium ion battery.</description>
      <type>String</type>
      <units>kWh</units>
      <required>true</required>
      <model_dependent>false</model_dependent>
      <default_value>auto</default_value>
    </argument>
    <argument>
      <name>lighting_present</name>
      <display_name>Lighting: Present</display_name>
      <description>Whether there is lighting energy use.</description>
      <type>Boolean</type>
      <required>false</required>
      <model_dependent>false</model_dependent>
      <default_value>true</default_value>
      <choices>
        <choice>
          <value>true</value>
          <display_name>true</display_name>
        </choice>
        <choice>
          <value>false</value>
          <display_name>false</display_name>
        </choice>
      </choices>
    </argument>
    <argument>
      <name>lighting_interior_fraction_cfl</name>
      <display_name>Lighting: Interior Fraction CFL</display_name>
      <description>Fraction of all lamps (interior) that are compact fluorescent. Lighting not specified as CFL, LFL, or LED is assumed to be incandescent.</description>
      <type>Double</type>
      <required>true</required>
      <model_dependent>false</model_dependent>
      <default_value>0.1</default_value>
    </argument>
    <argument>
      <name>lighting_interior_fraction_lfl</name>
      <display_name>Lighting: Interior Fraction LFL</display_name>
      <description>Fraction of all lamps (interior) that are linear fluorescent. Lighting not specified as CFL, LFL, or LED is assumed to be incandescent.</description>
      <type>Double</type>
      <required>true</required>
      <model_dependent>false</model_dependent>
      <default_value>0</default_value>
    </argument>
    <argument>
      <name>lighting_interior_fraction_led</name>
      <display_name>Lighting: Interior Fraction LED</display_name>
      <description>Fraction of all lamps (interior) that are light emitting diodes. Lighting not specified as CFL, LFL, or LED is assumed to be incandescent.</description>
      <type>Double</type>
      <required>true</required>
      <model_dependent>false</model_dependent>
      <default_value>0</default_value>
    </argument>
    <argument>
      <name>lighting_interior_usage_multiplier</name>
      <display_name>Lighting: Interior Usage Multiplier</display_name>
      <description>Multiplier on the lighting energy usage (interior) that can reflect, e.g., high/low usage occupants.</description>
      <type>Double</type>
      <required>true</required>
      <model_dependent>false</model_dependent>
      <default_value>1</default_value>
    </argument>
    <argument>
      <name>lighting_exterior_fraction_cfl</name>
      <display_name>Lighting: Exterior Fraction CFL</display_name>
      <description>Fraction of all lamps (exterior) that are compact fluorescent. Lighting not specified as CFL, LFL, or LED is assumed to be incandescent.</description>
      <type>Double</type>
      <required>true</required>
      <model_dependent>false</model_dependent>
      <default_value>0</default_value>
    </argument>
    <argument>
      <name>lighting_exterior_fraction_lfl</name>
      <display_name>Lighting: Exterior Fraction LFL</display_name>
      <description>Fraction of all lamps (exterior) that are linear fluorescent. Lighting not specified as CFL, LFL, or LED is assumed to be incandescent.</description>
      <type>Double</type>
      <required>true</required>
      <model_dependent>false</model_dependent>
      <default_value>0</default_value>
    </argument>
    <argument>
      <name>lighting_exterior_fraction_led</name>
      <display_name>Lighting: Exterior Fraction LED</display_name>
      <description>Fraction of all lamps (exterior) that are light emitting diodes. Lighting not specified as CFL, LFL, or LED is assumed to be incandescent.</description>
      <type>Double</type>
      <required>true</required>
      <model_dependent>false</model_dependent>
      <default_value>0</default_value>
    </argument>
    <argument>
      <name>lighting_exterior_usage_multiplier</name>
      <display_name>Lighting: Exterior Usage Multiplier</display_name>
      <description>Multiplier on the lighting energy usage (exterior) that can reflect, e.g., high/low usage occupants.</description>
      <type>Double</type>
      <required>true</required>
      <model_dependent>false</model_dependent>
      <default_value>1</default_value>
    </argument>
    <argument>
      <name>lighting_garage_fraction_cfl</name>
      <display_name>Lighting: Garage Fraction CFL</display_name>
      <description>Fraction of all lamps (garage) that are compact fluorescent. Lighting not specified as CFL, LFL, or LED is assumed to be incandescent.</description>
      <type>Double</type>
      <required>true</required>
      <model_dependent>false</model_dependent>
      <default_value>0</default_value>
    </argument>
    <argument>
      <name>lighting_garage_fraction_lfl</name>
      <display_name>Lighting: Garage Fraction LFL</display_name>
      <description>Fraction of all lamps (garage) that are linear fluorescent. Lighting not specified as CFL, LFL, or LED is assumed to be incandescent.</description>
      <type>Double</type>
      <required>true</required>
      <model_dependent>false</model_dependent>
      <default_value>0</default_value>
    </argument>
    <argument>
      <name>lighting_garage_fraction_led</name>
      <display_name>Lighting: Garage Fraction LED</display_name>
      <description>Fraction of all lamps (garage) that are light emitting diodes. Lighting not specified as CFL, LFL, or LED is assumed to be incandescent.</description>
      <type>Double</type>
      <required>true</required>
      <model_dependent>false</model_dependent>
      <default_value>0</default_value>
    </argument>
    <argument>
      <name>lighting_garage_usage_multiplier</name>
      <display_name>Lighting: Garage Usage Multiplier</display_name>
      <description>Multiplier on the lighting energy usage (garage) that can reflect, e.g., high/low usage occupants.</description>
      <type>Double</type>
      <required>true</required>
      <model_dependent>false</model_dependent>
      <default_value>1</default_value>
    </argument>
    <argument>
      <name>holiday_lighting_present</name>
      <display_name>Holiday Lighting: Present</display_name>
      <description>Whether there is holiday lighting.</description>
      <type>Boolean</type>
      <required>true</required>
      <model_dependent>false</model_dependent>
      <default_value>false</default_value>
      <choices>
        <choice>
          <value>true</value>
          <display_name>true</display_name>
        </choice>
        <choice>
          <value>false</value>
          <display_name>false</display_name>
        </choice>
      </choices>
    </argument>
    <argument>
      <name>holiday_lighting_daily_kwh</name>
      <display_name>Holiday Lighting: Daily Consumption</display_name>
      <description>The daily energy consumption for holiday lighting (exterior).</description>
      <type>String</type>
      <units>kWh/day</units>
      <required>true</required>
      <model_dependent>false</model_dependent>
      <default_value>auto</default_value>
    </argument>
    <argument>
      <name>holiday_lighting_period</name>
      <display_name>Holiday Lighting: Period</display_name>
      <description>Enter a date like "Nov 25 - Jan 5".</description>
      <type>String</type>
      <required>false</required>
      <model_dependent>false</model_dependent>
    </argument>
    <argument>
      <name>dehumidifier_type</name>
      <display_name>Dehumidifier: Type</display_name>
      <description>The type of dehumidifier.</description>
      <type>Choice</type>
      <required>true</required>
      <model_dependent>false</model_dependent>
      <default_value>none</default_value>
      <choices>
        <choice>
          <value>none</value>
          <display_name>none</display_name>
        </choice>
        <choice>
          <value>portable</value>
          <display_name>portable</display_name>
        </choice>
        <choice>
          <value>whole-home</value>
          <display_name>whole-home</display_name>
        </choice>
      </choices>
    </argument>
    <argument>
      <name>dehumidifier_efficiency_type</name>
      <display_name>Dehumidifier: Efficiency Type</display_name>
      <description>The efficiency type of dehumidifier.</description>
      <type>Choice</type>
      <required>true</required>
      <model_dependent>false</model_dependent>
      <default_value>IntegratedEnergyFactor</default_value>
      <choices>
        <choice>
          <value>EnergyFactor</value>
          <display_name>EnergyFactor</display_name>
        </choice>
        <choice>
          <value>IntegratedEnergyFactor</value>
          <display_name>IntegratedEnergyFactor</display_name>
        </choice>
      </choices>
    </argument>
    <argument>
      <name>dehumidifier_efficiency</name>
      <display_name>Dehumidifier: Efficiency</display_name>
      <description>The efficiency of the dehumidifier.</description>
      <type>Double</type>
      <units>liters/kWh</units>
      <required>true</required>
      <model_dependent>false</model_dependent>
      <default_value>1.5</default_value>
    </argument>
    <argument>
      <name>dehumidifier_capacity</name>
      <display_name>Dehumidifier: Capacity</display_name>
      <description>The capacity (water removal rate) of the dehumidifier.</description>
      <type>Double</type>
      <units>pint/day</units>
      <required>true</required>
      <model_dependent>false</model_dependent>
      <default_value>40</default_value>
    </argument>
    <argument>
      <name>dehumidifier_rh_setpoint</name>
      <display_name>Dehumidifier: Relative Humidity Setpoint</display_name>
      <description>The relative humidity setpoint of the dehumidifier.</description>
      <type>Double</type>
      <units>Frac</units>
      <required>true</required>
      <model_dependent>false</model_dependent>
      <default_value>0.5</default_value>
    </argument>
    <argument>
      <name>dehumidifier_fraction_dehumidification_load_served</name>
      <display_name>Dehumidifier: Fraction Dehumidification Load Served</display_name>
      <description>The dehumidification load served fraction of the dehumidifier.</description>
      <type>Double</type>
      <units>Frac</units>
      <required>true</required>
      <model_dependent>false</model_dependent>
      <default_value>1</default_value>
    </argument>
    <argument>
      <name>clothes_washer_location</name>
      <display_name>Clothes Washer: Location</display_name>
      <description>The space type for the clothes washer location.</description>
      <type>Choice</type>
      <required>true</required>
      <model_dependent>false</model_dependent>
      <default_value>auto</default_value>
      <choices>
        <choice>
          <value>auto</value>
          <display_name>auto</display_name>
        </choice>
        <choice>
          <value>none</value>
          <display_name>none</display_name>
        </choice>
        <choice>
          <value>living space</value>
          <display_name>living space</display_name>
        </choice>
        <choice>
          <value>basement - conditioned</value>
          <display_name>basement - conditioned</display_name>
        </choice>
        <choice>
          <value>basement - unconditioned</value>
          <display_name>basement - unconditioned</display_name>
        </choice>
        <choice>
          <value>garage</value>
          <display_name>garage</display_name>
        </choice>
        <choice>
          <value>other housing unit</value>
          <display_name>other housing unit</display_name>
        </choice>
        <choice>
          <value>other heated space</value>
          <display_name>other heated space</display_name>
        </choice>
        <choice>
          <value>other multifamily buffer space</value>
          <display_name>other multifamily buffer space</display_name>
        </choice>
        <choice>
          <value>other non-freezing space</value>
          <display_name>other non-freezing space</display_name>
        </choice>
      </choices>
    </argument>
    <argument>
      <name>clothes_washer_efficiency_type</name>
      <display_name>Clothes Washer: Efficiency Type</display_name>
      <description>The efficiency type of the clothes washer.</description>
      <type>Choice</type>
      <required>true</required>
      <model_dependent>false</model_dependent>
      <default_value>IntegratedModifiedEnergyFactor</default_value>
      <choices>
        <choice>
          <value>ModifiedEnergyFactor</value>
          <display_name>ModifiedEnergyFactor</display_name>
        </choice>
        <choice>
          <value>IntegratedModifiedEnergyFactor</value>
          <display_name>IntegratedModifiedEnergyFactor</display_name>
        </choice>
      </choices>
    </argument>
    <argument>
      <name>clothes_washer_efficiency</name>
      <display_name>Clothes Washer: Efficiency</display_name>
      <description>The efficiency of the clothes washer.</description>
      <type>String</type>
      <units>ft^3/kWh-cyc</units>
      <required>true</required>
      <model_dependent>false</model_dependent>
      <default_value>auto</default_value>
    </argument>
    <argument>
      <name>clothes_washer_rated_annual_kwh</name>
      <display_name>Clothes Washer: Rated Annual Consumption</display_name>
      <description>The annual energy consumed by the clothes washer, as rated, obtained from the EnergyGuide label. This includes both the appliance electricity consumption and the energy required for water heating.</description>
      <type>String</type>
      <units>kWh/yr</units>
      <required>true</required>
      <model_dependent>false</model_dependent>
      <default_value>auto</default_value>
    </argument>
    <argument>
      <name>clothes_washer_label_electric_rate</name>
      <display_name>Clothes Washer: Label Electric Rate</display_name>
      <description>The annual energy consumed by the clothes washer, as rated, obtained from the EnergyGuide label. This includes both the appliance electricity consumption and the energy required for water heating.</description>
      <type>String</type>
      <units>$/kWh</units>
      <required>true</required>
      <model_dependent>false</model_dependent>
      <default_value>auto</default_value>
    </argument>
    <argument>
      <name>clothes_washer_label_gas_rate</name>
      <display_name>Clothes Washer: Label Gas Rate</display_name>
      <description>The annual energy consumed by the clothes washer, as rated, obtained from the EnergyGuide label. This includes both the appliance electricity consumption and the energy required for water heating.</description>
      <type>String</type>
      <units>$/therm</units>
      <required>true</required>
      <model_dependent>false</model_dependent>
      <default_value>auto</default_value>
    </argument>
    <argument>
      <name>clothes_washer_label_annual_gas_cost</name>
      <display_name>Clothes Washer: Label Annual Cost with Gas DHW</display_name>
      <description>The annual cost of using the system under test conditions. Input is obtained from the EnergyGuide label.</description>
      <type>String</type>
      <units>$</units>
      <required>true</required>
      <model_dependent>false</model_dependent>
      <default_value>auto</default_value>
    </argument>
    <argument>
      <name>clothes_washer_label_usage</name>
      <display_name>Clothes Washer: Label Usage</display_name>
      <description>The clothes washer loads per week.</description>
      <type>String</type>
      <units>cyc/wk</units>
      <required>true</required>
      <model_dependent>false</model_dependent>
      <default_value>auto</default_value>
    </argument>
    <argument>
      <name>clothes_washer_capacity</name>
      <display_name>Clothes Washer: Drum Volume</display_name>
      <description>Volume of the washer drum. Obtained from the EnergyStar website or the manufacturer's literature.</description>
      <type>String</type>
      <units>ft^3</units>
      <required>true</required>
      <model_dependent>false</model_dependent>
      <default_value>auto</default_value>
    </argument>
    <argument>
      <name>clothes_washer_usage_multiplier</name>
      <display_name>Clothes Washer: Usage Multiplier</display_name>
      <description>Multiplier on the clothes washer energy and hot water usage that can reflect, e.g., high/low usage occupants.</description>
      <type>Double</type>
      <required>true</required>
      <model_dependent>false</model_dependent>
      <default_value>1</default_value>
    </argument>
    <argument>
      <name>clothes_dryer_location</name>
      <display_name>Clothes Dryer: Location</display_name>
      <description>The space type for the clothes dryer location.</description>
      <type>Choice</type>
      <required>true</required>
      <model_dependent>false</model_dependent>
      <default_value>auto</default_value>
      <choices>
        <choice>
          <value>auto</value>
          <display_name>auto</display_name>
        </choice>
        <choice>
          <value>none</value>
          <display_name>none</display_name>
        </choice>
        <choice>
          <value>living space</value>
          <display_name>living space</display_name>
        </choice>
        <choice>
          <value>basement - conditioned</value>
          <display_name>basement - conditioned</display_name>
        </choice>
        <choice>
          <value>basement - unconditioned</value>
          <display_name>basement - unconditioned</display_name>
        </choice>
        <choice>
          <value>garage</value>
          <display_name>garage</display_name>
        </choice>
        <choice>
          <value>other housing unit</value>
          <display_name>other housing unit</display_name>
        </choice>
        <choice>
          <value>other heated space</value>
          <display_name>other heated space</display_name>
        </choice>
        <choice>
          <value>other multifamily buffer space</value>
          <display_name>other multifamily buffer space</display_name>
        </choice>
        <choice>
          <value>other non-freezing space</value>
          <display_name>other non-freezing space</display_name>
        </choice>
      </choices>
    </argument>
    <argument>
      <name>clothes_dryer_fuel_type</name>
      <display_name>Clothes Dryer: Fuel Type</display_name>
      <description>Type of fuel used by the clothes dryer.</description>
      <type>Choice</type>
      <required>true</required>
      <model_dependent>false</model_dependent>
      <default_value>natural gas</default_value>
      <choices>
        <choice>
          <value>electricity</value>
          <display_name>electricity</display_name>
        </choice>
        <choice>
          <value>natural gas</value>
          <display_name>natural gas</display_name>
        </choice>
        <choice>
          <value>fuel oil</value>
          <display_name>fuel oil</display_name>
        </choice>
        <choice>
          <value>propane</value>
          <display_name>propane</display_name>
        </choice>
        <choice>
          <value>wood</value>
          <display_name>wood</display_name>
        </choice>
        <choice>
          <value>coal</value>
          <display_name>coal</display_name>
        </choice>
      </choices>
    </argument>
    <argument>
      <name>clothes_dryer_efficiency_type</name>
      <display_name>Clothes Dryer: Efficiency Type</display_name>
      <description>The efficiency type of the clothes dryer.</description>
      <type>Choice</type>
      <required>true</required>
      <model_dependent>false</model_dependent>
      <default_value>CombinedEnergyFactor</default_value>
      <choices>
        <choice>
          <value>EnergyFactor</value>
          <display_name>EnergyFactor</display_name>
        </choice>
        <choice>
          <value>CombinedEnergyFactor</value>
          <display_name>CombinedEnergyFactor</display_name>
        </choice>
      </choices>
    </argument>
    <argument>
      <name>clothes_dryer_efficiency</name>
      <display_name>Clothes Dryer: Efficiency</display_name>
      <description>The efficiency of the clothes dryer.</description>
      <type>String</type>
      <units>lb/kWh</units>
      <required>true</required>
      <model_dependent>false</model_dependent>
      <default_value>auto</default_value>
    </argument>
    <argument>
      <name>clothes_dryer_vented_flow_rate</name>
      <display_name>Clothes Dryer: Vented Flow Rate</display_name>
      <description>The exhaust flow rate of the vented clothes dryer.</description>
      <type>String</type>
      <units>CFM</units>
      <required>true</required>
      <model_dependent>false</model_dependent>
      <default_value>auto</default_value>
    </argument>
    <argument>
      <name>clothes_dryer_usage_multiplier</name>
      <display_name>Clothes Dryer: Usage Multiplier</display_name>
      <description>Multiplier on the clothes dryer energy usage that can reflect, e.g., high/low usage occupants.</description>
      <type>Double</type>
      <required>true</required>
      <model_dependent>false</model_dependent>
      <default_value>1</default_value>
    </argument>
    <argument>
      <name>dishwasher_location</name>
      <display_name>Dishwasher: Location</display_name>
      <description>The space type for the dishwasher location.</description>
      <type>Choice</type>
      <required>true</required>
      <model_dependent>false</model_dependent>
      <default_value>auto</default_value>
      <choices>
        <choice>
          <value>auto</value>
          <display_name>auto</display_name>
        </choice>
        <choice>
          <value>none</value>
          <display_name>none</display_name>
        </choice>
        <choice>
          <value>living space</value>
          <display_name>living space</display_name>
        </choice>
        <choice>
          <value>basement - conditioned</value>
          <display_name>basement - conditioned</display_name>
        </choice>
        <choice>
          <value>basement - unconditioned</value>
          <display_name>basement - unconditioned</display_name>
        </choice>
        <choice>
          <value>garage</value>
          <display_name>garage</display_name>
        </choice>
        <choice>
          <value>other housing unit</value>
          <display_name>other housing unit</display_name>
        </choice>
        <choice>
          <value>other heated space</value>
          <display_name>other heated space</display_name>
        </choice>
        <choice>
          <value>other multifamily buffer space</value>
          <display_name>other multifamily buffer space</display_name>
        </choice>
        <choice>
          <value>other non-freezing space</value>
          <display_name>other non-freezing space</display_name>
        </choice>
      </choices>
    </argument>
    <argument>
      <name>dishwasher_efficiency_type</name>
      <display_name>Dishwasher: Efficiency Type</display_name>
      <description>The efficiency type of dishwasher.</description>
      <type>Choice</type>
      <required>true</required>
      <model_dependent>false</model_dependent>
      <default_value>RatedAnnualkWh</default_value>
      <choices>
        <choice>
          <value>RatedAnnualkWh</value>
          <display_name>RatedAnnualkWh</display_name>
        </choice>
        <choice>
          <value>EnergyFactor</value>
          <display_name>EnergyFactor</display_name>
        </choice>
      </choices>
    </argument>
    <argument>
      <name>dishwasher_efficiency</name>
      <display_name>Dishwasher: Efficiency</display_name>
      <description>The efficiency of the dishwasher.</description>
      <type>String</type>
      <units>RatedAnnualkWh or EnergyFactor</units>
      <required>true</required>
      <model_dependent>false</model_dependent>
      <default_value>auto</default_value>
    </argument>
    <argument>
      <name>dishwasher_label_electric_rate</name>
      <display_name>Dishwasher: Label Electric Rate</display_name>
      <description>The label electric rate of the dishwasher.</description>
      <type>String</type>
      <units>$/kWh</units>
      <required>true</required>
      <model_dependent>false</model_dependent>
      <default_value>auto</default_value>
    </argument>
    <argument>
      <name>dishwasher_label_gas_rate</name>
      <display_name>Dishwasher: Label Gas Rate</display_name>
      <description>The label gas rate of the dishwasher.</description>
      <type>String</type>
      <units>$/therm</units>
      <required>true</required>
      <model_dependent>false</model_dependent>
      <default_value>auto</default_value>
    </argument>
    <argument>
      <name>dishwasher_label_annual_gas_cost</name>
      <display_name>Dishwasher: Label Annual Gas Cost</display_name>
      <description>The label annual gas cost of the dishwasher.</description>
      <type>String</type>
      <units>$</units>
      <required>true</required>
      <model_dependent>false</model_dependent>
      <default_value>auto</default_value>
    </argument>
    <argument>
      <name>dishwasher_label_usage</name>
      <display_name>Dishwasher: Label Usage</display_name>
      <description>The dishwasher loads per week.</description>
      <type>String</type>
      <units>cyc/wk</units>
      <required>true</required>
      <model_dependent>false</model_dependent>
      <default_value>auto</default_value>
    </argument>
    <argument>
      <name>dishwasher_place_setting_capacity</name>
      <display_name>Dishwasher: Number of Place Settings</display_name>
      <description>The number of place settings for the unit. Data obtained from manufacturer's literature.</description>
      <type>String</type>
      <units>#</units>
      <required>true</required>
      <model_dependent>false</model_dependent>
      <default_value>auto</default_value>
    </argument>
    <argument>
      <name>dishwasher_usage_multiplier</name>
      <display_name>Dishwasher: Usage Multiplier</display_name>
      <description>Multiplier on the dishwasher energy usage that can reflect, e.g., high/low usage occupants.</description>
      <type>Double</type>
      <required>true</required>
      <model_dependent>false</model_dependent>
      <default_value>1</default_value>
    </argument>
    <argument>
      <name>refrigerator_location</name>
      <display_name>Refrigerator: Location</display_name>
      <description>The space type for the refrigerator location.</description>
      <type>Choice</type>
      <required>true</required>
      <model_dependent>false</model_dependent>
      <default_value>auto</default_value>
      <choices>
        <choice>
          <value>auto</value>
          <display_name>auto</display_name>
        </choice>
        <choice>
          <value>none</value>
          <display_name>none</display_name>
        </choice>
        <choice>
          <value>living space</value>
          <display_name>living space</display_name>
        </choice>
        <choice>
          <value>basement - conditioned</value>
          <display_name>basement - conditioned</display_name>
        </choice>
        <choice>
          <value>basement - unconditioned</value>
          <display_name>basement - unconditioned</display_name>
        </choice>
        <choice>
          <value>garage</value>
          <display_name>garage</display_name>
        </choice>
        <choice>
          <value>other housing unit</value>
          <display_name>other housing unit</display_name>
        </choice>
        <choice>
          <value>other heated space</value>
          <display_name>other heated space</display_name>
        </choice>
        <choice>
          <value>other multifamily buffer space</value>
          <display_name>other multifamily buffer space</display_name>
        </choice>
        <choice>
          <value>other non-freezing space</value>
          <display_name>other non-freezing space</display_name>
        </choice>
      </choices>
    </argument>
    <argument>
      <name>refrigerator_rated_annual_kwh</name>
      <display_name>Refrigerator: Rated Annual Consumption</display_name>
      <description>The EnergyGuide rated annual energy consumption for a refrigerator.</description>
      <type>String</type>
      <units>kWh/yr</units>
      <required>true</required>
      <model_dependent>false</model_dependent>
      <default_value>auto</default_value>
    </argument>
    <argument>
      <name>refrigerator_usage_multiplier</name>
      <display_name>Refrigerator: Usage Multiplier</display_name>
      <description>Multiplier on the refrigerator energy usage that can reflect, e.g., high/low usage occupants.</description>
      <type>Double</type>
      <required>true</required>
      <model_dependent>false</model_dependent>
      <default_value>1</default_value>
    </argument>
    <argument>
      <name>extra_refrigerator_location</name>
      <display_name>Extra Refrigerator: Location</display_name>
      <description>The space type for the extra refrigerator location.</description>
      <type>Choice</type>
      <required>true</required>
      <model_dependent>false</model_dependent>
      <default_value>none</default_value>
      <choices>
        <choice>
          <value>auto</value>
          <display_name>auto</display_name>
        </choice>
        <choice>
          <value>none</value>
          <display_name>none</display_name>
        </choice>
        <choice>
          <value>living space</value>
          <display_name>living space</display_name>
        </choice>
        <choice>
          <value>basement - conditioned</value>
          <display_name>basement - conditioned</display_name>
        </choice>
        <choice>
          <value>basement - unconditioned</value>
          <display_name>basement - unconditioned</display_name>
        </choice>
        <choice>
          <value>garage</value>
          <display_name>garage</display_name>
        </choice>
        <choice>
          <value>other housing unit</value>
          <display_name>other housing unit</display_name>
        </choice>
        <choice>
          <value>other heated space</value>
          <display_name>other heated space</display_name>
        </choice>
        <choice>
          <value>other multifamily buffer space</value>
          <display_name>other multifamily buffer space</display_name>
        </choice>
        <choice>
          <value>other non-freezing space</value>
          <display_name>other non-freezing space</display_name>
        </choice>
      </choices>
    </argument>
    <argument>
      <name>extra_refrigerator_rated_annual_kwh</name>
      <display_name>Extra Refrigerator: Rated Annual Consumption</display_name>
      <description>The EnergyGuide rated annual energy consumption for an extra rrefrigerator.</description>
      <type>String</type>
      <units>kWh/yr</units>
      <required>true</required>
      <model_dependent>false</model_dependent>
      <default_value>auto</default_value>
    </argument>
    <argument>
      <name>extra_refrigerator_usage_multiplier</name>
      <display_name>Extra Refrigerator: Usage Multiplier</display_name>
      <description>Multiplier on the extra refrigerator energy usage that can reflect, e.g., high/low usage occupants.</description>
      <type>Double</type>
      <required>true</required>
      <model_dependent>false</model_dependent>
      <default_value>1</default_value>
    </argument>
    <argument>
      <name>freezer_location</name>
      <display_name>Freezer: Location</display_name>
      <description>The space type for the freezer location.</description>
      <type>Choice</type>
      <required>true</required>
      <model_dependent>false</model_dependent>
      <default_value>none</default_value>
      <choices>
        <choice>
          <value>auto</value>
          <display_name>auto</display_name>
        </choice>
        <choice>
          <value>none</value>
          <display_name>none</display_name>
        </choice>
        <choice>
          <value>living space</value>
          <display_name>living space</display_name>
        </choice>
        <choice>
          <value>basement - conditioned</value>
          <display_name>basement - conditioned</display_name>
        </choice>
        <choice>
          <value>basement - unconditioned</value>
          <display_name>basement - unconditioned</display_name>
        </choice>
        <choice>
          <value>garage</value>
          <display_name>garage</display_name>
        </choice>
        <choice>
          <value>other housing unit</value>
          <display_name>other housing unit</display_name>
        </choice>
        <choice>
          <value>other heated space</value>
          <display_name>other heated space</display_name>
        </choice>
        <choice>
          <value>other multifamily buffer space</value>
          <display_name>other multifamily buffer space</display_name>
        </choice>
        <choice>
          <value>other non-freezing space</value>
          <display_name>other non-freezing space</display_name>
        </choice>
      </choices>
    </argument>
    <argument>
      <name>freezer_rated_annual_kwh</name>
      <display_name>Freezer: Rated Annual Consumption</display_name>
      <description>The EnergyGuide rated annual energy consumption for a freezer.</description>
      <type>String</type>
      <units>kWh/yr</units>
      <required>true</required>
      <model_dependent>false</model_dependent>
      <default_value>auto</default_value>
    </argument>
    <argument>
      <name>freezer_usage_multiplier</name>
      <display_name>Freezer: Usage Multiplier</display_name>
      <description>Multiplier on the freezer energy usage that can reflect, e.g., high/low usage occupants.</description>
      <type>Double</type>
      <required>true</required>
      <model_dependent>false</model_dependent>
      <default_value>1</default_value>
    </argument>
    <argument>
      <name>cooking_range_oven_location</name>
      <display_name>Cooking Range/Oven: Location</display_name>
      <description>The space type for the cooking range/oven location.</description>
      <type>Choice</type>
      <required>true</required>
      <model_dependent>false</model_dependent>
      <default_value>auto</default_value>
      <choices>
        <choice>
          <value>auto</value>
          <display_name>auto</display_name>
        </choice>
        <choice>
          <value>none</value>
          <display_name>none</display_name>
        </choice>
        <choice>
          <value>living space</value>
          <display_name>living space</display_name>
        </choice>
        <choice>
          <value>basement - conditioned</value>
          <display_name>basement - conditioned</display_name>
        </choice>
        <choice>
          <value>basement - unconditioned</value>
          <display_name>basement - unconditioned</display_name>
        </choice>
        <choice>
          <value>garage</value>
          <display_name>garage</display_name>
        </choice>
        <choice>
          <value>other housing unit</value>
          <display_name>other housing unit</display_name>
        </choice>
        <choice>
          <value>other heated space</value>
          <display_name>other heated space</display_name>
        </choice>
        <choice>
          <value>other multifamily buffer space</value>
          <display_name>other multifamily buffer space</display_name>
        </choice>
        <choice>
          <value>other non-freezing space</value>
          <display_name>other non-freezing space</display_name>
        </choice>
      </choices>
    </argument>
    <argument>
      <name>cooking_range_oven_fuel_type</name>
      <display_name>Cooking Range/Oven: Fuel Type</display_name>
      <description>Type of fuel used by the cooking range/oven.</description>
      <type>Choice</type>
      <required>true</required>
      <model_dependent>false</model_dependent>
      <default_value>natural gas</default_value>
      <choices>
        <choice>
          <value>electricity</value>
          <display_name>electricity</display_name>
        </choice>
        <choice>
          <value>natural gas</value>
          <display_name>natural gas</display_name>
        </choice>
        <choice>
          <value>fuel oil</value>
          <display_name>fuel oil</display_name>
        </choice>
        <choice>
          <value>propane</value>
          <display_name>propane</display_name>
        </choice>
        <choice>
          <value>wood</value>
          <display_name>wood</display_name>
        </choice>
        <choice>
          <value>coal</value>
          <display_name>coal</display_name>
        </choice>
      </choices>
    </argument>
    <argument>
      <name>cooking_range_oven_is_induction</name>
      <display_name>Cooking Range/Oven: Is Induction</display_name>
      <description>Whether the cooking range is induction.</description>
      <type>Boolean</type>
      <required>false</required>
      <model_dependent>false</model_dependent>
      <choices>
        <choice>
          <value>true</value>
          <display_name>true</display_name>
        </choice>
        <choice>
          <value>false</value>
          <display_name>false</display_name>
        </choice>
      </choices>
    </argument>
    <argument>
      <name>cooking_range_oven_is_convection</name>
      <display_name>Cooking Range/Oven: Is Convection</display_name>
      <description>Whether the oven is convection.</description>
      <type>Boolean</type>
      <required>false</required>
      <model_dependent>false</model_dependent>
      <choices>
        <choice>
          <value>true</value>
          <display_name>true</display_name>
        </choice>
        <choice>
          <value>false</value>
          <display_name>false</display_name>
        </choice>
      </choices>
    </argument>
    <argument>
      <name>cooking_range_oven_usage_multiplier</name>
      <display_name>Cooking Range/Oven: Usage Multiplier</display_name>
      <description>Multiplier on the cooking range/oven energy usage that can reflect, e.g., high/low usage occupants.</description>
      <type>Double</type>
      <required>true</required>
      <model_dependent>false</model_dependent>
      <default_value>1</default_value>
    </argument>
    <argument>
      <name>ceiling_fan_present</name>
      <display_name>Ceiling Fan: Present</display_name>
      <description>Whether there is are any ceiling fans.</description>
      <type>Boolean</type>
      <required>true</required>
      <model_dependent>false</model_dependent>
      <default_value>true</default_value>
      <choices>
        <choice>
          <value>true</value>
          <display_name>true</display_name>
        </choice>
        <choice>
          <value>false</value>
          <display_name>false</display_name>
        </choice>
      </choices>
    </argument>
    <argument>
      <name>ceiling_fan_efficiency</name>
      <display_name>Ceiling Fan: Efficiency</display_name>
      <description>The efficiency rating of the ceiling fan(s) at medium speed.</description>
      <type>String</type>
      <units>CFM/W</units>
      <required>true</required>
      <model_dependent>false</model_dependent>
      <default_value>auto</default_value>
    </argument>
    <argument>
      <name>ceiling_fan_quantity</name>
      <display_name>Ceiling Fan: Quantity</display_name>
      <description>Total number of ceiling fans.</description>
      <type>String</type>
      <units>#</units>
      <required>true</required>
      <model_dependent>false</model_dependent>
      <default_value>auto</default_value>
    </argument>
    <argument>
      <name>ceiling_fan_cooling_setpoint_temp_offset</name>
      <display_name>Ceiling Fan: Cooling Setpoint Temperature Offset</display_name>
      <description>The setpoint temperature offset during cooling season for the ceiling fan(s). Only applies if ceiling fan quantity is greater than zero.</description>
      <type>Double</type>
      <units>deg-F</units>
      <required>true</required>
      <model_dependent>false</model_dependent>
      <default_value>0</default_value>
    </argument>
    <argument>
      <name>misc_plug_loads_television_present</name>
      <display_name>Misc Plug Loads: Television Present</display_name>
      <description>Whether there are televisions.</description>
      <type>Boolean</type>
      <required>true</required>
      <model_dependent>false</model_dependent>
      <default_value>true</default_value>
      <choices>
        <choice>
          <value>true</value>
          <display_name>true</display_name>
        </choice>
        <choice>
          <value>false</value>
          <display_name>false</display_name>
        </choice>
      </choices>
    </argument>
    <argument>
      <name>misc_plug_loads_television_annual_kwh</name>
      <display_name>Misc Plug Loads: Television Annual kWh</display_name>
      <description>The annual energy consumption of the television plug loads.</description>
      <type>String</type>
      <units>kWh/yr</units>
      <required>true</required>
      <model_dependent>false</model_dependent>
      <default_value>auto</default_value>
    </argument>
    <argument>
      <name>misc_plug_loads_television_usage_multiplier</name>
      <display_name>Misc Plug Loads: Television Usage Multiplier</display_name>
      <description>Multiplier on the television energy usage that can reflect, e.g., high/low usage occupants.</description>
      <type>Double</type>
      <required>true</required>
      <model_dependent>false</model_dependent>
      <default_value>1</default_value>
    </argument>
    <argument>
      <name>misc_plug_loads_other_annual_kwh</name>
      <display_name>Misc Plug Loads: Other Annual kWh</display_name>
      <description>The annual energy consumption of the other residual plug loads.</description>
      <type>String</type>
      <units>kWh/yr</units>
      <required>true</required>
      <model_dependent>false</model_dependent>
      <default_value>auto</default_value>
    </argument>
    <argument>
      <name>misc_plug_loads_other_frac_sensible</name>
      <display_name>Misc Plug Loads: Other Sensible Fraction</display_name>
      <description>Fraction of other residual plug loads' internal gains that are sensible.</description>
      <type>String</type>
      <units>Frac</units>
      <required>true</required>
      <model_dependent>false</model_dependent>
      <default_value>auto</default_value>
    </argument>
    <argument>
      <name>misc_plug_loads_other_frac_latent</name>
      <display_name>Misc Plug Loads: Other Latent Fraction</display_name>
      <description>Fraction of other residual plug loads' internal gains that are latent.</description>
      <type>String</type>
      <units>Frac</units>
      <required>true</required>
      <model_dependent>false</model_dependent>
      <default_value>auto</default_value>
    </argument>
    <argument>
      <name>misc_plug_loads_other_usage_multiplier</name>
      <display_name>Misc Plug Loads: Other Usage Multiplier</display_name>
      <description>Multiplier on the other energy usage that can reflect, e.g., high/low usage occupants.</description>
      <type>Double</type>
      <required>true</required>
      <model_dependent>false</model_dependent>
      <default_value>1</default_value>
    </argument>
    <argument>
      <name>misc_plug_loads_well_pump_present</name>
      <display_name>Misc Plug Loads: Well Pump Present</display_name>
      <description>Whether there is a well pump.</description>
      <type>Boolean</type>
      <required>true</required>
      <model_dependent>false</model_dependent>
      <default_value>false</default_value>
      <choices>
        <choice>
          <value>true</value>
          <display_name>true</display_name>
        </choice>
        <choice>
          <value>false</value>
          <display_name>false</display_name>
        </choice>
      </choices>
    </argument>
    <argument>
      <name>misc_plug_loads_well_pump_annual_kwh</name>
      <display_name>Misc Plug Loads: Well Pump Annual kWh</display_name>
      <description>The annual energy consumption of the well pump plug loads.</description>
      <type>String</type>
      <units>kWh/yr</units>
      <required>true</required>
      <model_dependent>false</model_dependent>
      <default_value>auto</default_value>
    </argument>
    <argument>
      <name>misc_plug_loads_well_pump_usage_multiplier</name>
      <display_name>Misc Plug Loads: Well Pump Usage Multiplier</display_name>
      <description>Multiplier on the well pump energy usage that can reflect, e.g., high/low usage occupants.</description>
      <type>Double</type>
      <required>true</required>
      <model_dependent>false</model_dependent>
      <default_value>1</default_value>
    </argument>
    <argument>
      <name>misc_plug_loads_vehicle_present</name>
      <display_name>Misc Plug Loads: Vehicle Present</display_name>
      <description>Whether there is an electric vehicle.</description>
      <type>Boolean</type>
      <required>true</required>
      <model_dependent>false</model_dependent>
      <default_value>false</default_value>
      <choices>
        <choice>
          <value>true</value>
          <display_name>true</display_name>
        </choice>
        <choice>
          <value>false</value>
          <display_name>false</display_name>
        </choice>
      </choices>
    </argument>
    <argument>
      <name>misc_plug_loads_vehicle_annual_kwh</name>
      <display_name>Misc Plug Loads: Vehicle Annual kWh</display_name>
      <description>The annual energy consumption of the electric vehicle plug loads.</description>
      <type>String</type>
      <units>kWh/yr</units>
      <required>true</required>
      <model_dependent>false</model_dependent>
      <default_value>auto</default_value>
    </argument>
    <argument>
      <name>misc_plug_loads_vehicle_usage_multiplier</name>
      <display_name>Misc Plug Loads: Vehicle Usage Multiplier</display_name>
      <description>Multiplier on the electric vehicle energy usage that can reflect, e.g., high/low usage occupants.</description>
      <type>Double</type>
      <required>true</required>
      <model_dependent>false</model_dependent>
      <default_value>1</default_value>
    </argument>
    <argument>
      <name>misc_fuel_loads_grill_present</name>
      <display_name>Misc Fuel Loads: Grill Present</display_name>
      <description>Whether there is a fuel loads grill.</description>
      <type>Boolean</type>
      <required>true</required>
      <model_dependent>false</model_dependent>
      <default_value>false</default_value>
      <choices>
        <choice>
          <value>true</value>
          <display_name>true</display_name>
        </choice>
        <choice>
          <value>false</value>
          <display_name>false</display_name>
        </choice>
      </choices>
    </argument>
    <argument>
      <name>misc_fuel_loads_grill_fuel_type</name>
      <display_name>Misc Fuel Loads: Grill Fuel Type</display_name>
      <description>The fuel type of the fuel loads grill.</description>
      <type>Choice</type>
      <required>true</required>
      <model_dependent>false</model_dependent>
      <default_value>natural gas</default_value>
      <choices>
        <choice>
          <value>natural gas</value>
          <display_name>natural gas</display_name>
        </choice>
        <choice>
          <value>fuel oil</value>
          <display_name>fuel oil</display_name>
        </choice>
        <choice>
          <value>propane</value>
          <display_name>propane</display_name>
        </choice>
        <choice>
          <value>wood</value>
          <display_name>wood</display_name>
        </choice>
        <choice>
          <value>wood pellets</value>
          <display_name>wood pellets</display_name>
        </choice>
      </choices>
    </argument>
    <argument>
      <name>misc_fuel_loads_grill_annual_therm</name>
      <display_name>Misc Fuel Loads: Grill Annual therm</display_name>
      <description>The annual energy consumption of the fuel loads grill.</description>
      <type>String</type>
      <units>therm/yr</units>
      <required>true</required>
      <model_dependent>false</model_dependent>
      <default_value>auto</default_value>
    </argument>
    <argument>
      <name>misc_fuel_loads_grill_usage_multiplier</name>
      <display_name>Misc Fuel Loads: Grill Usage Multiplier</display_name>
      <description>Multiplier on the fuel loads grill energy usage that can reflect, e.g., high/low usage occupants.</description>
      <type>Double</type>
      <required>true</required>
      <model_dependent>false</model_dependent>
      <default_value>0</default_value>
    </argument>
    <argument>
      <name>misc_fuel_loads_lighting_present</name>
      <display_name>Misc Fuel Loads: Lighting Present</display_name>
      <description>Whether there is fuel loads lighting.</description>
      <type>Boolean</type>
      <required>true</required>
      <model_dependent>false</model_dependent>
      <default_value>false</default_value>
      <choices>
        <choice>
          <value>true</value>
          <display_name>true</display_name>
        </choice>
        <choice>
          <value>false</value>
          <display_name>false</display_name>
        </choice>
      </choices>
    </argument>
    <argument>
      <name>misc_fuel_loads_lighting_fuel_type</name>
      <display_name>Misc Fuel Loads: Lighting Fuel Type</display_name>
      <description>The fuel type of the fuel loads lighting.</description>
      <type>Choice</type>
      <required>true</required>
      <model_dependent>false</model_dependent>
      <default_value>natural gas</default_value>
      <choices>
        <choice>
          <value>natural gas</value>
          <display_name>natural gas</display_name>
        </choice>
        <choice>
          <value>fuel oil</value>
          <display_name>fuel oil</display_name>
        </choice>
        <choice>
          <value>propane</value>
          <display_name>propane</display_name>
        </choice>
        <choice>
          <value>wood</value>
          <display_name>wood</display_name>
        </choice>
        <choice>
          <value>wood pellets</value>
          <display_name>wood pellets</display_name>
        </choice>
      </choices>
    </argument>
    <argument>
      <name>misc_fuel_loads_lighting_annual_therm</name>
      <display_name>Misc Fuel Loads: Lighting Annual therm</display_name>
      <description>The annual energy consumption of the fuel loads lighting.</description>
      <type>String</type>
      <units>therm/yr</units>
      <required>true</required>
      <model_dependent>false</model_dependent>
      <default_value>auto</default_value>
    </argument>
    <argument>
      <name>misc_fuel_loads_lighting_usage_multiplier</name>
      <display_name>Misc Fuel Loads: Lighting Usage Multiplier</display_name>
      <description>Multiplier on the fuel loads lighting energy usage that can reflect, e.g., high/low usage occupants.</description>
      <type>Double</type>
      <required>true</required>
      <model_dependent>false</model_dependent>
      <default_value>0</default_value>
    </argument>
    <argument>
      <name>misc_fuel_loads_fireplace_present</name>
      <display_name>Misc Fuel Loads: Fireplace Present</display_name>
      <description>Whether there is fuel loads fireplace.</description>
      <type>Boolean</type>
      <required>true</required>
      <model_dependent>false</model_dependent>
      <default_value>false</default_value>
      <choices>
        <choice>
          <value>true</value>
          <display_name>true</display_name>
        </choice>
        <choice>
          <value>false</value>
          <display_name>false</display_name>
        </choice>
      </choices>
    </argument>
    <argument>
      <name>misc_fuel_loads_fireplace_fuel_type</name>
      <display_name>Misc Fuel Loads: Fireplace Fuel Type</display_name>
      <description>The fuel type of the fuel loads fireplace.</description>
      <type>Choice</type>
      <required>true</required>
      <model_dependent>false</model_dependent>
      <default_value>natural gas</default_value>
      <choices>
        <choice>
          <value>natural gas</value>
          <display_name>natural gas</display_name>
        </choice>
        <choice>
          <value>fuel oil</value>
          <display_name>fuel oil</display_name>
        </choice>
        <choice>
          <value>propane</value>
          <display_name>propane</display_name>
        </choice>
        <choice>
          <value>wood</value>
          <display_name>wood</display_name>
        </choice>
        <choice>
          <value>wood pellets</value>
          <display_name>wood pellets</display_name>
        </choice>
      </choices>
    </argument>
    <argument>
      <name>misc_fuel_loads_fireplace_annual_therm</name>
      <display_name>Misc Fuel Loads: Fireplace Annual therm</display_name>
      <description>The annual energy consumption of the fuel loads fireplace.</description>
      <type>String</type>
      <units>therm/yr</units>
      <required>true</required>
      <model_dependent>false</model_dependent>
      <default_value>auto</default_value>
    </argument>
    <argument>
      <name>misc_fuel_loads_fireplace_frac_sensible</name>
      <display_name>Misc Fuel Loads: Fireplace Sensible Fraction</display_name>
      <description>Fraction of fireplace residual fuel loads' internal gains that are sensible.</description>
      <type>String</type>
      <units>Frac</units>
      <required>true</required>
      <model_dependent>false</model_dependent>
      <default_value>auto</default_value>
    </argument>
    <argument>
      <name>misc_fuel_loads_fireplace_frac_latent</name>
      <display_name>Misc Fuel Loads: Fireplace Latent Fraction</display_name>
      <description>Fraction of fireplace residual fuel loads' internal gains that are latent.</description>
      <type>String</type>
      <units>Frac</units>
      <required>true</required>
      <model_dependent>false</model_dependent>
      <default_value>auto</default_value>
    </argument>
    <argument>
      <name>misc_fuel_loads_fireplace_usage_multiplier</name>
      <display_name>Misc Fuel Loads: Fireplace Usage Multiplier</display_name>
      <description>Multiplier on the fuel loads fireplace energy usage that can reflect, e.g., high/low usage occupants.</description>
      <type>Double</type>
      <required>true</required>
      <model_dependent>false</model_dependent>
      <default_value>0</default_value>
    </argument>
    <argument>
      <name>pool_present</name>
      <display_name>Pool: Present</display_name>
      <description>Whether there is a pool.</description>
      <type>Boolean</type>
      <required>true</required>
      <model_dependent>false</model_dependent>
      <default_value>false</default_value>
      <choices>
        <choice>
          <value>true</value>
          <display_name>true</display_name>
        </choice>
        <choice>
          <value>false</value>
          <display_name>false</display_name>
        </choice>
      </choices>
    </argument>
    <argument>
      <name>pool_pump_annual_kwh</name>
      <display_name>Pool: Pump Annual kWh</display_name>
      <description>The annual energy consumption of the pool pump.</description>
      <type>String</type>
      <units>kWh/yr</units>
      <required>true</required>
      <model_dependent>false</model_dependent>
      <default_value>auto</default_value>
    </argument>
    <argument>
      <name>pool_pump_usage_multiplier</name>
      <display_name>Pool: Pump Usage Multiplier</display_name>
      <description>Multiplier on the pool pump energy usage that can reflect, e.g., high/low usage occupants.</description>
      <type>Double</type>
      <required>true</required>
      <model_dependent>false</model_dependent>
      <default_value>1</default_value>
    </argument>
    <argument>
      <name>pool_heater_type</name>
      <display_name>Pool: Heater Type</display_name>
      <description>The type of pool heater. Use 'none' if there is no pool heater.</description>
      <type>Choice</type>
      <required>true</required>
      <model_dependent>false</model_dependent>
      <default_value>none</default_value>
      <choices>
        <choice>
          <value>none</value>
          <display_name>none</display_name>
        </choice>
        <choice>
          <value>electric resistance</value>
          <display_name>electric resistance</display_name>
        </choice>
        <choice>
          <value>gas fired</value>
          <display_name>gas fired</display_name>
        </choice>
        <choice>
          <value>heat pump</value>
          <display_name>heat pump</display_name>
        </choice>
      </choices>
    </argument>
    <argument>
      <name>pool_heater_annual_kwh</name>
      <display_name>Pool: Heater Annual kWh</display_name>
      <description>The annual energy consumption of the electric resistance pool heater.</description>
      <type>String</type>
      <units>kWh/yr</units>
      <required>true</required>
      <model_dependent>false</model_dependent>
      <default_value>auto</default_value>
    </argument>
    <argument>
      <name>pool_heater_annual_therm</name>
      <display_name>Pool: Heater Annual therm</display_name>
      <description>The annual energy consumption of the gas fired pool heater.</description>
      <type>String</type>
      <units>therm/yr</units>
      <required>true</required>
      <model_dependent>false</model_dependent>
      <default_value>auto</default_value>
    </argument>
    <argument>
      <name>pool_heater_usage_multiplier</name>
      <display_name>Pool: Heater Usage Multiplier</display_name>
      <description>Multiplier on the pool heater energy usage that can reflect, e.g., high/low usage occupants.</description>
      <type>Double</type>
      <required>true</required>
      <model_dependent>false</model_dependent>
      <default_value>1</default_value>
    </argument>
    <argument>
      <name>hot_tub_present</name>
      <display_name>Hot Tub: Present</display_name>
      <description>Whether there is a hot tub.</description>
      <type>Boolean</type>
      <required>true</required>
      <model_dependent>false</model_dependent>
      <default_value>false</default_value>
      <choices>
        <choice>
          <value>true</value>
          <display_name>true</display_name>
        </choice>
        <choice>
          <value>false</value>
          <display_name>false</display_name>
        </choice>
      </choices>
    </argument>
    <argument>
      <name>hot_tub_pump_annual_kwh</name>
      <display_name>Hot Tub: Pump Annual kWh</display_name>
      <description>The annual energy consumption of the hot tub pump.</description>
      <type>String</type>
      <units>kWh/yr</units>
      <required>true</required>
      <model_dependent>false</model_dependent>
      <default_value>auto</default_value>
    </argument>
    <argument>
      <name>hot_tub_pump_usage_multiplier</name>
      <display_name>Hot Tub: Pump Usage Multiplier</display_name>
      <description>Multiplier on the hot tub pump energy usage that can reflect, e.g., high/low usage occupants.</description>
      <type>Double</type>
      <required>true</required>
      <model_dependent>false</model_dependent>
      <default_value>1</default_value>
    </argument>
    <argument>
      <name>hot_tub_heater_type</name>
      <display_name>Hot Tub: Heater Type</display_name>
      <description>The type of hot tub heater. Use 'none' if there is no hot tub heater.</description>
      <type>Choice</type>
      <required>true</required>
      <model_dependent>false</model_dependent>
      <default_value>none</default_value>
      <choices>
        <choice>
          <value>none</value>
          <display_name>none</display_name>
        </choice>
        <choice>
          <value>electric resistance</value>
          <display_name>electric resistance</display_name>
        </choice>
        <choice>
          <value>gas fired</value>
          <display_name>gas fired</display_name>
        </choice>
        <choice>
          <value>heat pump</value>
          <display_name>heat pump</display_name>
        </choice>
      </choices>
    </argument>
    <argument>
      <name>hot_tub_heater_annual_kwh</name>
      <display_name>Hot Tub: Heater Annual kWh</display_name>
      <description>The annual energy consumption of the electric resistance hot tub heater.</description>
      <type>String</type>
      <units>kWh/yr</units>
      <required>true</required>
      <model_dependent>false</model_dependent>
      <default_value>auto</default_value>
    </argument>
    <argument>
      <name>hot_tub_heater_annual_therm</name>
      <display_name>Hot Tub: Heater Annual therm</display_name>
      <description>The annual energy consumption of the gas fired hot tub heater.</description>
      <type>String</type>
      <units>therm/yr</units>
      <required>true</required>
      <model_dependent>false</model_dependent>
      <default_value>auto</default_value>
    </argument>
    <argument>
      <name>hot_tub_heater_usage_multiplier</name>
      <display_name>Hot Tub: Heater Usage Multiplier</display_name>
      <description>Multiplier on the hot tub heater energy usage that can reflect, e.g., high/low usage occupants.</description>
      <type>Double</type>
      <required>true</required>
      <model_dependent>false</model_dependent>
      <default_value>1</default_value>
    </argument>
    <argument>
      <name>apply_defaults</name>
      <display_name>Apply default values</display_name>
      <description>Sets OS-HPXML default values in the HPXML output file</description>
      <type>Boolean</type>
      <required>false</required>
      <model_dependent>false</model_dependent>
      <default_value>false</default_value>
      <choices>
        <choice>
          <value>true</value>
          <display_name>true</display_name>
        </choice>
        <choice>
          <value>false</value>
          <display_name>false</display_name>
        </choice>
      </choices>
    </argument>
    <argument>
      <name>emissions_scenario_names</name>
      <display_name>Emissions: Scenario Names</display_name>
      <description>Names of emissions scenarios. If multiple scenarios, use a comma-separated list.</description>
      <type>String</type>
      <required>false</required>
      <model_dependent>false</model_dependent>
    </argument>
    <argument>
      <name>emissions_types</name>
      <display_name>Emissions: Types</display_name>
      <description>Types of emissions (e.g., CO2, NOx, etc.). If multiple scenarios, use a comma-separated list.</description>
      <type>String</type>
      <required>false</required>
      <model_dependent>false</model_dependent>
    </argument>
    <argument>
      <name>emissions_electricity_units</name>
      <display_name>Emissions: Electricity Units</display_name>
      <description>Electricity emissions factors units. If multiple scenarios, use a comma-separated list. Only lb/MWh and kg/MWh are allowed.</description>
      <type>String</type>
      <required>false</required>
      <model_dependent>false</model_dependent>
    </argument>
    <argument>
      <name>emissions_electricity_values_or_filepaths</name>
      <display_name>Emissions: Electricity Values or File Paths</display_name>
      <description>Electricity emissions factors values, specified as either an annual factor or an absolute/relative path to a file with hourly factors. If multiple scenarios, use a comma-separated list.</description>
      <type>String</type>
      <required>false</required>
      <model_dependent>false</model_dependent>
    </argument>
    <argument>
      <name>emissions_fossil_fuel_units</name>
      <display_name>Emissions: Fossil Fuel Units</display_name>
      <description>Fossil fuel emissions factors units. If multiple scenarios, use a comma-separated list. Only lb/MBtu and kg/MBtu are allowed.</description>
      <type>String</type>
      <required>false</required>
      <model_dependent>false</model_dependent>
    </argument>
    <argument>
      <name>emissions_natural_gas_values</name>
      <display_name>Emissions: Natural Gas Values</display_name>
      <description>Natural gas emissions factors values, specified as an annual factor. If multiple scenarios, use a comma-separated list.</description>
      <type>String</type>
      <required>false</required>
      <model_dependent>false</model_dependent>
    </argument>
    <argument>
      <name>emissions_propane_values</name>
      <display_name>Emissions: Propane Values</display_name>
      <description>Propane emissions factors values, specified as an annual factor. If multiple scenarios, use a comma-separated list.</description>
      <type>String</type>
      <required>false</required>
      <model_dependent>false</model_dependent>
    </argument>
    <argument>
      <name>emissions_fuel_oil_values</name>
      <display_name>Emissions: Fuel Oil Values</display_name>
      <description>Fuel oil emissions factors values, specified as an annual factor. If multiple scenarios, use a comma-separated list.</description>
      <type>String</type>
      <required>false</required>
      <model_dependent>false</model_dependent>
    </argument>
    <argument>
      <name>emissions_coal_values</name>
      <display_name>Emissions: Coal Values</display_name>
      <description>Coal emissions factors values, specified as an annual factor. If multiple scenarios, use a comma-separated list.</description>
      <type>String</type>
      <required>false</required>
      <model_dependent>false</model_dependent>
    </argument>
    <argument>
      <name>emissions_wood_values</name>
      <display_name>Emissions: Wood Values</display_name>
      <description>Wood emissions factors values, specified as an annual factor. If multiple scenarios, use a comma-separated list.</description>
      <type>String</type>
      <required>false</required>
      <model_dependent>false</model_dependent>
    </argument>
    <argument>
      <name>emissions_wood_pellets_values</name>
      <display_name>Emissions: Wood Pellets Values</display_name>
      <description>Wood pellets emissions factors values, specified as an annual factor. If multiple scenarios, use a comma-separated list.</description>
      <type>String</type>
      <required>false</required>
      <model_dependent>false</model_dependent>
    </argument>
  </arguments>
  <outputs />
  <provenances />
  <tags>
    <tag>Whole Building.Space Types</tag>
  </tags>
  <attributes>
    <attribute>
      <name>Measure Type</name>
      <value>ModelMeasure</value>
      <datatype>string</datatype>
    </attribute>
  </attributes>
  <files>
    <file>
      <filename>geometry.rb</filename>
      <filetype>rb</filetype>
      <usage_type>resource</usage_type>
      <checksum>2E568E41</checksum>
    </file>
    <file>
      <filename>extra_files/extra-auto.xml</filename>
      <filetype>xml</filetype>
      <usage_type>test</usage_type>
      <checksum>8DEAE32A</checksum>
    </file>
    <file>
      <filename>extra_files/extra-second-heating-system-fireplace-to-heating-system.xml</filename>
      <filetype>xml</filetype>
      <usage_type>test</usage_type>
      <checksum>DD30EC95</checksum>
    </file>
    <file>
      <filename>extra_files/base-mf.xml</filename>
      <filetype>xml</filetype>
      <usage_type>test</usage_type>
      <checksum>CFFB4345</checksum>
    </file>
    <file>
      <filename>extra_files/base-sfa.xml</filename>
      <filetype>xml</filetype>
      <usage_type>test</usage_type>
      <checksum>91ED5DED</checksum>
    </file>
    <file>
      <filename>extra_files/base-sfd.xml</filename>
      <filetype>xml</filetype>
      <usage_type>test</usage_type>
      <checksum>742E8CD1</checksum>
    </file>
    <file>
      <filename>extra_files/extra-enclosure-atticroof-conditioned-eaves-gable.xml</filename>
      <filetype>xml</filetype>
      <usage_type>test</usage_type>
      <checksum>ED50173E</checksum>
    </file>
    <file>
      <filename>extra_files/extra-enclosure-atticroof-conditioned-eaves-hip.xml</filename>
      <filetype>xml</filetype>
      <usage_type>test</usage_type>
      <checksum>F19BAAF7</checksum>
    </file>
    <file>
      <filename>extra_files/extra-enclosure-garage-atticroof-conditioned.xml</filename>
      <filetype>xml</filetype>
      <usage_type>test</usage_type>
      <checksum>4F87CFA6</checksum>
    </file>
    <file>
      <filename>extra_files/extra-enclosure-garage-partially-protruded.xml</filename>
      <filetype>xml</filetype>
      <usage_type>test</usage_type>
      <checksum>73F0D8A5</checksum>
    </file>
    <file>
      <filename>extra_files/extra-enclosure-windows-shading.xml</filename>
      <filetype>xml</filetype>
      <usage_type>test</usage_type>
      <checksum>21D446CA</checksum>
    </file>
    <file>
      <filename>extra_files/extra-gas-hot-tub-heater-with-zero-kwh.xml</filename>
      <filetype>xml</filetype>
      <usage_type>test</usage_type>
      <checksum>092A5AB1</checksum>
    </file>
    <file>
      <filename>extra_files/extra-gas-pool-heater-with-zero-kwh.xml</filename>
      <filetype>xml</filetype>
      <usage_type>test</usage_type>
      <checksum>6B8FDC75</checksum>
    </file>
    <file>
      <filename>extra_files/extra-iecc-zone-different-than-epw.xml</filename>
      <filetype>xml</filetype>
      <usage_type>test</usage_type>
      <checksum>97A5F5F4</checksum>
    </file>
    <file>
      <filename>extra_files/extra-mf-eaves.xml</filename>
      <filetype>xml</filetype>
      <usage_type>test</usage_type>
      <checksum>07B18752</checksum>
    </file>
    <file>
      <filename>extra_files/extra-mf-exterior-corridor.xml</filename>
      <filetype>xml</filetype>
      <usage_type>test</usage_type>
      <checksum>CFFB4345</checksum>
    </file>
    <file>
      <filename>extra_files/extra-mf-rear-units.xml</filename>
      <filetype>xml</filetype>
      <usage_type>test</usage_type>
      <checksum>CFFB4345</checksum>
    </file>
    <file>
      <filename>extra_files/extra-mf-slab-left-bottom-rear-units.xml</filename>
      <filetype>xml</filetype>
      <usage_type>test</usage_type>
      <checksum>04EF0AA5</checksum>
    </file>
    <file>
      <filename>extra_files/extra-mf-slab-left-bottom.xml</filename>
      <filetype>xml</filetype>
      <usage_type>test</usage_type>
      <checksum>4C13E085</checksum>
    </file>
    <file>
      <filename>extra_files/extra-mf-slab-left-middle-rear-units.xml</filename>
      <filetype>xml</filetype>
      <usage_type>test</usage_type>
      <checksum>3DC7BE42</checksum>
    </file>
    <file>
      <filename>extra_files/extra-mf-slab-left-middle.xml</filename>
      <filetype>xml</filetype>
      <usage_type>test</usage_type>
      <checksum>CFFB4345</checksum>
    </file>
    <file>
      <filename>extra_files/extra-mf-slab-left-top-rear-units.xml</filename>
      <filetype>xml</filetype>
      <usage_type>test</usage_type>
      <checksum>3DC7BE42</checksum>
    </file>
    <file>
      <filename>extra_files/extra-mf-slab-left-top.xml</filename>
      <filetype>xml</filetype>
      <usage_type>test</usage_type>
      <checksum>CFFB4345</checksum>
    </file>
    <file>
      <filename>extra_files/extra-mf-slab-middle-bottom-rear-units.xml</filename>
      <filetype>xml</filetype>
      <usage_type>test</usage_type>
      <checksum>56A143F6</checksum>
    </file>
    <file>
      <filename>extra_files/extra-mf-slab-middle-bottom.xml</filename>
      <filetype>xml</filetype>
      <usage_type>test</usage_type>
      <checksum>6598C5AE</checksum>
    </file>
    <file>
      <filename>extra_files/extra-mf-slab-middle-middle-rear-units.xml</filename>
      <filetype>xml</filetype>
      <usage_type>test</usage_type>
      <checksum>B727CF0B</checksum>
    </file>
    <file>
      <filename>extra_files/extra-mf-slab-middle-middle.xml</filename>
      <filetype>xml</filetype>
      <usage_type>test</usage_type>
      <checksum>FF9EEE95</checksum>
    </file>
    <file>
      <filename>extra_files/extra-mf-slab-middle-top-rear-units.xml</filename>
      <filetype>xml</filetype>
      <usage_type>test</usage_type>
      <checksum>B727CF0B</checksum>
    </file>
    <file>
      <filename>extra_files/extra-mf-slab-middle-top.xml</filename>
      <filetype>xml</filetype>
      <usage_type>test</usage_type>
      <checksum>FF9EEE95</checksum>
    </file>
    <file>
      <filename>extra_files/extra-mf-slab-rear-units.xml</filename>
      <filetype>xml</filetype>
      <usage_type>test</usage_type>
      <checksum>04EF0AA5</checksum>
    </file>
    <file>
      <filename>extra_files/extra-mf-slab-right-bottom-rear-units.xml</filename>
      <filetype>xml</filetype>
      <usage_type>test</usage_type>
      <checksum>56A143F6</checksum>
    </file>
    <file>
      <filename>extra_files/extra-mf-slab-right-bottom.xml</filename>
      <filetype>xml</filetype>
      <usage_type>test</usage_type>
      <checksum>6598C5AE</checksum>
    </file>
    <file>
      <filename>extra_files/extra-mf-slab-right-middle-rear-units.xml</filename>
      <filetype>xml</filetype>
      <usage_type>test</usage_type>
      <checksum>B727CF0B</checksum>
    </file>
    <file>
      <filename>extra_files/extra-mf-slab-right-middle.xml</filename>
      <filetype>xml</filetype>
      <usage_type>test</usage_type>
      <checksum>FF9EEE95</checksum>
    </file>
    <file>
      <filename>extra_files/extra-mf-slab-right-top-rear-units.xml</filename>
      <filetype>xml</filetype>
      <usage_type>test</usage_type>
      <checksum>B727CF0B</checksum>
    </file>
    <file>
      <filename>extra_files/extra-mf-slab-right-top.xml</filename>
      <filetype>xml</filetype>
      <usage_type>test</usage_type>
      <checksum>FF9EEE95</checksum>
    </file>
    <file>
      <filename>extra_files/extra-mf-slab.xml</filename>
      <filetype>xml</filetype>
      <usage_type>test</usage_type>
      <checksum>4C13E085</checksum>
    </file>
    <file>
      <filename>extra_files/extra-mf-unvented-crawlspace-left-bottom-rear-units.xml</filename>
      <filetype>xml</filetype>
      <usage_type>test</usage_type>
      <checksum>926546E1</checksum>
    </file>
    <file>
      <filename>extra_files/extra-mf-unvented-crawlspace-left-bottom.xml</filename>
      <filetype>xml</filetype>
      <usage_type>test</usage_type>
      <checksum>79025980</checksum>
    </file>
    <file>
      <filename>extra_files/extra-mf-unvented-crawlspace-left-middle-rear-units.xml</filename>
      <filetype>xml</filetype>
      <usage_type>test</usage_type>
      <checksum>3DC7BE42</checksum>
    </file>
    <file>
      <filename>extra_files/extra-mf-unvented-crawlspace-left-middle.xml</filename>
      <filetype>xml</filetype>
      <usage_type>test</usage_type>
      <checksum>CFFB4345</checksum>
    </file>
    <file>
      <filename>extra_files/extra-mf-unvented-crawlspace-left-top-rear-units.xml</filename>
      <filetype>xml</filetype>
      <usage_type>test</usage_type>
      <checksum>3DC7BE42</checksum>
    </file>
    <file>
      <filename>extra_files/extra-mf-unvented-crawlspace-left-top.xml</filename>
      <filetype>xml</filetype>
      <usage_type>test</usage_type>
      <checksum>CFFB4345</checksum>
    </file>
    <file>
      <filename>extra_files/extra-mf-unvented-crawlspace-middle-bottom-rear-units.xml</filename>
      <filetype>xml</filetype>
      <usage_type>test</usage_type>
      <checksum>E07A2D39</checksum>
    </file>
    <file>
      <filename>extra_files/extra-mf-unvented-crawlspace-middle-bottom.xml</filename>
      <filetype>xml</filetype>
      <usage_type>test</usage_type>
      <checksum>75DD2F39</checksum>
    </file>
    <file>
      <filename>extra_files/extra-mf-unvented-crawlspace-middle-middle-rear-units.xml</filename>
      <filetype>xml</filetype>
      <usage_type>test</usage_type>
      <checksum>B727CF0B</checksum>
    </file>
    <file>
      <filename>extra_files/extra-mf-unvented-crawlspace-middle-middle.xml</filename>
      <filetype>xml</filetype>
      <usage_type>test</usage_type>
      <checksum>FF9EEE95</checksum>
    </file>
    <file>
      <filename>extra_files/extra-mf-unvented-crawlspace-middle-top-rear-units.xml</filename>
      <filetype>xml</filetype>
      <usage_type>test</usage_type>
      <checksum>B727CF0B</checksum>
    </file>
    <file>
      <filename>extra_files/extra-mf-unvented-crawlspace-middle-top.xml</filename>
      <filetype>xml</filetype>
      <usage_type>test</usage_type>
      <checksum>FF9EEE95</checksum>
    </file>
    <file>
      <filename>extra_files/extra-mf-unvented-crawlspace-rear-units.xml</filename>
      <filetype>xml</filetype>
      <usage_type>test</usage_type>
      <checksum>926546E1</checksum>
    </file>
    <file>
      <filename>extra_files/extra-mf-unvented-crawlspace-right-bottom-rear-units.xml</filename>
      <filetype>xml</filetype>
      <usage_type>test</usage_type>
      <checksum>E07A2D39</checksum>
    </file>
    <file>
      <filename>extra_files/extra-mf-unvented-crawlspace-right-bottom.xml</filename>
      <filetype>xml</filetype>
      <usage_type>test</usage_type>
      <checksum>75DD2F39</checksum>
    </file>
    <file>
      <filename>extra_files/extra-mf-unvented-crawlspace-right-middle-rear-units.xml</filename>
      <filetype>xml</filetype>
      <usage_type>test</usage_type>
      <checksum>B727CF0B</checksum>
    </file>
    <file>
      <filename>extra_files/extra-mf-unvented-crawlspace-right-middle.xml</filename>
      <filetype>xml</filetype>
      <usage_type>test</usage_type>
      <checksum>FF9EEE95</checksum>
    </file>
    <file>
      <filename>extra_files/extra-mf-unvented-crawlspace-right-top-rear-units.xml</filename>
      <filetype>xml</filetype>
      <usage_type>test</usage_type>
      <checksum>B727CF0B</checksum>
    </file>
    <file>
      <filename>extra_files/extra-mf-unvented-crawlspace-right-top.xml</filename>
      <filetype>xml</filetype>
      <usage_type>test</usage_type>
      <checksum>FF9EEE95</checksum>
    </file>
    <file>
      <filename>extra_files/extra-mf-unvented-crawlspace.xml</filename>
      <filetype>xml</filetype>
      <usage_type>test</usage_type>
      <checksum>79025980</checksum>
    </file>
    <file>
      <filename>extra_files/extra-mf-vented-crawlspace-left-bottom-rear-units.xml</filename>
      <filetype>xml</filetype>
      <usage_type>test</usage_type>
      <checksum>C165D7B6</checksum>
    </file>
    <file>
      <filename>extra_files/extra-mf-vented-crawlspace-left-bottom.xml</filename>
      <filetype>xml</filetype>
      <usage_type>test</usage_type>
      <checksum>A9E8933B</checksum>
    </file>
    <file>
      <filename>extra_files/extra-mf-vented-crawlspace-left-middle-rear-units.xml</filename>
      <filetype>xml</filetype>
      <usage_type>test</usage_type>
      <checksum>3DC7BE42</checksum>
    </file>
    <file>
      <filename>extra_files/extra-mf-vented-crawlspace-left-middle.xml</filename>
      <filetype>xml</filetype>
      <usage_type>test</usage_type>
      <checksum>CFFB4345</checksum>
    </file>
    <file>
      <filename>extra_files/extra-mf-vented-crawlspace-left-top-rear-units.xml</filename>
      <filetype>xml</filetype>
      <usage_type>test</usage_type>
      <checksum>3DC7BE42</checksum>
    </file>
    <file>
      <filename>extra_files/extra-mf-vented-crawlspace-left-top.xml</filename>
      <filetype>xml</filetype>
      <usage_type>test</usage_type>
      <checksum>CFFB4345</checksum>
    </file>
    <file>
      <filename>extra_files/extra-mf-vented-crawlspace-middle-bottom-rear-units.xml</filename>
      <filetype>xml</filetype>
      <usage_type>test</usage_type>
      <checksum>F48929C4</checksum>
    </file>
    <file>
      <filename>extra_files/extra-mf-vented-crawlspace-middle-bottom.xml</filename>
      <filetype>xml</filetype>
      <usage_type>test</usage_type>
      <checksum>D9628445</checksum>
    </file>
    <file>
      <filename>extra_files/extra-mf-vented-crawlspace-middle-middle-rear-units.xml</filename>
      <filetype>xml</filetype>
      <usage_type>test</usage_type>
      <checksum>B727CF0B</checksum>
    </file>
    <file>
      <filename>extra_files/extra-mf-vented-crawlspace-middle-middle.xml</filename>
      <filetype>xml</filetype>
      <usage_type>test</usage_type>
      <checksum>FF9EEE95</checksum>
    </file>
    <file>
      <filename>extra_files/extra-mf-vented-crawlspace-middle-top-rear-units.xml</filename>
      <filetype>xml</filetype>
      <usage_type>test</usage_type>
      <checksum>B727CF0B</checksum>
    </file>
    <file>
      <filename>extra_files/extra-mf-vented-crawlspace-middle-top.xml</filename>
      <filetype>xml</filetype>
      <usage_type>test</usage_type>
      <checksum>FF9EEE95</checksum>
    </file>
    <file>
      <filename>extra_files/extra-mf-vented-crawlspace-rear-units.xml</filename>
      <filetype>xml</filetype>
      <usage_type>test</usage_type>
      <checksum>C165D7B6</checksum>
    </file>
    <file>
      <filename>extra_files/extra-mf-vented-crawlspace-right-bottom-rear-units.xml</filename>
      <filetype>xml</filetype>
      <usage_type>test</usage_type>
      <checksum>F48929C4</checksum>
    </file>
    <file>
      <filename>extra_files/extra-mf-vented-crawlspace-right-bottom.xml</filename>
      <filetype>xml</filetype>
      <usage_type>test</usage_type>
      <checksum>D9628445</checksum>
    </file>
    <file>
      <filename>extra_files/extra-mf-vented-crawlspace-right-middle-rear-units.xml</filename>
      <filetype>xml</filetype>
      <usage_type>test</usage_type>
      <checksum>B727CF0B</checksum>
    </file>
    <file>
      <filename>extra_files/extra-mf-vented-crawlspace-right-middle.xml</filename>
      <filetype>xml</filetype>
      <usage_type>test</usage_type>
      <checksum>FF9EEE95</checksum>
    </file>
    <file>
      <filename>extra_files/extra-mf-vented-crawlspace-right-top-rear-units.xml</filename>
      <filetype>xml</filetype>
      <usage_type>test</usage_type>
      <checksum>B727CF0B</checksum>
    </file>
    <file>
      <filename>extra_files/extra-mf-vented-crawlspace-right-top.xml</filename>
      <filetype>xml</filetype>
      <usage_type>test</usage_type>
      <checksum>FF9EEE95</checksum>
    </file>
    <file>
      <filename>extra_files/extra-mf-vented-crawlspace.xml</filename>
      <filetype>xml</filetype>
      <usage_type>test</usage_type>
      <checksum>A9E8933B</checksum>
    </file>
    <file>
      <filename>extra_files/extra-no-rim-joists.xml</filename>
      <filetype>xml</filetype>
      <usage_type>test</usage_type>
      <checksum>15510E9E</checksum>
    </file>
    <file>
      <filename>extra_files/extra-pv-roofpitch.xml</filename>
      <filetype>xml</filetype>
      <usage_type>test</usage_type>
      <checksum>96727187</checksum>
    </file>
    <file>
      <filename>extra_files/extra-second-heating-system-boiler-to-heat-pump.xml</filename>
      <filetype>xml</filetype>
      <usage_type>test</usage_type>
      <checksum>301C9883</checksum>
    </file>
    <file>
      <filename>extra_files/extra-second-heating-system-boiler-to-heating-system.xml</filename>
      <filetype>xml</filetype>
      <usage_type>test</usage_type>
      <checksum>7DC198F4</checksum>
    </file>
    <file>
      <filename>extra_files/extra-second-heating-system-fireplace-to-heat-pump.xml</filename>
      <filetype>xml</filetype>
      <usage_type>test</usage_type>
      <checksum>F03D167C</checksum>
    </file>
    <file>
      <filename>extra_files/extra-second-heating-system-portable-heater-to-heat-pump.xml</filename>
      <filetype>xml</filetype>
      <usage_type>test</usage_type>
      <checksum>50054AD5</checksum>
    </file>
    <file>
      <filename>extra_files/extra-second-heating-system-portable-heater-to-heating-system.xml</filename>
      <filetype>xml</filetype>
      <usage_type>test</usage_type>
      <checksum>970D6E72</checksum>
    </file>
    <file>
      <filename>extra_files/extra-second-refrigerator.xml</filename>
      <filetype>xml</filetype>
      <usage_type>test</usage_type>
      <checksum>2D9E0D4A</checksum>
    </file>
    <file>
      <filename>extra_files/extra-sfa-atticroof-conditioned-eaves-gable.xml</filename>
      <filetype>xml</filetype>
      <usage_type>test</usage_type>
      <checksum>298DDE0F</checksum>
    </file>
    <file>
      <filename>extra_files/extra-sfa-atticroof-conditioned-eaves-hip.xml</filename>
      <filetype>xml</filetype>
      <usage_type>test</usage_type>
      <checksum>9F11D0EC</checksum>
    </file>
    <file>
      <filename>extra_files/extra-sfa-atticroof-flat.xml</filename>
      <filetype>xml</filetype>
      <usage_type>test</usage_type>
      <checksum>A8D546A6</checksum>
    </file>
    <file>
      <filename>extra_files/extra-sfa-conditioned-crawlspace.xml</filename>
      <filetype>xml</filetype>
      <usage_type>test</usage_type>
      <checksum>3CD5E573</checksum>
    </file>
    <file>
      <filename>extra_files/extra-sfa-exterior-corridor.xml</filename>
      <filetype>xml</filetype>
      <usage_type>test</usage_type>
      <checksum>91ED5DED</checksum>
    </file>
    <file>
      <filename>extra_files/extra-sfa-rear-units.xml</filename>
      <filetype>xml</filetype>
      <usage_type>test</usage_type>
      <checksum>91ED5DED</checksum>
    </file>
    <file>
      <filename>extra_files/extra-sfa-slab-middle.xml</filename>
      <filetype>xml</filetype>
      <usage_type>test</usage_type>
      <checksum>234DBB6F</checksum>
    </file>
    <file>
      <filename>extra_files/extra-sfa-slab-right.xml</filename>
      <filetype>xml</filetype>
      <usage_type>test</usage_type>
      <checksum>234DBB6F</checksum>
    </file>
    <file>
      <filename>extra_files/extra-sfa-slab.xml</filename>
      <filetype>xml</filetype>
      <usage_type>test</usage_type>
      <checksum>D134A0C6</checksum>
    </file>
    <file>
      <filename>extra_files/extra-sfa-unconditioned-basement-middle.xml</filename>
      <filetype>xml</filetype>
      <usage_type>test</usage_type>
      <checksum>A15F3030</checksum>
    </file>
    <file>
      <filename>extra_files/extra-sfa-unconditioned-basement-right.xml</filename>
      <filetype>xml</filetype>
      <usage_type>test</usage_type>
      <checksum>A15F3030</checksum>
    </file>
    <file>
      <filename>extra_files/extra-sfa-unconditioned-basement.xml</filename>
      <filetype>xml</filetype>
      <usage_type>test</usage_type>
      <checksum>D832451F</checksum>
    </file>
    <file>
      <filename>extra_files/extra-sfa-unvented-crawlspace-middle.xml</filename>
      <filetype>xml</filetype>
      <usage_type>test</usage_type>
      <checksum>C9B09FA1</checksum>
    </file>
    <file>
      <filename>extra_files/extra-sfa-unvented-crawlspace-right.xml</filename>
      <filetype>xml</filetype>
      <usage_type>test</usage_type>
      <checksum>C9B09FA1</checksum>
    </file>
    <file>
      <filename>extra_files/extra-sfa-unvented-crawlspace.xml</filename>
      <filetype>xml</filetype>
      <usage_type>test</usage_type>
      <checksum>CD815A07</checksum>
    </file>
    <file>
      <filename>extra_files/extra-sfa-vented-crawlspace-middle.xml</filename>
      <filetype>xml</filetype>
      <usage_type>test</usage_type>
      <checksum>42E1EF12</checksum>
    </file>
    <file>
      <filename>extra_files/extra-sfa-vented-crawlspace-right.xml</filename>
      <filetype>xml</filetype>
      <usage_type>test</usage_type>
      <checksum>42E1EF12</checksum>
    </file>
    <file>
      <filename>extra_files/extra-sfa-vented-crawlspace.xml</filename>
      <filetype>xml</filetype>
      <usage_type>test</usage_type>
      <checksum>6B8359C7</checksum>
    </file>
    <file>
      <filename>extra_files/extra-state-code-different-than-epw.xml</filename>
      <filetype>xml</filetype>
      <usage_type>test</usage_type>
      <checksum>80AB592A</checksum>
    </file>
    <file>
      <filename>extra_files/extra-zero-clothes-washer-kwh.xml</filename>
      <filetype>xml</filetype>
      <usage_type>test</usage_type>
      <checksum>FBA73BE4</checksum>
    </file>
    <file>
      <filename>extra_files/extra-zero-dishwasher-kwh.xml</filename>
      <filetype>xml</filetype>
      <usage_type>test</usage_type>
      <checksum>06800BD3</checksum>
    </file>
    <file>
      <filename>extra_files/extra-zero-extra-refrigerator-kwh.xml</filename>
      <filetype>xml</filetype>
      <usage_type>test</usage_type>
      <checksum>742E8CD1</checksum>
    </file>
    <file>
      <filename>extra_files/extra-zero-freezer-kwh.xml</filename>
      <filetype>xml</filetype>
      <usage_type>test</usage_type>
      <checksum>742E8CD1</checksum>
    </file>
    <file>
      <filename>extra_files/extra-zero-refrigerator-kwh.xml</filename>
      <filetype>xml</filetype>
      <usage_type>test</usage_type>
      <checksum>C2338102</checksum>
    </file>
    <file>
      <filename>extra_files/extra-dhw-solar-latitude.xml</filename>
      <filetype>xml</filetype>
      <usage_type>test</usage_type>
      <checksum>3C69C059</checksum>
    </file>
    <file>
      <filename>extra_files/warning-conditioned-attic-with-floor-insulation.xml</filename>
      <filetype>xml</filetype>
      <usage_type>test</usage_type>
      <checksum>AD5B31E2</checksum>
    </file>
    <file>
      <filename>extra_files/warning-conditioned-basement-with-ceiling-insulation.xml</filename>
      <filetype>xml</filetype>
      <usage_type>test</usage_type>
      <checksum>742E8CD1</checksum>
    </file>
    <file>
      <filename>extra_files/warning-mf-bottom-slab-non-zero-foundation-height.xml</filename>
      <filetype>xml</filetype>
      <usage_type>test</usage_type>
      <checksum>4C13E085</checksum>
    </file>
    <file>
      <filename>extra_files/warning-multipliers-without-fuel-loads.xml</filename>
      <filetype>xml</filetype>
      <usage_type>test</usage_type>
      <checksum>742E8CD1</checksum>
    </file>
    <file>
      <filename>extra_files/warning-multipliers-without-other-plug-loads.xml</filename>
      <filetype>xml</filetype>
      <usage_type>test</usage_type>
      <checksum>5AFD095B</checksum>
    </file>
    <file>
      <filename>extra_files/warning-multipliers-without-tv-plug-loads.xml</filename>
      <filetype>xml</filetype>
      <usage_type>test</usage_type>
      <checksum>7D1AF762</checksum>
    </file>
    <file>
      <filename>extra_files/warning-multipliers-without-vehicle-plug-loads.xml</filename>
      <filetype>xml</filetype>
      <usage_type>test</usage_type>
      <checksum>742E8CD1</checksum>
    </file>
    <file>
      <filename>extra_files/warning-multipliers-without-well-pump-plug-loads.xml</filename>
      <filetype>xml</filetype>
      <usage_type>test</usage_type>
      <checksum>742E8CD1</checksum>
    </file>
    <file>
      <filename>extra_files/warning-non-electric-heat-pump-water-heater.xml</filename>
      <filetype>xml</filetype>
      <usage_type>test</usage_type>
      <checksum>5370327F</checksum>
    </file>
    <file>
      <filename>extra_files/warning-second-heating-system-serves-majority-heat.xml</filename>
      <filetype>xml</filetype>
      <usage_type>test</usage_type>
      <checksum>92D853FB</checksum>
    </file>
    <file>
      <filename>extra_files/warning-sfd-slab-non-zero-foundation-height.xml</filename>
      <filetype>xml</filetype>
      <usage_type>test</usage_type>
      <checksum>849FE397</checksum>
    </file>
    <file>
      <filename>extra_files/warning-slab-non-zero-foundation-height-above-grade.xml</filename>
      <filetype>xml</filetype>
      <usage_type>test</usage_type>
      <checksum>849FE397</checksum>
    </file>
    <file>
      <filename>extra_files/warning-unconditioned-basement-with-wall-and-ceiling-insulation.xml</filename>
      <filetype>xml</filetype>
      <usage_type>test</usage_type>
      <checksum>8B37DDCC</checksum>
    </file>
    <file>
      <filename>extra_files/warning-unvented-attic-with-floor-and-roof-insulation.xml</filename>
      <filetype>xml</filetype>
      <usage_type>test</usage_type>
      <checksum>058A8C40</checksum>
    </file>
    <file>
      <filename>extra_files/warning-unvented-crawlspace-with-wall-and-ceiling-insulation.xml</filename>
      <filetype>xml</filetype>
      <usage_type>test</usage_type>
      <checksum>CA70565D</checksum>
    </file>
    <file>
      <filename>extra_files/warning-vented-attic-with-floor-and-roof-insulation.xml</filename>
      <filetype>xml</filetype>
      <usage_type>test</usage_type>
      <checksum>656305EF</checksum>
    </file>
    <file>
      <filename>extra_files/warning-vented-crawlspace-with-wall-and-ceiling-insulation.xml</filename>
      <filetype>xml</filetype>
      <usage_type>test</usage_type>
      <checksum>1B214F55</checksum>
    </file>
    <file>
      <filename>build_residential_hpxml_test.rb</filename>
      <filetype>rb</filetype>
      <usage_type>test</usage_type>
      <checksum>988FB8C9</checksum>
    </file>
    <file>
      <version>
        <software_program>OpenStudio</software_program>
        <identifier>2.9.0</identifier>
        <min_compatible>2.9.0</min_compatible>
      </version>
      <filename>measure.rb</filename>
      <filetype>rb</filetype>
      <usage_type>script</usage_type>
      <checksum>9B83F726</checksum>
    </file>
    <file>
      <filename>extra_files/error-hip-roof-and-protruding-garage.xml</filename>
      <filetype>xml</filetype>
      <usage_type>test</usage_type>
      <checksum>1C2C3DDC</checksum>
    </file>
    <file>
      <filename>extra_files/error-invalid-living-and-garage-1.xml</filename>
      <filetype>xml</filetype>
      <usage_type>test</usage_type>
      <checksum>0FEA5D8B</checksum>
    </file>
    <file>
      <filename>extra_files/error-invalid-living-and-garage-2.xml</filename>
      <filetype>xml</filetype>
      <usage_type>test</usage_type>
      <checksum>54090807</checksum>
    </file>
    <file>
      <filename>extra_files/error-invalid-time-zone.xml</filename>
      <filetype>xml</filetype>
      <usage_type>test</usage_type>
      <checksum>F0FB2E25</checksum>
    </file>
    <file>
      <filename>extra_files/extra-emissions-fossil-fuel-factors.xml</filename>
      <filetype>xml</filetype>
      <usage_type>test</usage_type>
      <checksum>29BF6BF8</checksum>
    </file>
    <file>
      <filename>extra_files/extra-mf-ambient.xml</filename>
      <filetype>xml</filetype>
      <usage_type>test</usage_type>
      <checksum>7F3AB2D5</checksum>
    </file>
    <file>
      <filename>extra_files/extra-mf-atticroof-flat.xml</filename>
      <filetype>xml</filetype>
      <usage_type>test</usage_type>
      <checksum>228BA7BB</checksum>
    </file>
    <file>
      <filename>extra_files/extra-mf-atticroof-vented.xml</filename>
      <filetype>xml</filetype>
      <usage_type>test</usage_type>
      <checksum>EC0F1768</checksum>
    </file>
    <file>
      <filename>extra_files/extra-sfa-ambient - Copy.xml</filename>
      <filetype>xml</filetype>
      <usage_type>test</usage_type>
      <checksum>C028936D</checksum>
    </file>
    <file>
      <filename>extra_files/extra-sfa-ambient.xml</filename>
      <filetype>xml</filetype>
      <usage_type>test</usage_type>
      <checksum>1AC59B1D</checksum>
    </file>
    <file>
      <filename>extra_files/extra-time-zone-different-than-epw.xml</filename>
      <filetype>xml</filetype>
      <usage_type>test</usage_type>
      <checksum>51B7BF16</checksum>
    </file>
    <file>
      <filename>extra_files/error-hip-roof-and-protruding-garage.xml</filename>
      <filetype>xml</filetype>
      <usage_type>test</usage_type>
      <checksum>1C2C3DDC</checksum>
    </file>
    <file>
      <filename>extra_files/error-invalid-living-and-garage-1.xml</filename>
      <filetype>xml</filetype>
      <usage_type>test</usage_type>
      <checksum>0FEA5D8B</checksum>
    </file>
    <file>
      <filename>extra_files/error-invalid-living-and-garage-2.xml</filename>
      <filetype>xml</filetype>
      <usage_type>test</usage_type>
      <checksum>54090807</checksum>
    </file>
    <file>
      <filename>extra_files/extra-mf-ambient.xml</filename>
      <filetype>xml</filetype>
      <usage_type>test</usage_type>
      <checksum>312408D2</checksum>
    </file>
    <file>
      <filename>extra_files/extra-sfa-ambient - Copy.xml</filename>
      <filetype>xml</filetype>
      <usage_type>test</usage_type>
      <checksum>C028936D</checksum>
    </file>
    <file>
      <filename>extra_files/extra-sfa-ambient.xml</filename>
      <filetype>xml</filetype>
      <usage_type>test</usage_type>
      <checksum>C028936D</checksum>
    </file>
    <file>
      <filename>extra_files/extra-time-zone-different-than-epw.xml</filename>
      <filetype>xml</filetype>
      <usage_type>test</usage_type>
      <checksum>075A2A0F</checksum>
    </file>
  </files>
</measure><|MERGE_RESOLUTION|>--- conflicted
+++ resolved
@@ -3,13 +3,8 @@
   <schema_version>3.0</schema_version>
   <name>build_residential_hpxml</name>
   <uid>a13a8983-2b01-4930-8af2-42030b6e4233</uid>
-<<<<<<< HEAD
-  <version_id>a0787307-5706-49a1-8f15-2b245ecf2398</version_id>
-  <version_modified>20220125T032220Z</version_modified>
-=======
   <version_id>ce933a5e-55ba-4d28-ade3-c82f0daa82d8</version_id>
   <version_modified>20220127T194158Z</version_modified>
->>>>>>> 89ab5898
   <xml_checksum>2C38F48B</xml_checksum>
   <class_name>BuildResidentialHPXML</class_name>
   <display_name>HPXML Builder (Beta)</display_name>
@@ -6841,47 +6836,5 @@
       <usage_type>test</usage_type>
       <checksum>51B7BF16</checksum>
     </file>
-    <file>
-      <filename>extra_files/error-hip-roof-and-protruding-garage.xml</filename>
-      <filetype>xml</filetype>
-      <usage_type>test</usage_type>
-      <checksum>1C2C3DDC</checksum>
-    </file>
-    <file>
-      <filename>extra_files/error-invalid-living-and-garage-1.xml</filename>
-      <filetype>xml</filetype>
-      <usage_type>test</usage_type>
-      <checksum>0FEA5D8B</checksum>
-    </file>
-    <file>
-      <filename>extra_files/error-invalid-living-and-garage-2.xml</filename>
-      <filetype>xml</filetype>
-      <usage_type>test</usage_type>
-      <checksum>54090807</checksum>
-    </file>
-    <file>
-      <filename>extra_files/extra-mf-ambient.xml</filename>
-      <filetype>xml</filetype>
-      <usage_type>test</usage_type>
-      <checksum>312408D2</checksum>
-    </file>
-    <file>
-      <filename>extra_files/extra-sfa-ambient - Copy.xml</filename>
-      <filetype>xml</filetype>
-      <usage_type>test</usage_type>
-      <checksum>C028936D</checksum>
-    </file>
-    <file>
-      <filename>extra_files/extra-sfa-ambient.xml</filename>
-      <filetype>xml</filetype>
-      <usage_type>test</usage_type>
-      <checksum>C028936D</checksum>
-    </file>
-    <file>
-      <filename>extra_files/extra-time-zone-different-than-epw.xml</filename>
-      <filetype>xml</filetype>
-      <usage_type>test</usage_type>
-      <checksum>075A2A0F</checksum>
-    </file>
   </files>
 </measure>