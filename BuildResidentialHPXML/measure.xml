<?xml version="1.0"?>
<measure>
  <schema_version>3.0</schema_version>
  <name>build_residential_hpxml</name>
  <uid>a13a8983-2b01-4930-8af2-42030b6e4233</uid>
<<<<<<< HEAD
  <version_id>548c380a-92ea-4e50-b68e-9a4586b49f06</version_id>
  <version_modified>20200626T182515Z</version_modified>
=======
  <version_id>ebbd427c-bf56-484e-9235-da7482684f23</version_id>
  <version_modified>20200629T185250Z</version_modified>
>>>>>>> cc80ad7c
  <xml_checksum>2C38F48B</xml_checksum>
  <class_name>BuildResidentialHPXML</class_name>
  <display_name>HPXML Builder</display_name>
  <description>Builds a residential HPXML file.</description>
  <modeler_description>TODO</modeler_description>
  <arguments>
    <argument>
      <name>hpxml_path</name>
      <display_name>HPXML File Path</display_name>
      <description>Absolute/relative path of the HPXML file.</description>
      <type>String</type>
      <required>true</required>
      <model_dependent>false</model_dependent>
    </argument>
    <argument>
      <name>weather_dir</name>
      <display_name>Weather Directory</display_name>
      <description>Absolute/relative path of the weather directory.</description>
      <type>String</type>
      <required>true</required>
      <model_dependent>false</model_dependent>
      <default_value>weather</default_value>
    </argument>
    <argument>
      <name>software_program_used</name>
      <display_name>Software Program Used</display_name>
      <description>The name of the software program used.</description>
      <type>String</type>
      <required>false</required>
      <model_dependent>false</model_dependent>
    </argument>
    <argument>
      <name>software_program_version</name>
      <display_name>Software Program Version</display_name>
      <description>The version of the software program used.</description>
      <type>String</type>
      <required>false</required>
      <model_dependent>false</model_dependent>
    </argument>
    <argument>
      <name>simulation_control_timestep</name>
      <display_name>Simulation Control: Timestep</display_name>
      <description>Value must be a divisor of 60.</description>
      <type>Integer</type>
      <units>min</units>
      <required>false</required>
      <model_dependent>false</model_dependent>
    </argument>
    <argument>
      <name>simulation_control_run_period_begin_month</name>
      <display_name>Simulation Control: Run Period Begin Month</display_name>
      <description>This numeric field should contain the starting month number (1 = January, 2 = February, etc.) for the annual run period desired.</description>
      <type>Integer</type>
      <units>month</units>
      <required>false</required>
      <model_dependent>false</model_dependent>
    </argument>
    <argument>
      <name>simulation_control_run_period_begin_day_of_month</name>
      <display_name>Simulation Control: Run Period Begin Day of Month</display_name>
      <description>This numeric field should contain the starting day of the starting month (must be valid for month) for the annual run period desired.</description>
      <type>Integer</type>
      <units>day</units>
      <required>false</required>
      <model_dependent>false</model_dependent>
    </argument>
    <argument>
      <name>simulation_control_run_period_end_month</name>
      <display_name>Simulation Control: Run Period End Month</display_name>
      <description>This numeric field should contain the end month number (1 = January, 2 = February, etc.) for the annual run period desired.</description>
      <type>Integer</type>
      <units>month</units>
      <required>false</required>
      <model_dependent>false</model_dependent>
    </argument>
    <argument>
      <name>simulation_control_run_period_end_day_of_month</name>
      <display_name>Simulation Control: Run Period End Day of Month</display_name>
      <description>This numeric field should contain the ending day of the ending month (must be valid for month) for the annual run period desired.</description>
      <type>Integer</type>
      <units>day</units>
      <required>false</required>
      <model_dependent>false</model_dependent>
    </argument>
    <argument>
      <name>simulation_control_daylight_saving_enabled</name>
      <display_name>Simulation Control: Daylight Saving Enabled</display_name>
      <description>Whether to use daylight saving.</description>
      <type>Boolean</type>
      <required>false</required>
      <model_dependent>false</model_dependent>
      <choices>
        <choice>
          <value>true</value>
          <display_name>true</display_name>
        </choice>
        <choice>
          <value>false</value>
          <display_name>false</display_name>
        </choice>
      </choices>
    </argument>
    <argument>
      <name>simulation_control_daylight_saving_begin_month</name>
      <display_name>Simulation Control: Daylight Saving Begin Month</display_name>
      <description>This numeric field should contain the starting month number (1 = January, 2 = February, etc.) for the annual daylight saving period desired.</description>
      <type>Integer</type>
      <units>month</units>
      <required>false</required>
      <model_dependent>false</model_dependent>
    </argument>
    <argument>
      <name>simulation_control_daylight_saving_begin_day_of_month</name>
      <display_name>Simulation Control: Daylight Saving Begin Day of Month</display_name>
      <description>This numeric field should contain the starting day of the starting month (must be valid for month) for the daylight saving period desired.</description>
      <type>Integer</type>
      <units>day</units>
      <required>false</required>
      <model_dependent>false</model_dependent>
    </argument>
    <argument>
      <name>simulation_control_daylight_saving_end_month</name>
      <display_name>Simulation Control: Daylight Saving End Month</display_name>
      <description>This numeric field should contain the end month number (1 = January, 2 = February, etc.) for the daylight saving period desired.</description>
      <type>Integer</type>
      <units>month</units>
      <required>false</required>
      <model_dependent>false</model_dependent>
    </argument>
    <argument>
      <name>simulation_control_daylight_saving_end_day_of_month</name>
      <display_name>Simulation Control: Daylight Saving End Day of Month</display_name>
      <description>This numeric field should contain the ending day of the ending month (must be valid for month) for the daylight saving period desired.</description>
      <type>Integer</type>
      <units>day</units>
      <required>false</required>
      <model_dependent>false</model_dependent>
    </argument>
    <argument>
      <name>schedules_output_path</name>
      <display_name>Schedules Output File Path</display_name>
      <description>Absolute (or relative) path of the output schedules file.</description>
      <type>String</type>
      <required>true</required>
      <model_dependent>false</model_dependent>
    </argument>
    <argument>
      <name>weather_station_epw_filepath</name>
      <display_name>EnergyPlus Weather (EPW) Filepath</display_name>
      <description>Name of the EPW file.</description>
      <type>String</type>
      <required>true</required>
      <model_dependent>false</model_dependent>
      <default_value>USA_CO_Denver.Intl.AP.725650_TMY3.epw</default_value>
    </argument>
    <argument>
      <name>site_type</name>
      <display_name>Site: Type</display_name>
      <description>The type of site.</description>
      <type>Choice</type>
      <required>false</required>
      <model_dependent>false</model_dependent>
      <choices>
        <choice>
          <value>suburban</value>
          <display_name>suburban</display_name>
        </choice>
        <choice>
          <value>urban</value>
          <display_name>urban</display_name>
        </choice>
        <choice>
          <value>rural</value>
          <display_name>rural</display_name>
        </choice>
      </choices>
    </argument>
    <argument>
      <name>geometry_unit_type</name>
      <display_name>Geometry: Unit Type</display_name>
      <description>The type of unit.</description>
      <type>Choice</type>
      <required>true</required>
      <model_dependent>false</model_dependent>
      <default_value>single-family detached</default_value>
      <choices>
        <choice>
          <value>single-family detached</value>
          <display_name>single-family detached</display_name>
        </choice>
        <choice>
          <value>single-family attached</value>
          <display_name>single-family attached</display_name>
        </choice>
        <choice>
          <value>multi-family - uncategorized</value>
          <display_name>multi-family - uncategorized</display_name>
        </choice>
      </choices>
    </argument>
    <argument>
      <name>geometry_num_units</name>
      <display_name>Geometry: Number of Units</display_name>
      <description>The number of units in the building. This is required for single-family attached and multi-family - uncategorized buildings.</description>
      <type>Integer</type>
      <units>#</units>
      <required>false</required>
      <model_dependent>false</model_dependent>
    </argument>
    <argument>
      <name>geometry_cfa</name>
      <display_name>Geometry: Conditioned Floor Area</display_name>
      <description>The total floor area of the conditioned space (including any conditioned basement floor area).</description>
      <type>Double</type>
      <units>ft^2</units>
      <required>true</required>
      <model_dependent>false</model_dependent>
      <default_value>2000</default_value>
    </argument>
    <argument>
      <name>geometry_num_floors_above_grade</name>
      <display_name>Geometry: Number of Floors</display_name>
      <description>The number of floors above grade (in the unit if single-family attached, and in the building if multi-family - uncategorized).</description>
      <type>Integer</type>
      <units>#</units>
      <required>true</required>
      <model_dependent>false</model_dependent>
      <default_value>2</default_value>
    </argument>
    <argument>
      <name>geometry_wall_height</name>
      <display_name>Geometry: Average Wall Height</display_name>
      <description>The average height of the walls.</description>
      <type>Double</type>
      <units>ft</units>
      <required>true</required>
      <model_dependent>false</model_dependent>
      <default_value>8</default_value>
    </argument>
    <argument>
      <name>geometry_orientation</name>
      <display_name>Geometry: Orientation</display_name>
      <description>The house's orientation is measured clockwise from due south when viewed from above (e.g., North=0, East=90, South=180, West=270).</description>
      <type>Double</type>
      <units>degrees</units>
      <required>true</required>
      <model_dependent>false</model_dependent>
      <default_value>180</default_value>
    </argument>
    <argument>
      <name>geometry_aspect_ratio</name>
      <display_name>Geometry: Aspect Ratio</display_name>
      <description>The ratio of the front/back wall length to the left/right wall length, excluding any protruding garage wall area.</description>
      <type>Double</type>
      <units>FB/LR</units>
      <required>true</required>
      <model_dependent>false</model_dependent>
      <default_value>2</default_value>
    </argument>
    <argument>
      <name>geometry_level</name>
      <display_name>Geometry: Level</display_name>
      <description>The level of the multi-family - uncategorized unit.</description>
      <type>Choice</type>
      <required>true</required>
      <model_dependent>false</model_dependent>
      <default_value>Bottom</default_value>
      <choices>
        <choice>
          <value>Bottom</value>
          <display_name>Bottom</display_name>
        </choice>
        <choice>
          <value>Middle</value>
          <display_name>Middle</display_name>
        </choice>
        <choice>
          <value>Top</value>
          <display_name>Top</display_name>
        </choice>
      </choices>
    </argument>
    <argument>
      <name>geometry_horizontal_location</name>
      <display_name>Geometry: Horizontal Location</display_name>
      <description>The horizontal location of the single-family attached or multi-family - uncategorized unit when viewing the front of the building.</description>
      <type>Choice</type>
      <required>true</required>
      <model_dependent>false</model_dependent>
      <default_value>Left</default_value>
      <choices>
        <choice>
          <value>Left</value>
          <display_name>Left</display_name>
        </choice>
        <choice>
          <value>Middle</value>
          <display_name>Middle</display_name>
        </choice>
        <choice>
          <value>Right</value>
          <display_name>Right</display_name>
        </choice>
      </choices>
    </argument>
    <argument>
      <name>geometry_corridor_position</name>
      <display_name>Geometry: Corridor Position</display_name>
      <description>The position of the corridor.</description>
      <type>Choice</type>
      <required>true</required>
      <model_dependent>false</model_dependent>
      <default_value>Double-Loaded Interior</default_value>
      <choices>
        <choice>
          <value>Double-Loaded Interior</value>
          <display_name>Double-Loaded Interior</display_name>
        </choice>
        <choice>
          <value>Single Exterior (Front)</value>
          <display_name>Single Exterior (Front)</display_name>
        </choice>
        <choice>
          <value>Double Exterior</value>
          <display_name>Double Exterior</display_name>
        </choice>
        <choice>
          <value>None</value>
          <display_name>None</display_name>
        </choice>
      </choices>
    </argument>
    <argument>
      <name>geometry_corridor_width</name>
      <display_name>Geometry: Corridor Width</display_name>
      <description>The width of the corridor.</description>
      <type>Double</type>
      <units>ft</units>
      <required>true</required>
      <model_dependent>false</model_dependent>
      <default_value>10</default_value>
    </argument>
    <argument>
      <name>geometry_inset_width</name>
      <display_name>Geometry: Inset Width</display_name>
      <description>The width of the inset.</description>
      <type>Double</type>
      <units>ft</units>
      <required>true</required>
      <model_dependent>false</model_dependent>
      <default_value>0</default_value>
    </argument>
    <argument>
      <name>geometry_inset_depth</name>
      <display_name>Geometry: Inset Depth</display_name>
      <description>The depth of the inset.</description>
      <type>Double</type>
      <units>ft</units>
      <required>true</required>
      <model_dependent>false</model_dependent>
      <default_value>0</default_value>
    </argument>
    <argument>
      <name>geometry_inset_position</name>
      <display_name>Geometry: Inset Position</display_name>
      <description>The position of the inset.</description>
      <type>Choice</type>
      <required>true</required>
      <model_dependent>false</model_dependent>
      <default_value>Right</default_value>
      <choices>
        <choice>
          <value>Right</value>
          <display_name>Right</display_name>
        </choice>
        <choice>
          <value>Left</value>
          <display_name>Left</display_name>
        </choice>
      </choices>
    </argument>
    <argument>
      <name>geometry_balcony_depth</name>
      <display_name>Geometry: Balcony Depth</display_name>
      <description>The depth of the balcony.</description>
      <type>Double</type>
      <units>ft</units>
      <required>true</required>
      <model_dependent>false</model_dependent>
      <default_value>0</default_value>
    </argument>
    <argument>
      <name>geometry_garage_width</name>
      <display_name>Geometry: Garage Width</display_name>
      <description>The width of the garage. Enter zero for no garage.</description>
      <type>Double</type>
      <units>ft</units>
      <required>true</required>
      <model_dependent>false</model_dependent>
      <default_value>0</default_value>
    </argument>
    <argument>
      <name>geometry_garage_depth</name>
      <display_name>Geometry: Garage Depth</display_name>
      <description>The depth of the garage.</description>
      <type>Double</type>
      <units>ft</units>
      <required>true</required>
      <model_dependent>false</model_dependent>
      <default_value>20</default_value>
    </argument>
    <argument>
      <name>geometry_garage_protrusion</name>
      <display_name>Geometry: Garage Protrusion</display_name>
      <description>The fraction of the garage that is protruding from the living space.</description>
      <type>Double</type>
      <units>frac</units>
      <required>true</required>
      <model_dependent>false</model_dependent>
      <default_value>0</default_value>
    </argument>
    <argument>
      <name>geometry_garage_position</name>
      <display_name>Geometry: Garage Position</display_name>
      <description>The position of the garage.</description>
      <type>Choice</type>
      <required>true</required>
      <model_dependent>false</model_dependent>
      <default_value>Right</default_value>
      <choices>
        <choice>
          <value>Right</value>
          <display_name>Right</display_name>
        </choice>
        <choice>
          <value>Left</value>
          <display_name>Left</display_name>
        </choice>
      </choices>
    </argument>
    <argument>
      <name>geometry_foundation_type</name>
      <display_name>Geometry: Foundation Type</display_name>
      <description>The foundation type of the building.</description>
      <type>Choice</type>
      <required>true</required>
      <model_dependent>false</model_dependent>
      <default_value>SlabOnGrade</default_value>
      <choices>
        <choice>
          <value>SlabOnGrade</value>
          <display_name>SlabOnGrade</display_name>
        </choice>
        <choice>
          <value>VentedCrawlspace</value>
          <display_name>VentedCrawlspace</display_name>
        </choice>
        <choice>
          <value>UnventedCrawlspace</value>
          <display_name>UnventedCrawlspace</display_name>
        </choice>
        <choice>
          <value>UnconditionedBasement</value>
          <display_name>UnconditionedBasement</display_name>
        </choice>
        <choice>
          <value>ConditionedBasement</value>
          <display_name>ConditionedBasement</display_name>
        </choice>
        <choice>
          <value>Ambient</value>
          <display_name>Ambient</display_name>
        </choice>
      </choices>
    </argument>
    <argument>
      <name>geometry_foundation_height</name>
      <display_name>Geometry: Foundation Height</display_name>
      <description>The height of the foundation (e.g., 3ft for crawlspace, 8ft for basement). Only applies to basements/crawlspaces.</description>
      <type>Double</type>
      <units>ft</units>
      <required>true</required>
      <model_dependent>false</model_dependent>
      <default_value>0</default_value>
    </argument>
    <argument>
      <name>geometry_foundation_height_above_grade</name>
      <display_name>Geometry: Foundation Height Above Grade</display_name>
      <description>The depth above grade of the foundation wall. Only applies to basements/crawlspaces.</description>
      <type>Double</type>
      <units>ft</units>
      <required>true</required>
      <model_dependent>false</model_dependent>
      <default_value>0</default_value>
    </argument>
    <argument>
      <name>geometry_roof_type</name>
      <display_name>Geometry: Roof Type</display_name>
      <description>The roof type of the building.</description>
      <type>Choice</type>
      <required>true</required>
      <model_dependent>false</model_dependent>
      <default_value>gable</default_value>
      <choices>
        <choice>
          <value>gable</value>
          <display_name>gable</display_name>
        </choice>
        <choice>
          <value>hip</value>
          <display_name>hip</display_name>
        </choice>
        <choice>
          <value>flat</value>
          <display_name>flat</display_name>
        </choice>
      </choices>
    </argument>
    <argument>
      <name>geometry_roof_pitch</name>
      <display_name>Geometry: Roof Pitch</display_name>
      <description>The roof pitch of the attic. Ignored if the building has a flat roof.</description>
      <type>Choice</type>
      <required>true</required>
      <model_dependent>false</model_dependent>
      <default_value>6:12</default_value>
      <choices>
        <choice>
          <value>1:12</value>
          <display_name>1:12</display_name>
        </choice>
        <choice>
          <value>2:12</value>
          <display_name>2:12</display_name>
        </choice>
        <choice>
          <value>3:12</value>
          <display_name>3:12</display_name>
        </choice>
        <choice>
          <value>4:12</value>
          <display_name>4:12</display_name>
        </choice>
        <choice>
          <value>5:12</value>
          <display_name>5:12</display_name>
        </choice>
        <choice>
          <value>6:12</value>
          <display_name>6:12</display_name>
        </choice>
        <choice>
          <value>7:12</value>
          <display_name>7:12</display_name>
        </choice>
        <choice>
          <value>8:12</value>
          <display_name>8:12</display_name>
        </choice>
        <choice>
          <value>9:12</value>
          <display_name>9:12</display_name>
        </choice>
        <choice>
          <value>10:12</value>
          <display_name>10:12</display_name>
        </choice>
        <choice>
          <value>11:12</value>
          <display_name>11:12</display_name>
        </choice>
        <choice>
          <value>12:12</value>
          <display_name>12:12</display_name>
        </choice>
      </choices>
    </argument>
    <argument>
      <name>geometry_roof_structure</name>
      <display_name>Geometry: Roof Structure</display_name>
      <description>The roof structure of the building. Ignored if the building has a flat roof.</description>
      <type>Choice</type>
      <required>true</required>
      <model_dependent>false</model_dependent>
      <default_value>truss, cantilever</default_value>
      <choices>
        <choice>
          <value>truss, cantilever</value>
          <display_name>truss, cantilever</display_name>
        </choice>
        <choice>
          <value>rafter</value>
          <display_name>rafter</display_name>
        </choice>
      </choices>
    </argument>
    <argument>
      <name>geometry_attic_type</name>
      <display_name>Geometry: Attic Type</display_name>
      <description>The attic type of the building. Ignored if the building has a flat roof.</description>
      <type>Choice</type>
      <required>true</required>
      <model_dependent>false</model_dependent>
      <default_value>VentedAttic</default_value>
      <choices>
        <choice>
          <value>VentedAttic</value>
          <display_name>VentedAttic</display_name>
        </choice>
        <choice>
          <value>UnventedAttic</value>
          <display_name>UnventedAttic</display_name>
        </choice>
        <choice>
          <value>ConditionedAttic</value>
          <display_name>ConditionedAttic</display_name>
        </choice>
      </choices>
    </argument>
    <argument>
      <name>geometry_eaves_depth</name>
      <display_name>Geometry: Eaves Depth</display_name>
      <description>The eaves depth of the roof.</description>
      <type>Double</type>
      <units>ft</units>
      <required>true</required>
      <model_dependent>false</model_dependent>
      <default_value>2</default_value>
    </argument>
    <argument>
      <name>geometry_num_bedrooms</name>
      <display_name>Geometry: Number of Bedrooms</display_name>
      <description>Specify the number of bedrooms. Used to determine the energy usage of appliances and plug loads, hot water usage, etc.</description>
      <type>Integer</type>
      <required>true</required>
      <model_dependent>false</model_dependent>
      <default_value>3</default_value>
    </argument>
    <argument>
      <name>geometry_num_bathrooms</name>
      <display_name>Geometry: Number of Bathrooms</display_name>
      <description>Specify the number of bathrooms.</description>
      <type>String</type>
      <required>true</required>
      <model_dependent>false</model_dependent>
      <default_value>auto</default_value>
    </argument>
    <argument>
      <name>geometry_num_occupants</name>
      <display_name>Geometry: Number of Occupants</display_name>
      <description>Specify the number of occupants. A value of 'auto' will calculate the average number of occupants from the number of bedrooms. Used to specify the internal gains from people only.</description>
      <type>String</type>
      <required>true</required>
      <model_dependent>false</model_dependent>
      <default_value>auto</default_value>
    </argument>
    <argument>
      <name>floor_assembly_r</name>
      <display_name>Floor: Assembly R-value</display_name>
      <description>Assembly R-value for the floor (foundation ceiling). Ignored if a slab foundation.</description>
      <type>Double</type>
      <units>h-ft^2-R/Btu</units>
      <required>true</required>
      <model_dependent>false</model_dependent>
      <default_value>30</default_value>
    </argument>
    <argument>
      <name>foundation_wall_insulation_r</name>
      <display_name>Foundation: Wall Insulation Nominal R-value</display_name>
      <description>Nominal R-value for the foundation wall insulation. Only applies to basements/crawlspaces.</description>
      <type>Double</type>
      <units>h-ft^2-R/Btu</units>
      <required>true</required>
      <model_dependent>false</model_dependent>
      <default_value>0</default_value>
    </argument>
    <argument>
      <name>foundation_wall_insulation_distance_to_top</name>
      <display_name>Foundation: Wall Insulation Distance To Top</display_name>
      <description>The distance from the top of the foundation wall to the top of the foundation wall insulation. Only applies to basements/crawlspaces.</description>
      <type>Double</type>
      <units>ft</units>
      <required>true</required>
      <model_dependent>false</model_dependent>
      <default_value>0</default_value>
    </argument>
    <argument>
      <name>foundation_wall_insulation_distance_to_bottom</name>
      <display_name>Foundation: Wall Insulation Distance To Bottom</display_name>
      <description>The distance from the top of the foundation wall to the bottom of the foundation wall insulation. Only applies to basements/crawlspaces.</description>
      <type>Double</type>
      <units>ft</units>
      <required>true</required>
      <model_dependent>false</model_dependent>
      <default_value>0</default_value>
    </argument>
    <argument>
      <name>foundation_wall_assembly_r</name>
      <display_name>Foundation: Wall Assembly R-value</display_name>
      <description>Assembly R-value for the foundation walls. Only applies to basements/crawlspaces. If provided, overrides the previous foundation wall insulation inputs.</description>
      <type>Double</type>
      <units>h-ft^2-R/Btu</units>
      <required>false</required>
      <model_dependent>false</model_dependent>
    </argument>
    <argument>
      <name>slab_perimeter_insulation_r</name>
      <display_name>Slab: Perimeter Insulation Nominal R-value</display_name>
      <description>Nominal R-value of the vertical slab perimeter insulation. Applies to slab-on-grade foundations and basement/crawlspace floors.</description>
      <type>Double</type>
      <units>h-ft^2-R/Btu</units>
      <required>true</required>
      <model_dependent>false</model_dependent>
      <default_value>0</default_value>
    </argument>
    <argument>
      <name>slab_perimeter_depth</name>
      <display_name>Slab: Perimeter Insulation Depth</display_name>
      <description>Depth from grade to bottom of vertical slab perimeter insulation. Applies to slab-on-grade foundations and basement/crawlspace floors.</description>
      <type>Double</type>
      <units>ft</units>
      <required>true</required>
      <model_dependent>false</model_dependent>
      <default_value>0</default_value>
    </argument>
    <argument>
      <name>slab_under_insulation_r</name>
      <display_name>Slab: Under Slab Insulation Nominal R-value</display_name>
      <description>Nominal R-value of the horizontal under slab insulation. Applies to slab-on-grade foundations and basement/crawlspace floors.</description>
      <type>Double</type>
      <units>h-ft^2-R/Btu</units>
      <required>true</required>
      <model_dependent>false</model_dependent>
      <default_value>0</default_value>
    </argument>
    <argument>
      <name>slab_under_width</name>
      <display_name>Slab: Under Slab Insulation Width</display_name>
      <description>Width from slab edge inward of horizontal under-slab insulation. Enter 999 to specify that the under slab insulation spans the entire slab. Applies to slab-on-grade foundations and basement/crawlspace floors.</description>
      <type>Double</type>
      <units>ft</units>
      <required>true</required>
      <model_dependent>false</model_dependent>
      <default_value>0</default_value>
    </argument>
    <argument>
      <name>slab_carpet_fraction</name>
      <display_name>Slab: Carpet Fraction</display_name>
      <description>Fraction of the slab floor area that is carpeted.</description>
      <type>Double</type>
      <units>Frac</units>
      <required>true</required>
      <model_dependent>false</model_dependent>
      <default_value>0</default_value>
    </argument>
    <argument>
      <name>slab_carpet_r</name>
      <display_name>Slab: Carpet R-value</display_name>
      <description>R-value of the slab carpet.</description>
      <type>Double</type>
      <units>h-ft^2-R/Btu</units>
      <required>true</required>
      <model_dependent>false</model_dependent>
      <default_value>0</default_value>
    </argument>
    <argument>
      <name>ceiling_assembly_r</name>
      <display_name>Ceiling: Assembly R-value</display_name>
      <description>Assembly R-value for the ceiling (attic floor).</description>
      <type>Double</type>
      <units>h-ft^2-R/Btu</units>
      <required>true</required>
      <model_dependent>false</model_dependent>
      <default_value>30</default_value>
    </argument>
    <argument>
      <name>roof_material_type</name>
      <display_name>Roof: Material Type</display_name>
      <description>The material type of the roof.</description>
      <type>Choice</type>
      <required>false</required>
      <model_dependent>false</model_dependent>
      <choices>
        <choice>
          <value>asphalt or fiberglass shingles</value>
          <display_name>asphalt or fiberglass shingles</display_name>
        </choice>
        <choice>
          <value>concrete</value>
          <display_name>concrete</display_name>
        </choice>
        <choice>
          <value>slate or tile shingles</value>
          <display_name>slate or tile shingles</display_name>
        </choice>
        <choice>
          <value>metal surfacing</value>
          <display_name>metal surfacing</display_name>
        </choice>
        <choice>
          <value>plastic/rubber/synthetic sheeting</value>
          <display_name>plastic/rubber/synthetic sheeting</display_name>
        </choice>
        <choice>
          <value>wood shingles or shakes</value>
          <display_name>wood shingles or shakes</display_name>
        </choice>
      </choices>
    </argument>
    <argument>
      <name>roof_color</name>
      <display_name>Roof: Color</display_name>
      <description>The color of the roof.</description>
      <type>Choice</type>
      <required>true</required>
      <model_dependent>false</model_dependent>
      <default_value>auto</default_value>
      <choices>
        <choice>
          <value>auto</value>
          <display_name>auto</display_name>
        </choice>
        <choice>
          <value>dark</value>
          <display_name>dark</display_name>
        </choice>
        <choice>
          <value>light</value>
          <display_name>light</display_name>
        </choice>
        <choice>
          <value>medium</value>
          <display_name>medium</display_name>
        </choice>
        <choice>
          <value>medium dark</value>
          <display_name>medium dark</display_name>
        </choice>
        <choice>
          <value>reflective</value>
          <display_name>reflective</display_name>
        </choice>
      </choices>
    </argument>
    <argument>
      <name>roof_assembly_r</name>
      <display_name>Roof: Assembly R-value</display_name>
      <description>Assembly R-value of the roof.</description>
      <type>Double</type>
      <units>h-ft^2-R/Btu</units>
      <required>true</required>
      <model_dependent>false</model_dependent>
      <default_value>2.3</default_value>
    </argument>
    <argument>
      <name>roof_solar_absorptance</name>
      <display_name>Roof: Solar Absorptance</display_name>
      <description>The solar absorptance of the roof.</description>
      <type>String</type>
      <required>true</required>
      <model_dependent>false</model_dependent>
      <default_value>auto</default_value>
    </argument>
    <argument>
      <name>roof_emittance</name>
      <display_name>Roof: Emittance</display_name>
      <description>The emittance of the roof.</description>
      <type>Double</type>
      <required>true</required>
      <model_dependent>false</model_dependent>
      <default_value>0.92</default_value>
    </argument>
    <argument>
      <name>roof_radiant_barrier</name>
      <display_name>Roof: Has Radiant Barrier</display_name>
      <description>Specifies whether the attic has a radiant barrier.</description>
      <type>Boolean</type>
      <required>true</required>
      <model_dependent>false</model_dependent>
      <default_value>false</default_value>
      <choices>
        <choice>
          <value>true</value>
          <display_name>true</display_name>
        </choice>
        <choice>
          <value>false</value>
          <display_name>false</display_name>
        </choice>
      </choices>
    </argument>
    <argument>
      <name>neighbor_front_distance</name>
      <display_name>Neighbor: Front Distance</display_name>
      <description>The minimum distance between the simulated house and the neighboring house to the front (not including eaves). A value of zero indicates no neighbors.</description>
      <type>Double</type>
      <units>ft</units>
      <required>true</required>
      <model_dependent>false</model_dependent>
      <default_value>0</default_value>
    </argument>
    <argument>
      <name>neighbor_back_distance</name>
      <display_name>Neighbor: Back Distance</display_name>
      <description>The minimum distance between the simulated house and the neighboring house to the back (not including eaves). A value of zero indicates no neighbors.</description>
      <type>Double</type>
      <units>ft</units>
      <required>true</required>
      <model_dependent>false</model_dependent>
      <default_value>0</default_value>
    </argument>
    <argument>
      <name>neighbor_left_distance</name>
      <display_name>Neighbor: Left Distance</display_name>
      <description>The minimum distance between the simulated house and the neighboring house to the left (not including eaves). A value of zero indicates no neighbors.</description>
      <type>Double</type>
      <units>ft</units>
      <required>true</required>
      <model_dependent>false</model_dependent>
      <default_value>10</default_value>
    </argument>
    <argument>
      <name>neighbor_right_distance</name>
      <display_name>Neighbor: Right Distance</display_name>
      <description>The minimum distance between the simulated house and the neighboring house to the right (not including eaves). A value of zero indicates no neighbors.</description>
      <type>Double</type>
      <units>ft</units>
      <required>true</required>
      <model_dependent>false</model_dependent>
      <default_value>10</default_value>
    </argument>
    <argument>
      <name>neighbor_front_height</name>
      <display_name>Neighbor: Front Height</display_name>
      <description>The height of the neighboring building to the front. A value of 'auto' will use the same height as this building.</description>
      <type>String</type>
      <units>ft</units>
      <required>true</required>
      <model_dependent>false</model_dependent>
      <default_value>auto</default_value>
    </argument>
    <argument>
      <name>neighbor_back_height</name>
      <display_name>Neighbor: Back Height</display_name>
      <description>The height of the neighboring building to the back. A value of 'auto' will use the same height as this building.</description>
      <type>String</type>
      <units>ft</units>
      <required>true</required>
      <model_dependent>false</model_dependent>
      <default_value>auto</default_value>
    </argument>
    <argument>
      <name>neighbor_left_height</name>
      <display_name>Neighbor: Left Height</display_name>
      <description>The height of the neighboring building to the left. A value of 'auto' will use the same height as this building.</description>
      <type>String</type>
      <units>ft</units>
      <required>true</required>
      <model_dependent>false</model_dependent>
      <default_value>auto</default_value>
    </argument>
    <argument>
      <name>neighbor_right_height</name>
      <display_name>Neighbor: Right Height</display_name>
      <description>The height of the neighboring building to the right. A value of 'auto' will use the same height as this building.</description>
      <type>String</type>
      <units>ft</units>
      <required>true</required>
      <model_dependent>false</model_dependent>
      <default_value>auto</default_value>
    </argument>
    <argument>
      <name>wall_type</name>
      <display_name>Walls: Type</display_name>
      <description>The type of exterior walls.</description>
      <type>Choice</type>
      <required>true</required>
      <model_dependent>false</model_dependent>
      <default_value>WoodStud</default_value>
      <choices>
        <choice>
          <value>WoodStud</value>
          <display_name>WoodStud</display_name>
        </choice>
        <choice>
          <value>ConcreteMasonryUnit</value>
          <display_name>ConcreteMasonryUnit</display_name>
        </choice>
        <choice>
          <value>DoubleWoodStud</value>
          <display_name>DoubleWoodStud</display_name>
        </choice>
        <choice>
          <value>InsulatedConcreteForms</value>
          <display_name>InsulatedConcreteForms</display_name>
        </choice>
        <choice>
          <value>LogWall</value>
          <display_name>LogWall</display_name>
        </choice>
        <choice>
          <value>StructurallyInsulatedPanel</value>
          <display_name>StructurallyInsulatedPanel</display_name>
        </choice>
        <choice>
          <value>SolidConcrete</value>
          <display_name>SolidConcrete</display_name>
        </choice>
        <choice>
          <value>SteelFrame</value>
          <display_name>SteelFrame</display_name>
        </choice>
        <choice>
          <value>Stone</value>
          <display_name>Stone</display_name>
        </choice>
        <choice>
          <value>StrawBale</value>
          <display_name>StrawBale</display_name>
        </choice>
        <choice>
          <value>StructuralBrick</value>
          <display_name>StructuralBrick</display_name>
        </choice>
      </choices>
    </argument>
    <argument>
      <name>wall_siding_type</name>
      <display_name>Wall: Siding Type</display_name>
      <description>The siding type of the exterior walls.</description>
      <type>Choice</type>
      <required>false</required>
      <model_dependent>false</model_dependent>
      <choices>
        <choice>
          <value>aluminum siding</value>
          <display_name>aluminum siding</display_name>
        </choice>
        <choice>
          <value>brick veneer</value>
          <display_name>brick veneer</display_name>
        </choice>
        <choice>
          <value>fiber cement siding</value>
          <display_name>fiber cement siding</display_name>
        </choice>
        <choice>
          <value>stucco</value>
          <display_name>stucco</display_name>
        </choice>
        <choice>
          <value>vinyl siding</value>
          <display_name>vinyl siding</display_name>
        </choice>
        <choice>
          <value>wood siding</value>
          <display_name>wood siding</display_name>
        </choice>
      </choices>
    </argument>
    <argument>
      <name>wall_color</name>
      <display_name>Wall: Color</display_name>
      <description>The color of the exterior walls.</description>
      <type>Choice</type>
      <required>true</required>
      <model_dependent>false</model_dependent>
      <default_value>auto</default_value>
      <choices>
        <choice>
          <value>auto</value>
          <display_name>auto</display_name>
        </choice>
        <choice>
          <value>dark</value>
          <display_name>dark</display_name>
        </choice>
        <choice>
          <value>light</value>
          <display_name>light</display_name>
        </choice>
        <choice>
          <value>medium</value>
          <display_name>medium</display_name>
        </choice>
        <choice>
          <value>medium dark</value>
          <display_name>medium dark</display_name>
        </choice>
        <choice>
          <value>reflective</value>
          <display_name>reflective</display_name>
        </choice>
      </choices>
    </argument>
    <argument>
      <name>wall_assembly_r</name>
      <display_name>Walls: Assembly R-value</display_name>
      <description>Assembly R-value of the exterior walls.</description>
      <type>Double</type>
      <units>h-ft^2-R/Btu</units>
      <required>true</required>
      <model_dependent>false</model_dependent>
      <default_value>13</default_value>
    </argument>
    <argument>
      <name>wall_solar_absorptance</name>
      <display_name>Wall: Solar Absorptance</display_name>
      <description>The solar absorptance of the exterior walls.</description>
      <type>String</type>
      <required>true</required>
      <model_dependent>false</model_dependent>
      <default_value>auto</default_value>
    </argument>
    <argument>
      <name>wall_emittance</name>
      <display_name>Wall: Emittance</display_name>
      <description>The emittance of the exterior walls.</description>
      <type>Double</type>
      <required>true</required>
      <model_dependent>false</model_dependent>
      <default_value>0.92</default_value>
    </argument>
    <argument>
      <name>window_front_wwr</name>
      <display_name>Windows: Front Window-to-Wall Ratio</display_name>
      <description>The ratio of window area to wall area for the building's front facade. Enter 0 if specifying Front Window Area instead.</description>
      <type>Double</type>
      <required>true</required>
      <model_dependent>false</model_dependent>
      <default_value>0.18</default_value>
    </argument>
    <argument>
      <name>window_back_wwr</name>
      <display_name>Windows: Back Window-to-Wall Ratio</display_name>
      <description>The ratio of window area to wall area for the building's back facade. Enter 0 if specifying Back Window Area instead.</description>
      <type>Double</type>
      <required>true</required>
      <model_dependent>false</model_dependent>
      <default_value>0.18</default_value>
    </argument>
    <argument>
      <name>window_left_wwr</name>
      <display_name>Windows: Left Window-to-Wall Ratio</display_name>
      <description>The ratio of window area to wall area for the building's left facade. Enter 0 if specifying Left Window Area instead.</description>
      <type>Double</type>
      <required>true</required>
      <model_dependent>false</model_dependent>
      <default_value>0.18</default_value>
    </argument>
    <argument>
      <name>window_right_wwr</name>
      <display_name>Windows: Right Window-to-Wall Ratio</display_name>
      <description>The ratio of window area to wall area for the building's right facade. Enter 0 if specifying Right Window Area instead.</description>
      <type>Double</type>
      <required>true</required>
      <model_dependent>false</model_dependent>
      <default_value>0.18</default_value>
    </argument>
    <argument>
      <name>window_area_front</name>
      <display_name>Windows: Front Window Area</display_name>
      <description>The amount of window area on the building's front facade. Enter 0 if specifying Front Window-to-Wall Ratio instead.</description>
      <type>Double</type>
      <required>true</required>
      <model_dependent>false</model_dependent>
      <default_value>0</default_value>
    </argument>
    <argument>
      <name>window_area_back</name>
      <display_name>Windows: Back Window Area</display_name>
      <description>The amount of window area on the building's back facade. Enter 0 if specifying Back Window-to-Wall Ratio instead.</description>
      <type>Double</type>
      <required>true</required>
      <model_dependent>false</model_dependent>
      <default_value>0</default_value>
    </argument>
    <argument>
      <name>window_area_left</name>
      <display_name>Windows: Left Window Area</display_name>
      <description>The amount of window area on the building's left facade. Enter 0 if specifying Left Window-to-Wall Ratio instead.</description>
      <type>Double</type>
      <required>true</required>
      <model_dependent>false</model_dependent>
      <default_value>0</default_value>
    </argument>
    <argument>
      <name>window_area_right</name>
      <display_name>Windows: Right Window Area</display_name>
      <description>The amount of window area on the building's right facade. Enter 0 if specifying Right Window-to-Wall Ratio instead.</description>
      <type>Double</type>
      <required>true</required>
      <model_dependent>false</model_dependent>
      <default_value>0</default_value>
    </argument>
    <argument>
      <name>window_aspect_ratio</name>
      <display_name>Windows: Aspect Ratio</display_name>
      <description>Ratio of window height to width.</description>
      <type>Double</type>
      <required>true</required>
      <model_dependent>false</model_dependent>
      <default_value>1.333</default_value>
    </argument>
    <argument>
      <name>window_fraction_operable</name>
      <display_name>Windows: Fraction Operable</display_name>
      <description>Fraction of windows that are operable.</description>
      <type>Double</type>
      <required>false</required>
      <model_dependent>false</model_dependent>
    </argument>
    <argument>
      <name>window_ufactor</name>
      <display_name>Windows: U-Factor</display_name>
      <description>The heat transfer coefficient of the windows.</description>
      <type>Double</type>
      <units>Btu/hr-ft^2-R</units>
      <required>true</required>
      <model_dependent>false</model_dependent>
      <default_value>0.37</default_value>
    </argument>
    <argument>
      <name>window_shgc</name>
      <display_name>Windows: SHGC</display_name>
      <description>The ratio of solar heat gain through a glazing system compared to that of an unobstructed opening, for windows.</description>
      <type>Double</type>
      <required>true</required>
      <model_dependent>false</model_dependent>
      <default_value>0.3</default_value>
    </argument>
    <argument>
      <name>window_interior_shading_winter</name>
      <display_name>Windows: Winter Interior Shading</display_name>
      <description>Interior shading multiplier for the heating season. 1.0 indicates no reduction in solar gain, 0.85 indicates 15% reduction, etc.</description>
      <type>Double</type>
      <required>false</required>
      <model_dependent>false</model_dependent>
    </argument>
    <argument>
      <name>window_interior_shading_summer</name>
      <display_name>Windows: Summer Interior Shading</display_name>
      <description>Interior shading multiplier for the cooling season. 1.0 indicates no reduction in solar gain, 0.85 indicates 15% reduction, etc.</description>
      <type>Double</type>
      <required>false</required>
      <model_dependent>false</model_dependent>
    </argument>
    <argument>
      <name>overhangs_front_depth</name>
      <display_name>Overhangs: Front Facade Depth</display_name>
      <description>Specifies the depth of overhangs for windows on the front facade.</description>
      <type>Double</type>
      <required>true</required>
      <model_dependent>false</model_dependent>
      <default_value>0</default_value>
    </argument>
    <argument>
      <name>overhangs_front_distance_to_top_of_window</name>
      <display_name>Overhangs: Front Facade Distance to Top of Window</display_name>
      <description>Specifies the distance to the top of window of overhangs for windows on the front facade.</description>
      <type>Double</type>
      <required>true</required>
      <model_dependent>false</model_dependent>
      <default_value>0</default_value>
    </argument>
    <argument>
      <name>overhangs_back_depth</name>
      <display_name>Overhangs: Back Facade Depth</display_name>
      <description>Specifies the depth of overhangs for windows on the back facade.</description>
      <type>Double</type>
      <required>true</required>
      <model_dependent>false</model_dependent>
      <default_value>0</default_value>
    </argument>
    <argument>
      <name>overhangs_back_distance_to_top_of_window</name>
      <display_name>Overhangs: Back Facade Distance to Top of Window</display_name>
      <description>Specifies the distance to the top of window of overhangs for windows on the back facade.</description>
      <type>Double</type>
      <required>true</required>
      <model_dependent>false</model_dependent>
      <default_value>0</default_value>
    </argument>
    <argument>
      <name>overhangs_left_depth</name>
      <display_name>Overhangs: Left Facade Depth</display_name>
      <description>Specifies the depth of overhangs for windows on the left facade.</description>
      <type>Double</type>
      <required>true</required>
      <model_dependent>false</model_dependent>
      <default_value>0</default_value>
    </argument>
    <argument>
      <name>overhangs_left_distance_to_top_of_window</name>
      <display_name>Overhangs: Left Facade Distance to Top of Window</display_name>
      <description>Specifies the distance to the top of window of overhangs for windows on the left facade.</description>
      <type>Double</type>
      <required>true</required>
      <model_dependent>false</model_dependent>
      <default_value>0</default_value>
    </argument>
    <argument>
      <name>overhangs_right_depth</name>
      <display_name>Overhangs: Right Facade Depth</display_name>
      <description>Specifies the depth of overhangs for windows on the right facade.</description>
      <type>Double</type>
      <required>true</required>
      <model_dependent>false</model_dependent>
      <default_value>0</default_value>
    </argument>
    <argument>
      <name>overhangs_right_distance_to_top_of_window</name>
      <display_name>Overhangs: Right Facade Distance to Top of Window</display_name>
      <description>Specifies the distance to the top of window of overhangs for windows on the right facade.</description>
      <type>Double</type>
      <required>true</required>
      <model_dependent>false</model_dependent>
      <default_value>0</default_value>
    </argument>
    <argument>
      <name>skylight_area_front</name>
      <display_name>Skylights: Front Roof Area</display_name>
      <description>The amount of skylight area on the building's front conditioned roof facade.</description>
      <type>Double</type>
      <required>true</required>
      <model_dependent>false</model_dependent>
      <default_value>0</default_value>
    </argument>
    <argument>
      <name>skylight_area_back</name>
      <display_name>Skylights: Back Roof Area</display_name>
      <description>The amount of skylight area on the building's back conditioned roof facade.</description>
      <type>Double</type>
      <required>true</required>
      <model_dependent>false</model_dependent>
      <default_value>0</default_value>
    </argument>
    <argument>
      <name>skylight_area_left</name>
      <display_name>Skylights: Left Roof Area</display_name>
      <description>The amount of skylight area on the building's left conditioned roof facade.</description>
      <type>Double</type>
      <required>true</required>
      <model_dependent>false</model_dependent>
      <default_value>0</default_value>
    </argument>
    <argument>
      <name>skylight_area_right</name>
      <display_name>Skylights: Right Roof Area</display_name>
      <description>The amount of skylight area on the building's right conditioned roof facade.</description>
      <type>Double</type>
      <required>true</required>
      <model_dependent>false</model_dependent>
      <default_value>0</default_value>
    </argument>
    <argument>
      <name>skylight_ufactor</name>
      <display_name>Skylights: U-Factor</display_name>
      <description>The heat transfer coefficient of the skylights.</description>
      <type>Double</type>
      <units>Btu/hr-ft^2-R</units>
      <required>true</required>
      <model_dependent>false</model_dependent>
      <default_value>0.33</default_value>
    </argument>
    <argument>
      <name>skylight_shgc</name>
      <display_name>Skylights: SHGC</display_name>
      <description>The ratio of solar heat gain through a glazing system compared to that of an unobstructed opening, for skylights.</description>
      <type>Double</type>
      <required>true</required>
      <model_dependent>false</model_dependent>
      <default_value>0.45</default_value>
    </argument>
    <argument>
      <name>door_area</name>
      <display_name>Doors: Area</display_name>
      <description>The area of the opaque door(s).</description>
      <type>Double</type>
      <units>ft^2</units>
      <required>true</required>
      <model_dependent>false</model_dependent>
      <default_value>20</default_value>
    </argument>
    <argument>
      <name>door_rvalue</name>
      <display_name>Doors: R-value</display_name>
      <description>R-value of the doors.</description>
      <type>Double</type>
      <units>h-ft^2-R/Btu</units>
      <required>true</required>
      <model_dependent>false</model_dependent>
      <default_value>5</default_value>
    </argument>
    <argument>
      <name>air_leakage_units</name>
      <display_name>Air Leakage: Units</display_name>
      <description>The unit of measure for the above-grade living air leakage.</description>
      <type>Choice</type>
      <required>true</required>
      <model_dependent>false</model_dependent>
      <default_value>ACH</default_value>
      <choices>
        <choice>
          <value>ACH</value>
          <display_name>ACH</display_name>
        </choice>
        <choice>
          <value>CFM</value>
          <display_name>CFM</display_name>
        </choice>
        <choice>
          <value>ACHnatural</value>
          <display_name>ACHnatural</display_name>
        </choice>
      </choices>
    </argument>
    <argument>
      <name>air_leakage_value</name>
      <display_name>Air Leakage: Value</display_name>
      <description>Air exchange rate, in ACH or CFM at 50 Pascals.</description>
      <type>Double</type>
      <required>true</required>
      <model_dependent>false</model_dependent>
      <default_value>3</default_value>
    </argument>
    <argument>
      <name>air_leakage_shelter_coefficient</name>
      <display_name>Air Leakage: Shelter Coefficient</display_name>
      <description>The local shelter coefficient (AIM-2 infiltration model) accounts for nearby buildings, trees, and obstructions.</description>
      <type>String</type>
      <units>Frac</units>
      <required>true</required>
      <model_dependent>false</model_dependent>
      <default_value>auto</default_value>
    </argument>
    <argument>
      <name>heating_system_type</name>
      <display_name>Heating System: Type</display_name>
      <description>The type of heating system. Use 'none' if there is no heating system.</description>
      <type>Choice</type>
      <required>true</required>
      <model_dependent>false</model_dependent>
      <default_value>Furnace</default_value>
      <choices>
        <choice>
          <value>none</value>
          <display_name>none</display_name>
        </choice>
        <choice>
          <value>Furnace</value>
          <display_name>Furnace</display_name>
        </choice>
        <choice>
          <value>WallFurnace</value>
          <display_name>WallFurnace</display_name>
        </choice>
        <choice>
          <value>FloorFurnace</value>
          <display_name>FloorFurnace</display_name>
        </choice>
        <choice>
          <value>Boiler</value>
          <display_name>Boiler</display_name>
        </choice>
        <choice>
          <value>ElectricResistance</value>
          <display_name>ElectricResistance</display_name>
        </choice>
        <choice>
          <value>Stove</value>
          <display_name>Stove</display_name>
        </choice>
        <choice>
          <value>PortableHeater</value>
          <display_name>PortableHeater</display_name>
        </choice>
        <choice>
          <value>Fireplace</value>
          <display_name>Fireplace</display_name>
        </choice>
      </choices>
    </argument>
    <argument>
      <name>heating_system_fuel</name>
      <display_name>Heating System: Fuel Type</display_name>
      <description>The fuel type of the heating system. Ignored for ElectricResistance.</description>
      <type>Choice</type>
      <required>true</required>
      <model_dependent>false</model_dependent>
      <default_value>natural gas</default_value>
      <choices>
        <choice>
          <value>electricity</value>
          <display_name>electricity</display_name>
        </choice>
        <choice>
          <value>natural gas</value>
          <display_name>natural gas</display_name>
        </choice>
        <choice>
          <value>fuel oil</value>
          <display_name>fuel oil</display_name>
        </choice>
        <choice>
          <value>propane</value>
          <display_name>propane</display_name>
        </choice>
        <choice>
          <value>wood</value>
          <display_name>wood</display_name>
        </choice>
        <choice>
          <value>wood pellets</value>
          <display_name>wood pellets</display_name>
        </choice>
        <choice>
          <value>coal</value>
          <display_name>coal</display_name>
        </choice>
      </choices>
    </argument>
    <argument>
      <name>heating_system_heating_efficiency</name>
      <display_name>Heating System: Rated AFUE or Percent</display_name>
      <description>The rated heating efficiency value of the heating system.</description>
      <type>Double</type>
      <units>Frac</units>
      <required>true</required>
      <model_dependent>false</model_dependent>
      <default_value>0.78</default_value>
    </argument>
    <argument>
      <name>heating_system_heating_capacity</name>
      <display_name>Heating System: Heating Capacity</display_name>
      <description>The output heating capacity of the heating system. If using 'auto', the autosizing algorithm will use ACCA Manual J/S to set the capacity to meet its load served.</description>
      <type>String</type>
      <units>Btu/hr</units>
      <required>true</required>
      <model_dependent>false</model_dependent>
      <default_value>auto</default_value>
    </argument>
    <argument>
      <name>heating_system_fraction_heat_load_served</name>
      <display_name>Heating System: Fraction Heat Load Served</display_name>
      <description>The heating load served by the heating system.</description>
      <type>Double</type>
      <units>Frac</units>
      <required>true</required>
      <model_dependent>false</model_dependent>
      <default_value>1</default_value>
    </argument>
    <argument>
      <name>heating_system_electric_auxiliary_energy</name>
      <display_name>Heating System: Electric Auxiliary Energy</display_name>
      <description>The electric auxiliary energy of the heating system.</description>
      <type>Double</type>
      <units>kWh/yr</units>
      <required>false</required>
      <model_dependent>false</model_dependent>
    </argument>
    <argument>
      <name>cooling_system_type</name>
      <display_name>Cooling System: Type</display_name>
      <description>The type of cooling system. Use 'none' if there is no cooling system.</description>
      <type>Choice</type>
      <required>true</required>
      <model_dependent>false</model_dependent>
      <default_value>central air conditioner</default_value>
      <choices>
        <choice>
          <value>none</value>
          <display_name>none</display_name>
        </choice>
        <choice>
          <value>central air conditioner</value>
          <display_name>central air conditioner</display_name>
        </choice>
        <choice>
          <value>room air conditioner</value>
          <display_name>room air conditioner</display_name>
        </choice>
        <choice>
          <value>evaporative cooler</value>
          <display_name>evaporative cooler</display_name>
        </choice>
      </choices>
    </argument>
    <argument>
      <name>cooling_system_cooling_efficiency_seer</name>
      <display_name>Cooling System: Rated SEER</display_name>
      <description>The rated efficiency value of the central air conditioner cooling system.</description>
      <type>Double</type>
      <units>SEER</units>
      <required>true</required>
      <model_dependent>false</model_dependent>
      <default_value>13</default_value>
    </argument>
    <argument>
      <name>cooling_system_cooling_efficiency_eer</name>
      <display_name>Cooling System: Rated EER</display_name>
      <description>The rated efficiency value of the room air conditioner cooling system.</description>
      <type>Double</type>
      <units>EER</units>
      <required>true</required>
      <model_dependent>false</model_dependent>
      <default_value>8.5</default_value>
    </argument>
    <argument>
      <name>cooling_system_cooling_compressor_type</name>
      <display_name>Cooling System: Cooling Compressor Type</display_name>
      <description>The compressor type of the cooling system. Only applies to central air conditioner.</description>
      <type>Choice</type>
      <required>false</required>
      <model_dependent>false</model_dependent>
      <choices>
        <choice>
          <value>single stage</value>
          <display_name>single stage</display_name>
        </choice>
        <choice>
          <value>two stage</value>
          <display_name>two stage</display_name>
        </choice>
        <choice>
          <value>variable speed</value>
          <display_name>variable speed</display_name>
        </choice>
      </choices>
    </argument>
    <argument>
      <name>cooling_system_cooling_sensible_heat_fraction</name>
      <display_name>Cooling System: Cooling Sensible Heat Fraction</display_name>
      <description>The sensible heat fraction of the cooling system. Ignored for evaporative cooler.</description>
      <type>Double</type>
      <units>Frac</units>
      <required>false</required>
      <model_dependent>false</model_dependent>
    </argument>
    <argument>
      <name>cooling_system_cooling_capacity</name>
      <display_name>Cooling System: Cooling Capacity</display_name>
      <description>The output cooling capacity of the cooling system. If using 'auto', the autosizing algorithm will use ACCA Manual J/S to set the capacity to meet its load served. Ignored for evaporative cooler.</description>
      <type>String</type>
      <units>tons</units>
      <required>true</required>
      <model_dependent>false</model_dependent>
      <default_value>auto</default_value>
    </argument>
    <argument>
      <name>cooling_system_fraction_cool_load_served</name>
      <display_name>Cooling System: Fraction Cool Load Served</display_name>
      <description>The cooling load served by the cooling system.</description>
      <type>Double</type>
      <units>Frac</units>
      <required>true</required>
      <model_dependent>false</model_dependent>
      <default_value>1</default_value>
    </argument>
    <argument>
      <name>cooling_system_evap_cooler_is_ducted</name>
      <display_name>Cooling System: Evaporative Cooler Is Ducted</display_name>
      <description>Whether the evaporative cooler is ducted or not. Only used for evaporative cooler.</description>
      <type>Boolean</type>
      <required>true</required>
      <model_dependent>false</model_dependent>
      <default_value>false</default_value>
      <choices>
        <choice>
          <value>true</value>
          <display_name>true</display_name>
        </choice>
        <choice>
          <value>false</value>
          <display_name>false</display_name>
        </choice>
      </choices>
    </argument>
    <argument>
      <name>heat_pump_type</name>
      <display_name>Heat Pump: Type</display_name>
      <description>The type of heat pump. Use 'none' if there is no heat pump.</description>
      <type>Choice</type>
      <required>true</required>
      <model_dependent>false</model_dependent>
      <default_value>none</default_value>
      <choices>
        <choice>
          <value>none</value>
          <display_name>none</display_name>
        </choice>
        <choice>
          <value>air-to-air</value>
          <display_name>air-to-air</display_name>
        </choice>
        <choice>
          <value>mini-split</value>
          <display_name>mini-split</display_name>
        </choice>
        <choice>
          <value>ground-to-air</value>
          <display_name>ground-to-air</display_name>
        </choice>
      </choices>
    </argument>
    <argument>
      <name>heat_pump_heating_efficiency_hspf</name>
      <display_name>Heat Pump: Rated Heating HSPF</display_name>
      <description>The rated heating efficiency value of the air-to-air/mini-split heat pump.</description>
      <type>Double</type>
      <units>HSPF</units>
      <required>true</required>
      <model_dependent>false</model_dependent>
      <default_value>7.7</default_value>
    </argument>
    <argument>
      <name>heat_pump_heating_efficiency_cop</name>
      <display_name>Heat Pump: Rated Heating COP</display_name>
      <description>The rated heating efficiency value of the ground-to-air heat pump.</description>
      <type>Double</type>
      <units>COP</units>
      <required>true</required>
      <model_dependent>false</model_dependent>
      <default_value>3.6</default_value>
    </argument>
    <argument>
      <name>heat_pump_cooling_efficiency_seer</name>
      <display_name>Heat Pump: Rated Cooling SEER</display_name>
      <description>The rated cooling efficiency value of the air-to-air/mini-split heat pump.</description>
      <type>Double</type>
      <units>SEER</units>
      <required>true</required>
      <model_dependent>false</model_dependent>
      <default_value>13</default_value>
    </argument>
    <argument>
      <name>heat_pump_cooling_efficiency_eer</name>
      <display_name>Heat Pump: Rated Cooling EER</display_name>
      <description>The rated cooling efficiency value of the ground-to-air heat pump.</description>
      <type>Double</type>
      <units>EER</units>
      <required>true</required>
      <model_dependent>false</model_dependent>
      <default_value>16.6</default_value>
    </argument>
    <argument>
      <name>heat_pump_cooling_compressor_type</name>
      <display_name>Heat Pump: Cooling Compressor Type</display_name>
      <description>The compressor type of the heat pump. Only applies to air-to-air and mini-split.</description>
      <type>Choice</type>
      <required>false</required>
      <model_dependent>false</model_dependent>
      <choices>
        <choice>
          <value>single stage</value>
          <display_name>single stage</display_name>
        </choice>
        <choice>
          <value>two stage</value>
          <display_name>two stage</display_name>
        </choice>
        <choice>
          <value>variable speed</value>
          <display_name>variable speed</display_name>
        </choice>
      </choices>
    </argument>
    <argument>
      <name>heat_pump_cooling_sensible_heat_fraction</name>
      <display_name>Heat Pump: Cooling Sensible Heat Fraction</display_name>
      <description>The sensible heat fraction of the heat pump.</description>
      <type>Double</type>
      <units>Frac</units>
      <required>false</required>
      <model_dependent>false</model_dependent>
    </argument>
    <argument>
      <name>heat_pump_heating_capacity</name>
      <display_name>Heat Pump: Heating Capacity</display_name>
      <description>The output heating capacity of the heat pump. If using 'auto', the autosizing algorithm will use ACCA Manual J/S to set the capacity to meet its load served.</description>
      <type>String</type>
      <units>Btu/hr</units>
      <required>true</required>
      <model_dependent>false</model_dependent>
      <default_value>auto</default_value>
    </argument>
    <argument>
      <name>heat_pump_heating_capacity_17F</name>
      <display_name>Heat Pump: Heating Capacity 17F</display_name>
      <description>The output heating capacity of the heat pump at 17F. Only applies to air-to-air and mini-split.</description>
      <type>String</type>
      <units>Btu/hr</units>
      <required>true</required>
      <model_dependent>false</model_dependent>
      <default_value>auto</default_value>
    </argument>
    <argument>
      <name>heat_pump_cooling_capacity</name>
      <display_name>Heat Pump: Cooling Capacity</display_name>
      <description>The output cooling capacity of the heat pump. If using 'auto', the autosizing algorithm will use ACCA Manual J/S to set the capacity to meet its load served.</description>
      <type>String</type>
      <units>Btu/hr</units>
      <required>true</required>
      <model_dependent>false</model_dependent>
      <default_value>auto</default_value>
    </argument>
    <argument>
      <name>heat_pump_fraction_heat_load_served</name>
      <display_name>Heat Pump: Fraction Heat Load Served</display_name>
      <description>The heating load served by the heat pump.</description>
      <type>Double</type>
      <units>Frac</units>
      <required>true</required>
      <model_dependent>false</model_dependent>
      <default_value>1</default_value>
    </argument>
    <argument>
      <name>heat_pump_fraction_cool_load_served</name>
      <display_name>Heat Pump: Fraction Cool Load Served</display_name>
      <description>The cooling load served by the heat pump.</description>
      <type>Double</type>
      <units>Frac</units>
      <required>true</required>
      <model_dependent>false</model_dependent>
      <default_value>1</default_value>
    </argument>
    <argument>
      <name>heat_pump_backup_fuel</name>
      <display_name>Heat Pump: Backup Fuel Type</display_name>
      <description>The backup fuel type of the heat pump. Use 'none' if there is no backup heating.</description>
      <type>Choice</type>
      <required>true</required>
      <model_dependent>false</model_dependent>
      <default_value>none</default_value>
      <choices>
        <choice>
          <value>none</value>
          <display_name>none</display_name>
        </choice>
        <choice>
          <value>electricity</value>
          <display_name>electricity</display_name>
        </choice>
        <choice>
          <value>natural gas</value>
          <display_name>natural gas</display_name>
        </choice>
        <choice>
          <value>fuel oil</value>
          <display_name>fuel oil</display_name>
        </choice>
        <choice>
          <value>propane</value>
          <display_name>propane</display_name>
        </choice>
      </choices>
    </argument>
    <argument>
      <name>heat_pump_backup_heating_efficiency</name>
      <display_name>Heat Pump: Backup Rated Efficiency</display_name>
      <description>The backup rated efficiency value of the heat pump. Percent for electricity fuel type. AFUE otherwise.</description>
      <type>Double</type>
      <required>true</required>
      <model_dependent>false</model_dependent>
      <default_value>1</default_value>
    </argument>
    <argument>
      <name>heat_pump_backup_heating_capacity</name>
      <display_name>Heat Pump: Backup Heating Capacity</display_name>
      <description>The backup output heating capacity of the heat pump. If using 'auto', the autosizing algorithm will use ACCA Manual J/S to set the capacity to meet its load served.</description>
      <type>String</type>
      <units>Btu/hr</units>
      <required>true</required>
      <model_dependent>false</model_dependent>
      <default_value>auto</default_value>
    </argument>
    <argument>
      <name>heat_pump_backup_heating_switchover_temp</name>
      <display_name>Heat Pump: Backup Heating Switchover Temperature</display_name>
      <description>The temperature at which the heat pump stops operating and the backup heating system starts running. Only applies to air-to-air and mini-split.</description>
      <type>Double</type>
      <units>deg-F</units>
      <required>false</required>
      <model_dependent>false</model_dependent>
    </argument>
    <argument>
      <name>heat_pump_mini_split_is_ducted</name>
      <display_name>Heat Pump: Mini-Split Is Ducted</display_name>
      <description>Whether the mini-split heat pump is ducted or not.</description>
      <type>Boolean</type>
      <required>true</required>
      <model_dependent>false</model_dependent>
      <default_value>false</default_value>
      <choices>
        <choice>
          <value>true</value>
          <display_name>true</display_name>
        </choice>
        <choice>
          <value>false</value>
          <display_name>false</display_name>
        </choice>
      </choices>
    </argument>
    <argument>
      <name>setpoint_heating_temp</name>
      <display_name>Setpoint: Heating Temperature</display_name>
      <description>Specify the heating setpoint temperature.</description>
      <type>Double</type>
      <units>deg-F</units>
      <required>true</required>
      <model_dependent>false</model_dependent>
      <default_value>71</default_value>
    </argument>
    <argument>
      <name>setpoint_heating_setback_temp</name>
      <display_name>Setpoint: Heating Setback Temperature</display_name>
      <description>Specify the heating setback temperature.</description>
      <type>Double</type>
      <units>deg-F</units>
      <required>true</required>
      <model_dependent>false</model_dependent>
      <default_value>71</default_value>
    </argument>
    <argument>
      <name>setpoint_heating_setback_hours_per_week</name>
      <display_name>Setpoint: Heating Setback Hours per Week</display_name>
      <description>Specify the heating setback number of hours per week value.</description>
      <type>Double</type>
      <required>true</required>
      <model_dependent>false</model_dependent>
      <default_value>0</default_value>
    </argument>
    <argument>
      <name>setpoint_heating_setback_start_hour</name>
      <display_name>Setpoint: Heating Setback Start Hour</display_name>
      <description>Specify the heating setback start hour value. 0 = midnight, 12 = noon</description>
      <type>Double</type>
      <required>true</required>
      <model_dependent>false</model_dependent>
      <default_value>23</default_value>
    </argument>
    <argument>
      <name>setpoint_cooling_temp</name>
      <display_name>Setpoint: Cooling Temperature</display_name>
      <description>Specify the cooling setpoint temperature.</description>
      <type>Double</type>
      <units>deg-F</units>
      <required>true</required>
      <model_dependent>false</model_dependent>
      <default_value>76</default_value>
    </argument>
    <argument>
      <name>setpoint_cooling_setup_temp</name>
      <display_name>Setpoint: Cooling Setup Temperature</display_name>
      <description>Specify the cooling setup temperature.</description>
      <type>Double</type>
      <units>deg-F</units>
      <required>true</required>
      <model_dependent>false</model_dependent>
      <default_value>76</default_value>
    </argument>
    <argument>
      <name>setpoint_cooling_setup_hours_per_week</name>
      <display_name>Setpoint: Cooling Setup Hours per Week</display_name>
      <description>Specify the cooling setup number of hours per week value.</description>
      <type>Double</type>
      <required>true</required>
      <model_dependent>false</model_dependent>
      <default_value>0</default_value>
    </argument>
    <argument>
      <name>setpoint_cooling_setup_start_hour</name>
      <display_name>Setpoint: Cooling Setup Start Hour</display_name>
      <description>Specify the cooling setup start hour value. 0 = midnight, 12 = noon</description>
      <type>Double</type>
      <required>true</required>
      <model_dependent>false</model_dependent>
      <default_value>9</default_value>
    </argument>
    <argument>
      <name>ducts_supply_leakage_units</name>
      <display_name>Ducts: Supply Leakage Units</display_name>
      <description>The leakage units of the supply ducts.</description>
      <type>Choice</type>
      <required>true</required>
      <model_dependent>false</model_dependent>
      <default_value>CFM25</default_value>
      <choices>
        <choice>
          <value>CFM25</value>
          <display_name>CFM25</display_name>
        </choice>
        <choice>
          <value>Percent</value>
          <display_name>Percent</display_name>
        </choice>
      </choices>
    </argument>
    <argument>
      <name>ducts_return_leakage_units</name>
      <display_name>Ducts: Return Leakage Units</display_name>
      <description>The leakage units of the return ducts.</description>
      <type>Choice</type>
      <required>true</required>
      <model_dependent>false</model_dependent>
      <default_value>CFM25</default_value>
      <choices>
        <choice>
          <value>CFM25</value>
          <display_name>CFM25</display_name>
        </choice>
        <choice>
          <value>Percent</value>
          <display_name>Percent</display_name>
        </choice>
      </choices>
    </argument>
    <argument>
      <name>ducts_supply_leakage_value</name>
      <display_name>Ducts: Supply Leakage Value</display_name>
      <description>The leakage value to outside of the supply ducts.</description>
      <type>Double</type>
      <required>true</required>
      <model_dependent>false</model_dependent>
      <default_value>75</default_value>
    </argument>
    <argument>
      <name>ducts_return_leakage_value</name>
      <display_name>Ducts: Return Leakage Value</display_name>
      <description>The leakage value to outside of the return ducts.</description>
      <type>Double</type>
      <required>true</required>
      <model_dependent>false</model_dependent>
      <default_value>25</default_value>
    </argument>
    <argument>
      <name>ducts_supply_insulation_r</name>
      <display_name>Ducts: Supply Insulation R-Value</display_name>
      <description>The insulation r-value of the supply ducts.</description>
      <type>Double</type>
      <units>h-ft^2-R/Btu</units>
      <required>true</required>
      <model_dependent>false</model_dependent>
      <default_value>0</default_value>
    </argument>
    <argument>
      <name>ducts_return_insulation_r</name>
      <display_name>Ducts: Return Insulation R-Value</display_name>
      <description>The insulation r-value of the return ducts.</description>
      <type>Double</type>
      <units>h-ft^2-R/Btu</units>
      <required>true</required>
      <model_dependent>false</model_dependent>
      <default_value>0</default_value>
    </argument>
    <argument>
      <name>ducts_supply_location</name>
      <display_name>Ducts: Supply Location</display_name>
      <description>The location of the supply ducts.</description>
      <type>Choice</type>
      <required>true</required>
      <model_dependent>false</model_dependent>
      <default_value>auto</default_value>
      <choices>
        <choice>
          <value>auto</value>
          <display_name>auto</display_name>
        </choice>
        <choice>
          <value>living space</value>
          <display_name>living space</display_name>
        </choice>
        <choice>
          <value>basement - conditioned</value>
          <display_name>basement - conditioned</display_name>
        </choice>
        <choice>
          <value>basement - unconditioned</value>
          <display_name>basement - unconditioned</display_name>
        </choice>
        <choice>
          <value>crawlspace - vented</value>
          <display_name>crawlspace - vented</display_name>
        </choice>
        <choice>
          <value>crawlspace - unvented</value>
          <display_name>crawlspace - unvented</display_name>
        </choice>
        <choice>
          <value>attic - vented</value>
          <display_name>attic - vented</display_name>
        </choice>
        <choice>
          <value>attic - unvented</value>
          <display_name>attic - unvented</display_name>
        </choice>
        <choice>
          <value>garage</value>
          <display_name>garage</display_name>
        </choice>
        <choice>
          <value>outside</value>
          <display_name>outside</display_name>
        </choice>
        <choice>
          <value>under slab</value>
          <display_name>under slab</display_name>
        </choice>
      </choices>
    </argument>
    <argument>
      <name>ducts_return_location</name>
      <display_name>Ducts: Return Location</display_name>
      <description>The location of the return ducts.</description>
      <type>Choice</type>
      <required>true</required>
      <model_dependent>false</model_dependent>
      <default_value>auto</default_value>
      <choices>
        <choice>
          <value>auto</value>
          <display_name>auto</display_name>
        </choice>
        <choice>
          <value>living space</value>
          <display_name>living space</display_name>
        </choice>
        <choice>
          <value>basement - conditioned</value>
          <display_name>basement - conditioned</display_name>
        </choice>
        <choice>
          <value>basement - unconditioned</value>
          <display_name>basement - unconditioned</display_name>
        </choice>
        <choice>
          <value>crawlspace - vented</value>
          <display_name>crawlspace - vented</display_name>
        </choice>
        <choice>
          <value>crawlspace - unvented</value>
          <display_name>crawlspace - unvented</display_name>
        </choice>
        <choice>
          <value>attic - vented</value>
          <display_name>attic - vented</display_name>
        </choice>
        <choice>
          <value>attic - unvented</value>
          <display_name>attic - unvented</display_name>
        </choice>
        <choice>
          <value>garage</value>
          <display_name>garage</display_name>
        </choice>
        <choice>
          <value>outside</value>
          <display_name>outside</display_name>
        </choice>
        <choice>
          <value>under slab</value>
          <display_name>under slab</display_name>
        </choice>
      </choices>
    </argument>
    <argument>
      <name>ducts_supply_surface_area</name>
      <display_name>Ducts: Supply Surface Area</display_name>
      <description>The surface area of the supply ducts.</description>
      <type>String</type>
      <units>ft^2</units>
      <required>true</required>
      <model_dependent>false</model_dependent>
      <default_value>auto</default_value>
    </argument>
    <argument>
      <name>ducts_return_surface_area</name>
      <display_name>Ducts: Return Surface Area</display_name>
      <description>The surface area of the return ducts.</description>
      <type>String</type>
      <units>ft^2</units>
      <required>true</required>
      <model_dependent>false</model_dependent>
      <default_value>auto</default_value>
    </argument>
    <argument>
      <name>ducts_number_of_return_registers</name>
      <display_name>Ducts: Number of Return Registers</display_name>
      <description>The number of return registers of the ducts.</description>
      <type>String</type>
      <units>#</units>
      <required>true</required>
      <model_dependent>false</model_dependent>
      <default_value>auto</default_value>
    </argument>
    <argument>
      <name>ducts_cfa_served</name>
      <display_name>Ducts: Conditioned Floor Area Served</display_name>
      <description>The conditioned floor area served by the air distribution system.</description>
      <type>Double</type>
      <units>ft^2</units>
      <required>false</required>
      <model_dependent>false</model_dependent>
    </argument>
    <argument>
      <name>heating_system_type_2</name>
      <display_name>Heating System 2: Type</display_name>
      <description>The type of the second heating system.</description>
      <type>Choice</type>
      <required>true</required>
      <model_dependent>false</model_dependent>
      <default_value>none</default_value>
      <choices>
        <choice>
          <value>none</value>
          <display_name>none</display_name>
        </choice>
        <choice>
          <value>WallFurnace</value>
          <display_name>WallFurnace</display_name>
        </choice>
        <choice>
          <value>FloorFurnace</value>
          <display_name>FloorFurnace</display_name>
        </choice>
        <choice>
          <value>ElectricResistance</value>
          <display_name>ElectricResistance</display_name>
        </choice>
        <choice>
          <value>Stove</value>
          <display_name>Stove</display_name>
        </choice>
        <choice>
          <value>PortableHeater</value>
          <display_name>PortableHeater</display_name>
        </choice>
        <choice>
          <value>Fireplace</value>
          <display_name>Fireplace</display_name>
        </choice>
      </choices>
    </argument>
    <argument>
      <name>heating_system_fuel_2</name>
      <display_name>Heating System 2: Fuel Type</display_name>
      <description>The fuel type of the second heating system. Ignored for ElectricResistance.</description>
      <type>Choice</type>
      <required>true</required>
      <model_dependent>false</model_dependent>
      <default_value>electricity</default_value>
      <choices>
        <choice>
          <value>electricity</value>
          <display_name>electricity</display_name>
        </choice>
        <choice>
          <value>natural gas</value>
          <display_name>natural gas</display_name>
        </choice>
        <choice>
          <value>fuel oil</value>
          <display_name>fuel oil</display_name>
        </choice>
        <choice>
          <value>propane</value>
          <display_name>propane</display_name>
        </choice>
        <choice>
          <value>wood</value>
          <display_name>wood</display_name>
        </choice>
        <choice>
          <value>wood pellets</value>
          <display_name>wood pellets</display_name>
        </choice>
        <choice>
          <value>coal</value>
          <display_name>coal</display_name>
        </choice>
      </choices>
    </argument>
    <argument>
      <name>heating_system_heating_efficiency_2</name>
      <display_name>Heating System 2: Rated AFUE or Percent</display_name>
      <description>For Furnace/WallFurnace/FloorFurnace/Boiler second heating system, the rated AFUE value. For ElectricResistance/Stove/PortableHeater/Fireplace, the rated Percent value.</description>
      <type>Double</type>
      <units>Frac</units>
      <required>true</required>
      <model_dependent>false</model_dependent>
      <default_value>1</default_value>
    </argument>
    <argument>
      <name>heating_system_heating_capacity_2</name>
      <display_name>Heating System 2: Heating Capacity</display_name>
      <description>The output heating capacity of the second heating system. If using 'auto', the autosizing algorithm will use ACCA Manual J/S to set the capacity to meet its load served.</description>
      <type>String</type>
      <units>Btu/hr</units>
      <required>true</required>
      <model_dependent>false</model_dependent>
      <default_value>auto</default_value>
    </argument>
    <argument>
      <name>heating_system_fraction_heat_load_served_2</name>
      <display_name>Heating System 2: Fraction Heat Load Served</display_name>
      <description>The heat load served fraction of the second heating system.</description>
      <type>Double</type>
      <units>Frac</units>
      <required>true</required>
      <model_dependent>false</model_dependent>
      <default_value>0.25</default_value>
    </argument>
    <argument>
      <name>heating_system_electric_auxiliary_energy_2</name>
      <display_name>Heating System 2: Electric Auxiliary Energy</display_name>
      <description>The electric auxiliary energy of the second heating system.</description>
      <type>Double</type>
      <units>kWh/yr</units>
      <required>false</required>
      <model_dependent>false</model_dependent>
    </argument>
    <argument>
      <name>mech_vent_fan_type</name>
      <display_name>Mechanical Ventilation: Fan Type</display_name>
      <description>The type of the mechanical ventilation. Use 'none' if there is no mechanical ventilation system.</description>
      <type>Choice</type>
      <required>true</required>
      <model_dependent>false</model_dependent>
      <default_value>none</default_value>
      <choices>
        <choice>
          <value>none</value>
          <display_name>none</display_name>
        </choice>
        <choice>
          <value>exhaust only</value>
          <display_name>exhaust only</display_name>
        </choice>
        <choice>
          <value>supply only</value>
          <display_name>supply only</display_name>
        </choice>
        <choice>
          <value>energy recovery ventilator</value>
          <display_name>energy recovery ventilator</display_name>
        </choice>
        <choice>
          <value>heat recovery ventilator</value>
          <display_name>heat recovery ventilator</display_name>
        </choice>
        <choice>
          <value>balanced</value>
          <display_name>balanced</display_name>
        </choice>
        <choice>
          <value>central fan integrated supply</value>
          <display_name>central fan integrated supply</display_name>
        </choice>
      </choices>
    </argument>
    <argument>
      <name>mech_vent_flow_rate</name>
      <display_name>Mechanical Ventilation: Flow Rate</display_name>
      <description>The flow rate of the mechanical ventilation.</description>
      <type>Double</type>
      <units>CFM</units>
      <required>true</required>
      <model_dependent>false</model_dependent>
      <default_value>110</default_value>
    </argument>
    <argument>
      <name>mech_vent_hours_in_operation</name>
      <display_name>Mechanical Ventilation: Hours In Operation</display_name>
      <description>The hours in operation of the mechanical ventilation.</description>
      <type>Double</type>
      <units>hrs</units>
      <required>true</required>
      <model_dependent>false</model_dependent>
      <default_value>24</default_value>
    </argument>
    <argument>
      <name>mech_vent_total_recovery_efficiency_type</name>
      <display_name>Mechanical Ventilation: Total Recovery Efficiency Type</display_name>
      <description>The total recovery efficiency type of the mechanical ventilation.</description>
      <type>Choice</type>
      <required>true</required>
      <model_dependent>false</model_dependent>
      <default_value>Unadjusted</default_value>
      <choices>
        <choice>
          <value>Unadjusted</value>
          <display_name>Unadjusted</display_name>
        </choice>
        <choice>
          <value>Adjusted</value>
          <display_name>Adjusted</display_name>
        </choice>
      </choices>
    </argument>
    <argument>
      <name>mech_vent_total_recovery_efficiency</name>
      <display_name>Mechanical Ventilation: Total Recovery Efficiency</display_name>
      <description>The Unadjusted or Adjusted total recovery efficiency of the mechanical ventilation.</description>
      <type>Double</type>
      <units>Frac</units>
      <required>true</required>
      <model_dependent>false</model_dependent>
      <default_value>0.48</default_value>
    </argument>
    <argument>
      <name>mech_vent_sensible_recovery_efficiency_type</name>
      <display_name>Mechanical Ventilation: Sensible Recovery Efficiency Type</display_name>
      <description>The sensible recovery efficiency type of the mechanical ventilation.</description>
      <type>Choice</type>
      <required>true</required>
      <model_dependent>false</model_dependent>
      <default_value>Unadjusted</default_value>
      <choices>
        <choice>
          <value>Unadjusted</value>
          <display_name>Unadjusted</display_name>
        </choice>
        <choice>
          <value>Adjusted</value>
          <display_name>Adjusted</display_name>
        </choice>
      </choices>
    </argument>
    <argument>
      <name>mech_vent_sensible_recovery_efficiency</name>
      <display_name>Mechanical Ventilation: Sensible Recovery Efficiency</display_name>
      <description>The Unadjusted or Adjusted sensible recovery efficiency of the mechanical ventilation.</description>
      <type>Double</type>
      <units>Frac</units>
      <required>true</required>
      <model_dependent>false</model_dependent>
      <default_value>0.72</default_value>
    </argument>
    <argument>
      <name>mech_vent_fan_power</name>
      <display_name>Mechanical Ventilation: Fan Power</display_name>
      <description>The fan power of the mechanical ventilation.</description>
      <type>Double</type>
      <units>W</units>
      <required>true</required>
      <model_dependent>false</model_dependent>
      <default_value>30</default_value>
    </argument>
    <argument>
      <name>kitchen_fan_present</name>
      <display_name>Whole House Fan: Present</display_name>
      <description>Whether there is a kitchen fan.</description>
      <type>Boolean</type>
      <required>true</required>
      <model_dependent>false</model_dependent>
      <default_value>false</default_value>
      <choices>
        <choice>
          <value>true</value>
          <display_name>true</display_name>
        </choice>
        <choice>
          <value>false</value>
          <display_name>false</display_name>
        </choice>
      </choices>
    </argument>
    <argument>
      <name>kitchen_fan_flow_rate</name>
      <display_name>Kitchen Fan: Flow Rate</display_name>
      <description>The flow rate of the kitchen fan.</description>
      <type>Double</type>
      <units>CFM</units>
      <required>false</required>
      <model_dependent>false</model_dependent>
    </argument>
    <argument>
      <name>kitchen_fan_hours_in_operation</name>
      <display_name>Kitchen Fan: Hours In Operation</display_name>
      <description>The hours in operation of the kitchen fan.</description>
      <type>Double</type>
      <units>hrs</units>
      <required>false</required>
      <model_dependent>false</model_dependent>
    </argument>
    <argument>
      <name>kitchen_fan_power</name>
      <display_name>Kitchen Fan: Fan Power</display_name>
      <description>The fan power of the kitchen fan.</description>
      <type>Double</type>
      <units>W</units>
      <required>false</required>
      <model_dependent>false</model_dependent>
    </argument>
    <argument>
      <name>kitchen_fan_start_hour</name>
      <display_name>Kitchen Fan: Start Hour</display_name>
      <description>The start hour of the kitchen fan.</description>
      <type>Integer</type>
      <units>hr</units>
      <required>false</required>
      <model_dependent>false</model_dependent>
    </argument>
    <argument>
      <name>bathroom_fans_present</name>
      <display_name>Bathroom Fans: Present</display_name>
      <description>Whether there are bathroom fans.</description>
      <type>Boolean</type>
      <required>true</required>
      <model_dependent>false</model_dependent>
      <default_value>false</default_value>
      <choices>
        <choice>
          <value>true</value>
          <display_name>true</display_name>
        </choice>
        <choice>
          <value>false</value>
          <display_name>false</display_name>
        </choice>
      </choices>
    </argument>
    <argument>
      <name>bathroom_fans_flow_rate</name>
      <display_name>Bathroom Fans: Flow Rate</display_name>
      <description>The flow rate of the bathroom fans.</description>
      <type>Double</type>
      <units>CFM</units>
      <required>false</required>
      <model_dependent>false</model_dependent>
    </argument>
    <argument>
      <name>bathroom_fans_hours_in_operation</name>
      <display_name>Bathroom Fans: Hours In Operation</display_name>
      <description>The hours in operation of the bathroom fans.</description>
      <type>Double</type>
      <units>hrs</units>
      <required>false</required>
      <model_dependent>false</model_dependent>
    </argument>
    <argument>
      <name>bathroom_fans_power</name>
      <display_name>Bathroom Fans: Fan Power</display_name>
      <description>The fan power of the bathroom fans.</description>
      <type>Double</type>
      <units>W</units>
      <required>false</required>
      <model_dependent>false</model_dependent>
    </argument>
    <argument>
      <name>bathroom_fans_start_hour</name>
      <display_name>Bathroom Fans: Start Hour</display_name>
      <description>The start hour of the bathroom fans.</description>
      <type>Integer</type>
      <units>hr</units>
      <required>false</required>
      <model_dependent>false</model_dependent>
    </argument>
    <argument>
      <name>bathroom_fans_quantity</name>
      <display_name>Bathroom Fans: Quantity</display_name>
      <description>The quantity of the bathroom fans.</description>
      <type>Integer</type>
      <units>#</units>
      <required>false</required>
      <model_dependent>false</model_dependent>
    </argument>
    <argument>
      <name>whole_house_fan_present</name>
      <display_name>Whole House Fan: Present</display_name>
      <description>Whether there is a whole house fan.</description>
      <type>Boolean</type>
      <required>true</required>
      <model_dependent>false</model_dependent>
      <default_value>false</default_value>
      <choices>
        <choice>
          <value>true</value>
          <display_name>true</display_name>
        </choice>
        <choice>
          <value>false</value>
          <display_name>false</display_name>
        </choice>
      </choices>
    </argument>
    <argument>
      <name>whole_house_fan_flow_rate</name>
      <display_name>Whole House Fan: Flow Rate</display_name>
      <description>The flow rate of the whole house fan.</description>
      <type>Double</type>
      <units>CFM</units>
      <required>true</required>
      <model_dependent>false</model_dependent>
      <default_value>4500</default_value>
    </argument>
    <argument>
      <name>whole_house_fan_power</name>
      <display_name>Whole House Fan: Fan Power</display_name>
      <description>The fan power of the whole house fan.</description>
      <type>Double</type>
      <units>W</units>
      <required>true</required>
      <model_dependent>false</model_dependent>
      <default_value>300</default_value>
    </argument>
    <argument>
      <name>water_heater_type</name>
      <display_name>Water Heater: Type</display_name>
      <description>The type of water heater. Use 'none' if there is no water heater.</description>
      <type>Choice</type>
      <required>true</required>
      <model_dependent>false</model_dependent>
      <default_value>storage water heater</default_value>
      <choices>
        <choice>
          <value>none</value>
          <display_name>none</display_name>
        </choice>
        <choice>
          <value>storage water heater</value>
          <display_name>storage water heater</display_name>
        </choice>
        <choice>
          <value>instantaneous water heater</value>
          <display_name>instantaneous water heater</display_name>
        </choice>
        <choice>
          <value>heat pump water heater</value>
          <display_name>heat pump water heater</display_name>
        </choice>
        <choice>
          <value>space-heating boiler with storage tank</value>
          <display_name>space-heating boiler with storage tank</display_name>
        </choice>
        <choice>
          <value>space-heating boiler with tankless coil</value>
          <display_name>space-heating boiler with tankless coil</display_name>
        </choice>
      </choices>
    </argument>
    <argument>
      <name>water_heater_fuel_type</name>
      <display_name>Water Heater: Fuel Type</display_name>
      <description>The fuel type of water heater. Ignored for heat pump water heater.</description>
      <type>Choice</type>
      <required>true</required>
      <model_dependent>false</model_dependent>
      <default_value>natural gas</default_value>
      <choices>
        <choice>
          <value>electricity</value>
          <display_name>electricity</display_name>
        </choice>
        <choice>
          <value>natural gas</value>
          <display_name>natural gas</display_name>
        </choice>
        <choice>
          <value>fuel oil</value>
          <display_name>fuel oil</display_name>
        </choice>
        <choice>
          <value>propane</value>
          <display_name>propane</display_name>
        </choice>
        <choice>
          <value>wood</value>
          <display_name>wood</display_name>
        </choice>
        <choice>
          <value>coal</value>
          <display_name>coal</display_name>
        </choice>
      </choices>
    </argument>
    <argument>
      <name>water_heater_location</name>
      <display_name>Water Heater: Location</display_name>
      <description>The location of water heater.</description>
      <type>Choice</type>
      <required>true</required>
      <model_dependent>false</model_dependent>
      <default_value>auto</default_value>
      <choices>
        <choice>
          <value>auto</value>
          <display_name>auto</display_name>
        </choice>
        <choice>
          <value>living space</value>
          <display_name>living space</display_name>
        </choice>
        <choice>
          <value>basement - conditioned</value>
          <display_name>basement - conditioned</display_name>
        </choice>
        <choice>
          <value>basement - unconditioned</value>
          <display_name>basement - unconditioned</display_name>
        </choice>
        <choice>
          <value>garage</value>
          <display_name>garage</display_name>
        </choice>
        <choice>
          <value>attic - vented</value>
          <display_name>attic - vented</display_name>
        </choice>
        <choice>
          <value>attic - unvented</value>
          <display_name>attic - unvented</display_name>
        </choice>
        <choice>
          <value>crawlspace - vented</value>
          <display_name>crawlspace - vented</display_name>
        </choice>
        <choice>
          <value>crawlspace - unvented</value>
          <display_name>crawlspace - unvented</display_name>
        </choice>
        <choice>
          <value>other exterior</value>
          <display_name>other exterior</display_name>
        </choice>
      </choices>
    </argument>
    <argument>
      <name>water_heater_tank_volume</name>
      <display_name>Water Heater: Tank Volume</display_name>
      <description>Nominal volume of water heater tank. Set to auto to have volume autosized. Only applies to storage water heater, heat pump water heater, and space-heating boiler with storage tank.</description>
      <type>String</type>
      <units>gal</units>
      <required>true</required>
      <model_dependent>false</model_dependent>
      <default_value>auto</default_value>
    </argument>
    <argument>
      <name>water_heater_heating_capacity</name>
      <display_name>Water Heater: Input Capacity</display_name>
      <description>The maximum energy input rating of water heater. Set to auto to have this field autosized. Only applies to storage water heater.</description>
      <type>String</type>
      <units>Btu/hr</units>
      <required>true</required>
      <model_dependent>false</model_dependent>
      <default_value>auto</default_value>
    </argument>
    <argument>
      <name>water_heater_efficiency_type</name>
      <display_name>Water Heater: Efficiency Type</display_name>
      <description>The efficiency type of water heater. Does not apply to space-heating boilers.</description>
      <type>Choice</type>
      <required>true</required>
      <model_dependent>false</model_dependent>
      <default_value>EnergyFactor</default_value>
      <choices>
        <choice>
          <value>EnergyFactor</value>
          <display_name>EnergyFactor</display_name>
        </choice>
        <choice>
          <value>UniformEnergyFactor</value>
          <display_name>UniformEnergyFactor</display_name>
        </choice>
      </choices>
    </argument>
    <argument>
      <name>water_heater_efficiency_ef</name>
      <display_name>Water Heater: Energy Factor</display_name>
      <description>Ratio of useful energy output from water heater to the total amount of energy delivered from the water heater.</description>
      <type>Double</type>
      <required>true</required>
      <model_dependent>false</model_dependent>
      <default_value>0.67</default_value>
    </argument>
    <argument>
      <name>water_heater_efficiency_uef</name>
      <display_name>Water Heater: Uniform Energy Factor</display_name>
      <description>The uniform energy factor of water heater. Does not apply to space-heating boilers.</description>
      <type>Double</type>
      <required>true</required>
      <model_dependent>false</model_dependent>
      <default_value>0.67</default_value>
    </argument>
    <argument>
      <name>water_heater_recovery_efficiency</name>
      <display_name>Water Heater: Recovery Efficiency</display_name>
      <description>Ratio of energy delivered to water heater to the energy content of the fuel consumed by the water heater. Only used for non-electric storage water heaters.</description>
      <type>String</type>
      <units>Frac</units>
      <required>true</required>
      <model_dependent>false</model_dependent>
      <default_value>auto</default_value>
    </argument>
    <argument>
      <name>water_heater_standby_loss</name>
      <display_name>Water Heater: Standby Loss</display_name>
      <description>The standby loss of water heater. Only applies to space-heating boilers.</description>
      <type>Double</type>
      <units>deg-F/hr</units>
      <required>false</required>
      <model_dependent>false</model_dependent>
    </argument>
    <argument>
      <name>water_heater_jacket_rvalue</name>
      <display_name>Water Heater: Jacket R-value</display_name>
      <description>The jacket R-value of water heater. Doesn't apply to instantaneous water heater or space-heating boiler with tankless coil.</description>
      <type>Double</type>
      <units>h-ft^2-R/Btu</units>
      <required>false</required>
      <model_dependent>false</model_dependent>
    </argument>
    <argument>
      <name>water_heater_setpoint_temperature</name>
      <display_name>Water Heater: Setpoint Temperature</display_name>
      <description>The setpoint temperature of water heater.</description>
      <type>String</type>
      <units>deg-F</units>
      <required>true</required>
      <model_dependent>false</model_dependent>
      <default_value>auto</default_value>
    </argument>
    <argument>
      <name>dhw_distribution_system_type</name>
      <display_name>Hot Water Distribution: System Type</display_name>
      <description>The type of the hot water distribution system.</description>
      <type>Choice</type>
      <required>true</required>
      <model_dependent>false</model_dependent>
      <default_value>Standard</default_value>
      <choices>
        <choice>
          <value>Standard</value>
          <display_name>Standard</display_name>
        </choice>
        <choice>
          <value>Recirculation</value>
          <display_name>Recirculation</display_name>
        </choice>
      </choices>
    </argument>
    <argument>
      <name>dhw_distribution_standard_piping_length</name>
      <display_name>Hot Water Distribution: Standard Piping Length</display_name>
      <description>If the distribution system is Standard, the length of the piping. A value of 'auto' will use a default.</description>
      <type>String</type>
      <units>ft</units>
      <required>true</required>
      <model_dependent>false</model_dependent>
      <default_value>auto</default_value>
    </argument>
    <argument>
      <name>dhw_distribution_recirc_control_type</name>
      <display_name>Hot Water Distribution: Recirculation Control Type</display_name>
      <description>If the distribution system is Recirculation, the type of hot water recirculation control, if any.</description>
      <type>Choice</type>
      <required>true</required>
      <model_dependent>false</model_dependent>
      <default_value>no control</default_value>
      <choices>
        <choice>
          <value>no control</value>
          <display_name>no control</display_name>
        </choice>
        <choice>
          <value>timer</value>
          <display_name>timer</display_name>
        </choice>
        <choice>
          <value>temperature</value>
          <display_name>temperature</display_name>
        </choice>
        <choice>
          <value>presence sensor demand control</value>
          <display_name>presence sensor demand control</display_name>
        </choice>
        <choice>
          <value>manual demand control</value>
          <display_name>manual demand control</display_name>
        </choice>
      </choices>
    </argument>
    <argument>
      <name>dhw_distribution_recirc_piping_length</name>
      <display_name>Hot Water Distribution: Recirculation Piping Length</display_name>
      <description>If the distribution system is Recirculation, the length of the recirculation piping.</description>
      <type>String</type>
      <units>ft</units>
      <required>true</required>
      <model_dependent>false</model_dependent>
      <default_value>auto</default_value>
    </argument>
    <argument>
      <name>dhw_distribution_recirc_branch_piping_length</name>
      <display_name>Hot Water Distribution: Recirculation Branch Piping Length</display_name>
      <description>If the distribution system is Recirculation, the length of the recirculation branch piping.</description>
      <type>String</type>
      <units>ft</units>
      <required>true</required>
      <model_dependent>false</model_dependent>
      <default_value>auto</default_value>
    </argument>
    <argument>
      <name>dhw_distribution_recirc_pump_power</name>
      <display_name>Hot Water Distribution: Recirculation Pump Power</display_name>
      <description>If the distribution system is Recirculation, the recirculation pump power.</description>
      <type>String</type>
      <units>W</units>
      <required>true</required>
      <model_dependent>false</model_dependent>
      <default_value>auto</default_value>
    </argument>
    <argument>
      <name>dhw_distribution_pipe_r</name>
      <display_name>Hot Water Distribution: Pipe Insulation Nominal R-Value</display_name>
      <description>Nominal R-value of the pipe insulation.</description>
      <type>Double</type>
      <units>h-ft^2-R/Btu</units>
      <required>true</required>
      <model_dependent>false</model_dependent>
      <default_value>0</default_value>
    </argument>
    <argument>
      <name>dwhr_facilities_connected</name>
      <display_name>Drain Water Heat Recovery: Facilities Connected</display_name>
      <description>Which facilities are connected for the drain water heat recovery. Use 'none' if there is no drawin water heat recovery system.</description>
      <type>Choice</type>
      <required>true</required>
      <model_dependent>false</model_dependent>
      <default_value>none</default_value>
      <choices>
        <choice>
          <value>none</value>
          <display_name>none</display_name>
        </choice>
        <choice>
          <value>one</value>
          <display_name>one</display_name>
        </choice>
        <choice>
          <value>all</value>
          <display_name>all</display_name>
        </choice>
      </choices>
    </argument>
    <argument>
      <name>dwhr_equal_flow</name>
      <display_name>Drain Water Heat Recovery: Equal Flow</display_name>
      <description>Whether the drain water heat recovery has equal flow.</description>
      <type>Boolean</type>
      <required>true</required>
      <model_dependent>false</model_dependent>
      <default_value>true</default_value>
      <choices>
        <choice>
          <value>true</value>
          <display_name>true</display_name>
        </choice>
        <choice>
          <value>false</value>
          <display_name>false</display_name>
        </choice>
      </choices>
    </argument>
    <argument>
      <name>dwhr_efficiency</name>
      <display_name>Drain Water Heat Recovery: Efficiency</display_name>
      <description>The efficiency of the drain water heat recovery.</description>
      <type>Double</type>
      <units>Frac</units>
      <required>true</required>
      <model_dependent>false</model_dependent>
      <default_value>0.55</default_value>
    </argument>
    <argument>
      <name>water_fixtures_shower_low_flow</name>
      <display_name>Hot Water Fixtures: Is Shower Low Flow</display_name>
      <description>Whether the shower fixture is low flow.</description>
      <type>Boolean</type>
      <required>true</required>
      <model_dependent>false</model_dependent>
      <default_value>false</default_value>
      <choices>
        <choice>
          <value>true</value>
          <display_name>true</display_name>
        </choice>
        <choice>
          <value>false</value>
          <display_name>false</display_name>
        </choice>
      </choices>
    </argument>
    <argument>
      <name>water_fixtures_sink_low_flow</name>
      <display_name>Hot Water Fixtures: Is Sink Low Flow</display_name>
      <description>Whether the sink fixture is low flow.</description>
      <type>Boolean</type>
      <required>true</required>
      <model_dependent>false</model_dependent>
      <default_value>false</default_value>
      <choices>
        <choice>
          <value>true</value>
          <display_name>true</display_name>
        </choice>
        <choice>
          <value>false</value>
          <display_name>false</display_name>
        </choice>
      </choices>
    </argument>
    <argument>
      <name>water_fixtures_usage_multiplier</name>
      <display_name>Hot Water Fixtures: Usage Multiplier</display_name>
      <description>Multiplier on the hot water usage that can reflect, e.g., high/low usage occupants.</description>
      <type>Double</type>
      <required>true</required>
      <model_dependent>false</model_dependent>
      <default_value>1</default_value>
    </argument>
    <argument>
      <name>solar_thermal_system_type</name>
      <display_name>Solar Thermal: System Type</display_name>
      <description>The type of solar thermal system. Use 'none' if there is no solar thermal system.</description>
      <type>Choice</type>
      <required>true</required>
      <model_dependent>false</model_dependent>
      <default_value>none</default_value>
      <choices>
        <choice>
          <value>none</value>
          <display_name>none</display_name>
        </choice>
        <choice>
          <value>hot water</value>
          <display_name>hot water</display_name>
        </choice>
      </choices>
    </argument>
    <argument>
      <name>solar_thermal_collector_area</name>
      <display_name>Solar Thermal: Collector Area</display_name>
      <description>The collector area of the solar thermal system.</description>
      <type>Double</type>
      <units>ft^2</units>
      <required>true</required>
      <model_dependent>false</model_dependent>
      <default_value>40</default_value>
    </argument>
    <argument>
      <name>solar_thermal_collector_loop_type</name>
      <display_name>Solar Thermal: Collector Loop Type</display_name>
      <description>The collector loop type of the solar thermal system.</description>
      <type>Choice</type>
      <required>true</required>
      <model_dependent>false</model_dependent>
      <default_value>liquid direct</default_value>
      <choices>
        <choice>
          <value>liquid direct</value>
          <display_name>liquid direct</display_name>
        </choice>
        <choice>
          <value>liquid indirect</value>
          <display_name>liquid indirect</display_name>
        </choice>
        <choice>
          <value>passive thermosyphon</value>
          <display_name>passive thermosyphon</display_name>
        </choice>
      </choices>
    </argument>
    <argument>
      <name>solar_thermal_collector_type</name>
      <display_name>Solar Thermal: Collector Type</display_name>
      <description>The collector type of the solar thermal system.</description>
      <type>Choice</type>
      <required>true</required>
      <model_dependent>false</model_dependent>
      <default_value>evacuated tube</default_value>
      <choices>
        <choice>
          <value>evacuated tube</value>
          <display_name>evacuated tube</display_name>
        </choice>
        <choice>
          <value>single glazing black</value>
          <display_name>single glazing black</display_name>
        </choice>
        <choice>
          <value>double glazing black</value>
          <display_name>double glazing black</display_name>
        </choice>
        <choice>
          <value>integrated collector storage</value>
          <display_name>integrated collector storage</display_name>
        </choice>
      </choices>
    </argument>
    <argument>
      <name>solar_thermal_collector_azimuth</name>
      <display_name>Solar Thermal: Collector Azimuth</display_name>
      <description>The collector azimuth of the solar thermal system.</description>
      <type>Double</type>
      <units>degrees</units>
      <required>true</required>
      <model_dependent>false</model_dependent>
      <default_value>180</default_value>
    </argument>
    <argument>
      <name>solar_thermal_collector_tilt</name>
      <display_name>Solar Thermal: Collector Tilt</display_name>
      <description>The collector tilt of the solar thermal system. Can also enter, e.g., RoofPitch, RoofPitch+20, Latitude, Latitude-15, etc.</description>
      <type>String</type>
      <units>degrees</units>
      <required>true</required>
      <model_dependent>false</model_dependent>
      <default_value>RoofPitch</default_value>
    </argument>
    <argument>
      <name>solar_thermal_collector_rated_optical_efficiency</name>
      <display_name>Solar Thermal: Collector Rated Optical Efficiency</display_name>
      <description>The collector rated optical efficiency of the solar thermal system.</description>
      <type>Double</type>
      <units>Frac</units>
      <required>true</required>
      <model_dependent>false</model_dependent>
      <default_value>0.5</default_value>
    </argument>
    <argument>
      <name>solar_thermal_collector_rated_thermal_losses</name>
      <display_name>Solar Thermal: Collector Rated Thermal Losses</display_name>
      <description>The collector rated thermal losses of the solar thermal system.</description>
      <type>Double</type>
      <units>Frac</units>
      <required>true</required>
      <model_dependent>false</model_dependent>
      <default_value>0.2799</default_value>
    </argument>
    <argument>
      <name>solar_thermal_storage_volume</name>
      <display_name>Solar Thermal: Storage Volume</display_name>
      <description>The storage volume of the solar thermal system.</description>
      <type>String</type>
      <units>Frac</units>
      <required>true</required>
      <model_dependent>false</model_dependent>
      <default_value>auto</default_value>
    </argument>
    <argument>
      <name>solar_thermal_solar_fraction</name>
      <display_name>Solar Thermal: Solar Fraction</display_name>
      <description>The solar fraction of the solar thermal system. If provided, overrides all other solar thermal inputs.</description>
      <type>Double</type>
      <units>Frac</units>
      <required>true</required>
      <model_dependent>false</model_dependent>
      <default_value>0</default_value>
    </argument>
    <argument>
      <name>pv_system_module_type_1</name>
      <display_name>Photovoltaics 1: Module Type</display_name>
      <description>Module type of the PV system 1. Use 'none' if there is no PV system 1.</description>
      <type>Choice</type>
      <required>true</required>
      <model_dependent>false</model_dependent>
      <default_value>none</default_value>
      <choices>
        <choice>
          <value>none</value>
          <display_name>none</display_name>
        </choice>
        <choice>
          <value>standard</value>
          <display_name>standard</display_name>
        </choice>
        <choice>
          <value>premium</value>
          <display_name>premium</display_name>
        </choice>
        <choice>
          <value>thin film</value>
          <display_name>thin film</display_name>
        </choice>
      </choices>
    </argument>
    <argument>
      <name>pv_system_location_1</name>
      <display_name>Photovoltaics 1: Location</display_name>
      <description>Location of the PV system 1.</description>
      <type>Choice</type>
      <required>true</required>
      <model_dependent>false</model_dependent>
      <default_value>roof</default_value>
      <choices>
        <choice>
          <value>roof</value>
          <display_name>roof</display_name>
        </choice>
        <choice>
          <value>ground</value>
          <display_name>ground</display_name>
        </choice>
      </choices>
    </argument>
    <argument>
      <name>pv_system_tracking_1</name>
      <display_name>Photovoltaics 1: Tracking</display_name>
      <description>Tracking of the PV system 1.</description>
      <type>Choice</type>
      <required>true</required>
      <model_dependent>false</model_dependent>
      <default_value>fixed</default_value>
      <choices>
        <choice>
          <value>fixed</value>
          <display_name>fixed</display_name>
        </choice>
        <choice>
          <value>1-axis</value>
          <display_name>1-axis</display_name>
        </choice>
        <choice>
          <value>1-axis backtracked</value>
          <display_name>1-axis backtracked</display_name>
        </choice>
        <choice>
          <value>2-axis</value>
          <display_name>2-axis</display_name>
        </choice>
      </choices>
    </argument>
    <argument>
      <name>pv_system_array_azimuth_1</name>
      <display_name>Photovoltaics 1: Array Azimuth</display_name>
      <description>Array azimuth of the PV system 1.</description>
      <type>Double</type>
      <units>degrees</units>
      <required>true</required>
      <model_dependent>false</model_dependent>
      <default_value>180</default_value>
    </argument>
    <argument>
      <name>pv_system_array_tilt_1</name>
      <display_name>Photovoltaics 1: Array Tilt</display_name>
      <description>Array tilt of the PV system 1. Can also enter, e.g., RoofPitch, RoofPitch+20, Latitude, Latitude-15, etc.</description>
      <type>String</type>
      <units>degrees</units>
      <required>true</required>
      <model_dependent>false</model_dependent>
      <default_value>RoofPitch</default_value>
    </argument>
    <argument>
      <name>pv_system_max_power_output_1</name>
      <display_name>Photovoltaics 1: Maximum Power Output</display_name>
      <description>Maximum power output of the PV system 1.</description>
      <type>Double</type>
      <units>W</units>
      <required>true</required>
      <model_dependent>false</model_dependent>
      <default_value>4000</default_value>
    </argument>
    <argument>
      <name>pv_system_inverter_efficiency_1</name>
      <display_name>Photovoltaics 1: Inverter Efficiency</display_name>
      <description>Inverter efficiency of the PV system 1.</description>
      <type>Double</type>
      <units>Frac</units>
      <required>false</required>
      <model_dependent>false</model_dependent>
    </argument>
    <argument>
      <name>pv_system_system_losses_fraction_1</name>
      <display_name>Photovoltaics 1: System Losses Fraction</display_name>
      <description>System losses fraction of the PV system 1.</description>
      <type>Double</type>
      <units>Frac</units>
      <required>false</required>
      <model_dependent>false</model_dependent>
    </argument>
    <argument>
      <name>pv_system_year_modules_manufactured_1</name>
      <display_name>Photovoltaics 1: Year Modules Manufactured</display_name>
      <description>Year modules manufactured of the PV system 1.</description>
      <type>Integer</type>
      <units>Year</units>
      <required>false</required>
      <model_dependent>false</model_dependent>
    </argument>
    <argument>
      <name>pv_system_module_type_2</name>
      <display_name>Photovoltaics 2: Module Type</display_name>
      <description>Module type of the PV system 2. Use 'none' if there is no PV system 2.</description>
      <type>Choice</type>
      <required>true</required>
      <model_dependent>false</model_dependent>
      <default_value>none</default_value>
      <choices>
        <choice>
          <value>none</value>
          <display_name>none</display_name>
        </choice>
        <choice>
          <value>standard</value>
          <display_name>standard</display_name>
        </choice>
        <choice>
          <value>premium</value>
          <display_name>premium</display_name>
        </choice>
        <choice>
          <value>thin film</value>
          <display_name>thin film</display_name>
        </choice>
      </choices>
    </argument>
    <argument>
      <name>pv_system_location_2</name>
      <display_name>Photovoltaics 2: Location</display_name>
      <description>Location of the PV system 2.</description>
      <type>Choice</type>
      <required>true</required>
      <model_dependent>false</model_dependent>
      <default_value>roof</default_value>
      <choices>
        <choice>
          <value>roof</value>
          <display_name>roof</display_name>
        </choice>
        <choice>
          <value>ground</value>
          <display_name>ground</display_name>
        </choice>
      </choices>
    </argument>
    <argument>
      <name>pv_system_tracking_2</name>
      <display_name>Photovoltaics 2: Tracking</display_name>
      <description>Tracking of the PV system 2.</description>
      <type>Choice</type>
      <required>true</required>
      <model_dependent>false</model_dependent>
      <default_value>fixed</default_value>
      <choices>
        <choice>
          <value>fixed</value>
          <display_name>fixed</display_name>
        </choice>
        <choice>
          <value>1-axis</value>
          <display_name>1-axis</display_name>
        </choice>
        <choice>
          <value>1-axis backtracked</value>
          <display_name>1-axis backtracked</display_name>
        </choice>
        <choice>
          <value>2-axis</value>
          <display_name>2-axis</display_name>
        </choice>
      </choices>
    </argument>
    <argument>
      <name>pv_system_array_azimuth_2</name>
      <display_name>Photovoltaics 2: Array Azimuth</display_name>
      <description>Array azimuth of the PV system 2.</description>
      <type>Double</type>
      <units>degrees</units>
      <required>true</required>
      <model_dependent>false</model_dependent>
      <default_value>180</default_value>
    </argument>
    <argument>
      <name>pv_system_array_tilt_2</name>
      <display_name>Photovoltaics 2: Array Tilt</display_name>
      <description>Array tilt of the PV system 2. Can also enter, e.g., RoofPitch, RoofPitch+20, Latitude, Latitude-15, etc.</description>
      <type>String</type>
      <units>degrees</units>
      <required>true</required>
      <model_dependent>false</model_dependent>
      <default_value>RoofPitch</default_value>
    </argument>
    <argument>
      <name>pv_system_max_power_output_2</name>
      <display_name>Photovoltaics 2: Maximum Power Output</display_name>
      <description>Maximum power output of the PV system 2.</description>
      <type>Double</type>
      <units>W</units>
      <required>true</required>
      <model_dependent>false</model_dependent>
      <default_value>4000</default_value>
    </argument>
    <argument>
      <name>pv_system_inverter_efficiency_2</name>
      <display_name>Photovoltaics 2: Inverter Efficiency</display_name>
      <description>Inverter efficiency of the PV system 2.</description>
      <type>Double</type>
      <units>Frac</units>
      <required>false</required>
      <model_dependent>false</model_dependent>
    </argument>
    <argument>
      <name>pv_system_system_losses_fraction_2</name>
      <display_name>Photovoltaics 2: System Losses Fraction</display_name>
      <description>System losses fraction of the PV system 2.</description>
      <type>Double</type>
      <units>Frac</units>
      <required>false</required>
      <model_dependent>false</model_dependent>
    </argument>
    <argument>
      <name>pv_system_year_modules_manufactured_2</name>
      <display_name>Photovoltaics 2: Year Modules Manufactured</display_name>
      <description>Year modules manufactured of the PV system 2.</description>
      <type>Integer</type>
      <units>Year</units>
      <required>false</required>
      <model_dependent>false</model_dependent>
    </argument>
    <argument>
      <name>lighting_fraction_cfl_interior</name>
      <display_name>Lighting: Fraction CFL Interior</display_name>
      <description>Fraction of all lamps (interior) that are compact fluorescent. Lighting not specified as CFL, LFL, or LED is assumed to be incandescent.</description>
      <type>Double</type>
      <required>true</required>
      <model_dependent>false</model_dependent>
      <default_value>0.4</default_value>
    </argument>
    <argument>
      <name>lighting_fraction_lfl_interior</name>
      <display_name>Lighting: Fraction LFL Interior</display_name>
      <description>Fraction of all lamps (interior) that are linear fluorescent. Lighting not specified as CFL, LFL, or LED is assumed to be incandescent.</description>
      <type>Double</type>
      <required>true</required>
      <model_dependent>false</model_dependent>
      <default_value>0.1</default_value>
    </argument>
    <argument>
      <name>lighting_fraction_led_interior</name>
      <display_name>Lighting: Fraction LED Interior</display_name>
      <description>Fraction of all lamps (interior) that are light emitting diodes. Lighting not specified as CFL, LFL, or LED is assumed to be incandescent.</description>
      <type>Double</type>
      <required>true</required>
      <model_dependent>false</model_dependent>
      <default_value>0.25</default_value>
    </argument>
    <argument>
      <name>lighting_fraction_cfl_exterior</name>
      <display_name>Lighting: Fraction CFL Exterior</display_name>
      <description>Fraction of all lamps (exterior) that are compact fluorescent. Lighting not specified as CFL, LFL, or LED is assumed to be incandescent.</description>
      <type>Double</type>
      <required>true</required>
      <model_dependent>false</model_dependent>
      <default_value>0.4</default_value>
    </argument>
    <argument>
      <name>lighting_fraction_lfl_exterior</name>
      <display_name>Lighting: Fraction LFL Exterior</display_name>
      <description>Fraction of all lamps (exterior) that are linear fluorescent. Lighting not specified as CFL, LFL, or LED is assumed to be incandescent.</description>
      <type>Double</type>
      <required>true</required>
      <model_dependent>false</model_dependent>
      <default_value>0.1</default_value>
    </argument>
    <argument>
      <name>lighting_fraction_led_exterior</name>
      <display_name>Lighting: Fraction LED Exterior</display_name>
      <description>Fraction of all lamps (exterior) that are light emitting diodes. Lighting not specified as CFL, LFL, or LED is assumed to be incandescent.</description>
      <type>Double</type>
      <required>true</required>
      <model_dependent>false</model_dependent>
      <default_value>0.25</default_value>
    </argument>
    <argument>
      <name>lighting_fraction_cfl_garage</name>
      <display_name>Lighting: Fraction CFL Garage</display_name>
      <description>Fraction of all lamps (garage) that are compact fluorescent. Lighting not specified as CFL, LFL, or LED is assumed to be incandescent.</description>
      <type>Double</type>
      <required>true</required>
      <model_dependent>false</model_dependent>
      <default_value>0.4</default_value>
    </argument>
    <argument>
      <name>lighting_fraction_lfl_garage</name>
      <display_name>Lighting: Fraction LFL Garage</display_name>
      <description>Fraction of all lamps (garage) that are linear fluorescent. Lighting not specified as CFL, LFL, or LED is assumed to be incandescent.</description>
      <type>Double</type>
      <required>true</required>
      <model_dependent>false</model_dependent>
      <default_value>0.1</default_value>
    </argument>
    <argument>
      <name>lighting_fraction_led_garage</name>
      <display_name>Lighting: Fraction LED Garage</display_name>
      <description>Fraction of all lamps (garage) that are light emitting diodes. Lighting not specified as CFL, LFL, or LED is assumed to be incandescent.</description>
      <type>Double</type>
      <required>true</required>
      <model_dependent>false</model_dependent>
      <default_value>0.25</default_value>
    </argument>
    <argument>
      <name>lighting_usage_multiplier</name>
      <display_name>Lighting: Usage Multiplier</display_name>
      <description>Multiplier on the lighting energy usage that can reflect, e.g., high/low usage occupants.</description>
      <type>Double</type>
      <required>true</required>
      <model_dependent>false</model_dependent>
      <default_value>1</default_value>
    </argument>
    <argument>
      <name>dehumidifier_present</name>
      <display_name>Dehumidifier: Present</display_name>
      <description>Whether there is a dehumidifier.</description>
      <type>Boolean</type>
      <required>true</required>
      <model_dependent>false</model_dependent>
      <default_value>false</default_value>
      <choices>
        <choice>
          <value>true</value>
          <display_name>true</display_name>
        </choice>
        <choice>
          <value>false</value>
          <display_name>false</display_name>
        </choice>
      </choices>
    </argument>
    <argument>
      <name>dehumidifier_efficiency_type</name>
      <display_name>Dehumidifier: Efficiency Type</display_name>
      <description>The efficiency type of dehumidifier.</description>
      <type>Choice</type>
      <required>true</required>
      <model_dependent>false</model_dependent>
      <default_value>EnergyFactor</default_value>
      <choices>
        <choice>
          <value>EnergyFactor</value>
          <display_name>EnergyFactor</display_name>
        </choice>
        <choice>
          <value>IntegratedEnergyFactor</value>
          <display_name>IntegratedEnergyFactor</display_name>
        </choice>
      </choices>
    </argument>
    <argument>
      <name>dehumidifier_efficiency_ef</name>
      <display_name>Dehumidifier: Energy Factor</display_name>
      <description>The Energy Factor (EF) of the dehumidifier.</description>
      <type>Double</type>
      <units>liters/kWh</units>
      <required>true</required>
      <model_dependent>false</model_dependent>
      <default_value>1.8</default_value>
    </argument>
    <argument>
      <name>dehumidifier_efficiency_ief</name>
      <display_name>Dehumidifier: Integrated Energy Factor</display_name>
      <description>The Integrated Energy Factor (IEF) of the dehumidifier.</description>
      <type>Double</type>
      <units>liters/kWh</units>
      <required>true</required>
      <model_dependent>false</model_dependent>
      <default_value>1.5</default_value>
    </argument>
    <argument>
      <name>dehumidifier_capacity</name>
      <display_name>Dehumidifier: Capacity</display_name>
      <description>The capacity (water removal rate) of the dehumidifier.</description>
      <type>Double</type>
      <units>pint/day</units>
      <required>true</required>
      <model_dependent>false</model_dependent>
      <default_value>40</default_value>
    </argument>
    <argument>
      <name>dehumidifier_rh_setpoint</name>
      <display_name>Dehumidifier: Relative Humidity Setpoint</display_name>
      <description>The relative humidity setpoint of the dehumidifier.</description>
      <type>Double</type>
      <units>Frac</units>
      <required>true</required>
      <model_dependent>false</model_dependent>
      <default_value>0.5</default_value>
    </argument>
    <argument>
      <name>dehumidifier_fraction_dehumidification_load_served</name>
      <display_name>Dehumidifier: Fraction Dehumidification Load Served</display_name>
      <description>The dehumidification load served fraction of the dehumidifier.</description>
      <type>Double</type>
      <units>Frac</units>
      <required>true</required>
      <model_dependent>false</model_dependent>
      <default_value>1</default_value>
    </argument>
    <argument>
      <name>clothes_washer_present</name>
      <display_name>Clothes Washer: Present</display_name>
      <description>Whether there is a clothes washer.</description>
      <type>Boolean</type>
      <required>true</required>
      <model_dependent>false</model_dependent>
      <default_value>true</default_value>
      <choices>
        <choice>
          <value>true</value>
          <display_name>true</display_name>
        </choice>
        <choice>
          <value>false</value>
          <display_name>false</display_name>
        </choice>
      </choices>
    </argument>
    <argument>
      <name>clothes_washer_location</name>
      <display_name>Clothes Washer: Location</display_name>
      <description>The space type for the clothes washer location.</description>
      <type>Choice</type>
      <required>true</required>
      <model_dependent>false</model_dependent>
      <default_value>auto</default_value>
      <choices>
        <choice>
          <value>auto</value>
          <display_name>auto</display_name>
        </choice>
        <choice>
          <value>living space</value>
          <display_name>living space</display_name>
        </choice>
        <choice>
          <value>basement - conditioned</value>
          <display_name>basement - conditioned</display_name>
        </choice>
        <choice>
          <value>basement - unconditioned</value>
          <display_name>basement - unconditioned</display_name>
        </choice>
        <choice>
          <value>garage</value>
          <display_name>garage</display_name>
        </choice>
        <choice>
          <value>other</value>
          <display_name>other</display_name>
        </choice>
      </choices>
    </argument>
    <argument>
      <name>clothes_washer_efficiency_type</name>
      <display_name>Clothes Washer: Efficiency Type</display_name>
      <description>The efficiency type of clothes washer.</description>
      <type>Choice</type>
      <required>true</required>
      <model_dependent>false</model_dependent>
      <default_value>IntegratedModifiedEnergyFactor</default_value>
      <choices>
        <choice>
          <value>ModifiedEnergyFactor</value>
          <display_name>ModifiedEnergyFactor</display_name>
        </choice>
        <choice>
          <value>IntegratedModifiedEnergyFactor</value>
          <display_name>IntegratedModifiedEnergyFactor</display_name>
        </choice>
      </choices>
    </argument>
    <argument>
      <name>clothes_washer_efficiency_mef</name>
      <display_name>Clothes Washer: Modified Energy Factor</display_name>
      <description>The Modified Energy Factor (MEF) is the capacity of the clothes container divided by the total clothes washer energy consumption per cycle, where the energy consumption is the sum of the machine electrical energy consumption, the hot water energy consumption, the energy required for removal of the remaining moisture in the wash load, standby energy, and off-mode energy consumption.</description>
      <type>String</type>
      <units>ft^3/kWh-cycle</units>
      <required>true</required>
      <model_dependent>false</model_dependent>
      <default_value>auto</default_value>
    </argument>
    <argument>
      <name>clothes_washer_efficiency_imef</name>
      <display_name>Clothes Washer: Integrated Modified Energy Factor</display_name>
      <description>The energy performance metric for ENERGY STAR certified residential clothes washers as of March 7, 2015.</description>
      <type>String</type>
      <required>true</required>
      <model_dependent>false</model_dependent>
      <default_value>auto</default_value>
    </argument>
    <argument>
      <name>clothes_washer_rated_annual_kwh</name>
      <display_name>Clothes Washer: Rated Annual Consumption</display_name>
      <description>The annual energy consumed by the clothes washer, as rated, obtained from the EnergyGuide label. This includes both the appliance electricity consumption and the energy required for water heating.</description>
      <type>String</type>
      <units>kWh</units>
      <required>true</required>
      <model_dependent>false</model_dependent>
      <default_value>auto</default_value>
    </argument>
    <argument>
      <name>clothes_washer_label_electric_rate</name>
      <display_name>Clothes Washer: Label Electric Rate</display_name>
      <description>The annual energy consumed by the clothes washer, as rated, obtained from the EnergyGuide label. This includes both the appliance electricity consumption and the energy required for water heating.</description>
      <type>String</type>
      <units>$/kWh</units>
      <required>true</required>
      <model_dependent>false</model_dependent>
      <default_value>auto</default_value>
    </argument>
    <argument>
      <name>clothes_washer_label_gas_rate</name>
      <display_name>Clothes Washer: Label Gas Rate</display_name>
      <description>The annual energy consumed by the clothes washer, as rated, obtained from the EnergyGuide label. This includes both the appliance electricity consumption and the energy required for water heating.</description>
      <type>String</type>
      <units>$/therm</units>
      <required>true</required>
      <model_dependent>false</model_dependent>
      <default_value>auto</default_value>
    </argument>
    <argument>
      <name>clothes_washer_label_annual_gas_cost</name>
      <display_name>Clothes Washer: Label Annual Cost with Gas DHW</display_name>
      <description>The annual cost of using the system under test conditions. Input is obtained from the EnergyGuide label.</description>
      <type>String</type>
      <units>$</units>
      <required>true</required>
      <model_dependent>false</model_dependent>
      <default_value>auto</default_value>
    </argument>
    <argument>
      <name>clothes_washer_label_usage</name>
      <display_name>Clothes Washer: Label Usage</display_name>
      <description>The clothes washer loads per week.</description>
      <type>String</type>
      <units>cyc/wk</units>
      <required>true</required>
      <model_dependent>false</model_dependent>
      <default_value>auto</default_value>
    </argument>
    <argument>
      <name>clothes_washer_capacity</name>
      <display_name>Clothes Washer: Drum Volume</display_name>
      <description>Volume of the washer drum. Obtained from the EnergyStar website or the manufacturer's literature.</description>
      <type>String</type>
      <units>ft^3</units>
      <required>true</required>
      <model_dependent>false</model_dependent>
      <default_value>auto</default_value>
    </argument>
    <argument>
      <name>clothes_washer_usage_multiplier</name>
      <display_name>Clothes Washer: Usage Multiplier</display_name>
      <description>Multiplier on the clothes washer energy and hot water usage that can reflect, e.g., high/low usage occupants.</description>
      <type>Double</type>
      <required>true</required>
      <model_dependent>false</model_dependent>
      <default_value>1</default_value>
    </argument>
    <argument>
      <name>clothes_dryer_present</name>
      <display_name>Clothes Dryer: Present</display_name>
      <description>Whether there is a clothes dryer.</description>
      <type>Boolean</type>
      <required>true</required>
      <model_dependent>false</model_dependent>
      <default_value>true</default_value>
      <choices>
        <choice>
          <value>true</value>
          <display_name>true</display_name>
        </choice>
        <choice>
          <value>false</value>
          <display_name>false</display_name>
        </choice>
      </choices>
    </argument>
    <argument>
      <name>clothes_dryer_location</name>
      <display_name>Clothes Dryer: Location</display_name>
      <description>The space type for the clothes dryer location.</description>
      <type>Choice</type>
      <required>true</required>
      <model_dependent>false</model_dependent>
      <default_value>auto</default_value>
      <choices>
        <choice>
          <value>auto</value>
          <display_name>auto</display_name>
        </choice>
        <choice>
          <value>living space</value>
          <display_name>living space</display_name>
        </choice>
        <choice>
          <value>basement - conditioned</value>
          <display_name>basement - conditioned</display_name>
        </choice>
        <choice>
          <value>basement - unconditioned</value>
          <display_name>basement - unconditioned</display_name>
        </choice>
        <choice>
          <value>garage</value>
          <display_name>garage</display_name>
        </choice>
        <choice>
          <value>other</value>
          <display_name>other</display_name>
        </choice>
      </choices>
    </argument>
    <argument>
      <name>clothes_dryer_fuel_type</name>
      <display_name>Clothes Dryer: Fuel Type</display_name>
      <description>Type of fuel used by the clothes dryer.</description>
      <type>Choice</type>
      <required>true</required>
      <model_dependent>false</model_dependent>
      <default_value>natural gas</default_value>
      <choices>
        <choice>
          <value>electricity</value>
          <display_name>electricity</display_name>
        </choice>
        <choice>
          <value>natural gas</value>
          <display_name>natural gas</display_name>
        </choice>
        <choice>
          <value>fuel oil</value>
          <display_name>fuel oil</display_name>
        </choice>
        <choice>
          <value>propane</value>
          <display_name>propane</display_name>
        </choice>
        <choice>
          <value>wood</value>
          <display_name>wood</display_name>
        </choice>
        <choice>
          <value>coal</value>
          <display_name>coal</display_name>
        </choice>
      </choices>
    </argument>
    <argument>
      <name>clothes_dryer_efficiency_type</name>
      <display_name>Clothes Dryer: Efficiency Type</display_name>
      <description>The efficiency type of clothes dryer.</description>
      <type>Choice</type>
      <required>true</required>
      <model_dependent>false</model_dependent>
      <default_value>CombinedEnergyFactor</default_value>
      <choices>
        <choice>
          <value>EnergyFactor</value>
          <display_name>EnergyFactor</display_name>
        </choice>
        <choice>
          <value>CombinedEnergyFactor</value>
          <display_name>CombinedEnergyFactor</display_name>
        </choice>
      </choices>
    </argument>
    <argument>
      <name>clothes_dryer_efficiency_ef</name>
      <display_name>Clothes Dryer: Energy Factor</display_name>
      <description>The energy performance metric for ENERGY STAR certified residential clothes dryers prior to September 13, 2013. The new metric is Combined Energy Factor.</description>
      <type>Double</type>
      <units>lb/kWh</units>
      <required>true</required>
      <model_dependent>false</model_dependent>
      <default_value>3.4615</default_value>
    </argument>
    <argument>
      <name>clothes_dryer_efficiency_cef</name>
      <display_name>Clothes Dryer: Combined Energy Factor</display_name>
      <description>The Combined Energy Factor (CEF) measures the pounds of clothing that can be dried per kWh (Fuel equivalent) of electricity, including energy consumed during Stand-by and Off modes.</description>
      <type>String</type>
      <units>lb/kWh</units>
      <required>true</required>
      <model_dependent>false</model_dependent>
      <default_value>auto</default_value>
    </argument>
    <argument>
      <name>clothes_dryer_control_type</name>
      <display_name>Clothes Dryer: Control Type</display_name>
      <description>Type of control used by the clothes dryer.</description>
      <type>Choice</type>
      <required>true</required>
      <model_dependent>false</model_dependent>
      <default_value>auto</default_value>
      <choices>
        <choice>
          <value>auto</value>
          <display_name>auto</display_name>
        </choice>
        <choice>
          <value>timer</value>
          <display_name>timer</display_name>
        </choice>
        <choice>
          <value>moisture</value>
          <display_name>moisture</display_name>
        </choice>
      </choices>
    </argument>
    <argument>
      <name>clothes_dryer_usage_multiplier</name>
      <display_name>Clothes Dryer: Usage Multiplier</display_name>
      <description>Multiplier on the clothes dryer energy usage that can reflect, e.g., high/low usage occupants.</description>
      <type>Double</type>
      <required>true</required>
      <model_dependent>false</model_dependent>
      <default_value>1</default_value>
    </argument>
    <argument>
      <name>dishwasher_present</name>
      <display_name>Dishwasher: Present</display_name>
      <description>Whether there is a dishwasher.</description>
      <type>Boolean</type>
      <required>true</required>
      <model_dependent>false</model_dependent>
      <default_value>true</default_value>
      <choices>
        <choice>
          <value>true</value>
          <display_name>true</display_name>
        </choice>
        <choice>
          <value>false</value>
          <display_name>false</display_name>
        </choice>
      </choices>
    </argument>
    <argument>
      <name>dishwasher_location</name>
      <display_name>Dishwasher: Location</display_name>
      <description>The space type for the dishwasher location.</description>
      <type>Choice</type>
      <required>true</required>
      <model_dependent>false</model_dependent>
      <default_value>auto</default_value>
      <choices>
        <choice>
          <value>auto</value>
          <display_name>auto</display_name>
        </choice>
        <choice>
          <value>living space</value>
          <display_name>living space</display_name>
        </choice>
        <choice>
          <value>basement - conditioned</value>
          <display_name>basement - conditioned</display_name>
        </choice>
        <choice>
          <value>basement - unconditioned</value>
          <display_name>basement - unconditioned</display_name>
        </choice>
        <choice>
          <value>garage</value>
          <display_name>garage</display_name>
        </choice>
        <choice>
          <value>other</value>
          <display_name>other</display_name>
        </choice>
      </choices>
    </argument>
    <argument>
      <name>dishwasher_efficiency_type</name>
      <display_name>Dishwasher: Efficiency Type</display_name>
      <description>The efficiency type of dishwasher.</description>
      <type>Choice</type>
      <required>true</required>
      <model_dependent>false</model_dependent>
      <default_value>RatedAnnualkWh</default_value>
      <choices>
        <choice>
          <value>RatedAnnualkWh</value>
          <display_name>RatedAnnualkWh</display_name>
        </choice>
        <choice>
          <value>EnergyFactor</value>
          <display_name>EnergyFactor</display_name>
        </choice>
      </choices>
    </argument>
    <argument>
      <name>dishwasher_efficiency_kwh</name>
      <display_name>Dishwasher: Rated Annual kWh</display_name>
      <description>The rated annual kWh of the dishwasher.</description>
      <type>String</type>
      <required>true</required>
      <model_dependent>false</model_dependent>
      <default_value>auto</default_value>
    </argument>
    <argument>
      <name>dishwasher_efficiency_ef</name>
      <display_name>Dishwasher: Energy Factor</display_name>
      <description>The energy factor of the dishwasher.</description>
      <type>Double</type>
      <required>true</required>
      <model_dependent>false</model_dependent>
      <default_value>0.46</default_value>
    </argument>
    <argument>
      <name>dishwasher_label_electric_rate</name>
      <display_name>Dishwasher: Label Electric Rate</display_name>
      <description>The label electric rate of the dishwasher.</description>
      <type>String</type>
      <units>$/kWh</units>
      <required>true</required>
      <model_dependent>false</model_dependent>
      <default_value>auto</default_value>
    </argument>
    <argument>
      <name>dishwasher_label_gas_rate</name>
      <display_name>Dishwasher: Label Gas Rate</display_name>
      <description>The label gas rate of the dishwasher.</description>
      <type>String</type>
      <units>$/therm</units>
      <required>true</required>
      <model_dependent>false</model_dependent>
      <default_value>auto</default_value>
    </argument>
    <argument>
      <name>dishwasher_label_annual_gas_cost</name>
      <display_name>Dishwasher: Label Annual Gas Cost</display_name>
      <description>The label annual gas cost of the dishwasher.</description>
      <type>String</type>
      <units>$</units>
      <required>true</required>
      <model_dependent>false</model_dependent>
      <default_value>auto</default_value>
    </argument>
    <argument>
      <name>dishwasher_label_usage</name>
      <display_name>Dishwasher: Label Usage</display_name>
      <description>The dishwasher loads per week.</description>
      <type>String</type>
      <units>cyc/wk</units>
      <required>true</required>
      <model_dependent>false</model_dependent>
      <default_value>auto</default_value>
    </argument>
    <argument>
      <name>dishwasher_place_setting_capacity</name>
      <display_name>Dishwasher: Number of Place Settings</display_name>
      <description>The number of place settings for the unit. Data obtained from manufacturer's literature.</description>
      <type>String</type>
      <units>#</units>
      <required>true</required>
      <model_dependent>false</model_dependent>
      <default_value>auto</default_value>
    </argument>
    <argument>
      <name>dishwasher_usage_multiplier</name>
      <display_name>Dishwasher: Usage Multiplier</display_name>
      <description>Multiplier on the dishwasher energy usage that can reflect, e.g., high/low usage occupants.</description>
      <type>Double</type>
      <required>true</required>
      <model_dependent>false</model_dependent>
      <default_value>1</default_value>
    </argument>
    <argument>
      <name>refrigerator_present</name>
      <display_name>Refrigerator: Present</display_name>
      <description>Whether there is a refrigerator.</description>
      <type>Boolean</type>
      <required>true</required>
      <model_dependent>false</model_dependent>
      <default_value>true</default_value>
      <choices>
        <choice>
          <value>true</value>
          <display_name>true</display_name>
        </choice>
        <choice>
          <value>false</value>
          <display_name>false</display_name>
        </choice>
      </choices>
    </argument>
    <argument>
      <name>refrigerator_location</name>
      <display_name>Refrigerator: Location</display_name>
      <description>The space type for the refrigerator location.</description>
      <type>Choice</type>
      <required>true</required>
      <model_dependent>false</model_dependent>
      <default_value>auto</default_value>
      <choices>
        <choice>
          <value>auto</value>
          <display_name>auto</display_name>
        </choice>
        <choice>
          <value>living space</value>
          <display_name>living space</display_name>
        </choice>
        <choice>
          <value>basement - conditioned</value>
          <display_name>basement - conditioned</display_name>
        </choice>
        <choice>
          <value>basement - unconditioned</value>
          <display_name>basement - unconditioned</display_name>
        </choice>
        <choice>
          <value>garage</value>
          <display_name>garage</display_name>
        </choice>
        <choice>
          <value>other</value>
          <display_name>other</display_name>
        </choice>
      </choices>
    </argument>
    <argument>
      <name>refrigerator_rated_annual_kwh</name>
      <display_name>Refrigerator: Rated Annual Consumption</display_name>
      <description>The EnergyGuide rated annual energy consumption for a refrigerator.</description>
      <type>String</type>
      <units>kWh/yr</units>
      <required>true</required>
      <model_dependent>false</model_dependent>
      <default_value>auto</default_value>
    </argument>
    <argument>
      <name>refrigerator_usage_multiplier</name>
      <display_name>Refrigerator: Usage Multiplier</display_name>
      <description>Multiplier on the refrigerator energy usage that can reflect, e.g., high/low usage occupants.</description>
      <type>Double</type>
      <required>true</required>
      <model_dependent>false</model_dependent>
      <default_value>1</default_value>
    </argument>
    <argument>
      <name>refrigerator_weekday_fractions</name>
      <display_name>Refrigerator: Weekday Schedule</display_name>
      <description>Specify the 24-hour weekday schedule.</description>
      <type>String</type>
      <required>true</required>
      <model_dependent>false</model_dependent>
      <default_value>auto</default_value>
    </argument>
    <argument>
      <name>refrigerator_weekend_fractions</name>
      <display_name>Refrigerator: Weekend Schedule</display_name>
      <description>Specify the 24-hour weekend schedule.</description>
      <type>String</type>
      <required>true</required>
      <model_dependent>false</model_dependent>
      <default_value>auto</default_value>
    </argument>
    <argument>
      <name>refrigerator_monthly_multipliers</name>
      <display_name>Refrigerator: Month Schedule</display_name>
      <description>Specify the 12-month schedule.</description>
      <type>String</type>
      <required>true</required>
      <model_dependent>false</model_dependent>
      <default_value>auto</default_value>
    </argument>
    <argument>
      <name>extra_refrigerator_present</name>
      <display_name>Extra Refrigerator: Present</display_name>
      <description>Whether there is an extra refrigerator.</description>
      <type>Boolean</type>
      <required>true</required>
      <model_dependent>false</model_dependent>
      <default_value>false</default_value>
      <choices>
        <choice>
          <value>true</value>
          <display_name>true</display_name>
        </choice>
        <choice>
          <value>false</value>
          <display_name>false</display_name>
        </choice>
      </choices>
    </argument>
    <argument>
      <name>extra_refrigerator_location</name>
      <display_name>Extra Refrigerator: Location</display_name>
      <description>The space type for the extra refrigerator location.</description>
      <type>Choice</type>
      <required>true</required>
      <model_dependent>false</model_dependent>
      <default_value>auto</default_value>
      <choices>
        <choice>
          <value>auto</value>
          <display_name>auto</display_name>
        </choice>
        <choice>
          <value>living space</value>
          <display_name>living space</display_name>
        </choice>
        <choice>
          <value>basement - conditioned</value>
          <display_name>basement - conditioned</display_name>
        </choice>
        <choice>
          <value>basement - unconditioned</value>
          <display_name>basement - unconditioned</display_name>
        </choice>
        <choice>
          <value>garage</value>
          <display_name>garage</display_name>
        </choice>
        <choice>
          <value>other</value>
          <display_name>other</display_name>
        </choice>
      </choices>
    </argument>
    <argument>
      <name>extra_refrigerator_rated_annual_kwh</name>
      <display_name>Extra Refrigerator: Rated Annual Consumption</display_name>
      <description>The EnergyGuide rated annual energy consumption for an extra rrefrigerator.</description>
      <type>String</type>
      <units>kWh/yr</units>
      <required>true</required>
      <model_dependent>false</model_dependent>
      <default_value>auto</default_value>
    </argument>
    <argument>
      <name>extra_refrigerator_usage_multiplier</name>
      <display_name>Extra Refrigerator: Usage Multiplier</display_name>
      <description>Multiplier on the extra refrigerator energy usage that can reflect, e.g., high/low usage occupants.</description>
      <type>Double</type>
      <required>true</required>
      <model_dependent>false</model_dependent>
      <default_value>1</default_value>
    </argument>
    <argument>
      <name>extra_refrigerator_weekday_fractions</name>
      <display_name>Extra Refrigerator: Weekday Schedule</display_name>
      <description>Specify the 24-hour weekday schedule.</description>
      <type>String</type>
      <required>true</required>
      <model_dependent>false</model_dependent>
      <default_value>auto</default_value>
    </argument>
    <argument>
      <name>extra_refrigerator_weekend_fractions</name>
      <display_name>Extra Refrigerator: Weekend Schedule</display_name>
      <description>Specify the 24-hour weekend schedule.</description>
      <type>String</type>
      <required>true</required>
      <model_dependent>false</model_dependent>
      <default_value>auto</default_value>
    </argument>
    <argument>
      <name>extra_refrigerator_monthly_multipliers</name>
      <display_name>Extra Refrigerator: Month Schedule</display_name>
      <description>Specify the 12-month schedule.</description>
      <type>String</type>
      <required>true</required>
      <model_dependent>false</model_dependent>
      <default_value>auto</default_value>
    </argument>
    <argument>
      <name>freezer_present</name>
      <display_name>Freezer: Present</display_name>
      <description>Whether there is a freezer.</description>
      <type>Boolean</type>
      <required>true</required>
      <model_dependent>false</model_dependent>
      <default_value>false</default_value>
      <choices>
        <choice>
          <value>true</value>
          <display_name>true</display_name>
        </choice>
        <choice>
          <value>false</value>
          <display_name>false</display_name>
        </choice>
      </choices>
    </argument>
    <argument>
      <name>freezer_location</name>
      <display_name>Freezer: Location</display_name>
      <description>The space type for the freezer location.</description>
      <type>Choice</type>
      <required>true</required>
      <model_dependent>false</model_dependent>
      <default_value>auto</default_value>
      <choices>
        <choice>
          <value>auto</value>
          <display_name>auto</display_name>
        </choice>
        <choice>
          <value>living space</value>
          <display_name>living space</display_name>
        </choice>
        <choice>
          <value>basement - conditioned</value>
          <display_name>basement - conditioned</display_name>
        </choice>
        <choice>
          <value>basement - unconditioned</value>
          <display_name>basement - unconditioned</display_name>
        </choice>
        <choice>
          <value>garage</value>
          <display_name>garage</display_name>
        </choice>
        <choice>
          <value>other</value>
          <display_name>other</display_name>
        </choice>
      </choices>
    </argument>
    <argument>
      <name>freezer_rated_annual_kwh</name>
      <display_name>Freezer: Rated Annual Consumption</display_name>
      <description>The EnergyGuide rated annual energy consumption for a freezer.</description>
      <type>String</type>
      <units>kWh/yr</units>
      <required>true</required>
      <model_dependent>false</model_dependent>
      <default_value>auto</default_value>
    </argument>
    <argument>
      <name>freezer_usage_multiplier</name>
      <display_name>Freezer: Usage Multiplier</display_name>
      <description>Multiplier on the freezer energy usage that can reflect, e.g., high/low usage occupants.</description>
      <type>Double</type>
      <required>true</required>
      <model_dependent>false</model_dependent>
      <default_value>1</default_value>
    </argument>
    <argument>
      <name>freezer_weekday_fractions</name>
      <display_name>Freezer: Weekday Schedule</display_name>
      <description>Specify the 24-hour weekday schedule.</description>
      <type>String</type>
      <required>true</required>
      <model_dependent>false</model_dependent>
      <default_value>auto</default_value>
    </argument>
    <argument>
      <name>freezer_weekend_fractions</name>
      <display_name>Freezer: Weekend Schedule</display_name>
      <description>Specify the 24-hour weekend schedule.</description>
      <type>String</type>
      <required>true</required>
      <model_dependent>false</model_dependent>
      <default_value>auto</default_value>
    </argument>
    <argument>
      <name>freezer_monthly_multipliers</name>
      <display_name>Freezer: Month Schedule</display_name>
      <description>Specify the 12-month schedule.</description>
      <type>String</type>
      <required>true</required>
      <model_dependent>false</model_dependent>
      <default_value>auto</default_value>
    </argument>
    <argument>
      <name>cooking_range_oven_present</name>
      <display_name>Cooking Range/Oven: Present</display_name>
      <description>Whether there is a cooking range/oven.</description>
      <type>Boolean</type>
      <required>true</required>
      <model_dependent>false</model_dependent>
      <default_value>true</default_value>
      <choices>
        <choice>
          <value>true</value>
          <display_name>true</display_name>
        </choice>
        <choice>
          <value>false</value>
          <display_name>false</display_name>
        </choice>
      </choices>
    </argument>
    <argument>
      <name>cooking_range_oven_location</name>
      <display_name>Cooking Range/Oven: Location</display_name>
      <description>The space type for the cooking range/oven location.</description>
      <type>Choice</type>
      <required>true</required>
      <model_dependent>false</model_dependent>
      <default_value>auto</default_value>
      <choices>
        <choice>
          <value>auto</value>
          <display_name>auto</display_name>
        </choice>
        <choice>
          <value>living space</value>
          <display_name>living space</display_name>
        </choice>
        <choice>
          <value>basement - conditioned</value>
          <display_name>basement - conditioned</display_name>
        </choice>
        <choice>
          <value>basement - unconditioned</value>
          <display_name>basement - unconditioned</display_name>
        </choice>
        <choice>
          <value>garage</value>
          <display_name>garage</display_name>
        </choice>
        <choice>
          <value>other</value>
          <display_name>other</display_name>
        </choice>
      </choices>
    </argument>
    <argument>
      <name>cooking_range_oven_fuel_type</name>
      <display_name>Cooking Range/Oven: Fuel Type</display_name>
      <description>Type of fuel used by the cooking range/oven.</description>
      <type>Choice</type>
      <required>true</required>
      <model_dependent>false</model_dependent>
      <default_value>natural gas</default_value>
      <choices>
        <choice>
          <value>electricity</value>
          <display_name>electricity</display_name>
        </choice>
        <choice>
          <value>natural gas</value>
          <display_name>natural gas</display_name>
        </choice>
        <choice>
          <value>fuel oil</value>
          <display_name>fuel oil</display_name>
        </choice>
        <choice>
          <value>propane</value>
          <display_name>propane</display_name>
        </choice>
        <choice>
          <value>wood</value>
          <display_name>wood</display_name>
        </choice>
        <choice>
          <value>coal</value>
          <display_name>coal</display_name>
        </choice>
      </choices>
    </argument>
    <argument>
      <name>cooking_range_oven_is_induction</name>
      <display_name>Cooking Range/Oven: Is Induction</display_name>
      <description>Whether the cooking range is induction.</description>
      <type>Boolean</type>
      <required>false</required>
      <model_dependent>false</model_dependent>
      <choices>
        <choice>
          <value>true</value>
          <display_name>true</display_name>
        </choice>
        <choice>
          <value>false</value>
          <display_name>false</display_name>
        </choice>
      </choices>
    </argument>
    <argument>
      <name>cooking_range_oven_is_convection</name>
      <display_name>Cooking Range/Oven: Is Convection</display_name>
      <description>Whether the oven is convection.</description>
      <type>Boolean</type>
      <required>false</required>
      <model_dependent>false</model_dependent>
      <choices>
        <choice>
          <value>true</value>
          <display_name>true</display_name>
        </choice>
        <choice>
          <value>false</value>
          <display_name>false</display_name>
        </choice>
      </choices>
    </argument>
    <argument>
      <name>cooking_range_oven_usage_multiplier</name>
      <display_name>Cooking Range/Oven: Usage Multiplier</display_name>
      <description>Multiplier on the cooking range/oven energy usage that can reflect, e.g., high/low usage occupants.</description>
      <type>Double</type>
      <required>true</required>
      <model_dependent>false</model_dependent>
      <default_value>1</default_value>
    </argument>
    <argument>
      <name>cooking_range_oven_weekday_fractions</name>
      <display_name>Cooking Range/Oven: Weekday Schedule</display_name>
      <description>Specify the 24-hour weekday schedule.</description>
      <type>String</type>
      <required>true</required>
      <model_dependent>false</model_dependent>
      <default_value>auto</default_value>
    </argument>
    <argument>
      <name>cooking_range_oven_weekend_fractions</name>
      <display_name>Cooking Range/Oven: Weekend Schedule</display_name>
      <description>Specify the 24-hour weekend schedule.</description>
      <type>String</type>
      <required>true</required>
      <model_dependent>false</model_dependent>
      <default_value>auto</default_value>
    </argument>
    <argument>
      <name>cooking_range_oven_monthly_multipliers</name>
      <display_name>Cooking Range/Oven: Month Schedule</display_name>
      <description>Specify the 12-month schedule.</description>
      <type>String</type>
      <required>true</required>
      <model_dependent>false</model_dependent>
      <default_value>auto</default_value>
    </argument>
    <argument>
      <name>ceiling_fan_present</name>
      <display_name>Ceiling Fan: Present</display_name>
      <description>Whether there is are any ceiling fans.</description>
      <type>Boolean</type>
      <required>true</required>
      <model_dependent>false</model_dependent>
      <default_value>true</default_value>
      <choices>
        <choice>
          <value>true</value>
          <display_name>true</display_name>
        </choice>
        <choice>
          <value>false</value>
          <display_name>false</display_name>
        </choice>
      </choices>
    </argument>
    <argument>
      <name>ceiling_fan_efficiency</name>
      <display_name>Ceiling Fan: Efficiency</display_name>
      <description>The efficiency rating of the ceiling fan(s) at medium speed.</description>
      <type>String</type>
      <units>CFM/watt</units>
      <required>true</required>
      <model_dependent>false</model_dependent>
      <default_value>auto</default_value>
    </argument>
    <argument>
      <name>ceiling_fan_quantity</name>
      <display_name>Ceiling Fan: Quantity</display_name>
      <description>Total number of ceiling fans.</description>
      <type>String</type>
      <units>#</units>
      <required>true</required>
      <model_dependent>false</model_dependent>
      <default_value>auto</default_value>
    </argument>
    <argument>
      <name>ceiling_fan_cooling_setpoint_temp_offset</name>
      <display_name>Ceiling Fan: Cooling Setpoint Temperature Offset</display_name>
      <description>The setpoint temperature offset during cooling season for the ceiling fan(s). Only applies if ceiling fan quantity is greater than zero.</description>
      <type>Double</type>
      <units>deg-F</units>
      <required>true</required>
      <model_dependent>false</model_dependent>
      <default_value>0.5</default_value>
    </argument>
    <argument>
      <name>plug_loads_television_annual_kwh</name>
      <display_name>Plug Loads: Television Annual kWh</display_name>
      <description>The annual energy consumption of the television plug loads.</description>
      <type>String</type>
      <units>kWh/yr</units>
      <required>true</required>
      <model_dependent>false</model_dependent>
      <default_value>auto</default_value>
    </argument>
    <argument>
      <name>plug_loads_television_usage_multiplier</name>
      <display_name>Plug Loads: Television Usage Multiplier</display_name>
      <description>Multiplier on the television energy usage that can reflect, e.g., high/low usage occupants.</description>
      <type>Double</type>
      <required>true</required>
      <model_dependent>false</model_dependent>
      <default_value>1</default_value>
    </argument>
    <argument>
      <name>plug_loads_television_weekday_fractions</name>
      <display_name>Plug Loads: Television Weekday Schedule</display_name>
      <description>Specify the 24-hour weekday schedule.</description>
      <type>String</type>
      <required>true</required>
      <model_dependent>false</model_dependent>
      <default_value>auto</default_value>
    </argument>
    <argument>
      <name>plug_loads_television_weekend_fractions</name>
      <display_name>Plug Loads: Television Weekend Schedule</display_name>
      <description>Specify the 24-hour weekend schedule.</description>
      <type>String</type>
      <required>true</required>
      <model_dependent>false</model_dependent>
      <default_value>auto</default_value>
    </argument>
    <argument>
      <name>plug_loads_television_monthly_multipliers</name>
      <display_name>Plug Loads: Television Month Schedule</display_name>
      <description>Specify the 12-month schedule.</description>
      <type>String</type>
      <required>true</required>
      <model_dependent>false</model_dependent>
      <default_value>auto</default_value>
    </argument>
    <argument>
      <name>plug_loads_other_annual_kwh</name>
      <display_name>Plug Loads: Other Annual kWh</display_name>
      <description>The annual energy consumption of the other residual plug loads.</description>
      <type>String</type>
      <units>kWh/yr</units>
      <required>true</required>
      <model_dependent>false</model_dependent>
      <default_value>auto</default_value>
    </argument>
    <argument>
      <name>plug_loads_other_frac_sensible</name>
      <display_name>Plug Loads: Other Sensible Fraction</display_name>
      <description>Fraction of other residual plug loads' internal gains that are sensible.</description>
      <type>String</type>
      <units>Frac</units>
      <required>true</required>
      <model_dependent>false</model_dependent>
      <default_value>auto</default_value>
    </argument>
    <argument>
      <name>plug_loads_other_frac_latent</name>
      <display_name>Plug Loads: Other Latent Fraction</display_name>
      <description>Fraction of other residual plug loads' internal gains that are latent.</description>
      <type>String</type>
      <units>Frac</units>
      <required>true</required>
      <model_dependent>false</model_dependent>
      <default_value>auto</default_value>
    </argument>
    <argument>
      <name>plug_loads_other_usage_multiplier</name>
      <display_name>Plug Loads: Other Usage Multiplier</display_name>
      <description>Multiplier on the other energy usage that can reflect, e.g., high/low usage occupants.</description>
      <type>Double</type>
      <required>true</required>
      <model_dependent>false</model_dependent>
      <default_value>1</default_value>
    </argument>
    <argument>
      <name>plug_loads_other_weekday_fractions</name>
      <display_name>Plug Loads: Other Weekday Schedule</display_name>
      <description>Specify the 24-hour weekday schedule.</description>
      <type>String</type>
      <required>true</required>
      <model_dependent>false</model_dependent>
      <default_value>auto</default_value>
    </argument>
    <argument>
      <name>plug_loads_other_weekend_fractions</name>
      <display_name>Plug Loads: Other Weekend Schedule</display_name>
      <description>Specify the 24-hour weekend schedule.</description>
      <type>String</type>
      <required>true</required>
      <model_dependent>false</model_dependent>
      <default_value>auto</default_value>
    </argument>
    <argument>
      <name>plug_loads_other_monthly_multipliers</name>
      <display_name>Plug Loads: Other Month Schedule</display_name>
      <description>Specify the 12-month schedule.</description>
      <type>String</type>
      <required>true</required>
      <model_dependent>false</model_dependent>
      <default_value>auto</default_value>
    </argument>
    <argument>
      <name>plug_loads_well_pump_present</name>
      <display_name>Plug Loads: Well Pump Present</display_name>
      <description>Whether there is a well pump.</description>
      <type>Boolean</type>
      <required>true</required>
      <model_dependent>false</model_dependent>
      <default_value>false</default_value>
      <choices>
        <choice>
          <value>true</value>
          <display_name>true</display_name>
        </choice>
        <choice>
          <value>false</value>
          <display_name>false</display_name>
        </choice>
      </choices>
    </argument>
    <argument>
      <name>plug_loads_well_pump_annual_kwh</name>
      <display_name>Plug Loads: Well Pump Annual kWh</display_name>
      <description>The annual energy consumption of the well pump plug loads.</description>
      <type>String</type>
      <units>kWh/yr</units>
      <required>true</required>
      <model_dependent>false</model_dependent>
      <default_value>auto</default_value>
    </argument>
    <argument>
      <name>plug_loads_well_pump_usage_multiplier</name>
      <display_name>Plug Loads: Well Pump Usage Multiplier</display_name>
      <description>Multiplier on the well_pump energy usage that can reflect, e.g., high/low usage occupants.</description>
      <type>Double</type>
      <required>true</required>
      <model_dependent>false</model_dependent>
      <default_value>1</default_value>
    </argument>
    <argument>
      <name>plug_loads_well_pump_weekday_fractions</name>
      <display_name>Plug Loads: Well Pump Weekday Schedule</display_name>
      <description>Specify the 24-hour weekday schedule.</description>
      <type>String</type>
      <required>true</required>
      <model_dependent>false</model_dependent>
      <default_value>auto</default_value>
    </argument>
    <argument>
      <name>plug_loads_well_pump_weekend_fractions</name>
      <display_name>Plug Loads: Well Pump Weekend Schedule</display_name>
      <description>Specify the 24-hour weekend schedule.</description>
      <type>String</type>
      <required>true</required>
      <model_dependent>false</model_dependent>
      <default_value>auto</default_value>
    </argument>
    <argument>
      <name>plug_loads_well_pump_monthly_multipliers</name>
      <display_name>Plug Loads: Well Pump Month Schedule</display_name>
      <description>Specify the 12-month schedule.</description>
      <type>String</type>
      <required>true</required>
      <model_dependent>false</model_dependent>
      <default_value>auto</default_value>
    </argument>
    <argument>
      <name>plug_loads_vehicle_present</name>
      <display_name>Plug Loads: Vehicle Present</display_name>
      <description>Whether there is a vehicle.</description>
      <type>Boolean</type>
      <required>true</required>
      <model_dependent>false</model_dependent>
      <default_value>false</default_value>
      <choices>
        <choice>
          <value>true</value>
          <display_name>true</display_name>
        </choice>
        <choice>
          <value>false</value>
          <display_name>false</display_name>
        </choice>
      </choices>
    </argument>
    <argument>
      <name>plug_loads_vehicle_annual_kwh</name>
      <display_name>Plug Loads: Vehicle Annual kWh</display_name>
      <description>The annual energy consumption of the well pump plug loads.</description>
      <type>String</type>
      <units>kWh/yr</units>
      <required>true</required>
      <model_dependent>false</model_dependent>
      <default_value>auto</default_value>
    </argument>
    <argument>
      <name>plug_loads_vehicle_usage_multiplier</name>
      <display_name>Plug Loads: Vehicle Usage Multiplier</display_name>
      <description>Multiplier on the well_pump energy usage that can reflect, e.g., high/low usage occupants.</description>
      <type>Double</type>
      <required>true</required>
      <model_dependent>false</model_dependent>
      <default_value>1</default_value>
    </argument>
    <argument>
      <name>plug_loads_vehicle_weekday_fractions</name>
      <display_name>Plug Loads: Vehicle Weekday Schedule</display_name>
      <description>Specify the 24-hour weekday schedule.</description>
      <type>String</type>
      <required>true</required>
      <model_dependent>false</model_dependent>
      <default_value>auto</default_value>
    </argument>
    <argument>
      <name>plug_loads_vehicle_weekend_fractions</name>
      <display_name>Plug Loads: Vehicle Weekend Schedule</display_name>
      <description>Specify the 24-hour weekend schedule.</description>
      <type>String</type>
      <required>true</required>
      <model_dependent>false</model_dependent>
      <default_value>auto</default_value>
    </argument>
    <argument>
      <name>plug_loads_vehicle_monthly_multipliers</name>
      <display_name>Plug Loads: Vehicle Month Schedule</display_name>
      <description>Specify the 12-month schedule.</description>
      <type>String</type>
      <required>true</required>
      <model_dependent>false</model_dependent>
      <default_value>auto</default_value>
    </argument>
    <argument>
      <name>fuel_loads_grill_present</name>
      <display_name>Fuel Loads: Grill Present</display_name>
      <description>Whether there is a fuel loads grill.</description>
      <type>Boolean</type>
      <required>true</required>
      <model_dependent>false</model_dependent>
      <default_value>false</default_value>
      <choices>
        <choice>
          <value>true</value>
          <display_name>true</display_name>
        </choice>
        <choice>
          <value>false</value>
          <display_name>false</display_name>
        </choice>
      </choices>
    </argument>
    <argument>
      <name>fuel_loads_grill_fuel_type</name>
      <display_name>Fuel Loads: Grill Fuel Type</display_name>
      <description>The fuel type of the fuel loads grill.</description>
      <type>Choice</type>
      <required>true</required>
      <model_dependent>false</model_dependent>
      <default_value>natural gas</default_value>
      <choices>
        <choice>
          <value>natural gas</value>
          <display_name>natural gas</display_name>
        </choice>
        <choice>
          <value>fuel oil</value>
          <display_name>fuel oil</display_name>
        </choice>
        <choice>
          <value>propane</value>
          <display_name>propane</display_name>
        </choice>
        <choice>
          <value>wood</value>
          <display_name>wood</display_name>
        </choice>
        <choice>
          <value>wood pellets</value>
          <display_name>wood pellets</display_name>
        </choice>
      </choices>
    </argument>
    <argument>
      <name>fuel_loads_grill_annual_therm</name>
      <display_name>Fuel Loads: Grill Annual therm</display_name>
      <description>The annual energy consumption of the fuel loads grill.</description>
      <type>String</type>
      <units>therm/yr</units>
      <required>true</required>
      <model_dependent>false</model_dependent>
      <default_value>auto</default_value>
    </argument>
    <argument>
      <name>fuel_loads_grill_usage_multiplier</name>
      <display_name>Fuel Loads: Grill Usage Multiplier</display_name>
      <description>Multiplier on the fuel loads grill energy usage that can reflect, e.g., high/low usage occupants.</description>
      <type>Double</type>
      <required>true</required>
      <model_dependent>false</model_dependent>
      <default_value>1</default_value>
    </argument>
    <argument>
      <name>fuel_loads_grill_weekday_fractions</name>
      <display_name>Fuel Loads: Grill Weekday Schedule</display_name>
      <description>Specify the 24-hour weekday schedule.</description>
      <type>String</type>
      <required>true</required>
      <model_dependent>false</model_dependent>
      <default_value>auto</default_value>
    </argument>
    <argument>
      <name>fuel_loads_grill_weekend_fractions</name>
      <display_name>Fuel Loads: Grill Weekend Schedule</display_name>
      <description>Specify the 24-hour weekend schedule.</description>
      <type>String</type>
      <required>true</required>
      <model_dependent>false</model_dependent>
      <default_value>auto</default_value>
    </argument>
    <argument>
      <name>fuel_loads_grill_monthly_multipliers</name>
      <display_name>Fuel Loads: Grill Month Schedule</display_name>
      <description>Specify the 12-month schedule.</description>
      <type>String</type>
      <required>true</required>
      <model_dependent>false</model_dependent>
      <default_value>auto</default_value>
    </argument>
    <argument>
      <name>fuel_loads_lighting_present</name>
      <display_name>Fuel Loads: Lighting Present</display_name>
      <description>Whether there is fuel loads lighting.</description>
      <type>Boolean</type>
      <required>true</required>
      <model_dependent>false</model_dependent>
      <default_value>false</default_value>
      <choices>
        <choice>
          <value>true</value>
          <display_name>true</display_name>
        </choice>
        <choice>
          <value>false</value>
          <display_name>false</display_name>
        </choice>
      </choices>
    </argument>
    <argument>
      <name>fuel_loads_lighting_fuel_type</name>
      <display_name>Fuel Loads: Lighting Fuel Type</display_name>
      <description>The fuel type of the fuel loads lighting.</description>
      <type>Choice</type>
      <required>true</required>
      <model_dependent>false</model_dependent>
      <default_value>natural gas</default_value>
      <choices>
        <choice>
          <value>natural gas</value>
          <display_name>natural gas</display_name>
        </choice>
        <choice>
          <value>fuel oil</value>
          <display_name>fuel oil</display_name>
        </choice>
        <choice>
          <value>propane</value>
          <display_name>propane</display_name>
        </choice>
        <choice>
          <value>wood</value>
          <display_name>wood</display_name>
        </choice>
        <choice>
          <value>wood pellets</value>
          <display_name>wood pellets</display_name>
        </choice>
      </choices>
    </argument>
    <argument>
      <name>fuel_loads_lighting_annual_therm</name>
      <display_name>Fuel Loads: Lighting Annual therm</display_name>
      <description>The annual energy consumption of the fuel loads lighting.</description>
      <type>String</type>
      <units>therm/yr</units>
      <required>true</required>
      <model_dependent>false</model_dependent>
      <default_value>auto</default_value>
    </argument>
    <argument>
      <name>fuel_loads_lighting_usage_multiplier</name>
      <display_name>Fuel Loads: Lighting Usage Multiplier</display_name>
      <description>Multiplier on the fuel loads lighting energy usage that can reflect, e.g., high/low usage occupants.</description>
      <type>Double</type>
      <required>true</required>
      <model_dependent>false</model_dependent>
      <default_value>1</default_value>
    </argument>
    <argument>
      <name>fuel_loads_lighting_weekday_fractions</name>
      <display_name>Fuel Loads: Lighting Weekday Schedule</display_name>
      <description>Specify the 24-hour weekday schedule.</description>
      <type>String</type>
      <required>true</required>
      <model_dependent>false</model_dependent>
      <default_value>auto</default_value>
    </argument>
    <argument>
      <name>fuel_loads_lighting_weekend_fractions</name>
      <display_name>Fuel Loads: Lighting Weekend Schedule</display_name>
      <description>Specify the 24-hour weekend schedule.</description>
      <type>String</type>
      <required>true</required>
      <model_dependent>false</model_dependent>
      <default_value>auto</default_value>
    </argument>
    <argument>
      <name>fuel_loads_lighting_monthly_multipliers</name>
      <display_name>Fuel Loads: Lighting Month Schedule</display_name>
      <description>Specify the 12-month schedule.</description>
      <type>String</type>
      <required>true</required>
      <model_dependent>false</model_dependent>
      <default_value>auto</default_value>
    </argument>
    <argument>
      <name>fuel_loads_fireplace_present</name>
      <display_name>Fuel Loads: Fireplace Present</display_name>
      <description>Whether there is fuel loads fireplace.</description>
      <type>Boolean</type>
      <required>true</required>
      <model_dependent>false</model_dependent>
      <default_value>false</default_value>
      <choices>
        <choice>
          <value>true</value>
          <display_name>true</display_name>
        </choice>
        <choice>
          <value>false</value>
          <display_name>false</display_name>
        </choice>
      </choices>
    </argument>
    <argument>
      <name>fuel_loads_fireplace_fuel_type</name>
      <display_name>Fuel Loads: Fireplace Fuel Type</display_name>
      <description>The fuel type of the fuel loads fireplace.</description>
      <type>Choice</type>
      <required>true</required>
      <model_dependent>false</model_dependent>
      <default_value>natural gas</default_value>
      <choices>
        <choice>
          <value>natural gas</value>
          <display_name>natural gas</display_name>
        </choice>
        <choice>
          <value>fuel oil</value>
          <display_name>fuel oil</display_name>
        </choice>
        <choice>
          <value>propane</value>
          <display_name>propane</display_name>
        </choice>
        <choice>
          <value>wood</value>
          <display_name>wood</display_name>
        </choice>
        <choice>
          <value>wood pellets</value>
          <display_name>wood pellets</display_name>
        </choice>
      </choices>
    </argument>
    <argument>
      <name>fuel_loads_fireplace_annual_therm</name>
      <display_name>Fuel Loads: Fireplace Annual therm</display_name>
      <description>The annual energy consumption of the fuel loads fireplace.</description>
      <type>String</type>
      <units>therm/yr</units>
      <required>true</required>
      <model_dependent>false</model_dependent>
      <default_value>auto</default_value>
    </argument>
    <argument>
      <name>fuel_loads_fireplace_usage_multiplier</name>
      <display_name>Fuel Loads: Fireplace Usage Multiplier</display_name>
      <description>Multiplier on the fuel loads fireplace energy usage that can reflect, e.g., high/low usage occupants.</description>
      <type>Double</type>
      <required>true</required>
      <model_dependent>false</model_dependent>
      <default_value>1</default_value>
    </argument>
    <argument>
      <name>fuel_loads_fireplace_weekday_fractions</name>
      <display_name>Fuel Loads: Fireplace Weekday Schedule</display_name>
      <description>Specify the 24-hour weekday schedule.</description>
      <type>String</type>
      <required>true</required>
      <model_dependent>false</model_dependent>
      <default_value>auto</default_value>
    </argument>
    <argument>
      <name>fuel_loads_fireplace_weekend_fractions</name>
      <display_name>Fuel Loads: Fireplace Weekend Schedule</display_name>
      <description>Specify the 24-hour weekend schedule.</description>
      <type>String</type>
      <required>true</required>
      <model_dependent>false</model_dependent>
      <default_value>auto</default_value>
    </argument>
    <argument>
      <name>fuel_loads_fireplace_monthly_multipliers</name>
      <display_name>Fuel Loads: Fireplace Month Schedule</display_name>
      <description>Specify the 12-month schedule.</description>
      <type>String</type>
      <required>true</required>
      <model_dependent>false</model_dependent>
      <default_value>auto</default_value>
    </argument>
    <argument>
      <name>pool_present</name>
      <display_name>Pool: Present</display_name>
      <description>Whether there is a pool.</description>
      <type>Boolean</type>
      <required>true</required>
      <model_dependent>false</model_dependent>
      <default_value>false</default_value>
      <choices>
        <choice>
          <value>true</value>
          <display_name>true</display_name>
        </choice>
        <choice>
          <value>false</value>
          <display_name>false</display_name>
        </choice>
      </choices>
    </argument>
    <argument>
      <name>pool_pump_annual_kwh</name>
      <display_name>Pool: Pump Annual kWh</display_name>
      <description>The annual energy consumption of the pool pump.</description>
      <type>String</type>
      <units>kWh/yr</units>
      <required>true</required>
      <model_dependent>false</model_dependent>
      <default_value>auto</default_value>
    </argument>
    <argument>
      <name>pool_pump_usage_multiplier</name>
      <display_name>Pool: Pump Usage Multiplier</display_name>
      <description>Multiplier on the pool pump energy usage that can reflect, e.g., high/low usage occupants.</description>
      <type>Double</type>
      <required>true</required>
      <model_dependent>false</model_dependent>
      <default_value>1</default_value>
    </argument>
    <argument>
      <name>pool_pump_weekday_fractions</name>
      <display_name>Pool: Pump Weekday Schedule</display_name>
      <description>Specify the 24-hour weekday schedule.</description>
      <type>String</type>
      <required>true</required>
      <model_dependent>false</model_dependent>
      <default_value>auto</default_value>
    </argument>
    <argument>
      <name>pool_pump_weekend_fractions</name>
      <display_name>Pool: Pump Weekend Schedule</display_name>
      <description>Specify the 24-hour weekend schedule.</description>
      <type>String</type>
      <required>true</required>
      <model_dependent>false</model_dependent>
      <default_value>auto</default_value>
    </argument>
    <argument>
      <name>pool_pump_monthly_multipliers</name>
      <display_name>Pool: Pump Month Schedule</display_name>
      <description>Specify the 12-month schedule.</description>
      <type>String</type>
      <required>true</required>
      <model_dependent>false</model_dependent>
      <default_value>auto</default_value>
    </argument>
    <argument>
      <name>pool_heater_type</name>
      <display_name>Pool: Heater Type</display_name>
      <description>The type of pool heater. Use 'none' if there is no pool heater.</description>
      <type>Choice</type>
      <required>true</required>
      <model_dependent>false</model_dependent>
      <default_value>none</default_value>
      <choices>
        <choice>
          <value>none</value>
          <display_name>none</display_name>
        </choice>
        <choice>
          <value>electric resistance</value>
          <display_name>electric resistance</display_name>
        </choice>
        <choice>
          <value>gas fired</value>
          <display_name>gas fired</display_name>
        </choice>
        <choice>
          <value>heat pump</value>
          <display_name>heat pump</display_name>
        </choice>
      </choices>
    </argument>
    <argument>
      <name>pool_heater_annual_kwh</name>
      <display_name>Pool: Heater Annual kWh</display_name>
      <description>The annual energy consumption of the electric resistance pool heater.</description>
      <type>String</type>
      <units>kWh/yr</units>
      <required>true</required>
      <model_dependent>false</model_dependent>
      <default_value>auto</default_value>
    </argument>
    <argument>
      <name>pool_heater_annual_therm</name>
      <display_name>Pool: Heater Annual therm</display_name>
      <description>The annual energy consumption of the gas fired pool heater.</description>
      <type>String</type>
      <units>therm/yr</units>
      <required>true</required>
      <model_dependent>false</model_dependent>
      <default_value>auto</default_value>
    </argument>
    <argument>
      <name>pool_heater_usage_multiplier</name>
      <display_name>Pool: Heater Usage Multiplier</display_name>
      <description>Multiplier on the pool heater energy usage that can reflect, e.g., high/low usage occupants.</description>
      <type>Double</type>
      <required>true</required>
      <model_dependent>false</model_dependent>
      <default_value>1</default_value>
    </argument>
    <argument>
      <name>pool_heater_weekday_fractions</name>
      <display_name>Pool: Heater Weekday Schedule</display_name>
      <description>Specify the 24-hour weekday schedule.</description>
      <type>String</type>
      <required>true</required>
      <model_dependent>false</model_dependent>
      <default_value>auto</default_value>
    </argument>
    <argument>
      <name>pool_heater_weekend_fractions</name>
      <display_name>Pool: Heater Weekend Schedule</display_name>
      <description>Specify the 24-hour weekend schedule.</description>
      <type>String</type>
      <required>true</required>
      <model_dependent>false</model_dependent>
      <default_value>auto</default_value>
    </argument>
    <argument>
      <name>pool_heater_monthly_multipliers</name>
      <display_name>Pool: Heater Month Schedule</display_name>
      <description>Specify the 12-month schedule.</description>
      <type>String</type>
      <required>true</required>
      <model_dependent>false</model_dependent>
      <default_value>auto</default_value>
    </argument>
    <argument>
      <name>hot_tub_present</name>
      <display_name>Hot Tub: Present</display_name>
      <description>Whether there is a hot tub.</description>
      <type>Boolean</type>
      <required>true</required>
      <model_dependent>false</model_dependent>
      <default_value>false</default_value>
      <choices>
        <choice>
          <value>true</value>
          <display_name>true</display_name>
        </choice>
        <choice>
          <value>false</value>
          <display_name>false</display_name>
        </choice>
      </choices>
    </argument>
    <argument>
      <name>hot_tub_pump_annual_kwh</name>
      <display_name>Hot Tub: Pump Annual kWh</display_name>
      <description>The annual energy consumption of the hot tub pump.</description>
      <type>String</type>
      <units>kWh/yr</units>
      <required>true</required>
      <model_dependent>false</model_dependent>
      <default_value>auto</default_value>
    </argument>
    <argument>
      <name>hot_tub_pump_usage_multiplier</name>
      <display_name>Hot Tub: Pump Usage Multiplier</display_name>
      <description>Multiplier on the hot tub pump energy usage that can reflect, e.g., high/low usage occupants.</description>
      <type>Double</type>
      <required>true</required>
      <model_dependent>false</model_dependent>
      <default_value>1</default_value>
    </argument>
    <argument>
      <name>hot_tub_pump_weekday_fractions</name>
      <display_name>Hot Tub: Pump Weekday Schedule</display_name>
      <description>Specify the 24-hour weekday schedule.</description>
      <type>String</type>
      <required>true</required>
      <model_dependent>false</model_dependent>
      <default_value>auto</default_value>
    </argument>
    <argument>
      <name>hot_tub_pump_weekend_fractions</name>
      <display_name>Hot Tub: Pump Weekend Schedule</display_name>
      <description>Specify the 24-hour weekend schedule.</description>
      <type>String</type>
      <required>true</required>
      <model_dependent>false</model_dependent>
      <default_value>auto</default_value>
    </argument>
    <argument>
      <name>hot_tub_pump_monthly_multipliers</name>
      <display_name>Hot Tub: Pump Month Schedule</display_name>
      <description>Specify the 12-month schedule.</description>
      <type>String</type>
      <required>true</required>
      <model_dependent>false</model_dependent>
      <default_value>auto</default_value>
    </argument>
    <argument>
      <name>hot_tub_heater_type</name>
      <display_name>Hot Tub: Heater Type</display_name>
      <description>The type of hot tub heater. Use 'none' if there is no hot tub heater.</description>
      <type>Choice</type>
      <required>true</required>
      <model_dependent>false</model_dependent>
      <default_value>none</default_value>
      <choices>
        <choice>
          <value>none</value>
          <display_name>none</display_name>
        </choice>
        <choice>
          <value>electric resistance</value>
          <display_name>electric resistance</display_name>
        </choice>
        <choice>
          <value>gas fired</value>
          <display_name>gas fired</display_name>
        </choice>
        <choice>
          <value>heat pump</value>
          <display_name>heat pump</display_name>
        </choice>
      </choices>
    </argument>
    <argument>
      <name>hot_tub_heater_annual_kwh</name>
      <display_name>Hot Tub: Heater Annual kWh</display_name>
      <description>The annual energy consumption of the electric resistance hot tub heater.</description>
      <type>String</type>
      <units>kWh/yr</units>
      <required>true</required>
      <model_dependent>false</model_dependent>
      <default_value>auto</default_value>
    </argument>
    <argument>
      <name>hot_tub_heater_annual_therm</name>
      <display_name>Hot Tub: Heater Annual therm</display_name>
      <description>The annual energy consumption of the gas fired hot tub heater.</description>
      <type>String</type>
      <units>therm/yr</units>
      <required>true</required>
      <model_dependent>false</model_dependent>
      <default_value>auto</default_value>
    </argument>
    <argument>
      <name>hot_tub_heater_usage_multiplier</name>
      <display_name>Hot Tub: Heater Usage Multiplier</display_name>
      <description>Multiplier on the hot tub heater energy usage that can reflect, e.g., high/low usage occupants.</description>
      <type>Double</type>
      <required>true</required>
      <model_dependent>false</model_dependent>
      <default_value>1</default_value>
    </argument>
    <argument>
      <name>hot_tub_heater_weekday_fractions</name>
      <display_name>Hot Tub: Heater Weekday Schedule</display_name>
      <description>Specify the 24-hour weekday schedule.</description>
      <type>String</type>
      <required>true</required>
      <model_dependent>false</model_dependent>
      <default_value>auto</default_value>
    </argument>
    <argument>
      <name>hot_tub_heater_weekend_fractions</name>
      <display_name>Hot Tub: Heater Weekend Schedule</display_name>
      <description>Specify the 24-hour weekend schedule.</description>
      <type>String</type>
      <required>true</required>
      <model_dependent>false</model_dependent>
      <default_value>auto</default_value>
    </argument>
    <argument>
      <name>hot_tub_heater_monthly_multipliers</name>
      <display_name>Hot Tub: Heater Month Schedule</display_name>
      <description>Specify the 12-month schedule.</description>
      <type>String</type>
      <required>true</required>
      <model_dependent>false</model_dependent>
      <default_value>auto</default_value>
    </argument>
  </arguments>
  <outputs />
  <provenances />
  <tags>
    <tag>Whole Building.Space Types</tag>
  </tags>
  <attributes>
    <attribute>
      <name>Measure Type</name>
      <value>ModelMeasure</value>
      <datatype>string</datatype>
    </attribute>
  </attributes>
  <files>
    <file>
      <filename>schedules.rb</filename>
      <filetype>rb</filetype>
      <usage_type>resource</usage_type>
      <checksum>F5E5E8BE</checksum>
    </file>
    <file>
      <filename>location.rb</filename>
      <filetype>rb</filetype>
      <usage_type>resource</usage_type>
      <checksum>B7ECA492</checksum>
    </file>
    <file>
      <filename>geometry.rb</filename>
      <filetype>rb</filetype>
      <usage_type>resource</usage_type>
      <checksum>BB96903B</checksum>
    </file>
    <file>
      <filename>constants.rb</filename>
      <filetype>rb</filetype>
      <usage_type>resource</usage_type>
      <checksum>986E1A36</checksum>
    </file>
    <file>
<<<<<<< HEAD
      <filename>test_measure.xml</filename>
      <filetype>xml</filetype>
      <usage_type>test</usage_type>
      <checksum>E6C2258D</checksum>
    </file>
    <file>
      <filename>test_rakefile.xml</filename>
      <filetype>xml</filetype>
      <usage_type>test</usage_type>
      <checksum>C23C5668</checksum>
    </file>
    <file>
      <filename>build_residential_hpxml_test.rb</filename>
      <filetype>rb</filetype>
      <usage_type>test</usage_type>
      <checksum>FEEEBFC3</checksum>
    </file>
    <file>
=======
>>>>>>> cc80ad7c
      <filename>base-misc-defaults.osw</filename>
      <filetype>osw</filetype>
      <usage_type>test</usage_type>
      <checksum>B8B491B9</checksum>
    </file>
    <file>
      <filename>base.osw</filename>
      <filetype>osw</filetype>
      <usage_type>test</usage_type>
      <checksum>52D6145E</checksum>
    </file>
    <file>
      <filename>base-appliances-none.osw</filename>
      <filetype>osw</filetype>
      <usage_type>test</usage_type>
      <checksum>27D5ADD1</checksum>
    </file>
    <file>
      <filename>base-appliances-dehumidifier-50percent.osw</filename>
      <filetype>osw</filetype>
      <usage_type>test</usage_type>
      <checksum>495BFD12</checksum>
    </file>
    <file>
      <filename>base-appliances-dehumidifier-ief.osw</filename>
      <filetype>osw</filetype>
      <usage_type>test</usage_type>
      <checksum>B59A2A8C</checksum>
    </file>
    <file>
      <filename>base-appliances-dehumidifier.osw</filename>
      <filetype>osw</filetype>
      <usage_type>test</usage_type>
      <checksum>2C84FF61</checksum>
    </file>
    <file>
      <filename>base-single-family-attached.osw</filename>
      <filetype>osw</filetype>
      <usage_type>test</usage_type>
      <checksum>815F9B75</checksum>
    </file>
    <file>
      <filename>base-multifamily.osw</filename>
      <filetype>osw</filetype>
      <usage_type>test</usage_type>
      <checksum>62119412</checksum>
    </file>
    <file>
      <filename>base-appliances-gas.osw</filename>
      <filetype>osw</filetype>
      <usage_type>test</usage_type>
      <checksum>5E1062F8</checksum>
    </file>
    <file>
      <filename>base-appliances-oil.osw</filename>
      <filetype>osw</filetype>
      <usage_type>test</usage_type>
      <checksum>D1775E0D</checksum>
    </file>
    <file>
      <filename>base-appliances-propane.osw</filename>
      <filetype>osw</filetype>
      <usage_type>test</usage_type>
      <checksum>80C9FF26</checksum>
    </file>
    <file>
      <filename>base-appliances-modified.osw</filename>
      <filetype>osw</filetype>
      <usage_type>test</usage_type>
      <checksum>9F1C1B08</checksum>
    </file>
    <file>
      <filename>base-appliances-wood.osw</filename>
      <filetype>osw</filetype>
      <usage_type>test</usage_type>
      <checksum>CE7E5FF7</checksum>
    </file>
    <file>
      <filename>base-misc-usage-multiplier.osw</filename>
      <filetype>osw</filetype>
      <usage_type>test</usage_type>
      <checksum>0B741FDF</checksum>
    </file>
    <file>
      <filename>base-hvac-dual-fuel-air-to-air-heat-pump-1-speed.osw</filename>
      <filetype>osw</filetype>
      <usage_type>test</usage_type>
      <checksum>89656CD1</checksum>
    </file>
    <file>
      <filename>base-hvac-dual-fuel-air-to-air-heat-pump-2-speed.osw</filename>
      <filetype>osw</filetype>
      <usage_type>test</usage_type>
      <checksum>CD0AFF3B</checksum>
    </file>
    <file>
      <filename>base-hvac-dual-fuel-mini-split-heat-pump-ducted.osw</filename>
      <filetype>osw</filetype>
      <usage_type>test</usage_type>
      <checksum>35D8029F</checksum>
    </file>
    <file>
      <filename>base-hvac-dual-fuel-air-to-air-heat-pump-var-speed.osw</filename>
      <filetype>osw</filetype>
      <usage_type>test</usage_type>
      <checksum>77C57FA1</checksum>
    </file>
    <file>
      <filename>base-hvac-dual-fuel-air-to-air-heat-pump-1-speed-electric.osw</filename>
      <filetype>osw</filetype>
      <usage_type>test</usage_type>
      <checksum>DF3F2964</checksum>
    </file>
    <file>
      <filename>base-mechvent-cfis.osw</filename>
      <filetype>osw</filetype>
      <usage_type>test</usage_type>
      <checksum>47F3B593</checksum>
    </file>
    <file>
      <filename>base-dhw-indirect-outside.osw</filename>
      <filetype>osw</filetype>
      <usage_type>test</usage_type>
      <checksum>35B3BEB3</checksum>
    </file>
    <file>
      <filename>base-dhw-jacket-electric.osw</filename>
      <filetype>osw</filetype>
      <usage_type>test</usage_type>
      <checksum>FCA691ED</checksum>
    </file>
    <file>
      <filename>base-dhw-low-flow-fixtures.osw</filename>
      <filetype>osw</filetype>
      <usage_type>test</usage_type>
      <checksum>E64F67CB</checksum>
    </file>
    <file>
      <filename>base-dhw-none.osw</filename>
      <filetype>osw</filetype>
      <usage_type>test</usage_type>
      <checksum>58720D60</checksum>
    </file>
    <file>
      <filename>base-dhw-recirc-demand.osw</filename>
      <filetype>osw</filetype>
      <usage_type>test</usage_type>
      <checksum>6DF06E65</checksum>
    </file>
    <file>
      <filename>base-dhw-recirc-manual.osw</filename>
      <filetype>osw</filetype>
      <usage_type>test</usage_type>
      <checksum>AF80DF7D</checksum>
    </file>
    <file>
      <filename>base-dhw-recirc-nocontrol.osw</filename>
      <filetype>osw</filetype>
      <usage_type>test</usage_type>
      <checksum>490AB39A</checksum>
    </file>
    <file>
      <filename>base-dhw-recirc-temperature.osw</filename>
      <filetype>osw</filetype>
      <usage_type>test</usage_type>
      <checksum>762F9BD9</checksum>
    </file>
    <file>
      <filename>base-dhw-recirc-timer.osw</filename>
      <filetype>osw</filetype>
      <usage_type>test</usage_type>
      <checksum>6E20C8AC</checksum>
    </file>
    <file>
      <filename>base-dhw-solar-fraction.osw</filename>
      <filetype>osw</filetype>
      <usage_type>test</usage_type>
      <checksum>CC754AFF</checksum>
    </file>
    <file>
      <filename>base-dhw-uef.osw</filename>
      <filetype>osw</filetype>
      <usage_type>test</usage_type>
      <checksum>FA836468</checksum>
    </file>
    <file>
      <filename>base-enclosure-infil-cfm50.osw</filename>
      <filetype>osw</filetype>
      <usage_type>test</usage_type>
      <checksum>87653139</checksum>
    </file>
    <file>
      <filename>base-foundation-conditioned-basement-slab-insulation.osw</filename>
      <filetype>osw</filetype>
      <usage_type>test</usage_type>
      <checksum>4CEB86B9</checksum>
    </file>
    <file>
      <filename>base-hvac-boiler-gas-only.osw</filename>
      <filetype>osw</filetype>
      <usage_type>test</usage_type>
      <checksum>657CF794</checksum>
    </file>
    <file>
      <filename>base-hvac-boiler-oil-only.osw</filename>
      <filetype>osw</filetype>
      <usage_type>test</usage_type>
      <checksum>927FF34E</checksum>
    </file>
    <file>
      <filename>base-hvac-boiler-propane-only.osw</filename>
      <filetype>osw</filetype>
      <usage_type>test</usage_type>
      <checksum>E7CFFDFF</checksum>
    </file>
    <file>
      <filename>base-hvac-boiler-wood-only.osw</filename>
      <filetype>osw</filetype>
      <usage_type>test</usage_type>
      <checksum>B27640B5</checksum>
    </file>
    <file>
      <filename>base-hvac-central-ac-only-1-speed.osw</filename>
      <filetype>osw</filetype>
      <usage_type>test</usage_type>
      <checksum>8ADF5892</checksum>
    </file>
    <file>
      <filename>base-hvac-ducts-leakage-percent.osw</filename>
      <filetype>osw</filetype>
      <usage_type>test</usage_type>
      <checksum>EAFFC32A</checksum>
    </file>
    <file>
      <filename>base-hvac-furnace-elec-only.osw</filename>
      <filetype>osw</filetype>
      <usage_type>test</usage_type>
      <checksum>A6D8B318</checksum>
    </file>
    <file>
      <filename>base-hvac-furnace-gas-only.osw</filename>
      <filetype>osw</filetype>
      <usage_type>test</usage_type>
      <checksum>B2802023</checksum>
    </file>
    <file>
      <filename>base-hvac-furnace-oil-only.osw</filename>
      <filetype>osw</filetype>
      <usage_type>test</usage_type>
      <checksum>5169E300</checksum>
    </file>
    <file>
      <filename>base-hvac-furnace-propane-only.osw</filename>
      <filetype>osw</filetype>
      <usage_type>test</usage_type>
      <checksum>7DE1C8AB</checksum>
    </file>
    <file>
      <filename>base-hvac-furnace-wood-only.osw</filename>
      <filetype>osw</filetype>
      <usage_type>test</usage_type>
      <checksum>475ED929</checksum>
    </file>
    <file>
      <filename>base-hvac-none.osw</filename>
      <filetype>osw</filetype>
      <usage_type>test</usage_type>
      <checksum>FBDD2BD2</checksum>
    </file>
    <file>
      <filename>base-hvac-programmable-thermostat.osw</filename>
      <filetype>osw</filetype>
      <usage_type>test</usage_type>
      <checksum>98D8D047</checksum>
    </file>
    <file>
      <filename>base-hvac-setpoints.osw</filename>
      <filetype>osw</filetype>
      <usage_type>test</usage_type>
      <checksum>294247C2</checksum>
    </file>
    <file>
      <filename>base-location-baltimore-md.osw</filename>
      <filetype>osw</filetype>
      <usage_type>test</usage_type>
      <checksum>F381B13D</checksum>
    </file>
    <file>
      <filename>base-location-dallas-tx.osw</filename>
      <filetype>osw</filetype>
      <usage_type>test</usage_type>
      <checksum>AD0B586B</checksum>
    </file>
    <file>
      <filename>base-location-duluth-mn.osw</filename>
      <filetype>osw</filetype>
      <usage_type>test</usage_type>
      <checksum>84C1CBB4</checksum>
    </file>
    <file>
      <filename>base-location-miami-fl.osw</filename>
      <filetype>osw</filetype>
      <usage_type>test</usage_type>
      <checksum>493FF050</checksum>
    </file>
    <file>
      <filename>base-mechvent-balanced.osw</filename>
      <filetype>osw</filetype>
      <usage_type>test</usage_type>
      <checksum>BB1F0B58</checksum>
    </file>
    <file>
      <filename>base-mechvent-erv.osw</filename>
      <filetype>osw</filetype>
      <usage_type>test</usage_type>
      <checksum>C78BBA83</checksum>
    </file>
    <file>
      <filename>base-mechvent-exhaust.osw</filename>
      <filetype>osw</filetype>
      <usage_type>test</usage_type>
      <checksum>91FB5EA9</checksum>
    </file>
    <file>
      <filename>base-mechvent-hrv.osw</filename>
      <filetype>osw</filetype>
      <usage_type>test</usage_type>
      <checksum>108CE4D5</checksum>
    </file>
    <file>
      <filename>base-mechvent-supply.osw</filename>
      <filetype>osw</filetype>
      <usage_type>test</usage_type>
      <checksum>48DA39DF</checksum>
    </file>
    <file>
      <filename>base-misc-whole-house-fan.osw</filename>
      <filetype>osw</filetype>
      <usage_type>test</usage_type>
      <checksum>D2DD63E7</checksum>
    </file>
    <file>
      <filename>base-hvac-air-to-air-heat-pump-1-speed.osw</filename>
      <filetype>osw</filetype>
      <usage_type>test</usage_type>
      <checksum>1690BFB2</checksum>
    </file>
    <file>
      <filename>base-mechvent-erv-atre-asre.osw</filename>
      <filetype>osw</filetype>
      <usage_type>test</usage_type>
      <checksum>553FD746</checksum>
    </file>
    <file>
      <filename>base-enclosure-windows-none.osw</filename>
      <filetype>osw</filetype>
      <usage_type>test</usage_type>
      <checksum>EAA6C65E</checksum>
    </file>
    <file>
      <filename>base-dhw-indirect-standbyloss.osw</filename>
      <filetype>osw</filetype>
      <usage_type>test</usage_type>
      <checksum>CF1FEE66</checksum>
    </file>
    <file>
      <filename>base-dhw-indirect.osw</filename>
      <filetype>osw</filetype>
      <usage_type>test</usage_type>
      <checksum>84187D8C</checksum>
    </file>
    <file>
      <filename>base-dhw-jacket-indirect.osw</filename>
      <filetype>osw</filetype>
      <usage_type>test</usage_type>
      <checksum>0DDD68DE</checksum>
    </file>
    <file>
      <filename>base-hvac-undersized.osw</filename>
      <filetype>osw</filetype>
      <usage_type>test</usage_type>
      <checksum>9B8F9953</checksum>
    </file>
    <file>
      <filename>base-atticroof-unvented-insulated-roof.osw</filename>
      <filetype>osw</filetype>
      <usage_type>test</usage_type>
      <checksum>0FEABA84</checksum>
    </file>
    <file>
      <filename>base-pv.osw</filename>
      <filetype>osw</filetype>
      <usage_type>test</usage_type>
      <checksum>504B6601</checksum>
    </file>
    <file>
      <filename>base-mechvent-hrv-asre.osw</filename>
      <filetype>osw</filetype>
      <usage_type>test</usage_type>
      <checksum>90F9CF71</checksum>
    </file>
    <file>
      <filename>base-enclosure-overhangs.osw</filename>
      <filetype>osw</filetype>
      <usage_type>test</usage_type>
      <checksum>802A7427</checksum>
    </file>
    <file>
      <filename>base-atticroof-vented.osw</filename>
      <filetype>osw</filetype>
      <usage_type>test</usage_type>
      <checksum>6B5FD902</checksum>
    </file>
    <file>
      <filename>base-dhw-dwhr.osw</filename>
      <filetype>osw</filetype>
      <usage_type>test</usage_type>
      <checksum>DD25357D</checksum>
    </file>
    <file>
<<<<<<< HEAD
      <filename>base-misc-timestep-10-mins.osw</filename>
      <filetype>osw</filetype>
      <usage_type>test</usage_type>
      <checksum>546BBAE1</checksum>
    </file>
    <file>
=======
>>>>>>> cc80ad7c
      <filename>base-enclosure-beds-4.osw</filename>
      <filetype>osw</filetype>
      <usage_type>test</usage_type>
      <checksum>18930BA9</checksum>
    </file>
    <file>
      <filename>base-enclosure-beds-5.osw</filename>
      <filetype>osw</filetype>
      <usage_type>test</usage_type>
      <checksum>E79CA12A</checksum>
    </file>
    <file>
      <filename>base-foundation-ambient.osw</filename>
      <filetype>osw</filetype>
      <usage_type>test</usage_type>
      <checksum>17FCD88A</checksum>
    </file>
    <file>
      <filename>base-foundation-vented-crawlspace.osw</filename>
      <filetype>osw</filetype>
      <usage_type>test</usage_type>
      <checksum>9F532AED</checksum>
    </file>
    <file>
      <filename>base-foundation-unvented-crawlspace.osw</filename>
      <filetype>osw</filetype>
      <usage_type>test</usage_type>
      <checksum>ABAC7C4B</checksum>
    </file>
    <file>
      <filename>base-hvac-central-ac-plus-air-to-air-heat-pump-heating.osw</filename>
      <filetype>osw</filetype>
      <usage_type>test</usage_type>
      <checksum>E505207E</checksum>
    </file>
    <file>
      <filename>base-hvac-air-to-air-heat-pump-2-speed.osw</filename>
      <filetype>osw</filetype>
      <usage_type>test</usage_type>
      <checksum>CD72461C</checksum>
    </file>
    <file>
      <filename>base-hvac-central-ac-only-2-speed.osw</filename>
      <filetype>osw</filetype>
      <usage_type>test</usage_type>
      <checksum>B8CC515F</checksum>
    </file>
    <file>
      <filename>base-hvac-air-to-air-heat-pump-var-speed.osw</filename>
      <filetype>osw</filetype>
      <usage_type>test</usage_type>
      <checksum>75F1F078</checksum>
    </file>
    <file>
      <filename>base-hvac-furnace-gas-central-ac-2-speed.osw</filename>
      <filetype>osw</filetype>
      <usage_type>test</usage_type>
      <checksum>F7C315E0</checksum>
    </file>
    <file>
      <filename>base-hvac-ground-to-air-heat-pump.osw</filename>
      <filetype>osw</filetype>
      <usage_type>test</usage_type>
      <checksum>16485655</checksum>
    </file>
    <file>
      <filename>base-hvac-mini-split-heat-pump-ducted.osw</filename>
      <filetype>osw</filetype>
      <usage_type>test</usage_type>
      <checksum>9FB46217</checksum>
    </file>
    <file>
      <filename>base-hvac-central-ac-only-var-speed.osw</filename>
      <filetype>osw</filetype>
      <usage_type>test</usage_type>
      <checksum>03B9D3D1</checksum>
    </file>
    <file>
      <filename>base-hvac-evap-cooler-furnace-gas.osw</filename>
      <filetype>osw</filetype>
      <usage_type>test</usage_type>
      <checksum>2E107D91</checksum>
    </file>
    <file>
      <filename>base-hvac-evap-cooler-only.osw</filename>
      <filetype>osw</filetype>
      <usage_type>test</usage_type>
      <checksum>AC58C364</checksum>
    </file>
    <file>
      <filename>base-hvac-evap-cooler-only-ducted.osw</filename>
      <filetype>osw</filetype>
      <usage_type>test</usage_type>
      <checksum>C276FF50</checksum>
    </file>
    <file>
      <filename>base-hvac-furnace-gas-central-ac-var-speed.osw</filename>
      <filetype>osw</filetype>
      <usage_type>test</usage_type>
      <checksum>D186C291</checksum>
    </file>
    <file>
      <filename>base-hvac-furnace-gas-room-ac.osw</filename>
      <filetype>osw</filetype>
      <usage_type>test</usage_type>
      <checksum>E74D3F8F</checksum>
    </file>
    <file>
      <filename>base-hvac-room-ac-only.osw</filename>
      <filetype>osw</filetype>
      <usage_type>test</usage_type>
      <checksum>BC3777A7</checksum>
    </file>
    <file>
      <filename>base-mechvent-cfis-evap-cooler-only-ducted.osw</filename>
      <filetype>osw</filetype>
      <usage_type>test</usage_type>
      <checksum>DB3043DE</checksum>
    </file>
    <file>
      <filename>base-atticroof-flat.osw</filename>
      <filetype>osw</filetype>
      <usage_type>test</usage_type>
      <checksum>207968DC</checksum>
    </file>
    <file>
      <filename>extra-dhw-solar-latitude.osw</filename>
      <filetype>osw</filetype>
      <usage_type>test</usage_type>
      <checksum>D81EAC5C</checksum>
    </file>
    <file>
      <filename>extra-pv-roofpitch.osw</filename>
      <filetype>osw</filetype>
      <usage_type>test</usage_type>
      <checksum>55EA7AD3</checksum>
    </file>
    <file>
      <filename>extra-auto.osw</filename>
      <filetype>osw</filetype>
      <usage_type>test</usage_type>
      <checksum>5D6BDDBA</checksum>
    </file>
    <file>
      <filename>base-atticroof-radiant-barrier.osw</filename>
      <filetype>osw</filetype>
      <usage_type>test</usage_type>
      <checksum>E7925E3F</checksum>
    </file>
    <file>
      <filename>base-hvac-boiler-elec-only.osw</filename>
      <filetype>osw</filetype>
      <usage_type>test</usage_type>
      <checksum>DCC45EBA</checksum>
    </file>
    <file>
      <filename>base-hvac-portable-heater-electric-only.osw</filename>
      <filetype>osw</filetype>
      <usage_type>test</usage_type>
      <checksum>151F0F76</checksum>
    </file>
    <file>
      <filename>base-hvac-stove-oil-only.osw</filename>
      <filetype>osw</filetype>
      <usage_type>test</usage_type>
      <checksum>FB8BBEF5</checksum>
    </file>
    <file>
      <filename>base-hvac-wall-furnace-elec-only.osw</filename>
      <filetype>osw</filetype>
      <usage_type>test</usage_type>
      <checksum>A59E1713</checksum>
    </file>
    <file>
      <filename>base-hvac-stove-wood-pellets-only.osw</filename>
      <filetype>osw</filetype>
      <usage_type>test</usage_type>
      <checksum>56807B11</checksum>
    </file>
    <file>
      <filename>base-mechvent-bath-kitchen-fans.osw</filename>
      <filetype>osw</filetype>
      <usage_type>test</usage_type>
      <checksum>51359932</checksum>
    </file>
    <file>
      <filename>base-misc-neighbor-shading.osw</filename>
      <filetype>osw</filetype>
      <usage_type>test</usage_type>
      <checksum>BDC280AE</checksum>
    </file>
    <file>
      <filename>base-dhw-indirect-with-solar-fraction.osw</filename>
      <filetype>osw</filetype>
      <usage_type>test</usage_type>
      <checksum>648F84CD</checksum>
    </file>
    <file>
      <filename>base-location-epw-filepath-AMY-2012.osw</filename>
      <filetype>osw</filetype>
      <usage_type>test</usage_type>
      <checksum>0EE4C9F1</checksum>
    </file>
    <file>
      <filename>base-location-epw-filepath.osw</filename>
      <filetype>osw</filetype>
      <usage_type>test</usage_type>
      <checksum>E1891FDB</checksum>
    </file>
    <file>
      <filename>base-enclosure-beds-1.osw</filename>
      <filetype>osw</filetype>
      <usage_type>test</usage_type>
      <checksum>6E8B2E46</checksum>
    </file>
    <file>
      <filename>base-enclosure-beds-2.osw</filename>
      <filetype>osw</filetype>
      <usage_type>test</usage_type>
      <checksum>9425B793</checksum>
    </file>
    <file>
      <filename>base-dhw-combi-tankless-outside.osw</filename>
      <filetype>osw</filetype>
      <usage_type>test</usage_type>
      <checksum>E5837E61</checksum>
    </file>
    <file>
      <filename>base-dhw-combi-tankless.osw</filename>
      <filetype>osw</filetype>
      <usage_type>test</usage_type>
      <checksum>F550548B</checksum>
    </file>
    <file>
      <filename>base-misc-defaults2.osw</filename>
      <filetype>osw</filetype>
      <usage_type>test</usage_type>
      <checksum>39576806</checksum>
    </file>
    <file>
      <filename>base-dhw-tank-heat-pump-outside.osw</filename>
      <filetype>osw</filetype>
      <usage_type>test</usage_type>
      <checksum>6751AD45</checksum>
    </file>
    <file>
      <filename>base-dhw-tank-heat-pump-with-solar-fraction.osw</filename>
      <filetype>osw</filetype>
      <usage_type>test</usage_type>
      <checksum>ED53366A</checksum>
    </file>
    <file>
      <filename>base-dhw-tank-heat-pump.osw</filename>
      <filetype>osw</filetype>
      <usage_type>test</usage_type>
      <checksum>738C69B3</checksum>
    </file>
    <file>
      <filename>base-dhw-jacket-hpwh.osw</filename>
      <filetype>osw</filetype>
      <usage_type>test</usage_type>
      <checksum>537C54E9</checksum>
    </file>
    <file>
      <filename>base-dhw-jacket-gas.osw</filename>
      <filetype>osw</filetype>
      <usage_type>test</usage_type>
      <checksum>E6B24FA1</checksum>
    </file>
    <file>
      <filename>base-dhw-solar-direct-evacuated-tube.osw</filename>
      <filetype>osw</filetype>
      <usage_type>test</usage_type>
      <checksum>F639A3EE</checksum>
    </file>
    <file>
      <filename>base-dhw-solar-direct-flat-plate.osw</filename>
      <filetype>osw</filetype>
      <usage_type>test</usage_type>
      <checksum>5A3860B3</checksum>
    </file>
    <file>
      <filename>base-dhw-solar-direct-ics.osw</filename>
      <filetype>osw</filetype>
      <usage_type>test</usage_type>
      <checksum>75E44EE5</checksum>
    </file>
    <file>
      <filename>base-dhw-solar-indirect-flat-plate.osw</filename>
      <filetype>osw</filetype>
      <usage_type>test</usage_type>
      <checksum>AB065D3D</checksum>
    </file>
    <file>
      <filename>base-dhw-solar-thermosyphon-flat-plate.osw</filename>
      <filetype>osw</filetype>
      <usage_type>test</usage_type>
      <checksum>0EFD2C4E</checksum>
    </file>
    <file>
      <filename>base-dhw-tank-heat-pump-with-solar.osw</filename>
      <filetype>osw</filetype>
      <usage_type>test</usage_type>
      <checksum>5C578E26</checksum>
    </file>
    <file>
      <filename>base-dhw-tank-gas-outside.osw</filename>
      <filetype>osw</filetype>
      <usage_type>test</usage_type>
      <checksum>DF182993</checksum>
    </file>
    <file>
      <filename>base-dhw-tank-gas.osw</filename>
      <filetype>osw</filetype>
      <usage_type>test</usage_type>
      <checksum>E846DB44</checksum>
    </file>
    <file>
      <filename>base-dhw-tank-oil.osw</filename>
      <filetype>osw</filetype>
      <usage_type>test</usage_type>
      <checksum>AF66D1E4</checksum>
    </file>
    <file>
      <filename>base-dhw-tank-wood.osw</filename>
      <filetype>osw</filetype>
      <usage_type>test</usage_type>
      <checksum>E226EA2A</checksum>
    </file>
    <file>
      <filename>base-dhw-tankless-gas-with-solar.osw</filename>
      <filetype>osw</filetype>
      <usage_type>test</usage_type>
      <checksum>EBBD575B</checksum>
    </file>
    <file>
      <filename>base-dhw-tankless-electric-outside.osw</filename>
      <filetype>osw</filetype>
      <usage_type>test</usage_type>
      <checksum>B39EDF9D</checksum>
    </file>
    <file>
      <filename>base-dhw-tankless-electric.osw</filename>
      <filetype>osw</filetype>
      <usage_type>test</usage_type>
      <checksum>6528ED60</checksum>
    </file>
    <file>
      <filename>base-dhw-tankless-gas-with-solar-fraction.osw</filename>
      <filetype>osw</filetype>
      <usage_type>test</usage_type>
      <checksum>6DBFE4D2</checksum>
    </file>
    <file>
      <filename>base-dhw-tankless-propane.osw</filename>
      <filetype>osw</filetype>
      <usage_type>test</usage_type>
      <checksum>21C9F1D2</checksum>
    </file>
    <file>
      <filename>base-dhw-tankless-gas.osw</filename>
      <filetype>osw</filetype>
      <usage_type>test</usage_type>
      <checksum>AA9A713E</checksum>
    </file>
    <file>
      <filename>base-hvac-room-ac-only-33percent.osw</filename>
      <filetype>osw</filetype>
      <usage_type>test</usage_type>
      <checksum>F3A2EC3E</checksum>
    </file>
    <file>
      <filename>base-hvac-mini-split-heat-pump-ducted-cooling-only.osw</filename>
      <filetype>osw</filetype>
      <usage_type>test</usage_type>
      <checksum>999EA012</checksum>
    </file>
    <file>
      <filename>base-hvac-mini-split-heat-pump-ducted-heating-only.osw</filename>
      <filetype>osw</filetype>
      <usage_type>test</usage_type>
      <checksum>6FF7B81A</checksum>
    </file>
    <file>
      <filename>base-hvac-furnace-elec-central-ac-1-speed.osw</filename>
      <filetype>osw</filetype>
      <usage_type>test</usage_type>
      <checksum>7AAB060E</checksum>
    </file>
    <file>
      <filename>base-enclosure-infil-natural-ach.osw</filename>
      <filetype>osw</filetype>
      <usage_type>test</usage_type>
      <checksum>84D09DDA</checksum>
    </file>
    <file>
      <filename>base-foundation-unconditioned-basement-assembly-r.osw</filename>
      <filetype>osw</filetype>
      <usage_type>test</usage_type>
      <checksum>54DF4CDD</checksum>
    </file>
    <file>
      <filename>base-foundation-unconditioned-basement-wall-insulation.osw</filename>
      <filetype>osw</filetype>
      <usage_type>test</usage_type>
      <checksum>5ACE9CC1</checksum>
    </file>
    <file>
      <filename>base-foundation-unconditioned-basement.osw</filename>
      <filetype>osw</filetype>
      <usage_type>test</usage_type>
      <checksum>0F362BAB</checksum>
    </file>
    <file>
      <filename>base-hvac-fireplace-wood-only.osw</filename>
      <filetype>osw</filetype>
      <usage_type>test</usage_type>
      <checksum>DEB9B402</checksum>
    </file>
    <file>
      <filename>base-hvac-floor-furnace-propane-only.osw</filename>
      <filetype>osw</filetype>
      <usage_type>test</usage_type>
      <checksum>CB67C0DC</checksum>
    </file>
    <file>
      <filename>base-enclosure-2stories-garage.osw</filename>
      <filetype>osw</filetype>
      <usage_type>test</usage_type>
      <checksum>80D95083</checksum>
    </file>
    <file>
      <filename>base-enclosure-2stories.osw</filename>
      <filetype>osw</filetype>
      <usage_type>test</usage_type>
      <checksum>7B613CAC</checksum>
    </file>
    <file>
      <filename>base-foundation-slab.osw</filename>
      <filetype>osw</filetype>
      <usage_type>test</usage_type>
      <checksum>9E7A8F28</checksum>
    </file>
    <file>
      <filename>extra-second-refrigerator.osw</filename>
      <filetype>osw</filetype>
      <usage_type>test</usage_type>
      <checksum>9AA94C12</checksum>
    </file>
    <file>
      <filename>base-hvac-mini-split-heat-pump-ductless.osw</filename>
      <filetype>osw</filetype>
      <usage_type>test</usage_type>
      <checksum>D65B3D3F</checksum>
    </file>
    <file>
      <filename>base-enclosure-garage.osw</filename>
      <filetype>osw</filetype>
      <usage_type>test</usage_type>
      <checksum>2DC7FD0A</checksum>
    </file>
    <file>
      <filename>base-misc-large-uncommon-loads.osw</filename>
      <filetype>osw</filetype>
      <usage_type>test</usage_type>
      <checksum>3C7D4B0E</checksum>
    </file>
    <file>
      <filename>base-misc-large-uncommon-loads2.osw</filename>
      <filetype>osw</filetype>
      <usage_type>test</usage_type>
      <checksum>ED757A97</checksum>
    </file>
    <file>
<<<<<<< HEAD
      <filename>base-misc-runperiod-1-month.osw</filename>
      <filetype>osw</filetype>
      <usage_type>test</usage_type>
      <checksum>4DD54C75</checksum>
    </file>
    <file>
=======
>>>>>>> cc80ad7c
      <filename>base-misc-ceiling-fans.osw</filename>
      <filetype>osw</filetype>
      <usage_type>test</usage_type>
      <checksum>AB30638E</checksum>
    </file>
    <file>
      <filename>base-hvac-boiler-gas-central-ac-1-speed.osw</filename>
      <filetype>osw</filetype>
      <usage_type>test</usage_type>
      <checksum>C939F1AB</checksum>
    </file>
    <file>
      <filename>base-appliances-coal.osw</filename>
      <filetype>osw</filetype>
      <usage_type>test</usage_type>
      <checksum>B56BE252</checksum>
    </file>
    <file>
      <filename>base-dhw-tank-coal.osw</filename>
      <filetype>osw</filetype>
      <usage_type>test</usage_type>
      <checksum>70409EDE</checksum>
    </file>
    <file>
      <filename>base-hvac-boiler-coal-only.osw</filename>
      <filetype>osw</filetype>
      <usage_type>test</usage_type>
      <checksum>73D26473</checksum>
    </file>
    <file>
      <filename>base-hvac-elec-resistance-only.osw</filename>
      <filetype>osw</filetype>
      <usage_type>test</usage_type>
      <checksum>A9C67754</checksum>
    </file>
    <file>
      <filename>base-simcontrol-timestep-10-mins.osw</filename>
      <filetype>osw</filetype>
      <usage_type>test</usage_type>
      <checksum>81BEDB3F</checksum>
    </file>
    <file>
      <filename>build_residential_hpxml_test.rb</filename>
      <filetype>rb</filetype>
      <usage_type>test</usage_type>
      <checksum>015559B7</checksum>
    </file>
    <file>
      <filename>base-simcontrol-daylight-saving-custom.osw</filename>
      <filetype>osw</filetype>
      <usage_type>test</usage_type>
      <checksum>4CA97829</checksum>
    </file>
    <file>
      <filename>base-simcontrol-daylight-saving-disabled.osw</filename>
      <filetype>osw</filetype>
      <usage_type>test</usage_type>
      <checksum>501A5AD8</checksum>
    </file>
    <file>
      <filename>base-simcontrol-runperiod-1-month.osw</filename>
      <filetype>osw</filetype>
      <usage_type>test</usage_type>
      <checksum>830717FA</checksum>
    </file>
    <file>
      <version>
        <software_program>OpenStudio</software_program>
        <identifier>2.9.0</identifier>
        <min_compatible>2.9.0</min_compatible>
      </version>
      <filename>measure.rb</filename>
      <filetype>rb</filetype>
      <usage_type>script</usage_type>
<<<<<<< HEAD
      <checksum>CB182BEA</checksum>
    </file>
    <file>
      <filename>extra-second-heating-system.osw</filename>
      <filetype>osw</filetype>
      <usage_type>test</usage_type>
      <checksum>B72742A4</checksum>
=======
      <checksum>F0403BFA</checksum>
>>>>>>> cc80ad7c
    </file>
  </files>
</measure><|MERGE_RESOLUTION|>--- conflicted
+++ resolved
@@ -3,13 +3,8 @@
   <schema_version>3.0</schema_version>
   <name>build_residential_hpxml</name>
   <uid>a13a8983-2b01-4930-8af2-42030b6e4233</uid>
-<<<<<<< HEAD
-  <version_id>548c380a-92ea-4e50-b68e-9a4586b49f06</version_id>
-  <version_modified>20200626T182515Z</version_modified>
-=======
-  <version_id>ebbd427c-bf56-484e-9235-da7482684f23</version_id>
-  <version_modified>20200629T185250Z</version_modified>
->>>>>>> cc80ad7c
+  <version_id>6ac844fe-fdb9-4900-94af-19c82c25d65f</version_id>
+  <version_modified>20200629T190812Z</version_modified>
   <xml_checksum>2C38F48B</xml_checksum>
   <class_name>BuildResidentialHPXML</class_name>
   <display_name>HPXML Builder</display_name>
@@ -5455,17 +5450,952 @@
       <checksum>986E1A36</checksum>
     </file>
     <file>
-<<<<<<< HEAD
-      <filename>test_measure.xml</filename>
-      <filetype>xml</filetype>
-      <usage_type>test</usage_type>
-      <checksum>E6C2258D</checksum>
-    </file>
-    <file>
-      <filename>test_rakefile.xml</filename>
-      <filetype>xml</filetype>
-      <usage_type>test</usage_type>
-      <checksum>C23C5668</checksum>
+      <filename>base-simcontrol-daylight-saving-custom.osw</filename>
+      <filetype>osw</filetype>
+      <usage_type>test</usage_type>
+      <checksum>4CA97829</checksum>
+    </file>
+    <file>
+      <filename>base-simcontrol-runperiod-1-month.osw</filename>
+      <filetype>osw</filetype>
+      <usage_type>test</usage_type>
+      <checksum>830717FA</checksum>
+    </file>
+    <file>
+      <filename>base-misc-defaults.osw</filename>
+      <filetype>osw</filetype>
+      <usage_type>test</usage_type>
+      <checksum>B8B491B9</checksum>
+    </file>
+    <file>
+      <filename>base.osw</filename>
+      <filetype>osw</filetype>
+      <usage_type>test</usage_type>
+      <checksum>52D6145E</checksum>
+    </file>
+    <file>
+      <filename>base-appliances-none.osw</filename>
+      <filetype>osw</filetype>
+      <usage_type>test</usage_type>
+      <checksum>27D5ADD1</checksum>
+    </file>
+    <file>
+      <filename>base-appliances-dehumidifier-50percent.osw</filename>
+      <filetype>osw</filetype>
+      <usage_type>test</usage_type>
+      <checksum>495BFD12</checksum>
+    </file>
+    <file>
+      <filename>base-appliances-dehumidifier-ief.osw</filename>
+      <filetype>osw</filetype>
+      <usage_type>test</usage_type>
+      <checksum>B59A2A8C</checksum>
+    </file>
+    <file>
+      <filename>base-appliances-dehumidifier.osw</filename>
+      <filetype>osw</filetype>
+      <usage_type>test</usage_type>
+      <checksum>2C84FF61</checksum>
+    </file>
+    <file>
+      <filename>base-single-family-attached.osw</filename>
+      <filetype>osw</filetype>
+      <usage_type>test</usage_type>
+      <checksum>815F9B75</checksum>
+    </file>
+    <file>
+      <filename>base-multifamily.osw</filename>
+      <filetype>osw</filetype>
+      <usage_type>test</usage_type>
+      <checksum>62119412</checksum>
+    </file>
+    <file>
+      <filename>base-appliances-gas.osw</filename>
+      <filetype>osw</filetype>
+      <usage_type>test</usage_type>
+      <checksum>5E1062F8</checksum>
+    </file>
+    <file>
+      <filename>base-appliances-oil.osw</filename>
+      <filetype>osw</filetype>
+      <usage_type>test</usage_type>
+      <checksum>D1775E0D</checksum>
+    </file>
+    <file>
+      <filename>base-appliances-propane.osw</filename>
+      <filetype>osw</filetype>
+      <usage_type>test</usage_type>
+      <checksum>80C9FF26</checksum>
+    </file>
+    <file>
+      <filename>base-appliances-modified.osw</filename>
+      <filetype>osw</filetype>
+      <usage_type>test</usage_type>
+      <checksum>9F1C1B08</checksum>
+    </file>
+    <file>
+      <filename>base-appliances-wood.osw</filename>
+      <filetype>osw</filetype>
+      <usage_type>test</usage_type>
+      <checksum>CE7E5FF7</checksum>
+    </file>
+    <file>
+      <filename>base-misc-usage-multiplier.osw</filename>
+      <filetype>osw</filetype>
+      <usage_type>test</usage_type>
+      <checksum>0B741FDF</checksum>
+    </file>
+    <file>
+      <filename>base-hvac-dual-fuel-air-to-air-heat-pump-1-speed.osw</filename>
+      <filetype>osw</filetype>
+      <usage_type>test</usage_type>
+      <checksum>89656CD1</checksum>
+    </file>
+    <file>
+      <filename>base-hvac-dual-fuel-air-to-air-heat-pump-2-speed.osw</filename>
+      <filetype>osw</filetype>
+      <usage_type>test</usage_type>
+      <checksum>CD0AFF3B</checksum>
+    </file>
+    <file>
+      <filename>base-hvac-dual-fuel-mini-split-heat-pump-ducted.osw</filename>
+      <filetype>osw</filetype>
+      <usage_type>test</usage_type>
+      <checksum>35D8029F</checksum>
+    </file>
+    <file>
+      <filename>base-hvac-dual-fuel-air-to-air-heat-pump-var-speed.osw</filename>
+      <filetype>osw</filetype>
+      <usage_type>test</usage_type>
+      <checksum>77C57FA1</checksum>
+    </file>
+    <file>
+      <filename>base-hvac-dual-fuel-air-to-air-heat-pump-1-speed-electric.osw</filename>
+      <filetype>osw</filetype>
+      <usage_type>test</usage_type>
+      <checksum>DF3F2964</checksum>
+    </file>
+    <file>
+      <filename>base-mechvent-cfis.osw</filename>
+      <filetype>osw</filetype>
+      <usage_type>test</usage_type>
+      <checksum>47F3B593</checksum>
+    </file>
+    <file>
+      <filename>base-dhw-indirect-outside.osw</filename>
+      <filetype>osw</filetype>
+      <usage_type>test</usage_type>
+      <checksum>35B3BEB3</checksum>
+    </file>
+    <file>
+      <filename>base-dhw-jacket-electric.osw</filename>
+      <filetype>osw</filetype>
+      <usage_type>test</usage_type>
+      <checksum>FCA691ED</checksum>
+    </file>
+    <file>
+      <filename>base-dhw-low-flow-fixtures.osw</filename>
+      <filetype>osw</filetype>
+      <usage_type>test</usage_type>
+      <checksum>E64F67CB</checksum>
+    </file>
+    <file>
+      <filename>base-dhw-none.osw</filename>
+      <filetype>osw</filetype>
+      <usage_type>test</usage_type>
+      <checksum>58720D60</checksum>
+    </file>
+    <file>
+      <filename>base-dhw-recirc-demand.osw</filename>
+      <filetype>osw</filetype>
+      <usage_type>test</usage_type>
+      <checksum>6DF06E65</checksum>
+    </file>
+    <file>
+      <filename>base-dhw-recirc-manual.osw</filename>
+      <filetype>osw</filetype>
+      <usage_type>test</usage_type>
+      <checksum>AF80DF7D</checksum>
+    </file>
+    <file>
+      <filename>base-dhw-recirc-nocontrol.osw</filename>
+      <filetype>osw</filetype>
+      <usage_type>test</usage_type>
+      <checksum>490AB39A</checksum>
+    </file>
+    <file>
+      <filename>base-dhw-recirc-temperature.osw</filename>
+      <filetype>osw</filetype>
+      <usage_type>test</usage_type>
+      <checksum>762F9BD9</checksum>
+    </file>
+    <file>
+      <filename>base-dhw-recirc-timer.osw</filename>
+      <filetype>osw</filetype>
+      <usage_type>test</usage_type>
+      <checksum>6E20C8AC</checksum>
+    </file>
+    <file>
+      <filename>base-dhw-solar-fraction.osw</filename>
+      <filetype>osw</filetype>
+      <usage_type>test</usage_type>
+      <checksum>CC754AFF</checksum>
+    </file>
+    <file>
+      <filename>base-dhw-uef.osw</filename>
+      <filetype>osw</filetype>
+      <usage_type>test</usage_type>
+      <checksum>FA836468</checksum>
+    </file>
+    <file>
+      <filename>base-enclosure-infil-cfm50.osw</filename>
+      <filetype>osw</filetype>
+      <usage_type>test</usage_type>
+      <checksum>87653139</checksum>
+    </file>
+    <file>
+      <filename>base-foundation-conditioned-basement-slab-insulation.osw</filename>
+      <filetype>osw</filetype>
+      <usage_type>test</usage_type>
+      <checksum>4CEB86B9</checksum>
+    </file>
+    <file>
+      <filename>base-hvac-boiler-gas-only.osw</filename>
+      <filetype>osw</filetype>
+      <usage_type>test</usage_type>
+      <checksum>657CF794</checksum>
+    </file>
+    <file>
+      <filename>base-hvac-boiler-oil-only.osw</filename>
+      <filetype>osw</filetype>
+      <usage_type>test</usage_type>
+      <checksum>927FF34E</checksum>
+    </file>
+    <file>
+      <filename>base-hvac-boiler-propane-only.osw</filename>
+      <filetype>osw</filetype>
+      <usage_type>test</usage_type>
+      <checksum>E7CFFDFF</checksum>
+    </file>
+    <file>
+      <filename>base-hvac-boiler-wood-only.osw</filename>
+      <filetype>osw</filetype>
+      <usage_type>test</usage_type>
+      <checksum>B27640B5</checksum>
+    </file>
+    <file>
+      <filename>base-hvac-central-ac-only-1-speed.osw</filename>
+      <filetype>osw</filetype>
+      <usage_type>test</usage_type>
+      <checksum>8ADF5892</checksum>
+    </file>
+    <file>
+      <filename>base-hvac-ducts-leakage-percent.osw</filename>
+      <filetype>osw</filetype>
+      <usage_type>test</usage_type>
+      <checksum>EAFFC32A</checksum>
+    </file>
+    <file>
+      <filename>base-hvac-furnace-elec-only.osw</filename>
+      <filetype>osw</filetype>
+      <usage_type>test</usage_type>
+      <checksum>A6D8B318</checksum>
+    </file>
+    <file>
+      <filename>base-hvac-furnace-gas-only.osw</filename>
+      <filetype>osw</filetype>
+      <usage_type>test</usage_type>
+      <checksum>B2802023</checksum>
+    </file>
+    <file>
+      <filename>base-hvac-furnace-oil-only.osw</filename>
+      <filetype>osw</filetype>
+      <usage_type>test</usage_type>
+      <checksum>5169E300</checksum>
+    </file>
+    <file>
+      <filename>base-hvac-furnace-propane-only.osw</filename>
+      <filetype>osw</filetype>
+      <usage_type>test</usage_type>
+      <checksum>7DE1C8AB</checksum>
+    </file>
+    <file>
+      <filename>base-hvac-furnace-wood-only.osw</filename>
+      <filetype>osw</filetype>
+      <usage_type>test</usage_type>
+      <checksum>475ED929</checksum>
+    </file>
+    <file>
+      <filename>base-hvac-none.osw</filename>
+      <filetype>osw</filetype>
+      <usage_type>test</usage_type>
+      <checksum>FBDD2BD2</checksum>
+    </file>
+    <file>
+      <filename>base-hvac-programmable-thermostat.osw</filename>
+      <filetype>osw</filetype>
+      <usage_type>test</usage_type>
+      <checksum>98D8D047</checksum>
+    </file>
+    <file>
+      <filename>base-hvac-setpoints.osw</filename>
+      <filetype>osw</filetype>
+      <usage_type>test</usage_type>
+      <checksum>294247C2</checksum>
+    </file>
+    <file>
+      <filename>base-location-baltimore-md.osw</filename>
+      <filetype>osw</filetype>
+      <usage_type>test</usage_type>
+      <checksum>F381B13D</checksum>
+    </file>
+    <file>
+      <filename>base-location-dallas-tx.osw</filename>
+      <filetype>osw</filetype>
+      <usage_type>test</usage_type>
+      <checksum>AD0B586B</checksum>
+    </file>
+    <file>
+      <filename>base-location-duluth-mn.osw</filename>
+      <filetype>osw</filetype>
+      <usage_type>test</usage_type>
+      <checksum>84C1CBB4</checksum>
+    </file>
+    <file>
+      <filename>base-location-miami-fl.osw</filename>
+      <filetype>osw</filetype>
+      <usage_type>test</usage_type>
+      <checksum>493FF050</checksum>
+    </file>
+    <file>
+      <filename>base-mechvent-balanced.osw</filename>
+      <filetype>osw</filetype>
+      <usage_type>test</usage_type>
+      <checksum>BB1F0B58</checksum>
+    </file>
+    <file>
+      <filename>base-mechvent-erv.osw</filename>
+      <filetype>osw</filetype>
+      <usage_type>test</usage_type>
+      <checksum>C78BBA83</checksum>
+    </file>
+    <file>
+      <filename>base-mechvent-exhaust.osw</filename>
+      <filetype>osw</filetype>
+      <usage_type>test</usage_type>
+      <checksum>91FB5EA9</checksum>
+    </file>
+    <file>
+      <filename>base-mechvent-hrv.osw</filename>
+      <filetype>osw</filetype>
+      <usage_type>test</usage_type>
+      <checksum>108CE4D5</checksum>
+    </file>
+    <file>
+      <filename>base-mechvent-supply.osw</filename>
+      <filetype>osw</filetype>
+      <usage_type>test</usage_type>
+      <checksum>48DA39DF</checksum>
+    </file>
+    <file>
+      <filename>base-misc-whole-house-fan.osw</filename>
+      <filetype>osw</filetype>
+      <usage_type>test</usage_type>
+      <checksum>D2DD63E7</checksum>
+    </file>
+    <file>
+      <filename>base-hvac-air-to-air-heat-pump-1-speed.osw</filename>
+      <filetype>osw</filetype>
+      <usage_type>test</usage_type>
+      <checksum>1690BFB2</checksum>
+    </file>
+    <file>
+      <filename>base-mechvent-erv-atre-asre.osw</filename>
+      <filetype>osw</filetype>
+      <usage_type>test</usage_type>
+      <checksum>553FD746</checksum>
+    </file>
+    <file>
+      <filename>base-enclosure-windows-none.osw</filename>
+      <filetype>osw</filetype>
+      <usage_type>test</usage_type>
+      <checksum>EAA6C65E</checksum>
+    </file>
+    <file>
+      <filename>base-dhw-indirect-standbyloss.osw</filename>
+      <filetype>osw</filetype>
+      <usage_type>test</usage_type>
+      <checksum>CF1FEE66</checksum>
+    </file>
+    <file>
+      <filename>base-dhw-indirect.osw</filename>
+      <filetype>osw</filetype>
+      <usage_type>test</usage_type>
+      <checksum>84187D8C</checksum>
+    </file>
+    <file>
+      <filename>base-dhw-jacket-indirect.osw</filename>
+      <filetype>osw</filetype>
+      <usage_type>test</usage_type>
+      <checksum>0DDD68DE</checksum>
+    </file>
+    <file>
+      <filename>base-hvac-undersized.osw</filename>
+      <filetype>osw</filetype>
+      <usage_type>test</usage_type>
+      <checksum>9B8F9953</checksum>
+    </file>
+    <file>
+      <filename>base-atticroof-unvented-insulated-roof.osw</filename>
+      <filetype>osw</filetype>
+      <usage_type>test</usage_type>
+      <checksum>0FEABA84</checksum>
+    </file>
+    <file>
+      <filename>base-pv.osw</filename>
+      <filetype>osw</filetype>
+      <usage_type>test</usage_type>
+      <checksum>504B6601</checksum>
+    </file>
+    <file>
+      <filename>base-mechvent-hrv-asre.osw</filename>
+      <filetype>osw</filetype>
+      <usage_type>test</usage_type>
+      <checksum>90F9CF71</checksum>
+    </file>
+    <file>
+      <filename>base-enclosure-overhangs.osw</filename>
+      <filetype>osw</filetype>
+      <usage_type>test</usage_type>
+      <checksum>802A7427</checksum>
+    </file>
+    <file>
+      <filename>base-atticroof-vented.osw</filename>
+      <filetype>osw</filetype>
+      <usage_type>test</usage_type>
+      <checksum>6B5FD902</checksum>
+    </file>
+    <file>
+      <filename>base-dhw-dwhr.osw</filename>
+      <filetype>osw</filetype>
+      <usage_type>test</usage_type>
+      <checksum>DD25357D</checksum>
+    </file>
+    <file>
+      <filename>base-enclosure-beds-4.osw</filename>
+      <filetype>osw</filetype>
+      <usage_type>test</usage_type>
+      <checksum>18930BA9</checksum>
+    </file>
+    <file>
+      <filename>base-enclosure-beds-5.osw</filename>
+      <filetype>osw</filetype>
+      <usage_type>test</usage_type>
+      <checksum>E79CA12A</checksum>
+    </file>
+    <file>
+      <filename>base-foundation-ambient.osw</filename>
+      <filetype>osw</filetype>
+      <usage_type>test</usage_type>
+      <checksum>17FCD88A</checksum>
+    </file>
+    <file>
+      <filename>base-foundation-vented-crawlspace.osw</filename>
+      <filetype>osw</filetype>
+      <usage_type>test</usage_type>
+      <checksum>9F532AED</checksum>
+    </file>
+    <file>
+      <filename>base-foundation-unvented-crawlspace.osw</filename>
+      <filetype>osw</filetype>
+      <usage_type>test</usage_type>
+      <checksum>ABAC7C4B</checksum>
+    </file>
+    <file>
+      <filename>base-hvac-central-ac-plus-air-to-air-heat-pump-heating.osw</filename>
+      <filetype>osw</filetype>
+      <usage_type>test</usage_type>
+      <checksum>E505207E</checksum>
+    </file>
+    <file>
+      <filename>base-hvac-air-to-air-heat-pump-2-speed.osw</filename>
+      <filetype>osw</filetype>
+      <usage_type>test</usage_type>
+      <checksum>CD72461C</checksum>
+    </file>
+    <file>
+      <filename>base-hvac-central-ac-only-2-speed.osw</filename>
+      <filetype>osw</filetype>
+      <usage_type>test</usage_type>
+      <checksum>B8CC515F</checksum>
+    </file>
+    <file>
+      <filename>base-hvac-air-to-air-heat-pump-var-speed.osw</filename>
+      <filetype>osw</filetype>
+      <usage_type>test</usage_type>
+      <checksum>75F1F078</checksum>
+    </file>
+    <file>
+      <filename>base-hvac-furnace-gas-central-ac-2-speed.osw</filename>
+      <filetype>osw</filetype>
+      <usage_type>test</usage_type>
+      <checksum>F7C315E0</checksum>
+    </file>
+    <file>
+      <filename>base-hvac-ground-to-air-heat-pump.osw</filename>
+      <filetype>osw</filetype>
+      <usage_type>test</usage_type>
+      <checksum>16485655</checksum>
+    </file>
+    <file>
+      <filename>base-hvac-mini-split-heat-pump-ducted.osw</filename>
+      <filetype>osw</filetype>
+      <usage_type>test</usage_type>
+      <checksum>9FB46217</checksum>
+    </file>
+    <file>
+      <filename>base-hvac-central-ac-only-var-speed.osw</filename>
+      <filetype>osw</filetype>
+      <usage_type>test</usage_type>
+      <checksum>03B9D3D1</checksum>
+    </file>
+    <file>
+      <filename>base-hvac-evap-cooler-furnace-gas.osw</filename>
+      <filetype>osw</filetype>
+      <usage_type>test</usage_type>
+      <checksum>2E107D91</checksum>
+    </file>
+    <file>
+      <filename>base-hvac-evap-cooler-only.osw</filename>
+      <filetype>osw</filetype>
+      <usage_type>test</usage_type>
+      <checksum>AC58C364</checksum>
+    </file>
+    <file>
+      <filename>base-hvac-evap-cooler-only-ducted.osw</filename>
+      <filetype>osw</filetype>
+      <usage_type>test</usage_type>
+      <checksum>C276FF50</checksum>
+    </file>
+    <file>
+      <filename>base-hvac-furnace-gas-central-ac-var-speed.osw</filename>
+      <filetype>osw</filetype>
+      <usage_type>test</usage_type>
+      <checksum>D186C291</checksum>
+    </file>
+    <file>
+      <filename>base-hvac-furnace-gas-room-ac.osw</filename>
+      <filetype>osw</filetype>
+      <usage_type>test</usage_type>
+      <checksum>E74D3F8F</checksum>
+    </file>
+    <file>
+      <filename>base-hvac-room-ac-only.osw</filename>
+      <filetype>osw</filetype>
+      <usage_type>test</usage_type>
+      <checksum>BC3777A7</checksum>
+    </file>
+    <file>
+      <filename>base-mechvent-cfis-evap-cooler-only-ducted.osw</filename>
+      <filetype>osw</filetype>
+      <usage_type>test</usage_type>
+      <checksum>DB3043DE</checksum>
+    </file>
+    <file>
+      <filename>base-atticroof-flat.osw</filename>
+      <filetype>osw</filetype>
+      <usage_type>test</usage_type>
+      <checksum>207968DC</checksum>
+    </file>
+    <file>
+      <filename>extra-dhw-solar-latitude.osw</filename>
+      <filetype>osw</filetype>
+      <usage_type>test</usage_type>
+      <checksum>D81EAC5C</checksum>
+    </file>
+    <file>
+      <filename>extra-pv-roofpitch.osw</filename>
+      <filetype>osw</filetype>
+      <usage_type>test</usage_type>
+      <checksum>55EA7AD3</checksum>
+    </file>
+    <file>
+      <filename>extra-auto.osw</filename>
+      <filetype>osw</filetype>
+      <usage_type>test</usage_type>
+      <checksum>5D6BDDBA</checksum>
+    </file>
+    <file>
+      <filename>base-atticroof-radiant-barrier.osw</filename>
+      <filetype>osw</filetype>
+      <usage_type>test</usage_type>
+      <checksum>E7925E3F</checksum>
+    </file>
+    <file>
+      <filename>base-hvac-boiler-elec-only.osw</filename>
+      <filetype>osw</filetype>
+      <usage_type>test</usage_type>
+      <checksum>DCC45EBA</checksum>
+    </file>
+    <file>
+      <filename>base-hvac-portable-heater-electric-only.osw</filename>
+      <filetype>osw</filetype>
+      <usage_type>test</usage_type>
+      <checksum>151F0F76</checksum>
+    </file>
+    <file>
+      <filename>base-hvac-stove-oil-only.osw</filename>
+      <filetype>osw</filetype>
+      <usage_type>test</usage_type>
+      <checksum>FB8BBEF5</checksum>
+    </file>
+    <file>
+      <filename>base-hvac-wall-furnace-elec-only.osw</filename>
+      <filetype>osw</filetype>
+      <usage_type>test</usage_type>
+      <checksum>A59E1713</checksum>
+    </file>
+    <file>
+      <filename>base-hvac-stove-wood-pellets-only.osw</filename>
+      <filetype>osw</filetype>
+      <usage_type>test</usage_type>
+      <checksum>56807B11</checksum>
+    </file>
+    <file>
+      <filename>base-mechvent-bath-kitchen-fans.osw</filename>
+      <filetype>osw</filetype>
+      <usage_type>test</usage_type>
+      <checksum>51359932</checksum>
+    </file>
+    <file>
+      <filename>base-misc-neighbor-shading.osw</filename>
+      <filetype>osw</filetype>
+      <usage_type>test</usage_type>
+      <checksum>BDC280AE</checksum>
+    </file>
+    <file>
+      <filename>base-dhw-indirect-with-solar-fraction.osw</filename>
+      <filetype>osw</filetype>
+      <usage_type>test</usage_type>
+      <checksum>648F84CD</checksum>
+    </file>
+    <file>
+      <filename>base-location-epw-filepath-AMY-2012.osw</filename>
+      <filetype>osw</filetype>
+      <usage_type>test</usage_type>
+      <checksum>0EE4C9F1</checksum>
+    </file>
+    <file>
+      <filename>base-location-epw-filepath.osw</filename>
+      <filetype>osw</filetype>
+      <usage_type>test</usage_type>
+      <checksum>E1891FDB</checksum>
+    </file>
+    <file>
+      <filename>base-enclosure-beds-1.osw</filename>
+      <filetype>osw</filetype>
+      <usage_type>test</usage_type>
+      <checksum>6E8B2E46</checksum>
+    </file>
+    <file>
+      <filename>base-enclosure-beds-2.osw</filename>
+      <filetype>osw</filetype>
+      <usage_type>test</usage_type>
+      <checksum>9425B793</checksum>
+    </file>
+    <file>
+      <filename>base-dhw-combi-tankless-outside.osw</filename>
+      <filetype>osw</filetype>
+      <usage_type>test</usage_type>
+      <checksum>E5837E61</checksum>
+    </file>
+    <file>
+      <filename>base-dhw-combi-tankless.osw</filename>
+      <filetype>osw</filetype>
+      <usage_type>test</usage_type>
+      <checksum>F550548B</checksum>
+    </file>
+    <file>
+      <filename>base-misc-defaults2.osw</filename>
+      <filetype>osw</filetype>
+      <usage_type>test</usage_type>
+      <checksum>39576806</checksum>
+    </file>
+    <file>
+      <filename>base-dhw-tank-heat-pump-outside.osw</filename>
+      <filetype>osw</filetype>
+      <usage_type>test</usage_type>
+      <checksum>6751AD45</checksum>
+    </file>
+    <file>
+      <filename>base-dhw-tank-heat-pump-with-solar-fraction.osw</filename>
+      <filetype>osw</filetype>
+      <usage_type>test</usage_type>
+      <checksum>ED53366A</checksum>
+    </file>
+    <file>
+      <filename>base-dhw-tank-heat-pump.osw</filename>
+      <filetype>osw</filetype>
+      <usage_type>test</usage_type>
+      <checksum>738C69B3</checksum>
+    </file>
+    <file>
+      <filename>base-dhw-jacket-hpwh.osw</filename>
+      <filetype>osw</filetype>
+      <usage_type>test</usage_type>
+      <checksum>537C54E9</checksum>
+    </file>
+    <file>
+      <filename>base-dhw-jacket-gas.osw</filename>
+      <filetype>osw</filetype>
+      <usage_type>test</usage_type>
+      <checksum>E6B24FA1</checksum>
+    </file>
+    <file>
+      <filename>base-dhw-solar-direct-evacuated-tube.osw</filename>
+      <filetype>osw</filetype>
+      <usage_type>test</usage_type>
+      <checksum>F639A3EE</checksum>
+    </file>
+    <file>
+      <filename>base-dhw-solar-direct-flat-plate.osw</filename>
+      <filetype>osw</filetype>
+      <usage_type>test</usage_type>
+      <checksum>5A3860B3</checksum>
+    </file>
+    <file>
+      <filename>base-dhw-solar-direct-ics.osw</filename>
+      <filetype>osw</filetype>
+      <usage_type>test</usage_type>
+      <checksum>75E44EE5</checksum>
+    </file>
+    <file>
+      <filename>base-dhw-solar-indirect-flat-plate.osw</filename>
+      <filetype>osw</filetype>
+      <usage_type>test</usage_type>
+      <checksum>AB065D3D</checksum>
+    </file>
+    <file>
+      <filename>base-dhw-solar-thermosyphon-flat-plate.osw</filename>
+      <filetype>osw</filetype>
+      <usage_type>test</usage_type>
+      <checksum>0EFD2C4E</checksum>
+    </file>
+    <file>
+      <filename>base-dhw-tank-heat-pump-with-solar.osw</filename>
+      <filetype>osw</filetype>
+      <usage_type>test</usage_type>
+      <checksum>5C578E26</checksum>
+    </file>
+    <file>
+      <filename>base-dhw-tank-gas-outside.osw</filename>
+      <filetype>osw</filetype>
+      <usage_type>test</usage_type>
+      <checksum>DF182993</checksum>
+    </file>
+    <file>
+      <filename>base-dhw-tank-gas.osw</filename>
+      <filetype>osw</filetype>
+      <usage_type>test</usage_type>
+      <checksum>E846DB44</checksum>
+    </file>
+    <file>
+      <filename>base-dhw-tank-oil.osw</filename>
+      <filetype>osw</filetype>
+      <usage_type>test</usage_type>
+      <checksum>AF66D1E4</checksum>
+    </file>
+    <file>
+      <filename>base-dhw-tank-wood.osw</filename>
+      <filetype>osw</filetype>
+      <usage_type>test</usage_type>
+      <checksum>E226EA2A</checksum>
+    </file>
+    <file>
+      <filename>base-dhw-tankless-gas-with-solar.osw</filename>
+      <filetype>osw</filetype>
+      <usage_type>test</usage_type>
+      <checksum>EBBD575B</checksum>
+    </file>
+    <file>
+      <filename>base-dhw-tankless-electric-outside.osw</filename>
+      <filetype>osw</filetype>
+      <usage_type>test</usage_type>
+      <checksum>B39EDF9D</checksum>
+    </file>
+    <file>
+      <filename>base-dhw-tankless-electric.osw</filename>
+      <filetype>osw</filetype>
+      <usage_type>test</usage_type>
+      <checksum>6528ED60</checksum>
+    </file>
+    <file>
+      <filename>base-dhw-tankless-gas-with-solar-fraction.osw</filename>
+      <filetype>osw</filetype>
+      <usage_type>test</usage_type>
+      <checksum>6DBFE4D2</checksum>
+    </file>
+    <file>
+      <filename>base-dhw-tankless-propane.osw</filename>
+      <filetype>osw</filetype>
+      <usage_type>test</usage_type>
+      <checksum>21C9F1D2</checksum>
+    </file>
+    <file>
+      <filename>base-dhw-tankless-gas.osw</filename>
+      <filetype>osw</filetype>
+      <usage_type>test</usage_type>
+      <checksum>AA9A713E</checksum>
+    </file>
+    <file>
+      <filename>base-hvac-room-ac-only-33percent.osw</filename>
+      <filetype>osw</filetype>
+      <usage_type>test</usage_type>
+      <checksum>F3A2EC3E</checksum>
+    </file>
+    <file>
+      <filename>base-hvac-mini-split-heat-pump-ducted-cooling-only.osw</filename>
+      <filetype>osw</filetype>
+      <usage_type>test</usage_type>
+      <checksum>999EA012</checksum>
+    </file>
+    <file>
+      <filename>base-hvac-mini-split-heat-pump-ducted-heating-only.osw</filename>
+      <filetype>osw</filetype>
+      <usage_type>test</usage_type>
+      <checksum>6FF7B81A</checksum>
+    </file>
+    <file>
+      <filename>base-hvac-furnace-elec-central-ac-1-speed.osw</filename>
+      <filetype>osw</filetype>
+      <usage_type>test</usage_type>
+      <checksum>7AAB060E</checksum>
+    </file>
+    <file>
+      <filename>base-enclosure-infil-natural-ach.osw</filename>
+      <filetype>osw</filetype>
+      <usage_type>test</usage_type>
+      <checksum>84D09DDA</checksum>
+    </file>
+    <file>
+      <filename>base-foundation-unconditioned-basement-assembly-r.osw</filename>
+      <filetype>osw</filetype>
+      <usage_type>test</usage_type>
+      <checksum>54DF4CDD</checksum>
+    </file>
+    <file>
+      <filename>base-foundation-unconditioned-basement-wall-insulation.osw</filename>
+      <filetype>osw</filetype>
+      <usage_type>test</usage_type>
+      <checksum>5ACE9CC1</checksum>
+    </file>
+    <file>
+      <filename>base-foundation-unconditioned-basement.osw</filename>
+      <filetype>osw</filetype>
+      <usage_type>test</usage_type>
+      <checksum>0F362BAB</checksum>
+    </file>
+    <file>
+      <filename>base-hvac-fireplace-wood-only.osw</filename>
+      <filetype>osw</filetype>
+      <usage_type>test</usage_type>
+      <checksum>DEB9B402</checksum>
+    </file>
+    <file>
+      <filename>base-hvac-floor-furnace-propane-only.osw</filename>
+      <filetype>osw</filetype>
+      <usage_type>test</usage_type>
+      <checksum>CB67C0DC</checksum>
+    </file>
+    <file>
+      <filename>base-enclosure-2stories-garage.osw</filename>
+      <filetype>osw</filetype>
+      <usage_type>test</usage_type>
+      <checksum>80D95083</checksum>
+    </file>
+    <file>
+      <filename>base-enclosure-2stories.osw</filename>
+      <filetype>osw</filetype>
+      <usage_type>test</usage_type>
+      <checksum>7B613CAC</checksum>
+    </file>
+    <file>
+      <filename>base-foundation-slab.osw</filename>
+      <filetype>osw</filetype>
+      <usage_type>test</usage_type>
+      <checksum>9E7A8F28</checksum>
+    </file>
+    <file>
+      <filename>extra-second-refrigerator.osw</filename>
+      <filetype>osw</filetype>
+      <usage_type>test</usage_type>
+      <checksum>9AA94C12</checksum>
+    </file>
+    <file>
+      <filename>base-hvac-mini-split-heat-pump-ductless.osw</filename>
+      <filetype>osw</filetype>
+      <usage_type>test</usage_type>
+      <checksum>D65B3D3F</checksum>
+    </file>
+    <file>
+      <filename>base-enclosure-garage.osw</filename>
+      <filetype>osw</filetype>
+      <usage_type>test</usage_type>
+      <checksum>2DC7FD0A</checksum>
+    </file>
+    <file>
+      <filename>base-misc-large-uncommon-loads.osw</filename>
+      <filetype>osw</filetype>
+      <usage_type>test</usage_type>
+      <checksum>3C7D4B0E</checksum>
+    </file>
+    <file>
+      <filename>base-misc-large-uncommon-loads2.osw</filename>
+      <filetype>osw</filetype>
+      <usage_type>test</usage_type>
+      <checksum>ED757A97</checksum>
+    </file>
+    <file>
+      <filename>base-misc-ceiling-fans.osw</filename>
+      <filetype>osw</filetype>
+      <usage_type>test</usage_type>
+      <checksum>AB30638E</checksum>
+    </file>
+    <file>
+      <filename>base-hvac-boiler-gas-central-ac-1-speed.osw</filename>
+      <filetype>osw</filetype>
+      <usage_type>test</usage_type>
+      <checksum>C939F1AB</checksum>
+    </file>
+    <file>
+      <filename>base-appliances-coal.osw</filename>
+      <filetype>osw</filetype>
+      <usage_type>test</usage_type>
+      <checksum>B56BE252</checksum>
+    </file>
+    <file>
+      <filename>base-dhw-tank-coal.osw</filename>
+      <filetype>osw</filetype>
+      <usage_type>test</usage_type>
+      <checksum>70409EDE</checksum>
+    </file>
+    <file>
+      <filename>base-hvac-boiler-coal-only.osw</filename>
+      <filetype>osw</filetype>
+      <usage_type>test</usage_type>
+      <checksum>73D26473</checksum>
+    </file>
+    <file>
+      <filename>base-hvac-elec-resistance-only.osw</filename>
+      <filetype>osw</filetype>
+      <usage_type>test</usage_type>
+      <checksum>A9C67754</checksum>
+    </file>
+    <file>
+      <filename>base-simcontrol-timestep-10-mins.osw</filename>
+      <filetype>osw</filetype>
+      <usage_type>test</usage_type>
+      <checksum>981C0AB8</checksum>
     </file>
     <file>
       <filename>build_residential_hpxml_test.rb</filename>
@@ -5474,984 +6404,10 @@
       <checksum>FEEEBFC3</checksum>
     </file>
     <file>
-=======
->>>>>>> cc80ad7c
-      <filename>base-misc-defaults.osw</filename>
-      <filetype>osw</filetype>
-      <usage_type>test</usage_type>
-      <checksum>B8B491B9</checksum>
-    </file>
-    <file>
-      <filename>base.osw</filename>
-      <filetype>osw</filetype>
-      <usage_type>test</usage_type>
-      <checksum>52D6145E</checksum>
-    </file>
-    <file>
-      <filename>base-appliances-none.osw</filename>
-      <filetype>osw</filetype>
-      <usage_type>test</usage_type>
-      <checksum>27D5ADD1</checksum>
-    </file>
-    <file>
-      <filename>base-appliances-dehumidifier-50percent.osw</filename>
-      <filetype>osw</filetype>
-      <usage_type>test</usage_type>
-      <checksum>495BFD12</checksum>
-    </file>
-    <file>
-      <filename>base-appliances-dehumidifier-ief.osw</filename>
-      <filetype>osw</filetype>
-      <usage_type>test</usage_type>
-      <checksum>B59A2A8C</checksum>
-    </file>
-    <file>
-      <filename>base-appliances-dehumidifier.osw</filename>
-      <filetype>osw</filetype>
-      <usage_type>test</usage_type>
-      <checksum>2C84FF61</checksum>
-    </file>
-    <file>
-      <filename>base-single-family-attached.osw</filename>
-      <filetype>osw</filetype>
-      <usage_type>test</usage_type>
-      <checksum>815F9B75</checksum>
-    </file>
-    <file>
-      <filename>base-multifamily.osw</filename>
-      <filetype>osw</filetype>
-      <usage_type>test</usage_type>
-      <checksum>62119412</checksum>
-    </file>
-    <file>
-      <filename>base-appliances-gas.osw</filename>
-      <filetype>osw</filetype>
-      <usage_type>test</usage_type>
-      <checksum>5E1062F8</checksum>
-    </file>
-    <file>
-      <filename>base-appliances-oil.osw</filename>
-      <filetype>osw</filetype>
-      <usage_type>test</usage_type>
-      <checksum>D1775E0D</checksum>
-    </file>
-    <file>
-      <filename>base-appliances-propane.osw</filename>
-      <filetype>osw</filetype>
-      <usage_type>test</usage_type>
-      <checksum>80C9FF26</checksum>
-    </file>
-    <file>
-      <filename>base-appliances-modified.osw</filename>
-      <filetype>osw</filetype>
-      <usage_type>test</usage_type>
-      <checksum>9F1C1B08</checksum>
-    </file>
-    <file>
-      <filename>base-appliances-wood.osw</filename>
-      <filetype>osw</filetype>
-      <usage_type>test</usage_type>
-      <checksum>CE7E5FF7</checksum>
-    </file>
-    <file>
-      <filename>base-misc-usage-multiplier.osw</filename>
-      <filetype>osw</filetype>
-      <usage_type>test</usage_type>
-      <checksum>0B741FDF</checksum>
-    </file>
-    <file>
-      <filename>base-hvac-dual-fuel-air-to-air-heat-pump-1-speed.osw</filename>
-      <filetype>osw</filetype>
-      <usage_type>test</usage_type>
-      <checksum>89656CD1</checksum>
-    </file>
-    <file>
-      <filename>base-hvac-dual-fuel-air-to-air-heat-pump-2-speed.osw</filename>
-      <filetype>osw</filetype>
-      <usage_type>test</usage_type>
-      <checksum>CD0AFF3B</checksum>
-    </file>
-    <file>
-      <filename>base-hvac-dual-fuel-mini-split-heat-pump-ducted.osw</filename>
-      <filetype>osw</filetype>
-      <usage_type>test</usage_type>
-      <checksum>35D8029F</checksum>
-    </file>
-    <file>
-      <filename>base-hvac-dual-fuel-air-to-air-heat-pump-var-speed.osw</filename>
-      <filetype>osw</filetype>
-      <usage_type>test</usage_type>
-      <checksum>77C57FA1</checksum>
-    </file>
-    <file>
-      <filename>base-hvac-dual-fuel-air-to-air-heat-pump-1-speed-electric.osw</filename>
-      <filetype>osw</filetype>
-      <usage_type>test</usage_type>
-      <checksum>DF3F2964</checksum>
-    </file>
-    <file>
-      <filename>base-mechvent-cfis.osw</filename>
-      <filetype>osw</filetype>
-      <usage_type>test</usage_type>
-      <checksum>47F3B593</checksum>
-    </file>
-    <file>
-      <filename>base-dhw-indirect-outside.osw</filename>
-      <filetype>osw</filetype>
-      <usage_type>test</usage_type>
-      <checksum>35B3BEB3</checksum>
-    </file>
-    <file>
-      <filename>base-dhw-jacket-electric.osw</filename>
-      <filetype>osw</filetype>
-      <usage_type>test</usage_type>
-      <checksum>FCA691ED</checksum>
-    </file>
-    <file>
-      <filename>base-dhw-low-flow-fixtures.osw</filename>
-      <filetype>osw</filetype>
-      <usage_type>test</usage_type>
-      <checksum>E64F67CB</checksum>
-    </file>
-    <file>
-      <filename>base-dhw-none.osw</filename>
-      <filetype>osw</filetype>
-      <usage_type>test</usage_type>
-      <checksum>58720D60</checksum>
-    </file>
-    <file>
-      <filename>base-dhw-recirc-demand.osw</filename>
-      <filetype>osw</filetype>
-      <usage_type>test</usage_type>
-      <checksum>6DF06E65</checksum>
-    </file>
-    <file>
-      <filename>base-dhw-recirc-manual.osw</filename>
-      <filetype>osw</filetype>
-      <usage_type>test</usage_type>
-      <checksum>AF80DF7D</checksum>
-    </file>
-    <file>
-      <filename>base-dhw-recirc-nocontrol.osw</filename>
-      <filetype>osw</filetype>
-      <usage_type>test</usage_type>
-      <checksum>490AB39A</checksum>
-    </file>
-    <file>
-      <filename>base-dhw-recirc-temperature.osw</filename>
-      <filetype>osw</filetype>
-      <usage_type>test</usage_type>
-      <checksum>762F9BD9</checksum>
-    </file>
-    <file>
-      <filename>base-dhw-recirc-timer.osw</filename>
-      <filetype>osw</filetype>
-      <usage_type>test</usage_type>
-      <checksum>6E20C8AC</checksum>
-    </file>
-    <file>
-      <filename>base-dhw-solar-fraction.osw</filename>
-      <filetype>osw</filetype>
-      <usage_type>test</usage_type>
-      <checksum>CC754AFF</checksum>
-    </file>
-    <file>
-      <filename>base-dhw-uef.osw</filename>
-      <filetype>osw</filetype>
-      <usage_type>test</usage_type>
-      <checksum>FA836468</checksum>
-    </file>
-    <file>
-      <filename>base-enclosure-infil-cfm50.osw</filename>
-      <filetype>osw</filetype>
-      <usage_type>test</usage_type>
-      <checksum>87653139</checksum>
-    </file>
-    <file>
-      <filename>base-foundation-conditioned-basement-slab-insulation.osw</filename>
-      <filetype>osw</filetype>
-      <usage_type>test</usage_type>
-      <checksum>4CEB86B9</checksum>
-    </file>
-    <file>
-      <filename>base-hvac-boiler-gas-only.osw</filename>
-      <filetype>osw</filetype>
-      <usage_type>test</usage_type>
-      <checksum>657CF794</checksum>
-    </file>
-    <file>
-      <filename>base-hvac-boiler-oil-only.osw</filename>
-      <filetype>osw</filetype>
-      <usage_type>test</usage_type>
-      <checksum>927FF34E</checksum>
-    </file>
-    <file>
-      <filename>base-hvac-boiler-propane-only.osw</filename>
-      <filetype>osw</filetype>
-      <usage_type>test</usage_type>
-      <checksum>E7CFFDFF</checksum>
-    </file>
-    <file>
-      <filename>base-hvac-boiler-wood-only.osw</filename>
-      <filetype>osw</filetype>
-      <usage_type>test</usage_type>
-      <checksum>B27640B5</checksum>
-    </file>
-    <file>
-      <filename>base-hvac-central-ac-only-1-speed.osw</filename>
-      <filetype>osw</filetype>
-      <usage_type>test</usage_type>
-      <checksum>8ADF5892</checksum>
-    </file>
-    <file>
-      <filename>base-hvac-ducts-leakage-percent.osw</filename>
-      <filetype>osw</filetype>
-      <usage_type>test</usage_type>
-      <checksum>EAFFC32A</checksum>
-    </file>
-    <file>
-      <filename>base-hvac-furnace-elec-only.osw</filename>
-      <filetype>osw</filetype>
-      <usage_type>test</usage_type>
-      <checksum>A6D8B318</checksum>
-    </file>
-    <file>
-      <filename>base-hvac-furnace-gas-only.osw</filename>
-      <filetype>osw</filetype>
-      <usage_type>test</usage_type>
-      <checksum>B2802023</checksum>
-    </file>
-    <file>
-      <filename>base-hvac-furnace-oil-only.osw</filename>
-      <filetype>osw</filetype>
-      <usage_type>test</usage_type>
-      <checksum>5169E300</checksum>
-    </file>
-    <file>
-      <filename>base-hvac-furnace-propane-only.osw</filename>
-      <filetype>osw</filetype>
-      <usage_type>test</usage_type>
-      <checksum>7DE1C8AB</checksum>
-    </file>
-    <file>
-      <filename>base-hvac-furnace-wood-only.osw</filename>
-      <filetype>osw</filetype>
-      <usage_type>test</usage_type>
-      <checksum>475ED929</checksum>
-    </file>
-    <file>
-      <filename>base-hvac-none.osw</filename>
-      <filetype>osw</filetype>
-      <usage_type>test</usage_type>
-      <checksum>FBDD2BD2</checksum>
-    </file>
-    <file>
-      <filename>base-hvac-programmable-thermostat.osw</filename>
-      <filetype>osw</filetype>
-      <usage_type>test</usage_type>
-      <checksum>98D8D047</checksum>
-    </file>
-    <file>
-      <filename>base-hvac-setpoints.osw</filename>
-      <filetype>osw</filetype>
-      <usage_type>test</usage_type>
-      <checksum>294247C2</checksum>
-    </file>
-    <file>
-      <filename>base-location-baltimore-md.osw</filename>
-      <filetype>osw</filetype>
-      <usage_type>test</usage_type>
-      <checksum>F381B13D</checksum>
-    </file>
-    <file>
-      <filename>base-location-dallas-tx.osw</filename>
-      <filetype>osw</filetype>
-      <usage_type>test</usage_type>
-      <checksum>AD0B586B</checksum>
-    </file>
-    <file>
-      <filename>base-location-duluth-mn.osw</filename>
-      <filetype>osw</filetype>
-      <usage_type>test</usage_type>
-      <checksum>84C1CBB4</checksum>
-    </file>
-    <file>
-      <filename>base-location-miami-fl.osw</filename>
-      <filetype>osw</filetype>
-      <usage_type>test</usage_type>
-      <checksum>493FF050</checksum>
-    </file>
-    <file>
-      <filename>base-mechvent-balanced.osw</filename>
-      <filetype>osw</filetype>
-      <usage_type>test</usage_type>
-      <checksum>BB1F0B58</checksum>
-    </file>
-    <file>
-      <filename>base-mechvent-erv.osw</filename>
-      <filetype>osw</filetype>
-      <usage_type>test</usage_type>
-      <checksum>C78BBA83</checksum>
-    </file>
-    <file>
-      <filename>base-mechvent-exhaust.osw</filename>
-      <filetype>osw</filetype>
-      <usage_type>test</usage_type>
-      <checksum>91FB5EA9</checksum>
-    </file>
-    <file>
-      <filename>base-mechvent-hrv.osw</filename>
-      <filetype>osw</filetype>
-      <usage_type>test</usage_type>
-      <checksum>108CE4D5</checksum>
-    </file>
-    <file>
-      <filename>base-mechvent-supply.osw</filename>
-      <filetype>osw</filetype>
-      <usage_type>test</usage_type>
-      <checksum>48DA39DF</checksum>
-    </file>
-    <file>
-      <filename>base-misc-whole-house-fan.osw</filename>
-      <filetype>osw</filetype>
-      <usage_type>test</usage_type>
-      <checksum>D2DD63E7</checksum>
-    </file>
-    <file>
-      <filename>base-hvac-air-to-air-heat-pump-1-speed.osw</filename>
-      <filetype>osw</filetype>
-      <usage_type>test</usage_type>
-      <checksum>1690BFB2</checksum>
-    </file>
-    <file>
-      <filename>base-mechvent-erv-atre-asre.osw</filename>
-      <filetype>osw</filetype>
-      <usage_type>test</usage_type>
-      <checksum>553FD746</checksum>
-    </file>
-    <file>
-      <filename>base-enclosure-windows-none.osw</filename>
-      <filetype>osw</filetype>
-      <usage_type>test</usage_type>
-      <checksum>EAA6C65E</checksum>
-    </file>
-    <file>
-      <filename>base-dhw-indirect-standbyloss.osw</filename>
-      <filetype>osw</filetype>
-      <usage_type>test</usage_type>
-      <checksum>CF1FEE66</checksum>
-    </file>
-    <file>
-      <filename>base-dhw-indirect.osw</filename>
-      <filetype>osw</filetype>
-      <usage_type>test</usage_type>
-      <checksum>84187D8C</checksum>
-    </file>
-    <file>
-      <filename>base-dhw-jacket-indirect.osw</filename>
-      <filetype>osw</filetype>
-      <usage_type>test</usage_type>
-      <checksum>0DDD68DE</checksum>
-    </file>
-    <file>
-      <filename>base-hvac-undersized.osw</filename>
-      <filetype>osw</filetype>
-      <usage_type>test</usage_type>
-      <checksum>9B8F9953</checksum>
-    </file>
-    <file>
-      <filename>base-atticroof-unvented-insulated-roof.osw</filename>
-      <filetype>osw</filetype>
-      <usage_type>test</usage_type>
-      <checksum>0FEABA84</checksum>
-    </file>
-    <file>
-      <filename>base-pv.osw</filename>
-      <filetype>osw</filetype>
-      <usage_type>test</usage_type>
-      <checksum>504B6601</checksum>
-    </file>
-    <file>
-      <filename>base-mechvent-hrv-asre.osw</filename>
-      <filetype>osw</filetype>
-      <usage_type>test</usage_type>
-      <checksum>90F9CF71</checksum>
-    </file>
-    <file>
-      <filename>base-enclosure-overhangs.osw</filename>
-      <filetype>osw</filetype>
-      <usage_type>test</usage_type>
-      <checksum>802A7427</checksum>
-    </file>
-    <file>
-      <filename>base-atticroof-vented.osw</filename>
-      <filetype>osw</filetype>
-      <usage_type>test</usage_type>
-      <checksum>6B5FD902</checksum>
-    </file>
-    <file>
-      <filename>base-dhw-dwhr.osw</filename>
-      <filetype>osw</filetype>
-      <usage_type>test</usage_type>
-      <checksum>DD25357D</checksum>
-    </file>
-    <file>
-<<<<<<< HEAD
-      <filename>base-misc-timestep-10-mins.osw</filename>
-      <filetype>osw</filetype>
-      <usage_type>test</usage_type>
-      <checksum>546BBAE1</checksum>
-    </file>
-    <file>
-=======
->>>>>>> cc80ad7c
-      <filename>base-enclosure-beds-4.osw</filename>
-      <filetype>osw</filetype>
-      <usage_type>test</usage_type>
-      <checksum>18930BA9</checksum>
-    </file>
-    <file>
-      <filename>base-enclosure-beds-5.osw</filename>
-      <filetype>osw</filetype>
-      <usage_type>test</usage_type>
-      <checksum>E79CA12A</checksum>
-    </file>
-    <file>
-      <filename>base-foundation-ambient.osw</filename>
-      <filetype>osw</filetype>
-      <usage_type>test</usage_type>
-      <checksum>17FCD88A</checksum>
-    </file>
-    <file>
-      <filename>base-foundation-vented-crawlspace.osw</filename>
-      <filetype>osw</filetype>
-      <usage_type>test</usage_type>
-      <checksum>9F532AED</checksum>
-    </file>
-    <file>
-      <filename>base-foundation-unvented-crawlspace.osw</filename>
-      <filetype>osw</filetype>
-      <usage_type>test</usage_type>
-      <checksum>ABAC7C4B</checksum>
-    </file>
-    <file>
-      <filename>base-hvac-central-ac-plus-air-to-air-heat-pump-heating.osw</filename>
-      <filetype>osw</filetype>
-      <usage_type>test</usage_type>
-      <checksum>E505207E</checksum>
-    </file>
-    <file>
-      <filename>base-hvac-air-to-air-heat-pump-2-speed.osw</filename>
-      <filetype>osw</filetype>
-      <usage_type>test</usage_type>
-      <checksum>CD72461C</checksum>
-    </file>
-    <file>
-      <filename>base-hvac-central-ac-only-2-speed.osw</filename>
-      <filetype>osw</filetype>
-      <usage_type>test</usage_type>
-      <checksum>B8CC515F</checksum>
-    </file>
-    <file>
-      <filename>base-hvac-air-to-air-heat-pump-var-speed.osw</filename>
-      <filetype>osw</filetype>
-      <usage_type>test</usage_type>
-      <checksum>75F1F078</checksum>
-    </file>
-    <file>
-      <filename>base-hvac-furnace-gas-central-ac-2-speed.osw</filename>
-      <filetype>osw</filetype>
-      <usage_type>test</usage_type>
-      <checksum>F7C315E0</checksum>
-    </file>
-    <file>
-      <filename>base-hvac-ground-to-air-heat-pump.osw</filename>
-      <filetype>osw</filetype>
-      <usage_type>test</usage_type>
-      <checksum>16485655</checksum>
-    </file>
-    <file>
-      <filename>base-hvac-mini-split-heat-pump-ducted.osw</filename>
-      <filetype>osw</filetype>
-      <usage_type>test</usage_type>
-      <checksum>9FB46217</checksum>
-    </file>
-    <file>
-      <filename>base-hvac-central-ac-only-var-speed.osw</filename>
-      <filetype>osw</filetype>
-      <usage_type>test</usage_type>
-      <checksum>03B9D3D1</checksum>
-    </file>
-    <file>
-      <filename>base-hvac-evap-cooler-furnace-gas.osw</filename>
-      <filetype>osw</filetype>
-      <usage_type>test</usage_type>
-      <checksum>2E107D91</checksum>
-    </file>
-    <file>
-      <filename>base-hvac-evap-cooler-only.osw</filename>
-      <filetype>osw</filetype>
-      <usage_type>test</usage_type>
-      <checksum>AC58C364</checksum>
-    </file>
-    <file>
-      <filename>base-hvac-evap-cooler-only-ducted.osw</filename>
-      <filetype>osw</filetype>
-      <usage_type>test</usage_type>
-      <checksum>C276FF50</checksum>
-    </file>
-    <file>
-      <filename>base-hvac-furnace-gas-central-ac-var-speed.osw</filename>
-      <filetype>osw</filetype>
-      <usage_type>test</usage_type>
-      <checksum>D186C291</checksum>
-    </file>
-    <file>
-      <filename>base-hvac-furnace-gas-room-ac.osw</filename>
-      <filetype>osw</filetype>
-      <usage_type>test</usage_type>
-      <checksum>E74D3F8F</checksum>
-    </file>
-    <file>
-      <filename>base-hvac-room-ac-only.osw</filename>
-      <filetype>osw</filetype>
-      <usage_type>test</usage_type>
-      <checksum>BC3777A7</checksum>
-    </file>
-    <file>
-      <filename>base-mechvent-cfis-evap-cooler-only-ducted.osw</filename>
-      <filetype>osw</filetype>
-      <usage_type>test</usage_type>
-      <checksum>DB3043DE</checksum>
-    </file>
-    <file>
-      <filename>base-atticroof-flat.osw</filename>
-      <filetype>osw</filetype>
-      <usage_type>test</usage_type>
-      <checksum>207968DC</checksum>
-    </file>
-    <file>
-      <filename>extra-dhw-solar-latitude.osw</filename>
-      <filetype>osw</filetype>
-      <usage_type>test</usage_type>
-      <checksum>D81EAC5C</checksum>
-    </file>
-    <file>
-      <filename>extra-pv-roofpitch.osw</filename>
-      <filetype>osw</filetype>
-      <usage_type>test</usage_type>
-      <checksum>55EA7AD3</checksum>
-    </file>
-    <file>
-      <filename>extra-auto.osw</filename>
-      <filetype>osw</filetype>
-      <usage_type>test</usage_type>
-      <checksum>5D6BDDBA</checksum>
-    </file>
-    <file>
-      <filename>base-atticroof-radiant-barrier.osw</filename>
-      <filetype>osw</filetype>
-      <usage_type>test</usage_type>
-      <checksum>E7925E3F</checksum>
-    </file>
-    <file>
-      <filename>base-hvac-boiler-elec-only.osw</filename>
-      <filetype>osw</filetype>
-      <usage_type>test</usage_type>
-      <checksum>DCC45EBA</checksum>
-    </file>
-    <file>
-      <filename>base-hvac-portable-heater-electric-only.osw</filename>
-      <filetype>osw</filetype>
-      <usage_type>test</usage_type>
-      <checksum>151F0F76</checksum>
-    </file>
-    <file>
-      <filename>base-hvac-stove-oil-only.osw</filename>
-      <filetype>osw</filetype>
-      <usage_type>test</usage_type>
-      <checksum>FB8BBEF5</checksum>
-    </file>
-    <file>
-      <filename>base-hvac-wall-furnace-elec-only.osw</filename>
-      <filetype>osw</filetype>
-      <usage_type>test</usage_type>
-      <checksum>A59E1713</checksum>
-    </file>
-    <file>
-      <filename>base-hvac-stove-wood-pellets-only.osw</filename>
-      <filetype>osw</filetype>
-      <usage_type>test</usage_type>
-      <checksum>56807B11</checksum>
-    </file>
-    <file>
-      <filename>base-mechvent-bath-kitchen-fans.osw</filename>
-      <filetype>osw</filetype>
-      <usage_type>test</usage_type>
-      <checksum>51359932</checksum>
-    </file>
-    <file>
-      <filename>base-misc-neighbor-shading.osw</filename>
-      <filetype>osw</filetype>
-      <usage_type>test</usage_type>
-      <checksum>BDC280AE</checksum>
-    </file>
-    <file>
-      <filename>base-dhw-indirect-with-solar-fraction.osw</filename>
-      <filetype>osw</filetype>
-      <usage_type>test</usage_type>
-      <checksum>648F84CD</checksum>
-    </file>
-    <file>
-      <filename>base-location-epw-filepath-AMY-2012.osw</filename>
-      <filetype>osw</filetype>
-      <usage_type>test</usage_type>
-      <checksum>0EE4C9F1</checksum>
-    </file>
-    <file>
-      <filename>base-location-epw-filepath.osw</filename>
-      <filetype>osw</filetype>
-      <usage_type>test</usage_type>
-      <checksum>E1891FDB</checksum>
-    </file>
-    <file>
-      <filename>base-enclosure-beds-1.osw</filename>
-      <filetype>osw</filetype>
-      <usage_type>test</usage_type>
-      <checksum>6E8B2E46</checksum>
-    </file>
-    <file>
-      <filename>base-enclosure-beds-2.osw</filename>
-      <filetype>osw</filetype>
-      <usage_type>test</usage_type>
-      <checksum>9425B793</checksum>
-    </file>
-    <file>
-      <filename>base-dhw-combi-tankless-outside.osw</filename>
-      <filetype>osw</filetype>
-      <usage_type>test</usage_type>
-      <checksum>E5837E61</checksum>
-    </file>
-    <file>
-      <filename>base-dhw-combi-tankless.osw</filename>
-      <filetype>osw</filetype>
-      <usage_type>test</usage_type>
-      <checksum>F550548B</checksum>
-    </file>
-    <file>
-      <filename>base-misc-defaults2.osw</filename>
-      <filetype>osw</filetype>
-      <usage_type>test</usage_type>
-      <checksum>39576806</checksum>
-    </file>
-    <file>
-      <filename>base-dhw-tank-heat-pump-outside.osw</filename>
-      <filetype>osw</filetype>
-      <usage_type>test</usage_type>
-      <checksum>6751AD45</checksum>
-    </file>
-    <file>
-      <filename>base-dhw-tank-heat-pump-with-solar-fraction.osw</filename>
-      <filetype>osw</filetype>
-      <usage_type>test</usage_type>
-      <checksum>ED53366A</checksum>
-    </file>
-    <file>
-      <filename>base-dhw-tank-heat-pump.osw</filename>
-      <filetype>osw</filetype>
-      <usage_type>test</usage_type>
-      <checksum>738C69B3</checksum>
-    </file>
-    <file>
-      <filename>base-dhw-jacket-hpwh.osw</filename>
-      <filetype>osw</filetype>
-      <usage_type>test</usage_type>
-      <checksum>537C54E9</checksum>
-    </file>
-    <file>
-      <filename>base-dhw-jacket-gas.osw</filename>
-      <filetype>osw</filetype>
-      <usage_type>test</usage_type>
-      <checksum>E6B24FA1</checksum>
-    </file>
-    <file>
-      <filename>base-dhw-solar-direct-evacuated-tube.osw</filename>
-      <filetype>osw</filetype>
-      <usage_type>test</usage_type>
-      <checksum>F639A3EE</checksum>
-    </file>
-    <file>
-      <filename>base-dhw-solar-direct-flat-plate.osw</filename>
-      <filetype>osw</filetype>
-      <usage_type>test</usage_type>
-      <checksum>5A3860B3</checksum>
-    </file>
-    <file>
-      <filename>base-dhw-solar-direct-ics.osw</filename>
-      <filetype>osw</filetype>
-      <usage_type>test</usage_type>
-      <checksum>75E44EE5</checksum>
-    </file>
-    <file>
-      <filename>base-dhw-solar-indirect-flat-plate.osw</filename>
-      <filetype>osw</filetype>
-      <usage_type>test</usage_type>
-      <checksum>AB065D3D</checksum>
-    </file>
-    <file>
-      <filename>base-dhw-solar-thermosyphon-flat-plate.osw</filename>
-      <filetype>osw</filetype>
-      <usage_type>test</usage_type>
-      <checksum>0EFD2C4E</checksum>
-    </file>
-    <file>
-      <filename>base-dhw-tank-heat-pump-with-solar.osw</filename>
-      <filetype>osw</filetype>
-      <usage_type>test</usage_type>
-      <checksum>5C578E26</checksum>
-    </file>
-    <file>
-      <filename>base-dhw-tank-gas-outside.osw</filename>
-      <filetype>osw</filetype>
-      <usage_type>test</usage_type>
-      <checksum>DF182993</checksum>
-    </file>
-    <file>
-      <filename>base-dhw-tank-gas.osw</filename>
-      <filetype>osw</filetype>
-      <usage_type>test</usage_type>
-      <checksum>E846DB44</checksum>
-    </file>
-    <file>
-      <filename>base-dhw-tank-oil.osw</filename>
-      <filetype>osw</filetype>
-      <usage_type>test</usage_type>
-      <checksum>AF66D1E4</checksum>
-    </file>
-    <file>
-      <filename>base-dhw-tank-wood.osw</filename>
-      <filetype>osw</filetype>
-      <usage_type>test</usage_type>
-      <checksum>E226EA2A</checksum>
-    </file>
-    <file>
-      <filename>base-dhw-tankless-gas-with-solar.osw</filename>
-      <filetype>osw</filetype>
-      <usage_type>test</usage_type>
-      <checksum>EBBD575B</checksum>
-    </file>
-    <file>
-      <filename>base-dhw-tankless-electric-outside.osw</filename>
-      <filetype>osw</filetype>
-      <usage_type>test</usage_type>
-      <checksum>B39EDF9D</checksum>
-    </file>
-    <file>
-      <filename>base-dhw-tankless-electric.osw</filename>
-      <filetype>osw</filetype>
-      <usage_type>test</usage_type>
-      <checksum>6528ED60</checksum>
-    </file>
-    <file>
-      <filename>base-dhw-tankless-gas-with-solar-fraction.osw</filename>
-      <filetype>osw</filetype>
-      <usage_type>test</usage_type>
-      <checksum>6DBFE4D2</checksum>
-    </file>
-    <file>
-      <filename>base-dhw-tankless-propane.osw</filename>
-      <filetype>osw</filetype>
-      <usage_type>test</usage_type>
-      <checksum>21C9F1D2</checksum>
-    </file>
-    <file>
-      <filename>base-dhw-tankless-gas.osw</filename>
-      <filetype>osw</filetype>
-      <usage_type>test</usage_type>
-      <checksum>AA9A713E</checksum>
-    </file>
-    <file>
-      <filename>base-hvac-room-ac-only-33percent.osw</filename>
-      <filetype>osw</filetype>
-      <usage_type>test</usage_type>
-      <checksum>F3A2EC3E</checksum>
-    </file>
-    <file>
-      <filename>base-hvac-mini-split-heat-pump-ducted-cooling-only.osw</filename>
-      <filetype>osw</filetype>
-      <usage_type>test</usage_type>
-      <checksum>999EA012</checksum>
-    </file>
-    <file>
-      <filename>base-hvac-mini-split-heat-pump-ducted-heating-only.osw</filename>
-      <filetype>osw</filetype>
-      <usage_type>test</usage_type>
-      <checksum>6FF7B81A</checksum>
-    </file>
-    <file>
-      <filename>base-hvac-furnace-elec-central-ac-1-speed.osw</filename>
-      <filetype>osw</filetype>
-      <usage_type>test</usage_type>
-      <checksum>7AAB060E</checksum>
-    </file>
-    <file>
-      <filename>base-enclosure-infil-natural-ach.osw</filename>
-      <filetype>osw</filetype>
-      <usage_type>test</usage_type>
-      <checksum>84D09DDA</checksum>
-    </file>
-    <file>
-      <filename>base-foundation-unconditioned-basement-assembly-r.osw</filename>
-      <filetype>osw</filetype>
-      <usage_type>test</usage_type>
-      <checksum>54DF4CDD</checksum>
-    </file>
-    <file>
-      <filename>base-foundation-unconditioned-basement-wall-insulation.osw</filename>
-      <filetype>osw</filetype>
-      <usage_type>test</usage_type>
-      <checksum>5ACE9CC1</checksum>
-    </file>
-    <file>
-      <filename>base-foundation-unconditioned-basement.osw</filename>
-      <filetype>osw</filetype>
-      <usage_type>test</usage_type>
-      <checksum>0F362BAB</checksum>
-    </file>
-    <file>
-      <filename>base-hvac-fireplace-wood-only.osw</filename>
-      <filetype>osw</filetype>
-      <usage_type>test</usage_type>
-      <checksum>DEB9B402</checksum>
-    </file>
-    <file>
-      <filename>base-hvac-floor-furnace-propane-only.osw</filename>
-      <filetype>osw</filetype>
-      <usage_type>test</usage_type>
-      <checksum>CB67C0DC</checksum>
-    </file>
-    <file>
-      <filename>base-enclosure-2stories-garage.osw</filename>
-      <filetype>osw</filetype>
-      <usage_type>test</usage_type>
-      <checksum>80D95083</checksum>
-    </file>
-    <file>
-      <filename>base-enclosure-2stories.osw</filename>
-      <filetype>osw</filetype>
-      <usage_type>test</usage_type>
-      <checksum>7B613CAC</checksum>
-    </file>
-    <file>
-      <filename>base-foundation-slab.osw</filename>
-      <filetype>osw</filetype>
-      <usage_type>test</usage_type>
-      <checksum>9E7A8F28</checksum>
-    </file>
-    <file>
-      <filename>extra-second-refrigerator.osw</filename>
-      <filetype>osw</filetype>
-      <usage_type>test</usage_type>
-      <checksum>9AA94C12</checksum>
-    </file>
-    <file>
-      <filename>base-hvac-mini-split-heat-pump-ductless.osw</filename>
-      <filetype>osw</filetype>
-      <usage_type>test</usage_type>
-      <checksum>D65B3D3F</checksum>
-    </file>
-    <file>
-      <filename>base-enclosure-garage.osw</filename>
-      <filetype>osw</filetype>
-      <usage_type>test</usage_type>
-      <checksum>2DC7FD0A</checksum>
-    </file>
-    <file>
-      <filename>base-misc-large-uncommon-loads.osw</filename>
-      <filetype>osw</filetype>
-      <usage_type>test</usage_type>
-      <checksum>3C7D4B0E</checksum>
-    </file>
-    <file>
-      <filename>base-misc-large-uncommon-loads2.osw</filename>
-      <filetype>osw</filetype>
-      <usage_type>test</usage_type>
-      <checksum>ED757A97</checksum>
-    </file>
-    <file>
-<<<<<<< HEAD
-      <filename>base-misc-runperiod-1-month.osw</filename>
-      <filetype>osw</filetype>
-      <usage_type>test</usage_type>
-      <checksum>4DD54C75</checksum>
-    </file>
-    <file>
-=======
->>>>>>> cc80ad7c
-      <filename>base-misc-ceiling-fans.osw</filename>
-      <filetype>osw</filetype>
-      <usage_type>test</usage_type>
-      <checksum>AB30638E</checksum>
-    </file>
-    <file>
-      <filename>base-hvac-boiler-gas-central-ac-1-speed.osw</filename>
-      <filetype>osw</filetype>
-      <usage_type>test</usage_type>
-      <checksum>C939F1AB</checksum>
-    </file>
-    <file>
-      <filename>base-appliances-coal.osw</filename>
-      <filetype>osw</filetype>
-      <usage_type>test</usage_type>
-      <checksum>B56BE252</checksum>
-    </file>
-    <file>
-      <filename>base-dhw-tank-coal.osw</filename>
-      <filetype>osw</filetype>
-      <usage_type>test</usage_type>
-      <checksum>70409EDE</checksum>
-    </file>
-    <file>
-      <filename>base-hvac-boiler-coal-only.osw</filename>
-      <filetype>osw</filetype>
-      <usage_type>test</usage_type>
-      <checksum>73D26473</checksum>
-    </file>
-    <file>
-      <filename>base-hvac-elec-resistance-only.osw</filename>
-      <filetype>osw</filetype>
-      <usage_type>test</usage_type>
-      <checksum>A9C67754</checksum>
-    </file>
-    <file>
-      <filename>base-simcontrol-timestep-10-mins.osw</filename>
-      <filetype>osw</filetype>
-      <usage_type>test</usage_type>
-      <checksum>81BEDB3F</checksum>
-    </file>
-    <file>
-      <filename>build_residential_hpxml_test.rb</filename>
-      <filetype>rb</filetype>
-      <usage_type>test</usage_type>
-      <checksum>015559B7</checksum>
-    </file>
-    <file>
-      <filename>base-simcontrol-daylight-saving-custom.osw</filename>
-      <filetype>osw</filetype>
-      <usage_type>test</usage_type>
-      <checksum>4CA97829</checksum>
-    </file>
-    <file>
       <filename>base-simcontrol-daylight-saving-disabled.osw</filename>
       <filetype>osw</filetype>
       <usage_type>test</usage_type>
-      <checksum>501A5AD8</checksum>
-    </file>
-    <file>
-      <filename>base-simcontrol-runperiod-1-month.osw</filename>
-      <filetype>osw</filetype>
-      <usage_type>test</usage_type>
-      <checksum>830717FA</checksum>
+      <checksum>4EAE20D4</checksum>
     </file>
     <file>
       <version>
@@ -6462,17 +6418,13 @@
       <filename>measure.rb</filename>
       <filetype>rb</filetype>
       <usage_type>script</usage_type>
-<<<<<<< HEAD
-      <checksum>CB182BEA</checksum>
+      <checksum>5F2570F3</checksum>
     </file>
     <file>
       <filename>extra-second-heating-system.osw</filename>
       <filetype>osw</filetype>
       <usage_type>test</usage_type>
       <checksum>B72742A4</checksum>
-=======
-      <checksum>F0403BFA</checksum>
->>>>>>> cc80ad7c
     </file>
   </files>
 </measure>