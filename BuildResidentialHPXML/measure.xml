<?xml version="1.0"?>
<measure>
  <schema_version>3.1</schema_version>
  <name>build_residential_hpxml</name>
  <uid>a13a8983-2b01-4930-8af2-42030b6e4233</uid>
<<<<<<< HEAD
  <version_id>9fbad100-55cc-4aaa-836f-770a2d848e79</version_id>
  <version_modified>2023-06-27T16:12:06Z</version_modified>
=======
  <version_id>540fcf7a-07db-478b-8387-48e2b54880ab</version_id>
  <version_modified>2023-06-29T17:06:10Z</version_modified>
>>>>>>> 91b4ab85
  <xml_checksum>2C38F48B</xml_checksum>
  <class_name>BuildResidentialHPXML</class_name>
  <display_name>HPXML Builder</display_name>
  <description>Builds a residential HPXML file.</description>
  <modeler_description>Note: OS-HPXML default values can be found in the OS-HPXML documentation or can be seen by using the 'apply_defaults' argument.</modeler_description>
  <arguments>
    <argument>
      <name>hpxml_path</name>
      <display_name>HPXML File Path</display_name>
      <description>Absolute/relative path of the HPXML file.</description>
      <type>String</type>
      <required>true</required>
      <model_dependent>false</model_dependent>
    </argument>
    <argument>
      <name>software_info_program_used</name>
      <display_name>Software Info: Program Used</display_name>
      <description>The name of the software program used.</description>
      <type>String</type>
      <required>false</required>
      <model_dependent>false</model_dependent>
    </argument>
    <argument>
      <name>software_info_program_version</name>
      <display_name>Software Info: Program Version</display_name>
      <description>The version of the software program used.</description>
      <type>String</type>
      <required>false</required>
      <model_dependent>false</model_dependent>
    </argument>
    <argument>
      <name>schedules_filepaths</name>
      <display_name>Schedules: CSV File Paths</display_name>
      <description>Absolute/relative paths of csv files containing user-specified detailed schedules. If multiple files, use a comma-separated list.</description>
      <type>String</type>
      <required>false</required>
      <model_dependent>false</model_dependent>
    </argument>
    <argument>
      <name>schedules_vacancy_period</name>
      <display_name>Schedules: Vacancy Period</display_name>
      <description>Specifies the vacancy period. Enter a date like "Dec 15 - Jan 15". Optionally, can enter hour of the day like "Dec 15 2 - Jan 15 20" (start hour can be 0 through 23 and end hour can be 1 through 24).</description>
      <type>String</type>
      <required>false</required>
      <model_dependent>false</model_dependent>
    </argument>
    <argument>
      <name>schedules_power_outage_period</name>
      <display_name>Schedules: Power Outage Period</display_name>
      <description>Specifies the power outage period. Enter a date like "Dec 15 - Jan 15". Optionally, can enter hour of the day like "Dec 15 2 - Jan 15 20" (start hour can be 0 through 23 and end hour can be 1 through 24).</description>
      <type>String</type>
      <required>false</required>
      <model_dependent>false</model_dependent>
    </argument>
    <argument>
      <name>schedules_power_outage_window_natvent_availability</name>
      <display_name>Schedules: Power Outage Period Window Natural Ventilation Availability</display_name>
      <description>The availability of the natural ventilation schedule during the outage period.</description>
      <type>Choice</type>
      <required>false</required>
      <model_dependent>false</model_dependent>
      <choices>
        <choice>
          <value>regular schedule</value>
          <display_name>regular schedule</display_name>
        </choice>
        <choice>
          <value>always available</value>
          <display_name>always available</display_name>
        </choice>
        <choice>
          <value>always unavailable</value>
          <display_name>always unavailable</display_name>
        </choice>
      </choices>
    </argument>
    <argument>
      <name>simulation_control_timestep</name>
      <display_name>Simulation Control: Timestep</display_name>
      <description>Value must be a divisor of 60. If not provided, the OS-HPXML default is used.</description>
      <type>Integer</type>
      <units>min</units>
      <required>false</required>
      <model_dependent>false</model_dependent>
    </argument>
    <argument>
      <name>simulation_control_run_period</name>
      <display_name>Simulation Control: Run Period</display_name>
      <description>Enter a date like "Jan 1 - Dec 31". If not provided, the OS-HPXML default is used.</description>
      <type>String</type>
      <required>false</required>
      <model_dependent>false</model_dependent>
    </argument>
    <argument>
      <name>simulation_control_run_period_calendar_year</name>
      <display_name>Simulation Control: Run Period Calendar Year</display_name>
      <description>This numeric field should contain the calendar year that determines the start day of week. If you are running simulations using AMY weather files, the value entered for calendar year will not be used; it will be overridden by the actual year found in the AMY weather file. If not provided, the OS-HPXML default is used.</description>
      <type>Integer</type>
      <units>year</units>
      <required>false</required>
      <model_dependent>false</model_dependent>
    </argument>
    <argument>
      <name>simulation_control_daylight_saving_enabled</name>
      <display_name>Simulation Control: Daylight Saving Enabled</display_name>
      <description>Whether to use daylight saving. If not provided, the OS-HPXML default is used.</description>
      <type>Boolean</type>
      <required>false</required>
      <model_dependent>false</model_dependent>
      <choices>
        <choice>
          <value>true</value>
          <display_name>true</display_name>
        </choice>
        <choice>
          <value>false</value>
          <display_name>false</display_name>
        </choice>
      </choices>
    </argument>
    <argument>
      <name>simulation_control_daylight_saving_period</name>
      <display_name>Simulation Control: Daylight Saving Period</display_name>
      <description>Enter a date like "Mar 15 - Dec 15". If not provided, the OS-HPXML default is used.</description>
      <type>String</type>
      <required>false</required>
      <model_dependent>false</model_dependent>
    </argument>
    <argument>
      <name>simulation_control_temperature_capacitance_multiplier</name>
      <display_name>Simulation Control: Temperature Capacitance Multiplier</display_name>
      <description>Affects the transient calculation of indoor air temperatures. If not provided, the OS-HPXML default is used.</description>
      <type>String</type>
      <required>false</required>
      <model_dependent>false</model_dependent>
    </argument>
    <argument>
      <name>site_type</name>
      <display_name>Site: Type</display_name>
      <description>The type of site. If not provided, the OS-HPXML default is used.</description>
      <type>Choice</type>
      <required>false</required>
      <model_dependent>false</model_dependent>
      <choices>
        <choice>
          <value>suburban</value>
          <display_name>suburban</display_name>
        </choice>
        <choice>
          <value>urban</value>
          <display_name>urban</display_name>
        </choice>
        <choice>
          <value>rural</value>
          <display_name>rural</display_name>
        </choice>
      </choices>
    </argument>
    <argument>
      <name>site_shielding_of_home</name>
      <display_name>Site: Shielding of Home</display_name>
      <description>Presence of nearby buildings, trees, obstructions for infiltration model. If not provided, the OS-HPXML default is used.</description>
      <type>Choice</type>
      <required>false</required>
      <model_dependent>false</model_dependent>
      <choices>
        <choice>
          <value>exposed</value>
          <display_name>exposed</display_name>
        </choice>
        <choice>
          <value>normal</value>
          <display_name>normal</display_name>
        </choice>
        <choice>
          <value>well-shielded</value>
          <display_name>well-shielded</display_name>
        </choice>
      </choices>
    </argument>
    <argument>
      <name>site_ground_conductivity</name>
      <display_name>Site: Ground Conductivity</display_name>
      <description>Conductivity of the ground soil. If not provided, the OS-HPXML default is used.</description>
      <type>Double</type>
      <units>Btu/hr-ft-F</units>
      <required>false</required>
      <model_dependent>false</model_dependent>
    </argument>
    <argument>
      <name>site_ground_diffusivity</name>
      <display_name>Site: Ground Diffusivity</display_name>
      <description>Diffusivity of the ground soil. If not provided, the OS-HPXML default is used.</description>
      <type>Double</type>
      <units>ft^2/hr</units>
      <required>false</required>
      <model_dependent>false</model_dependent>
    </argument>
    <argument>
      <name>site_zip_code</name>
      <display_name>Site: Zip Code</display_name>
      <description>Zip code of the home address.</description>
      <type>String</type>
      <required>false</required>
      <model_dependent>false</model_dependent>
    </argument>
    <argument>
      <name>site_iecc_zone</name>
      <display_name>Site: IECC Zone</display_name>
      <description>IECC zone of the home address.</description>
      <type>Choice</type>
      <required>false</required>
      <model_dependent>false</model_dependent>
      <choices>
        <choice>
          <value>1A</value>
          <display_name>1A</display_name>
        </choice>
        <choice>
          <value>1B</value>
          <display_name>1B</display_name>
        </choice>
        <choice>
          <value>1C</value>
          <display_name>1C</display_name>
        </choice>
        <choice>
          <value>2A</value>
          <display_name>2A</display_name>
        </choice>
        <choice>
          <value>2B</value>
          <display_name>2B</display_name>
        </choice>
        <choice>
          <value>2C</value>
          <display_name>2C</display_name>
        </choice>
        <choice>
          <value>3A</value>
          <display_name>3A</display_name>
        </choice>
        <choice>
          <value>3B</value>
          <display_name>3B</display_name>
        </choice>
        <choice>
          <value>3C</value>
          <display_name>3C</display_name>
        </choice>
        <choice>
          <value>4A</value>
          <display_name>4A</display_name>
        </choice>
        <choice>
          <value>4B</value>
          <display_name>4B</display_name>
        </choice>
        <choice>
          <value>4C</value>
          <display_name>4C</display_name>
        </choice>
        <choice>
          <value>5A</value>
          <display_name>5A</display_name>
        </choice>
        <choice>
          <value>5B</value>
          <display_name>5B</display_name>
        </choice>
        <choice>
          <value>5C</value>
          <display_name>5C</display_name>
        </choice>
        <choice>
          <value>6A</value>
          <display_name>6A</display_name>
        </choice>
        <choice>
          <value>6B</value>
          <display_name>6B</display_name>
        </choice>
        <choice>
          <value>6C</value>
          <display_name>6C</display_name>
        </choice>
        <choice>
          <value>7</value>
          <display_name>7</display_name>
        </choice>
        <choice>
          <value>8</value>
          <display_name>8</display_name>
        </choice>
      </choices>
    </argument>
    <argument>
      <name>site_state_code</name>
      <display_name>Site: State Code</display_name>
      <description>State code of the home address.</description>
      <type>Choice</type>
      <required>false</required>
      <model_dependent>false</model_dependent>
      <choices>
        <choice>
          <value>AK</value>
          <display_name>AK</display_name>
        </choice>
        <choice>
          <value>AL</value>
          <display_name>AL</display_name>
        </choice>
        <choice>
          <value>AR</value>
          <display_name>AR</display_name>
        </choice>
        <choice>
          <value>AZ</value>
          <display_name>AZ</display_name>
        </choice>
        <choice>
          <value>CA</value>
          <display_name>CA</display_name>
        </choice>
        <choice>
          <value>CO</value>
          <display_name>CO</display_name>
        </choice>
        <choice>
          <value>CT</value>
          <display_name>CT</display_name>
        </choice>
        <choice>
          <value>DC</value>
          <display_name>DC</display_name>
        </choice>
        <choice>
          <value>DE</value>
          <display_name>DE</display_name>
        </choice>
        <choice>
          <value>FL</value>
          <display_name>FL</display_name>
        </choice>
        <choice>
          <value>GA</value>
          <display_name>GA</display_name>
        </choice>
        <choice>
          <value>HI</value>
          <display_name>HI</display_name>
        </choice>
        <choice>
          <value>IA</value>
          <display_name>IA</display_name>
        </choice>
        <choice>
          <value>ID</value>
          <display_name>ID</display_name>
        </choice>
        <choice>
          <value>IL</value>
          <display_name>IL</display_name>
        </choice>
        <choice>
          <value>IN</value>
          <display_name>IN</display_name>
        </choice>
        <choice>
          <value>KS</value>
          <display_name>KS</display_name>
        </choice>
        <choice>
          <value>KY</value>
          <display_name>KY</display_name>
        </choice>
        <choice>
          <value>LA</value>
          <display_name>LA</display_name>
        </choice>
        <choice>
          <value>MA</value>
          <display_name>MA</display_name>
        </choice>
        <choice>
          <value>MD</value>
          <display_name>MD</display_name>
        </choice>
        <choice>
          <value>ME</value>
          <display_name>ME</display_name>
        </choice>
        <choice>
          <value>MI</value>
          <display_name>MI</display_name>
        </choice>
        <choice>
          <value>MN</value>
          <display_name>MN</display_name>
        </choice>
        <choice>
          <value>MO</value>
          <display_name>MO</display_name>
        </choice>
        <choice>
          <value>MS</value>
          <display_name>MS</display_name>
        </choice>
        <choice>
          <value>MT</value>
          <display_name>MT</display_name>
        </choice>
        <choice>
          <value>NC</value>
          <display_name>NC</display_name>
        </choice>
        <choice>
          <value>ND</value>
          <display_name>ND</display_name>
        </choice>
        <choice>
          <value>NE</value>
          <display_name>NE</display_name>
        </choice>
        <choice>
          <value>NH</value>
          <display_name>NH</display_name>
        </choice>
        <choice>
          <value>NJ</value>
          <display_name>NJ</display_name>
        </choice>
        <choice>
          <value>NM</value>
          <display_name>NM</display_name>
        </choice>
        <choice>
          <value>NV</value>
          <display_name>NV</display_name>
        </choice>
        <choice>
          <value>NY</value>
          <display_name>NY</display_name>
        </choice>
        <choice>
          <value>OH</value>
          <display_name>OH</display_name>
        </choice>
        <choice>
          <value>OK</value>
          <display_name>OK</display_name>
        </choice>
        <choice>
          <value>OR</value>
          <display_name>OR</display_name>
        </choice>
        <choice>
          <value>PA</value>
          <display_name>PA</display_name>
        </choice>
        <choice>
          <value>RI</value>
          <display_name>RI</display_name>
        </choice>
        <choice>
          <value>SC</value>
          <display_name>SC</display_name>
        </choice>
        <choice>
          <value>SD</value>
          <display_name>SD</display_name>
        </choice>
        <choice>
          <value>TN</value>
          <display_name>TN</display_name>
        </choice>
        <choice>
          <value>TX</value>
          <display_name>TX</display_name>
        </choice>
        <choice>
          <value>UT</value>
          <display_name>UT</display_name>
        </choice>
        <choice>
          <value>VA</value>
          <display_name>VA</display_name>
        </choice>
        <choice>
          <value>VT</value>
          <display_name>VT</display_name>
        </choice>
        <choice>
          <value>WA</value>
          <display_name>WA</display_name>
        </choice>
        <choice>
          <value>WI</value>
          <display_name>WI</display_name>
        </choice>
        <choice>
          <value>WV</value>
          <display_name>WV</display_name>
        </choice>
        <choice>
          <value>WY</value>
          <display_name>WY</display_name>
        </choice>
      </choices>
    </argument>
    <argument>
      <name>site_time_zone_utc_offset</name>
      <display_name>Site: Time Zone UTC Offset</display_name>
      <description>Time zone UTC offset of the home address. Must be between -12 and 14.</description>
      <type>Double</type>
      <units>hr</units>
      <required>false</required>
      <model_dependent>false</model_dependent>
    </argument>
    <argument>
      <name>weather_station_epw_filepath</name>
      <display_name>Weather Station: EnergyPlus Weather (EPW) Filepath</display_name>
      <description>Path of the EPW file.</description>
      <type>String</type>
      <required>true</required>
      <model_dependent>false</model_dependent>
      <default_value>USA_CO_Denver.Intl.AP.725650_TMY3.epw</default_value>
    </argument>
    <argument>
      <name>year_built</name>
      <display_name>Building Construction: Year Built</display_name>
      <description>The year the building was built.</description>
      <type>Integer</type>
      <required>false</required>
      <model_dependent>false</model_dependent>
    </argument>
    <argument>
      <name>geometry_unit_type</name>
      <display_name>Geometry: Unit Type</display_name>
      <description>The type of dwelling unit. Use single-family attached for a dwelling unit with 1 or more stories, attached units to one or both sides, and no units above/below. Use apartment unit for a dwelling unit with 1 story, attached units to one, two, or three sides, and units above and/or below.</description>
      <type>Choice</type>
      <required>true</required>
      <model_dependent>false</model_dependent>
      <default_value>single-family detached</default_value>
      <choices>
        <choice>
          <value>single-family detached</value>
          <display_name>single-family detached</display_name>
        </choice>
        <choice>
          <value>single-family attached</value>
          <display_name>single-family attached</display_name>
        </choice>
        <choice>
          <value>apartment unit</value>
          <display_name>apartment unit</display_name>
        </choice>
        <choice>
          <value>manufactured home</value>
          <display_name>manufactured home</display_name>
        </choice>
      </choices>
    </argument>
    <argument>
      <name>geometry_unit_left_wall_is_adiabatic</name>
      <display_name>Geometry: Unit Left Wall Is Adiabatic</display_name>
      <description>Presence of an adiabatic left wall.</description>
      <type>Boolean</type>
      <required>false</required>
      <model_dependent>false</model_dependent>
      <default_value>false</default_value>
      <choices>
        <choice>
          <value>true</value>
          <display_name>true</display_name>
        </choice>
        <choice>
          <value>false</value>
          <display_name>false</display_name>
        </choice>
      </choices>
    </argument>
    <argument>
      <name>geometry_unit_right_wall_is_adiabatic</name>
      <display_name>Geometry: Unit Right Wall Is Adiabatic</display_name>
      <description>Presence of an adiabatic right wall.</description>
      <type>Boolean</type>
      <required>false</required>
      <model_dependent>false</model_dependent>
      <default_value>false</default_value>
      <choices>
        <choice>
          <value>true</value>
          <display_name>true</display_name>
        </choice>
        <choice>
          <value>false</value>
          <display_name>false</display_name>
        </choice>
      </choices>
    </argument>
    <argument>
      <name>geometry_unit_front_wall_is_adiabatic</name>
      <display_name>Geometry: Unit Front Wall Is Adiabatic</display_name>
      <description>Presence of an adiabatic front wall, for example, the unit is adjacent to a conditioned corridor.</description>
      <type>Boolean</type>
      <required>false</required>
      <model_dependent>false</model_dependent>
      <default_value>false</default_value>
      <choices>
        <choice>
          <value>true</value>
          <display_name>true</display_name>
        </choice>
        <choice>
          <value>false</value>
          <display_name>false</display_name>
        </choice>
      </choices>
    </argument>
    <argument>
      <name>geometry_unit_back_wall_is_adiabatic</name>
      <display_name>Geometry: Unit Back Wall Is Adiabatic</display_name>
      <description>Presence of an adiabatic back wall.</description>
      <type>Boolean</type>
      <required>false</required>
      <model_dependent>false</model_dependent>
      <default_value>false</default_value>
      <choices>
        <choice>
          <value>true</value>
          <display_name>true</display_name>
        </choice>
        <choice>
          <value>false</value>
          <display_name>false</display_name>
        </choice>
      </choices>
    </argument>
    <argument>
      <name>geometry_unit_num_floors_above_grade</name>
      <display_name>Geometry: Unit Number of Floors Above Grade</display_name>
      <description>The number of floors above grade in the unit. Attic type ConditionedAttic is included. Assumed to be 1 for apartment units.</description>
      <type>Integer</type>
      <units>#</units>
      <required>true</required>
      <model_dependent>false</model_dependent>
      <default_value>2</default_value>
    </argument>
    <argument>
      <name>geometry_unit_cfa</name>
      <display_name>Geometry: Unit Conditioned Floor Area</display_name>
      <description>The total floor area of the unit's conditioned space (including any conditioned basement floor area).</description>
      <type>Double</type>
      <units>ft^2</units>
      <required>true</required>
      <model_dependent>false</model_dependent>
      <default_value>2000</default_value>
    </argument>
    <argument>
      <name>geometry_unit_aspect_ratio</name>
      <display_name>Geometry: Unit Aspect Ratio</display_name>
      <description>The ratio of front/back wall length to left/right wall length for the unit, excluding any protruding garage wall area.</description>
      <type>Double</type>
      <units>Frac</units>
      <required>true</required>
      <model_dependent>false</model_dependent>
      <default_value>2</default_value>
    </argument>
    <argument>
      <name>geometry_unit_orientation</name>
      <display_name>Geometry: Unit Orientation</display_name>
      <description>The unit's orientation is measured clockwise from north (e.g., North=0, East=90, South=180, West=270).</description>
      <type>Double</type>
      <units>degrees</units>
      <required>true</required>
      <model_dependent>false</model_dependent>
      <default_value>180</default_value>
    </argument>
    <argument>
      <name>geometry_unit_num_bedrooms</name>
      <display_name>Geometry: Unit Number of Bedrooms</display_name>
      <description>The number of bedrooms in the unit.</description>
      <type>Integer</type>
      <units>#</units>
      <required>true</required>
      <model_dependent>false</model_dependent>
      <default_value>3</default_value>
    </argument>
    <argument>
      <name>geometry_unit_num_bathrooms</name>
      <display_name>Geometry: Unit Number of Bathrooms</display_name>
      <description>The number of bathrooms in the unit. If not provided, the OS-HPXML default is used.</description>
      <type>Integer</type>
      <units>#</units>
      <required>false</required>
      <model_dependent>false</model_dependent>
    </argument>
    <argument>
      <name>geometry_unit_num_occupants</name>
      <display_name>Geometry: Unit Number of Occupants</display_name>
      <description>The number of occupants in the unit. If not provided, an *asset* calculation is performed assuming standard occupancy, in which various end use defaults (e.g., plug loads, appliances, and hot water usage) are calculated based on Number of Bedrooms and Conditioned Floor Area per ANSI/RESNET/ICC 301-2019. If provided, an *operational* calculation is instead performed in which the end use defaults are adjusted using the relationship between Number of Bedrooms and Number of Occupants from RECS 2015.</description>
      <type>Double</type>
      <units>#</units>
      <required>false</required>
      <model_dependent>false</model_dependent>
    </argument>
    <argument>
      <name>geometry_building_num_units</name>
      <display_name>Geometry: Building Number of Units</display_name>
      <description>The number of units in the building. Required for single-family attached and apartment units.</description>
      <type>Integer</type>
      <units>#</units>
      <required>false</required>
      <model_dependent>false</model_dependent>
    </argument>
    <argument>
      <name>geometry_average_ceiling_height</name>
      <display_name>Geometry: Average Ceiling Height</display_name>
      <description>Average distance from the floor to the ceiling.</description>
      <type>Double</type>
      <units>ft</units>
      <required>true</required>
      <model_dependent>false</model_dependent>
      <default_value>8</default_value>
    </argument>
    <argument>
      <name>geometry_garage_width</name>
      <display_name>Geometry: Garage Width</display_name>
      <description>The width of the garage. Enter zero for no garage. Only applies to single-family detached units.</description>
      <type>Double</type>
      <units>ft</units>
      <required>true</required>
      <model_dependent>false</model_dependent>
      <default_value>0</default_value>
    </argument>
    <argument>
      <name>geometry_garage_depth</name>
      <display_name>Geometry: Garage Depth</display_name>
      <description>The depth of the garage. Only applies to single-family detached units.</description>
      <type>Double</type>
      <units>ft</units>
      <required>true</required>
      <model_dependent>false</model_dependent>
      <default_value>20</default_value>
    </argument>
    <argument>
      <name>geometry_garage_protrusion</name>
      <display_name>Geometry: Garage Protrusion</display_name>
      <description>The fraction of the garage that is protruding from the living space. Only applies to single-family detached units.</description>
      <type>Double</type>
      <units>Frac</units>
      <required>true</required>
      <model_dependent>false</model_dependent>
      <default_value>0</default_value>
    </argument>
    <argument>
      <name>geometry_garage_position</name>
      <display_name>Geometry: Garage Position</display_name>
      <description>The position of the garage. Only applies to single-family detached units.</description>
      <type>Choice</type>
      <required>true</required>
      <model_dependent>false</model_dependent>
      <default_value>Right</default_value>
      <choices>
        <choice>
          <value>Right</value>
          <display_name>Right</display_name>
        </choice>
        <choice>
          <value>Left</value>
          <display_name>Left</display_name>
        </choice>
      </choices>
    </argument>
    <argument>
      <name>geometry_foundation_type</name>
      <display_name>Geometry: Foundation Type</display_name>
      <description>The foundation type of the building. Foundation types ConditionedBasement and ConditionedCrawlspace are not allowed for apartment units.</description>
      <type>Choice</type>
      <required>true</required>
      <model_dependent>false</model_dependent>
      <default_value>SlabOnGrade</default_value>
      <choices>
        <choice>
          <value>SlabOnGrade</value>
          <display_name>SlabOnGrade</display_name>
        </choice>
        <choice>
          <value>VentedCrawlspace</value>
          <display_name>VentedCrawlspace</display_name>
        </choice>
        <choice>
          <value>UnventedCrawlspace</value>
          <display_name>UnventedCrawlspace</display_name>
        </choice>
        <choice>
          <value>ConditionedCrawlspace</value>
          <display_name>ConditionedCrawlspace</display_name>
        </choice>
        <choice>
          <value>UnconditionedBasement</value>
          <display_name>UnconditionedBasement</display_name>
        </choice>
        <choice>
          <value>ConditionedBasement</value>
          <display_name>ConditionedBasement</display_name>
        </choice>
        <choice>
          <value>Ambient</value>
          <display_name>Ambient</display_name>
        </choice>
        <choice>
          <value>AboveApartment</value>
          <display_name>AboveApartment</display_name>
        </choice>
        <choice>
          <value>BellyAndWingWithSkirt</value>
          <display_name>BellyAndWingWithSkirt</display_name>
        </choice>
        <choice>
          <value>BellyAndWingNoSkirt</value>
          <display_name>BellyAndWingNoSkirt</display_name>
        </choice>
      </choices>
    </argument>
    <argument>
      <name>geometry_foundation_height</name>
      <display_name>Geometry: Foundation Height</display_name>
      <description>The height of the foundation (e.g., 3ft for crawlspace, 8ft for basement). Only applies to basements/crawlspaces.</description>
      <type>Double</type>
      <units>ft</units>
      <required>true</required>
      <model_dependent>false</model_dependent>
      <default_value>0</default_value>
    </argument>
    <argument>
      <name>geometry_foundation_height_above_grade</name>
      <display_name>Geometry: Foundation Height Above Grade</display_name>
      <description>The depth above grade of the foundation wall. Only applies to basements/crawlspaces.</description>
      <type>Double</type>
      <units>ft</units>
      <required>true</required>
      <model_dependent>false</model_dependent>
      <default_value>0</default_value>
    </argument>
    <argument>
      <name>geometry_rim_joist_height</name>
      <display_name>Geometry: Rim Joist Height</display_name>
      <description>The height of the rim joists. Only applies to basements/crawlspaces.</description>
      <type>Double</type>
      <units>in</units>
      <required>false</required>
      <model_dependent>false</model_dependent>
    </argument>
    <argument>
      <name>geometry_attic_type</name>
      <display_name>Geometry: Attic Type</display_name>
      <description>The attic type of the building. Attic type ConditionedAttic is not allowed for apartment units.</description>
      <type>Choice</type>
      <required>true</required>
      <model_dependent>false</model_dependent>
      <default_value>VentedAttic</default_value>
      <choices>
        <choice>
          <value>FlatRoof</value>
          <display_name>FlatRoof</display_name>
        </choice>
        <choice>
          <value>VentedAttic</value>
          <display_name>VentedAttic</display_name>
        </choice>
        <choice>
          <value>UnventedAttic</value>
          <display_name>UnventedAttic</display_name>
        </choice>
        <choice>
          <value>ConditionedAttic</value>
          <display_name>ConditionedAttic</display_name>
        </choice>
        <choice>
          <value>BelowApartment</value>
          <display_name>BelowApartment</display_name>
        </choice>
      </choices>
    </argument>
    <argument>
      <name>geometry_roof_type</name>
      <display_name>Geometry: Roof Type</display_name>
      <description>The roof type of the building. Ignored if the building has a flat roof.</description>
      <type>Choice</type>
      <required>true</required>
      <model_dependent>false</model_dependent>
      <default_value>gable</default_value>
      <choices>
        <choice>
          <value>gable</value>
          <display_name>gable</display_name>
        </choice>
        <choice>
          <value>hip</value>
          <display_name>hip</display_name>
        </choice>
      </choices>
    </argument>
    <argument>
      <name>geometry_roof_pitch</name>
      <display_name>Geometry: Roof Pitch</display_name>
      <description>The roof pitch of the attic. Ignored if the building has a flat roof.</description>
      <type>Choice</type>
      <required>true</required>
      <model_dependent>false</model_dependent>
      <default_value>6:12</default_value>
      <choices>
        <choice>
          <value>1:12</value>
          <display_name>1:12</display_name>
        </choice>
        <choice>
          <value>2:12</value>
          <display_name>2:12</display_name>
        </choice>
        <choice>
          <value>3:12</value>
          <display_name>3:12</display_name>
        </choice>
        <choice>
          <value>4:12</value>
          <display_name>4:12</display_name>
        </choice>
        <choice>
          <value>5:12</value>
          <display_name>5:12</display_name>
        </choice>
        <choice>
          <value>6:12</value>
          <display_name>6:12</display_name>
        </choice>
        <choice>
          <value>7:12</value>
          <display_name>7:12</display_name>
        </choice>
        <choice>
          <value>8:12</value>
          <display_name>8:12</display_name>
        </choice>
        <choice>
          <value>9:12</value>
          <display_name>9:12</display_name>
        </choice>
        <choice>
          <value>10:12</value>
          <display_name>10:12</display_name>
        </choice>
        <choice>
          <value>11:12</value>
          <display_name>11:12</display_name>
        </choice>
        <choice>
          <value>12:12</value>
          <display_name>12:12</display_name>
        </choice>
      </choices>
    </argument>
    <argument>
      <name>geometry_eaves_depth</name>
      <display_name>Geometry: Eaves Depth</display_name>
      <description>The eaves depth of the roof.</description>
      <type>Double</type>
      <units>ft</units>
      <required>true</required>
      <model_dependent>false</model_dependent>
      <default_value>2</default_value>
    </argument>
    <argument>
      <name>neighbor_front_distance</name>
      <display_name>Neighbor: Front Distance</display_name>
      <description>The distance between the unit and the neighboring building to the front (not including eaves). A value of zero indicates no neighbors. Used for shading.</description>
      <type>Double</type>
      <units>ft</units>
      <required>true</required>
      <model_dependent>false</model_dependent>
      <default_value>0</default_value>
    </argument>
    <argument>
      <name>neighbor_back_distance</name>
      <display_name>Neighbor: Back Distance</display_name>
      <description>The distance between the unit and the neighboring building to the back (not including eaves). A value of zero indicates no neighbors. Used for shading.</description>
      <type>Double</type>
      <units>ft</units>
      <required>true</required>
      <model_dependent>false</model_dependent>
      <default_value>0</default_value>
    </argument>
    <argument>
      <name>neighbor_left_distance</name>
      <display_name>Neighbor: Left Distance</display_name>
      <description>The distance between the unit and the neighboring building to the left (not including eaves). A value of zero indicates no neighbors. Used for shading.</description>
      <type>Double</type>
      <units>ft</units>
      <required>true</required>
      <model_dependent>false</model_dependent>
      <default_value>10</default_value>
    </argument>
    <argument>
      <name>neighbor_right_distance</name>
      <display_name>Neighbor: Right Distance</display_name>
      <description>The distance between the unit and the neighboring building to the right (not including eaves). A value of zero indicates no neighbors. Used for shading.</description>
      <type>Double</type>
      <units>ft</units>
      <required>true</required>
      <model_dependent>false</model_dependent>
      <default_value>10</default_value>
    </argument>
    <argument>
      <name>neighbor_front_height</name>
      <display_name>Neighbor: Front Height</display_name>
      <description>The height of the neighboring building to the front. If not provided, the OS-HPXML default is used.</description>
      <type>Double</type>
      <units>ft</units>
      <required>false</required>
      <model_dependent>false</model_dependent>
    </argument>
    <argument>
      <name>neighbor_back_height</name>
      <display_name>Neighbor: Back Height</display_name>
      <description>The height of the neighboring building to the back. If not provided, the OS-HPXML default is used.</description>
      <type>Double</type>
      <units>ft</units>
      <required>false</required>
      <model_dependent>false</model_dependent>
    </argument>
    <argument>
      <name>neighbor_left_height</name>
      <display_name>Neighbor: Left Height</display_name>
      <description>The height of the neighboring building to the left. If not provided, the OS-HPXML default is used.</description>
      <type>Double</type>
      <units>ft</units>
      <required>false</required>
      <model_dependent>false</model_dependent>
    </argument>
    <argument>
      <name>neighbor_right_height</name>
      <display_name>Neighbor: Right Height</display_name>
      <description>The height of the neighboring building to the right. If not provided, the OS-HPXML default is used.</description>
      <type>Double</type>
      <units>ft</units>
      <required>false</required>
      <model_dependent>false</model_dependent>
    </argument>
    <argument>
      <name>floor_over_foundation_assembly_r</name>
      <display_name>Floor: Over Foundation Assembly R-value</display_name>
      <description>Assembly R-value for the floor over the foundation. Ignored if the building has a slab-on-grade foundation.</description>
      <type>Double</type>
      <units>h-ft^2-R/Btu</units>
      <required>true</required>
      <model_dependent>false</model_dependent>
      <default_value>28.1</default_value>
    </argument>
    <argument>
      <name>floor_over_garage_assembly_r</name>
      <display_name>Floor: Over Garage Assembly R-value</display_name>
      <description>Assembly R-value for the floor over the garage. Ignored unless the building has a garage under conditioned space.</description>
      <type>Double</type>
      <units>h-ft^2-R/Btu</units>
      <required>true</required>
      <model_dependent>false</model_dependent>
      <default_value>28.1</default_value>
    </argument>
    <argument>
      <name>floor_type</name>
      <display_name>Floor: Type</display_name>
      <description>The type of floors.</description>
      <type>Choice</type>
      <required>true</required>
      <model_dependent>false</model_dependent>
      <default_value>WoodFrame</default_value>
      <choices>
        <choice>
          <value>WoodFrame</value>
          <display_name>WoodFrame</display_name>
        </choice>
        <choice>
          <value>StructuralInsulatedPanel</value>
          <display_name>StructuralInsulatedPanel</display_name>
        </choice>
        <choice>
          <value>SolidConcrete</value>
          <display_name>SolidConcrete</display_name>
        </choice>
        <choice>
          <value>SteelFrame</value>
          <display_name>SteelFrame</display_name>
        </choice>
      </choices>
    </argument>
    <argument>
      <name>foundation_wall_type</name>
      <display_name>Foundation Wall: Type</display_name>
      <description>The material type of the foundation wall. If not provided, the OS-HPXML default is used.</description>
      <type>Choice</type>
      <required>false</required>
      <model_dependent>false</model_dependent>
      <choices>
        <choice>
          <value>solid concrete</value>
          <display_name>solid concrete</display_name>
        </choice>
        <choice>
          <value>concrete block</value>
          <display_name>concrete block</display_name>
        </choice>
        <choice>
          <value>concrete block foam core</value>
          <display_name>concrete block foam core</display_name>
        </choice>
        <choice>
          <value>concrete block perlite core</value>
          <display_name>concrete block perlite core</display_name>
        </choice>
        <choice>
          <value>concrete block vermiculite core</value>
          <display_name>concrete block vermiculite core</display_name>
        </choice>
        <choice>
          <value>concrete block solid core</value>
          <display_name>concrete block solid core</display_name>
        </choice>
        <choice>
          <value>double brick</value>
          <display_name>double brick</display_name>
        </choice>
        <choice>
          <value>wood</value>
          <display_name>wood</display_name>
        </choice>
      </choices>
    </argument>
    <argument>
      <name>foundation_wall_thickness</name>
      <display_name>Foundation Wall: Thickness</display_name>
      <description>The thickness of the foundation wall. If not provided, the OS-HPXML default is used.</description>
      <type>Double</type>
      <units>in</units>
      <required>false</required>
      <model_dependent>false</model_dependent>
    </argument>
    <argument>
      <name>foundation_wall_insulation_r</name>
      <display_name>Foundation Wall: Insulation Nominal R-value</display_name>
      <description>Nominal R-value for the foundation wall insulation. Only applies to basements/crawlspaces.</description>
      <type>Double</type>
      <units>h-ft^2-R/Btu</units>
      <required>true</required>
      <model_dependent>false</model_dependent>
      <default_value>0</default_value>
    </argument>
    <argument>
      <name>foundation_wall_insulation_location</name>
      <display_name>Foundation Wall: Insulation Location</display_name>
      <description>Whether the insulation is on the interior or exterior of the foundation wall. Only applies to basements/crawlspaces.</description>
      <type>Choice</type>
      <units>ft</units>
      <required>false</required>
      <model_dependent>false</model_dependent>
      <default_value>exterior</default_value>
      <choices>
        <choice>
          <value>interior</value>
          <display_name>interior</display_name>
        </choice>
        <choice>
          <value>exterior</value>
          <display_name>exterior</display_name>
        </choice>
      </choices>
    </argument>
    <argument>
      <name>foundation_wall_insulation_distance_to_top</name>
      <display_name>Foundation Wall: Insulation Distance To Top</display_name>
      <description>The distance from the top of the foundation wall to the top of the foundation wall insulation. Only applies to basements/crawlspaces. If not provided, the OS-HPXML default is used.</description>
      <type>Double</type>
      <units>ft</units>
      <required>false</required>
      <model_dependent>false</model_dependent>
    </argument>
    <argument>
      <name>foundation_wall_insulation_distance_to_bottom</name>
      <display_name>Foundation Wall: Insulation Distance To Bottom</display_name>
      <description>The distance from the top of the foundation wall to the bottom of the foundation wall insulation. Only applies to basements/crawlspaces. If not provided, the OS-HPXML default is used.</description>
      <type>Double</type>
      <units>ft</units>
      <required>false</required>
      <model_dependent>false</model_dependent>
    </argument>
    <argument>
      <name>foundation_wall_assembly_r</name>
      <display_name>Foundation Wall: Assembly R-value</display_name>
      <description>Assembly R-value for the foundation walls. Only applies to basements/crawlspaces. If provided, overrides the previous foundation wall insulation inputs. If not provided, it is ignored.</description>
      <type>Double</type>
      <units>h-ft^2-R/Btu</units>
      <required>false</required>
      <model_dependent>false</model_dependent>
    </argument>
    <argument>
      <name>rim_joist_assembly_r</name>
      <display_name>Rim Joist: Assembly R-value</display_name>
      <description>Assembly R-value for the rim joists. Only applies to basements/crawlspaces. Required if a rim joist height is provided.</description>
      <type>Double</type>
      <units>h-ft^2-R/Btu</units>
      <required>false</required>
      <model_dependent>false</model_dependent>
    </argument>
    <argument>
      <name>slab_perimeter_insulation_r</name>
      <display_name>Slab: Perimeter Insulation Nominal R-value</display_name>
      <description>Nominal R-value of the vertical slab perimeter insulation. Applies to slab-on-grade foundations and basement/crawlspace floors.</description>
      <type>Double</type>
      <units>h-ft^2-R/Btu</units>
      <required>true</required>
      <model_dependent>false</model_dependent>
      <default_value>0</default_value>
    </argument>
    <argument>
      <name>slab_perimeter_depth</name>
      <display_name>Slab: Perimeter Insulation Depth</display_name>
      <description>Depth from grade to bottom of vertical slab perimeter insulation. Applies to slab-on-grade foundations and basement/crawlspace floors.</description>
      <type>Double</type>
      <units>ft</units>
      <required>true</required>
      <model_dependent>false</model_dependent>
      <default_value>0</default_value>
    </argument>
    <argument>
      <name>slab_under_insulation_r</name>
      <display_name>Slab: Under Slab Insulation Nominal R-value</display_name>
      <description>Nominal R-value of the horizontal under slab insulation. Applies to slab-on-grade foundations and basement/crawlspace floors.</description>
      <type>Double</type>
      <units>h-ft^2-R/Btu</units>
      <required>true</required>
      <model_dependent>false</model_dependent>
      <default_value>0</default_value>
    </argument>
    <argument>
      <name>slab_under_width</name>
      <display_name>Slab: Under Slab Insulation Width</display_name>
      <description>Width from slab edge inward of horizontal under-slab insulation. Enter 999 to specify that the under slab insulation spans the entire slab. Applies to slab-on-grade foundations and basement/crawlspace floors.</description>
      <type>Double</type>
      <units>ft</units>
      <required>true</required>
      <model_dependent>false</model_dependent>
      <default_value>0</default_value>
    </argument>
    <argument>
      <name>slab_thickness</name>
      <display_name>Slab: Thickness</display_name>
      <description>The thickness of the slab. Zero can be entered if there is a dirt floor instead of a slab. If not provided, the OS-HPXML default is used.</description>
      <type>Double</type>
      <units>in</units>
      <required>false</required>
      <model_dependent>false</model_dependent>
    </argument>
    <argument>
      <name>slab_carpet_fraction</name>
      <display_name>Slab: Carpet Fraction</display_name>
      <description>Fraction of the slab floor area that is carpeted. If not provided, the OS-HPXML default is used.</description>
      <type>Double</type>
      <units>Frac</units>
      <required>false</required>
      <model_dependent>false</model_dependent>
    </argument>
    <argument>
      <name>slab_carpet_r</name>
      <display_name>Slab: Carpet R-value</display_name>
      <description>R-value of the slab carpet. If not provided, the OS-HPXML default is used.</description>
      <type>Double</type>
      <units>h-ft^2-R/Btu</units>
      <required>false</required>
      <model_dependent>false</model_dependent>
    </argument>
    <argument>
      <name>ceiling_assembly_r</name>
      <display_name>Ceiling: Assembly R-value</display_name>
      <description>Assembly R-value for the ceiling (attic floor).</description>
      <type>Double</type>
      <units>h-ft^2-R/Btu</units>
      <required>true</required>
      <model_dependent>false</model_dependent>
      <default_value>31.6</default_value>
    </argument>
    <argument>
      <name>roof_material_type</name>
      <display_name>Roof: Material Type</display_name>
      <description>The material type of the roof. If not provided, the OS-HPXML default is used.</description>
      <type>Choice</type>
      <required>false</required>
      <model_dependent>false</model_dependent>
      <choices>
        <choice>
          <value>asphalt or fiberglass shingles</value>
          <display_name>asphalt or fiberglass shingles</display_name>
        </choice>
        <choice>
          <value>concrete</value>
          <display_name>concrete</display_name>
        </choice>
        <choice>
          <value>cool roof</value>
          <display_name>cool roof</display_name>
        </choice>
        <choice>
          <value>slate or tile shingles</value>
          <display_name>slate or tile shingles</display_name>
        </choice>
        <choice>
          <value>expanded polystyrene sheathing</value>
          <display_name>expanded polystyrene sheathing</display_name>
        </choice>
        <choice>
          <value>metal surfacing</value>
          <display_name>metal surfacing</display_name>
        </choice>
        <choice>
          <value>plastic/rubber/synthetic sheeting</value>
          <display_name>plastic/rubber/synthetic sheeting</display_name>
        </choice>
        <choice>
          <value>shingles</value>
          <display_name>shingles</display_name>
        </choice>
        <choice>
          <value>wood shingles or shakes</value>
          <display_name>wood shingles or shakes</display_name>
        </choice>
      </choices>
    </argument>
    <argument>
      <name>roof_color</name>
      <display_name>Roof: Color</display_name>
      <description>The color of the roof. If not provided, the OS-HPXML default is used.</description>
      <type>Choice</type>
      <required>false</required>
      <model_dependent>false</model_dependent>
      <choices>
        <choice>
          <value>dark</value>
          <display_name>dark</display_name>
        </choice>
        <choice>
          <value>light</value>
          <display_name>light</display_name>
        </choice>
        <choice>
          <value>medium</value>
          <display_name>medium</display_name>
        </choice>
        <choice>
          <value>medium dark</value>
          <display_name>medium dark</display_name>
        </choice>
        <choice>
          <value>reflective</value>
          <display_name>reflective</display_name>
        </choice>
      </choices>
    </argument>
    <argument>
      <name>roof_assembly_r</name>
      <display_name>Roof: Assembly R-value</display_name>
      <description>Assembly R-value of the roof.</description>
      <type>Double</type>
      <units>h-ft^2-R/Btu</units>
      <required>true</required>
      <model_dependent>false</model_dependent>
      <default_value>2.3</default_value>
    </argument>
    <argument>
      <name>roof_radiant_barrier</name>
      <display_name>Roof: Has Radiant Barrier</display_name>
      <description>Presence of a radiant barrier in the attic.</description>
      <type>Boolean</type>
      <required>true</required>
      <model_dependent>false</model_dependent>
      <default_value>false</default_value>
      <choices>
        <choice>
          <value>true</value>
          <display_name>true</display_name>
        </choice>
        <choice>
          <value>false</value>
          <display_name>false</display_name>
        </choice>
      </choices>
    </argument>
    <argument>
      <name>roof_radiant_barrier_grade</name>
      <display_name>Roof: Radiant Barrier Grade</display_name>
      <description>The grade of the radiant barrier. If not provided, the OS-HPXML default is used.</description>
      <type>Choice</type>
      <required>false</required>
      <model_dependent>false</model_dependent>
      <default_value>1</default_value>
      <choices>
        <choice>
          <value>1</value>
          <display_name>1</display_name>
        </choice>
        <choice>
          <value>2</value>
          <display_name>2</display_name>
        </choice>
        <choice>
          <value>3</value>
          <display_name>3</display_name>
        </choice>
      </choices>
    </argument>
    <argument>
      <name>wall_type</name>
      <display_name>Wall: Type</display_name>
      <description>The type of walls.</description>
      <type>Choice</type>
      <required>true</required>
      <model_dependent>false</model_dependent>
      <default_value>WoodStud</default_value>
      <choices>
        <choice>
          <value>WoodStud</value>
          <display_name>WoodStud</display_name>
        </choice>
        <choice>
          <value>ConcreteMasonryUnit</value>
          <display_name>ConcreteMasonryUnit</display_name>
        </choice>
        <choice>
          <value>DoubleWoodStud</value>
          <display_name>DoubleWoodStud</display_name>
        </choice>
        <choice>
          <value>InsulatedConcreteForms</value>
          <display_name>InsulatedConcreteForms</display_name>
        </choice>
        <choice>
          <value>LogWall</value>
          <display_name>LogWall</display_name>
        </choice>
        <choice>
          <value>StructuralInsulatedPanel</value>
          <display_name>StructuralInsulatedPanel</display_name>
        </choice>
        <choice>
          <value>SolidConcrete</value>
          <display_name>SolidConcrete</display_name>
        </choice>
        <choice>
          <value>SteelFrame</value>
          <display_name>SteelFrame</display_name>
        </choice>
        <choice>
          <value>Stone</value>
          <display_name>Stone</display_name>
        </choice>
        <choice>
          <value>StrawBale</value>
          <display_name>StrawBale</display_name>
        </choice>
        <choice>
          <value>StructuralBrick</value>
          <display_name>StructuralBrick</display_name>
        </choice>
      </choices>
    </argument>
    <argument>
      <name>wall_siding_type</name>
      <display_name>Wall: Siding Type</display_name>
      <description>The siding type of the walls. Also applies to rim joists. If not provided, the OS-HPXML default is used.</description>
      <type>Choice</type>
      <required>false</required>
      <model_dependent>false</model_dependent>
      <choices>
        <choice>
          <value>aluminum siding</value>
          <display_name>aluminum siding</display_name>
        </choice>
        <choice>
          <value>asbestos siding</value>
          <display_name>asbestos siding</display_name>
        </choice>
        <choice>
          <value>brick veneer</value>
          <display_name>brick veneer</display_name>
        </choice>
        <choice>
          <value>composite shingle siding</value>
          <display_name>composite shingle siding</display_name>
        </choice>
        <choice>
          <value>fiber cement siding</value>
          <display_name>fiber cement siding</display_name>
        </choice>
        <choice>
          <value>masonite siding</value>
          <display_name>masonite siding</display_name>
        </choice>
        <choice>
          <value>none</value>
          <display_name>none</display_name>
        </choice>
        <choice>
          <value>stucco</value>
          <display_name>stucco</display_name>
        </choice>
        <choice>
          <value>synthetic stucco</value>
          <display_name>synthetic stucco</display_name>
        </choice>
        <choice>
          <value>vinyl siding</value>
          <display_name>vinyl siding</display_name>
        </choice>
        <choice>
          <value>wood siding</value>
          <display_name>wood siding</display_name>
        </choice>
      </choices>
    </argument>
    <argument>
      <name>wall_color</name>
      <display_name>Wall: Color</display_name>
      <description>The color of the walls. Also applies to rim joists. If not provided, the OS-HPXML default is used.</description>
      <type>Choice</type>
      <required>false</required>
      <model_dependent>false</model_dependent>
      <choices>
        <choice>
          <value>dark</value>
          <display_name>dark</display_name>
        </choice>
        <choice>
          <value>light</value>
          <display_name>light</display_name>
        </choice>
        <choice>
          <value>medium</value>
          <display_name>medium</display_name>
        </choice>
        <choice>
          <value>medium dark</value>
          <display_name>medium dark</display_name>
        </choice>
        <choice>
          <value>reflective</value>
          <display_name>reflective</display_name>
        </choice>
      </choices>
    </argument>
    <argument>
      <name>wall_assembly_r</name>
      <display_name>Wall: Assembly R-value</display_name>
      <description>Assembly R-value of the walls.</description>
      <type>Double</type>
      <units>h-ft^2-R/Btu</units>
      <required>true</required>
      <model_dependent>false</model_dependent>
      <default_value>11.9</default_value>
    </argument>
    <argument>
      <name>window_front_wwr</name>
      <display_name>Windows: Front Window-to-Wall Ratio</display_name>
      <description>The ratio of window area to wall area for the unit's front facade. Enter 0 if specifying Front Window Area instead.</description>
      <type>Double</type>
      <units>Frac</units>
      <required>true</required>
      <model_dependent>false</model_dependent>
      <default_value>0.18</default_value>
    </argument>
    <argument>
      <name>window_back_wwr</name>
      <display_name>Windows: Back Window-to-Wall Ratio</display_name>
      <description>The ratio of window area to wall area for the unit's back facade. Enter 0 if specifying Back Window Area instead.</description>
      <type>Double</type>
      <units>Frac</units>
      <required>true</required>
      <model_dependent>false</model_dependent>
      <default_value>0.18</default_value>
    </argument>
    <argument>
      <name>window_left_wwr</name>
      <display_name>Windows: Left Window-to-Wall Ratio</display_name>
      <description>The ratio of window area to wall area for the unit's left facade (when viewed from the front). Enter 0 if specifying Left Window Area instead.</description>
      <type>Double</type>
      <units>Frac</units>
      <required>true</required>
      <model_dependent>false</model_dependent>
      <default_value>0.18</default_value>
    </argument>
    <argument>
      <name>window_right_wwr</name>
      <display_name>Windows: Right Window-to-Wall Ratio</display_name>
      <description>The ratio of window area to wall area for the unit's right facade (when viewed from the front). Enter 0 if specifying Right Window Area instead.</description>
      <type>Double</type>
      <units>Frac</units>
      <required>true</required>
      <model_dependent>false</model_dependent>
      <default_value>0.18</default_value>
    </argument>
    <argument>
      <name>window_area_front</name>
      <display_name>Windows: Front Window Area</display_name>
      <description>The amount of window area on the unit's front facade. Enter 0 if specifying Front Window-to-Wall Ratio instead.</description>
      <type>Double</type>
      <units>ft^2</units>
      <required>true</required>
      <model_dependent>false</model_dependent>
      <default_value>0</default_value>
    </argument>
    <argument>
      <name>window_area_back</name>
      <display_name>Windows: Back Window Area</display_name>
      <description>The amount of window area on the unit's back facade. Enter 0 if specifying Back Window-to-Wall Ratio instead.</description>
      <type>Double</type>
      <units>ft^2</units>
      <required>true</required>
      <model_dependent>false</model_dependent>
      <default_value>0</default_value>
    </argument>
    <argument>
      <name>window_area_left</name>
      <display_name>Windows: Left Window Area</display_name>
      <description>The amount of window area on the unit's left facade (when viewed from the front). Enter 0 if specifying Left Window-to-Wall Ratio instead.</description>
      <type>Double</type>
      <units>ft^2</units>
      <required>true</required>
      <model_dependent>false</model_dependent>
      <default_value>0</default_value>
    </argument>
    <argument>
      <name>window_area_right</name>
      <display_name>Windows: Right Window Area</display_name>
      <description>The amount of window area on the unit's right facade (when viewed from the front). Enter 0 if specifying Right Window-to-Wall Ratio instead.</description>
      <type>Double</type>
      <units>ft^2</units>
      <required>true</required>
      <model_dependent>false</model_dependent>
      <default_value>0</default_value>
    </argument>
    <argument>
      <name>window_aspect_ratio</name>
      <display_name>Windows: Aspect Ratio</display_name>
      <description>Ratio of window height to width.</description>
      <type>Double</type>
      <units>Frac</units>
      <required>true</required>
      <model_dependent>false</model_dependent>
      <default_value>1.333</default_value>
    </argument>
    <argument>
      <name>window_fraction_operable</name>
      <display_name>Windows: Fraction Operable</display_name>
      <description>Fraction of windows that are operable. If not provided, the OS-HPXML default is used.</description>
      <type>Double</type>
      <units>Frac</units>
      <required>false</required>
      <model_dependent>false</model_dependent>
    </argument>
    <argument>
      <name>window_natvent_availability</name>
      <display_name>Windows: Natural Ventilation Availability</display_name>
      <description>For operable windows, the number of days/week that windows can be opened by occupants for natural ventilation. If not provided, the OS-HPXML default is used.</description>
      <type>Integer</type>
      <units>Days/week</units>
      <required>false</required>
      <model_dependent>false</model_dependent>
    </argument>
    <argument>
      <name>window_ufactor</name>
      <display_name>Windows: U-Factor</display_name>
      <description>Full-assembly NFRC U-factor.</description>
      <type>Double</type>
      <units>Btu/hr-ft^2-R</units>
      <required>true</required>
      <model_dependent>false</model_dependent>
      <default_value>0.37</default_value>
    </argument>
    <argument>
      <name>window_shgc</name>
      <display_name>Windows: SHGC</display_name>
      <description>Full-assembly NFRC solar heat gain coefficient.</description>
      <type>Double</type>
      <required>true</required>
      <model_dependent>false</model_dependent>
      <default_value>0.3</default_value>
    </argument>
    <argument>
      <name>window_interior_shading_winter</name>
      <display_name>Windows: Winter Interior Shading</display_name>
      <description>Interior shading coefficient for the winter season. 1.0 indicates no reduction in solar gain, 0.85 indicates 15% reduction, etc. If not provided, the OS-HPXML default is used.</description>
      <type>Double</type>
      <units>Frac</units>
      <required>false</required>
      <model_dependent>false</model_dependent>
    </argument>
    <argument>
      <name>window_interior_shading_summer</name>
      <display_name>Windows: Summer Interior Shading</display_name>
      <description>Interior shading coefficient for the summer season. 1.0 indicates no reduction in solar gain, 0.85 indicates 15% reduction, etc. If not provided, the OS-HPXML default is used.</description>
      <type>Double</type>
      <units>Frac</units>
      <required>false</required>
      <model_dependent>false</model_dependent>
    </argument>
    <argument>
      <name>window_exterior_shading_winter</name>
      <display_name>Windows: Winter Exterior Shading</display_name>
      <description>Exterior shading coefficient for the winter season. 1.0 indicates no reduction in solar gain, 0.85 indicates 15% reduction, etc. If not provided, the OS-HPXML default is used.</description>
      <type>Double</type>
      <units>Frac</units>
      <required>false</required>
      <model_dependent>false</model_dependent>
    </argument>
    <argument>
      <name>window_exterior_shading_summer</name>
      <display_name>Windows: Summer Exterior Shading</display_name>
      <description>Exterior shading coefficient for the summer season. 1.0 indicates no reduction in solar gain, 0.85 indicates 15% reduction, etc. If not provided, the OS-HPXML default is used.</description>
      <type>Double</type>
      <units>Frac</units>
      <required>false</required>
      <model_dependent>false</model_dependent>
    </argument>
    <argument>
      <name>window_shading_summer_season</name>
      <display_name>Windows: Shading Summer Season</display_name>
      <description>Enter a date like "May 1 - Sep 30". Defines the summer season for purposes of shading coefficients; the rest of the year is assumed to be winter. If not provided, the OS-HPXML default is used.</description>
      <type>String</type>
      <required>false</required>
      <model_dependent>false</model_dependent>
    </argument>
    <argument>
      <name>window_storm_type</name>
      <display_name>Windows: Storm Type</display_name>
      <description>The type of storm, if present. If not provided, assumes there is no storm.</description>
      <type>Choice</type>
      <required>false</required>
      <model_dependent>false</model_dependent>
      <choices>
        <choice>
          <value>clear</value>
          <display_name>clear</display_name>
        </choice>
        <choice>
          <value>low-e</value>
          <display_name>low-e</display_name>
        </choice>
      </choices>
    </argument>
    <argument>
      <name>overhangs_front_depth</name>
      <display_name>Overhangs: Front Depth</display_name>
      <description>The depth of overhangs for windows for the front facade.</description>
      <type>Double</type>
      <units>ft</units>
      <required>true</required>
      <model_dependent>false</model_dependent>
      <default_value>0</default_value>
    </argument>
    <argument>
      <name>overhangs_front_distance_to_top_of_window</name>
      <display_name>Overhangs: Front Distance to Top of Window</display_name>
      <description>The overhangs distance to the top of window for the front facade.</description>
      <type>Double</type>
      <units>ft</units>
      <required>true</required>
      <model_dependent>false</model_dependent>
      <default_value>0</default_value>
    </argument>
    <argument>
      <name>overhangs_front_distance_to_bottom_of_window</name>
      <display_name>Overhangs: Front Distance to Bottom of Window</display_name>
      <description>The overhangs distance to the bottom of window for the front facade.</description>
      <type>Double</type>
      <units>ft</units>
      <required>true</required>
      <model_dependent>false</model_dependent>
      <default_value>4</default_value>
    </argument>
    <argument>
      <name>overhangs_back_depth</name>
      <display_name>Overhangs: Back Depth</display_name>
      <description>The depth of overhangs for windows for the back facade.</description>
      <type>Double</type>
      <units>ft</units>
      <required>true</required>
      <model_dependent>false</model_dependent>
      <default_value>0</default_value>
    </argument>
    <argument>
      <name>overhangs_back_distance_to_top_of_window</name>
      <display_name>Overhangs: Back Distance to Top of Window</display_name>
      <description>The overhangs distance to the top of window for the back facade.</description>
      <type>Double</type>
      <units>ft</units>
      <required>true</required>
      <model_dependent>false</model_dependent>
      <default_value>0</default_value>
    </argument>
    <argument>
      <name>overhangs_back_distance_to_bottom_of_window</name>
      <display_name>Overhangs: Back Distance to Bottom of Window</display_name>
      <description>The overhangs distance to the bottom of window for the back facade.</description>
      <type>Double</type>
      <units>ft</units>
      <required>true</required>
      <model_dependent>false</model_dependent>
      <default_value>4</default_value>
    </argument>
    <argument>
      <name>overhangs_left_depth</name>
      <display_name>Overhangs: Left Depth</display_name>
      <description>The depth of overhangs for windows for the left facade.</description>
      <type>Double</type>
      <units>ft</units>
      <required>true</required>
      <model_dependent>false</model_dependent>
      <default_value>0</default_value>
    </argument>
    <argument>
      <name>overhangs_left_distance_to_top_of_window</name>
      <display_name>Overhangs: Left Distance to Top of Window</display_name>
      <description>The overhangs distance to the top of window for the left facade.</description>
      <type>Double</type>
      <units>ft</units>
      <required>true</required>
      <model_dependent>false</model_dependent>
      <default_value>0</default_value>
    </argument>
    <argument>
      <name>overhangs_left_distance_to_bottom_of_window</name>
      <display_name>Overhangs: Left Distance to Bottom of Window</display_name>
      <description>The overhangs distance to the bottom of window for the left facade.</description>
      <type>Double</type>
      <units>ft</units>
      <required>true</required>
      <model_dependent>false</model_dependent>
      <default_value>4</default_value>
    </argument>
    <argument>
      <name>overhangs_right_depth</name>
      <display_name>Overhangs: Right Depth</display_name>
      <description>The depth of overhangs for windows for the right facade.</description>
      <type>Double</type>
      <units>ft</units>
      <required>true</required>
      <model_dependent>false</model_dependent>
      <default_value>0</default_value>
    </argument>
    <argument>
      <name>overhangs_right_distance_to_top_of_window</name>
      <display_name>Overhangs: Right Distance to Top of Window</display_name>
      <description>The overhangs distance to the top of window for the right facade.</description>
      <type>Double</type>
      <units>ft</units>
      <required>true</required>
      <model_dependent>false</model_dependent>
      <default_value>0</default_value>
    </argument>
    <argument>
      <name>overhangs_right_distance_to_bottom_of_window</name>
      <display_name>Overhangs: Right Distance to Bottom of Window</display_name>
      <description>The overhangs distance to the bottom of window for the right facade.</description>
      <type>Double</type>
      <units>ft</units>
      <required>true</required>
      <model_dependent>false</model_dependent>
      <default_value>4</default_value>
    </argument>
    <argument>
      <name>skylight_area_front</name>
      <display_name>Skylights: Front Roof Area</display_name>
      <description>The amount of skylight area on the unit's front conditioned roof facade.</description>
      <type>Double</type>
      <units>ft^2</units>
      <required>true</required>
      <model_dependent>false</model_dependent>
      <default_value>0</default_value>
    </argument>
    <argument>
      <name>skylight_area_back</name>
      <display_name>Skylights: Back Roof Area</display_name>
      <description>The amount of skylight area on the unit's back conditioned roof facade.</description>
      <type>Double</type>
      <units>ft^2</units>
      <required>true</required>
      <model_dependent>false</model_dependent>
      <default_value>0</default_value>
    </argument>
    <argument>
      <name>skylight_area_left</name>
      <display_name>Skylights: Left Roof Area</display_name>
      <description>The amount of skylight area on the unit's left conditioned roof facade (when viewed from the front).</description>
      <type>Double</type>
      <units>ft^2</units>
      <required>true</required>
      <model_dependent>false</model_dependent>
      <default_value>0</default_value>
    </argument>
    <argument>
      <name>skylight_area_right</name>
      <display_name>Skylights: Right Roof Area</display_name>
      <description>The amount of skylight area on the unit's right conditioned roof facade (when viewed from the front).</description>
      <type>Double</type>
      <units>ft^2</units>
      <required>true</required>
      <model_dependent>false</model_dependent>
      <default_value>0</default_value>
    </argument>
    <argument>
      <name>skylight_ufactor</name>
      <display_name>Skylights: U-Factor</display_name>
      <description>Full-assembly NFRC U-factor.</description>
      <type>Double</type>
      <units>Btu/hr-ft^2-R</units>
      <required>true</required>
      <model_dependent>false</model_dependent>
      <default_value>0.33</default_value>
    </argument>
    <argument>
      <name>skylight_shgc</name>
      <display_name>Skylights: SHGC</display_name>
      <description>Full-assembly NFRC solar heat gain coefficient.</description>
      <type>Double</type>
      <required>true</required>
      <model_dependent>false</model_dependent>
      <default_value>0.45</default_value>
    </argument>
    <argument>
      <name>skylight_storm_type</name>
      <display_name>Skylights: Storm Type</display_name>
      <description>The type of storm, if present. If not provided, assumes there is no storm.</description>
      <type>Choice</type>
      <required>false</required>
      <model_dependent>false</model_dependent>
      <choices>
        <choice>
          <value>clear</value>
          <display_name>clear</display_name>
        </choice>
        <choice>
          <value>low-e</value>
          <display_name>low-e</display_name>
        </choice>
      </choices>
    </argument>
    <argument>
      <name>door_area</name>
      <display_name>Doors: Area</display_name>
      <description>The area of the opaque door(s).</description>
      <type>Double</type>
      <units>ft^2</units>
      <required>true</required>
      <model_dependent>false</model_dependent>
      <default_value>20</default_value>
    </argument>
    <argument>
      <name>door_rvalue</name>
      <display_name>Doors: R-value</display_name>
      <description>R-value of the opaque door(s).</description>
      <type>Double</type>
      <units>h-ft^2-R/Btu</units>
      <required>true</required>
      <model_dependent>false</model_dependent>
      <default_value>4.4</default_value>
    </argument>
    <argument>
      <name>air_leakage_units</name>
      <display_name>Air Leakage: Units</display_name>
      <description>The unit of measure for the air leakage.</description>
      <type>Choice</type>
      <required>true</required>
      <model_dependent>false</model_dependent>
      <default_value>ACH</default_value>
      <choices>
        <choice>
          <value>ACH</value>
          <display_name>ACH</display_name>
        </choice>
        <choice>
          <value>CFM</value>
          <display_name>CFM</display_name>
        </choice>
        <choice>
          <value>ACHnatural</value>
          <display_name>ACHnatural</display_name>
        </choice>
        <choice>
          <value>CFMnatural</value>
          <display_name>CFMnatural</display_name>
        </choice>
        <choice>
          <value>EffectiveLeakageArea</value>
          <display_name>EffectiveLeakageArea</display_name>
        </choice>
      </choices>
    </argument>
    <argument>
      <name>air_leakage_house_pressure</name>
      <display_name>Air Leakage: House Pressure</display_name>
      <description>The house pressure relative to outside. Required when units are ACH or CFM.</description>
      <type>Double</type>
      <units>Pa</units>
      <required>true</required>
      <model_dependent>false</model_dependent>
      <default_value>50</default_value>
    </argument>
    <argument>
      <name>air_leakage_value</name>
      <display_name>Air Leakage: Value</display_name>
      <description>Air exchange rate value. For 'EffectiveLeakageArea', provide value in sq. in.</description>
      <type>Double</type>
      <required>true</required>
      <model_dependent>false</model_dependent>
      <default_value>3</default_value>
    </argument>
    <argument>
      <name>air_leakage_type</name>
      <display_name>Air Leakage: Type</display_name>
      <description>Type of air leakage. If 'unit total', represents the total infiltration to the unit as measured by a compartmentalization test, in which case the air leakage value will be adjusted by the ratio of exterior envelope surface area to total envelope surface area. Otherwise, if 'unit exterior only', represents the infiltration to the unit from outside only as measured by a guarded test. Required when unit type is single-family attached or apartment unit.</description>
      <type>Choice</type>
      <required>false</required>
      <model_dependent>false</model_dependent>
      <choices>
        <choice>
          <value>unit total</value>
          <display_name>unit total</display_name>
        </choice>
        <choice>
          <value>unit exterior only</value>
          <display_name>unit exterior only</display_name>
        </choice>
      </choices>
    </argument>
    <argument>
      <name>air_leakage_has_flue_or_chimney_in_conditioned_space</name>
      <display_name>Air Leakage: Has Flue or Chimney in Conditioned Space</display_name>
      <description>Presence of flue or chimney with combustion air from conditioned space; used for infiltration model. If not provided, the OS-HPXML default is used.</description>
      <type>Boolean</type>
      <required>false</required>
      <model_dependent>false</model_dependent>
      <choices>
        <choice>
          <value>true</value>
          <display_name>true</display_name>
        </choice>
        <choice>
          <value>false</value>
          <display_name>false</display_name>
        </choice>
      </choices>
    </argument>
    <argument>
      <name>heating_system_type</name>
      <display_name>Heating System: Type</display_name>
      <description>The type of heating system. Use 'none' if there is no heating system or if there is a heat pump serving a heating load.</description>
      <type>Choice</type>
      <required>true</required>
      <model_dependent>false</model_dependent>
      <default_value>Furnace</default_value>
      <choices>
        <choice>
          <value>none</value>
          <display_name>none</display_name>
        </choice>
        <choice>
          <value>Furnace</value>
          <display_name>Furnace</display_name>
        </choice>
        <choice>
          <value>WallFurnace</value>
          <display_name>WallFurnace</display_name>
        </choice>
        <choice>
          <value>FloorFurnace</value>
          <display_name>FloorFurnace</display_name>
        </choice>
        <choice>
          <value>Boiler</value>
          <display_name>Boiler</display_name>
        </choice>
        <choice>
          <value>ElectricResistance</value>
          <display_name>ElectricResistance</display_name>
        </choice>
        <choice>
          <value>Stove</value>
          <display_name>Stove</display_name>
        </choice>
        <choice>
          <value>PortableHeater</value>
          <display_name>PortableHeater</display_name>
        </choice>
        <choice>
          <value>Fireplace</value>
          <display_name>Fireplace</display_name>
        </choice>
        <choice>
          <value>FixedHeater</value>
          <display_name>FixedHeater</display_name>
        </choice>
        <choice>
          <value>Shared Boiler w/ Baseboard</value>
          <display_name>Shared Boiler w/ Baseboard</display_name>
        </choice>
        <choice>
          <value>Shared Boiler w/ Ductless Fan Coil</value>
          <display_name>Shared Boiler w/ Ductless Fan Coil</display_name>
        </choice>
      </choices>
    </argument>
    <argument>
      <name>heating_system_fuel</name>
      <display_name>Heating System: Fuel Type</display_name>
      <description>The fuel type of the heating system. Ignored for ElectricResistance.</description>
      <type>Choice</type>
      <required>true</required>
      <model_dependent>false</model_dependent>
      <default_value>natural gas</default_value>
      <choices>
        <choice>
          <value>electricity</value>
          <display_name>electricity</display_name>
        </choice>
        <choice>
          <value>natural gas</value>
          <display_name>natural gas</display_name>
        </choice>
        <choice>
          <value>fuel oil</value>
          <display_name>fuel oil</display_name>
        </choice>
        <choice>
          <value>propane</value>
          <display_name>propane</display_name>
        </choice>
        <choice>
          <value>wood</value>
          <display_name>wood</display_name>
        </choice>
        <choice>
          <value>wood pellets</value>
          <display_name>wood pellets</display_name>
        </choice>
        <choice>
          <value>coal</value>
          <display_name>coal</display_name>
        </choice>
      </choices>
    </argument>
    <argument>
      <name>heating_system_heating_efficiency</name>
      <display_name>Heating System: Rated AFUE or Percent</display_name>
      <description>The rated heating efficiency value of the heating system.</description>
      <type>Double</type>
      <units>Frac</units>
      <required>true</required>
      <model_dependent>false</model_dependent>
      <default_value>0.78</default_value>
    </argument>
    <argument>
      <name>heating_system_heating_capacity</name>
      <display_name>Heating System: Heating Capacity</display_name>
      <description>The output heating capacity of the heating system. If not provided, the OS-HPXML autosized default is used.</description>
      <type>Double</type>
      <units>Btu/hr</units>
      <required>false</required>
      <model_dependent>false</model_dependent>
    </argument>
    <argument>
      <name>heating_system_fraction_heat_load_served</name>
      <display_name>Heating System: Fraction Heat Load Served</display_name>
      <description>The heating load served by the heating system.</description>
      <type>Double</type>
      <units>Frac</units>
      <required>true</required>
      <model_dependent>false</model_dependent>
      <default_value>1</default_value>
    </argument>
    <argument>
      <name>heating_system_pilot_light</name>
      <display_name>Heating System: Pilot Light</display_name>
      <description>The fuel usage of the pilot light. Applies only to Furnace, WallFurnace, FloorFurnace, Stove, Boiler, and Fireplace with non-electric fuel type. If not provided, assumes no pilot light.</description>
      <type>Double</type>
      <units>Btuh</units>
      <required>false</required>
      <model_dependent>false</model_dependent>
    </argument>
    <argument>
      <name>heating_system_airflow_defect_ratio</name>
      <display_name>Heating System: Airflow Defect Ratio</display_name>
      <description>The airflow defect ratio, defined as (InstalledAirflow - DesignAirflow) / DesignAirflow, of the heating system per ANSI/RESNET/ACCA Standard 310. A value of zero means no airflow defect. Applies only to Furnace. If not provided, assumes no defect.</description>
      <type>Double</type>
      <units>Frac</units>
      <required>false</required>
      <model_dependent>false</model_dependent>
    </argument>
    <argument>
      <name>cooling_system_type</name>
      <display_name>Cooling System: Type</display_name>
      <description>The type of cooling system. Use 'none' if there is no cooling system or if there is a heat pump serving a cooling load.</description>
      <type>Choice</type>
      <required>true</required>
      <model_dependent>false</model_dependent>
      <default_value>central air conditioner</default_value>
      <choices>
        <choice>
          <value>none</value>
          <display_name>none</display_name>
        </choice>
        <choice>
          <value>central air conditioner</value>
          <display_name>central air conditioner</display_name>
        </choice>
        <choice>
          <value>room air conditioner</value>
          <display_name>room air conditioner</display_name>
        </choice>
        <choice>
          <value>evaporative cooler</value>
          <display_name>evaporative cooler</display_name>
        </choice>
        <choice>
          <value>mini-split</value>
          <display_name>mini-split</display_name>
        </choice>
        <choice>
          <value>packaged terminal air conditioner</value>
          <display_name>packaged terminal air conditioner</display_name>
        </choice>
      </choices>
    </argument>
    <argument>
      <name>cooling_system_cooling_efficiency_type</name>
      <display_name>Cooling System: Efficiency Type</display_name>
      <description>The efficiency type of the cooling system. System types central air conditioner and mini-split use SEER or SEER2. System types room air conditioner and packaged terminal air conditioner use EER or CEER. Ignored for system type evaporative cooler.</description>
      <type>Choice</type>
      <required>true</required>
      <model_dependent>false</model_dependent>
      <default_value>SEER</default_value>
      <choices>
        <choice>
          <value>SEER</value>
          <display_name>SEER</display_name>
        </choice>
        <choice>
          <value>SEER2</value>
          <display_name>SEER2</display_name>
        </choice>
        <choice>
          <value>EER</value>
          <display_name>EER</display_name>
        </choice>
        <choice>
          <value>CEER</value>
          <display_name>CEER</display_name>
        </choice>
      </choices>
    </argument>
    <argument>
      <name>cooling_system_cooling_efficiency</name>
      <display_name>Cooling System: Efficiency</display_name>
      <description>The rated efficiency value of the cooling system. Ignored for evaporative cooler.</description>
      <type>Double</type>
      <required>true</required>
      <model_dependent>false</model_dependent>
      <default_value>13</default_value>
    </argument>
    <argument>
      <name>cooling_system_cooling_compressor_type</name>
      <display_name>Cooling System: Cooling Compressor Type</display_name>
      <description>The compressor type of the cooling system. Only applies to central air conditioner. If not provided, the OS-HPXML default is used.</description>
      <type>Choice</type>
      <required>false</required>
      <model_dependent>false</model_dependent>
      <choices>
        <choice>
          <value>single stage</value>
          <display_name>single stage</display_name>
        </choice>
        <choice>
          <value>two stage</value>
          <display_name>two stage</display_name>
        </choice>
        <choice>
          <value>variable speed</value>
          <display_name>variable speed</display_name>
        </choice>
      </choices>
    </argument>
    <argument>
      <name>cooling_system_cooling_sensible_heat_fraction</name>
      <display_name>Cooling System: Cooling Sensible Heat Fraction</display_name>
      <description>The sensible heat fraction of the cooling system. Ignored for evaporative cooler. If not provided, the OS-HPXML default is used.</description>
      <type>Double</type>
      <units>Frac</units>
      <required>false</required>
      <model_dependent>false</model_dependent>
    </argument>
    <argument>
      <name>cooling_system_cooling_capacity</name>
      <display_name>Cooling System: Cooling Capacity</display_name>
      <description>The output cooling capacity of the cooling system. If not provided, the OS-HPXML autosized default is used.</description>
      <type>Double</type>
      <units>Btu/hr</units>
      <required>false</required>
      <model_dependent>false</model_dependent>
    </argument>
    <argument>
      <name>cooling_system_fraction_cool_load_served</name>
      <display_name>Cooling System: Fraction Cool Load Served</display_name>
      <description>The cooling load served by the cooling system.</description>
      <type>Double</type>
      <units>Frac</units>
      <required>true</required>
      <model_dependent>false</model_dependent>
      <default_value>1</default_value>
    </argument>
    <argument>
      <name>cooling_system_is_ducted</name>
      <display_name>Cooling System: Is Ducted</display_name>
      <description>Whether the cooling system is ducted or not. Only used for mini-split and evaporative cooler. It's assumed that central air conditioner is ducted, and room air conditioner and packaged terminal air conditioner are not ducted.</description>
      <type>Boolean</type>
      <required>false</required>
      <model_dependent>false</model_dependent>
      <default_value>false</default_value>
      <choices>
        <choice>
          <value>true</value>
          <display_name>true</display_name>
        </choice>
        <choice>
          <value>false</value>
          <display_name>false</display_name>
        </choice>
      </choices>
    </argument>
    <argument>
      <name>cooling_system_airflow_defect_ratio</name>
      <display_name>Cooling System: Airflow Defect Ratio</display_name>
      <description>The airflow defect ratio, defined as (InstalledAirflow - DesignAirflow) / DesignAirflow, of the cooling system per ANSI/RESNET/ACCA Standard 310. A value of zero means no airflow defect. Applies only to central air conditioner and ducted mini-split. If not provided, assumes no defect.</description>
      <type>Double</type>
      <units>Frac</units>
      <required>false</required>
      <model_dependent>false</model_dependent>
    </argument>
    <argument>
      <name>cooling_system_charge_defect_ratio</name>
      <display_name>Cooling System: Charge Defect Ratio</display_name>
      <description>The refrigerant charge defect ratio, defined as (InstalledCharge - DesignCharge) / DesignCharge, of the cooling system per ANSI/RESNET/ACCA Standard 310. A value of zero means no refrigerant charge defect. Applies only to central air conditioner and mini-split. If not provided, assumes no defect.</description>
      <type>Double</type>
      <units>Frac</units>
      <required>false</required>
      <model_dependent>false</model_dependent>
    </argument>
    <argument>
      <name>cooling_system_crankcase_heater_watts</name>
      <display_name>Cooling System: Crankcase Heater Power Watts</display_name>
      <description>Cooling system crankcase heater power consumption in Watts. Applies only to central air conditioner, mini-split, packaged terminal air conditioner and room air conditioner. If not provided, the OS-HPXML default is used.</description>
      <type>Double</type>
      <units>W</units>
      <required>false</required>
      <model_dependent>false</model_dependent>
    </argument>
    <argument>
      <name>cooling_system_integrated_heating_system_fuel</name>
      <display_name>Cooling System: Integrated Heating System Fuel Type</display_name>
      <description>The fuel type of the heating system integrated into cooling system. Only used for packaged terminal air conditioner and room air conditioner.</description>
      <type>Choice</type>
      <required>false</required>
      <model_dependent>false</model_dependent>
      <choices>
        <choice>
          <value>electricity</value>
          <display_name>electricity</display_name>
        </choice>
        <choice>
          <value>natural gas</value>
          <display_name>natural gas</display_name>
        </choice>
        <choice>
          <value>fuel oil</value>
          <display_name>fuel oil</display_name>
        </choice>
        <choice>
          <value>propane</value>
          <display_name>propane</display_name>
        </choice>
        <choice>
          <value>wood</value>
          <display_name>wood</display_name>
        </choice>
        <choice>
          <value>wood pellets</value>
          <display_name>wood pellets</display_name>
        </choice>
        <choice>
          <value>coal</value>
          <display_name>coal</display_name>
        </choice>
      </choices>
    </argument>
    <argument>
      <name>cooling_system_integrated_heating_system_efficiency_percent</name>
      <display_name>Cooling System: Integrated Heating System Efficiency</display_name>
      <description>The rated heating efficiency value of the heating system integrated into cooling system. Only used for packaged terminal air conditioner and room air conditioner.</description>
      <type>Double</type>
      <units>Frac</units>
      <required>false</required>
      <model_dependent>false</model_dependent>
    </argument>
    <argument>
      <name>cooling_system_integrated_heating_system_capacity</name>
      <display_name>Cooling System: Integrated Heating System Heating Capacity</display_name>
      <description>The output heating capacity of the heating system integrated into cooling system. If not provided, the OS-HPXML autosized default is used. Only used for packaged terminal air conditioner and room air conditioner.</description>
      <type>Double</type>
      <units>Btu/hr</units>
      <required>false</required>
      <model_dependent>false</model_dependent>
    </argument>
    <argument>
      <name>cooling_system_integrated_heating_system_fraction_heat_load_served</name>
      <display_name>Cooling System: Integrated Heating System Fraction Heat Load Served</display_name>
      <description>The heating load served by the heating system integrated into cooling system. Only used for packaged terminal air conditioner and room air conditioner.</description>
      <type>Double</type>
      <units>Frac</units>
      <required>false</required>
      <model_dependent>false</model_dependent>
    </argument>
    <argument>
      <name>heat_pump_type</name>
      <display_name>Heat Pump: Type</display_name>
      <description>The type of heat pump. Use 'none' if there is no heat pump.</description>
      <type>Choice</type>
      <required>true</required>
      <model_dependent>false</model_dependent>
      <default_value>none</default_value>
      <choices>
        <choice>
          <value>none</value>
          <display_name>none</display_name>
        </choice>
        <choice>
          <value>air-to-air</value>
          <display_name>air-to-air</display_name>
        </choice>
        <choice>
          <value>mini-split</value>
          <display_name>mini-split</display_name>
        </choice>
        <choice>
          <value>ground-to-air</value>
          <display_name>ground-to-air</display_name>
        </choice>
        <choice>
          <value>packaged terminal heat pump</value>
          <display_name>packaged terminal heat pump</display_name>
        </choice>
        <choice>
          <value>room air conditioner with reverse cycle</value>
          <display_name>room air conditioner with reverse cycle</display_name>
        </choice>
      </choices>
    </argument>
    <argument>
      <name>heat_pump_heating_efficiency_type</name>
      <display_name>Heat Pump: Heating Efficiency Type</display_name>
      <description>The heating efficiency type of heat pump. System types air-to-air and mini-split use HSPF or HSPF2. System types ground-to-air, packaged terminal heat pump and room air conditioner with reverse cycle use COP.</description>
      <type>Choice</type>
      <required>true</required>
      <model_dependent>false</model_dependent>
      <default_value>HSPF</default_value>
      <choices>
        <choice>
          <value>HSPF</value>
          <display_name>HSPF</display_name>
        </choice>
        <choice>
          <value>HSPF2</value>
          <display_name>HSPF2</display_name>
        </choice>
        <choice>
          <value>COP</value>
          <display_name>COP</display_name>
        </choice>
      </choices>
    </argument>
    <argument>
      <name>heat_pump_heating_efficiency</name>
      <display_name>Heat Pump: Heating Efficiency</display_name>
      <description>The rated heating efficiency value of the heat pump.</description>
      <type>Double</type>
      <required>true</required>
      <model_dependent>false</model_dependent>
      <default_value>7.7</default_value>
    </argument>
    <argument>
      <name>heat_pump_cooling_efficiency_type</name>
      <display_name>Heat Pump: Cooling Efficiency Type</display_name>
      <description>The cooling efficiency type of heat pump. System types air-to-air and mini-split use SEER or SEER2. System types ground-to-air, packaged terminal heat pump and room air conditioner with reverse cycle use EER.</description>
      <type>Choice</type>
      <required>true</required>
      <model_dependent>false</model_dependent>
      <default_value>SEER</default_value>
      <choices>
        <choice>
          <value>SEER</value>
          <display_name>SEER</display_name>
        </choice>
        <choice>
          <value>SEER2</value>
          <display_name>SEER2</display_name>
        </choice>
        <choice>
          <value>EER</value>
          <display_name>EER</display_name>
        </choice>
        <choice>
          <value>CEER</value>
          <display_name>CEER</display_name>
        </choice>
      </choices>
    </argument>
    <argument>
      <name>heat_pump_cooling_efficiency</name>
      <display_name>Heat Pump: Cooling Efficiency</display_name>
      <description>The rated cooling efficiency value of the heat pump.</description>
      <type>Double</type>
      <required>true</required>
      <model_dependent>false</model_dependent>
      <default_value>13</default_value>
    </argument>
    <argument>
      <name>heat_pump_cooling_compressor_type</name>
      <display_name>Heat Pump: Cooling Compressor Type</display_name>
      <description>The compressor type of the heat pump. Only applies to air-to-air. If not provided, the OS-HPXML default is used.</description>
      <type>Choice</type>
      <required>false</required>
      <model_dependent>false</model_dependent>
      <choices>
        <choice>
          <value>single stage</value>
          <display_name>single stage</display_name>
        </choice>
        <choice>
          <value>two stage</value>
          <display_name>two stage</display_name>
        </choice>
        <choice>
          <value>variable speed</value>
          <display_name>variable speed</display_name>
        </choice>
      </choices>
    </argument>
    <argument>
      <name>heat_pump_cooling_sensible_heat_fraction</name>
      <display_name>Heat Pump: Cooling Sensible Heat Fraction</display_name>
      <description>The sensible heat fraction of the heat pump. If not provided, the OS-HPXML default is used.</description>
      <type>Double</type>
      <units>Frac</units>
      <required>false</required>
      <model_dependent>false</model_dependent>
    </argument>
    <argument>
      <name>heat_pump_heating_capacity</name>
      <display_name>Heat Pump: Heating Capacity</display_name>
      <description>The output heating capacity of the heat pump. If not provided, the OS-HPXML autosized default is used.</description>
      <type>Double</type>
      <units>Btu/hr</units>
      <required>false</required>
      <model_dependent>false</model_dependent>
    </argument>
    <argument>
      <name>heat_pump_heating_capacity_retention_fraction</name>
      <display_name>Heat Pump: Heating Capacity Retention Fraction</display_name>
      <description>The output heating capacity of the heat pump at a user-specified temperature (e.g., 17F or 5F) divided by the above nominal heating capacity. Applies to all heat pump types except ground-to-air. If not provided, the OS-HPXML default is used.</description>
      <type>Double</type>
      <units>Frac</units>
      <required>false</required>
      <model_dependent>false</model_dependent>
    </argument>
    <argument>
      <name>heat_pump_heating_capacity_retention_temp</name>
      <display_name>Heat Pump: Heating Capacity Retention Temperature</display_name>
      <description>The user-specified temperature (e.g., 17F or 5F) for the above heating capacity retention fraction. Applies to all heat pump types except ground-to-air. Required if the Heating Capacity Retention Fraction is provided.</description>
      <type>Double</type>
      <units>deg-F</units>
      <required>false</required>
      <model_dependent>false</model_dependent>
    </argument>
    <argument>
      <name>heat_pump_cooling_capacity</name>
      <display_name>Heat Pump: Cooling Capacity</display_name>
      <description>The output cooling capacity of the heat pump. If not provided, the OS-HPXML autosized default is used.</description>
      <type>Double</type>
      <units>Btu/hr</units>
      <required>false</required>
      <model_dependent>false</model_dependent>
    </argument>
    <argument>
      <name>heat_pump_fraction_heat_load_served</name>
      <display_name>Heat Pump: Fraction Heat Load Served</display_name>
      <description>The heating load served by the heat pump.</description>
      <type>Double</type>
      <units>Frac</units>
      <required>true</required>
      <model_dependent>false</model_dependent>
      <default_value>1</default_value>
    </argument>
    <argument>
      <name>heat_pump_fraction_cool_load_served</name>
      <display_name>Heat Pump: Fraction Cool Load Served</display_name>
      <description>The cooling load served by the heat pump.</description>
      <type>Double</type>
      <units>Frac</units>
      <required>true</required>
      <model_dependent>false</model_dependent>
      <default_value>1</default_value>
    </argument>
    <argument>
      <name>heat_pump_compressor_lockout_temp</name>
      <display_name>Heat Pump: Compressor Lockout Temperature</display_name>
      <description>The temperature below which the heat pump compressor is disabled. If both this and Backup Heating Lockout Temperature are provided and use the same value, it essentially defines a switchover temperature (for, e.g., a dual-fuel heat pump). Applies to all heat pump types other than ground-to-air. If not provided, the OS-HPXML default is used.</description>
      <type>Double</type>
      <units>deg-F</units>
      <required>false</required>
      <model_dependent>false</model_dependent>
    </argument>
    <argument>
      <name>heat_pump_backup_type</name>
      <display_name>Heat Pump: Backup Type</display_name>
      <description>The backup type of the heat pump. If 'integrated', represents e.g. built-in electric strip heat or dual-fuel integrated furnace. If 'separate', represents e.g. electric baseboard or boiler based on the Heating System 2 specified below. Use 'none' if there is no backup heating.</description>
      <type>Choice</type>
      <required>true</required>
      <model_dependent>false</model_dependent>
      <default_value>integrated</default_value>
      <choices>
        <choice>
          <value>none</value>
          <display_name>none</display_name>
        </choice>
        <choice>
          <value>integrated</value>
          <display_name>integrated</display_name>
        </choice>
        <choice>
          <value>separate</value>
          <display_name>separate</display_name>
        </choice>
      </choices>
    </argument>
    <argument>
      <name>heat_pump_backup_fuel</name>
      <display_name>Heat Pump: Backup Fuel Type</display_name>
      <description>The backup fuel type of the heat pump. Only applies if Backup Type is 'integrated'.</description>
      <type>Choice</type>
      <required>true</required>
      <model_dependent>false</model_dependent>
      <default_value>electricity</default_value>
      <choices>
        <choice>
          <value>electricity</value>
          <display_name>electricity</display_name>
        </choice>
        <choice>
          <value>natural gas</value>
          <display_name>natural gas</display_name>
        </choice>
        <choice>
          <value>fuel oil</value>
          <display_name>fuel oil</display_name>
        </choice>
        <choice>
          <value>propane</value>
          <display_name>propane</display_name>
        </choice>
      </choices>
    </argument>
    <argument>
      <name>heat_pump_backup_heating_efficiency</name>
      <display_name>Heat Pump: Backup Rated Efficiency</display_name>
      <description>The backup rated efficiency value of the heat pump. Percent for electricity fuel type. AFUE otherwise. Only applies if Backup Type is 'integrated'.</description>
      <type>Double</type>
      <required>true</required>
      <model_dependent>false</model_dependent>
      <default_value>1</default_value>
    </argument>
    <argument>
      <name>heat_pump_backup_heating_capacity</name>
      <display_name>Heat Pump: Backup Heating Capacity</display_name>
      <description>The backup output heating capacity of the heat pump. If not provided, the OS-HPXML autosized default is used. Only applies if Backup Type is 'integrated'.</description>
      <type>Double</type>
      <units>Btu/hr</units>
      <required>false</required>
      <model_dependent>false</model_dependent>
    </argument>
    <argument>
      <name>heat_pump_backup_heating_lockout_temp</name>
      <display_name>Heat Pump: Backup Heating Lockout Temperature</display_name>
      <description>The temperature above which the heat pump backup system is disabled. If both this and Compressor Lockout Temperature are provided and use the same value, it essentially defines a switchover temperature (for, e.g., a dual-fuel heat pump). Applies for both Backup Type of 'integrated' and 'separate'. If not provided, the OS-HPXML default is used.</description>
      <type>Double</type>
      <units>deg-F</units>
      <required>false</required>
      <model_dependent>false</model_dependent>
    </argument>
    <argument>
      <name>heat_pump_sizing_methodology</name>
      <display_name>Heat Pump: Sizing Methodology</display_name>
      <description>The auto-sizing methodology to use when the heat pump capacity is not provided. If not provided, the OS-HPXML default is used.</description>
      <type>Choice</type>
      <required>false</required>
      <model_dependent>false</model_dependent>
      <choices>
        <choice>
          <value>ACCA</value>
          <display_name>ACCA</display_name>
        </choice>
        <choice>
          <value>HERS</value>
          <display_name>HERS</display_name>
        </choice>
        <choice>
          <value>MaxLoad</value>
          <display_name>MaxLoad</display_name>
        </choice>
      </choices>
    </argument>
    <argument>
      <name>heat_pump_is_ducted</name>
      <display_name>Heat Pump: Is Ducted</display_name>
      <description>Whether the heat pump is ducted or not. Only used for mini-split. It's assumed that air-to-air and ground-to-air are ducted, and packaged terminal heat pump and room air conditioner with reverse cycle are not ducted. If not provided, assumes not ducted.</description>
      <type>Boolean</type>
      <required>false</required>
      <model_dependent>false</model_dependent>
      <choices>
        <choice>
          <value>true</value>
          <display_name>true</display_name>
        </choice>
        <choice>
          <value>false</value>
          <display_name>false</display_name>
        </choice>
      </choices>
    </argument>
    <argument>
      <name>heat_pump_airflow_defect_ratio</name>
      <display_name>Heat Pump: Airflow Defect Ratio</display_name>
      <description>The airflow defect ratio, defined as (InstalledAirflow - DesignAirflow) / DesignAirflow, of the heat pump per ANSI/RESNET/ACCA Standard 310. A value of zero means no airflow defect. Applies only to air-to-air, ducted mini-split, and ground-to-air. If not provided, assumes no defect.</description>
      <type>Double</type>
      <units>Frac</units>
      <required>false</required>
      <model_dependent>false</model_dependent>
    </argument>
    <argument>
      <name>heat_pump_charge_defect_ratio</name>
      <display_name>Heat Pump: Charge Defect Ratio</display_name>
      <description>The refrigerant charge defect ratio, defined as (InstalledCharge - DesignCharge) / DesignCharge, of the heat pump per ANSI/RESNET/ACCA Standard 310. A value of zero means no refrigerant charge defect. Applies to all heat pump types. If not provided, assumes no defect.</description>
      <type>Double</type>
      <units>Frac</units>
      <required>false</required>
      <model_dependent>false</model_dependent>
    </argument>
    <argument>
      <name>heat_pump_crankcase_heater_watts</name>
      <display_name>Heat Pump: Crankcase Heater Power Watts</display_name>
      <description>Heat Pump crankcase heater power consumption in Watts. Applies only to air-to-air, mini-split, packaged terminal heat pump and room air conditioner with reverse cycle. If not provided, the OS-HPXML default is used.</description>
      <type>Double</type>
      <units>W</units>
      <required>false</required>
      <model_dependent>false</model_dependent>
    </argument>
    <argument>
      <name>geothermal_loop_loop_flow</name>
      <display_name>Geothermal Loop: Loop Flow</display_name>
      <description>Water flow rate through the geothermal loop. Only applies to ground-to-air heat pump type. If not provided, the OS-HPXML autosized default is used.</description>
      <type>Double</type>
      <units>gpm</units>
      <required>false</required>
      <model_dependent>false</model_dependent>
    </argument>
    <argument>
      <name>geothermal_loop_boreholes_or_trenches_count</name>
      <display_name>Geothermal Loop: Boreholes or Trenches Count</display_name>
      <description>Number of boreholes or trenches. Only applies to ground-to-air heat pump type. If not provided, the OS-HPXML autosized default is used.</description>
      <type>Integer</type>
      <units>#</units>
      <required>false</required>
      <model_dependent>false</model_dependent>
    </argument>
    <argument>
      <name>geothermal_loop_boreholes_or_trenches_length</name>
      <display_name>Geothermal Loop: Boreholes or Trenches Length</display_name>
      <description>Average length of each borehole (vertical) or trench (horizontal). Only applies to ground-to-air heat pump type. If not provided, the OS-HPXML autosized default is used.</description>
      <type>Double</type>
      <units>ft</units>
      <required>false</required>
      <model_dependent>false</model_dependent>
    </argument>
    <argument>
      <name>geothermal_loop_boreholes_or_trenches_spacing</name>
      <display_name>Geothermal Loop: Boreholes or Trenches Spacing</display_name>
      <description>Distance between bores/trenches. Only applies to ground-to-air heat pump type. If not provided, the OS-HPXML default is used.</description>
      <type>Double</type>
      <units>ft</units>
      <required>false</required>
      <model_dependent>false</model_dependent>
    </argument>
    <argument>
      <name>geothermal_loop_boreholes_or_trenches_diameter</name>
      <display_name>Geothermal Loop: Boreholes or Trenches Diameter</display_name>
      <description>Diameter of bores/trenches. Only applies to ground-to-air heat pump type. If not provided, the OS-HPXML default is used.</description>
      <type>Double</type>
      <units>in</units>
      <required>false</required>
      <model_dependent>false</model_dependent>
    </argument>
    <argument>
      <name>geothermal_loop_grout_conductivity</name>
      <display_name>Geothermal Loop: Grout Conductivity</display_name>
      <description>Grout conductivity of the geothermal loop. Only applies to ground-to-air heat pump type. If not provided, the OS-HPXML default is used.</description>
      <type>Double</type>
      <units>Btu/hr-ft-F</units>
      <required>false</required>
      <model_dependent>false</model_dependent>
    </argument>
    <argument>
      <name>geothermal_loop_pipe_conductivity</name>
      <display_name>Geothermal Loop: Pipe Conductivity</display_name>
      <description>Pipe conductivity of the geothermal loop. Only applies to ground-to-air heat pump type. If not provided, the OS-HPXML default is used.</description>
      <type>Double</type>
      <units>Btu/hr-ft-F</units>
      <required>false</required>
      <model_dependent>false</model_dependent>
    </argument>
    <argument>
      <name>geothermal_loop_pipe_diameter</name>
      <display_name>Geothermal Loop: Pipe Diameter</display_name>
      <description>Pipe diameter of the geothermal loop. Only applies to ground-to-air heat pump type. If not provided, the OS-HPXML default is used.</description>
      <type>Choice</type>
      <units>in</units>
      <required>false</required>
      <model_dependent>false</model_dependent>
      <choices>
        <choice>
          <value>3/4" pipe</value>
          <display_name>3/4" pipe</display_name>
        </choice>
        <choice>
          <value>1" pipe</value>
          <display_name>1" pipe</display_name>
        </choice>
        <choice>
          <value>1-1/4" pipe</value>
          <display_name>1-1/4" pipe</display_name>
        </choice>
      </choices>
    </argument>
    <argument>
      <name>geothermal_loop_pipe_shank_spacing</name>
      <display_name>Geothermal Loop: Pipe Shank Spacing</display_name>
      <description>Measured as center-to-center (not edge-to-edge) distance between two branches of a vertical U-tube. Only applies to ground-to-air heat pump type. If not provided, the OS-HPXML default is used.</description>
      <type>Double</type>
      <units>in</units>
      <required>false</required>
      <model_dependent>false</model_dependent>
    </argument>
    <argument>
      <name>geothermal_loop_borefield_configuration</name>
      <display_name>Geothermal Loop: Borefield Configuration</display_name>
      <description>Borefield configuration of the geothermal loop. Only applies to ground-to-air heat pump type. If not provided, the OS-HPXML default is used.</description>
      <type>Choice</type>
      <required>false</required>
      <model_dependent>false</model_dependent>
      <choices>
        <choice>
          <value>Rectangle</value>
          <display_name>Rectangle</display_name>
        </choice>
        <choice>
          <value>Open Rectangle</value>
          <display_name>Open Rectangle</display_name>
        </choice>
        <choice>
          <value>L</value>
          <display_name>L</display_name>
        </choice>
        <choice>
          <value>U</value>
          <display_name>U</display_name>
        </choice>
        <choice>
          <value>Lopsided U</value>
          <display_name>Lopsided U</display_name>
        </choice>
      </choices>
    </argument>
    <argument>
      <name>heating_system_2_type</name>
      <display_name>Heating System 2: Type</display_name>
      <description>The type of the second heating system.</description>
      <type>Choice</type>
      <required>true</required>
      <model_dependent>false</model_dependent>
      <default_value>none</default_value>
      <choices>
        <choice>
          <value>none</value>
          <display_name>none</display_name>
        </choice>
        <choice>
          <value>Furnace</value>
          <display_name>Furnace</display_name>
        </choice>
        <choice>
          <value>WallFurnace</value>
          <display_name>WallFurnace</display_name>
        </choice>
        <choice>
          <value>FloorFurnace</value>
          <display_name>FloorFurnace</display_name>
        </choice>
        <choice>
          <value>Boiler</value>
          <display_name>Boiler</display_name>
        </choice>
        <choice>
          <value>ElectricResistance</value>
          <display_name>ElectricResistance</display_name>
        </choice>
        <choice>
          <value>Stove</value>
          <display_name>Stove</display_name>
        </choice>
        <choice>
          <value>PortableHeater</value>
          <display_name>PortableHeater</display_name>
        </choice>
        <choice>
          <value>Fireplace</value>
          <display_name>Fireplace</display_name>
        </choice>
        <choice>
          <value>FixedHeater</value>
          <display_name>FixedHeater</display_name>
        </choice>
      </choices>
    </argument>
    <argument>
      <name>heating_system_2_fuel</name>
      <display_name>Heating System 2: Fuel Type</display_name>
      <description>The fuel type of the second heating system. Ignored for ElectricResistance.</description>
      <type>Choice</type>
      <required>true</required>
      <model_dependent>false</model_dependent>
      <default_value>electricity</default_value>
      <choices>
        <choice>
          <value>electricity</value>
          <display_name>electricity</display_name>
        </choice>
        <choice>
          <value>natural gas</value>
          <display_name>natural gas</display_name>
        </choice>
        <choice>
          <value>fuel oil</value>
          <display_name>fuel oil</display_name>
        </choice>
        <choice>
          <value>propane</value>
          <display_name>propane</display_name>
        </choice>
        <choice>
          <value>wood</value>
          <display_name>wood</display_name>
        </choice>
        <choice>
          <value>wood pellets</value>
          <display_name>wood pellets</display_name>
        </choice>
        <choice>
          <value>coal</value>
          <display_name>coal</display_name>
        </choice>
      </choices>
    </argument>
    <argument>
      <name>heating_system_2_heating_efficiency</name>
      <display_name>Heating System 2: Rated AFUE or Percent</display_name>
      <description>The rated heating efficiency value of the second heating system.</description>
      <type>Double</type>
      <units>Frac</units>
      <required>true</required>
      <model_dependent>false</model_dependent>
      <default_value>1</default_value>
    </argument>
    <argument>
      <name>heating_system_2_heating_capacity</name>
      <display_name>Heating System 2: Heating Capacity</display_name>
      <description>The output heating capacity of the second heating system. If not provided, the OS-HPXML autosized default is used.</description>
      <type>Double</type>
      <units>Btu/hr</units>
      <required>false</required>
      <model_dependent>false</model_dependent>
    </argument>
    <argument>
      <name>heating_system_2_fraction_heat_load_served</name>
      <display_name>Heating System 2: Fraction Heat Load Served</display_name>
      <description>The heat load served fraction of the second heating system. Ignored if this heating system serves as a backup system for a heat pump.</description>
      <type>Double</type>
      <units>Frac</units>
      <required>true</required>
      <model_dependent>false</model_dependent>
      <default_value>0.25</default_value>
    </argument>
    <argument>
      <name>hvac_control_heating_weekday_setpoint</name>
      <display_name>HVAC Control: Heating Weekday Setpoint Schedule</display_name>
      <description>Specify the constant or 24-hour comma-separated weekday heating setpoint schedule. Required unless a detailed CSV schedule is provided.</description>
      <type>String</type>
      <units>deg-F</units>
      <required>false</required>
      <model_dependent>false</model_dependent>
    </argument>
    <argument>
      <name>hvac_control_heating_weekend_setpoint</name>
      <display_name>HVAC Control: Heating Weekend Setpoint Schedule</display_name>
      <description>Specify the constant or 24-hour comma-separated weekend heating setpoint schedule. Required unless a detailed CSV schedule is provided.</description>
      <type>String</type>
      <units>deg-F</units>
      <required>false</required>
      <model_dependent>false</model_dependent>
    </argument>
    <argument>
      <name>hvac_control_cooling_weekday_setpoint</name>
      <display_name>HVAC Control: Cooling Weekday Setpoint Schedule</display_name>
      <description>Specify the constant or 24-hour comma-separated weekday cooling setpoint schedule. Required unless a detailed CSV schedule is provided.</description>
      <type>String</type>
      <units>deg-F</units>
      <required>false</required>
      <model_dependent>false</model_dependent>
    </argument>
    <argument>
      <name>hvac_control_cooling_weekend_setpoint</name>
      <display_name>HVAC Control: Cooling Weekend Setpoint Schedule</display_name>
      <description>Specify the constant or 24-hour comma-separated weekend cooling setpoint schedule. Required unless a detailed CSV schedule is provided.</description>
      <type>String</type>
      <units>deg-F</units>
      <required>false</required>
      <model_dependent>false</model_dependent>
    </argument>
    <argument>
      <name>hvac_control_heating_season_period</name>
      <display_name>HVAC Control: Heating Season Period</display_name>
      <description>Enter a date like 'Nov 1 - Jun 30'. If not provided, the OS-HPXML default is used. Can also provide 'BuildingAmerica' to use automatic seasons from the Building America House Simulation Protocols.</description>
      <type>String</type>
      <required>false</required>
      <model_dependent>false</model_dependent>
    </argument>
    <argument>
      <name>hvac_control_cooling_season_period</name>
      <display_name>HVAC Control: Cooling Season Period</display_name>
      <description>Enter a date like 'Jun 1 - Oct 31'. If not provided, the OS-HPXML default is used. Can also provide 'BuildingAmerica' to use automatic seasons from the Building America House Simulation Protocols.</description>
      <type>String</type>
      <required>false</required>
      <model_dependent>false</model_dependent>
    </argument>
    <argument>
      <name>ducts_leakage_units</name>
      <display_name>Ducts: Leakage Units</display_name>
      <description>The leakage units of the ducts.</description>
      <type>Choice</type>
      <required>true</required>
      <model_dependent>false</model_dependent>
      <default_value>Percent</default_value>
      <choices>
        <choice>
          <value>CFM25</value>
          <display_name>CFM25</display_name>
        </choice>
        <choice>
          <value>CFM50</value>
          <display_name>CFM50</display_name>
        </choice>
        <choice>
          <value>Percent</value>
          <display_name>Percent</display_name>
        </choice>
      </choices>
    </argument>
    <argument>
      <name>ducts_supply_leakage_to_outside_value</name>
      <display_name>Ducts: Supply Leakage to Outside Value</display_name>
      <description>The leakage value to outside for the supply ducts.</description>
      <type>Double</type>
      <required>true</required>
      <model_dependent>false</model_dependent>
      <default_value>0.1</default_value>
    </argument>
    <argument>
      <name>ducts_return_leakage_to_outside_value</name>
      <display_name>Ducts: Return Leakage to Outside Value</display_name>
      <description>The leakage value to outside for the return ducts.</description>
      <type>Double</type>
      <required>true</required>
      <model_dependent>false</model_dependent>
      <default_value>0.1</default_value>
    </argument>
    <argument>
      <name>ducts_supply_location</name>
      <display_name>Ducts: Supply Location</display_name>
      <description>The location of the supply ducts. If not provided, the OS-HPXML default is used.</description>
      <type>Choice</type>
      <required>false</required>
      <model_dependent>false</model_dependent>
      <choices>
        <choice>
          <value>living space</value>
          <display_name>living space</display_name>
        </choice>
        <choice>
          <value>basement - conditioned</value>
          <display_name>basement - conditioned</display_name>
        </choice>
        <choice>
          <value>basement - unconditioned</value>
          <display_name>basement - unconditioned</display_name>
        </choice>
        <choice>
          <value>crawlspace - vented</value>
          <display_name>crawlspace - vented</display_name>
        </choice>
        <choice>
          <value>crawlspace - unvented</value>
          <display_name>crawlspace - unvented</display_name>
        </choice>
        <choice>
          <value>crawlspace - conditioned</value>
          <display_name>crawlspace - conditioned</display_name>
        </choice>
        <choice>
          <value>attic - vented</value>
          <display_name>attic - vented</display_name>
        </choice>
        <choice>
          <value>attic - unvented</value>
          <display_name>attic - unvented</display_name>
        </choice>
        <choice>
          <value>garage</value>
          <display_name>garage</display_name>
        </choice>
        <choice>
          <value>exterior wall</value>
          <display_name>exterior wall</display_name>
        </choice>
        <choice>
          <value>under slab</value>
          <display_name>under slab</display_name>
        </choice>
        <choice>
          <value>roof deck</value>
          <display_name>roof deck</display_name>
        </choice>
        <choice>
          <value>outside</value>
          <display_name>outside</display_name>
        </choice>
        <choice>
          <value>other housing unit</value>
          <display_name>other housing unit</display_name>
        </choice>
        <choice>
          <value>other heated space</value>
          <display_name>other heated space</display_name>
        </choice>
        <choice>
          <value>other multifamily buffer space</value>
          <display_name>other multifamily buffer space</display_name>
        </choice>
        <choice>
          <value>other non-freezing space</value>
          <display_name>other non-freezing space</display_name>
        </choice>
        <choice>
          <value>manufactured home belly</value>
          <display_name>manufactured home belly</display_name>
        </choice>
      </choices>
    </argument>
    <argument>
      <name>ducts_supply_insulation_r</name>
      <display_name>Ducts: Supply Insulation R-Value</display_name>
      <description>The insulation r-value of the supply ducts excluding air films.</description>
      <type>Double</type>
      <units>h-ft^2-R/Btu</units>
      <required>true</required>
      <model_dependent>false</model_dependent>
      <default_value>0</default_value>
    </argument>
    <argument>
      <name>ducts_supply_buried_insulation_level</name>
      <display_name>Ducts: Supply Buried Insulation Level</display_name>
      <description>Whether the supply ducts are buried in, e.g., attic loose-fill insulation. Partially buried ducts have insulation that does not cover the top of the ducts. Fully buried ducts have insulation that just covers the top of the ducts. Deeply buried ducts have insulation that continues above the top of the ducts.</description>
      <type>Choice</type>
      <required>false</required>
      <model_dependent>false</model_dependent>
      <choices>
        <choice>
          <value>not buried</value>
          <display_name>not buried</display_name>
        </choice>
        <choice>
          <value>partially buried</value>
          <display_name>partially buried</display_name>
        </choice>
        <choice>
          <value>fully buried</value>
          <display_name>fully buried</display_name>
        </choice>
        <choice>
          <value>deeply buried</value>
          <display_name>deeply buried</display_name>
        </choice>
      </choices>
    </argument>
    <argument>
      <name>ducts_supply_surface_area</name>
      <display_name>Ducts: Supply Surface Area</display_name>
      <description>The surface area of the supply ducts. If not provided, the OS-HPXML default is used.</description>
      <type>Double</type>
      <units>ft^2</units>
      <required>false</required>
      <model_dependent>false</model_dependent>
    </argument>
    <argument>
      <name>ducts_return_location</name>
      <display_name>Ducts: Return Location</display_name>
      <description>The location of the return ducts. If not provided, the OS-HPXML default is used.</description>
      <type>Choice</type>
      <required>false</required>
      <model_dependent>false</model_dependent>
      <choices>
        <choice>
          <value>living space</value>
          <display_name>living space</display_name>
        </choice>
        <choice>
          <value>basement - conditioned</value>
          <display_name>basement - conditioned</display_name>
        </choice>
        <choice>
          <value>basement - unconditioned</value>
          <display_name>basement - unconditioned</display_name>
        </choice>
        <choice>
          <value>crawlspace - vented</value>
          <display_name>crawlspace - vented</display_name>
        </choice>
        <choice>
          <value>crawlspace - unvented</value>
          <display_name>crawlspace - unvented</display_name>
        </choice>
        <choice>
          <value>crawlspace - conditioned</value>
          <display_name>crawlspace - conditioned</display_name>
        </choice>
        <choice>
          <value>attic - vented</value>
          <display_name>attic - vented</display_name>
        </choice>
        <choice>
          <value>attic - unvented</value>
          <display_name>attic - unvented</display_name>
        </choice>
        <choice>
          <value>garage</value>
          <display_name>garage</display_name>
        </choice>
        <choice>
          <value>exterior wall</value>
          <display_name>exterior wall</display_name>
        </choice>
        <choice>
          <value>under slab</value>
          <display_name>under slab</display_name>
        </choice>
        <choice>
          <value>roof deck</value>
          <display_name>roof deck</display_name>
        </choice>
        <choice>
          <value>outside</value>
          <display_name>outside</display_name>
        </choice>
        <choice>
          <value>other housing unit</value>
          <display_name>other housing unit</display_name>
        </choice>
        <choice>
          <value>other heated space</value>
          <display_name>other heated space</display_name>
        </choice>
        <choice>
          <value>other multifamily buffer space</value>
          <display_name>other multifamily buffer space</display_name>
        </choice>
        <choice>
          <value>other non-freezing space</value>
          <display_name>other non-freezing space</display_name>
        </choice>
        <choice>
          <value>manufactured home belly</value>
          <display_name>manufactured home belly</display_name>
        </choice>
      </choices>
    </argument>
    <argument>
      <name>ducts_return_insulation_r</name>
      <display_name>Ducts: Return Insulation R-Value</display_name>
      <description>The insulation r-value of the return ducts excluding air films.</description>
      <type>Double</type>
      <units>h-ft^2-R/Btu</units>
      <required>true</required>
      <model_dependent>false</model_dependent>
      <default_value>0</default_value>
    </argument>
    <argument>
      <name>ducts_return_buried_insulation_level</name>
      <display_name>Ducts: Return Buried Insulation Level</display_name>
      <description>Whether the return ducts are buried in, e.g., attic loose-fill insulation. Partially buried ducts have insulation that does not cover the top of the ducts. Fully buried ducts have insulation that just covers the top of the ducts. Deeply buried ducts have insulation that continues above the top of the ducts.</description>
      <type>Choice</type>
      <required>false</required>
      <model_dependent>false</model_dependent>
      <choices>
        <choice>
          <value>not buried</value>
          <display_name>not buried</display_name>
        </choice>
        <choice>
          <value>partially buried</value>
          <display_name>partially buried</display_name>
        </choice>
        <choice>
          <value>fully buried</value>
          <display_name>fully buried</display_name>
        </choice>
        <choice>
          <value>deeply buried</value>
          <display_name>deeply buried</display_name>
        </choice>
      </choices>
    </argument>
    <argument>
      <name>ducts_return_surface_area</name>
      <display_name>Ducts: Return Surface Area</display_name>
      <description>The surface area of the return ducts. If not provided, the OS-HPXML default is used.</description>
      <type>Double</type>
      <units>ft^2</units>
      <required>false</required>
      <model_dependent>false</model_dependent>
    </argument>
    <argument>
      <name>ducts_number_of_return_registers</name>
      <display_name>Ducts: Number of Return Registers</display_name>
      <description>The number of return registers of the ducts. Only used to calculate default return duct surface area. If not provided, the OS-HPXML default is used.</description>
      <type>Integer</type>
      <units>#</units>
      <required>false</required>
      <model_dependent>false</model_dependent>
    </argument>
    <argument>
      <name>mech_vent_fan_type</name>
      <display_name>Mechanical Ventilation: Fan Type</display_name>
      <description>The type of the mechanical ventilation. Use 'none' if there is no mechanical ventilation system.</description>
      <type>Choice</type>
      <required>true</required>
      <model_dependent>false</model_dependent>
      <default_value>none</default_value>
      <choices>
        <choice>
          <value>none</value>
          <display_name>none</display_name>
        </choice>
        <choice>
          <value>exhaust only</value>
          <display_name>exhaust only</display_name>
        </choice>
        <choice>
          <value>supply only</value>
          <display_name>supply only</display_name>
        </choice>
        <choice>
          <value>energy recovery ventilator</value>
          <display_name>energy recovery ventilator</display_name>
        </choice>
        <choice>
          <value>heat recovery ventilator</value>
          <display_name>heat recovery ventilator</display_name>
        </choice>
        <choice>
          <value>balanced</value>
          <display_name>balanced</display_name>
        </choice>
        <choice>
          <value>central fan integrated supply</value>
          <display_name>central fan integrated supply</display_name>
        </choice>
      </choices>
    </argument>
    <argument>
      <name>mech_vent_flow_rate</name>
      <display_name>Mechanical Ventilation: Flow Rate</display_name>
      <description>The flow rate of the mechanical ventilation. If not provided, the OS-HPXML default is used.</description>
      <type>Double</type>
      <units>CFM</units>
      <required>false</required>
      <model_dependent>false</model_dependent>
    </argument>
    <argument>
      <name>mech_vent_hours_in_operation</name>
      <display_name>Mechanical Ventilation: Hours In Operation</display_name>
      <description>The hours in operation of the mechanical ventilation. If not provided, the OS-HPXML default is used.</description>
      <type>Double</type>
      <units>hrs/day</units>
      <required>false</required>
      <model_dependent>false</model_dependent>
    </argument>
    <argument>
      <name>mech_vent_recovery_efficiency_type</name>
      <display_name>Mechanical Ventilation: Total Recovery Efficiency Type</display_name>
      <description>The total recovery efficiency type of the mechanical ventilation.</description>
      <type>Choice</type>
      <required>true</required>
      <model_dependent>false</model_dependent>
      <default_value>Unadjusted</default_value>
      <choices>
        <choice>
          <value>Unadjusted</value>
          <display_name>Unadjusted</display_name>
        </choice>
        <choice>
          <value>Adjusted</value>
          <display_name>Adjusted</display_name>
        </choice>
      </choices>
    </argument>
    <argument>
      <name>mech_vent_total_recovery_efficiency</name>
      <display_name>Mechanical Ventilation: Total Recovery Efficiency</display_name>
      <description>The Unadjusted or Adjusted total recovery efficiency of the mechanical ventilation. Applies to energy recovery ventilator.</description>
      <type>Double</type>
      <units>Frac</units>
      <required>true</required>
      <model_dependent>false</model_dependent>
      <default_value>0.48</default_value>
    </argument>
    <argument>
      <name>mech_vent_sensible_recovery_efficiency</name>
      <display_name>Mechanical Ventilation: Sensible Recovery Efficiency</display_name>
      <description>The Unadjusted or Adjusted sensible recovery efficiency of the mechanical ventilation. Applies to energy recovery ventilator and heat recovery ventilator.</description>
      <type>Double</type>
      <units>Frac</units>
      <required>true</required>
      <model_dependent>false</model_dependent>
      <default_value>0.72</default_value>
    </argument>
    <argument>
      <name>mech_vent_fan_power</name>
      <display_name>Mechanical Ventilation: Fan Power</display_name>
      <description>The fan power of the mechanical ventilation. If not provided, the OS-HPXML default is used.</description>
      <type>Double</type>
      <units>W</units>
      <required>false</required>
      <model_dependent>false</model_dependent>
    </argument>
    <argument>
      <name>mech_vent_num_units_served</name>
      <display_name>Mechanical Ventilation: Number of Units Served</display_name>
      <description>Number of dwelling units served by the mechanical ventilation system. Must be 1 if single-family detached. Used to apportion flow rate and fan power to the unit.</description>
      <type>Integer</type>
      <units>#</units>
      <required>true</required>
      <model_dependent>false</model_dependent>
      <default_value>1</default_value>
    </argument>
    <argument>
      <name>mech_vent_shared_frac_recirculation</name>
      <display_name>Shared Mechanical Ventilation: Fraction Recirculation</display_name>
      <description>Fraction of the total supply air that is recirculated, with the remainder assumed to be outdoor air. The value must be 0 for exhaust only systems. Required for a shared mechanical ventilation system.</description>
      <type>Double</type>
      <units>Frac</units>
      <required>false</required>
      <model_dependent>false</model_dependent>
    </argument>
    <argument>
      <name>mech_vent_shared_preheating_fuel</name>
      <display_name>Shared Mechanical Ventilation: Preheating Fuel</display_name>
      <description>Fuel type of the preconditioning heating equipment. Only used for a shared mechanical ventilation system. If not provided, assumes no preheating.</description>
      <type>Choice</type>
      <required>false</required>
      <model_dependent>false</model_dependent>
      <choices>
        <choice>
          <value>electricity</value>
          <display_name>electricity</display_name>
        </choice>
        <choice>
          <value>natural gas</value>
          <display_name>natural gas</display_name>
        </choice>
        <choice>
          <value>fuel oil</value>
          <display_name>fuel oil</display_name>
        </choice>
        <choice>
          <value>propane</value>
          <display_name>propane</display_name>
        </choice>
        <choice>
          <value>wood</value>
          <display_name>wood</display_name>
        </choice>
        <choice>
          <value>wood pellets</value>
          <display_name>wood pellets</display_name>
        </choice>
        <choice>
          <value>coal</value>
          <display_name>coal</display_name>
        </choice>
      </choices>
    </argument>
    <argument>
      <name>mech_vent_shared_preheating_efficiency</name>
      <display_name>Shared Mechanical Ventilation: Preheating Efficiency</display_name>
      <description>Efficiency of the preconditioning heating equipment. Only used for a shared mechanical ventilation system. If not provided, assumes no preheating.</description>
      <type>Double</type>
      <units>COP</units>
      <required>false</required>
      <model_dependent>false</model_dependent>
    </argument>
    <argument>
      <name>mech_vent_shared_preheating_fraction_heat_load_served</name>
      <display_name>Shared Mechanical Ventilation: Preheating Fraction Ventilation Heat Load Served</display_name>
      <description>Fraction of heating load introduced by the shared ventilation system that is met by the preconditioning heating equipment. If not provided, assumes no preheating.</description>
      <type>Double</type>
      <units>Frac</units>
      <required>false</required>
      <model_dependent>false</model_dependent>
    </argument>
    <argument>
      <name>mech_vent_shared_precooling_fuel</name>
      <display_name>Shared Mechanical Ventilation: Precooling Fuel</display_name>
      <description>Fuel type of the preconditioning cooling equipment. Only used for a shared mechanical ventilation system. If not provided, assumes no precooling.</description>
      <type>Choice</type>
      <required>false</required>
      <model_dependent>false</model_dependent>
      <choices>
        <choice>
          <value>electricity</value>
          <display_name>electricity</display_name>
        </choice>
      </choices>
    </argument>
    <argument>
      <name>mech_vent_shared_precooling_efficiency</name>
      <display_name>Shared Mechanical Ventilation: Precooling Efficiency</display_name>
      <description>Efficiency of the preconditioning cooling equipment. Only used for a shared mechanical ventilation system. If not provided, assumes no precooling.</description>
      <type>Double</type>
      <units>COP</units>
      <required>false</required>
      <model_dependent>false</model_dependent>
    </argument>
    <argument>
      <name>mech_vent_shared_precooling_fraction_cool_load_served</name>
      <display_name>Shared Mechanical Ventilation: Precooling Fraction Ventilation Cool Load Served</display_name>
      <description>Fraction of cooling load introduced by the shared ventilation system that is met by the preconditioning cooling equipment. If not provided, assumes no precooling.</description>
      <type>Double</type>
      <units>Frac</units>
      <required>false</required>
      <model_dependent>false</model_dependent>
    </argument>
    <argument>
      <name>mech_vent_2_fan_type</name>
      <display_name>Mechanical Ventilation 2: Fan Type</display_name>
      <description>The type of the second mechanical ventilation. Use 'none' if there is no second mechanical ventilation system.</description>
      <type>Choice</type>
      <required>true</required>
      <model_dependent>false</model_dependent>
      <default_value>none</default_value>
      <choices>
        <choice>
          <value>none</value>
          <display_name>none</display_name>
        </choice>
        <choice>
          <value>exhaust only</value>
          <display_name>exhaust only</display_name>
        </choice>
        <choice>
          <value>supply only</value>
          <display_name>supply only</display_name>
        </choice>
        <choice>
          <value>energy recovery ventilator</value>
          <display_name>energy recovery ventilator</display_name>
        </choice>
        <choice>
          <value>heat recovery ventilator</value>
          <display_name>heat recovery ventilator</display_name>
        </choice>
        <choice>
          <value>balanced</value>
          <display_name>balanced</display_name>
        </choice>
      </choices>
    </argument>
    <argument>
      <name>mech_vent_2_flow_rate</name>
      <display_name>Mechanical Ventilation 2: Flow Rate</display_name>
      <description>The flow rate of the second mechanical ventilation.</description>
      <type>Double</type>
      <units>CFM</units>
      <required>true</required>
      <model_dependent>false</model_dependent>
      <default_value>110</default_value>
    </argument>
    <argument>
      <name>mech_vent_2_hours_in_operation</name>
      <display_name>Mechanical Ventilation 2: Hours In Operation</display_name>
      <description>The hours in operation of the second mechanical ventilation.</description>
      <type>Double</type>
      <units>hrs/day</units>
      <required>true</required>
      <model_dependent>false</model_dependent>
      <default_value>24</default_value>
    </argument>
    <argument>
      <name>mech_vent_2_recovery_efficiency_type</name>
      <display_name>Mechanical Ventilation 2: Total Recovery Efficiency Type</display_name>
      <description>The total recovery efficiency type of the second mechanical ventilation.</description>
      <type>Choice</type>
      <required>true</required>
      <model_dependent>false</model_dependent>
      <default_value>Unadjusted</default_value>
      <choices>
        <choice>
          <value>Unadjusted</value>
          <display_name>Unadjusted</display_name>
        </choice>
        <choice>
          <value>Adjusted</value>
          <display_name>Adjusted</display_name>
        </choice>
      </choices>
    </argument>
    <argument>
      <name>mech_vent_2_total_recovery_efficiency</name>
      <display_name>Mechanical Ventilation 2: Total Recovery Efficiency</display_name>
      <description>The Unadjusted or Adjusted total recovery efficiency of the second mechanical ventilation. Applies to energy recovery ventilator.</description>
      <type>Double</type>
      <units>Frac</units>
      <required>true</required>
      <model_dependent>false</model_dependent>
      <default_value>0.48</default_value>
    </argument>
    <argument>
      <name>mech_vent_2_sensible_recovery_efficiency</name>
      <display_name>Mechanical Ventilation 2: Sensible Recovery Efficiency</display_name>
      <description>The Unadjusted or Adjusted sensible recovery efficiency of the second mechanical ventilation. Applies to energy recovery ventilator and heat recovery ventilator.</description>
      <type>Double</type>
      <units>Frac</units>
      <required>true</required>
      <model_dependent>false</model_dependent>
      <default_value>0.72</default_value>
    </argument>
    <argument>
      <name>mech_vent_2_fan_power</name>
      <display_name>Mechanical Ventilation 2: Fan Power</display_name>
      <description>The fan power of the second mechanical ventilation.</description>
      <type>Double</type>
      <units>W</units>
      <required>true</required>
      <model_dependent>false</model_dependent>
      <default_value>30</default_value>
    </argument>
    <argument>
      <name>kitchen_fans_quantity</name>
      <display_name>Kitchen Fans: Quantity</display_name>
      <description>The quantity of the kitchen fans. If not provided, the OS-HPXML default is used.</description>
      <type>Integer</type>
      <units>#</units>
      <required>false</required>
      <model_dependent>false</model_dependent>
    </argument>
    <argument>
      <name>kitchen_fans_flow_rate</name>
      <display_name>Kitchen Fans: Flow Rate</display_name>
      <description>The flow rate of the kitchen fan. If not provided, the OS-HPXML default is used.</description>
      <type>Double</type>
      <units>CFM</units>
      <required>false</required>
      <model_dependent>false</model_dependent>
    </argument>
    <argument>
      <name>kitchen_fans_hours_in_operation</name>
      <display_name>Kitchen Fans: Hours In Operation</display_name>
      <description>The hours in operation of the kitchen fan. If not provided, the OS-HPXML default is used.</description>
      <type>Double</type>
      <units>hrs/day</units>
      <required>false</required>
      <model_dependent>false</model_dependent>
    </argument>
    <argument>
      <name>kitchen_fans_power</name>
      <display_name>Kitchen Fans: Fan Power</display_name>
      <description>The fan power of the kitchen fan. If not provided, the OS-HPXML default is used.</description>
      <type>Double</type>
      <units>W</units>
      <required>false</required>
      <model_dependent>false</model_dependent>
    </argument>
    <argument>
      <name>kitchen_fans_start_hour</name>
      <display_name>Kitchen Fans: Start Hour</display_name>
      <description>The start hour of the kitchen fan. If not provided, the OS-HPXML default is used.</description>
      <type>Integer</type>
      <units>hr</units>
      <required>false</required>
      <model_dependent>false</model_dependent>
    </argument>
    <argument>
      <name>bathroom_fans_quantity</name>
      <display_name>Bathroom Fans: Quantity</display_name>
      <description>The quantity of the bathroom fans. If not provided, the OS-HPXML default is used.</description>
      <type>Integer</type>
      <units>#</units>
      <required>false</required>
      <model_dependent>false</model_dependent>
    </argument>
    <argument>
      <name>bathroom_fans_flow_rate</name>
      <display_name>Bathroom Fans: Flow Rate</display_name>
      <description>The flow rate of the bathroom fans. If not provided, the OS-HPXML default is used.</description>
      <type>Double</type>
      <units>CFM</units>
      <required>false</required>
      <model_dependent>false</model_dependent>
    </argument>
    <argument>
      <name>bathroom_fans_hours_in_operation</name>
      <display_name>Bathroom Fans: Hours In Operation</display_name>
      <description>The hours in operation of the bathroom fans. If not provided, the OS-HPXML default is used.</description>
      <type>Double</type>
      <units>hrs/day</units>
      <required>false</required>
      <model_dependent>false</model_dependent>
    </argument>
    <argument>
      <name>bathroom_fans_power</name>
      <display_name>Bathroom Fans: Fan Power</display_name>
      <description>The fan power of the bathroom fans. If not provided, the OS-HPXML default is used.</description>
      <type>Double</type>
      <units>W</units>
      <required>false</required>
      <model_dependent>false</model_dependent>
    </argument>
    <argument>
      <name>bathroom_fans_start_hour</name>
      <display_name>Bathroom Fans: Start Hour</display_name>
      <description>The start hour of the bathroom fans. If not provided, the OS-HPXML default is used.</description>
      <type>Integer</type>
      <units>hr</units>
      <required>false</required>
      <model_dependent>false</model_dependent>
    </argument>
    <argument>
      <name>whole_house_fan_present</name>
      <display_name>Whole House Fan: Present</display_name>
      <description>Whether there is a whole house fan.</description>
      <type>Boolean</type>
      <required>true</required>
      <model_dependent>false</model_dependent>
      <default_value>false</default_value>
      <choices>
        <choice>
          <value>true</value>
          <display_name>true</display_name>
        </choice>
        <choice>
          <value>false</value>
          <display_name>false</display_name>
        </choice>
      </choices>
    </argument>
    <argument>
      <name>whole_house_fan_flow_rate</name>
      <display_name>Whole House Fan: Flow Rate</display_name>
      <description>The flow rate of the whole house fan. If not provided, the OS-HPXML default is used.</description>
      <type>Double</type>
      <units>CFM</units>
      <required>false</required>
      <model_dependent>false</model_dependent>
    </argument>
    <argument>
      <name>whole_house_fan_power</name>
      <display_name>Whole House Fan: Fan Power</display_name>
      <description>The fan power of the whole house fan. If not provided, the OS-HPXML default is used.</description>
      <type>Double</type>
      <units>W</units>
      <required>false</required>
      <model_dependent>false</model_dependent>
    </argument>
    <argument>
      <name>water_heater_type</name>
      <display_name>Water Heater: Type</display_name>
      <description>The type of water heater. Use 'none' if there is no water heater.</description>
      <type>Choice</type>
      <required>true</required>
      <model_dependent>false</model_dependent>
      <default_value>storage water heater</default_value>
      <choices>
        <choice>
          <value>none</value>
          <display_name>none</display_name>
        </choice>
        <choice>
          <value>storage water heater</value>
          <display_name>storage water heater</display_name>
        </choice>
        <choice>
          <value>instantaneous water heater</value>
          <display_name>instantaneous water heater</display_name>
        </choice>
        <choice>
          <value>heat pump water heater</value>
          <display_name>heat pump water heater</display_name>
        </choice>
        <choice>
          <value>space-heating boiler with storage tank</value>
          <display_name>space-heating boiler with storage tank</display_name>
        </choice>
        <choice>
          <value>space-heating boiler with tankless coil</value>
          <display_name>space-heating boiler with tankless coil</display_name>
        </choice>
      </choices>
    </argument>
    <argument>
      <name>water_heater_fuel_type</name>
      <display_name>Water Heater: Fuel Type</display_name>
      <description>The fuel type of water heater. Ignored for heat pump water heater.</description>
      <type>Choice</type>
      <required>true</required>
      <model_dependent>false</model_dependent>
      <default_value>natural gas</default_value>
      <choices>
        <choice>
          <value>electricity</value>
          <display_name>electricity</display_name>
        </choice>
        <choice>
          <value>natural gas</value>
          <display_name>natural gas</display_name>
        </choice>
        <choice>
          <value>fuel oil</value>
          <display_name>fuel oil</display_name>
        </choice>
        <choice>
          <value>propane</value>
          <display_name>propane</display_name>
        </choice>
        <choice>
          <value>wood</value>
          <display_name>wood</display_name>
        </choice>
        <choice>
          <value>coal</value>
          <display_name>coal</display_name>
        </choice>
      </choices>
    </argument>
    <argument>
      <name>water_heater_location</name>
      <display_name>Water Heater: Location</display_name>
      <description>The location of water heater. If not provided, the OS-HPXML default is used.</description>
      <type>Choice</type>
      <required>false</required>
      <model_dependent>false</model_dependent>
      <choices>
        <choice>
          <value>living space</value>
          <display_name>living space</display_name>
        </choice>
        <choice>
          <value>basement - conditioned</value>
          <display_name>basement - conditioned</display_name>
        </choice>
        <choice>
          <value>basement - unconditioned</value>
          <display_name>basement - unconditioned</display_name>
        </choice>
        <choice>
          <value>garage</value>
          <display_name>garage</display_name>
        </choice>
        <choice>
          <value>attic - vented</value>
          <display_name>attic - vented</display_name>
        </choice>
        <choice>
          <value>attic - unvented</value>
          <display_name>attic - unvented</display_name>
        </choice>
        <choice>
          <value>crawlspace - vented</value>
          <display_name>crawlspace - vented</display_name>
        </choice>
        <choice>
          <value>crawlspace - unvented</value>
          <display_name>crawlspace - unvented</display_name>
        </choice>
        <choice>
          <value>crawlspace - conditioned</value>
          <display_name>crawlspace - conditioned</display_name>
        </choice>
        <choice>
          <value>other exterior</value>
          <display_name>other exterior</display_name>
        </choice>
        <choice>
          <value>other housing unit</value>
          <display_name>other housing unit</display_name>
        </choice>
        <choice>
          <value>other heated space</value>
          <display_name>other heated space</display_name>
        </choice>
        <choice>
          <value>other multifamily buffer space</value>
          <display_name>other multifamily buffer space</display_name>
        </choice>
        <choice>
          <value>other non-freezing space</value>
          <display_name>other non-freezing space</display_name>
        </choice>
      </choices>
    </argument>
    <argument>
      <name>water_heater_tank_volume</name>
      <display_name>Water Heater: Tank Volume</display_name>
      <description>Nominal volume of water heater tank. Only applies to storage water heater, heat pump water heater, and space-heating boiler with storage tank. If not provided, the OS-HPXML default is used.</description>
      <type>Double</type>
      <units>gal</units>
      <required>false</required>
      <model_dependent>false</model_dependent>
    </argument>
    <argument>
      <name>water_heater_efficiency_type</name>
      <display_name>Water Heater: Efficiency Type</display_name>
      <description>The efficiency type of water heater. Does not apply to space-heating boilers.</description>
      <type>Choice</type>
      <required>true</required>
      <model_dependent>false</model_dependent>
      <default_value>EnergyFactor</default_value>
      <choices>
        <choice>
          <value>EnergyFactor</value>
          <display_name>EnergyFactor</display_name>
        </choice>
        <choice>
          <value>UniformEnergyFactor</value>
          <display_name>UniformEnergyFactor</display_name>
        </choice>
      </choices>
    </argument>
    <argument>
      <name>water_heater_efficiency</name>
      <display_name>Water Heater: Efficiency</display_name>
      <description>Rated Energy Factor or Uniform Energy Factor. Does not apply to space-heating boilers.</description>
      <type>Double</type>
      <required>true</required>
      <model_dependent>false</model_dependent>
      <default_value>0.67</default_value>
    </argument>
    <argument>
      <name>water_heater_usage_bin</name>
      <display_name>Water Heater: Usage Bin</display_name>
      <description>The usage of the water heater. Only applies if Efficiency Type is UniformEnergyFactor and Type is not instantaneous water heater. Does not apply to space-heating boilers. If not provided, the OS-HPXML default is used.</description>
      <type>Choice</type>
      <required>false</required>
      <model_dependent>false</model_dependent>
      <choices>
        <choice>
          <value>very small</value>
          <display_name>very small</display_name>
        </choice>
        <choice>
          <value>low</value>
          <display_name>low</display_name>
        </choice>
        <choice>
          <value>medium</value>
          <display_name>medium</display_name>
        </choice>
        <choice>
          <value>high</value>
          <display_name>high</display_name>
        </choice>
      </choices>
    </argument>
    <argument>
      <name>water_heater_recovery_efficiency</name>
      <display_name>Water Heater: Recovery Efficiency</display_name>
      <description>Ratio of energy delivered to water heater to the energy content of the fuel consumed by the water heater. Only used for non-electric storage water heaters. If not provided, the OS-HPXML default is used.</description>
      <type>Double</type>
      <units>Frac</units>
      <required>false</required>
      <model_dependent>false</model_dependent>
    </argument>
    <argument>
      <name>water_heater_heating_capacity</name>
      <display_name>Water Heater: Heating Capacity</display_name>
      <description>Heating capacity. Only applies to storage water heater. If not provided, the OS-HPXML default is used.</description>
      <type>Double</type>
      <units>Btu/hr</units>
      <required>false</required>
      <model_dependent>false</model_dependent>
    </argument>
    <argument>
      <name>water_heater_standby_loss</name>
      <display_name>Water Heater: Standby Loss</display_name>
      <description>The standby loss of water heater. Only applies to space-heating boilers. If not provided, the OS-HPXML default is used.</description>
      <type>Double</type>
      <units>deg-F/hr</units>
      <required>false</required>
      <model_dependent>false</model_dependent>
    </argument>
    <argument>
      <name>water_heater_jacket_rvalue</name>
      <display_name>Water Heater: Jacket R-value</display_name>
      <description>The jacket R-value of water heater. Doesn't apply to instantaneous water heater or space-heating boiler with tankless coil. If not provided, defaults to no jacket insulation.</description>
      <type>Double</type>
      <units>h-ft^2-R/Btu</units>
      <required>false</required>
      <model_dependent>false</model_dependent>
    </argument>
    <argument>
      <name>water_heater_setpoint_temperature</name>
      <display_name>Water Heater: Setpoint Temperature</display_name>
      <description>The setpoint temperature of water heater. If not provided, the OS-HPXML default is used.</description>
      <type>Double</type>
      <units>deg-F</units>
      <required>false</required>
      <model_dependent>false</model_dependent>
    </argument>
    <argument>
      <name>water_heater_num_units_served</name>
      <display_name>Water Heater: Number of Units Served</display_name>
      <description>Number of dwelling units served (directly or indirectly) by the water heater. Must be 1 if single-family detached. Used to apportion water heater tank losses to the unit.</description>
      <type>Integer</type>
      <units>#</units>
      <required>true</required>
      <model_dependent>false</model_dependent>
      <default_value>1</default_value>
    </argument>
    <argument>
      <name>water_heater_uses_desuperheater</name>
      <display_name>Water Heater: Uses Desuperheater</display_name>
      <description>Requires that the dwelling unit has a air-to-air, mini-split, or ground-to-air heat pump or a central air conditioner or mini-split air conditioner. If not provided, assumes no desuperheater.</description>
      <type>Boolean</type>
      <required>false</required>
      <model_dependent>false</model_dependent>
      <choices>
        <choice>
          <value>true</value>
          <display_name>true</display_name>
        </choice>
        <choice>
          <value>false</value>
          <display_name>false</display_name>
        </choice>
      </choices>
    </argument>
    <argument>
      <name>water_heater_tank_model_type</name>
      <display_name>Water Heater: Tank Type</display_name>
      <description>Type of tank model to use. The 'stratified' tank generally provide more accurate results, but may significantly increase run time. Applies only to storage water heater. If not provided, the OS-HPXML default is used.</description>
      <type>Choice</type>
      <required>false</required>
      <model_dependent>false</model_dependent>
      <choices>
        <choice>
          <value>mixed</value>
          <display_name>mixed</display_name>
        </choice>
        <choice>
          <value>stratified</value>
          <display_name>stratified</display_name>
        </choice>
      </choices>
    </argument>
    <argument>
      <name>water_heater_operating_mode</name>
      <display_name>Water Heater: Operating Mode</display_name>
      <description>The water heater operating mode. The 'heat pump only' option only uses the heat pump, while 'hybrid/auto' allows the backup electric resistance to come on in high demand situations. This is ignored if a scheduled operating mode type is selected. Applies only to heat pump water heater. If not provided, the OS-HPXML default is used.</description>
      <type>Choice</type>
      <required>false</required>
      <model_dependent>false</model_dependent>
      <choices>
        <choice>
          <value>hybrid/auto</value>
          <display_name>hybrid/auto</display_name>
        </choice>
        <choice>
          <value>heat pump only</value>
          <display_name>heat pump only</display_name>
        </choice>
      </choices>
    </argument>
    <argument>
      <name>hot_water_distribution_system_type</name>
      <display_name>Hot Water Distribution: System Type</display_name>
      <description>The type of the hot water distribution system.</description>
      <type>Choice</type>
      <required>true</required>
      <model_dependent>false</model_dependent>
      <default_value>Standard</default_value>
      <choices>
        <choice>
          <value>Standard</value>
          <display_name>Standard</display_name>
        </choice>
        <choice>
          <value>Recirculation</value>
          <display_name>Recirculation</display_name>
        </choice>
      </choices>
    </argument>
    <argument>
      <name>hot_water_distribution_standard_piping_length</name>
      <display_name>Hot Water Distribution: Standard Piping Length</display_name>
      <description>If the distribution system is Standard, the length of the piping. If not provided, the OS-HPXML default is used.</description>
      <type>Double</type>
      <units>ft</units>
      <required>false</required>
      <model_dependent>false</model_dependent>
    </argument>
    <argument>
      <name>hot_water_distribution_recirc_control_type</name>
      <display_name>Hot Water Distribution: Recirculation Control Type</display_name>
      <description>If the distribution system is Recirculation, the type of hot water recirculation control, if any.</description>
      <type>Choice</type>
      <required>false</required>
      <model_dependent>false</model_dependent>
      <default_value>no control</default_value>
      <choices>
        <choice>
          <value>no control</value>
          <display_name>no control</display_name>
        </choice>
        <choice>
          <value>timer</value>
          <display_name>timer</display_name>
        </choice>
        <choice>
          <value>temperature</value>
          <display_name>temperature</display_name>
        </choice>
        <choice>
          <value>presence sensor demand control</value>
          <display_name>presence sensor demand control</display_name>
        </choice>
        <choice>
          <value>manual demand control</value>
          <display_name>manual demand control</display_name>
        </choice>
      </choices>
    </argument>
    <argument>
      <name>hot_water_distribution_recirc_piping_length</name>
      <display_name>Hot Water Distribution: Recirculation Piping Length</display_name>
      <description>If the distribution system is Recirculation, the length of the recirculation piping. If not provided, the OS-HPXML default is used.</description>
      <type>Double</type>
      <units>ft</units>
      <required>false</required>
      <model_dependent>false</model_dependent>
    </argument>
    <argument>
      <name>hot_water_distribution_recirc_branch_piping_length</name>
      <display_name>Hot Water Distribution: Recirculation Branch Piping Length</display_name>
      <description>If the distribution system is Recirculation, the length of the recirculation branch piping. If not provided, the OS-HPXML default is used.</description>
      <type>Double</type>
      <units>ft</units>
      <required>false</required>
      <model_dependent>false</model_dependent>
    </argument>
    <argument>
      <name>hot_water_distribution_recirc_pump_power</name>
      <display_name>Hot Water Distribution: Recirculation Pump Power</display_name>
      <description>If the distribution system is Recirculation, the recirculation pump power. If not provided, the OS-HPXML default is used.</description>
      <type>Double</type>
      <units>W</units>
      <required>false</required>
      <model_dependent>false</model_dependent>
    </argument>
    <argument>
      <name>hot_water_distribution_pipe_r</name>
      <display_name>Hot Water Distribution: Pipe Insulation Nominal R-Value</display_name>
      <description>Nominal R-value of the pipe insulation. If not provided, the OS-HPXML default is used.</description>
      <type>Double</type>
      <units>h-ft^2-R/Btu</units>
      <required>false</required>
      <model_dependent>false</model_dependent>
    </argument>
    <argument>
      <name>dwhr_facilities_connected</name>
      <display_name>Drain Water Heat Recovery: Facilities Connected</display_name>
      <description>Which facilities are connected for the drain water heat recovery. Use 'none' if there is no drain water heat recovery system.</description>
      <type>Choice</type>
      <required>true</required>
      <model_dependent>false</model_dependent>
      <default_value>none</default_value>
      <choices>
        <choice>
          <value>none</value>
          <display_name>none</display_name>
        </choice>
        <choice>
          <value>one</value>
          <display_name>one</display_name>
        </choice>
        <choice>
          <value>all</value>
          <display_name>all</display_name>
        </choice>
      </choices>
    </argument>
    <argument>
      <name>dwhr_equal_flow</name>
      <display_name>Drain Water Heat Recovery: Equal Flow</display_name>
      <description>Whether the drain water heat recovery has equal flow.</description>
      <type>Boolean</type>
      <required>false</required>
      <model_dependent>false</model_dependent>
      <default_value>true</default_value>
      <choices>
        <choice>
          <value>true</value>
          <display_name>true</display_name>
        </choice>
        <choice>
          <value>false</value>
          <display_name>false</display_name>
        </choice>
      </choices>
    </argument>
    <argument>
      <name>dwhr_efficiency</name>
      <display_name>Drain Water Heat Recovery: Efficiency</display_name>
      <description>The efficiency of the drain water heat recovery.</description>
      <type>Double</type>
      <units>Frac</units>
      <required>false</required>
      <model_dependent>false</model_dependent>
      <default_value>0.55</default_value>
    </argument>
    <argument>
      <name>water_fixtures_shower_low_flow</name>
      <display_name>Hot Water Fixtures: Is Shower Low Flow</display_name>
      <description>Whether the shower fixture is low flow.</description>
      <type>Boolean</type>
      <required>true</required>
      <model_dependent>false</model_dependent>
      <default_value>false</default_value>
      <choices>
        <choice>
          <value>true</value>
          <display_name>true</display_name>
        </choice>
        <choice>
          <value>false</value>
          <display_name>false</display_name>
        </choice>
      </choices>
    </argument>
    <argument>
      <name>water_fixtures_sink_low_flow</name>
      <display_name>Hot Water Fixtures: Is Sink Low Flow</display_name>
      <description>Whether the sink fixture is low flow.</description>
      <type>Boolean</type>
      <required>true</required>
      <model_dependent>false</model_dependent>
      <default_value>false</default_value>
      <choices>
        <choice>
          <value>true</value>
          <display_name>true</display_name>
        </choice>
        <choice>
          <value>false</value>
          <display_name>false</display_name>
        </choice>
      </choices>
    </argument>
    <argument>
      <name>water_fixtures_usage_multiplier</name>
      <display_name>Hot Water Fixtures: Usage Multiplier</display_name>
      <description>Multiplier on the hot water usage that can reflect, e.g., high/low usage occupants. If not provided, the OS-HPXML default is used.</description>
      <type>Double</type>
      <required>false</required>
      <model_dependent>false</model_dependent>
    </argument>
    <argument>
      <name>solar_thermal_system_type</name>
      <display_name>Solar Thermal: System Type</display_name>
      <description>The type of solar thermal system. Use 'none' if there is no solar thermal system.</description>
      <type>Choice</type>
      <required>true</required>
      <model_dependent>false</model_dependent>
      <default_value>none</default_value>
      <choices>
        <choice>
          <value>none</value>
          <display_name>none</display_name>
        </choice>
        <choice>
          <value>hot water</value>
          <display_name>hot water</display_name>
        </choice>
      </choices>
    </argument>
    <argument>
      <name>solar_thermal_collector_area</name>
      <display_name>Solar Thermal: Collector Area</display_name>
      <description>The collector area of the solar thermal system.</description>
      <type>Double</type>
      <units>ft^2</units>
      <required>true</required>
      <model_dependent>false</model_dependent>
      <default_value>40</default_value>
    </argument>
    <argument>
      <name>solar_thermal_collector_loop_type</name>
      <display_name>Solar Thermal: Collector Loop Type</display_name>
      <description>The collector loop type of the solar thermal system.</description>
      <type>Choice</type>
      <required>true</required>
      <model_dependent>false</model_dependent>
      <default_value>liquid direct</default_value>
      <choices>
        <choice>
          <value>liquid direct</value>
          <display_name>liquid direct</display_name>
        </choice>
        <choice>
          <value>liquid indirect</value>
          <display_name>liquid indirect</display_name>
        </choice>
        <choice>
          <value>passive thermosyphon</value>
          <display_name>passive thermosyphon</display_name>
        </choice>
      </choices>
    </argument>
    <argument>
      <name>solar_thermal_collector_type</name>
      <display_name>Solar Thermal: Collector Type</display_name>
      <description>The collector type of the solar thermal system.</description>
      <type>Choice</type>
      <required>true</required>
      <model_dependent>false</model_dependent>
      <default_value>evacuated tube</default_value>
      <choices>
        <choice>
          <value>evacuated tube</value>
          <display_name>evacuated tube</display_name>
        </choice>
        <choice>
          <value>single glazing black</value>
          <display_name>single glazing black</display_name>
        </choice>
        <choice>
          <value>double glazing black</value>
          <display_name>double glazing black</display_name>
        </choice>
        <choice>
          <value>integrated collector storage</value>
          <display_name>integrated collector storage</display_name>
        </choice>
      </choices>
    </argument>
    <argument>
      <name>solar_thermal_collector_azimuth</name>
      <display_name>Solar Thermal: Collector Azimuth</display_name>
      <description>The collector azimuth of the solar thermal system. Azimuth is measured clockwise from north (e.g., North=0, East=90, South=180, West=270).</description>
      <type>Double</type>
      <units>degrees</units>
      <required>true</required>
      <model_dependent>false</model_dependent>
      <default_value>180</default_value>
    </argument>
    <argument>
      <name>solar_thermal_collector_tilt</name>
      <display_name>Solar Thermal: Collector Tilt</display_name>
      <description>The collector tilt of the solar thermal system. Can also enter, e.g., RoofPitch, RoofPitch+20, Latitude, Latitude-15, etc.</description>
      <type>String</type>
      <units>degrees</units>
      <required>true</required>
      <model_dependent>false</model_dependent>
      <default_value>RoofPitch</default_value>
    </argument>
    <argument>
      <name>solar_thermal_collector_rated_optical_efficiency</name>
      <display_name>Solar Thermal: Collector Rated Optical Efficiency</display_name>
      <description>The collector rated optical efficiency of the solar thermal system.</description>
      <type>Double</type>
      <units>Frac</units>
      <required>true</required>
      <model_dependent>false</model_dependent>
      <default_value>0.5</default_value>
    </argument>
    <argument>
      <name>solar_thermal_collector_rated_thermal_losses</name>
      <display_name>Solar Thermal: Collector Rated Thermal Losses</display_name>
      <description>The collector rated thermal losses of the solar thermal system.</description>
      <type>Double</type>
      <units>Btu/hr-ft^2-R</units>
      <required>true</required>
      <model_dependent>false</model_dependent>
      <default_value>0.2799</default_value>
    </argument>
    <argument>
      <name>solar_thermal_storage_volume</name>
      <display_name>Solar Thermal: Storage Volume</display_name>
      <description>The storage volume of the solar thermal system. If not provided, the OS-HPXML default is used.</description>
      <type>Double</type>
      <units>gal</units>
      <required>false</required>
      <model_dependent>false</model_dependent>
    </argument>
    <argument>
      <name>solar_thermal_solar_fraction</name>
      <display_name>Solar Thermal: Solar Fraction</display_name>
      <description>The solar fraction of the solar thermal system. If provided, overrides all other solar thermal inputs.</description>
      <type>Double</type>
      <units>Frac</units>
      <required>true</required>
      <model_dependent>false</model_dependent>
      <default_value>0</default_value>
    </argument>
    <argument>
      <name>pv_system_present</name>
      <display_name>PV System: Present</display_name>
      <description>Whether there is a PV system present.</description>
      <type>Boolean</type>
      <required>true</required>
      <model_dependent>false</model_dependent>
      <default_value>false</default_value>
      <choices>
        <choice>
          <value>true</value>
          <display_name>true</display_name>
        </choice>
        <choice>
          <value>false</value>
          <display_name>false</display_name>
        </choice>
      </choices>
    </argument>
    <argument>
      <name>pv_system_module_type</name>
      <display_name>PV System: Module Type</display_name>
      <description>Module type of the PV system. If not provided, the OS-HPXML default is used.</description>
      <type>Choice</type>
      <required>false</required>
      <model_dependent>false</model_dependent>
      <choices>
        <choice>
          <value>standard</value>
          <display_name>standard</display_name>
        </choice>
        <choice>
          <value>premium</value>
          <display_name>premium</display_name>
        </choice>
        <choice>
          <value>thin film</value>
          <display_name>thin film</display_name>
        </choice>
      </choices>
    </argument>
    <argument>
      <name>pv_system_location</name>
      <display_name>PV System: Location</display_name>
      <description>Location of the PV system. If not provided, the OS-HPXML default is used.</description>
      <type>Choice</type>
      <required>false</required>
      <model_dependent>false</model_dependent>
      <choices>
        <choice>
          <value>roof</value>
          <display_name>roof</display_name>
        </choice>
        <choice>
          <value>ground</value>
          <display_name>ground</display_name>
        </choice>
      </choices>
    </argument>
    <argument>
      <name>pv_system_tracking</name>
      <display_name>PV System: Tracking</display_name>
      <description>Type of tracking for the PV system. If not provided, the OS-HPXML default is used.</description>
      <type>Choice</type>
      <required>false</required>
      <model_dependent>false</model_dependent>
      <choices>
        <choice>
          <value>fixed</value>
          <display_name>fixed</display_name>
        </choice>
        <choice>
          <value>1-axis</value>
          <display_name>1-axis</display_name>
        </choice>
        <choice>
          <value>1-axis backtracked</value>
          <display_name>1-axis backtracked</display_name>
        </choice>
        <choice>
          <value>2-axis</value>
          <display_name>2-axis</display_name>
        </choice>
      </choices>
    </argument>
    <argument>
      <name>pv_system_array_azimuth</name>
      <display_name>PV System: Array Azimuth</display_name>
      <description>Array azimuth of the PV system. Azimuth is measured clockwise from north (e.g., North=0, East=90, South=180, West=270).</description>
      <type>Double</type>
      <units>degrees</units>
      <required>true</required>
      <model_dependent>false</model_dependent>
      <default_value>180</default_value>
    </argument>
    <argument>
      <name>pv_system_array_tilt</name>
      <display_name>PV System: Array Tilt</display_name>
      <description>Array tilt of the PV system. Can also enter, e.g., RoofPitch, RoofPitch+20, Latitude, Latitude-15, etc.</description>
      <type>String</type>
      <units>degrees</units>
      <required>true</required>
      <model_dependent>false</model_dependent>
      <default_value>RoofPitch</default_value>
    </argument>
    <argument>
      <name>pv_system_max_power_output</name>
      <display_name>PV System: Maximum Power Output</display_name>
      <description>Maximum power output of the PV system. For a shared system, this is the total building maximum power output.</description>
      <type>Double</type>
      <units>W</units>
      <required>true</required>
      <model_dependent>false</model_dependent>
      <default_value>4000</default_value>
    </argument>
    <argument>
      <name>pv_system_inverter_efficiency</name>
      <display_name>PV System: Inverter Efficiency</display_name>
      <description>Inverter efficiency of the PV system. If there are two PV systems, this will apply to both. If not provided, the OS-HPXML default is used.</description>
      <type>Double</type>
      <units>Frac</units>
      <required>false</required>
      <model_dependent>false</model_dependent>
    </argument>
    <argument>
      <name>pv_system_system_losses_fraction</name>
      <display_name>PV System: System Losses Fraction</display_name>
      <description>System losses fraction of the PV system. If there are two PV systems, this will apply to both. If not provided, the OS-HPXML default is used.</description>
      <type>Double</type>
      <units>Frac</units>
      <required>false</required>
      <model_dependent>false</model_dependent>
    </argument>
    <argument>
      <name>pv_system_num_bedrooms_served</name>
      <display_name>PV System: Number of Bedrooms Served</display_name>
      <description>Number of bedrooms served by PV system. Required if single-family attached or apartment unit. Used to apportion PV generation to the unit of a SFA/MF building. If there are two PV systems, this will apply to both.</description>
      <type>Integer</type>
      <units>#</units>
      <required>false</required>
      <model_dependent>false</model_dependent>
    </argument>
    <argument>
      <name>pv_system_2_present</name>
      <display_name>PV System 2: Present</display_name>
      <description>Whether there is a second PV system present.</description>
      <type>Boolean</type>
      <required>true</required>
      <model_dependent>false</model_dependent>
      <default_value>false</default_value>
      <choices>
        <choice>
          <value>true</value>
          <display_name>true</display_name>
        </choice>
        <choice>
          <value>false</value>
          <display_name>false</display_name>
        </choice>
      </choices>
    </argument>
    <argument>
      <name>pv_system_2_module_type</name>
      <display_name>PV System 2: Module Type</display_name>
      <description>Module type of the second PV system. If not provided, the OS-HPXML default is used.</description>
      <type>Choice</type>
      <required>false</required>
      <model_dependent>false</model_dependent>
      <choices>
        <choice>
          <value>standard</value>
          <display_name>standard</display_name>
        </choice>
        <choice>
          <value>premium</value>
          <display_name>premium</display_name>
        </choice>
        <choice>
          <value>thin film</value>
          <display_name>thin film</display_name>
        </choice>
      </choices>
    </argument>
    <argument>
      <name>pv_system_2_location</name>
      <display_name>PV System 2: Location</display_name>
      <description>Location of the second PV system. If not provided, the OS-HPXML default is used.</description>
      <type>Choice</type>
      <required>false</required>
      <model_dependent>false</model_dependent>
      <choices>
        <choice>
          <value>roof</value>
          <display_name>roof</display_name>
        </choice>
        <choice>
          <value>ground</value>
          <display_name>ground</display_name>
        </choice>
      </choices>
    </argument>
    <argument>
      <name>pv_system_2_tracking</name>
      <display_name>PV System 2: Tracking</display_name>
      <description>Type of tracking for the second PV system. If not provided, the OS-HPXML default is used.</description>
      <type>Choice</type>
      <required>false</required>
      <model_dependent>false</model_dependent>
      <choices>
        <choice>
          <value>fixed</value>
          <display_name>fixed</display_name>
        </choice>
        <choice>
          <value>1-axis</value>
          <display_name>1-axis</display_name>
        </choice>
        <choice>
          <value>1-axis backtracked</value>
          <display_name>1-axis backtracked</display_name>
        </choice>
        <choice>
          <value>2-axis</value>
          <display_name>2-axis</display_name>
        </choice>
      </choices>
    </argument>
    <argument>
      <name>pv_system_2_array_azimuth</name>
      <display_name>PV System 2: Array Azimuth</display_name>
      <description>Array azimuth of the second PV system. Azimuth is measured clockwise from north (e.g., North=0, East=90, South=180, West=270).</description>
      <type>Double</type>
      <units>degrees</units>
      <required>true</required>
      <model_dependent>false</model_dependent>
      <default_value>180</default_value>
    </argument>
    <argument>
      <name>pv_system_2_array_tilt</name>
      <display_name>PV System 2: Array Tilt</display_name>
      <description>Array tilt of the second PV system. Can also enter, e.g., RoofPitch, RoofPitch+20, Latitude, Latitude-15, etc.</description>
      <type>String</type>
      <units>degrees</units>
      <required>true</required>
      <model_dependent>false</model_dependent>
      <default_value>RoofPitch</default_value>
    </argument>
    <argument>
      <name>pv_system_2_max_power_output</name>
      <display_name>PV System 2: Maximum Power Output</display_name>
      <description>Maximum power output of the second PV system. For a shared system, this is the total building maximum power output.</description>
      <type>Double</type>
      <units>W</units>
      <required>true</required>
      <model_dependent>false</model_dependent>
      <default_value>4000</default_value>
    </argument>
    <argument>
      <name>battery_present</name>
      <display_name>Battery: Present</display_name>
      <description>Whether there is a lithium ion battery present.</description>
      <type>Boolean</type>
      <required>true</required>
      <model_dependent>false</model_dependent>
      <default_value>false</default_value>
      <choices>
        <choice>
          <value>true</value>
          <display_name>true</display_name>
        </choice>
        <choice>
          <value>false</value>
          <display_name>false</display_name>
        </choice>
      </choices>
    </argument>
    <argument>
      <name>battery_location</name>
      <display_name>Battery: Location</display_name>
      <description>The space type for the lithium ion battery location. If not provided, the OS-HPXML default is used.</description>
      <type>Choice</type>
      <required>false</required>
      <model_dependent>false</model_dependent>
      <choices>
        <choice>
          <value>living space</value>
          <display_name>living space</display_name>
        </choice>
        <choice>
          <value>basement - conditioned</value>
          <display_name>basement - conditioned</display_name>
        </choice>
        <choice>
          <value>basement - unconditioned</value>
          <display_name>basement - unconditioned</display_name>
        </choice>
        <choice>
          <value>crawlspace - vented</value>
          <display_name>crawlspace - vented</display_name>
        </choice>
        <choice>
          <value>crawlspace - unvented</value>
          <display_name>crawlspace - unvented</display_name>
        </choice>
        <choice>
          <value>crawlspace - conditioned</value>
          <display_name>crawlspace - conditioned</display_name>
        </choice>
        <choice>
          <value>attic - vented</value>
          <display_name>attic - vented</display_name>
        </choice>
        <choice>
          <value>attic - unvented</value>
          <display_name>attic - unvented</display_name>
        </choice>
        <choice>
          <value>garage</value>
          <display_name>garage</display_name>
        </choice>
        <choice>
          <value>outside</value>
          <display_name>outside</display_name>
        </choice>
      </choices>
    </argument>
    <argument>
      <name>battery_power</name>
      <display_name>Battery: Rated Power Output</display_name>
      <description>The rated power output of the lithium ion battery. If not provided, the OS-HPXML default is used.</description>
      <type>Double</type>
      <units>W</units>
      <required>false</required>
      <model_dependent>false</model_dependent>
    </argument>
    <argument>
      <name>battery_capacity</name>
      <display_name>Battery: Nominal Capacity</display_name>
      <description>The nominal capacity of the lithium ion battery. If not provided, the OS-HPXML default is used.</description>
      <type>Double</type>
      <units>kWh</units>
      <required>false</required>
      <model_dependent>false</model_dependent>
    </argument>
    <argument>
      <name>battery_usable_capacity</name>
      <display_name>Battery: Usable Capacity</display_name>
      <description>The usable capacity of the lithium ion battery. If not provided, the OS-HPXML default is used.</description>
      <type>Double</type>
      <units>kWh</units>
      <required>false</required>
      <model_dependent>false</model_dependent>
    </argument>
    <argument>
      <name>battery_round_trip_efficiency</name>
      <display_name>Battery: Round Trip Efficiency</display_name>
      <description>The round trip efficiency of the lithium ion battery. If not provided, the OS-HPXML default is used.</description>
      <type>Double</type>
      <units>Frac</units>
      <required>false</required>
      <model_dependent>false</model_dependent>
    </argument>
    <argument>
      <name>lighting_present</name>
      <display_name>Lighting: Present</display_name>
      <description>Whether there is lighting energy use.</description>
      <type>Boolean</type>
      <required>true</required>
      <model_dependent>false</model_dependent>
      <default_value>true</default_value>
      <choices>
        <choice>
          <value>true</value>
          <display_name>true</display_name>
        </choice>
        <choice>
          <value>false</value>
          <display_name>false</display_name>
        </choice>
      </choices>
    </argument>
    <argument>
      <name>lighting_interior_fraction_cfl</name>
      <display_name>Lighting: Interior Fraction CFL</display_name>
      <description>Fraction of all lamps (interior) that are compact fluorescent. Lighting not specified as CFL, LFL, or LED is assumed to be incandescent.</description>
      <type>Double</type>
      <required>true</required>
      <model_dependent>false</model_dependent>
      <default_value>0.1</default_value>
    </argument>
    <argument>
      <name>lighting_interior_fraction_lfl</name>
      <display_name>Lighting: Interior Fraction LFL</display_name>
      <description>Fraction of all lamps (interior) that are linear fluorescent. Lighting not specified as CFL, LFL, or LED is assumed to be incandescent.</description>
      <type>Double</type>
      <required>true</required>
      <model_dependent>false</model_dependent>
      <default_value>0</default_value>
    </argument>
    <argument>
      <name>lighting_interior_fraction_led</name>
      <display_name>Lighting: Interior Fraction LED</display_name>
      <description>Fraction of all lamps (interior) that are light emitting diodes. Lighting not specified as CFL, LFL, or LED is assumed to be incandescent.</description>
      <type>Double</type>
      <required>true</required>
      <model_dependent>false</model_dependent>
      <default_value>0</default_value>
    </argument>
    <argument>
      <name>lighting_interior_usage_multiplier</name>
      <display_name>Lighting: Interior Usage Multiplier</display_name>
      <description>Multiplier on the lighting energy usage (interior) that can reflect, e.g., high/low usage occupants. If not provided, the OS-HPXML default is used.</description>
      <type>Double</type>
      <required>false</required>
      <model_dependent>false</model_dependent>
    </argument>
    <argument>
      <name>lighting_exterior_fraction_cfl</name>
      <display_name>Lighting: Exterior Fraction CFL</display_name>
      <description>Fraction of all lamps (exterior) that are compact fluorescent. Lighting not specified as CFL, LFL, or LED is assumed to be incandescent.</description>
      <type>Double</type>
      <required>true</required>
      <model_dependent>false</model_dependent>
      <default_value>0</default_value>
    </argument>
    <argument>
      <name>lighting_exterior_fraction_lfl</name>
      <display_name>Lighting: Exterior Fraction LFL</display_name>
      <description>Fraction of all lamps (exterior) that are linear fluorescent. Lighting not specified as CFL, LFL, or LED is assumed to be incandescent.</description>
      <type>Double</type>
      <required>true</required>
      <model_dependent>false</model_dependent>
      <default_value>0</default_value>
    </argument>
    <argument>
      <name>lighting_exterior_fraction_led</name>
      <display_name>Lighting: Exterior Fraction LED</display_name>
      <description>Fraction of all lamps (exterior) that are light emitting diodes. Lighting not specified as CFL, LFL, or LED is assumed to be incandescent.</description>
      <type>Double</type>
      <required>true</required>
      <model_dependent>false</model_dependent>
      <default_value>0</default_value>
    </argument>
    <argument>
      <name>lighting_exterior_usage_multiplier</name>
      <display_name>Lighting: Exterior Usage Multiplier</display_name>
      <description>Multiplier on the lighting energy usage (exterior) that can reflect, e.g., high/low usage occupants. If not provided, the OS-HPXML default is used.</description>
      <type>Double</type>
      <required>false</required>
      <model_dependent>false</model_dependent>
    </argument>
    <argument>
      <name>lighting_garage_fraction_cfl</name>
      <display_name>Lighting: Garage Fraction CFL</display_name>
      <description>Fraction of all lamps (garage) that are compact fluorescent. Lighting not specified as CFL, LFL, or LED is assumed to be incandescent.</description>
      <type>Double</type>
      <required>true</required>
      <model_dependent>false</model_dependent>
      <default_value>0</default_value>
    </argument>
    <argument>
      <name>lighting_garage_fraction_lfl</name>
      <display_name>Lighting: Garage Fraction LFL</display_name>
      <description>Fraction of all lamps (garage) that are linear fluorescent. Lighting not specified as CFL, LFL, or LED is assumed to be incandescent.</description>
      <type>Double</type>
      <required>true</required>
      <model_dependent>false</model_dependent>
      <default_value>0</default_value>
    </argument>
    <argument>
      <name>lighting_garage_fraction_led</name>
      <display_name>Lighting: Garage Fraction LED</display_name>
      <description>Fraction of all lamps (garage) that are light emitting diodes. Lighting not specified as CFL, LFL, or LED is assumed to be incandescent.</description>
      <type>Double</type>
      <required>true</required>
      <model_dependent>false</model_dependent>
      <default_value>0</default_value>
    </argument>
    <argument>
      <name>lighting_garage_usage_multiplier</name>
      <display_name>Lighting: Garage Usage Multiplier</display_name>
      <description>Multiplier on the lighting energy usage (garage) that can reflect, e.g., high/low usage occupants. If not provided, the OS-HPXML default is used.</description>
      <type>Double</type>
      <required>false</required>
      <model_dependent>false</model_dependent>
    </argument>
    <argument>
      <name>holiday_lighting_present</name>
      <display_name>Holiday Lighting: Present</display_name>
      <description>Whether there is holiday lighting.</description>
      <type>Boolean</type>
      <required>true</required>
      <model_dependent>false</model_dependent>
      <default_value>false</default_value>
      <choices>
        <choice>
          <value>true</value>
          <display_name>true</display_name>
        </choice>
        <choice>
          <value>false</value>
          <display_name>false</display_name>
        </choice>
      </choices>
    </argument>
    <argument>
      <name>holiday_lighting_daily_kwh</name>
      <display_name>Holiday Lighting: Daily Consumption</display_name>
      <description>The daily energy consumption for holiday lighting (exterior). If not provided, the OS-HPXML default is used.</description>
      <type>Double</type>
      <units>kWh/day</units>
      <required>false</required>
      <model_dependent>false</model_dependent>
    </argument>
    <argument>
      <name>holiday_lighting_period</name>
      <display_name>Holiday Lighting: Period</display_name>
      <description>Enter a date like "Nov 25 - Jan 5". If not provided, the OS-HPXML default is used.</description>
      <type>String</type>
      <required>false</required>
      <model_dependent>false</model_dependent>
    </argument>
    <argument>
      <name>dehumidifier_type</name>
      <display_name>Dehumidifier: Type</display_name>
      <description>The type of dehumidifier.</description>
      <type>Choice</type>
      <required>true</required>
      <model_dependent>false</model_dependent>
      <default_value>none</default_value>
      <choices>
        <choice>
          <value>none</value>
          <display_name>none</display_name>
        </choice>
        <choice>
          <value>portable</value>
          <display_name>portable</display_name>
        </choice>
        <choice>
          <value>whole-home</value>
          <display_name>whole-home</display_name>
        </choice>
      </choices>
    </argument>
    <argument>
      <name>dehumidifier_efficiency_type</name>
      <display_name>Dehumidifier: Efficiency Type</display_name>
      <description>The efficiency type of dehumidifier.</description>
      <type>Choice</type>
      <required>true</required>
      <model_dependent>false</model_dependent>
      <default_value>IntegratedEnergyFactor</default_value>
      <choices>
        <choice>
          <value>EnergyFactor</value>
          <display_name>EnergyFactor</display_name>
        </choice>
        <choice>
          <value>IntegratedEnergyFactor</value>
          <display_name>IntegratedEnergyFactor</display_name>
        </choice>
      </choices>
    </argument>
    <argument>
      <name>dehumidifier_efficiency</name>
      <display_name>Dehumidifier: Efficiency</display_name>
      <description>The efficiency of the dehumidifier.</description>
      <type>Double</type>
      <units>liters/kWh</units>
      <required>true</required>
      <model_dependent>false</model_dependent>
      <default_value>1.5</default_value>
    </argument>
    <argument>
      <name>dehumidifier_capacity</name>
      <display_name>Dehumidifier: Capacity</display_name>
      <description>The capacity (water removal rate) of the dehumidifier.</description>
      <type>Double</type>
      <units>pint/day</units>
      <required>true</required>
      <model_dependent>false</model_dependent>
      <default_value>40</default_value>
    </argument>
    <argument>
      <name>dehumidifier_rh_setpoint</name>
      <display_name>Dehumidifier: Relative Humidity Setpoint</display_name>
      <description>The relative humidity setpoint of the dehumidifier.</description>
      <type>Double</type>
      <units>Frac</units>
      <required>true</required>
      <model_dependent>false</model_dependent>
      <default_value>0.5</default_value>
    </argument>
    <argument>
      <name>dehumidifier_fraction_dehumidification_load_served</name>
      <display_name>Dehumidifier: Fraction Dehumidification Load Served</display_name>
      <description>The dehumidification load served fraction of the dehumidifier.</description>
      <type>Double</type>
      <units>Frac</units>
      <required>true</required>
      <model_dependent>false</model_dependent>
      <default_value>1</default_value>
    </argument>
    <argument>
      <name>clothes_washer_present</name>
      <display_name>Clothes Washer: Present</display_name>
      <description>Whether there is a clothes washer present.</description>
      <type>Boolean</type>
      <required>true</required>
      <model_dependent>false</model_dependent>
      <default_value>true</default_value>
      <choices>
        <choice>
          <value>true</value>
          <display_name>true</display_name>
        </choice>
        <choice>
          <value>false</value>
          <display_name>false</display_name>
        </choice>
      </choices>
    </argument>
    <argument>
      <name>clothes_washer_location</name>
      <display_name>Clothes Washer: Location</display_name>
      <description>The space type for the clothes washer location. If not provided, the OS-HPXML default is used.</description>
      <type>Choice</type>
      <required>false</required>
      <model_dependent>false</model_dependent>
      <choices>
        <choice>
          <value>living space</value>
          <display_name>living space</display_name>
        </choice>
        <choice>
          <value>basement - conditioned</value>
          <display_name>basement - conditioned</display_name>
        </choice>
        <choice>
          <value>basement - unconditioned</value>
          <display_name>basement - unconditioned</display_name>
        </choice>
        <choice>
          <value>garage</value>
          <display_name>garage</display_name>
        </choice>
        <choice>
          <value>other housing unit</value>
          <display_name>other housing unit</display_name>
        </choice>
        <choice>
          <value>other heated space</value>
          <display_name>other heated space</display_name>
        </choice>
        <choice>
          <value>other multifamily buffer space</value>
          <display_name>other multifamily buffer space</display_name>
        </choice>
        <choice>
          <value>other non-freezing space</value>
          <display_name>other non-freezing space</display_name>
        </choice>
      </choices>
    </argument>
    <argument>
      <name>clothes_washer_efficiency_type</name>
      <display_name>Clothes Washer: Efficiency Type</display_name>
      <description>The efficiency type of the clothes washer.</description>
      <type>Choice</type>
      <required>true</required>
      <model_dependent>false</model_dependent>
      <default_value>IntegratedModifiedEnergyFactor</default_value>
      <choices>
        <choice>
          <value>ModifiedEnergyFactor</value>
          <display_name>ModifiedEnergyFactor</display_name>
        </choice>
        <choice>
          <value>IntegratedModifiedEnergyFactor</value>
          <display_name>IntegratedModifiedEnergyFactor</display_name>
        </choice>
      </choices>
    </argument>
    <argument>
      <name>clothes_washer_efficiency</name>
      <display_name>Clothes Washer: Efficiency</display_name>
      <description>The efficiency of the clothes washer. If not provided, the OS-HPXML default is used.</description>
      <type>Double</type>
      <units>ft^3/kWh-cyc</units>
      <required>false</required>
      <model_dependent>false</model_dependent>
    </argument>
    <argument>
      <name>clothes_washer_rated_annual_kwh</name>
      <display_name>Clothes Washer: Rated Annual Consumption</display_name>
      <description>The annual energy consumed by the clothes washer, as rated, obtained from the EnergyGuide label. This includes both the appliance electricity consumption and the energy required for water heating. If not provided, the OS-HPXML default is used.</description>
      <type>Double</type>
      <units>kWh/yr</units>
      <required>false</required>
      <model_dependent>false</model_dependent>
    </argument>
    <argument>
      <name>clothes_washer_label_electric_rate</name>
      <display_name>Clothes Washer: Label Electric Rate</display_name>
      <description>The annual energy consumed by the clothes washer, as rated, obtained from the EnergyGuide label. This includes both the appliance electricity consumption and the energy required for water heating. If not provided, the OS-HPXML default is used.</description>
      <type>Double</type>
      <units>$/kWh</units>
      <required>false</required>
      <model_dependent>false</model_dependent>
    </argument>
    <argument>
      <name>clothes_washer_label_gas_rate</name>
      <display_name>Clothes Washer: Label Gas Rate</display_name>
      <description>The annual energy consumed by the clothes washer, as rated, obtained from the EnergyGuide label. This includes both the appliance electricity consumption and the energy required for water heating. If not provided, the OS-HPXML default is used.</description>
      <type>Double</type>
      <units>$/therm</units>
      <required>false</required>
      <model_dependent>false</model_dependent>
    </argument>
    <argument>
      <name>clothes_washer_label_annual_gas_cost</name>
      <display_name>Clothes Washer: Label Annual Cost with Gas DHW</display_name>
      <description>The annual cost of using the system under test conditions. Input is obtained from the EnergyGuide label. If not provided, the OS-HPXML default is used.</description>
      <type>Double</type>
      <units>$</units>
      <required>false</required>
      <model_dependent>false</model_dependent>
    </argument>
    <argument>
      <name>clothes_washer_label_usage</name>
      <display_name>Clothes Washer: Label Usage</display_name>
      <description>The clothes washer loads per week. If not provided, the OS-HPXML default is used.</description>
      <type>Double</type>
      <units>cyc/wk</units>
      <required>false</required>
      <model_dependent>false</model_dependent>
    </argument>
    <argument>
      <name>clothes_washer_capacity</name>
      <display_name>Clothes Washer: Drum Volume</display_name>
      <description>Volume of the washer drum. Obtained from the EnergyStar website or the manufacturer's literature. If not provided, the OS-HPXML default is used.</description>
      <type>Double</type>
      <units>ft^3</units>
      <required>false</required>
      <model_dependent>false</model_dependent>
    </argument>
    <argument>
      <name>clothes_washer_usage_multiplier</name>
      <display_name>Clothes Washer: Usage Multiplier</display_name>
      <description>Multiplier on the clothes washer energy and hot water usage that can reflect, e.g., high/low usage occupants. If not provided, the OS-HPXML default is used.</description>
      <type>Double</type>
      <required>false</required>
      <model_dependent>false</model_dependent>
    </argument>
    <argument>
      <name>clothes_dryer_present</name>
      <display_name>Clothes Dryer: Present</display_name>
      <description>Whether there is a clothes dryer present.</description>
      <type>Boolean</type>
      <required>true</required>
      <model_dependent>false</model_dependent>
      <default_value>true</default_value>
      <choices>
        <choice>
          <value>true</value>
          <display_name>true</display_name>
        </choice>
        <choice>
          <value>false</value>
          <display_name>false</display_name>
        </choice>
      </choices>
    </argument>
    <argument>
      <name>clothes_dryer_location</name>
      <display_name>Clothes Dryer: Location</display_name>
      <description>The space type for the clothes dryer location. If not provided, the OS-HPXML default is used.</description>
      <type>Choice</type>
      <required>false</required>
      <model_dependent>false</model_dependent>
      <choices>
        <choice>
          <value>living space</value>
          <display_name>living space</display_name>
        </choice>
        <choice>
          <value>basement - conditioned</value>
          <display_name>basement - conditioned</display_name>
        </choice>
        <choice>
          <value>basement - unconditioned</value>
          <display_name>basement - unconditioned</display_name>
        </choice>
        <choice>
          <value>garage</value>
          <display_name>garage</display_name>
        </choice>
        <choice>
          <value>other housing unit</value>
          <display_name>other housing unit</display_name>
        </choice>
        <choice>
          <value>other heated space</value>
          <display_name>other heated space</display_name>
        </choice>
        <choice>
          <value>other multifamily buffer space</value>
          <display_name>other multifamily buffer space</display_name>
        </choice>
        <choice>
          <value>other non-freezing space</value>
          <display_name>other non-freezing space</display_name>
        </choice>
      </choices>
    </argument>
    <argument>
      <name>clothes_dryer_fuel_type</name>
      <display_name>Clothes Dryer: Fuel Type</display_name>
      <description>Type of fuel used by the clothes dryer.</description>
      <type>Choice</type>
      <required>true</required>
      <model_dependent>false</model_dependent>
      <default_value>natural gas</default_value>
      <choices>
        <choice>
          <value>electricity</value>
          <display_name>electricity</display_name>
        </choice>
        <choice>
          <value>natural gas</value>
          <display_name>natural gas</display_name>
        </choice>
        <choice>
          <value>fuel oil</value>
          <display_name>fuel oil</display_name>
        </choice>
        <choice>
          <value>propane</value>
          <display_name>propane</display_name>
        </choice>
        <choice>
          <value>wood</value>
          <display_name>wood</display_name>
        </choice>
        <choice>
          <value>coal</value>
          <display_name>coal</display_name>
        </choice>
      </choices>
    </argument>
    <argument>
      <name>clothes_dryer_efficiency_type</name>
      <display_name>Clothes Dryer: Efficiency Type</display_name>
      <description>The efficiency type of the clothes dryer.</description>
      <type>Choice</type>
      <required>true</required>
      <model_dependent>false</model_dependent>
      <default_value>CombinedEnergyFactor</default_value>
      <choices>
        <choice>
          <value>EnergyFactor</value>
          <display_name>EnergyFactor</display_name>
        </choice>
        <choice>
          <value>CombinedEnergyFactor</value>
          <display_name>CombinedEnergyFactor</display_name>
        </choice>
      </choices>
    </argument>
    <argument>
      <name>clothes_dryer_efficiency</name>
      <display_name>Clothes Dryer: Efficiency</display_name>
      <description>The efficiency of the clothes dryer. If not provided, the OS-HPXML default is used.</description>
      <type>Double</type>
      <units>lb/kWh</units>
      <required>false</required>
      <model_dependent>false</model_dependent>
    </argument>
    <argument>
      <name>clothes_dryer_vented_flow_rate</name>
      <display_name>Clothes Dryer: Vented Flow Rate</display_name>
      <description>The exhaust flow rate of the vented clothes dryer. If not provided, the OS-HPXML default is used.</description>
      <type>Double</type>
      <units>CFM</units>
      <required>false</required>
      <model_dependent>false</model_dependent>
    </argument>
    <argument>
      <name>clothes_dryer_usage_multiplier</name>
      <display_name>Clothes Dryer: Usage Multiplier</display_name>
      <description>Multiplier on the clothes dryer energy usage that can reflect, e.g., high/low usage occupants. If not provided, the OS-HPXML default is used.</description>
      <type>Double</type>
      <required>false</required>
      <model_dependent>false</model_dependent>
    </argument>
    <argument>
      <name>dishwasher_present</name>
      <display_name>Dishwasher: Present</display_name>
      <description>Whether there is a dishwasher present.</description>
      <type>Boolean</type>
      <required>true</required>
      <model_dependent>false</model_dependent>
      <default_value>true</default_value>
      <choices>
        <choice>
          <value>true</value>
          <display_name>true</display_name>
        </choice>
        <choice>
          <value>false</value>
          <display_name>false</display_name>
        </choice>
      </choices>
    </argument>
    <argument>
      <name>dishwasher_location</name>
      <display_name>Dishwasher: Location</display_name>
      <description>The space type for the dishwasher location. If not provided, the OS-HPXML default is used.</description>
      <type>Choice</type>
      <required>false</required>
      <model_dependent>false</model_dependent>
      <choices>
        <choice>
          <value>living space</value>
          <display_name>living space</display_name>
        </choice>
        <choice>
          <value>basement - conditioned</value>
          <display_name>basement - conditioned</display_name>
        </choice>
        <choice>
          <value>basement - unconditioned</value>
          <display_name>basement - unconditioned</display_name>
        </choice>
        <choice>
          <value>garage</value>
          <display_name>garage</display_name>
        </choice>
        <choice>
          <value>other housing unit</value>
          <display_name>other housing unit</display_name>
        </choice>
        <choice>
          <value>other heated space</value>
          <display_name>other heated space</display_name>
        </choice>
        <choice>
          <value>other multifamily buffer space</value>
          <display_name>other multifamily buffer space</display_name>
        </choice>
        <choice>
          <value>other non-freezing space</value>
          <display_name>other non-freezing space</display_name>
        </choice>
      </choices>
    </argument>
    <argument>
      <name>dishwasher_efficiency_type</name>
      <display_name>Dishwasher: Efficiency Type</display_name>
      <description>The efficiency type of dishwasher.</description>
      <type>Choice</type>
      <required>true</required>
      <model_dependent>false</model_dependent>
      <default_value>RatedAnnualkWh</default_value>
      <choices>
        <choice>
          <value>RatedAnnualkWh</value>
          <display_name>RatedAnnualkWh</display_name>
        </choice>
        <choice>
          <value>EnergyFactor</value>
          <display_name>EnergyFactor</display_name>
        </choice>
      </choices>
    </argument>
    <argument>
      <name>dishwasher_efficiency</name>
      <display_name>Dishwasher: Efficiency</display_name>
      <description>The efficiency of the dishwasher. If not provided, the OS-HPXML default is used.</description>
      <type>Double</type>
      <units>RatedAnnualkWh or EnergyFactor</units>
      <required>false</required>
      <model_dependent>false</model_dependent>
    </argument>
    <argument>
      <name>dishwasher_label_electric_rate</name>
      <display_name>Dishwasher: Label Electric Rate</display_name>
      <description>The label electric rate of the dishwasher. If not provided, the OS-HPXML default is used.</description>
      <type>Double</type>
      <units>$/kWh</units>
      <required>false</required>
      <model_dependent>false</model_dependent>
    </argument>
    <argument>
      <name>dishwasher_label_gas_rate</name>
      <display_name>Dishwasher: Label Gas Rate</display_name>
      <description>The label gas rate of the dishwasher. If not provided, the OS-HPXML default is used.</description>
      <type>Double</type>
      <units>$/therm</units>
      <required>false</required>
      <model_dependent>false</model_dependent>
    </argument>
    <argument>
      <name>dishwasher_label_annual_gas_cost</name>
      <display_name>Dishwasher: Label Annual Gas Cost</display_name>
      <description>The label annual gas cost of the dishwasher. If not provided, the OS-HPXML default is used.</description>
      <type>Double</type>
      <units>$</units>
      <required>false</required>
      <model_dependent>false</model_dependent>
    </argument>
    <argument>
      <name>dishwasher_label_usage</name>
      <display_name>Dishwasher: Label Usage</display_name>
      <description>The dishwasher loads per week. If not provided, the OS-HPXML default is used.</description>
      <type>Double</type>
      <units>cyc/wk</units>
      <required>false</required>
      <model_dependent>false</model_dependent>
    </argument>
    <argument>
      <name>dishwasher_place_setting_capacity</name>
      <display_name>Dishwasher: Number of Place Settings</display_name>
      <description>The number of place settings for the unit. Data obtained from manufacturer's literature. If not provided, the OS-HPXML default is used.</description>
      <type>Integer</type>
      <units>#</units>
      <required>false</required>
      <model_dependent>false</model_dependent>
    </argument>
    <argument>
      <name>dishwasher_usage_multiplier</name>
      <display_name>Dishwasher: Usage Multiplier</display_name>
      <description>Multiplier on the dishwasher energy usage that can reflect, e.g., high/low usage occupants. If not provided, the OS-HPXML default is used.</description>
      <type>Double</type>
      <required>false</required>
      <model_dependent>false</model_dependent>
    </argument>
    <argument>
      <name>refrigerator_present</name>
      <display_name>Refrigerator: Present</display_name>
      <description>Whether there is a refrigerator present.</description>
      <type>Boolean</type>
      <required>true</required>
      <model_dependent>false</model_dependent>
      <default_value>true</default_value>
      <choices>
        <choice>
          <value>true</value>
          <display_name>true</display_name>
        </choice>
        <choice>
          <value>false</value>
          <display_name>false</display_name>
        </choice>
      </choices>
    </argument>
    <argument>
      <name>refrigerator_location</name>
      <display_name>Refrigerator: Location</display_name>
      <description>The space type for the refrigerator location. If not provided, the OS-HPXML default is used.</description>
      <type>Choice</type>
      <required>false</required>
      <model_dependent>false</model_dependent>
      <choices>
        <choice>
          <value>living space</value>
          <display_name>living space</display_name>
        </choice>
        <choice>
          <value>basement - conditioned</value>
          <display_name>basement - conditioned</display_name>
        </choice>
        <choice>
          <value>basement - unconditioned</value>
          <display_name>basement - unconditioned</display_name>
        </choice>
        <choice>
          <value>garage</value>
          <display_name>garage</display_name>
        </choice>
        <choice>
          <value>other housing unit</value>
          <display_name>other housing unit</display_name>
        </choice>
        <choice>
          <value>other heated space</value>
          <display_name>other heated space</display_name>
        </choice>
        <choice>
          <value>other multifamily buffer space</value>
          <display_name>other multifamily buffer space</display_name>
        </choice>
        <choice>
          <value>other non-freezing space</value>
          <display_name>other non-freezing space</display_name>
        </choice>
      </choices>
    </argument>
    <argument>
      <name>refrigerator_rated_annual_kwh</name>
      <display_name>Refrigerator: Rated Annual Consumption</display_name>
      <description>The EnergyGuide rated annual energy consumption for a refrigerator. If not provided, the OS-HPXML default is used.</description>
      <type>Double</type>
      <units>kWh/yr</units>
      <required>false</required>
      <model_dependent>false</model_dependent>
    </argument>
    <argument>
      <name>refrigerator_usage_multiplier</name>
      <display_name>Refrigerator: Usage Multiplier</display_name>
      <description>Multiplier on the refrigerator energy usage that can reflect, e.g., high/low usage occupants. If not provided, the OS-HPXML default is used.</description>
      <type>Double</type>
      <required>false</required>
      <model_dependent>false</model_dependent>
    </argument>
    <argument>
      <name>extra_refrigerator_present</name>
      <display_name>Extra Refrigerator: Present</display_name>
      <description>Whether there is an extra refrigerator present.</description>
      <type>Boolean</type>
      <required>true</required>
      <model_dependent>false</model_dependent>
      <default_value>false</default_value>
      <choices>
        <choice>
          <value>true</value>
          <display_name>true</display_name>
        </choice>
        <choice>
          <value>false</value>
          <display_name>false</display_name>
        </choice>
      </choices>
    </argument>
    <argument>
      <name>extra_refrigerator_location</name>
      <display_name>Extra Refrigerator: Location</display_name>
      <description>The space type for the extra refrigerator location. If not provided, the OS-HPXML default is used.</description>
      <type>Choice</type>
      <required>false</required>
      <model_dependent>false</model_dependent>
      <choices>
        <choice>
          <value>living space</value>
          <display_name>living space</display_name>
        </choice>
        <choice>
          <value>basement - conditioned</value>
          <display_name>basement - conditioned</display_name>
        </choice>
        <choice>
          <value>basement - unconditioned</value>
          <display_name>basement - unconditioned</display_name>
        </choice>
        <choice>
          <value>garage</value>
          <display_name>garage</display_name>
        </choice>
        <choice>
          <value>other housing unit</value>
          <display_name>other housing unit</display_name>
        </choice>
        <choice>
          <value>other heated space</value>
          <display_name>other heated space</display_name>
        </choice>
        <choice>
          <value>other multifamily buffer space</value>
          <display_name>other multifamily buffer space</display_name>
        </choice>
        <choice>
          <value>other non-freezing space</value>
          <display_name>other non-freezing space</display_name>
        </choice>
      </choices>
    </argument>
    <argument>
      <name>extra_refrigerator_rated_annual_kwh</name>
      <display_name>Extra Refrigerator: Rated Annual Consumption</display_name>
      <description>The EnergyGuide rated annual energy consumption for an extra rrefrigerator. If not provided, the OS-HPXML default is used.</description>
      <type>Double</type>
      <units>kWh/yr</units>
      <required>false</required>
      <model_dependent>false</model_dependent>
    </argument>
    <argument>
      <name>extra_refrigerator_usage_multiplier</name>
      <display_name>Extra Refrigerator: Usage Multiplier</display_name>
      <description>Multiplier on the extra refrigerator energy usage that can reflect, e.g., high/low usage occupants. If not provided, the OS-HPXML default is used.</description>
      <type>Double</type>
      <required>false</required>
      <model_dependent>false</model_dependent>
    </argument>
    <argument>
      <name>freezer_present</name>
      <display_name>Freezer: Present</display_name>
      <description>Whether there is a freezer present.</description>
      <type>Boolean</type>
      <required>true</required>
      <model_dependent>false</model_dependent>
      <default_value>false</default_value>
      <choices>
        <choice>
          <value>true</value>
          <display_name>true</display_name>
        </choice>
        <choice>
          <value>false</value>
          <display_name>false</display_name>
        </choice>
      </choices>
    </argument>
    <argument>
      <name>freezer_location</name>
      <display_name>Freezer: Location</display_name>
      <description>The space type for the freezer location. If not provided, the OS-HPXML default is used.</description>
      <type>Choice</type>
      <required>false</required>
      <model_dependent>false</model_dependent>
      <choices>
        <choice>
          <value>living space</value>
          <display_name>living space</display_name>
        </choice>
        <choice>
          <value>basement - conditioned</value>
          <display_name>basement - conditioned</display_name>
        </choice>
        <choice>
          <value>basement - unconditioned</value>
          <display_name>basement - unconditioned</display_name>
        </choice>
        <choice>
          <value>garage</value>
          <display_name>garage</display_name>
        </choice>
        <choice>
          <value>other housing unit</value>
          <display_name>other housing unit</display_name>
        </choice>
        <choice>
          <value>other heated space</value>
          <display_name>other heated space</display_name>
        </choice>
        <choice>
          <value>other multifamily buffer space</value>
          <display_name>other multifamily buffer space</display_name>
        </choice>
        <choice>
          <value>other non-freezing space</value>
          <display_name>other non-freezing space</display_name>
        </choice>
      </choices>
    </argument>
    <argument>
      <name>freezer_rated_annual_kwh</name>
      <display_name>Freezer: Rated Annual Consumption</display_name>
      <description>The EnergyGuide rated annual energy consumption for a freezer. If not provided, the OS-HPXML default is used.</description>
      <type>Double</type>
      <units>kWh/yr</units>
      <required>false</required>
      <model_dependent>false</model_dependent>
    </argument>
    <argument>
      <name>freezer_usage_multiplier</name>
      <display_name>Freezer: Usage Multiplier</display_name>
      <description>Multiplier on the freezer energy usage that can reflect, e.g., high/low usage occupants. If not provided, the OS-HPXML default is used.</description>
      <type>Double</type>
      <required>false</required>
      <model_dependent>false</model_dependent>
    </argument>
    <argument>
      <name>cooking_range_oven_present</name>
      <display_name>Cooking Range/Oven: Present</display_name>
      <description>Whether there is a cooking range/oven present.</description>
      <type>Boolean</type>
      <required>true</required>
      <model_dependent>false</model_dependent>
      <default_value>true</default_value>
      <choices>
        <choice>
          <value>true</value>
          <display_name>true</display_name>
        </choice>
        <choice>
          <value>false</value>
          <display_name>false</display_name>
        </choice>
      </choices>
    </argument>
    <argument>
      <name>cooking_range_oven_location</name>
      <display_name>Cooking Range/Oven: Location</display_name>
      <description>The space type for the cooking range/oven location. If not provided, the OS-HPXML default is used.</description>
      <type>Choice</type>
      <required>false</required>
      <model_dependent>false</model_dependent>
      <choices>
        <choice>
          <value>living space</value>
          <display_name>living space</display_name>
        </choice>
        <choice>
          <value>basement - conditioned</value>
          <display_name>basement - conditioned</display_name>
        </choice>
        <choice>
          <value>basement - unconditioned</value>
          <display_name>basement - unconditioned</display_name>
        </choice>
        <choice>
          <value>garage</value>
          <display_name>garage</display_name>
        </choice>
        <choice>
          <value>other housing unit</value>
          <display_name>other housing unit</display_name>
        </choice>
        <choice>
          <value>other heated space</value>
          <display_name>other heated space</display_name>
        </choice>
        <choice>
          <value>other multifamily buffer space</value>
          <display_name>other multifamily buffer space</display_name>
        </choice>
        <choice>
          <value>other non-freezing space</value>
          <display_name>other non-freezing space</display_name>
        </choice>
      </choices>
    </argument>
    <argument>
      <name>cooking_range_oven_fuel_type</name>
      <display_name>Cooking Range/Oven: Fuel Type</display_name>
      <description>Type of fuel used by the cooking range/oven.</description>
      <type>Choice</type>
      <required>true</required>
      <model_dependent>false</model_dependent>
      <default_value>natural gas</default_value>
      <choices>
        <choice>
          <value>electricity</value>
          <display_name>electricity</display_name>
        </choice>
        <choice>
          <value>natural gas</value>
          <display_name>natural gas</display_name>
        </choice>
        <choice>
          <value>fuel oil</value>
          <display_name>fuel oil</display_name>
        </choice>
        <choice>
          <value>propane</value>
          <display_name>propane</display_name>
        </choice>
        <choice>
          <value>wood</value>
          <display_name>wood</display_name>
        </choice>
        <choice>
          <value>coal</value>
          <display_name>coal</display_name>
        </choice>
      </choices>
    </argument>
    <argument>
      <name>cooking_range_oven_is_induction</name>
      <display_name>Cooking Range/Oven: Is Induction</display_name>
      <description>Whether the cooking range is induction. If not provided, the OS-HPXML default is used.</description>
      <type>Boolean</type>
      <required>false</required>
      <model_dependent>false</model_dependent>
      <choices>
        <choice>
          <value>true</value>
          <display_name>true</display_name>
        </choice>
        <choice>
          <value>false</value>
          <display_name>false</display_name>
        </choice>
      </choices>
    </argument>
    <argument>
      <name>cooking_range_oven_is_convection</name>
      <display_name>Cooking Range/Oven: Is Convection</display_name>
      <description>Whether the oven is convection. If not provided, the OS-HPXML default is used.</description>
      <type>Boolean</type>
      <required>false</required>
      <model_dependent>false</model_dependent>
      <choices>
        <choice>
          <value>true</value>
          <display_name>true</display_name>
        </choice>
        <choice>
          <value>false</value>
          <display_name>false</display_name>
        </choice>
      </choices>
    </argument>
    <argument>
      <name>cooking_range_oven_usage_multiplier</name>
      <display_name>Cooking Range/Oven: Usage Multiplier</display_name>
      <description>Multiplier on the cooking range/oven energy usage that can reflect, e.g., high/low usage occupants. If not provided, the OS-HPXML default is used.</description>
      <type>Double</type>
      <required>false</required>
      <model_dependent>false</model_dependent>
    </argument>
    <argument>
      <name>ceiling_fan_present</name>
      <display_name>Ceiling Fan: Present</display_name>
      <description>Whether there are any ceiling fans.</description>
      <type>Boolean</type>
      <required>true</required>
      <model_dependent>false</model_dependent>
      <default_value>true</default_value>
      <choices>
        <choice>
          <value>true</value>
          <display_name>true</display_name>
        </choice>
        <choice>
          <value>false</value>
          <display_name>false</display_name>
        </choice>
      </choices>
    </argument>
    <argument>
      <name>ceiling_fan_efficiency</name>
      <display_name>Ceiling Fan: Efficiency</display_name>
      <description>The efficiency rating of the ceiling fan(s) at medium speed. If not provided, the OS-HPXML default is used.</description>
      <type>Double</type>
      <units>CFM/W</units>
      <required>false</required>
      <model_dependent>false</model_dependent>
    </argument>
    <argument>
      <name>ceiling_fan_quantity</name>
      <display_name>Ceiling Fan: Quantity</display_name>
      <description>Total number of ceiling fans. If not provided, the OS-HPXML default is used.</description>
      <type>Integer</type>
      <units>#</units>
      <required>false</required>
      <model_dependent>false</model_dependent>
    </argument>
    <argument>
      <name>ceiling_fan_cooling_setpoint_temp_offset</name>
      <display_name>Ceiling Fan: Cooling Setpoint Temperature Offset</display_name>
      <description>The cooling setpoint temperature offset during months when the ceiling fans are operating. Only applies if ceiling fan quantity is greater than zero. If not provided, the OS-HPXML default is used.</description>
      <type>Double</type>
      <units>deg-F</units>
      <required>false</required>
      <model_dependent>false</model_dependent>
    </argument>
    <argument>
      <name>misc_plug_loads_television_present</name>
      <display_name>Misc Plug Loads: Television Present</display_name>
      <description>Whether there are televisions.</description>
      <type>Boolean</type>
      <required>true</required>
      <model_dependent>false</model_dependent>
      <default_value>true</default_value>
      <choices>
        <choice>
          <value>true</value>
          <display_name>true</display_name>
        </choice>
        <choice>
          <value>false</value>
          <display_name>false</display_name>
        </choice>
      </choices>
    </argument>
    <argument>
      <name>misc_plug_loads_television_annual_kwh</name>
      <display_name>Misc Plug Loads: Television Annual kWh</display_name>
      <description>The annual energy consumption of the television plug loads. If not provided, the OS-HPXML default is used.</description>
      <type>Double</type>
      <units>kWh/yr</units>
      <required>false</required>
      <model_dependent>false</model_dependent>
    </argument>
    <argument>
      <name>misc_plug_loads_television_usage_multiplier</name>
      <display_name>Misc Plug Loads: Television Usage Multiplier</display_name>
      <description>Multiplier on the television energy usage that can reflect, e.g., high/low usage occupants. If not provided, the OS-HPXML default is used.</description>
      <type>Double</type>
      <required>false</required>
      <model_dependent>false</model_dependent>
    </argument>
    <argument>
      <name>misc_plug_loads_other_annual_kwh</name>
      <display_name>Misc Plug Loads: Other Annual kWh</display_name>
      <description>The annual energy consumption of the other residual plug loads. If not provided, the OS-HPXML default is used.</description>
      <type>Double</type>
      <units>kWh/yr</units>
      <required>false</required>
      <model_dependent>false</model_dependent>
    </argument>
    <argument>
      <name>misc_plug_loads_other_frac_sensible</name>
      <display_name>Misc Plug Loads: Other Sensible Fraction</display_name>
      <description>Fraction of other residual plug loads' internal gains that are sensible. If not provided, the OS-HPXML default is used.</description>
      <type>Double</type>
      <units>Frac</units>
      <required>false</required>
      <model_dependent>false</model_dependent>
    </argument>
    <argument>
      <name>misc_plug_loads_other_frac_latent</name>
      <display_name>Misc Plug Loads: Other Latent Fraction</display_name>
      <description>Fraction of other residual plug loads' internal gains that are latent. If not provided, the OS-HPXML default is used.</description>
      <type>Double</type>
      <units>Frac</units>
      <required>false</required>
      <model_dependent>false</model_dependent>
    </argument>
    <argument>
      <name>misc_plug_loads_other_usage_multiplier</name>
      <display_name>Misc Plug Loads: Other Usage Multiplier</display_name>
      <description>Multiplier on the other energy usage that can reflect, e.g., high/low usage occupants. If not provided, the OS-HPXML default is used.</description>
      <type>Double</type>
      <required>false</required>
      <model_dependent>false</model_dependent>
    </argument>
    <argument>
      <name>misc_plug_loads_well_pump_present</name>
      <display_name>Misc Plug Loads: Well Pump Present</display_name>
      <description>Whether there is a well pump.</description>
      <type>Boolean</type>
      <required>true</required>
      <model_dependent>false</model_dependent>
      <default_value>false</default_value>
      <choices>
        <choice>
          <value>true</value>
          <display_name>true</display_name>
        </choice>
        <choice>
          <value>false</value>
          <display_name>false</display_name>
        </choice>
      </choices>
    </argument>
    <argument>
      <name>misc_plug_loads_well_pump_annual_kwh</name>
      <display_name>Misc Plug Loads: Well Pump Annual kWh</display_name>
      <description>The annual energy consumption of the well pump plug loads. If not provided, the OS-HPXML default is used.</description>
      <type>Double</type>
      <units>kWh/yr</units>
      <required>false</required>
      <model_dependent>false</model_dependent>
    </argument>
    <argument>
      <name>misc_plug_loads_well_pump_usage_multiplier</name>
      <display_name>Misc Plug Loads: Well Pump Usage Multiplier</display_name>
      <description>Multiplier on the well pump energy usage that can reflect, e.g., high/low usage occupants. If not provided, the OS-HPXML default is used.</description>
      <type>Double</type>
      <required>false</required>
      <model_dependent>false</model_dependent>
    </argument>
    <argument>
      <name>misc_plug_loads_vehicle_present</name>
      <display_name>Misc Plug Loads: Vehicle Present</display_name>
      <description>Whether there is an electric vehicle.</description>
      <type>Boolean</type>
      <required>true</required>
      <model_dependent>false</model_dependent>
      <default_value>false</default_value>
      <choices>
        <choice>
          <value>true</value>
          <display_name>true</display_name>
        </choice>
        <choice>
          <value>false</value>
          <display_name>false</display_name>
        </choice>
      </choices>
    </argument>
    <argument>
      <name>misc_plug_loads_vehicle_annual_kwh</name>
      <display_name>Misc Plug Loads: Vehicle Annual kWh</display_name>
      <description>The annual energy consumption of the electric vehicle plug loads. If not provided, the OS-HPXML default is used.</description>
      <type>Double</type>
      <units>kWh/yr</units>
      <required>false</required>
      <model_dependent>false</model_dependent>
    </argument>
    <argument>
      <name>misc_plug_loads_vehicle_usage_multiplier</name>
      <display_name>Misc Plug Loads: Vehicle Usage Multiplier</display_name>
      <description>Multiplier on the electric vehicle energy usage that can reflect, e.g., high/low usage occupants. If not provided, the OS-HPXML default is used.</description>
      <type>Double</type>
      <required>false</required>
      <model_dependent>false</model_dependent>
    </argument>
    <argument>
      <name>misc_fuel_loads_grill_present</name>
      <display_name>Misc Fuel Loads: Grill Present</display_name>
      <description>Whether there is a fuel loads grill.</description>
      <type>Boolean</type>
      <required>true</required>
      <model_dependent>false</model_dependent>
      <default_value>false</default_value>
      <choices>
        <choice>
          <value>true</value>
          <display_name>true</display_name>
        </choice>
        <choice>
          <value>false</value>
          <display_name>false</display_name>
        </choice>
      </choices>
    </argument>
    <argument>
      <name>misc_fuel_loads_grill_fuel_type</name>
      <display_name>Misc Fuel Loads: Grill Fuel Type</display_name>
      <description>The fuel type of the fuel loads grill.</description>
      <type>Choice</type>
      <required>true</required>
      <model_dependent>false</model_dependent>
      <default_value>natural gas</default_value>
      <choices>
        <choice>
          <value>natural gas</value>
          <display_name>natural gas</display_name>
        </choice>
        <choice>
          <value>fuel oil</value>
          <display_name>fuel oil</display_name>
        </choice>
        <choice>
          <value>propane</value>
          <display_name>propane</display_name>
        </choice>
        <choice>
          <value>wood</value>
          <display_name>wood</display_name>
        </choice>
        <choice>
          <value>wood pellets</value>
          <display_name>wood pellets</display_name>
        </choice>
      </choices>
    </argument>
    <argument>
      <name>misc_fuel_loads_grill_annual_therm</name>
      <display_name>Misc Fuel Loads: Grill Annual therm</display_name>
      <description>The annual energy consumption of the fuel loads grill. If not provided, the OS-HPXML default is used.</description>
      <type>Double</type>
      <units>therm/yr</units>
      <required>false</required>
      <model_dependent>false</model_dependent>
    </argument>
    <argument>
      <name>misc_fuel_loads_grill_usage_multiplier</name>
      <display_name>Misc Fuel Loads: Grill Usage Multiplier</display_name>
      <description>Multiplier on the fuel loads grill energy usage that can reflect, e.g., high/low usage occupants. If not provided, the OS-HPXML default is used.</description>
      <type>Double</type>
      <required>false</required>
      <model_dependent>false</model_dependent>
    </argument>
    <argument>
      <name>misc_fuel_loads_lighting_present</name>
      <display_name>Misc Fuel Loads: Lighting Present</display_name>
      <description>Whether there is fuel loads lighting.</description>
      <type>Boolean</type>
      <required>true</required>
      <model_dependent>false</model_dependent>
      <default_value>false</default_value>
      <choices>
        <choice>
          <value>true</value>
          <display_name>true</display_name>
        </choice>
        <choice>
          <value>false</value>
          <display_name>false</display_name>
        </choice>
      </choices>
    </argument>
    <argument>
      <name>misc_fuel_loads_lighting_fuel_type</name>
      <display_name>Misc Fuel Loads: Lighting Fuel Type</display_name>
      <description>The fuel type of the fuel loads lighting.</description>
      <type>Choice</type>
      <required>true</required>
      <model_dependent>false</model_dependent>
      <default_value>natural gas</default_value>
      <choices>
        <choice>
          <value>natural gas</value>
          <display_name>natural gas</display_name>
        </choice>
        <choice>
          <value>fuel oil</value>
          <display_name>fuel oil</display_name>
        </choice>
        <choice>
          <value>propane</value>
          <display_name>propane</display_name>
        </choice>
        <choice>
          <value>wood</value>
          <display_name>wood</display_name>
        </choice>
        <choice>
          <value>wood pellets</value>
          <display_name>wood pellets</display_name>
        </choice>
      </choices>
    </argument>
    <argument>
      <name>misc_fuel_loads_lighting_annual_therm</name>
      <display_name>Misc Fuel Loads: Lighting Annual therm</display_name>
      <description>The annual energy consumption of the fuel loads lighting. If not provided, the OS-HPXML default is used.</description>
      <type>Double</type>
      <units>therm/yr</units>
      <required>false</required>
      <model_dependent>false</model_dependent>
    </argument>
    <argument>
      <name>misc_fuel_loads_lighting_usage_multiplier</name>
      <display_name>Misc Fuel Loads: Lighting Usage Multiplier</display_name>
      <description>Multiplier on the fuel loads lighting energy usage that can reflect, e.g., high/low usage occupants. If not provided, the OS-HPXML default is used.</description>
      <type>Double</type>
      <required>false</required>
      <model_dependent>false</model_dependent>
    </argument>
    <argument>
      <name>misc_fuel_loads_fireplace_present</name>
      <display_name>Misc Fuel Loads: Fireplace Present</display_name>
      <description>Whether there is fuel loads fireplace.</description>
      <type>Boolean</type>
      <required>true</required>
      <model_dependent>false</model_dependent>
      <default_value>false</default_value>
      <choices>
        <choice>
          <value>true</value>
          <display_name>true</display_name>
        </choice>
        <choice>
          <value>false</value>
          <display_name>false</display_name>
        </choice>
      </choices>
    </argument>
    <argument>
      <name>misc_fuel_loads_fireplace_fuel_type</name>
      <display_name>Misc Fuel Loads: Fireplace Fuel Type</display_name>
      <description>The fuel type of the fuel loads fireplace.</description>
      <type>Choice</type>
      <required>true</required>
      <model_dependent>false</model_dependent>
      <default_value>natural gas</default_value>
      <choices>
        <choice>
          <value>natural gas</value>
          <display_name>natural gas</display_name>
        </choice>
        <choice>
          <value>fuel oil</value>
          <display_name>fuel oil</display_name>
        </choice>
        <choice>
          <value>propane</value>
          <display_name>propane</display_name>
        </choice>
        <choice>
          <value>wood</value>
          <display_name>wood</display_name>
        </choice>
        <choice>
          <value>wood pellets</value>
          <display_name>wood pellets</display_name>
        </choice>
      </choices>
    </argument>
    <argument>
      <name>misc_fuel_loads_fireplace_annual_therm</name>
      <display_name>Misc Fuel Loads: Fireplace Annual therm</display_name>
      <description>The annual energy consumption of the fuel loads fireplace. If not provided, the OS-HPXML default is used.</description>
      <type>Double</type>
      <units>therm/yr</units>
      <required>false</required>
      <model_dependent>false</model_dependent>
    </argument>
    <argument>
      <name>misc_fuel_loads_fireplace_frac_sensible</name>
      <display_name>Misc Fuel Loads: Fireplace Sensible Fraction</display_name>
      <description>Fraction of fireplace residual fuel loads' internal gains that are sensible. If not provided, the OS-HPXML default is used.</description>
      <type>Double</type>
      <units>Frac</units>
      <required>false</required>
      <model_dependent>false</model_dependent>
    </argument>
    <argument>
      <name>misc_fuel_loads_fireplace_frac_latent</name>
      <display_name>Misc Fuel Loads: Fireplace Latent Fraction</display_name>
      <description>Fraction of fireplace residual fuel loads' internal gains that are latent. If not provided, the OS-HPXML default is used.</description>
      <type>Double</type>
      <units>Frac</units>
      <required>false</required>
      <model_dependent>false</model_dependent>
    </argument>
    <argument>
      <name>misc_fuel_loads_fireplace_usage_multiplier</name>
      <display_name>Misc Fuel Loads: Fireplace Usage Multiplier</display_name>
      <description>Multiplier on the fuel loads fireplace energy usage that can reflect, e.g., high/low usage occupants. If not provided, the OS-HPXML default is used.</description>
      <type>Double</type>
      <required>false</required>
      <model_dependent>false</model_dependent>
    </argument>
    <argument>
      <name>pool_present</name>
      <display_name>Pool: Present</display_name>
      <description>Whether there is a pool.</description>
      <type>Boolean</type>
      <required>true</required>
      <model_dependent>false</model_dependent>
      <default_value>false</default_value>
      <choices>
        <choice>
          <value>true</value>
          <display_name>true</display_name>
        </choice>
        <choice>
          <value>false</value>
          <display_name>false</display_name>
        </choice>
      </choices>
    </argument>
    <argument>
      <name>pool_pump_annual_kwh</name>
      <display_name>Pool: Pump Annual kWh</display_name>
      <description>The annual energy consumption of the pool pump. If not provided, the OS-HPXML default is used.</description>
      <type>Double</type>
      <units>kWh/yr</units>
      <required>false</required>
      <model_dependent>false</model_dependent>
    </argument>
    <argument>
      <name>pool_pump_usage_multiplier</name>
      <display_name>Pool: Pump Usage Multiplier</display_name>
      <description>Multiplier on the pool pump energy usage that can reflect, e.g., high/low usage occupants. If not provided, the OS-HPXML default is used.</description>
      <type>Double</type>
      <required>false</required>
      <model_dependent>false</model_dependent>
    </argument>
    <argument>
      <name>pool_heater_type</name>
      <display_name>Pool: Heater Type</display_name>
      <description>The type of pool heater. Use 'none' if there is no pool heater.</description>
      <type>Choice</type>
      <required>true</required>
      <model_dependent>false</model_dependent>
      <default_value>none</default_value>
      <choices>
        <choice>
          <value>none</value>
          <display_name>none</display_name>
        </choice>
        <choice>
          <value>electric resistance</value>
          <display_name>electric resistance</display_name>
        </choice>
        <choice>
          <value>gas fired</value>
          <display_name>gas fired</display_name>
        </choice>
        <choice>
          <value>heat pump</value>
          <display_name>heat pump</display_name>
        </choice>
      </choices>
    </argument>
    <argument>
      <name>pool_heater_annual_kwh</name>
      <display_name>Pool: Heater Annual kWh</display_name>
      <description>The annual energy consumption of the electric resistance pool heater. If not provided, the OS-HPXML default is used.</description>
      <type>Double</type>
      <units>kWh/yr</units>
      <required>false</required>
      <model_dependent>false</model_dependent>
    </argument>
    <argument>
      <name>pool_heater_annual_therm</name>
      <display_name>Pool: Heater Annual therm</display_name>
      <description>The annual energy consumption of the gas fired pool heater. If not provided, the OS-HPXML default is used.</description>
      <type>Double</type>
      <units>therm/yr</units>
      <required>false</required>
      <model_dependent>false</model_dependent>
    </argument>
    <argument>
      <name>pool_heater_usage_multiplier</name>
      <display_name>Pool: Heater Usage Multiplier</display_name>
      <description>Multiplier on the pool heater energy usage that can reflect, e.g., high/low usage occupants. If not provided, the OS-HPXML default is used.</description>
      <type>Double</type>
      <required>false</required>
      <model_dependent>false</model_dependent>
    </argument>
    <argument>
      <name>hot_tub_present</name>
      <display_name>Hot Tub: Present</display_name>
      <description>Whether there is a hot tub.</description>
      <type>Boolean</type>
      <required>true</required>
      <model_dependent>false</model_dependent>
      <default_value>false</default_value>
      <choices>
        <choice>
          <value>true</value>
          <display_name>true</display_name>
        </choice>
        <choice>
          <value>false</value>
          <display_name>false</display_name>
        </choice>
      </choices>
    </argument>
    <argument>
      <name>hot_tub_pump_annual_kwh</name>
      <display_name>Hot Tub: Pump Annual kWh</display_name>
      <description>The annual energy consumption of the hot tub pump. If not provided, the OS-HPXML default is used.</description>
      <type>Double</type>
      <units>kWh/yr</units>
      <required>false</required>
      <model_dependent>false</model_dependent>
    </argument>
    <argument>
      <name>hot_tub_pump_usage_multiplier</name>
      <display_name>Hot Tub: Pump Usage Multiplier</display_name>
      <description>Multiplier on the hot tub pump energy usage that can reflect, e.g., high/low usage occupants. If not provided, the OS-HPXML default is used.</description>
      <type>Double</type>
      <required>false</required>
      <model_dependent>false</model_dependent>
    </argument>
    <argument>
      <name>hot_tub_heater_type</name>
      <display_name>Hot Tub: Heater Type</display_name>
      <description>The type of hot tub heater. Use 'none' if there is no hot tub heater.</description>
      <type>Choice</type>
      <required>true</required>
      <model_dependent>false</model_dependent>
      <default_value>none</default_value>
      <choices>
        <choice>
          <value>none</value>
          <display_name>none</display_name>
        </choice>
        <choice>
          <value>electric resistance</value>
          <display_name>electric resistance</display_name>
        </choice>
        <choice>
          <value>gas fired</value>
          <display_name>gas fired</display_name>
        </choice>
        <choice>
          <value>heat pump</value>
          <display_name>heat pump</display_name>
        </choice>
      </choices>
    </argument>
    <argument>
      <name>hot_tub_heater_annual_kwh</name>
      <display_name>Hot Tub: Heater Annual kWh</display_name>
      <description>The annual energy consumption of the electric resistance hot tub heater. If not provided, the OS-HPXML default is used.</description>
      <type>Double</type>
      <units>kWh/yr</units>
      <required>false</required>
      <model_dependent>false</model_dependent>
    </argument>
    <argument>
      <name>hot_tub_heater_annual_therm</name>
      <display_name>Hot Tub: Heater Annual therm</display_name>
      <description>The annual energy consumption of the gas fired hot tub heater. If not provided, the OS-HPXML default is used.</description>
      <type>Double</type>
      <units>therm/yr</units>
      <required>false</required>
      <model_dependent>false</model_dependent>
    </argument>
    <argument>
      <name>hot_tub_heater_usage_multiplier</name>
      <display_name>Hot Tub: Heater Usage Multiplier</display_name>
      <description>Multiplier on the hot tub heater energy usage that can reflect, e.g., high/low usage occupants. If not provided, the OS-HPXML default is used.</description>
      <type>Double</type>
      <required>false</required>
      <model_dependent>false</model_dependent>
    </argument>
    <argument>
      <name>emissions_scenario_names</name>
      <display_name>Emissions: Scenario Names</display_name>
      <description>Names of emissions scenarios. If multiple scenarios, use a comma-separated list. If not provided, no emissions scenarios are calculated.</description>
      <type>String</type>
      <required>false</required>
      <model_dependent>false</model_dependent>
    </argument>
    <argument>
      <name>emissions_types</name>
      <display_name>Emissions: Types</display_name>
      <description>Types of emissions (e.g., CO2e, NOx, etc.). If multiple scenarios, use a comma-separated list.</description>
      <type>String</type>
      <required>false</required>
      <model_dependent>false</model_dependent>
    </argument>
    <argument>
      <name>emissions_electricity_units</name>
      <display_name>Emissions: Electricity Units</display_name>
      <description>Electricity emissions factors units. If multiple scenarios, use a comma-separated list. Only lb/MWh and kg/MWh are allowed.</description>
      <type>String</type>
      <required>false</required>
      <model_dependent>false</model_dependent>
    </argument>
    <argument>
      <name>emissions_electricity_values_or_filepaths</name>
      <display_name>Emissions: Electricity Values or File Paths</display_name>
      <description>Electricity emissions factors values, specified as either an annual factor or an absolute/relative path to a file with hourly factors. If multiple scenarios, use a comma-separated list.</description>
      <type>String</type>
      <required>false</required>
      <model_dependent>false</model_dependent>
    </argument>
    <argument>
      <name>emissions_electricity_number_of_header_rows</name>
      <display_name>Emissions: Electricity Files Number of Header Rows</display_name>
      <description>The number of header rows in the electricity emissions factor file. Only applies when an electricity filepath is used. If multiple scenarios, use a comma-separated list.</description>
      <type>String</type>
      <required>false</required>
      <model_dependent>false</model_dependent>
    </argument>
    <argument>
      <name>emissions_electricity_column_numbers</name>
      <display_name>Emissions: Electricity Files Column Numbers</display_name>
      <description>The column number in the electricity emissions factor file. Only applies when an electricity filepath is used. If multiple scenarios, use a comma-separated list.</description>
      <type>String</type>
      <required>false</required>
      <model_dependent>false</model_dependent>
    </argument>
    <argument>
      <name>emissions_fossil_fuel_units</name>
      <display_name>Emissions: Fossil Fuel Units</display_name>
      <description>Fossil fuel emissions factors units. If multiple scenarios, use a comma-separated list. Only lb/MBtu and kg/MBtu are allowed.</description>
      <type>String</type>
      <required>false</required>
      <model_dependent>false</model_dependent>
    </argument>
    <argument>
      <name>emissions_natural_gas_values</name>
      <display_name>Emissions: Natural Gas Values</display_name>
      <description>Natural gas emissions factors values, specified as an annual factor. If multiple scenarios, use a comma-separated list.</description>
      <type>String</type>
      <required>false</required>
      <model_dependent>false</model_dependent>
    </argument>
    <argument>
      <name>emissions_propane_values</name>
      <display_name>Emissions: Propane Values</display_name>
      <description>Propane emissions factors values, specified as an annual factor. If multiple scenarios, use a comma-separated list.</description>
      <type>String</type>
      <required>false</required>
      <model_dependent>false</model_dependent>
    </argument>
    <argument>
      <name>emissions_fuel_oil_values</name>
      <display_name>Emissions: Fuel Oil Values</display_name>
      <description>Fuel oil emissions factors values, specified as an annual factor. If multiple scenarios, use a comma-separated list.</description>
      <type>String</type>
      <required>false</required>
      <model_dependent>false</model_dependent>
    </argument>
    <argument>
      <name>emissions_coal_values</name>
      <display_name>Emissions: Coal Values</display_name>
      <description>Coal emissions factors values, specified as an annual factor. If multiple scenarios, use a comma-separated list.</description>
      <type>String</type>
      <required>false</required>
      <model_dependent>false</model_dependent>
    </argument>
    <argument>
      <name>emissions_wood_values</name>
      <display_name>Emissions: Wood Values</display_name>
      <description>Wood emissions factors values, specified as an annual factor. If multiple scenarios, use a comma-separated list.</description>
      <type>String</type>
      <required>false</required>
      <model_dependent>false</model_dependent>
    </argument>
    <argument>
      <name>emissions_wood_pellets_values</name>
      <display_name>Emissions: Wood Pellets Values</display_name>
      <description>Wood pellets emissions factors values, specified as an annual factor. If multiple scenarios, use a comma-separated list.</description>
      <type>String</type>
      <required>false</required>
      <model_dependent>false</model_dependent>
    </argument>
    <argument>
      <name>utility_bill_scenario_names</name>
      <display_name>Utility Bills: Scenario Names</display_name>
      <description>Names of utility bill scenarios. If multiple scenarios, use a comma-separated list. If not provided, no utility bills scenarios are calculated.</description>
      <type>String</type>
      <required>false</required>
      <model_dependent>false</model_dependent>
    </argument>
    <argument>
      <name>utility_bill_electricity_filepaths</name>
      <display_name>Utility Bills: Electricity File Paths</display_name>
      <description>Electricity tariff file specified as an absolute/relative path to a file with utility rate structure information. Tariff file must be formatted to OpenEI API version 7. If multiple scenarios, use a comma-separated list.</description>
      <type>String</type>
      <required>false</required>
      <model_dependent>false</model_dependent>
    </argument>
    <argument>
      <name>utility_bill_electricity_fixed_charges</name>
      <display_name>Utility Bills: Electricity Fixed Charges</display_name>
      <description>Electricity utility bill monthly fixed charges. If multiple scenarios, use a comma-separated list.</description>
      <type>String</type>
      <required>false</required>
      <model_dependent>false</model_dependent>
    </argument>
    <argument>
      <name>utility_bill_natural_gas_fixed_charges</name>
      <display_name>Utility Bills: Natural Gas Fixed Charges</display_name>
      <description>Natural gas utility bill monthly fixed charges. If multiple scenarios, use a comma-separated list.</description>
      <type>String</type>
      <required>false</required>
      <model_dependent>false</model_dependent>
    </argument>
    <argument>
      <name>utility_bill_propane_fixed_charges</name>
      <display_name>Utility Bills: Propane Fixed Charges</display_name>
      <description>Propane utility bill monthly fixed charges. If multiple scenarios, use a comma-separated list.</description>
      <type>String</type>
      <required>false</required>
      <model_dependent>false</model_dependent>
    </argument>
    <argument>
      <name>utility_bill_fuel_oil_fixed_charges</name>
      <display_name>Utility Bills: Fuel Oil Fixed Charges</display_name>
      <description>Fuel oil utility bill monthly fixed charges. If multiple scenarios, use a comma-separated list.</description>
      <type>String</type>
      <required>false</required>
      <model_dependent>false</model_dependent>
    </argument>
    <argument>
      <name>utility_bill_coal_fixed_charges</name>
      <display_name>Utility Bills: Coal Fixed Charges</display_name>
      <description>Coal utility bill monthly fixed charges. If multiple scenarios, use a comma-separated list.</description>
      <type>String</type>
      <required>false</required>
      <model_dependent>false</model_dependent>
    </argument>
    <argument>
      <name>utility_bill_wood_fixed_charges</name>
      <display_name>Utility Bills: Wood Fixed Charges</display_name>
      <description>Wood utility bill monthly fixed charges. If multiple scenarios, use a comma-separated list.</description>
      <type>String</type>
      <required>false</required>
      <model_dependent>false</model_dependent>
    </argument>
    <argument>
      <name>utility_bill_wood_pellets_fixed_charges</name>
      <display_name>Utility Bills: Wood Pellets Fixed Charges</display_name>
      <description>Wood pellets utility bill monthly fixed charges. If multiple scenarios, use a comma-separated list.</description>
      <type>String</type>
      <required>false</required>
      <model_dependent>false</model_dependent>
    </argument>
    <argument>
      <name>utility_bill_electricity_marginal_rates</name>
      <display_name>Utility Bills: Electricity Marginal Rates</display_name>
      <description>Electricity utility bill marginal rates. If multiple scenarios, use a comma-separated list.</description>
      <type>String</type>
      <required>false</required>
      <model_dependent>false</model_dependent>
    </argument>
    <argument>
      <name>utility_bill_natural_gas_marginal_rates</name>
      <display_name>Utility Bills: Natural Gas Marginal Rates</display_name>
      <description>Natural gas utility bill marginal rates. If multiple scenarios, use a comma-separated list.</description>
      <type>String</type>
      <required>false</required>
      <model_dependent>false</model_dependent>
    </argument>
    <argument>
      <name>utility_bill_propane_marginal_rates</name>
      <display_name>Utility Bills: Propane Marginal Rates</display_name>
      <description>Propane utility bill marginal rates. If multiple scenarios, use a comma-separated list.</description>
      <type>String</type>
      <required>false</required>
      <model_dependent>false</model_dependent>
    </argument>
    <argument>
      <name>utility_bill_fuel_oil_marginal_rates</name>
      <display_name>Utility Bills: Fuel Oil Marginal Rates</display_name>
      <description>Fuel oil utility bill marginal rates. If multiple scenarios, use a comma-separated list.</description>
      <type>String</type>
      <required>false</required>
      <model_dependent>false</model_dependent>
    </argument>
    <argument>
      <name>utility_bill_coal_marginal_rates</name>
      <display_name>Utility Bills: Coal Marginal Rates</display_name>
      <description>Coal utility bill marginal rates. If multiple scenarios, use a comma-separated list.</description>
      <type>String</type>
      <required>false</required>
      <model_dependent>false</model_dependent>
    </argument>
    <argument>
      <name>utility_bill_wood_marginal_rates</name>
      <display_name>Utility Bills: Wood Marginal Rates</display_name>
      <description>Wood utility bill marginal rates. If multiple scenarios, use a comma-separated list.</description>
      <type>String</type>
      <required>false</required>
      <model_dependent>false</model_dependent>
    </argument>
    <argument>
      <name>utility_bill_wood_pellets_marginal_rates</name>
      <display_name>Utility Bills: Wood Pellets Marginal Rates</display_name>
      <description>Wood pellets utility bill marginal rates. If multiple scenarios, use a comma-separated list.</description>
      <type>String</type>
      <required>false</required>
      <model_dependent>false</model_dependent>
    </argument>
    <argument>
      <name>utility_bill_pv_compensation_types</name>
      <display_name>Utility Bills: PV Compensation Types</display_name>
      <description>Utility bill PV compensation types. If multiple scenarios, use a comma-separated list.</description>
      <type>String</type>
      <required>false</required>
      <model_dependent>false</model_dependent>
    </argument>
    <argument>
      <name>utility_bill_pv_net_metering_annual_excess_sellback_rate_types</name>
      <display_name>Utility Bills: PV Net Metering Annual Excess Sellback Rate Types</display_name>
      <description>Utility bill PV net metering annual excess sellback rate types. Only applies if the PV compensation type is 'NetMetering'. If multiple scenarios, use a comma-separated list.</description>
      <type>String</type>
      <required>false</required>
      <model_dependent>false</model_dependent>
    </argument>
    <argument>
      <name>utility_bill_pv_net_metering_annual_excess_sellback_rates</name>
      <display_name>Utility Bills: PV Net Metering Annual Excess Sellback Rates</display_name>
      <description>Utility bill PV net metering annual excess sellback rates. Only applies if the PV compensation type is 'NetMetering' and the PV annual excess sellback rate type is 'User-Specified'. If multiple scenarios, use a comma-separated list.</description>
      <type>String</type>
      <required>false</required>
      <model_dependent>false</model_dependent>
    </argument>
    <argument>
      <name>utility_bill_pv_feed_in_tariff_rates</name>
      <display_name>Utility Bills: PV Feed-In Tariff Rates</display_name>
      <description>Utility bill PV annual full/gross feed-in tariff rates. Only applies if the PV compensation type is 'FeedInTariff'. If multiple scenarios, use a comma-separated list.</description>
      <type>String</type>
      <required>false</required>
      <model_dependent>false</model_dependent>
    </argument>
    <argument>
      <name>utility_bill_pv_monthly_grid_connection_fee_units</name>
      <display_name>Utility Bills: PV Monthly Grid Connection Fee Units</display_name>
      <description>Utility bill PV monthly grid connection fee units. If multiple scenarios, use a comma-separated list.</description>
      <type>String</type>
      <required>false</required>
      <model_dependent>false</model_dependent>
    </argument>
    <argument>
      <name>utility_bill_pv_monthly_grid_connection_fees</name>
      <display_name>Utility Bills: PV Monthly Grid Connection Fees</display_name>
      <description>Utility bill PV monthly grid connection fees. If multiple scenarios, use a comma-separated list.</description>
      <type>String</type>
      <required>false</required>
      <model_dependent>false</model_dependent>
    </argument>
    <argument>
      <name>additional_properties</name>
      <display_name>Additional Properties</display_name>
      <description>Additional properties specified as key-value pairs (i.e., key=value). If multiple additional properties, use a |-separated list. For example, 'LowIncome=false|Remodeled|Description=2-story home in Denver'. These properties will be stored in the HPXML file under /HPXML/SoftwareInfo/extension/AdditionalProperties.</description>
      <type>String</type>
      <required>false</required>
      <model_dependent>false</model_dependent>
    </argument>
    <argument>
      <name>combine_like_surfaces</name>
      <display_name>Combine like surfaces?</display_name>
      <description>If true, combines like surfaces to simplify the HPXML file generated.</description>
      <type>Boolean</type>
      <required>false</required>
      <model_dependent>false</model_dependent>
      <default_value>false</default_value>
      <choices>
        <choice>
          <value>true</value>
          <display_name>true</display_name>
        </choice>
        <choice>
          <value>false</value>
          <display_name>false</display_name>
        </choice>
      </choices>
    </argument>
    <argument>
      <name>apply_defaults</name>
      <display_name>Apply Default Values?</display_name>
      <description>If true, applies OS-HPXML default values to the HPXML output file. Setting to true will also force validation of the HPXML output file before applying OS-HPXML default values.</description>
      <type>Boolean</type>
      <required>false</required>
      <model_dependent>false</model_dependent>
      <default_value>false</default_value>
      <choices>
        <choice>
          <value>true</value>
          <display_name>true</display_name>
        </choice>
        <choice>
          <value>false</value>
          <display_name>false</display_name>
        </choice>
      </choices>
    </argument>
    <argument>
      <name>apply_validation</name>
      <display_name>Apply Validation?</display_name>
      <description>If true, validates the HPXML output file. Set to false for faster performance. Note that validation is not needed if the HPXML file will be validated downstream (e.g., via the HPXMLtoOpenStudio measure).</description>
      <type>Boolean</type>
      <required>false</required>
      <model_dependent>false</model_dependent>
      <default_value>false</default_value>
      <choices>
        <choice>
          <value>true</value>
          <display_name>true</display_name>
        </choice>
        <choice>
          <value>false</value>
          <display_name>false</display_name>
        </choice>
      </choices>
    </argument>
  </arguments>
  <outputs />
  <provenances />
  <tags>
    <tag>Whole Building.Space Types</tag>
  </tags>
  <attributes>
    <attribute>
      <name>Measure Type</name>
      <value>ModelMeasure</value>
      <datatype>string</datatype>
    </attribute>
  </attributes>
  <files>
    <file>
      <version>
        <software_program>OpenStudio</software_program>
        <identifier>2.9.0</identifier>
        <min_compatible>2.9.0</min_compatible>
      </version>
      <filename>measure.rb</filename>
      <filetype>rb</filetype>
      <usage_type>script</usage_type>
<<<<<<< HEAD
      <checksum>E5426F86</checksum>
=======
      <checksum>F0A3D862</checksum>
>>>>>>> 91b4ab85
    </file>
    <file>
      <filename>geometry.rb</filename>
      <filetype>rb</filetype>
      <usage_type>resource</usage_type>
      <checksum>6D43B4D8</checksum>
    </file>
    <file>
      <filename>build_residential_hpxml_test.rb</filename>
      <filetype>rb</filetype>
      <usage_type>test</usage_type>
      <checksum>010244DB</checksum>
    </file>
  </files>
</measure><|MERGE_RESOLUTION|>--- conflicted
+++ resolved
@@ -3,13 +3,8 @@
   <schema_version>3.1</schema_version>
   <name>build_residential_hpxml</name>
   <uid>a13a8983-2b01-4930-8af2-42030b6e4233</uid>
-<<<<<<< HEAD
-  <version_id>9fbad100-55cc-4aaa-836f-770a2d848e79</version_id>
-  <version_modified>2023-06-27T16:12:06Z</version_modified>
-=======
-  <version_id>540fcf7a-07db-478b-8387-48e2b54880ab</version_id>
-  <version_modified>2023-06-29T17:06:10Z</version_modified>
->>>>>>> 91b4ab85
+  <version_id>b24d483e-3387-4f45-96c0-53e90e222533</version_id>
+  <version_modified>2023-06-29T17:09:32Z</version_modified>
   <xml_checksum>2C38F48B</xml_checksum>
   <class_name>BuildResidentialHPXML</class_name>
   <display_name>HPXML Builder</display_name>
@@ -6838,11 +6833,7 @@
       <filename>measure.rb</filename>
       <filetype>rb</filetype>
       <usage_type>script</usage_type>
-<<<<<<< HEAD
-      <checksum>E5426F86</checksum>
-=======
-      <checksum>F0A3D862</checksum>
->>>>>>> 91b4ab85
+      <checksum>AF3A57FF</checksum>
     </file>
     <file>
       <filename>geometry.rb</filename>
