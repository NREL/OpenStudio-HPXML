<?xml version="1.0"?>
<measure>
  <schema_version>3.1</schema_version>
  <name>build_residential_hpxml</name>
  <uid>a13a8983-2b01-4930-8af2-42030b6e4233</uid>
<<<<<<< HEAD
  <version_id>5e6c9013-7a13-4694-bc9e-1c14dd651edd</version_id>
  <version_modified>2023-11-02T14:53:45Z</version_modified>
=======
  <version_id>5ab26be1-2727-4c13-b94e-8d91fc337d0a</version_id>
  <version_modified>2023-11-07T21:59:39Z</version_modified>
>>>>>>> 319f860c
  <xml_checksum>2C38F48B</xml_checksum>
  <class_name>BuildResidentialHPXML</class_name>
  <display_name>HPXML Builder</display_name>
  <description>Builds a residential HPXML file.</description>
  <modeler_description>Note: OS-HPXML default values can be found in the OS-HPXML documentation or can be seen by using the 'apply_defaults' argument.</modeler_description>
  <arguments>
    <argument>
      <name>hpxml_path</name>
      <display_name>HPXML File Path</display_name>
      <description>Absolute/relative path of the HPXML file.</description>
      <type>String</type>
      <required>true</required>
      <model_dependent>false</model_dependent>
    </argument>
    <argument>
      <name>existing_hpxml_path</name>
      <display_name>Existing HPXML File Path</display_name>
      <description>Absolute/relative path of the existing HPXML file. If not provided, a new HPXML file with one Building element is created. If provided, a new Building element will be appended to this HPXML file (e.g., to create a multifamily HPXML file describing multiple dwelling units).</description>
      <type>String</type>
      <required>false</required>
      <model_dependent>false</model_dependent>
    </argument>
    <argument>
      <name>software_info_program_used</name>
      <display_name>Software Info: Program Used</display_name>
      <description>The name of the software program used.</description>
      <type>String</type>
      <required>false</required>
      <model_dependent>false</model_dependent>
    </argument>
    <argument>
      <name>software_info_program_version</name>
      <display_name>Software Info: Program Version</display_name>
      <description>The version of the software program used.</description>
      <type>String</type>
      <required>false</required>
      <model_dependent>false</model_dependent>
    </argument>
    <argument>
      <name>schedules_filepaths</name>
      <display_name>Schedules: CSV File Paths</display_name>
      <description>Absolute/relative paths of csv files containing user-specified detailed schedules. If multiple files, use a comma-separated list.</description>
      <type>String</type>
      <required>false</required>
      <model_dependent>false</model_dependent>
    </argument>
    <argument>
      <name>schedules_vacancy_period</name>
      <display_name>Schedules: Vacancy Period</display_name>
      <description>Specifies the vacancy period. Enter a date like "Dec 15 - Jan 15". Optionally, can enter hour of the day like "Dec 15 2 - Jan 15 20" (start hour can be 0 through 23 and end hour can be 1 through 24).</description>
      <type>String</type>
      <required>false</required>
      <model_dependent>false</model_dependent>
    </argument>
    <argument>
      <name>schedules_power_outage_period</name>
      <display_name>Schedules: Power Outage Period</display_name>
      <description>Specifies the power outage period. Enter a date like "Dec 15 - Jan 15". Optionally, can enter hour of the day like "Dec 15 2 - Jan 15 20" (start hour can be 0 through 23 and end hour can be 1 through 24).</description>
      <type>String</type>
      <required>false</required>
      <model_dependent>false</model_dependent>
    </argument>
    <argument>
      <name>schedules_power_outage_window_natvent_availability</name>
      <display_name>Schedules: Power Outage Period Window Natural Ventilation Availability</display_name>
      <description>The availability of the natural ventilation schedule during the outage period.</description>
      <type>Choice</type>
      <required>false</required>
      <model_dependent>false</model_dependent>
      <choices>
        <choice>
          <value>regular schedule</value>
          <display_name>regular schedule</display_name>
        </choice>
        <choice>
          <value>always available</value>
          <display_name>always available</display_name>
        </choice>
        <choice>
          <value>always unavailable</value>
          <display_name>always unavailable</display_name>
        </choice>
      </choices>
    </argument>
    <argument>
      <name>simulation_control_timestep</name>
      <display_name>Simulation Control: Timestep</display_name>
      <description>Value must be a divisor of 60. If not provided, the OS-HPXML default (see &lt;a href='https://openstudio-hpxml.readthedocs.io/en/v1.7.0/workflow_inputs.html#hpxml-simulation-control'&gt;HPXML Simulation Control&lt;/a&gt;) is used.</description>
      <type>Integer</type>
      <units>min</units>
      <required>false</required>
      <model_dependent>false</model_dependent>
    </argument>
    <argument>
      <name>simulation_control_run_period</name>
      <display_name>Simulation Control: Run Period</display_name>
      <description>Enter a date like 'Jan 1 - Dec 31'. If not provided, the OS-HPXML default (see &lt;a href='https://openstudio-hpxml.readthedocs.io/en/v1.7.0/workflow_inputs.html#hpxml-simulation-control'&gt;HPXML Simulation Control&lt;/a&gt;) is used.</description>
      <type>String</type>
      <required>false</required>
      <model_dependent>false</model_dependent>
    </argument>
    <argument>
      <name>simulation_control_run_period_calendar_year</name>
      <display_name>Simulation Control: Run Period Calendar Year</display_name>
      <description>This numeric field should contain the calendar year that determines the start day of week. If you are running simulations using AMY weather files, the value entered for calendar year will not be used; it will be overridden by the actual year found in the AMY weather file. If not provided, the OS-HPXML default (see &lt;a href='https://openstudio-hpxml.readthedocs.io/en/v1.7.0/workflow_inputs.html#hpxml-simulation-control'&gt;HPXML Simulation Control&lt;/a&gt;) is used.</description>
      <type>Integer</type>
      <units>year</units>
      <required>false</required>
      <model_dependent>false</model_dependent>
    </argument>
    <argument>
      <name>simulation_control_daylight_saving_enabled</name>
      <display_name>Simulation Control: Daylight Saving Enabled</display_name>
      <description>Whether to use daylight saving. If not provided, the OS-HPXML default (see &lt;a href='https://openstudio-hpxml.readthedocs.io/en/v1.7.0/workflow_inputs.html#hpxml-building-site'&gt;HPXML Building Site&lt;/a&gt;) is used.</description>
      <type>Boolean</type>
      <required>false</required>
      <model_dependent>false</model_dependent>
      <choices>
        <choice>
          <value>true</value>
          <display_name>true</display_name>
        </choice>
        <choice>
          <value>false</value>
          <display_name>false</display_name>
        </choice>
      </choices>
    </argument>
    <argument>
      <name>simulation_control_daylight_saving_period</name>
      <display_name>Simulation Control: Daylight Saving Period</display_name>
      <description>Enter a date like 'Mar 15 - Dec 15'. If not provided, the OS-HPXML default (see &lt;a href='https://openstudio-hpxml.readthedocs.io/en/v1.7.0/workflow_inputs.html#hpxml-building-site'&gt;HPXML Building Site&lt;/a&gt;) is used.</description>
      <type>String</type>
      <required>false</required>
      <model_dependent>false</model_dependent>
    </argument>
    <argument>
      <name>simulation_control_temperature_capacitance_multiplier</name>
      <display_name>Simulation Control: Temperature Capacitance Multiplier</display_name>
      <description>Affects the transient calculation of indoor air temperatures. If not provided, the OS-HPXML default (see &lt;a href='https://openstudio-hpxml.readthedocs.io/en/v1.7.0/workflow_inputs.html#hpxml-simulation-control'&gt;HPXML Simulation Control&lt;/a&gt;) is used.</description>
      <type>String</type>
      <required>false</required>
      <model_dependent>false</model_dependent>
    </argument>
    <argument>
      <name>site_type</name>
      <display_name>Site: Type</display_name>
      <description>The type of site. If not provided, the OS-HPXML default (see &lt;a href='https://openstudio-hpxml.readthedocs.io/en/v1.7.0/workflow_inputs.html#hpxml-site'&gt;HPXML Site&lt;/a&gt;) is used.</description>
      <type>Choice</type>
      <required>false</required>
      <model_dependent>false</model_dependent>
      <choices>
        <choice>
          <value>suburban</value>
          <display_name>suburban</display_name>
        </choice>
        <choice>
          <value>urban</value>
          <display_name>urban</display_name>
        </choice>
        <choice>
          <value>rural</value>
          <display_name>rural</display_name>
        </choice>
      </choices>
    </argument>
    <argument>
      <name>site_shielding_of_home</name>
      <display_name>Site: Shielding of Home</display_name>
      <description>Presence of nearby buildings, trees, obstructions for infiltration model. If not provided, the OS-HPXML default (see &lt;a href='https://openstudio-hpxml.readthedocs.io/en/v1.7.0/workflow_inputs.html#hpxml-site'&gt;HPXML Site&lt;/a&gt;) is used.</description>
      <type>Choice</type>
      <required>false</required>
      <model_dependent>false</model_dependent>
      <choices>
        <choice>
          <value>exposed</value>
          <display_name>exposed</display_name>
        </choice>
        <choice>
          <value>normal</value>
          <display_name>normal</display_name>
        </choice>
        <choice>
          <value>well-shielded</value>
          <display_name>well-shielded</display_name>
        </choice>
      </choices>
    </argument>
    <argument>
      <name>site_ground_conductivity</name>
      <display_name>Site: Ground Conductivity</display_name>
      <description>Conductivity of the ground soil. If not provided, the OS-HPXML default (see &lt;a href='https://openstudio-hpxml.readthedocs.io/en/v1.7.0/workflow_inputs.html#hpxml-site'&gt;HPXML Site&lt;/a&gt;) is used.</description>
      <type>Double</type>
      <units>Btu/hr-ft-F</units>
      <required>false</required>
      <model_dependent>false</model_dependent>
    </argument>
    <argument>
      <name>site_zip_code</name>
      <display_name>Site: Zip Code</display_name>
      <description>Zip code of the home address.</description>
      <type>String</type>
      <required>false</required>
      <model_dependent>false</model_dependent>
    </argument>
    <argument>
      <name>site_iecc_zone</name>
      <display_name>Site: IECC Zone</display_name>
      <description>IECC zone of the home address.</description>
      <type>Choice</type>
      <required>false</required>
      <model_dependent>false</model_dependent>
      <choices>
        <choice>
          <value>1A</value>
          <display_name>1A</display_name>
        </choice>
        <choice>
          <value>1B</value>
          <display_name>1B</display_name>
        </choice>
        <choice>
          <value>1C</value>
          <display_name>1C</display_name>
        </choice>
        <choice>
          <value>2A</value>
          <display_name>2A</display_name>
        </choice>
        <choice>
          <value>2B</value>
          <display_name>2B</display_name>
        </choice>
        <choice>
          <value>2C</value>
          <display_name>2C</display_name>
        </choice>
        <choice>
          <value>3A</value>
          <display_name>3A</display_name>
        </choice>
        <choice>
          <value>3B</value>
          <display_name>3B</display_name>
        </choice>
        <choice>
          <value>3C</value>
          <display_name>3C</display_name>
        </choice>
        <choice>
          <value>4A</value>
          <display_name>4A</display_name>
        </choice>
        <choice>
          <value>4B</value>
          <display_name>4B</display_name>
        </choice>
        <choice>
          <value>4C</value>
          <display_name>4C</display_name>
        </choice>
        <choice>
          <value>5A</value>
          <display_name>5A</display_name>
        </choice>
        <choice>
          <value>5B</value>
          <display_name>5B</display_name>
        </choice>
        <choice>
          <value>5C</value>
          <display_name>5C</display_name>
        </choice>
        <choice>
          <value>6A</value>
          <display_name>6A</display_name>
        </choice>
        <choice>
          <value>6B</value>
          <display_name>6B</display_name>
        </choice>
        <choice>
          <value>6C</value>
          <display_name>6C</display_name>
        </choice>
        <choice>
          <value>7</value>
          <display_name>7</display_name>
        </choice>
        <choice>
          <value>8</value>
          <display_name>8</display_name>
        </choice>
      </choices>
    </argument>
    <argument>
      <name>site_state_code</name>
      <display_name>Site: State Code</display_name>
      <description>State code of the home address.</description>
      <type>Choice</type>
      <required>false</required>
      <model_dependent>false</model_dependent>
      <choices>
        <choice>
          <value>AK</value>
          <display_name>AK</display_name>
        </choice>
        <choice>
          <value>AL</value>
          <display_name>AL</display_name>
        </choice>
        <choice>
          <value>AR</value>
          <display_name>AR</display_name>
        </choice>
        <choice>
          <value>AZ</value>
          <display_name>AZ</display_name>
        </choice>
        <choice>
          <value>CA</value>
          <display_name>CA</display_name>
        </choice>
        <choice>
          <value>CO</value>
          <display_name>CO</display_name>
        </choice>
        <choice>
          <value>CT</value>
          <display_name>CT</display_name>
        </choice>
        <choice>
          <value>DC</value>
          <display_name>DC</display_name>
        </choice>
        <choice>
          <value>DE</value>
          <display_name>DE</display_name>
        </choice>
        <choice>
          <value>FL</value>
          <display_name>FL</display_name>
        </choice>
        <choice>
          <value>GA</value>
          <display_name>GA</display_name>
        </choice>
        <choice>
          <value>HI</value>
          <display_name>HI</display_name>
        </choice>
        <choice>
          <value>IA</value>
          <display_name>IA</display_name>
        </choice>
        <choice>
          <value>ID</value>
          <display_name>ID</display_name>
        </choice>
        <choice>
          <value>IL</value>
          <display_name>IL</display_name>
        </choice>
        <choice>
          <value>IN</value>
          <display_name>IN</display_name>
        </choice>
        <choice>
          <value>KS</value>
          <display_name>KS</display_name>
        </choice>
        <choice>
          <value>KY</value>
          <display_name>KY</display_name>
        </choice>
        <choice>
          <value>LA</value>
          <display_name>LA</display_name>
        </choice>
        <choice>
          <value>MA</value>
          <display_name>MA</display_name>
        </choice>
        <choice>
          <value>MD</value>
          <display_name>MD</display_name>
        </choice>
        <choice>
          <value>ME</value>
          <display_name>ME</display_name>
        </choice>
        <choice>
          <value>MI</value>
          <display_name>MI</display_name>
        </choice>
        <choice>
          <value>MN</value>
          <display_name>MN</display_name>
        </choice>
        <choice>
          <value>MO</value>
          <display_name>MO</display_name>
        </choice>
        <choice>
          <value>MS</value>
          <display_name>MS</display_name>
        </choice>
        <choice>
          <value>MT</value>
          <display_name>MT</display_name>
        </choice>
        <choice>
          <value>NC</value>
          <display_name>NC</display_name>
        </choice>
        <choice>
          <value>ND</value>
          <display_name>ND</display_name>
        </choice>
        <choice>
          <value>NE</value>
          <display_name>NE</display_name>
        </choice>
        <choice>
          <value>NH</value>
          <display_name>NH</display_name>
        </choice>
        <choice>
          <value>NJ</value>
          <display_name>NJ</display_name>
        </choice>
        <choice>
          <value>NM</value>
          <display_name>NM</display_name>
        </choice>
        <choice>
          <value>NV</value>
          <display_name>NV</display_name>
        </choice>
        <choice>
          <value>NY</value>
          <display_name>NY</display_name>
        </choice>
        <choice>
          <value>OH</value>
          <display_name>OH</display_name>
        </choice>
        <choice>
          <value>OK</value>
          <display_name>OK</display_name>
        </choice>
        <choice>
          <value>OR</value>
          <display_name>OR</display_name>
        </choice>
        <choice>
          <value>PA</value>
          <display_name>PA</display_name>
        </choice>
        <choice>
          <value>RI</value>
          <display_name>RI</display_name>
        </choice>
        <choice>
          <value>SC</value>
          <display_name>SC</display_name>
        </choice>
        <choice>
          <value>SD</value>
          <display_name>SD</display_name>
        </choice>
        <choice>
          <value>TN</value>
          <display_name>TN</display_name>
        </choice>
        <choice>
          <value>TX</value>
          <display_name>TX</display_name>
        </choice>
        <choice>
          <value>UT</value>
          <display_name>UT</display_name>
        </choice>
        <choice>
          <value>VA</value>
          <display_name>VA</display_name>
        </choice>
        <choice>
          <value>VT</value>
          <display_name>VT</display_name>
        </choice>
        <choice>
          <value>WA</value>
          <display_name>WA</display_name>
        </choice>
        <choice>
          <value>WI</value>
          <display_name>WI</display_name>
        </choice>
        <choice>
          <value>WV</value>
          <display_name>WV</display_name>
        </choice>
        <choice>
          <value>WY</value>
          <display_name>WY</display_name>
        </choice>
      </choices>
    </argument>
    <argument>
      <name>site_time_zone_utc_offset</name>
      <display_name>Site: Time Zone UTC Offset</display_name>
      <description>Time zone UTC offset of the home address. Must be between -12 and 14.</description>
      <type>Double</type>
      <units>hr</units>
      <required>false</required>
      <model_dependent>false</model_dependent>
    </argument>
    <argument>
      <name>weather_station_epw_filepath</name>
      <display_name>Weather Station: EnergyPlus Weather (EPW) Filepath</display_name>
      <description>Path of the EPW file.</description>
      <type>String</type>
      <required>true</required>
      <model_dependent>false</model_dependent>
      <default_value>USA_CO_Denver.Intl.AP.725650_TMY3.epw</default_value>
    </argument>
    <argument>
      <name>year_built</name>
      <display_name>Building Construction: Year Built</display_name>
      <description>The year the building was built.</description>
      <type>Integer</type>
      <required>false</required>
      <model_dependent>false</model_dependent>
    </argument>
    <argument>
      <name>unit_multiplier</name>
      <display_name>Building Construction: Unit Multiplier</display_name>
      <description>The number of similar dwelling units. EnergyPlus simulation results will be multiplied this value. If not provided, defaults to 1.</description>
      <type>Integer</type>
      <required>false</required>
      <model_dependent>false</model_dependent>
    </argument>
    <argument>
      <name>geometry_unit_type</name>
      <display_name>Geometry: Unit Type</display_name>
      <description>The type of dwelling unit. Use single-family attached for a dwelling unit with 1 or more stories, attached units to one or both sides, and no units above/below. Use apartment unit for a dwelling unit with 1 story, attached units to one, two, or three sides, and units above and/or below.</description>
      <type>Choice</type>
      <required>true</required>
      <model_dependent>false</model_dependent>
      <default_value>single-family detached</default_value>
      <choices>
        <choice>
          <value>single-family detached</value>
          <display_name>single-family detached</display_name>
        </choice>
        <choice>
          <value>single-family attached</value>
          <display_name>single-family attached</display_name>
        </choice>
        <choice>
          <value>apartment unit</value>
          <display_name>apartment unit</display_name>
        </choice>
        <choice>
          <value>manufactured home</value>
          <display_name>manufactured home</display_name>
        </choice>
      </choices>
    </argument>
    <argument>
      <name>geometry_unit_left_wall_is_adiabatic</name>
      <display_name>Geometry: Unit Left Wall Is Adiabatic</display_name>
      <description>Presence of an adiabatic left wall.</description>
      <type>Boolean</type>
      <required>false</required>
      <model_dependent>false</model_dependent>
      <default_value>false</default_value>
      <choices>
        <choice>
          <value>true</value>
          <display_name>true</display_name>
        </choice>
        <choice>
          <value>false</value>
          <display_name>false</display_name>
        </choice>
      </choices>
    </argument>
    <argument>
      <name>geometry_unit_right_wall_is_adiabatic</name>
      <display_name>Geometry: Unit Right Wall Is Adiabatic</display_name>
      <description>Presence of an adiabatic right wall.</description>
      <type>Boolean</type>
      <required>false</required>
      <model_dependent>false</model_dependent>
      <default_value>false</default_value>
      <choices>
        <choice>
          <value>true</value>
          <display_name>true</display_name>
        </choice>
        <choice>
          <value>false</value>
          <display_name>false</display_name>
        </choice>
      </choices>
    </argument>
    <argument>
      <name>geometry_unit_front_wall_is_adiabatic</name>
      <display_name>Geometry: Unit Front Wall Is Adiabatic</display_name>
      <description>Presence of an adiabatic front wall, for example, the unit is adjacent to a conditioned corridor.</description>
      <type>Boolean</type>
      <required>false</required>
      <model_dependent>false</model_dependent>
      <default_value>false</default_value>
      <choices>
        <choice>
          <value>true</value>
          <display_name>true</display_name>
        </choice>
        <choice>
          <value>false</value>
          <display_name>false</display_name>
        </choice>
      </choices>
    </argument>
    <argument>
      <name>geometry_unit_back_wall_is_adiabatic</name>
      <display_name>Geometry: Unit Back Wall Is Adiabatic</display_name>
      <description>Presence of an adiabatic back wall.</description>
      <type>Boolean</type>
      <required>false</required>
      <model_dependent>false</model_dependent>
      <default_value>false</default_value>
      <choices>
        <choice>
          <value>true</value>
          <display_name>true</display_name>
        </choice>
        <choice>
          <value>false</value>
          <display_name>false</display_name>
        </choice>
      </choices>
    </argument>
    <argument>
      <name>geometry_unit_num_floors_above_grade</name>
      <display_name>Geometry: Unit Number of Floors Above Grade</display_name>
      <description>The number of floors above grade in the unit. Attic type ConditionedAttic is included. Assumed to be 1 for apartment units.</description>
      <type>Integer</type>
      <units>#</units>
      <required>true</required>
      <model_dependent>false</model_dependent>
      <default_value>2</default_value>
    </argument>
    <argument>
      <name>geometry_unit_cfa</name>
      <display_name>Geometry: Unit Conditioned Floor Area</display_name>
      <description>The total floor area of the unit's conditioned space (including any conditioned basement floor area).</description>
      <type>Double</type>
      <units>ft^2</units>
      <required>true</required>
      <model_dependent>false</model_dependent>
      <default_value>2000</default_value>
    </argument>
    <argument>
      <name>geometry_unit_aspect_ratio</name>
      <display_name>Geometry: Unit Aspect Ratio</display_name>
      <description>The ratio of front/back wall length to left/right wall length for the unit, excluding any protruding garage wall area.</description>
      <type>Double</type>
      <units>Frac</units>
      <required>true</required>
      <model_dependent>false</model_dependent>
      <default_value>2</default_value>
    </argument>
    <argument>
      <name>geometry_unit_orientation</name>
      <display_name>Geometry: Unit Orientation</display_name>
      <description>The unit's orientation is measured clockwise from north (e.g., North=0, East=90, South=180, West=270).</description>
      <type>Double</type>
      <units>degrees</units>
      <required>true</required>
      <model_dependent>false</model_dependent>
      <default_value>180</default_value>
    </argument>
    <argument>
      <name>geometry_unit_num_bedrooms</name>
      <display_name>Geometry: Unit Number of Bedrooms</display_name>
      <description>The number of bedrooms in the unit.</description>
      <type>Integer</type>
      <units>#</units>
      <required>true</required>
      <model_dependent>false</model_dependent>
      <default_value>3</default_value>
    </argument>
    <argument>
      <name>geometry_unit_num_bathrooms</name>
      <display_name>Geometry: Unit Number of Bathrooms</display_name>
      <description>The number of bathrooms in the unit. If not provided, the OS-HPXML default (see &lt;a href='https://openstudio-hpxml.readthedocs.io/en/v1.7.0/workflow_inputs.html#hpxml-building-construction'&gt;HPXML Building Construction&lt;/a&gt;) is used.</description>
      <type>Integer</type>
      <units>#</units>
      <required>false</required>
      <model_dependent>false</model_dependent>
    </argument>
    <argument>
      <name>geometry_unit_num_occupants</name>
      <display_name>Geometry: Unit Number of Occupants</display_name>
      <description>The number of occupants in the unit. If not provided, an *asset* calculation is performed assuming standard occupancy, in which various end use defaults (e.g., plug loads, appliances, and hot water usage) are calculated based on Number of Bedrooms and Conditioned Floor Area per ANSI/RESNET/ICC 301-2019. If provided, an *operational* calculation is instead performed in which the end use defaults are adjusted using the relationship between Number of Bedrooms and Number of Occupants from RECS 2015.</description>
      <type>Double</type>
      <units>#</units>
      <required>false</required>
      <model_dependent>false</model_dependent>
    </argument>
    <argument>
      <name>geometry_building_num_units</name>
      <display_name>Geometry: Building Number of Units</display_name>
      <description>The number of units in the building. Required for single-family attached and apartment units.</description>
      <type>Integer</type>
      <units>#</units>
      <required>false</required>
      <model_dependent>false</model_dependent>
    </argument>
    <argument>
      <name>geometry_average_ceiling_height</name>
      <display_name>Geometry: Average Ceiling Height</display_name>
      <description>Average distance from the floor to the ceiling.</description>
      <type>Double</type>
      <units>ft</units>
      <required>true</required>
      <model_dependent>false</model_dependent>
      <default_value>8</default_value>
    </argument>
    <argument>
      <name>geometry_garage_width</name>
      <display_name>Geometry: Garage Width</display_name>
      <description>The width of the garage. Enter zero for no garage. Only applies to single-family detached units.</description>
      <type>Double</type>
      <units>ft</units>
      <required>true</required>
      <model_dependent>false</model_dependent>
      <default_value>0</default_value>
    </argument>
    <argument>
      <name>geometry_garage_depth</name>
      <display_name>Geometry: Garage Depth</display_name>
      <description>The depth of the garage. Only applies to single-family detached units.</description>
      <type>Double</type>
      <units>ft</units>
      <required>true</required>
      <model_dependent>false</model_dependent>
      <default_value>20</default_value>
    </argument>
    <argument>
      <name>geometry_garage_protrusion</name>
      <display_name>Geometry: Garage Protrusion</display_name>
      <description>The fraction of the garage that is protruding from the conditioned space. Only applies to single-family detached units.</description>
      <type>Double</type>
      <units>Frac</units>
      <required>true</required>
      <model_dependent>false</model_dependent>
      <default_value>0</default_value>
    </argument>
    <argument>
      <name>geometry_garage_position</name>
      <display_name>Geometry: Garage Position</display_name>
      <description>The position of the garage. Only applies to single-family detached units.</description>
      <type>Choice</type>
      <required>true</required>
      <model_dependent>false</model_dependent>
      <default_value>Right</default_value>
      <choices>
        <choice>
          <value>Right</value>
          <display_name>Right</display_name>
        </choice>
        <choice>
          <value>Left</value>
          <display_name>Left</display_name>
        </choice>
      </choices>
    </argument>
    <argument>
      <name>geometry_foundation_type</name>
      <display_name>Geometry: Foundation Type</display_name>
      <description>The foundation type of the building. Foundation types ConditionedBasement and ConditionedCrawlspace are not allowed for apartment units.</description>
      <type>Choice</type>
      <required>true</required>
      <model_dependent>false</model_dependent>
      <default_value>SlabOnGrade</default_value>
      <choices>
        <choice>
          <value>SlabOnGrade</value>
          <display_name>SlabOnGrade</display_name>
        </choice>
        <choice>
          <value>VentedCrawlspace</value>
          <display_name>VentedCrawlspace</display_name>
        </choice>
        <choice>
          <value>UnventedCrawlspace</value>
          <display_name>UnventedCrawlspace</display_name>
        </choice>
        <choice>
          <value>ConditionedCrawlspace</value>
          <display_name>ConditionedCrawlspace</display_name>
        </choice>
        <choice>
          <value>UnconditionedBasement</value>
          <display_name>UnconditionedBasement</display_name>
        </choice>
        <choice>
          <value>ConditionedBasement</value>
          <display_name>ConditionedBasement</display_name>
        </choice>
        <choice>
          <value>Ambient</value>
          <display_name>Ambient</display_name>
        </choice>
        <choice>
          <value>AboveApartment</value>
          <display_name>AboveApartment</display_name>
        </choice>
        <choice>
          <value>BellyAndWingWithSkirt</value>
          <display_name>BellyAndWingWithSkirt</display_name>
        </choice>
        <choice>
          <value>BellyAndWingNoSkirt</value>
          <display_name>BellyAndWingNoSkirt</display_name>
        </choice>
      </choices>
    </argument>
    <argument>
      <name>geometry_foundation_height</name>
      <display_name>Geometry: Foundation Height</display_name>
      <description>The height of the foundation (e.g., 3ft for crawlspace, 8ft for basement). Only applies to basements/crawlspaces.</description>
      <type>Double</type>
      <units>ft</units>
      <required>true</required>
      <model_dependent>false</model_dependent>
      <default_value>0</default_value>
    </argument>
    <argument>
      <name>geometry_foundation_height_above_grade</name>
      <display_name>Geometry: Foundation Height Above Grade</display_name>
      <description>The depth above grade of the foundation wall. Only applies to basements/crawlspaces.</description>
      <type>Double</type>
      <units>ft</units>
      <required>true</required>
      <model_dependent>false</model_dependent>
      <default_value>0</default_value>
    </argument>
    <argument>
      <name>geometry_rim_joist_height</name>
      <display_name>Geometry: Rim Joist Height</display_name>
      <description>The height of the rim joists. Only applies to basements/crawlspaces.</description>
      <type>Double</type>
      <units>in</units>
      <required>false</required>
      <model_dependent>false</model_dependent>
    </argument>
    <argument>
      <name>geometry_attic_type</name>
      <display_name>Geometry: Attic Type</display_name>
      <description>The attic type of the building. Attic type ConditionedAttic is not allowed for apartment units.</description>
      <type>Choice</type>
      <required>true</required>
      <model_dependent>false</model_dependent>
      <default_value>VentedAttic</default_value>
      <choices>
        <choice>
          <value>FlatRoof</value>
          <display_name>FlatRoof</display_name>
        </choice>
        <choice>
          <value>VentedAttic</value>
          <display_name>VentedAttic</display_name>
        </choice>
        <choice>
          <value>UnventedAttic</value>
          <display_name>UnventedAttic</display_name>
        </choice>
        <choice>
          <value>ConditionedAttic</value>
          <display_name>ConditionedAttic</display_name>
        </choice>
        <choice>
          <value>BelowApartment</value>
          <display_name>BelowApartment</display_name>
        </choice>
      </choices>
    </argument>
    <argument>
      <name>geometry_roof_type</name>
      <display_name>Geometry: Roof Type</display_name>
      <description>The roof type of the building. Ignored if the building has a flat roof.</description>
      <type>Choice</type>
      <required>true</required>
      <model_dependent>false</model_dependent>
      <default_value>gable</default_value>
      <choices>
        <choice>
          <value>gable</value>
          <display_name>gable</display_name>
        </choice>
        <choice>
          <value>hip</value>
          <display_name>hip</display_name>
        </choice>
      </choices>
    </argument>
    <argument>
      <name>geometry_roof_pitch</name>
      <display_name>Geometry: Roof Pitch</display_name>
      <description>The roof pitch of the attic. Ignored if the building has a flat roof.</description>
      <type>Choice</type>
      <required>true</required>
      <model_dependent>false</model_dependent>
      <default_value>6:12</default_value>
      <choices>
        <choice>
          <value>1:12</value>
          <display_name>1:12</display_name>
        </choice>
        <choice>
          <value>2:12</value>
          <display_name>2:12</display_name>
        </choice>
        <choice>
          <value>3:12</value>
          <display_name>3:12</display_name>
        </choice>
        <choice>
          <value>4:12</value>
          <display_name>4:12</display_name>
        </choice>
        <choice>
          <value>5:12</value>
          <display_name>5:12</display_name>
        </choice>
        <choice>
          <value>6:12</value>
          <display_name>6:12</display_name>
        </choice>
        <choice>
          <value>7:12</value>
          <display_name>7:12</display_name>
        </choice>
        <choice>
          <value>8:12</value>
          <display_name>8:12</display_name>
        </choice>
        <choice>
          <value>9:12</value>
          <display_name>9:12</display_name>
        </choice>
        <choice>
          <value>10:12</value>
          <display_name>10:12</display_name>
        </choice>
        <choice>
          <value>11:12</value>
          <display_name>11:12</display_name>
        </choice>
        <choice>
          <value>12:12</value>
          <display_name>12:12</display_name>
        </choice>
      </choices>
    </argument>
    <argument>
      <name>geometry_eaves_depth</name>
      <display_name>Geometry: Eaves Depth</display_name>
      <description>The eaves depth of the roof.</description>
      <type>Double</type>
      <units>ft</units>
      <required>true</required>
      <model_dependent>false</model_dependent>
      <default_value>2</default_value>
    </argument>
    <argument>
      <name>neighbor_front_distance</name>
      <display_name>Neighbor: Front Distance</display_name>
      <description>The distance between the unit and the neighboring building to the front (not including eaves). A value of zero indicates no neighbors. Used for shading.</description>
      <type>Double</type>
      <units>ft</units>
      <required>true</required>
      <model_dependent>false</model_dependent>
      <default_value>0</default_value>
    </argument>
    <argument>
      <name>neighbor_back_distance</name>
      <display_name>Neighbor: Back Distance</display_name>
      <description>The distance between the unit and the neighboring building to the back (not including eaves). A value of zero indicates no neighbors. Used for shading.</description>
      <type>Double</type>
      <units>ft</units>
      <required>true</required>
      <model_dependent>false</model_dependent>
      <default_value>0</default_value>
    </argument>
    <argument>
      <name>neighbor_left_distance</name>
      <display_name>Neighbor: Left Distance</display_name>
      <description>The distance between the unit and the neighboring building to the left (not including eaves). A value of zero indicates no neighbors. Used for shading.</description>
      <type>Double</type>
      <units>ft</units>
      <required>true</required>
      <model_dependent>false</model_dependent>
      <default_value>10</default_value>
    </argument>
    <argument>
      <name>neighbor_right_distance</name>
      <display_name>Neighbor: Right Distance</display_name>
      <description>The distance between the unit and the neighboring building to the right (not including eaves). A value of zero indicates no neighbors. Used for shading.</description>
      <type>Double</type>
      <units>ft</units>
      <required>true</required>
      <model_dependent>false</model_dependent>
      <default_value>10</default_value>
    </argument>
    <argument>
      <name>neighbor_front_height</name>
      <display_name>Neighbor: Front Height</display_name>
      <description>The height of the neighboring building to the front. If not provided, the OS-HPXML default (see &lt;a href='https://openstudio-hpxml.readthedocs.io/en/v1.7.0/workflow_inputs.html#hpxml-site'&gt;HPXML Site&lt;/a&gt;) is used.</description>
      <type>Double</type>
      <units>ft</units>
      <required>false</required>
      <model_dependent>false</model_dependent>
    </argument>
    <argument>
      <name>neighbor_back_height</name>
      <display_name>Neighbor: Back Height</display_name>
      <description>The height of the neighboring building to the back. If not provided, the OS-HPXML default (see &lt;a href='https://openstudio-hpxml.readthedocs.io/en/v1.7.0/workflow_inputs.html#hpxml-site'&gt;HPXML Site&lt;/a&gt;) is used.</description>
      <type>Double</type>
      <units>ft</units>
      <required>false</required>
      <model_dependent>false</model_dependent>
    </argument>
    <argument>
      <name>neighbor_left_height</name>
      <display_name>Neighbor: Left Height</display_name>
      <description>The height of the neighboring building to the left. If not provided, the OS-HPXML default (see &lt;a href='https://openstudio-hpxml.readthedocs.io/en/v1.7.0/workflow_inputs.html#hpxml-site'&gt;HPXML Site&lt;/a&gt;) is used.</description>
      <type>Double</type>
      <units>ft</units>
      <required>false</required>
      <model_dependent>false</model_dependent>
    </argument>
    <argument>
      <name>neighbor_right_height</name>
      <display_name>Neighbor: Right Height</display_name>
      <description>The height of the neighboring building to the right. If not provided, the OS-HPXML default (see &lt;a href='https://openstudio-hpxml.readthedocs.io/en/v1.7.0/workflow_inputs.html#hpxml-site'&gt;HPXML Site&lt;/a&gt;) is used.</description>
      <type>Double</type>
      <units>ft</units>
      <required>false</required>
      <model_dependent>false</model_dependent>
    </argument>
    <argument>
      <name>floor_over_foundation_assembly_r</name>
      <display_name>Floor: Over Foundation Assembly R-value</display_name>
      <description>Assembly R-value for the floor over the foundation. Ignored if the building has a slab-on-grade foundation.</description>
      <type>Double</type>
      <units>h-ft^2-R/Btu</units>
      <required>true</required>
      <model_dependent>false</model_dependent>
      <default_value>28.1</default_value>
    </argument>
    <argument>
      <name>floor_over_garage_assembly_r</name>
      <display_name>Floor: Over Garage Assembly R-value</display_name>
      <description>Assembly R-value for the floor over the garage. Ignored unless the building has a garage under conditioned space.</description>
      <type>Double</type>
      <units>h-ft^2-R/Btu</units>
      <required>true</required>
      <model_dependent>false</model_dependent>
      <default_value>28.1</default_value>
    </argument>
    <argument>
      <name>floor_type</name>
      <display_name>Floor: Type</display_name>
      <description>The type of floors.</description>
      <type>Choice</type>
      <required>true</required>
      <model_dependent>false</model_dependent>
      <default_value>WoodFrame</default_value>
      <choices>
        <choice>
          <value>WoodFrame</value>
          <display_name>WoodFrame</display_name>
        </choice>
        <choice>
          <value>StructuralInsulatedPanel</value>
          <display_name>StructuralInsulatedPanel</display_name>
        </choice>
        <choice>
          <value>SolidConcrete</value>
          <display_name>SolidConcrete</display_name>
        </choice>
        <choice>
          <value>SteelFrame</value>
          <display_name>SteelFrame</display_name>
        </choice>
      </choices>
    </argument>
    <argument>
      <name>foundation_wall_type</name>
      <display_name>Foundation Wall: Type</display_name>
      <description>The material type of the foundation wall. If not provided, the OS-HPXML default (see &lt;a href='https://openstudio-hpxml.readthedocs.io/en/v1.7.0/workflow_inputs.html#hpxml-foundation-walls'&gt;HPXML Foundation Walls&lt;/a&gt;) is used.</description>
      <type>Choice</type>
      <required>false</required>
      <model_dependent>false</model_dependent>
      <choices>
        <choice>
          <value>solid concrete</value>
          <display_name>solid concrete</display_name>
        </choice>
        <choice>
          <value>concrete block</value>
          <display_name>concrete block</display_name>
        </choice>
        <choice>
          <value>concrete block foam core</value>
          <display_name>concrete block foam core</display_name>
        </choice>
        <choice>
          <value>concrete block perlite core</value>
          <display_name>concrete block perlite core</display_name>
        </choice>
        <choice>
          <value>concrete block vermiculite core</value>
          <display_name>concrete block vermiculite core</display_name>
        </choice>
        <choice>
          <value>concrete block solid core</value>
          <display_name>concrete block solid core</display_name>
        </choice>
        <choice>
          <value>double brick</value>
          <display_name>double brick</display_name>
        </choice>
        <choice>
          <value>wood</value>
          <display_name>wood</display_name>
        </choice>
      </choices>
    </argument>
    <argument>
      <name>foundation_wall_thickness</name>
      <display_name>Foundation Wall: Thickness</display_name>
      <description>The thickness of the foundation wall. If not provided, the OS-HPXML default (see &lt;a href='https://openstudio-hpxml.readthedocs.io/en/v1.7.0/workflow_inputs.html#hpxml-foundation-walls'&gt;HPXML Foundation Walls&lt;/a&gt;) is used.</description>
      <type>Double</type>
      <units>in</units>
      <required>false</required>
      <model_dependent>false</model_dependent>
    </argument>
    <argument>
      <name>foundation_wall_insulation_r</name>
      <display_name>Foundation Wall: Insulation Nominal R-value</display_name>
      <description>Nominal R-value for the foundation wall insulation. Only applies to basements/crawlspaces.</description>
      <type>Double</type>
      <units>h-ft^2-R/Btu</units>
      <required>true</required>
      <model_dependent>false</model_dependent>
      <default_value>0</default_value>
    </argument>
    <argument>
      <name>foundation_wall_insulation_location</name>
      <display_name>Foundation Wall: Insulation Location</display_name>
      <description>Whether the insulation is on the interior or exterior of the foundation wall. Only applies to basements/crawlspaces.</description>
      <type>Choice</type>
      <units>ft</units>
      <required>false</required>
      <model_dependent>false</model_dependent>
      <default_value>exterior</default_value>
      <choices>
        <choice>
          <value>interior</value>
          <display_name>interior</display_name>
        </choice>
        <choice>
          <value>exterior</value>
          <display_name>exterior</display_name>
        </choice>
      </choices>
    </argument>
    <argument>
      <name>foundation_wall_insulation_distance_to_top</name>
      <display_name>Foundation Wall: Insulation Distance To Top</display_name>
      <description>The distance from the top of the foundation wall to the top of the foundation wall insulation. Only applies to basements/crawlspaces. If not provided, the OS-HPXML default (see &lt;a href='https://openstudio-hpxml.readthedocs.io/en/v1.7.0/workflow_inputs.html#hpxml-foundation-walls'&gt;HPXML Foundation Walls&lt;/a&gt;) is used.</description>
      <type>Double</type>
      <units>ft</units>
      <required>false</required>
      <model_dependent>false</model_dependent>
    </argument>
    <argument>
      <name>foundation_wall_insulation_distance_to_bottom</name>
      <display_name>Foundation Wall: Insulation Distance To Bottom</display_name>
      <description>The distance from the top of the foundation wall to the bottom of the foundation wall insulation. Only applies to basements/crawlspaces. If not provided, the OS-HPXML default (see &lt;a href='https://openstudio-hpxml.readthedocs.io/en/v1.7.0/workflow_inputs.html#hpxml-foundation-walls'&gt;HPXML Foundation Walls&lt;/a&gt;) is used.</description>
      <type>Double</type>
      <units>ft</units>
      <required>false</required>
      <model_dependent>false</model_dependent>
    </argument>
    <argument>
      <name>foundation_wall_assembly_r</name>
      <display_name>Foundation Wall: Assembly R-value</display_name>
      <description>Assembly R-value for the foundation walls. Only applies to basements/crawlspaces. If provided, overrides the previous foundation wall insulation inputs. If not provided, it is ignored.</description>
      <type>Double</type>
      <units>h-ft^2-R/Btu</units>
      <required>false</required>
      <model_dependent>false</model_dependent>
    </argument>
    <argument>
      <name>rim_joist_assembly_r</name>
      <display_name>Rim Joist: Assembly R-value</display_name>
      <description>Assembly R-value for the rim joists. Only applies to basements/crawlspaces. Required if a rim joist height is provided.</description>
      <type>Double</type>
      <units>h-ft^2-R/Btu</units>
      <required>false</required>
      <model_dependent>false</model_dependent>
    </argument>
    <argument>
      <name>slab_perimeter_insulation_r</name>
      <display_name>Slab: Perimeter Insulation Nominal R-value</display_name>
      <description>Nominal R-value of the vertical slab perimeter insulation. Applies to slab-on-grade foundations and basement/crawlspace floors.</description>
      <type>Double</type>
      <units>h-ft^2-R/Btu</units>
      <required>true</required>
      <model_dependent>false</model_dependent>
      <default_value>0</default_value>
    </argument>
    <argument>
      <name>slab_perimeter_depth</name>
      <display_name>Slab: Perimeter Insulation Depth</display_name>
      <description>Depth from grade to bottom of vertical slab perimeter insulation. Applies to slab-on-grade foundations and basement/crawlspace floors.</description>
      <type>Double</type>
      <units>ft</units>
      <required>true</required>
      <model_dependent>false</model_dependent>
      <default_value>0</default_value>
    </argument>
    <argument>
      <name>slab_under_insulation_r</name>
      <display_name>Slab: Under Slab Insulation Nominal R-value</display_name>
      <description>Nominal R-value of the horizontal under slab insulation. Applies to slab-on-grade foundations and basement/crawlspace floors.</description>
      <type>Double</type>
      <units>h-ft^2-R/Btu</units>
      <required>true</required>
      <model_dependent>false</model_dependent>
      <default_value>0</default_value>
    </argument>
    <argument>
      <name>slab_under_width</name>
      <display_name>Slab: Under Slab Insulation Width</display_name>
      <description>Width from slab edge inward of horizontal under-slab insulation. Enter 999 to specify that the under slab insulation spans the entire slab. Applies to slab-on-grade foundations and basement/crawlspace floors.</description>
      <type>Double</type>
      <units>ft</units>
      <required>true</required>
      <model_dependent>false</model_dependent>
      <default_value>0</default_value>
    </argument>
    <argument>
      <name>slab_thickness</name>
      <display_name>Slab: Thickness</display_name>
      <description>The thickness of the slab. Zero can be entered if there is a dirt floor instead of a slab. If not provided, the OS-HPXML default (see &lt;a href='https://openstudio-hpxml.readthedocs.io/en/v1.7.0/workflow_inputs.html#hpxml-slabs'&gt;HPXML Slabs&lt;/a&gt;) is used.</description>
      <type>Double</type>
      <units>in</units>
      <required>false</required>
      <model_dependent>false</model_dependent>
    </argument>
    <argument>
      <name>slab_carpet_fraction</name>
      <display_name>Slab: Carpet Fraction</display_name>
      <description>Fraction of the slab floor area that is carpeted. If not provided, the OS-HPXML default (see &lt;a href='https://openstudio-hpxml.readthedocs.io/en/v1.7.0/workflow_inputs.html#hpxml-slabs'&gt;HPXML Slabs&lt;/a&gt;) is used.</description>
      <type>Double</type>
      <units>Frac</units>
      <required>false</required>
      <model_dependent>false</model_dependent>
    </argument>
    <argument>
      <name>slab_carpet_r</name>
      <display_name>Slab: Carpet R-value</display_name>
      <description>R-value of the slab carpet. If not provided, the OS-HPXML default (see &lt;a href='https://openstudio-hpxml.readthedocs.io/en/v1.7.0/workflow_inputs.html#hpxml-slabs'&gt;HPXML Slabs&lt;/a&gt;) is used.</description>
      <type>Double</type>
      <units>h-ft^2-R/Btu</units>
      <required>false</required>
      <model_dependent>false</model_dependent>
    </argument>
    <argument>
      <name>ceiling_assembly_r</name>
      <display_name>Ceiling: Assembly R-value</display_name>
      <description>Assembly R-value for the ceiling (attic floor).</description>
      <type>Double</type>
      <units>h-ft^2-R/Btu</units>
      <required>true</required>
      <model_dependent>false</model_dependent>
      <default_value>31.6</default_value>
    </argument>
    <argument>
      <name>roof_material_type</name>
      <display_name>Roof: Material Type</display_name>
      <description>The material type of the roof. If not provided, the OS-HPXML default (see &lt;a href='https://openstudio-hpxml.readthedocs.io/en/v1.7.0/workflow_inputs.html#hpxml-roofs'&gt;HPXML Roofs&lt;/a&gt;) is used.</description>
      <type>Choice</type>
      <required>false</required>
      <model_dependent>false</model_dependent>
      <choices>
        <choice>
          <value>asphalt or fiberglass shingles</value>
          <display_name>asphalt or fiberglass shingles</display_name>
        </choice>
        <choice>
          <value>concrete</value>
          <display_name>concrete</display_name>
        </choice>
        <choice>
          <value>cool roof</value>
          <display_name>cool roof</display_name>
        </choice>
        <choice>
          <value>slate or tile shingles</value>
          <display_name>slate or tile shingles</display_name>
        </choice>
        <choice>
          <value>expanded polystyrene sheathing</value>
          <display_name>expanded polystyrene sheathing</display_name>
        </choice>
        <choice>
          <value>metal surfacing</value>
          <display_name>metal surfacing</display_name>
        </choice>
        <choice>
          <value>plastic/rubber/synthetic sheeting</value>
          <display_name>plastic/rubber/synthetic sheeting</display_name>
        </choice>
        <choice>
          <value>shingles</value>
          <display_name>shingles</display_name>
        </choice>
        <choice>
          <value>wood shingles or shakes</value>
          <display_name>wood shingles or shakes</display_name>
        </choice>
      </choices>
    </argument>
    <argument>
      <name>roof_color</name>
      <display_name>Roof: Color</display_name>
      <description>The color of the roof. If not provided, the OS-HPXML default (see &lt;a href='https://openstudio-hpxml.readthedocs.io/en/v1.7.0/workflow_inputs.html#hpxml-roofs'&gt;HPXML Roofs&lt;/a&gt;) is used.</description>
      <type>Choice</type>
      <required>false</required>
      <model_dependent>false</model_dependent>
      <choices>
        <choice>
          <value>dark</value>
          <display_name>dark</display_name>
        </choice>
        <choice>
          <value>light</value>
          <display_name>light</display_name>
        </choice>
        <choice>
          <value>medium</value>
          <display_name>medium</display_name>
        </choice>
        <choice>
          <value>medium dark</value>
          <display_name>medium dark</display_name>
        </choice>
        <choice>
          <value>reflective</value>
          <display_name>reflective</display_name>
        </choice>
      </choices>
    </argument>
    <argument>
      <name>roof_assembly_r</name>
      <display_name>Roof: Assembly R-value</display_name>
      <description>Assembly R-value of the roof.</description>
      <type>Double</type>
      <units>h-ft^2-R/Btu</units>
      <required>true</required>
      <model_dependent>false</model_dependent>
      <default_value>2.3</default_value>
    </argument>
    <argument>
      <name>roof_radiant_barrier</name>
      <display_name>Roof: Has Radiant Barrier</display_name>
      <description>Presence of a radiant barrier in the attic.</description>
      <type>Boolean</type>
      <required>true</required>
      <model_dependent>false</model_dependent>
      <default_value>false</default_value>
      <choices>
        <choice>
          <value>true</value>
          <display_name>true</display_name>
        </choice>
        <choice>
          <value>false</value>
          <display_name>false</display_name>
        </choice>
      </choices>
    </argument>
    <argument>
      <name>roof_radiant_barrier_grade</name>
      <display_name>Roof: Radiant Barrier Grade</display_name>
      <description>The grade of the radiant barrier. If not provided, the OS-HPXML default (see &lt;a href='https://openstudio-hpxml.readthedocs.io/en/v1.7.0/workflow_inputs.html#hpxml-roofs'&gt;HPXML Roofs&lt;/a&gt;) is used.</description>
      <type>Choice</type>
      <required>false</required>
      <model_dependent>false</model_dependent>
      <choices>
        <choice>
          <value>1</value>
          <display_name>1</display_name>
        </choice>
        <choice>
          <value>2</value>
          <display_name>2</display_name>
        </choice>
        <choice>
          <value>3</value>
          <display_name>3</display_name>
        </choice>
      </choices>
    </argument>
    <argument>
      <name>wall_type</name>
      <display_name>Wall: Type</display_name>
      <description>The type of walls.</description>
      <type>Choice</type>
      <required>true</required>
      <model_dependent>false</model_dependent>
      <default_value>WoodStud</default_value>
      <choices>
        <choice>
          <value>WoodStud</value>
          <display_name>WoodStud</display_name>
        </choice>
        <choice>
          <value>ConcreteMasonryUnit</value>
          <display_name>ConcreteMasonryUnit</display_name>
        </choice>
        <choice>
          <value>DoubleWoodStud</value>
          <display_name>DoubleWoodStud</display_name>
        </choice>
        <choice>
          <value>InsulatedConcreteForms</value>
          <display_name>InsulatedConcreteForms</display_name>
        </choice>
        <choice>
          <value>LogWall</value>
          <display_name>LogWall</display_name>
        </choice>
        <choice>
          <value>StructuralInsulatedPanel</value>
          <display_name>StructuralInsulatedPanel</display_name>
        </choice>
        <choice>
          <value>SolidConcrete</value>
          <display_name>SolidConcrete</display_name>
        </choice>
        <choice>
          <value>SteelFrame</value>
          <display_name>SteelFrame</display_name>
        </choice>
        <choice>
          <value>Stone</value>
          <display_name>Stone</display_name>
        </choice>
        <choice>
          <value>StrawBale</value>
          <display_name>StrawBale</display_name>
        </choice>
        <choice>
          <value>StructuralBrick</value>
          <display_name>StructuralBrick</display_name>
        </choice>
      </choices>
    </argument>
    <argument>
      <name>wall_siding_type</name>
      <display_name>Wall: Siding Type</display_name>
      <description>The siding type of the walls. Also applies to rim joists. If not provided, the OS-HPXML default (see &lt;a href='https://openstudio-hpxml.readthedocs.io/en/v1.7.0/workflow_inputs.html#hpxml-walls'&gt;HPXML Walls&lt;/a&gt;) is used.</description>
      <type>Choice</type>
      <required>false</required>
      <model_dependent>false</model_dependent>
      <choices>
        <choice>
          <value>aluminum siding</value>
          <display_name>aluminum siding</display_name>
        </choice>
        <choice>
          <value>asbestos siding</value>
          <display_name>asbestos siding</display_name>
        </choice>
        <choice>
          <value>brick veneer</value>
          <display_name>brick veneer</display_name>
        </choice>
        <choice>
          <value>composite shingle siding</value>
          <display_name>composite shingle siding</display_name>
        </choice>
        <choice>
          <value>fiber cement siding</value>
          <display_name>fiber cement siding</display_name>
        </choice>
        <choice>
          <value>masonite siding</value>
          <display_name>masonite siding</display_name>
        </choice>
        <choice>
          <value>none</value>
          <display_name>none</display_name>
        </choice>
        <choice>
          <value>stucco</value>
          <display_name>stucco</display_name>
        </choice>
        <choice>
          <value>synthetic stucco</value>
          <display_name>synthetic stucco</display_name>
        </choice>
        <choice>
          <value>vinyl siding</value>
          <display_name>vinyl siding</display_name>
        </choice>
        <choice>
          <value>wood siding</value>
          <display_name>wood siding</display_name>
        </choice>
      </choices>
    </argument>
    <argument>
      <name>wall_color</name>
      <display_name>Wall: Color</display_name>
      <description>The color of the walls. Also applies to rim joists. If not provided, the OS-HPXML default (see &lt;a href='https://openstudio-hpxml.readthedocs.io/en/v1.7.0/workflow_inputs.html#hpxml-walls'&gt;HPXML Walls&lt;/a&gt;) is used.</description>
      <type>Choice</type>
      <required>false</required>
      <model_dependent>false</model_dependent>
      <choices>
        <choice>
          <value>dark</value>
          <display_name>dark</display_name>
        </choice>
        <choice>
          <value>light</value>
          <display_name>light</display_name>
        </choice>
        <choice>
          <value>medium</value>
          <display_name>medium</display_name>
        </choice>
        <choice>
          <value>medium dark</value>
          <display_name>medium dark</display_name>
        </choice>
        <choice>
          <value>reflective</value>
          <display_name>reflective</display_name>
        </choice>
      </choices>
    </argument>
    <argument>
      <name>wall_assembly_r</name>
      <display_name>Wall: Assembly R-value</display_name>
      <description>Assembly R-value of the walls.</description>
      <type>Double</type>
      <units>h-ft^2-R/Btu</units>
      <required>true</required>
      <model_dependent>false</model_dependent>
      <default_value>11.9</default_value>
    </argument>
    <argument>
      <name>window_front_wwr</name>
      <display_name>Windows: Front Window-to-Wall Ratio</display_name>
      <description>The ratio of window area to wall area for the unit's front facade. Enter 0 if specifying Front Window Area instead.</description>
      <type>Double</type>
      <units>Frac</units>
      <required>true</required>
      <model_dependent>false</model_dependent>
      <default_value>0.18</default_value>
    </argument>
    <argument>
      <name>window_back_wwr</name>
      <display_name>Windows: Back Window-to-Wall Ratio</display_name>
      <description>The ratio of window area to wall area for the unit's back facade. Enter 0 if specifying Back Window Area instead.</description>
      <type>Double</type>
      <units>Frac</units>
      <required>true</required>
      <model_dependent>false</model_dependent>
      <default_value>0.18</default_value>
    </argument>
    <argument>
      <name>window_left_wwr</name>
      <display_name>Windows: Left Window-to-Wall Ratio</display_name>
      <description>The ratio of window area to wall area for the unit's left facade (when viewed from the front). Enter 0 if specifying Left Window Area instead.</description>
      <type>Double</type>
      <units>Frac</units>
      <required>true</required>
      <model_dependent>false</model_dependent>
      <default_value>0.18</default_value>
    </argument>
    <argument>
      <name>window_right_wwr</name>
      <display_name>Windows: Right Window-to-Wall Ratio</display_name>
      <description>The ratio of window area to wall area for the unit's right facade (when viewed from the front). Enter 0 if specifying Right Window Area instead.</description>
      <type>Double</type>
      <units>Frac</units>
      <required>true</required>
      <model_dependent>false</model_dependent>
      <default_value>0.18</default_value>
    </argument>
    <argument>
      <name>window_area_front</name>
      <display_name>Windows: Front Window Area</display_name>
      <description>The amount of window area on the unit's front facade. Enter 0 if specifying Front Window-to-Wall Ratio instead.</description>
      <type>Double</type>
      <units>ft^2</units>
      <required>true</required>
      <model_dependent>false</model_dependent>
      <default_value>0</default_value>
    </argument>
    <argument>
      <name>window_area_back</name>
      <display_name>Windows: Back Window Area</display_name>
      <description>The amount of window area on the unit's back facade. Enter 0 if specifying Back Window-to-Wall Ratio instead.</description>
      <type>Double</type>
      <units>ft^2</units>
      <required>true</required>
      <model_dependent>false</model_dependent>
      <default_value>0</default_value>
    </argument>
    <argument>
      <name>window_area_left</name>
      <display_name>Windows: Left Window Area</display_name>
      <description>The amount of window area on the unit's left facade (when viewed from the front). Enter 0 if specifying Left Window-to-Wall Ratio instead.</description>
      <type>Double</type>
      <units>ft^2</units>
      <required>true</required>
      <model_dependent>false</model_dependent>
      <default_value>0</default_value>
    </argument>
    <argument>
      <name>window_area_right</name>
      <display_name>Windows: Right Window Area</display_name>
      <description>The amount of window area on the unit's right facade (when viewed from the front). Enter 0 if specifying Right Window-to-Wall Ratio instead.</description>
      <type>Double</type>
      <units>ft^2</units>
      <required>true</required>
      <model_dependent>false</model_dependent>
      <default_value>0</default_value>
    </argument>
    <argument>
      <name>window_aspect_ratio</name>
      <display_name>Windows: Aspect Ratio</display_name>
      <description>Ratio of window height to width.</description>
      <type>Double</type>
      <units>Frac</units>
      <required>true</required>
      <model_dependent>false</model_dependent>
      <default_value>1.333</default_value>
    </argument>
    <argument>
      <name>window_fraction_operable</name>
      <display_name>Windows: Fraction Operable</display_name>
      <description>Fraction of windows that are operable. If not provided, the OS-HPXML default (see &lt;a href='https://openstudio-hpxml.readthedocs.io/en/v1.7.0/workflow_inputs.html#hpxml-windows'&gt;HPXML Windows&lt;/a&gt;) is used.</description>
      <type>Double</type>
      <units>Frac</units>
      <required>false</required>
      <model_dependent>false</model_dependent>
    </argument>
    <argument>
      <name>window_natvent_availability</name>
      <display_name>Windows: Natural Ventilation Availability</display_name>
      <description>For operable windows, the number of days/week that windows can be opened by occupants for natural ventilation. If not provided, the OS-HPXML default (see &lt;a href='https://openstudio-hpxml.readthedocs.io/en/v1.7.0/workflow_inputs.html#hpxml-windows'&gt;HPXML Windows&lt;/a&gt;) is used.</description>
      <type>Integer</type>
      <units>Days/week</units>
      <required>false</required>
      <model_dependent>false</model_dependent>
    </argument>
    <argument>
      <name>window_ufactor</name>
      <display_name>Windows: U-Factor</display_name>
      <description>Full-assembly NFRC U-factor.</description>
      <type>Double</type>
      <units>Btu/hr-ft^2-R</units>
      <required>true</required>
      <model_dependent>false</model_dependent>
      <default_value>0.37</default_value>
    </argument>
    <argument>
      <name>window_shgc</name>
      <display_name>Windows: SHGC</display_name>
      <description>Full-assembly NFRC solar heat gain coefficient.</description>
      <type>Double</type>
      <required>true</required>
      <model_dependent>false</model_dependent>
      <default_value>0.3</default_value>
    </argument>
    <argument>
      <name>window_interior_shading_winter</name>
      <display_name>Windows: Winter Interior Shading</display_name>
      <description>Interior shading coefficient for the winter season. 1.0 indicates no reduction in solar gain, 0.85 indicates 15% reduction, etc. If not provided, the OS-HPXML default (see &lt;a href='https://openstudio-hpxml.readthedocs.io/en/v1.7.0/workflow_inputs.html#hpxml-windows'&gt;HPXML Windows&lt;/a&gt;) is used.</description>
      <type>Double</type>
      <units>Frac</units>
      <required>false</required>
      <model_dependent>false</model_dependent>
    </argument>
    <argument>
      <name>window_interior_shading_summer</name>
      <display_name>Windows: Summer Interior Shading</display_name>
      <description>Interior shading coefficient for the summer season. 1.0 indicates no reduction in solar gain, 0.85 indicates 15% reduction, etc. If not provided, the OS-HPXML default (see &lt;a href='https://openstudio-hpxml.readthedocs.io/en/v1.7.0/workflow_inputs.html#hpxml-windows'&gt;HPXML Windows&lt;/a&gt;) is used.</description>
      <type>Double</type>
      <units>Frac</units>
      <required>false</required>
      <model_dependent>false</model_dependent>
    </argument>
    <argument>
      <name>window_exterior_shading_winter</name>
      <display_name>Windows: Winter Exterior Shading</display_name>
      <description>Exterior shading coefficient for the winter season. 1.0 indicates no reduction in solar gain, 0.85 indicates 15% reduction, etc. If not provided, the OS-HPXML default (see &lt;a href='https://openstudio-hpxml.readthedocs.io/en/v1.7.0/workflow_inputs.html#hpxml-windows'&gt;HPXML Windows&lt;/a&gt;) is used.</description>
      <type>Double</type>
      <units>Frac</units>
      <required>false</required>
      <model_dependent>false</model_dependent>
    </argument>
    <argument>
      <name>window_exterior_shading_summer</name>
      <display_name>Windows: Summer Exterior Shading</display_name>
      <description>Exterior shading coefficient for the summer season. 1.0 indicates no reduction in solar gain, 0.85 indicates 15% reduction, etc. If not provided, the OS-HPXML default (see &lt;a href='https://openstudio-hpxml.readthedocs.io/en/v1.7.0/workflow_inputs.html#hpxml-windows'&gt;HPXML Windows&lt;/a&gt;) is used.</description>
      <type>Double</type>
      <units>Frac</units>
      <required>false</required>
      <model_dependent>false</model_dependent>
    </argument>
    <argument>
      <name>window_shading_summer_season</name>
      <display_name>Windows: Shading Summer Season</display_name>
      <description>Enter a date like 'May 1 - Sep 30'. Defines the summer season for purposes of shading coefficients; the rest of the year is assumed to be winter. If not provided, the OS-HPXML default (see &lt;a href='https://openstudio-hpxml.readthedocs.io/en/v1.7.0/workflow_inputs.html#hpxml-windows'&gt;HPXML Windows&lt;/a&gt;) is used.</description>
      <type>String</type>
      <required>false</required>
      <model_dependent>false</model_dependent>
    </argument>
    <argument>
      <name>window_storm_type</name>
      <display_name>Windows: Storm Type</display_name>
      <description>The type of storm, if present. If not provided, assumes there is no storm.</description>
      <type>Choice</type>
      <required>false</required>
      <model_dependent>false</model_dependent>
      <choices>
        <choice>
          <value>clear</value>
          <display_name>clear</display_name>
        </choice>
        <choice>
          <value>low-e</value>
          <display_name>low-e</display_name>
        </choice>
      </choices>
    </argument>
    <argument>
      <name>overhangs_front_depth</name>
      <display_name>Overhangs: Front Depth</display_name>
      <description>The depth of overhangs for windows for the front facade.</description>
      <type>Double</type>
      <units>ft</units>
      <required>true</required>
      <model_dependent>false</model_dependent>
      <default_value>0</default_value>
    </argument>
    <argument>
      <name>overhangs_front_distance_to_top_of_window</name>
      <display_name>Overhangs: Front Distance to Top of Window</display_name>
      <description>The overhangs distance to the top of window for the front facade.</description>
      <type>Double</type>
      <units>ft</units>
      <required>true</required>
      <model_dependent>false</model_dependent>
      <default_value>0</default_value>
    </argument>
    <argument>
      <name>overhangs_front_distance_to_bottom_of_window</name>
      <display_name>Overhangs: Front Distance to Bottom of Window</display_name>
      <description>The overhangs distance to the bottom of window for the front facade.</description>
      <type>Double</type>
      <units>ft</units>
      <required>true</required>
      <model_dependent>false</model_dependent>
      <default_value>4</default_value>
    </argument>
    <argument>
      <name>overhangs_back_depth</name>
      <display_name>Overhangs: Back Depth</display_name>
      <description>The depth of overhangs for windows for the back facade.</description>
      <type>Double</type>
      <units>ft</units>
      <required>true</required>
      <model_dependent>false</model_dependent>
      <default_value>0</default_value>
    </argument>
    <argument>
      <name>overhangs_back_distance_to_top_of_window</name>
      <display_name>Overhangs: Back Distance to Top of Window</display_name>
      <description>The overhangs distance to the top of window for the back facade.</description>
      <type>Double</type>
      <units>ft</units>
      <required>true</required>
      <model_dependent>false</model_dependent>
      <default_value>0</default_value>
    </argument>
    <argument>
      <name>overhangs_back_distance_to_bottom_of_window</name>
      <display_name>Overhangs: Back Distance to Bottom of Window</display_name>
      <description>The overhangs distance to the bottom of window for the back facade.</description>
      <type>Double</type>
      <units>ft</units>
      <required>true</required>
      <model_dependent>false</model_dependent>
      <default_value>4</default_value>
    </argument>
    <argument>
      <name>overhangs_left_depth</name>
      <display_name>Overhangs: Left Depth</display_name>
      <description>The depth of overhangs for windows for the left facade.</description>
      <type>Double</type>
      <units>ft</units>
      <required>true</required>
      <model_dependent>false</model_dependent>
      <default_value>0</default_value>
    </argument>
    <argument>
      <name>overhangs_left_distance_to_top_of_window</name>
      <display_name>Overhangs: Left Distance to Top of Window</display_name>
      <description>The overhangs distance to the top of window for the left facade.</description>
      <type>Double</type>
      <units>ft</units>
      <required>true</required>
      <model_dependent>false</model_dependent>
      <default_value>0</default_value>
    </argument>
    <argument>
      <name>overhangs_left_distance_to_bottom_of_window</name>
      <display_name>Overhangs: Left Distance to Bottom of Window</display_name>
      <description>The overhangs distance to the bottom of window for the left facade.</description>
      <type>Double</type>
      <units>ft</units>
      <required>true</required>
      <model_dependent>false</model_dependent>
      <default_value>4</default_value>
    </argument>
    <argument>
      <name>overhangs_right_depth</name>
      <display_name>Overhangs: Right Depth</display_name>
      <description>The depth of overhangs for windows for the right facade.</description>
      <type>Double</type>
      <units>ft</units>
      <required>true</required>
      <model_dependent>false</model_dependent>
      <default_value>0</default_value>
    </argument>
    <argument>
      <name>overhangs_right_distance_to_top_of_window</name>
      <display_name>Overhangs: Right Distance to Top of Window</display_name>
      <description>The overhangs distance to the top of window for the right facade.</description>
      <type>Double</type>
      <units>ft</units>
      <required>true</required>
      <model_dependent>false</model_dependent>
      <default_value>0</default_value>
    </argument>
    <argument>
      <name>overhangs_right_distance_to_bottom_of_window</name>
      <display_name>Overhangs: Right Distance to Bottom of Window</display_name>
      <description>The overhangs distance to the bottom of window for the right facade.</description>
      <type>Double</type>
      <units>ft</units>
      <required>true</required>
      <model_dependent>false</model_dependent>
      <default_value>4</default_value>
    </argument>
    <argument>
      <name>skylight_area_front</name>
      <display_name>Skylights: Front Roof Area</display_name>
      <description>The amount of skylight area on the unit's front conditioned roof facade.</description>
      <type>Double</type>
      <units>ft^2</units>
      <required>true</required>
      <model_dependent>false</model_dependent>
      <default_value>0</default_value>
    </argument>
    <argument>
      <name>skylight_area_back</name>
      <display_name>Skylights: Back Roof Area</display_name>
      <description>The amount of skylight area on the unit's back conditioned roof facade.</description>
      <type>Double</type>
      <units>ft^2</units>
      <required>true</required>
      <model_dependent>false</model_dependent>
      <default_value>0</default_value>
    </argument>
    <argument>
      <name>skylight_area_left</name>
      <display_name>Skylights: Left Roof Area</display_name>
      <description>The amount of skylight area on the unit's left conditioned roof facade (when viewed from the front).</description>
      <type>Double</type>
      <units>ft^2</units>
      <required>true</required>
      <model_dependent>false</model_dependent>
      <default_value>0</default_value>
    </argument>
    <argument>
      <name>skylight_area_right</name>
      <display_name>Skylights: Right Roof Area</display_name>
      <description>The amount of skylight area on the unit's right conditioned roof facade (when viewed from the front).</description>
      <type>Double</type>
      <units>ft^2</units>
      <required>true</required>
      <model_dependent>false</model_dependent>
      <default_value>0</default_value>
    </argument>
    <argument>
      <name>skylight_ufactor</name>
      <display_name>Skylights: U-Factor</display_name>
      <description>Full-assembly NFRC U-factor.</description>
      <type>Double</type>
      <units>Btu/hr-ft^2-R</units>
      <required>true</required>
      <model_dependent>false</model_dependent>
      <default_value>0.33</default_value>
    </argument>
    <argument>
      <name>skylight_shgc</name>
      <display_name>Skylights: SHGC</display_name>
      <description>Full-assembly NFRC solar heat gain coefficient.</description>
      <type>Double</type>
      <required>true</required>
      <model_dependent>false</model_dependent>
      <default_value>0.45</default_value>
    </argument>
    <argument>
      <name>skylight_storm_type</name>
      <display_name>Skylights: Storm Type</display_name>
      <description>The type of storm, if present. If not provided, assumes there is no storm.</description>
      <type>Choice</type>
      <required>false</required>
      <model_dependent>false</model_dependent>
      <choices>
        <choice>
          <value>clear</value>
          <display_name>clear</display_name>
        </choice>
        <choice>
          <value>low-e</value>
          <display_name>low-e</display_name>
        </choice>
      </choices>
    </argument>
    <argument>
      <name>door_area</name>
      <display_name>Doors: Area</display_name>
      <description>The area of the opaque door(s).</description>
      <type>Double</type>
      <units>ft^2</units>
      <required>true</required>
      <model_dependent>false</model_dependent>
      <default_value>20</default_value>
    </argument>
    <argument>
      <name>door_rvalue</name>
      <display_name>Doors: R-value</display_name>
      <description>R-value of the opaque door(s).</description>
      <type>Double</type>
      <units>h-ft^2-R/Btu</units>
      <required>true</required>
      <model_dependent>false</model_dependent>
      <default_value>4.4</default_value>
    </argument>
    <argument>
      <name>air_leakage_units</name>
      <display_name>Air Leakage: Units</display_name>
      <description>The unit of measure for the air leakage.</description>
      <type>Choice</type>
      <required>true</required>
      <model_dependent>false</model_dependent>
      <default_value>ACH</default_value>
      <choices>
        <choice>
          <value>ACH</value>
          <display_name>ACH</display_name>
        </choice>
        <choice>
          <value>CFM</value>
          <display_name>CFM</display_name>
        </choice>
        <choice>
          <value>ACHnatural</value>
          <display_name>ACHnatural</display_name>
        </choice>
        <choice>
          <value>CFMnatural</value>
          <display_name>CFMnatural</display_name>
        </choice>
        <choice>
          <value>EffectiveLeakageArea</value>
          <display_name>EffectiveLeakageArea</display_name>
        </choice>
      </choices>
    </argument>
    <argument>
      <name>air_leakage_house_pressure</name>
      <display_name>Air Leakage: House Pressure</display_name>
      <description>The house pressure relative to outside. Required when units are ACH or CFM.</description>
      <type>Double</type>
      <units>Pa</units>
      <required>true</required>
      <model_dependent>false</model_dependent>
      <default_value>50</default_value>
    </argument>
    <argument>
      <name>air_leakage_value</name>
      <display_name>Air Leakage: Value</display_name>
      <description>Air exchange rate value. For 'EffectiveLeakageArea', provide value in sq. in.</description>
      <type>Double</type>
      <required>true</required>
      <model_dependent>false</model_dependent>
      <default_value>3</default_value>
    </argument>
    <argument>
      <name>air_leakage_type</name>
      <display_name>Air Leakage: Type</display_name>
      <description>Type of air leakage. If 'unit total', represents the total infiltration to the unit as measured by a compartmentalization test, in which case the air leakage value will be adjusted by the ratio of exterior envelope surface area to total envelope surface area. Otherwise, if 'unit exterior only', represents the infiltration to the unit from outside only as measured by a guarded test. Required when unit type is single-family attached or apartment unit.</description>
      <type>Choice</type>
      <required>false</required>
      <model_dependent>false</model_dependent>
      <choices>
        <choice>
          <value>unit total</value>
          <display_name>unit total</display_name>
        </choice>
        <choice>
          <value>unit exterior only</value>
          <display_name>unit exterior only</display_name>
        </choice>
      </choices>
    </argument>
    <argument>
      <name>air_leakage_has_flue_or_chimney_in_conditioned_space</name>
      <display_name>Air Leakage: Has Flue or Chimney in Conditioned Space</display_name>
      <description>Presence of flue or chimney with combustion air from conditioned space; used for infiltration model. If not provided, the OS-HPXML default (see &lt;a href='https://openstudio-hpxml.readthedocs.io/en/v1.7.0/workflow_inputs.html#flue-or-chimney'&gt;Flue or Chimney&lt;/a&gt;) is used.</description>
      <type>Boolean</type>
      <required>false</required>
      <model_dependent>false</model_dependent>
      <choices>
        <choice>
          <value>true</value>
          <display_name>true</display_name>
        </choice>
        <choice>
          <value>false</value>
          <display_name>false</display_name>
        </choice>
      </choices>
    </argument>
    <argument>
      <name>heating_system_type</name>
      <display_name>Heating System: Type</display_name>
      <description>The type of heating system. Use 'none' if there is no heating system or if there is a heat pump serving a heating load.</description>
      <type>Choice</type>
      <required>true</required>
      <model_dependent>false</model_dependent>
      <default_value>Furnace</default_value>
      <choices>
        <choice>
          <value>none</value>
          <display_name>none</display_name>
        </choice>
        <choice>
          <value>Furnace</value>
          <display_name>Furnace</display_name>
        </choice>
        <choice>
          <value>WallFurnace</value>
          <display_name>WallFurnace</display_name>
        </choice>
        <choice>
          <value>FloorFurnace</value>
          <display_name>FloorFurnace</display_name>
        </choice>
        <choice>
          <value>Boiler</value>
          <display_name>Boiler</display_name>
        </choice>
        <choice>
          <value>ElectricResistance</value>
          <display_name>ElectricResistance</display_name>
        </choice>
        <choice>
          <value>Stove</value>
          <display_name>Stove</display_name>
        </choice>
        <choice>
          <value>SpaceHeater</value>
          <display_name>SpaceHeater</display_name>
        </choice>
        <choice>
          <value>Fireplace</value>
          <display_name>Fireplace</display_name>
        </choice>
        <choice>
          <value>Shared Boiler w/ Baseboard</value>
          <display_name>Shared Boiler w/ Baseboard</display_name>
        </choice>
        <choice>
          <value>Shared Boiler w/ Ductless Fan Coil</value>
          <display_name>Shared Boiler w/ Ductless Fan Coil</display_name>
        </choice>
      </choices>
    </argument>
    <argument>
      <name>heating_system_fuel</name>
      <display_name>Heating System: Fuel Type</display_name>
      <description>The fuel type of the heating system. Ignored for ElectricResistance.</description>
      <type>Choice</type>
      <required>true</required>
      <model_dependent>false</model_dependent>
      <default_value>natural gas</default_value>
      <choices>
        <choice>
          <value>electricity</value>
          <display_name>electricity</display_name>
        </choice>
        <choice>
          <value>natural gas</value>
          <display_name>natural gas</display_name>
        </choice>
        <choice>
          <value>fuel oil</value>
          <display_name>fuel oil</display_name>
        </choice>
        <choice>
          <value>propane</value>
          <display_name>propane</display_name>
        </choice>
        <choice>
          <value>wood</value>
          <display_name>wood</display_name>
        </choice>
        <choice>
          <value>wood pellets</value>
          <display_name>wood pellets</display_name>
        </choice>
        <choice>
          <value>coal</value>
          <display_name>coal</display_name>
        </choice>
      </choices>
    </argument>
    <argument>
      <name>heating_system_heating_efficiency</name>
      <display_name>Heating System: Rated AFUE or Percent</display_name>
      <description>The rated heating efficiency value of the heating system.</description>
      <type>Double</type>
      <units>Frac</units>
      <required>true</required>
      <model_dependent>false</model_dependent>
      <default_value>0.78</default_value>
    </argument>
    <argument>
      <name>heating_system_heating_capacity</name>
      <display_name>Heating System: Heating Capacity</display_name>
      <description>The output heating capacity of the heating system. If not provided, the OS-HPXML autosized default (see &lt;a href='https://openstudio-hpxml.readthedocs.io/en/v1.7.0/workflow_inputs.html#hpxml-heating-systems'&gt;HPXML Heating Systems&lt;/a&gt;) is used.</description>
      <type>Double</type>
      <units>Btu/hr</units>
      <required>false</required>
      <model_dependent>false</model_dependent>
    </argument>
    <argument>
      <name>heating_system_fraction_heat_load_served</name>
      <display_name>Heating System: Fraction Heat Load Served</display_name>
      <description>The heating load served by the heating system.</description>
      <type>Double</type>
      <units>Frac</units>
      <required>true</required>
      <model_dependent>false</model_dependent>
      <default_value>1</default_value>
    </argument>
    <argument>
      <name>heating_system_pilot_light</name>
      <display_name>Heating System: Pilot Light</display_name>
      <description>The fuel usage of the pilot light. Applies only to Furnace, WallFurnace, FloorFurnace, Stove, Boiler, and Fireplace with non-electric fuel type. If not provided, assumes no pilot light.</description>
      <type>Double</type>
      <units>Btuh</units>
      <required>false</required>
      <model_dependent>false</model_dependent>
    </argument>
    <argument>
      <name>heating_system_airflow_defect_ratio</name>
      <display_name>Heating System: Airflow Defect Ratio</display_name>
      <description>The airflow defect ratio, defined as (InstalledAirflow - DesignAirflow) / DesignAirflow, of the heating system per ANSI/RESNET/ACCA Standard 310. A value of zero means no airflow defect. Applies only to Furnace. If not provided, assumes no defect.</description>
      <type>Double</type>
      <units>Frac</units>
      <required>false</required>
      <model_dependent>false</model_dependent>
    </argument>
    <argument>
      <name>cooling_system_type</name>
      <display_name>Cooling System: Type</display_name>
      <description>The type of cooling system. Use 'none' if there is no cooling system or if there is a heat pump serving a cooling load.</description>
      <type>Choice</type>
      <required>true</required>
      <model_dependent>false</model_dependent>
      <default_value>central air conditioner</default_value>
      <choices>
        <choice>
          <value>none</value>
          <display_name>none</display_name>
        </choice>
        <choice>
          <value>central air conditioner</value>
          <display_name>central air conditioner</display_name>
        </choice>
        <choice>
          <value>room air conditioner</value>
          <display_name>room air conditioner</display_name>
        </choice>
        <choice>
          <value>evaporative cooler</value>
          <display_name>evaporative cooler</display_name>
        </choice>
        <choice>
          <value>mini-split</value>
          <display_name>mini-split</display_name>
        </choice>
        <choice>
          <value>packaged terminal air conditioner</value>
          <display_name>packaged terminal air conditioner</display_name>
        </choice>
      </choices>
    </argument>
    <argument>
      <name>cooling_system_cooling_efficiency_type</name>
      <display_name>Cooling System: Efficiency Type</display_name>
      <description>The efficiency type of the cooling system. System types central air conditioner and mini-split use SEER or SEER2. System types room air conditioner and packaged terminal air conditioner use EER or CEER. Ignored for system type evaporative cooler.</description>
      <type>Choice</type>
      <required>true</required>
      <model_dependent>false</model_dependent>
      <default_value>SEER</default_value>
      <choices>
        <choice>
          <value>SEER</value>
          <display_name>SEER</display_name>
        </choice>
        <choice>
          <value>SEER2</value>
          <display_name>SEER2</display_name>
        </choice>
        <choice>
          <value>EER</value>
          <display_name>EER</display_name>
        </choice>
        <choice>
          <value>CEER</value>
          <display_name>CEER</display_name>
        </choice>
      </choices>
    </argument>
    <argument>
      <name>cooling_system_cooling_efficiency</name>
      <display_name>Cooling System: Efficiency</display_name>
      <description>The rated efficiency value of the cooling system. Ignored for evaporative cooler.</description>
      <type>Double</type>
      <required>true</required>
      <model_dependent>false</model_dependent>
      <default_value>13</default_value>
    </argument>
    <argument>
      <name>cooling_system_cooling_compressor_type</name>
      <display_name>Cooling System: Cooling Compressor Type</display_name>
      <description>The compressor type of the cooling system. Only applies to central air conditioner. If not provided, the OS-HPXML default (see &lt;a href='https://openstudio-hpxml.readthedocs.io/en/v1.7.0/workflow_inputs.html#central-air-conditioner'&gt;Central Air Conditioner&lt;/a&gt;) is used.</description>
      <type>Choice</type>
      <required>false</required>
      <model_dependent>false</model_dependent>
      <choices>
        <choice>
          <value>single stage</value>
          <display_name>single stage</display_name>
        </choice>
        <choice>
          <value>two stage</value>
          <display_name>two stage</display_name>
        </choice>
        <choice>
          <value>variable speed</value>
          <display_name>variable speed</display_name>
        </choice>
      </choices>
    </argument>
    <argument>
      <name>cooling_system_cooling_sensible_heat_fraction</name>
      <display_name>Cooling System: Cooling Sensible Heat Fraction</display_name>
      <description>The sensible heat fraction of the cooling system. Ignored for evaporative cooler. If not provided, the OS-HPXML default (see &lt;a href='https://openstudio-hpxml.readthedocs.io/en/v1.7.0/workflow_inputs.html#central-air-conditioner'&gt;Central Air Conditioner&lt;/a&gt;, &lt;a href='https://openstudio-hpxml.readthedocs.io/en/v1.7.0/workflow_inputs.html#room-air-conditioner'&gt;Room Air Conditioner&lt;/a&gt;, &lt;a href='https://openstudio-hpxml.readthedocs.io/en/v1.7.0/workflow_inputs.html#packaged-terminal-air-conditioner'&gt;Packaged Terminal Air Conditioner&lt;/a&gt;, &lt;a href='https://openstudio-hpxml.readthedocs.io/en/v1.7.0/workflow_inputs.html#mini-split-air-conditioner'&gt;Mini-Split Air Conditioner&lt;/a&gt;) is used.</description>
      <type>Double</type>
      <units>Frac</units>
      <required>false</required>
      <model_dependent>false</model_dependent>
    </argument>
    <argument>
      <name>cooling_system_cooling_capacity</name>
      <display_name>Cooling System: Cooling Capacity</display_name>
      <description>The output cooling capacity of the cooling system. If not provided, the OS-HPXML autosized default (see &lt;a href='https://openstudio-hpxml.readthedocs.io/en/v1.7.0/workflow_inputs.html#central-air-conditioner'&gt;Central Air Conditioner&lt;/a&gt;, &lt;a href='https://openstudio-hpxml.readthedocs.io/en/v1.7.0/workflow_inputs.html#room-air-conditioner'&gt;Room Air Conditioner&lt;/a&gt;, &lt;a href='https://openstudio-hpxml.readthedocs.io/en/v1.7.0/workflow_inputs.html#packaged-terminal-air-conditioner'&gt;Packaged Terminal Air Conditioner&lt;/a&gt;, &lt;a href='https://openstudio-hpxml.readthedocs.io/en/v1.7.0/workflow_inputs.html#evaporative-cooler'&gt;Evaporative Cooler&lt;/a&gt;, &lt;a href='https://openstudio-hpxml.readthedocs.io/en/v1.7.0/workflow_inputs.html#mini-split-air-conditioner'&gt;Mini-Split Air Conditioner&lt;/a&gt;) is used.</description>
      <type>Double</type>
      <units>Btu/hr</units>
      <required>false</required>
      <model_dependent>false</model_dependent>
    </argument>
    <argument>
      <name>cooling_system_fraction_cool_load_served</name>
      <display_name>Cooling System: Fraction Cool Load Served</display_name>
      <description>The cooling load served by the cooling system.</description>
      <type>Double</type>
      <units>Frac</units>
      <required>true</required>
      <model_dependent>false</model_dependent>
      <default_value>1</default_value>
    </argument>
    <argument>
      <name>cooling_system_is_ducted</name>
      <display_name>Cooling System: Is Ducted</display_name>
      <description>Whether the cooling system is ducted or not. Only used for mini-split and evaporative cooler. It's assumed that central air conditioner is ducted, and room air conditioner and packaged terminal air conditioner are not ducted.</description>
      <type>Boolean</type>
      <required>false</required>
      <model_dependent>false</model_dependent>
      <default_value>false</default_value>
      <choices>
        <choice>
          <value>true</value>
          <display_name>true</display_name>
        </choice>
        <choice>
          <value>false</value>
          <display_name>false</display_name>
        </choice>
      </choices>
    </argument>
    <argument>
      <name>cooling_system_airflow_defect_ratio</name>
      <display_name>Cooling System: Airflow Defect Ratio</display_name>
      <description>The airflow defect ratio, defined as (InstalledAirflow - DesignAirflow) / DesignAirflow, of the cooling system per ANSI/RESNET/ACCA Standard 310. A value of zero means no airflow defect. Applies only to central air conditioner and ducted mini-split. If not provided, assumes no defect.</description>
      <type>Double</type>
      <units>Frac</units>
      <required>false</required>
      <model_dependent>false</model_dependent>
    </argument>
    <argument>
      <name>cooling_system_charge_defect_ratio</name>
      <display_name>Cooling System: Charge Defect Ratio</display_name>
      <description>The refrigerant charge defect ratio, defined as (InstalledCharge - DesignCharge) / DesignCharge, of the cooling system per ANSI/RESNET/ACCA Standard 310. A value of zero means no refrigerant charge defect. Applies only to central air conditioner and mini-split. If not provided, assumes no defect.</description>
      <type>Double</type>
      <units>Frac</units>
      <required>false</required>
      <model_dependent>false</model_dependent>
    </argument>
    <argument>
      <name>cooling_system_crankcase_heater_watts</name>
      <display_name>Cooling System: Crankcase Heater Power Watts</display_name>
      <description>Cooling system crankcase heater power consumption in Watts. Applies only to central air conditioner, room air conditioner, packaged terminal air conditioner and mini-split. If not provided, the OS-HPXML default (see &lt;a href='https://openstudio-hpxml.readthedocs.io/en/v1.7.0/workflow_inputs.html#central-air-conditioner'&gt;Central Air Conditioner&lt;/a&gt;, &lt;a href='https://openstudio-hpxml.readthedocs.io/en/v1.7.0/workflow_inputs.html#room-air-conditioner'&gt;Room Air Conditioner&lt;/a&gt;, &lt;a href='https://openstudio-hpxml.readthedocs.io/en/v1.7.0/workflow_inputs.html#packaged-terminal-air-conditioner'&gt;Packaged Terminal Air Conditioner&lt;/a&gt;, &lt;a href='https://openstudio-hpxml.readthedocs.io/en/v1.7.0/workflow_inputs.html#mini-split-air-conditioner'&gt;Mini-Split Air Conditioner&lt;/a&gt;) is used.</description>
      <type>Double</type>
      <units>W</units>
      <required>false</required>
      <model_dependent>false</model_dependent>
    </argument>
    <argument>
      <name>cooling_system_integrated_heating_system_fuel</name>
      <display_name>Cooling System: Integrated Heating System Fuel Type</display_name>
      <description>The fuel type of the heating system integrated into cooling system. Only used for packaged terminal air conditioner and room air conditioner.</description>
      <type>Choice</type>
      <required>false</required>
      <model_dependent>false</model_dependent>
      <choices>
        <choice>
          <value>electricity</value>
          <display_name>electricity</display_name>
        </choice>
        <choice>
          <value>natural gas</value>
          <display_name>natural gas</display_name>
        </choice>
        <choice>
          <value>fuel oil</value>
          <display_name>fuel oil</display_name>
        </choice>
        <choice>
          <value>propane</value>
          <display_name>propane</display_name>
        </choice>
        <choice>
          <value>wood</value>
          <display_name>wood</display_name>
        </choice>
        <choice>
          <value>wood pellets</value>
          <display_name>wood pellets</display_name>
        </choice>
        <choice>
          <value>coal</value>
          <display_name>coal</display_name>
        </choice>
      </choices>
    </argument>
    <argument>
      <name>cooling_system_integrated_heating_system_efficiency_percent</name>
      <display_name>Cooling System: Integrated Heating System Efficiency</display_name>
      <description>The rated heating efficiency value of the heating system integrated into cooling system. Only used for packaged terminal air conditioner and room air conditioner.</description>
      <type>Double</type>
      <units>Frac</units>
      <required>false</required>
      <model_dependent>false</model_dependent>
    </argument>
    <argument>
      <name>cooling_system_integrated_heating_system_capacity</name>
      <display_name>Cooling System: Integrated Heating System Heating Capacity</display_name>
      <description>The output heating capacity of the heating system integrated into cooling system. If not provided, the OS-HPXML autosized default (see &lt;a href='https://openstudio-hpxml.readthedocs.io/en/v1.7.0/workflow_inputs.html#room-air-conditioner'&gt;Room Air Conditioner&lt;/a&gt;, &lt;a href='https://openstudio-hpxml.readthedocs.io/en/v1.7.0/workflow_inputs.html#packaged-terminal-air-conditioner'&gt;Packaged Terminal Air Conditioner&lt;/a&gt;) is used. Only used for room air conditioner and packaged terminal air conditioner.</description>
      <type>Double</type>
      <units>Btu/hr</units>
      <required>false</required>
      <model_dependent>false</model_dependent>
    </argument>
    <argument>
      <name>cooling_system_integrated_heating_system_fraction_heat_load_served</name>
      <display_name>Cooling System: Integrated Heating System Fraction Heat Load Served</display_name>
      <description>The heating load served by the heating system integrated into cooling system. Only used for packaged terminal air conditioner and room air conditioner.</description>
      <type>Double</type>
      <units>Frac</units>
      <required>false</required>
      <model_dependent>false</model_dependent>
    </argument>
    <argument>
      <name>heat_pump_type</name>
      <display_name>Heat Pump: Type</display_name>
      <description>The type of heat pump. Use 'none' if there is no heat pump.</description>
      <type>Choice</type>
      <required>true</required>
      <model_dependent>false</model_dependent>
      <default_value>none</default_value>
      <choices>
        <choice>
          <value>none</value>
          <display_name>none</display_name>
        </choice>
        <choice>
          <value>air-to-air</value>
          <display_name>air-to-air</display_name>
        </choice>
        <choice>
          <value>mini-split</value>
          <display_name>mini-split</display_name>
        </choice>
        <choice>
          <value>ground-to-air</value>
          <display_name>ground-to-air</display_name>
        </choice>
        <choice>
          <value>packaged terminal heat pump</value>
          <display_name>packaged terminal heat pump</display_name>
        </choice>
        <choice>
          <value>room air conditioner with reverse cycle</value>
          <display_name>room air conditioner with reverse cycle</display_name>
        </choice>
      </choices>
    </argument>
    <argument>
      <name>heat_pump_heating_efficiency_type</name>
      <display_name>Heat Pump: Heating Efficiency Type</display_name>
      <description>The heating efficiency type of heat pump. System types air-to-air and mini-split use HSPF or HSPF2. System types ground-to-air, packaged terminal heat pump and room air conditioner with reverse cycle use COP.</description>
      <type>Choice</type>
      <required>true</required>
      <model_dependent>false</model_dependent>
      <default_value>HSPF</default_value>
      <choices>
        <choice>
          <value>HSPF</value>
          <display_name>HSPF</display_name>
        </choice>
        <choice>
          <value>HSPF2</value>
          <display_name>HSPF2</display_name>
        </choice>
        <choice>
          <value>COP</value>
          <display_name>COP</display_name>
        </choice>
      </choices>
    </argument>
    <argument>
      <name>heat_pump_heating_efficiency</name>
      <display_name>Heat Pump: Heating Efficiency</display_name>
      <description>The rated heating efficiency value of the heat pump.</description>
      <type>Double</type>
      <required>true</required>
      <model_dependent>false</model_dependent>
      <default_value>7.7</default_value>
    </argument>
    <argument>
      <name>heat_pump_cooling_efficiency_type</name>
      <display_name>Heat Pump: Cooling Efficiency Type</display_name>
      <description>The cooling efficiency type of heat pump. System types air-to-air and mini-split use SEER or SEER2. System types ground-to-air, packaged terminal heat pump and room air conditioner with reverse cycle use EER.</description>
      <type>Choice</type>
      <required>true</required>
      <model_dependent>false</model_dependent>
      <default_value>SEER</default_value>
      <choices>
        <choice>
          <value>SEER</value>
          <display_name>SEER</display_name>
        </choice>
        <choice>
          <value>SEER2</value>
          <display_name>SEER2</display_name>
        </choice>
        <choice>
          <value>EER</value>
          <display_name>EER</display_name>
        </choice>
        <choice>
          <value>CEER</value>
          <display_name>CEER</display_name>
        </choice>
      </choices>
    </argument>
    <argument>
      <name>heat_pump_cooling_efficiency</name>
      <display_name>Heat Pump: Cooling Efficiency</display_name>
      <description>The rated cooling efficiency value of the heat pump.</description>
      <type>Double</type>
      <required>true</required>
      <model_dependent>false</model_dependent>
      <default_value>13</default_value>
    </argument>
    <argument>
      <name>heat_pump_cooling_compressor_type</name>
      <display_name>Heat Pump: Cooling Compressor Type</display_name>
      <description>The compressor type of the heat pump. Only applies to air-to-air. If not provided, the OS-HPXML default (see &lt;a href='https://openstudio-hpxml.readthedocs.io/en/v1.7.0/workflow_inputs.html#air-to-air-heat-pump'&gt;Air-to-Air Heat Pump&lt;/a&gt;) is used.</description>
      <type>Choice</type>
      <required>false</required>
      <model_dependent>false</model_dependent>
      <choices>
        <choice>
          <value>single stage</value>
          <display_name>single stage</display_name>
        </choice>
        <choice>
          <value>two stage</value>
          <display_name>two stage</display_name>
        </choice>
        <choice>
          <value>variable speed</value>
          <display_name>variable speed</display_name>
        </choice>
      </choices>
    </argument>
    <argument>
      <name>heat_pump_cooling_sensible_heat_fraction</name>
      <display_name>Heat Pump: Cooling Sensible Heat Fraction</display_name>
      <description>The sensible heat fraction of the heat pump. If not provided, the OS-HPXML default (see &lt;a href='https://openstudio-hpxml.readthedocs.io/en/v1.7.0/workflow_inputs.html#air-to-air-heat-pump'&gt;Air-to-Air Heat Pump&lt;/a&gt;, &lt;a href='https://openstudio-hpxml.readthedocs.io/en/v1.7.0/workflow_inputs.html#mini-split-heat-pump'&gt;Mini-Split Heat Pump&lt;/a&gt;, &lt;a href='https://openstudio-hpxml.readthedocs.io/en/v1.7.0/workflow_inputs.html#packaged-terminal-heat-pump'&gt;Packaged Terminal Heat Pump&lt;/a&gt;, &lt;a href='https://openstudio-hpxml.readthedocs.io/en/v1.7.0/workflow_inputs.html#room-air-conditioner-w-reverse-cycle'&gt;Room Air Conditioner w/ Reverse Cycle&lt;/a&gt;, &lt;a href='https://openstudio-hpxml.readthedocs.io/en/v1.7.0/workflow_inputs.html#ground-to-air-heat-pump'&gt;Ground-to-Air Heat Pump&lt;/a&gt;) is used.</description>
      <type>Double</type>
      <units>Frac</units>
      <required>false</required>
      <model_dependent>false</model_dependent>
    </argument>
    <argument>
      <name>heat_pump_heating_capacity</name>
      <display_name>Heat Pump: Heating Capacity</display_name>
      <description>The output heating capacity of the heat pump. If not provided, the OS-HPXML autosized default (see &lt;a href='https://openstudio-hpxml.readthedocs.io/en/v1.7.0/workflow_inputs.html#air-to-air-heat-pump'&gt;Air-to-Air Heat Pump&lt;/a&gt;, &lt;a href='https://openstudio-hpxml.readthedocs.io/en/v1.7.0/workflow_inputs.html#mini-split-heat-pump'&gt;Mini-Split Heat Pump&lt;/a&gt;, &lt;a href='https://openstudio-hpxml.readthedocs.io/en/v1.7.0/workflow_inputs.html#packaged-terminal-heat-pump'&gt;Packaged Terminal Heat Pump&lt;/a&gt;, &lt;a href='https://openstudio-hpxml.readthedocs.io/en/v1.7.0/workflow_inputs.html#room-air-conditioner-w-reverse-cycle'&gt;Room Air Conditioner w/ Reverse Cycle&lt;/a&gt;, &lt;a href='https://openstudio-hpxml.readthedocs.io/en/v1.7.0/workflow_inputs.html#ground-to-air-heat-pump'&gt;Ground-to-Air Heat Pump&lt;/a&gt;) is used.</description>
      <type>Double</type>
      <units>Btu/hr</units>
      <required>false</required>
      <model_dependent>false</model_dependent>
    </argument>
    <argument>
      <name>heat_pump_heating_capacity_retention_fraction</name>
      <display_name>Heat Pump: Heating Capacity Retention Fraction</display_name>
      <description>The output heating capacity of the heat pump at a user-specified temperature (e.g., 17F or 5F) divided by the above nominal heating capacity. Applies to all heat pump types except ground-to-air. If not provided, the OS-HPXML default (see &lt;a href='https://openstudio-hpxml.readthedocs.io/en/v1.7.0/workflow_inputs.html#air-to-air-heat-pump'&gt;Air-to-Air Heat Pump&lt;/a&gt;, &lt;a href='https://openstudio-hpxml.readthedocs.io/en/v1.7.0/workflow_inputs.html#mini-split-heat-pump'&gt;Mini-Split Heat Pump&lt;/a&gt;, &lt;a href='https://openstudio-hpxml.readthedocs.io/en/v1.7.0/workflow_inputs.html#packaged-terminal-heat-pump'&gt;Packaged Terminal Heat Pump&lt;/a&gt;, &lt;a href='https://openstudio-hpxml.readthedocs.io/en/v1.7.0/workflow_inputs.html#room-air-conditioner-w-reverse-cycle'&gt;Room Air Conditioner w/ Reverse Cycle&lt;/a&gt;) is used.</description>
      <type>Double</type>
      <units>Frac</units>
      <required>false</required>
      <model_dependent>false</model_dependent>
    </argument>
    <argument>
      <name>heat_pump_heating_capacity_retention_temp</name>
      <display_name>Heat Pump: Heating Capacity Retention Temperature</display_name>
      <description>The user-specified temperature (e.g., 17F or 5F) for the above heating capacity retention fraction. Applies to all heat pump types except ground-to-air. Required if the Heating Capacity Retention Fraction is provided.</description>
      <type>Double</type>
      <units>deg-F</units>
      <required>false</required>
      <model_dependent>false</model_dependent>
    </argument>
    <argument>
      <name>heat_pump_cooling_capacity</name>
      <display_name>Heat Pump: Cooling Capacity</display_name>
      <description>The output cooling capacity of the heat pump. If not provided, the OS-HPXML autosized default (see &lt;a href='https://openstudio-hpxml.readthedocs.io/en/v1.7.0/workflow_inputs.html#air-to-air-heat-pump'&gt;Air-to-Air Heat Pump&lt;/a&gt;, &lt;a href='https://openstudio-hpxml.readthedocs.io/en/v1.7.0/workflow_inputs.html#mini-split-heat-pump'&gt;Mini-Split Heat Pump&lt;/a&gt;, &lt;a href='https://openstudio-hpxml.readthedocs.io/en/v1.7.0/workflow_inputs.html#packaged-terminal-heat-pump'&gt;Packaged Terminal Heat Pump&lt;/a&gt;, &lt;a href='https://openstudio-hpxml.readthedocs.io/en/v1.7.0/workflow_inputs.html#room-air-conditioner-w-reverse-cycle'&gt;Room Air Conditioner w/ Reverse Cycle&lt;/a&gt;, &lt;a href='https://openstudio-hpxml.readthedocs.io/en/v1.7.0/workflow_inputs.html#ground-to-air-heat-pump'&gt;Ground-to-Air Heat Pump&lt;/a&gt;) is used.</description>
      <type>Double</type>
      <units>Btu/hr</units>
      <required>false</required>
      <model_dependent>false</model_dependent>
    </argument>
    <argument>
      <name>heat_pump_fraction_heat_load_served</name>
      <display_name>Heat Pump: Fraction Heat Load Served</display_name>
      <description>The heating load served by the heat pump.</description>
      <type>Double</type>
      <units>Frac</units>
      <required>true</required>
      <model_dependent>false</model_dependent>
      <default_value>1</default_value>
    </argument>
    <argument>
      <name>heat_pump_fraction_cool_load_served</name>
      <display_name>Heat Pump: Fraction Cool Load Served</display_name>
      <description>The cooling load served by the heat pump.</description>
      <type>Double</type>
      <units>Frac</units>
      <required>true</required>
      <model_dependent>false</model_dependent>
      <default_value>1</default_value>
    </argument>
    <argument>
      <name>heat_pump_compressor_lockout_temp</name>
      <display_name>Heat Pump: Compressor Lockout Temperature</display_name>
      <description>The temperature below which the heat pump compressor is disabled. If both this and Backup Heating Lockout Temperature are provided and use the same value, it essentially defines a switchover temperature (for, e.g., a dual-fuel heat pump). Applies to all heat pump types other than ground-to-air. If not provided, the OS-HPXML default (see &lt;a href='https://openstudio-hpxml.readthedocs.io/en/v1.7.0/workflow_inputs.html#air-to-air-heat-pump'&gt;Air-to-Air Heat Pump&lt;/a&gt;, &lt;a href='https://openstudio-hpxml.readthedocs.io/en/v1.7.0/workflow_inputs.html#mini-split-heat-pump'&gt;Mini-Split Heat Pump&lt;/a&gt;, &lt;a href='https://openstudio-hpxml.readthedocs.io/en/v1.7.0/workflow_inputs.html#packaged-terminal-heat-pump'&gt;Packaged Terminal Heat Pump&lt;/a&gt;, &lt;a href='https://openstudio-hpxml.readthedocs.io/en/v1.7.0/workflow_inputs.html#room-air-conditioner-w-reverse-cycle'&gt;Room Air Conditioner w/ Reverse Cycle&lt;/a&gt;) is used.</description>
      <type>Double</type>
      <units>deg-F</units>
      <required>false</required>
      <model_dependent>false</model_dependent>
    </argument>
    <argument>
      <name>heat_pump_backup_type</name>
      <display_name>Heat Pump: Backup Type</display_name>
      <description>The backup type of the heat pump. If 'integrated', represents e.g. built-in electric strip heat or dual-fuel integrated furnace. If 'separate', represents e.g. electric baseboard or boiler based on the Heating System 2 specified below. Use 'none' if there is no backup heating.</description>
      <type>Choice</type>
      <required>true</required>
      <model_dependent>false</model_dependent>
      <default_value>integrated</default_value>
      <choices>
        <choice>
          <value>none</value>
          <display_name>none</display_name>
        </choice>
        <choice>
          <value>integrated</value>
          <display_name>integrated</display_name>
        </choice>
        <choice>
          <value>separate</value>
          <display_name>separate</display_name>
        </choice>
      </choices>
    </argument>
    <argument>
      <name>heat_pump_backup_fuel</name>
      <display_name>Heat Pump: Backup Fuel Type</display_name>
      <description>The backup fuel type of the heat pump. Only applies if Backup Type is 'integrated'.</description>
      <type>Choice</type>
      <required>true</required>
      <model_dependent>false</model_dependent>
      <default_value>electricity</default_value>
      <choices>
        <choice>
          <value>electricity</value>
          <display_name>electricity</display_name>
        </choice>
        <choice>
          <value>natural gas</value>
          <display_name>natural gas</display_name>
        </choice>
        <choice>
          <value>fuel oil</value>
          <display_name>fuel oil</display_name>
        </choice>
        <choice>
          <value>propane</value>
          <display_name>propane</display_name>
        </choice>
      </choices>
    </argument>
    <argument>
      <name>heat_pump_backup_heating_efficiency</name>
      <display_name>Heat Pump: Backup Rated Efficiency</display_name>
      <description>The backup rated efficiency value of the heat pump. Percent for electricity fuel type. AFUE otherwise. Only applies if Backup Type is 'integrated'.</description>
      <type>Double</type>
      <required>true</required>
      <model_dependent>false</model_dependent>
      <default_value>1</default_value>
    </argument>
    <argument>
      <name>heat_pump_backup_heating_capacity</name>
      <display_name>Heat Pump: Backup Heating Capacity</display_name>
      <description>The backup output heating capacity of the heat pump. If not provided, the OS-HPXML autosized default (see &lt;a href='https://openstudio-hpxml.readthedocs.io/en/v1.7.0/workflow_inputs.html#backup'&gt;Backup&lt;/a&gt;) is used. Only applies if Backup Type is 'integrated'.</description>
      <type>Double</type>
      <units>Btu/hr</units>
      <required>false</required>
      <model_dependent>false</model_dependent>
    </argument>
    <argument>
      <name>heat_pump_backup_heating_lockout_temp</name>
      <display_name>Heat Pump: Backup Heating Lockout Temperature</display_name>
      <description>The temperature above which the heat pump backup system is disabled. If both this and Compressor Lockout Temperature are provided and use the same value, it essentially defines a switchover temperature (for, e.g., a dual-fuel heat pump). Applies for both Backup Type of 'integrated' and 'separate'. If not provided, the OS-HPXML default (see &lt;a href='https://openstudio-hpxml.readthedocs.io/en/v1.7.0/workflow_inputs.html#backup'&gt;Backup&lt;/a&gt;) is used.</description>
      <type>Double</type>
      <units>deg-F</units>
      <required>false</required>
      <model_dependent>false</model_dependent>
    </argument>
    <argument>
      <name>heat_pump_sizing_methodology</name>
      <display_name>Heat Pump: Sizing Methodology</display_name>
      <description>The auto-sizing methodology to use when the heat pump capacity is not provided. If not provided, the OS-HPXML default (see &lt;a href='https://openstudio-hpxml.readthedocs.io/en/v1.7.0/workflow_inputs.html#hpxml-hvac-sizing-control'&gt;HPXML HVAC Sizing Control&lt;/a&gt;) is used.</description>
      <type>Choice</type>
      <required>false</required>
      <model_dependent>false</model_dependent>
      <choices>
        <choice>
          <value>ACCA</value>
          <display_name>ACCA</display_name>
        </choice>
        <choice>
          <value>HERS</value>
          <display_name>HERS</display_name>
        </choice>
        <choice>
          <value>MaxLoad</value>
          <display_name>MaxLoad</display_name>
        </choice>
      </choices>
    </argument>
    <argument>
      <name>heat_pump_is_ducted</name>
      <display_name>Heat Pump: Is Ducted</display_name>
      <description>Whether the heat pump is ducted or not. Only used for mini-split. It's assumed that air-to-air and ground-to-air are ducted, and packaged terminal heat pump and room air conditioner with reverse cycle are not ducted. If not provided, assumes not ducted.</description>
      <type>Boolean</type>
      <required>false</required>
      <model_dependent>false</model_dependent>
      <choices>
        <choice>
          <value>true</value>
          <display_name>true</display_name>
        </choice>
        <choice>
          <value>false</value>
          <display_name>false</display_name>
        </choice>
      </choices>
    </argument>
    <argument>
      <name>heat_pump_airflow_defect_ratio</name>
      <display_name>Heat Pump: Airflow Defect Ratio</display_name>
      <description>The airflow defect ratio, defined as (InstalledAirflow - DesignAirflow) / DesignAirflow, of the heat pump per ANSI/RESNET/ACCA Standard 310. A value of zero means no airflow defect. Applies only to air-to-air, ducted mini-split, and ground-to-air. If not provided, assumes no defect.</description>
      <type>Double</type>
      <units>Frac</units>
      <required>false</required>
      <model_dependent>false</model_dependent>
    </argument>
    <argument>
      <name>heat_pump_charge_defect_ratio</name>
      <display_name>Heat Pump: Charge Defect Ratio</display_name>
      <description>The refrigerant charge defect ratio, defined as (InstalledCharge - DesignCharge) / DesignCharge, of the heat pump per ANSI/RESNET/ACCA Standard 310. A value of zero means no refrigerant charge defect. Applies to all heat pump types. If not provided, assumes no defect.</description>
      <type>Double</type>
      <units>Frac</units>
      <required>false</required>
      <model_dependent>false</model_dependent>
    </argument>
    <argument>
      <name>heat_pump_crankcase_heater_watts</name>
      <display_name>Heat Pump: Crankcase Heater Power Watts</display_name>
      <description>Heat Pump crankcase heater power consumption in Watts. Applies only to air-to-air, mini-split, packaged terminal heat pump and room air conditioner with reverse cycle. If not provided, the OS-HPXML default (see &lt;a href='https://openstudio-hpxml.readthedocs.io/en/v1.7.0/workflow_inputs.html#air-to-air-heat-pump'&gt;Air-to-Air Heat Pump&lt;/a&gt;, &lt;a href='https://openstudio-hpxml.readthedocs.io/en/v1.7.0/workflow_inputs.html#mini-split-heat-pump'&gt;Mini-Split Heat Pump&lt;/a&gt;, &lt;a href='https://openstudio-hpxml.readthedocs.io/en/v1.7.0/workflow_inputs.html#packaged-terminal-heat-pump'&gt;Packaged Terminal Heat Pump&lt;/a&gt;, &lt;a href='https://openstudio-hpxml.readthedocs.io/en/v1.7.0/workflow_inputs.html#room-air-conditioner-w-reverse-cycle'&gt;Room Air Conditioner w/ Reverse Cycle&lt;/a&gt;) is used.</description>
      <type>Double</type>
      <units>W</units>
      <required>false</required>
      <model_dependent>false</model_dependent>
    </argument>
    <argument>
      <name>heating_system_2_type</name>
      <display_name>Heating System 2: Type</display_name>
      <description>The type of the second heating system.</description>
      <type>Choice</type>
      <required>true</required>
      <model_dependent>false</model_dependent>
      <default_value>none</default_value>
      <choices>
        <choice>
          <value>none</value>
          <display_name>none</display_name>
        </choice>
        <choice>
          <value>Furnace</value>
          <display_name>Furnace</display_name>
        </choice>
        <choice>
          <value>WallFurnace</value>
          <display_name>WallFurnace</display_name>
        </choice>
        <choice>
          <value>FloorFurnace</value>
          <display_name>FloorFurnace</display_name>
        </choice>
        <choice>
          <value>Boiler</value>
          <display_name>Boiler</display_name>
        </choice>
        <choice>
          <value>ElectricResistance</value>
          <display_name>ElectricResistance</display_name>
        </choice>
        <choice>
          <value>Stove</value>
          <display_name>Stove</display_name>
        </choice>
        <choice>
          <value>SpaceHeater</value>
          <display_name>SpaceHeater</display_name>
        </choice>
        <choice>
          <value>Fireplace</value>
          <display_name>Fireplace</display_name>
        </choice>
      </choices>
    </argument>
    <argument>
      <name>heating_system_2_fuel</name>
      <display_name>Heating System 2: Fuel Type</display_name>
      <description>The fuel type of the second heating system. Ignored for ElectricResistance.</description>
      <type>Choice</type>
      <required>true</required>
      <model_dependent>false</model_dependent>
      <default_value>electricity</default_value>
      <choices>
        <choice>
          <value>electricity</value>
          <display_name>electricity</display_name>
        </choice>
        <choice>
          <value>natural gas</value>
          <display_name>natural gas</display_name>
        </choice>
        <choice>
          <value>fuel oil</value>
          <display_name>fuel oil</display_name>
        </choice>
        <choice>
          <value>propane</value>
          <display_name>propane</display_name>
        </choice>
        <choice>
          <value>wood</value>
          <display_name>wood</display_name>
        </choice>
        <choice>
          <value>wood pellets</value>
          <display_name>wood pellets</display_name>
        </choice>
        <choice>
          <value>coal</value>
          <display_name>coal</display_name>
        </choice>
      </choices>
    </argument>
    <argument>
      <name>heating_system_2_heating_efficiency</name>
      <display_name>Heating System 2: Rated AFUE or Percent</display_name>
      <description>The rated heating efficiency value of the second heating system.</description>
      <type>Double</type>
      <units>Frac</units>
      <required>true</required>
      <model_dependent>false</model_dependent>
      <default_value>1</default_value>
    </argument>
    <argument>
      <name>heating_system_2_heating_capacity</name>
      <display_name>Heating System 2: Heating Capacity</display_name>
      <description>The output heating capacity of the second heating system. If not provided, the OS-HPXML autosized default (see &lt;a href='https://openstudio-hpxml.readthedocs.io/en/v1.7.0/workflow_inputs.html#hpxml-heating-systems'&gt;HPXML Heating Systems&lt;/a&gt;) is used.</description>
      <type>Double</type>
      <units>Btu/hr</units>
      <required>false</required>
      <model_dependent>false</model_dependent>
    </argument>
    <argument>
      <name>heating_system_2_fraction_heat_load_served</name>
      <display_name>Heating System 2: Fraction Heat Load Served</display_name>
      <description>The heat load served fraction of the second heating system. Ignored if this heating system serves as a backup system for a heat pump.</description>
      <type>Double</type>
      <units>Frac</units>
      <required>true</required>
      <model_dependent>false</model_dependent>
      <default_value>0.25</default_value>
    </argument>
    <argument>
      <name>hvac_control_heating_weekday_setpoint</name>
      <display_name>HVAC Control: Heating Weekday Setpoint Schedule</display_name>
      <description>Specify the constant or 24-hour comma-separated weekday heating setpoint schedule. Required unless a detailed CSV schedule is provided.</description>
      <type>String</type>
      <units>deg-F</units>
      <required>false</required>
      <model_dependent>false</model_dependent>
    </argument>
    <argument>
      <name>hvac_control_heating_weekend_setpoint</name>
      <display_name>HVAC Control: Heating Weekend Setpoint Schedule</display_name>
      <description>Specify the constant or 24-hour comma-separated weekend heating setpoint schedule. Required unless a detailed CSV schedule is provided.</description>
      <type>String</type>
      <units>deg-F</units>
      <required>false</required>
      <model_dependent>false</model_dependent>
    </argument>
    <argument>
      <name>hvac_control_cooling_weekday_setpoint</name>
      <display_name>HVAC Control: Cooling Weekday Setpoint Schedule</display_name>
      <description>Specify the constant or 24-hour comma-separated weekday cooling setpoint schedule. Required unless a detailed CSV schedule is provided.</description>
      <type>String</type>
      <units>deg-F</units>
      <required>false</required>
      <model_dependent>false</model_dependent>
    </argument>
    <argument>
      <name>hvac_control_cooling_weekend_setpoint</name>
      <display_name>HVAC Control: Cooling Weekend Setpoint Schedule</display_name>
      <description>Specify the constant or 24-hour comma-separated weekend cooling setpoint schedule. Required unless a detailed CSV schedule is provided.</description>
      <type>String</type>
      <units>deg-F</units>
      <required>false</required>
      <model_dependent>false</model_dependent>
    </argument>
    <argument>
      <name>hvac_control_heating_season_period</name>
      <display_name>HVAC Control: Heating Season Period</display_name>
      <description>Enter a date like 'Nov 1 - Jun 30'. If not provided, the OS-HPXML default (see &lt;a href='https://openstudio-hpxml.readthedocs.io/en/v1.7.0/workflow_inputs.html#hpxml-hvac-control'&gt;HPXML HVAC Control&lt;/a&gt;) is used. Can also provide 'BuildingAmerica' to use automatic seasons from the Building America House Simulation Protocols.</description>
      <type>String</type>
      <required>false</required>
      <model_dependent>false</model_dependent>
    </argument>
    <argument>
      <name>hvac_control_cooling_season_period</name>
      <display_name>HVAC Control: Cooling Season Period</display_name>
      <description>Enter a date like 'Jun 1 - Oct 31'. If not provided, the OS-HPXML default (see &lt;a href='https://openstudio-hpxml.readthedocs.io/en/v1.7.0/workflow_inputs.html#hpxml-hvac-control'&gt;HPXML HVAC Control&lt;/a&gt;) is used. Can also provide 'BuildingAmerica' to use automatic seasons from the Building America House Simulation Protocols.</description>
      <type>String</type>
      <required>false</required>
      <model_dependent>false</model_dependent>
    </argument>
    <argument>
      <name>ducts_leakage_units</name>
      <display_name>Ducts: Leakage Units</display_name>
      <description>The leakage units of the ducts.</description>
      <type>Choice</type>
      <required>true</required>
      <model_dependent>false</model_dependent>
      <default_value>Percent</default_value>
      <choices>
        <choice>
          <value>CFM25</value>
          <display_name>CFM25</display_name>
        </choice>
        <choice>
          <value>CFM50</value>
          <display_name>CFM50</display_name>
        </choice>
        <choice>
          <value>Percent</value>
          <display_name>Percent</display_name>
        </choice>
      </choices>
    </argument>
    <argument>
      <name>ducts_supply_leakage_to_outside_value</name>
      <display_name>Ducts: Supply Leakage to Outside Value</display_name>
      <description>The leakage value to outside for the supply ducts.</description>
      <type>Double</type>
      <required>true</required>
      <model_dependent>false</model_dependent>
      <default_value>0.1</default_value>
    </argument>
    <argument>
      <name>ducts_return_leakage_to_outside_value</name>
      <display_name>Ducts: Return Leakage to Outside Value</display_name>
      <description>The leakage value to outside for the return ducts.</description>
      <type>Double</type>
      <required>true</required>
      <model_dependent>false</model_dependent>
      <default_value>0.1</default_value>
    </argument>
    <argument>
      <name>ducts_supply_location</name>
      <display_name>Ducts: Supply Location</display_name>
      <description>The location of the supply ducts. If not provided, the OS-HPXML default (see &lt;a href='https://openstudio-hpxml.readthedocs.io/en/v1.7.0/workflow_inputs.html#air-distribution'&gt;Air Distribution&lt;/a&gt;) is used.</description>
      <type>Choice</type>
      <required>false</required>
      <model_dependent>false</model_dependent>
      <choices>
        <choice>
          <value>conditioned space</value>
          <display_name>conditioned space</display_name>
        </choice>
        <choice>
          <value>basement - conditioned</value>
          <display_name>basement - conditioned</display_name>
        </choice>
        <choice>
          <value>basement - unconditioned</value>
          <display_name>basement - unconditioned</display_name>
        </choice>
        <choice>
          <value>crawlspace</value>
          <display_name>crawlspace</display_name>
        </choice>
        <choice>
          <value>crawlspace - vented</value>
          <display_name>crawlspace - vented</display_name>
        </choice>
        <choice>
          <value>crawlspace - unvented</value>
          <display_name>crawlspace - unvented</display_name>
        </choice>
        <choice>
          <value>crawlspace - conditioned</value>
          <display_name>crawlspace - conditioned</display_name>
        </choice>
        <choice>
          <value>attic</value>
          <display_name>attic</display_name>
        </choice>
        <choice>
          <value>attic - vented</value>
          <display_name>attic - vented</display_name>
        </choice>
        <choice>
          <value>attic - unvented</value>
          <display_name>attic - unvented</display_name>
        </choice>
        <choice>
          <value>garage</value>
          <display_name>garage</display_name>
        </choice>
        <choice>
          <value>exterior wall</value>
          <display_name>exterior wall</display_name>
        </choice>
        <choice>
          <value>under slab</value>
          <display_name>under slab</display_name>
        </choice>
        <choice>
          <value>roof deck</value>
          <display_name>roof deck</display_name>
        </choice>
        <choice>
          <value>outside</value>
          <display_name>outside</display_name>
        </choice>
        <choice>
          <value>other housing unit</value>
          <display_name>other housing unit</display_name>
        </choice>
        <choice>
          <value>other heated space</value>
          <display_name>other heated space</display_name>
        </choice>
        <choice>
          <value>other multifamily buffer space</value>
          <display_name>other multifamily buffer space</display_name>
        </choice>
        <choice>
          <value>other non-freezing space</value>
          <display_name>other non-freezing space</display_name>
        </choice>
        <choice>
          <value>manufactured home belly</value>
          <display_name>manufactured home belly</display_name>
        </choice>
      </choices>
    </argument>
    <argument>
      <name>ducts_supply_insulation_r</name>
      <display_name>Ducts: Supply Insulation R-Value</display_name>
      <description>The insulation r-value of the supply ducts excluding air films.</description>
      <type>Double</type>
      <units>h-ft^2-R/Btu</units>
      <required>true</required>
      <model_dependent>false</model_dependent>
      <default_value>0</default_value>
    </argument>
    <argument>
      <name>ducts_supply_buried_insulation_level</name>
      <display_name>Ducts: Supply Buried Insulation Level</display_name>
      <description>Whether the supply ducts are buried in, e.g., attic loose-fill insulation. Partially buried ducts have insulation that does not cover the top of the ducts. Fully buried ducts have insulation that just covers the top of the ducts. Deeply buried ducts have insulation that continues above the top of the ducts.</description>
      <type>Choice</type>
      <required>false</required>
      <model_dependent>false</model_dependent>
      <choices>
        <choice>
          <value>not buried</value>
          <display_name>not buried</display_name>
        </choice>
        <choice>
          <value>partially buried</value>
          <display_name>partially buried</display_name>
        </choice>
        <choice>
          <value>fully buried</value>
          <display_name>fully buried</display_name>
        </choice>
        <choice>
          <value>deeply buried</value>
          <display_name>deeply buried</display_name>
        </choice>
      </choices>
    </argument>
    <argument>
      <name>ducts_supply_surface_area</name>
      <display_name>Ducts: Supply Surface Area</display_name>
      <description>The supply ducts surface area in the given location. If neither Surface Area nor Area Fraction provided, the OS-HPXML default (see &lt;a href='https://openstudio-hpxml.readthedocs.io/en/v1.7.0/workflow_inputs.html#air-distribution'&gt;Air Distribution&lt;/a&gt;) is used.</description>
      <type>Double</type>
      <units>ft^2</units>
      <required>false</required>
      <model_dependent>false</model_dependent>
    </argument>
    <argument>
      <name>ducts_supply_surface_area_fraction</name>
      <display_name>Ducts: Supply Area Fraction</display_name>
      <description>The fraction of supply ducts surface area in the given location. Only used if Surface Area is not provided. If the fraction is less than 1, the remaining duct area is assumed to be in conditioned space. If neither Surface Area nor Area Fraction provided, the OS-HPXML default (see &lt;a href='https://openstudio-hpxml.readthedocs.io/en/v1.7.0/workflow_inputs.html#air-distribution'&gt;Air Distribution&lt;/a&gt;) is used.</description>
      <type>Double</type>
      <units>frac</units>
      <required>false</required>
      <model_dependent>false</model_dependent>
    </argument>
    <argument>
      <name>ducts_return_location</name>
      <display_name>Ducts: Return Location</display_name>
      <description>The location of the return ducts. If not provided, the OS-HPXML default (see &lt;a href='https://openstudio-hpxml.readthedocs.io/en/v1.7.0/workflow_inputs.html#air-distribution'&gt;Air Distribution&lt;/a&gt;) is used.</description>
      <type>Choice</type>
      <required>false</required>
      <model_dependent>false</model_dependent>
      <choices>
        <choice>
          <value>conditioned space</value>
          <display_name>conditioned space</display_name>
        </choice>
        <choice>
          <value>basement - conditioned</value>
          <display_name>basement - conditioned</display_name>
        </choice>
        <choice>
          <value>basement - unconditioned</value>
          <display_name>basement - unconditioned</display_name>
        </choice>
        <choice>
          <value>crawlspace</value>
          <display_name>crawlspace</display_name>
        </choice>
        <choice>
          <value>crawlspace - vented</value>
          <display_name>crawlspace - vented</display_name>
        </choice>
        <choice>
          <value>crawlspace - unvented</value>
          <display_name>crawlspace - unvented</display_name>
        </choice>
        <choice>
          <value>crawlspace - conditioned</value>
          <display_name>crawlspace - conditioned</display_name>
        </choice>
        <choice>
          <value>attic</value>
          <display_name>attic</display_name>
        </choice>
        <choice>
          <value>attic - vented</value>
          <display_name>attic - vented</display_name>
        </choice>
        <choice>
          <value>attic - unvented</value>
          <display_name>attic - unvented</display_name>
        </choice>
        <choice>
          <value>garage</value>
          <display_name>garage</display_name>
        </choice>
        <choice>
          <value>exterior wall</value>
          <display_name>exterior wall</display_name>
        </choice>
        <choice>
          <value>under slab</value>
          <display_name>under slab</display_name>
        </choice>
        <choice>
          <value>roof deck</value>
          <display_name>roof deck</display_name>
        </choice>
        <choice>
          <value>outside</value>
          <display_name>outside</display_name>
        </choice>
        <choice>
          <value>other housing unit</value>
          <display_name>other housing unit</display_name>
        </choice>
        <choice>
          <value>other heated space</value>
          <display_name>other heated space</display_name>
        </choice>
        <choice>
          <value>other multifamily buffer space</value>
          <display_name>other multifamily buffer space</display_name>
        </choice>
        <choice>
          <value>other non-freezing space</value>
          <display_name>other non-freezing space</display_name>
        </choice>
        <choice>
          <value>manufactured home belly</value>
          <display_name>manufactured home belly</display_name>
        </choice>
      </choices>
    </argument>
    <argument>
      <name>ducts_return_insulation_r</name>
      <display_name>Ducts: Return Insulation R-Value</display_name>
      <description>The insulation r-value of the return ducts excluding air films.</description>
      <type>Double</type>
      <units>h-ft^2-R/Btu</units>
      <required>true</required>
      <model_dependent>false</model_dependent>
      <default_value>0</default_value>
    </argument>
    <argument>
      <name>ducts_return_buried_insulation_level</name>
      <display_name>Ducts: Return Buried Insulation Level</display_name>
      <description>Whether the return ducts are buried in, e.g., attic loose-fill insulation. Partially buried ducts have insulation that does not cover the top of the ducts. Fully buried ducts have insulation that just covers the top of the ducts. Deeply buried ducts have insulation that continues above the top of the ducts.</description>
      <type>Choice</type>
      <required>false</required>
      <model_dependent>false</model_dependent>
      <choices>
        <choice>
          <value>not buried</value>
          <display_name>not buried</display_name>
        </choice>
        <choice>
          <value>partially buried</value>
          <display_name>partially buried</display_name>
        </choice>
        <choice>
          <value>fully buried</value>
          <display_name>fully buried</display_name>
        </choice>
        <choice>
          <value>deeply buried</value>
          <display_name>deeply buried</display_name>
        </choice>
      </choices>
    </argument>
    <argument>
      <name>ducts_return_surface_area</name>
      <display_name>Ducts: Return Surface Area</display_name>
      <description>The return ducts surface area in the given location. If neither Surface Area nor Area Fraction provided, the OS-HPXML default (see &lt;a href='https://openstudio-hpxml.readthedocs.io/en/v1.7.0/workflow_inputs.html#air-distribution'&gt;Air Distribution&lt;/a&gt;) is used.</description>
      <type>Double</type>
      <units>ft^2</units>
      <required>false</required>
      <model_dependent>false</model_dependent>
    </argument>
    <argument>
      <name>ducts_return_surface_area_fraction</name>
      <display_name>Ducts: Return Area Fraction</display_name>
      <description>The fraction of return ducts surface area in the given location. Only used if Surface Area is not provided. If the fraction is less than 1, the remaining duct area is assumed to be in conditioned space. If neither Surface Area nor Area Fraction provided, the OS-HPXML default (see &lt;a href='https://openstudio-hpxml.readthedocs.io/en/v1.7.0/workflow_inputs.html#air-distribution'&gt;Air Distribution&lt;/a&gt;) is used.</description>
      <type>Double</type>
      <units>frac</units>
      <required>false</required>
      <model_dependent>false</model_dependent>
    </argument>
    <argument>
      <name>ducts_number_of_return_registers</name>
      <display_name>Ducts: Number of Return Registers</display_name>
      <description>The number of return registers of the ducts. Only used to calculate default return duct surface area. If not provided, the OS-HPXML default (see &lt;a href='https://openstudio-hpxml.readthedocs.io/en/v1.7.0/workflow_inputs.html#air-distribution'&gt;Air Distribution&lt;/a&gt;) is used.</description>
      <type>Integer</type>
      <units>#</units>
      <required>false</required>
      <model_dependent>false</model_dependent>
    </argument>
    <argument>
      <name>mech_vent_fan_type</name>
      <display_name>Mechanical Ventilation: Fan Type</display_name>
      <description>The type of the mechanical ventilation. Use 'none' if there is no mechanical ventilation system.</description>
      <type>Choice</type>
      <required>true</required>
      <model_dependent>false</model_dependent>
      <default_value>none</default_value>
      <choices>
        <choice>
          <value>none</value>
          <display_name>none</display_name>
        </choice>
        <choice>
          <value>exhaust only</value>
          <display_name>exhaust only</display_name>
        </choice>
        <choice>
          <value>supply only</value>
          <display_name>supply only</display_name>
        </choice>
        <choice>
          <value>energy recovery ventilator</value>
          <display_name>energy recovery ventilator</display_name>
        </choice>
        <choice>
          <value>heat recovery ventilator</value>
          <display_name>heat recovery ventilator</display_name>
        </choice>
        <choice>
          <value>balanced</value>
          <display_name>balanced</display_name>
        </choice>
        <choice>
          <value>central fan integrated supply</value>
          <display_name>central fan integrated supply</display_name>
        </choice>
      </choices>
    </argument>
    <argument>
      <name>mech_vent_flow_rate</name>
      <display_name>Mechanical Ventilation: Flow Rate</display_name>
      <description>The flow rate of the mechanical ventilation. If not provided, the OS-HPXML default (see &lt;a href='https://openstudio-hpxml.readthedocs.io/en/v1.7.0/workflow_inputs.html#whole-ventilation-fan'&gt;Whole Ventilation Fan&lt;/a&gt;) is used.</description>
      <type>Double</type>
      <units>CFM</units>
      <required>false</required>
      <model_dependent>false</model_dependent>
    </argument>
    <argument>
      <name>mech_vent_hours_in_operation</name>
      <display_name>Mechanical Ventilation: Hours In Operation</display_name>
      <description>The hours in operation of the mechanical ventilation. If not provided, the OS-HPXML default (see &lt;a href='https://openstudio-hpxml.readthedocs.io/en/v1.7.0/workflow_inputs.html#whole-ventilation-fan'&gt;Whole Ventilation Fan&lt;/a&gt;) is used.</description>
      <type>Double</type>
      <units>hrs/day</units>
      <required>false</required>
      <model_dependent>false</model_dependent>
    </argument>
    <argument>
      <name>mech_vent_recovery_efficiency_type</name>
      <display_name>Mechanical Ventilation: Total Recovery Efficiency Type</display_name>
      <description>The total recovery efficiency type of the mechanical ventilation.</description>
      <type>Choice</type>
      <required>true</required>
      <model_dependent>false</model_dependent>
      <default_value>Unadjusted</default_value>
      <choices>
        <choice>
          <value>Unadjusted</value>
          <display_name>Unadjusted</display_name>
        </choice>
        <choice>
          <value>Adjusted</value>
          <display_name>Adjusted</display_name>
        </choice>
      </choices>
    </argument>
    <argument>
      <name>mech_vent_total_recovery_efficiency</name>
      <display_name>Mechanical Ventilation: Total Recovery Efficiency</display_name>
      <description>The Unadjusted or Adjusted total recovery efficiency of the mechanical ventilation. Applies to energy recovery ventilator.</description>
      <type>Double</type>
      <units>Frac</units>
      <required>true</required>
      <model_dependent>false</model_dependent>
      <default_value>0.48</default_value>
    </argument>
    <argument>
      <name>mech_vent_sensible_recovery_efficiency</name>
      <display_name>Mechanical Ventilation: Sensible Recovery Efficiency</display_name>
      <description>The Unadjusted or Adjusted sensible recovery efficiency of the mechanical ventilation. Applies to energy recovery ventilator and heat recovery ventilator.</description>
      <type>Double</type>
      <units>Frac</units>
      <required>true</required>
      <model_dependent>false</model_dependent>
      <default_value>0.72</default_value>
    </argument>
    <argument>
      <name>mech_vent_fan_power</name>
      <display_name>Mechanical Ventilation: Fan Power</display_name>
      <description>The fan power of the mechanical ventilation. If not provided, the OS-HPXML default (see &lt;a href='https://openstudio-hpxml.readthedocs.io/en/v1.7.0/workflow_inputs.html#whole-ventilation-fan'&gt;Whole Ventilation Fan&lt;/a&gt;) is used.</description>
      <type>Double</type>
      <units>W</units>
      <required>false</required>
      <model_dependent>false</model_dependent>
    </argument>
    <argument>
      <name>mech_vent_num_units_served</name>
      <display_name>Mechanical Ventilation: Number of Units Served</display_name>
      <description>Number of dwelling units served by the mechanical ventilation system. Must be 1 if single-family detached. Used to apportion flow rate and fan power to the unit.</description>
      <type>Integer</type>
      <units>#</units>
      <required>true</required>
      <model_dependent>false</model_dependent>
      <default_value>1</default_value>
    </argument>
    <argument>
      <name>mech_vent_shared_frac_recirculation</name>
      <display_name>Shared Mechanical Ventilation: Fraction Recirculation</display_name>
      <description>Fraction of the total supply air that is recirculated, with the remainder assumed to be outdoor air. The value must be 0 for exhaust only systems. Required for a shared mechanical ventilation system.</description>
      <type>Double</type>
      <units>Frac</units>
      <required>false</required>
      <model_dependent>false</model_dependent>
    </argument>
    <argument>
      <name>mech_vent_shared_preheating_fuel</name>
      <display_name>Shared Mechanical Ventilation: Preheating Fuel</display_name>
      <description>Fuel type of the preconditioning heating equipment. Only used for a shared mechanical ventilation system. If not provided, assumes no preheating.</description>
      <type>Choice</type>
      <required>false</required>
      <model_dependent>false</model_dependent>
      <choices>
        <choice>
          <value>electricity</value>
          <display_name>electricity</display_name>
        </choice>
        <choice>
          <value>natural gas</value>
          <display_name>natural gas</display_name>
        </choice>
        <choice>
          <value>fuel oil</value>
          <display_name>fuel oil</display_name>
        </choice>
        <choice>
          <value>propane</value>
          <display_name>propane</display_name>
        </choice>
        <choice>
          <value>wood</value>
          <display_name>wood</display_name>
        </choice>
        <choice>
          <value>wood pellets</value>
          <display_name>wood pellets</display_name>
        </choice>
        <choice>
          <value>coal</value>
          <display_name>coal</display_name>
        </choice>
      </choices>
    </argument>
    <argument>
      <name>mech_vent_shared_preheating_efficiency</name>
      <display_name>Shared Mechanical Ventilation: Preheating Efficiency</display_name>
      <description>Efficiency of the preconditioning heating equipment. Only used for a shared mechanical ventilation system. If not provided, assumes no preheating.</description>
      <type>Double</type>
      <units>COP</units>
      <required>false</required>
      <model_dependent>false</model_dependent>
    </argument>
    <argument>
      <name>mech_vent_shared_preheating_fraction_heat_load_served</name>
      <display_name>Shared Mechanical Ventilation: Preheating Fraction Ventilation Heat Load Served</display_name>
      <description>Fraction of heating load introduced by the shared ventilation system that is met by the preconditioning heating equipment. If not provided, assumes no preheating.</description>
      <type>Double</type>
      <units>Frac</units>
      <required>false</required>
      <model_dependent>false</model_dependent>
    </argument>
    <argument>
      <name>mech_vent_shared_precooling_fuel</name>
      <display_name>Shared Mechanical Ventilation: Precooling Fuel</display_name>
      <description>Fuel type of the preconditioning cooling equipment. Only used for a shared mechanical ventilation system. If not provided, assumes no precooling.</description>
      <type>Choice</type>
      <required>false</required>
      <model_dependent>false</model_dependent>
      <choices>
        <choice>
          <value>electricity</value>
          <display_name>electricity</display_name>
        </choice>
      </choices>
    </argument>
    <argument>
      <name>mech_vent_shared_precooling_efficiency</name>
      <display_name>Shared Mechanical Ventilation: Precooling Efficiency</display_name>
      <description>Efficiency of the preconditioning cooling equipment. Only used for a shared mechanical ventilation system. If not provided, assumes no precooling.</description>
      <type>Double</type>
      <units>COP</units>
      <required>false</required>
      <model_dependent>false</model_dependent>
    </argument>
    <argument>
      <name>mech_vent_shared_precooling_fraction_cool_load_served</name>
      <display_name>Shared Mechanical Ventilation: Precooling Fraction Ventilation Cool Load Served</display_name>
      <description>Fraction of cooling load introduced by the shared ventilation system that is met by the preconditioning cooling equipment. If not provided, assumes no precooling.</description>
      <type>Double</type>
      <units>Frac</units>
      <required>false</required>
      <model_dependent>false</model_dependent>
    </argument>
    <argument>
      <name>mech_vent_2_fan_type</name>
      <display_name>Mechanical Ventilation 2: Fan Type</display_name>
      <description>The type of the second mechanical ventilation. Use 'none' if there is no second mechanical ventilation system.</description>
      <type>Choice</type>
      <required>true</required>
      <model_dependent>false</model_dependent>
      <default_value>none</default_value>
      <choices>
        <choice>
          <value>none</value>
          <display_name>none</display_name>
        </choice>
        <choice>
          <value>exhaust only</value>
          <display_name>exhaust only</display_name>
        </choice>
        <choice>
          <value>supply only</value>
          <display_name>supply only</display_name>
        </choice>
        <choice>
          <value>energy recovery ventilator</value>
          <display_name>energy recovery ventilator</display_name>
        </choice>
        <choice>
          <value>heat recovery ventilator</value>
          <display_name>heat recovery ventilator</display_name>
        </choice>
        <choice>
          <value>balanced</value>
          <display_name>balanced</display_name>
        </choice>
      </choices>
    </argument>
    <argument>
      <name>mech_vent_2_flow_rate</name>
      <display_name>Mechanical Ventilation 2: Flow Rate</display_name>
      <description>The flow rate of the second mechanical ventilation.</description>
      <type>Double</type>
      <units>CFM</units>
      <required>true</required>
      <model_dependent>false</model_dependent>
      <default_value>110</default_value>
    </argument>
    <argument>
      <name>mech_vent_2_hours_in_operation</name>
      <display_name>Mechanical Ventilation 2: Hours In Operation</display_name>
      <description>The hours in operation of the second mechanical ventilation.</description>
      <type>Double</type>
      <units>hrs/day</units>
      <required>true</required>
      <model_dependent>false</model_dependent>
      <default_value>24</default_value>
    </argument>
    <argument>
      <name>mech_vent_2_recovery_efficiency_type</name>
      <display_name>Mechanical Ventilation 2: Total Recovery Efficiency Type</display_name>
      <description>The total recovery efficiency type of the second mechanical ventilation.</description>
      <type>Choice</type>
      <required>true</required>
      <model_dependent>false</model_dependent>
      <default_value>Unadjusted</default_value>
      <choices>
        <choice>
          <value>Unadjusted</value>
          <display_name>Unadjusted</display_name>
        </choice>
        <choice>
          <value>Adjusted</value>
          <display_name>Adjusted</display_name>
        </choice>
      </choices>
    </argument>
    <argument>
      <name>mech_vent_2_total_recovery_efficiency</name>
      <display_name>Mechanical Ventilation 2: Total Recovery Efficiency</display_name>
      <description>The Unadjusted or Adjusted total recovery efficiency of the second mechanical ventilation. Applies to energy recovery ventilator.</description>
      <type>Double</type>
      <units>Frac</units>
      <required>true</required>
      <model_dependent>false</model_dependent>
      <default_value>0.48</default_value>
    </argument>
    <argument>
      <name>mech_vent_2_sensible_recovery_efficiency</name>
      <display_name>Mechanical Ventilation 2: Sensible Recovery Efficiency</display_name>
      <description>The Unadjusted or Adjusted sensible recovery efficiency of the second mechanical ventilation. Applies to energy recovery ventilator and heat recovery ventilator.</description>
      <type>Double</type>
      <units>Frac</units>
      <required>true</required>
      <model_dependent>false</model_dependent>
      <default_value>0.72</default_value>
    </argument>
    <argument>
      <name>mech_vent_2_fan_power</name>
      <display_name>Mechanical Ventilation 2: Fan Power</display_name>
      <description>The fan power of the second mechanical ventilation.</description>
      <type>Double</type>
      <units>W</units>
      <required>true</required>
      <model_dependent>false</model_dependent>
      <default_value>30</default_value>
    </argument>
    <argument>
      <name>kitchen_fans_quantity</name>
      <display_name>Kitchen Fans: Quantity</display_name>
      <description>The quantity of the kitchen fans. If not provided, the OS-HPXML default (see &lt;a href='https://openstudio-hpxml.readthedocs.io/en/v1.7.0/workflow_inputs.html#local-ventilation-fan'&gt;Local Ventilation Fan&lt;/a&gt;) is used.</description>
      <type>Integer</type>
      <units>#</units>
      <required>false</required>
      <model_dependent>false</model_dependent>
    </argument>
    <argument>
      <name>kitchen_fans_flow_rate</name>
      <display_name>Kitchen Fans: Flow Rate</display_name>
      <description>The flow rate of the kitchen fan. If not provided, the OS-HPXML default (see &lt;a href='https://openstudio-hpxml.readthedocs.io/en/v1.7.0/workflow_inputs.html#local-ventilation-fan'&gt;Local Ventilation Fan&lt;/a&gt;) is used.</description>
      <type>Double</type>
      <units>CFM</units>
      <required>false</required>
      <model_dependent>false</model_dependent>
    </argument>
    <argument>
      <name>kitchen_fans_hours_in_operation</name>
      <display_name>Kitchen Fans: Hours In Operation</display_name>
      <description>The hours in operation of the kitchen fan. If not provided, the OS-HPXML default (see &lt;a href='https://openstudio-hpxml.readthedocs.io/en/v1.7.0/workflow_inputs.html#local-ventilation-fan'&gt;Local Ventilation Fan&lt;/a&gt;) is used.</description>
      <type>Double</type>
      <units>hrs/day</units>
      <required>false</required>
      <model_dependent>false</model_dependent>
    </argument>
    <argument>
      <name>kitchen_fans_power</name>
      <display_name>Kitchen Fans: Fan Power</display_name>
      <description>The fan power of the kitchen fan. If not provided, the OS-HPXML default (see &lt;a href='https://openstudio-hpxml.readthedocs.io/en/v1.7.0/workflow_inputs.html#local-ventilation-fan'&gt;Local Ventilation Fan&lt;/a&gt;) is used.</description>
      <type>Double</type>
      <units>W</units>
      <required>false</required>
      <model_dependent>false</model_dependent>
    </argument>
    <argument>
      <name>kitchen_fans_start_hour</name>
      <display_name>Kitchen Fans: Start Hour</display_name>
      <description>The start hour of the kitchen fan. If not provided, the OS-HPXML default (see &lt;a href='https://openstudio-hpxml.readthedocs.io/en/v1.7.0/workflow_inputs.html#local-ventilation-fan'&gt;Local Ventilation Fan&lt;/a&gt;) is used.</description>
      <type>Integer</type>
      <units>hr</units>
      <required>false</required>
      <model_dependent>false</model_dependent>
    </argument>
    <argument>
      <name>bathroom_fans_quantity</name>
      <display_name>Bathroom Fans: Quantity</display_name>
      <description>The quantity of the bathroom fans. If not provided, the OS-HPXML default (see &lt;a href='https://openstudio-hpxml.readthedocs.io/en/v1.7.0/workflow_inputs.html#local-ventilation-fan'&gt;Local Ventilation Fan&lt;/a&gt;) is used.</description>
      <type>Integer</type>
      <units>#</units>
      <required>false</required>
      <model_dependent>false</model_dependent>
    </argument>
    <argument>
      <name>bathroom_fans_flow_rate</name>
      <display_name>Bathroom Fans: Flow Rate</display_name>
      <description>The flow rate of the bathroom fans. If not provided, the OS-HPXML default (see &lt;a href='https://openstudio-hpxml.readthedocs.io/en/v1.7.0/workflow_inputs.html#local-ventilation-fan'&gt;Local Ventilation Fan&lt;/a&gt;) is used.</description>
      <type>Double</type>
      <units>CFM</units>
      <required>false</required>
      <model_dependent>false</model_dependent>
    </argument>
    <argument>
      <name>bathroom_fans_hours_in_operation</name>
      <display_name>Bathroom Fans: Hours In Operation</display_name>
      <description>The hours in operation of the bathroom fans. If not provided, the OS-HPXML default (see &lt;a href='https://openstudio-hpxml.readthedocs.io/en/v1.7.0/workflow_inputs.html#local-ventilation-fan'&gt;Local Ventilation Fan&lt;/a&gt;) is used.</description>
      <type>Double</type>
      <units>hrs/day</units>
      <required>false</required>
      <model_dependent>false</model_dependent>
    </argument>
    <argument>
      <name>bathroom_fans_power</name>
      <display_name>Bathroom Fans: Fan Power</display_name>
      <description>The fan power of the bathroom fans. If not provided, the OS-HPXML default (see &lt;a href='https://openstudio-hpxml.readthedocs.io/en/v1.7.0/workflow_inputs.html#local-ventilation-fan'&gt;Local Ventilation Fan&lt;/a&gt;) is used.</description>
      <type>Double</type>
      <units>W</units>
      <required>false</required>
      <model_dependent>false</model_dependent>
    </argument>
    <argument>
      <name>bathroom_fans_start_hour</name>
      <display_name>Bathroom Fans: Start Hour</display_name>
      <description>The start hour of the bathroom fans. If not provided, the OS-HPXML default (see &lt;a href='https://openstudio-hpxml.readthedocs.io/en/v1.7.0/workflow_inputs.html#local-ventilation-fan'&gt;Local Ventilation Fan&lt;/a&gt;) is used.</description>
      <type>Integer</type>
      <units>hr</units>
      <required>false</required>
      <model_dependent>false</model_dependent>
    </argument>
    <argument>
      <name>whole_house_fan_present</name>
      <display_name>Whole House Fan: Present</display_name>
      <description>Whether there is a whole house fan.</description>
      <type>Boolean</type>
      <required>true</required>
      <model_dependent>false</model_dependent>
      <default_value>false</default_value>
      <choices>
        <choice>
          <value>true</value>
          <display_name>true</display_name>
        </choice>
        <choice>
          <value>false</value>
          <display_name>false</display_name>
        </choice>
      </choices>
    </argument>
    <argument>
      <name>whole_house_fan_flow_rate</name>
      <display_name>Whole House Fan: Flow Rate</display_name>
      <description>The flow rate of the whole house fan. If not provided, the OS-HPXML default (see &lt;a href='https://openstudio-hpxml.readthedocs.io/en/v1.7.0/workflow_inputs.html#whole-house-fan'&gt;Whole House Fan&lt;/a&gt;) is used.</description>
      <type>Double</type>
      <units>CFM</units>
      <required>false</required>
      <model_dependent>false</model_dependent>
    </argument>
    <argument>
      <name>whole_house_fan_power</name>
      <display_name>Whole House Fan: Fan Power</display_name>
      <description>The fan power of the whole house fan. If not provided, the OS-HPXML default (see &lt;a href='https://openstudio-hpxml.readthedocs.io/en/v1.7.0/workflow_inputs.html#whole-house-fan'&gt;Whole House Fan&lt;/a&gt;) is used.</description>
      <type>Double</type>
      <units>W</units>
      <required>false</required>
      <model_dependent>false</model_dependent>
    </argument>
    <argument>
      <name>water_heater_type</name>
      <display_name>Water Heater: Type</display_name>
      <description>The type of water heater. Use 'none' if there is no water heater.</description>
      <type>Choice</type>
      <required>true</required>
      <model_dependent>false</model_dependent>
      <default_value>storage water heater</default_value>
      <choices>
        <choice>
          <value>none</value>
          <display_name>none</display_name>
        </choice>
        <choice>
          <value>storage water heater</value>
          <display_name>storage water heater</display_name>
        </choice>
        <choice>
          <value>instantaneous water heater</value>
          <display_name>instantaneous water heater</display_name>
        </choice>
        <choice>
          <value>heat pump water heater</value>
          <display_name>heat pump water heater</display_name>
        </choice>
        <choice>
          <value>space-heating boiler with storage tank</value>
          <display_name>space-heating boiler with storage tank</display_name>
        </choice>
        <choice>
          <value>space-heating boiler with tankless coil</value>
          <display_name>space-heating boiler with tankless coil</display_name>
        </choice>
      </choices>
    </argument>
    <argument>
      <name>water_heater_fuel_type</name>
      <display_name>Water Heater: Fuel Type</display_name>
      <description>The fuel type of water heater. Ignored for heat pump water heater.</description>
      <type>Choice</type>
      <required>true</required>
      <model_dependent>false</model_dependent>
      <default_value>natural gas</default_value>
      <choices>
        <choice>
          <value>electricity</value>
          <display_name>electricity</display_name>
        </choice>
        <choice>
          <value>natural gas</value>
          <display_name>natural gas</display_name>
        </choice>
        <choice>
          <value>fuel oil</value>
          <display_name>fuel oil</display_name>
        </choice>
        <choice>
          <value>propane</value>
          <display_name>propane</display_name>
        </choice>
        <choice>
          <value>wood</value>
          <display_name>wood</display_name>
        </choice>
        <choice>
          <value>coal</value>
          <display_name>coal</display_name>
        </choice>
      </choices>
    </argument>
    <argument>
      <name>water_heater_location</name>
      <display_name>Water Heater: Location</display_name>
      <description>The location of water heater. If not provided, the OS-HPXML default (see &lt;a href='https://openstudio-hpxml.readthedocs.io/en/v1.7.0/workflow_inputs.html#hpxml-water-heating-systems'&gt;HPXML Water Heating Systems&lt;/a&gt;) is used.</description>
      <type>Choice</type>
      <required>false</required>
      <model_dependent>false</model_dependent>
      <choices>
        <choice>
          <value>conditioned space</value>
          <display_name>conditioned space</display_name>
        </choice>
        <choice>
          <value>basement - conditioned</value>
          <display_name>basement - conditioned</display_name>
        </choice>
        <choice>
          <value>basement - unconditioned</value>
          <display_name>basement - unconditioned</display_name>
        </choice>
        <choice>
          <value>garage</value>
          <display_name>garage</display_name>
        </choice>
        <choice>
          <value>attic</value>
          <display_name>attic</display_name>
        </choice>
        <choice>
          <value>attic - vented</value>
          <display_name>attic - vented</display_name>
        </choice>
        <choice>
          <value>attic - unvented</value>
          <display_name>attic - unvented</display_name>
        </choice>
        <choice>
          <value>crawlspace</value>
          <display_name>crawlspace</display_name>
        </choice>
        <choice>
          <value>crawlspace - vented</value>
          <display_name>crawlspace - vented</display_name>
        </choice>
        <choice>
          <value>crawlspace - unvented</value>
          <display_name>crawlspace - unvented</display_name>
        </choice>
        <choice>
          <value>crawlspace - conditioned</value>
          <display_name>crawlspace - conditioned</display_name>
        </choice>
        <choice>
          <value>other exterior</value>
          <display_name>other exterior</display_name>
        </choice>
        <choice>
          <value>other housing unit</value>
          <display_name>other housing unit</display_name>
        </choice>
        <choice>
          <value>other heated space</value>
          <display_name>other heated space</display_name>
        </choice>
        <choice>
          <value>other multifamily buffer space</value>
          <display_name>other multifamily buffer space</display_name>
        </choice>
        <choice>
          <value>other non-freezing space</value>
          <display_name>other non-freezing space</display_name>
        </choice>
      </choices>
    </argument>
    <argument>
      <name>water_heater_tank_volume</name>
      <display_name>Water Heater: Tank Volume</display_name>
      <description>Nominal volume of water heater tank. Only applies to storage water heater, heat pump water heater, and space-heating boiler with storage tank. If not provided, the OS-HPXML default (see &lt;a href='https://openstudio-hpxml.readthedocs.io/en/v1.7.0/workflow_inputs.html#conventional-storage'&gt;Conventional Storage&lt;/a&gt;, &lt;a href='https://openstudio-hpxml.readthedocs.io/en/v1.7.0/workflow_inputs.html#heat-pump'&gt;Heat Pump&lt;/a&gt;, &lt;a href='https://openstudio-hpxml.readthedocs.io/en/v1.7.0/workflow_inputs.html#combi-boiler-w-storage'&gt;Combi Boiler w/ Storage&lt;/a&gt;) is used.</description>
      <type>Double</type>
      <units>gal</units>
      <required>false</required>
      <model_dependent>false</model_dependent>
    </argument>
    <argument>
      <name>water_heater_efficiency_type</name>
      <display_name>Water Heater: Efficiency Type</display_name>
      <description>The efficiency type of water heater. Does not apply to space-heating boilers.</description>
      <type>Choice</type>
      <required>true</required>
      <model_dependent>false</model_dependent>
      <default_value>EnergyFactor</default_value>
      <choices>
        <choice>
          <value>EnergyFactor</value>
          <display_name>EnergyFactor</display_name>
        </choice>
        <choice>
          <value>UniformEnergyFactor</value>
          <display_name>UniformEnergyFactor</display_name>
        </choice>
      </choices>
    </argument>
    <argument>
      <name>water_heater_efficiency</name>
      <display_name>Water Heater: Efficiency</display_name>
      <description>Rated Energy Factor or Uniform Energy Factor. Does not apply to space-heating boilers.</description>
      <type>Double</type>
      <required>true</required>
      <model_dependent>false</model_dependent>
      <default_value>0.67</default_value>
    </argument>
    <argument>
      <name>water_heater_usage_bin</name>
      <display_name>Water Heater: Usage Bin</display_name>
      <description>The usage of the water heater. Only applies if Efficiency Type is UniformEnergyFactor and Type is not instantaneous water heater. Does not apply to space-heating boilers. If not provided, the OS-HPXML default (see &lt;a href='https://openstudio-hpxml.readthedocs.io/en/v1.7.0/workflow_inputs.html#conventional-storage'&gt;Conventional Storage&lt;/a&gt;, &lt;a href='https://openstudio-hpxml.readthedocs.io/en/v1.7.0/workflow_inputs.html#heat-pump'&gt;Heat Pump&lt;/a&gt;) is used.</description>
      <type>Choice</type>
      <required>false</required>
      <model_dependent>false</model_dependent>
      <choices>
        <choice>
          <value>very small</value>
          <display_name>very small</display_name>
        </choice>
        <choice>
          <value>low</value>
          <display_name>low</display_name>
        </choice>
        <choice>
          <value>medium</value>
          <display_name>medium</display_name>
        </choice>
        <choice>
          <value>high</value>
          <display_name>high</display_name>
        </choice>
      </choices>
    </argument>
    <argument>
      <name>water_heater_recovery_efficiency</name>
      <display_name>Water Heater: Recovery Efficiency</display_name>
      <description>Ratio of energy delivered to water heater to the energy content of the fuel consumed by the water heater. Only used for non-electric storage water heaters. If not provided, the OS-HPXML default (see &lt;a href='https://openstudio-hpxml.readthedocs.io/en/v1.7.0/workflow_inputs.html#conventional-storage'&gt;Conventional Storage&lt;/a&gt;) is used.</description>
      <type>Double</type>
      <units>Frac</units>
      <required>false</required>
      <model_dependent>false</model_dependent>
    </argument>
    <argument>
      <name>water_heater_heating_capacity</name>
      <display_name>Water Heater: Heating Capacity</display_name>
      <description>Heating capacity. Only applies to storage water heater. If not provided, the OS-HPXML default (see &lt;a href='https://openstudio-hpxml.readthedocs.io/en/v1.7.0/workflow_inputs.html#conventional-storage'&gt;Conventional Storage&lt;/a&gt;) is used.</description>
      <type>Double</type>
      <units>Btu/hr</units>
      <required>false</required>
      <model_dependent>false</model_dependent>
    </argument>
    <argument>
      <name>water_heater_standby_loss</name>
      <display_name>Water Heater: Standby Loss</display_name>
      <description>The standby loss of water heater. Only applies to space-heating boilers. If not provided, the OS-HPXML default (see &lt;a href='https://openstudio-hpxml.readthedocs.io/en/v1.7.0/workflow_inputs.html#combi-boiler-w-storage'&gt;Combi Boiler w/ Storage&lt;/a&gt;) is used.</description>
      <type>Double</type>
      <units>deg-F/hr</units>
      <required>false</required>
      <model_dependent>false</model_dependent>
    </argument>
    <argument>
      <name>water_heater_jacket_rvalue</name>
      <display_name>Water Heater: Jacket R-value</display_name>
      <description>The jacket R-value of water heater. Doesn't apply to instantaneous water heater or space-heating boiler with tankless coil. If not provided, defaults to no jacket insulation.</description>
      <type>Double</type>
      <units>h-ft^2-R/Btu</units>
      <required>false</required>
      <model_dependent>false</model_dependent>
    </argument>
    <argument>
      <name>water_heater_setpoint_temperature</name>
      <display_name>Water Heater: Setpoint Temperature</display_name>
      <description>The setpoint temperature of water heater. If not provided, the OS-HPXML default (see &lt;a href='https://openstudio-hpxml.readthedocs.io/en/v1.7.0/workflow_inputs.html#hpxml-water-heating-systems'&gt;HPXML Water Heating Systems&lt;/a&gt;) is used.</description>
      <type>Double</type>
      <units>deg-F</units>
      <required>false</required>
      <model_dependent>false</model_dependent>
    </argument>
    <argument>
      <name>water_heater_num_units_served</name>
      <display_name>Water Heater: Number of Units Served</display_name>
      <description>Number of dwelling units served (directly or indirectly) by the water heater. Must be 1 if single-family detached. Used to apportion water heater tank losses to the unit.</description>
      <type>Integer</type>
      <units>#</units>
      <required>true</required>
      <model_dependent>false</model_dependent>
      <default_value>1</default_value>
    </argument>
    <argument>
      <name>water_heater_uses_desuperheater</name>
      <display_name>Water Heater: Uses Desuperheater</display_name>
      <description>Requires that the dwelling unit has a air-to-air, mini-split, or ground-to-air heat pump or a central air conditioner or mini-split air conditioner. If not provided, assumes no desuperheater.</description>
      <type>Boolean</type>
      <required>false</required>
      <model_dependent>false</model_dependent>
      <choices>
        <choice>
          <value>true</value>
          <display_name>true</display_name>
        </choice>
        <choice>
          <value>false</value>
          <display_name>false</display_name>
        </choice>
      </choices>
    </argument>
    <argument>
      <name>water_heater_tank_model_type</name>
      <display_name>Water Heater: Tank Type</display_name>
      <description>Type of tank model to use. The 'stratified' tank generally provide more accurate results, but may significantly increase run time. Applies only to storage water heater. If not provided, the OS-HPXML default (see &lt;a href='https://openstudio-hpxml.readthedocs.io/en/v1.7.0/workflow_inputs.html#conventional-storage'&gt;Conventional Storage&lt;/a&gt;) is used.</description>
      <type>Choice</type>
      <required>false</required>
      <model_dependent>false</model_dependent>
      <choices>
        <choice>
          <value>mixed</value>
          <display_name>mixed</display_name>
        </choice>
        <choice>
          <value>stratified</value>
          <display_name>stratified</display_name>
        </choice>
      </choices>
    </argument>
    <argument>
      <name>water_heater_operating_mode</name>
      <display_name>Water Heater: Operating Mode</display_name>
      <description>The water heater operating mode. The 'heat pump only' option only uses the heat pump, while 'hybrid/auto' allows the backup electric resistance to come on in high demand situations. This is ignored if a scheduled operating mode type is selected. Applies only to heat pump water heater. If not provided, the OS-HPXML default (see &lt;a href='https://openstudio-hpxml.readthedocs.io/en/v1.7.0/workflow_inputs.html#heat-pump'&gt;Heat Pump&lt;/a&gt;) is used.</description>
      <type>Choice</type>
      <required>false</required>
      <model_dependent>false</model_dependent>
      <choices>
        <choice>
          <value>hybrid/auto</value>
          <display_name>hybrid/auto</display_name>
        </choice>
        <choice>
          <value>heat pump only</value>
          <display_name>heat pump only</display_name>
        </choice>
      </choices>
    </argument>
    <argument>
      <name>hot_water_distribution_system_type</name>
      <display_name>Hot Water Distribution: System Type</display_name>
      <description>The type of the hot water distribution system.</description>
      <type>Choice</type>
      <required>true</required>
      <model_dependent>false</model_dependent>
      <default_value>Standard</default_value>
      <choices>
        <choice>
          <value>Standard</value>
          <display_name>Standard</display_name>
        </choice>
        <choice>
          <value>Recirculation</value>
          <display_name>Recirculation</display_name>
        </choice>
      </choices>
    </argument>
    <argument>
      <name>hot_water_distribution_standard_piping_length</name>
      <display_name>Hot Water Distribution: Standard Piping Length</display_name>
      <description>If the distribution system is Standard, the length of the piping. If not provided, the OS-HPXML default (see &lt;a href='https://openstudio-hpxml.readthedocs.io/en/v1.7.0/workflow_inputs.html#standard'&gt;Standard&lt;/a&gt;) is used.</description>
      <type>Double</type>
      <units>ft</units>
      <required>false</required>
      <model_dependent>false</model_dependent>
    </argument>
    <argument>
      <name>hot_water_distribution_recirc_control_type</name>
      <display_name>Hot Water Distribution: Recirculation Control Type</display_name>
      <description>If the distribution system is Recirculation, the type of hot water recirculation control, if any.</description>
      <type>Choice</type>
      <required>false</required>
      <model_dependent>false</model_dependent>
      <default_value>no control</default_value>
      <choices>
        <choice>
          <value>no control</value>
          <display_name>no control</display_name>
        </choice>
        <choice>
          <value>timer</value>
          <display_name>timer</display_name>
        </choice>
        <choice>
          <value>temperature</value>
          <display_name>temperature</display_name>
        </choice>
        <choice>
          <value>presence sensor demand control</value>
          <display_name>presence sensor demand control</display_name>
        </choice>
        <choice>
          <value>manual demand control</value>
          <display_name>manual demand control</display_name>
        </choice>
      </choices>
    </argument>
    <argument>
      <name>hot_water_distribution_recirc_piping_length</name>
      <display_name>Hot Water Distribution: Recirculation Piping Length</display_name>
      <description>If the distribution system is Recirculation, the length of the recirculation piping. If not provided, the OS-HPXML default (see &lt;a href='https://openstudio-hpxml.readthedocs.io/en/v1.7.0/workflow_inputs.html#recirculation'&gt;Recirculation&lt;/a&gt;) is used.</description>
      <type>Double</type>
      <units>ft</units>
      <required>false</required>
      <model_dependent>false</model_dependent>
    </argument>
    <argument>
      <name>hot_water_distribution_recirc_branch_piping_length</name>
      <display_name>Hot Water Distribution: Recirculation Branch Piping Length</display_name>
      <description>If the distribution system is Recirculation, the length of the recirculation branch piping. If not provided, the OS-HPXML default (see &lt;a href='https://openstudio-hpxml.readthedocs.io/en/v1.7.0/workflow_inputs.html#recirculation'&gt;Recirculation&lt;/a&gt;) is used.</description>
      <type>Double</type>
      <units>ft</units>
      <required>false</required>
      <model_dependent>false</model_dependent>
    </argument>
    <argument>
      <name>hot_water_distribution_recirc_pump_power</name>
      <display_name>Hot Water Distribution: Recirculation Pump Power</display_name>
      <description>If the distribution system is Recirculation, the recirculation pump power. If not provided, the OS-HPXML default (see &lt;a href='https://openstudio-hpxml.readthedocs.io/en/v1.7.0/workflow_inputs.html#recirculation'&gt;Recirculation&lt;/a&gt;) is used.</description>
      <type>Double</type>
      <units>W</units>
      <required>false</required>
      <model_dependent>false</model_dependent>
    </argument>
    <argument>
      <name>hot_water_distribution_pipe_r</name>
      <display_name>Hot Water Distribution: Pipe Insulation Nominal R-Value</display_name>
      <description>Nominal R-value of the pipe insulation. If not provided, the OS-HPXML default (see &lt;a href='https://openstudio-hpxml.readthedocs.io/en/v1.7.0/workflow_inputs.html#hpxml-hot-water-distribution'&gt;HPXML Hot Water Distribution&lt;/a&gt;) is used.</description>
      <type>Double</type>
      <units>h-ft^2-R/Btu</units>
      <required>false</required>
      <model_dependent>false</model_dependent>
    </argument>
    <argument>
      <name>dwhr_facilities_connected</name>
      <display_name>Drain Water Heat Recovery: Facilities Connected</display_name>
      <description>Which facilities are connected for the drain water heat recovery. Use 'none' if there is no drain water heat recovery system.</description>
      <type>Choice</type>
      <required>true</required>
      <model_dependent>false</model_dependent>
      <default_value>none</default_value>
      <choices>
        <choice>
          <value>none</value>
          <display_name>none</display_name>
        </choice>
        <choice>
          <value>one</value>
          <display_name>one</display_name>
        </choice>
        <choice>
          <value>all</value>
          <display_name>all</display_name>
        </choice>
      </choices>
    </argument>
    <argument>
      <name>dwhr_equal_flow</name>
      <display_name>Drain Water Heat Recovery: Equal Flow</display_name>
      <description>Whether the drain water heat recovery has equal flow.</description>
      <type>Boolean</type>
      <required>false</required>
      <model_dependent>false</model_dependent>
      <default_value>true</default_value>
      <choices>
        <choice>
          <value>true</value>
          <display_name>true</display_name>
        </choice>
        <choice>
          <value>false</value>
          <display_name>false</display_name>
        </choice>
      </choices>
    </argument>
    <argument>
      <name>dwhr_efficiency</name>
      <display_name>Drain Water Heat Recovery: Efficiency</display_name>
      <description>The efficiency of the drain water heat recovery.</description>
      <type>Double</type>
      <units>Frac</units>
      <required>false</required>
      <model_dependent>false</model_dependent>
      <default_value>0.55</default_value>
    </argument>
    <argument>
      <name>water_fixtures_shower_low_flow</name>
      <display_name>Hot Water Fixtures: Is Shower Low Flow</display_name>
      <description>Whether the shower fixture is low flow.</description>
      <type>Boolean</type>
      <required>true</required>
      <model_dependent>false</model_dependent>
      <default_value>false</default_value>
      <choices>
        <choice>
          <value>true</value>
          <display_name>true</display_name>
        </choice>
        <choice>
          <value>false</value>
          <display_name>false</display_name>
        </choice>
      </choices>
    </argument>
    <argument>
      <name>water_fixtures_sink_low_flow</name>
      <display_name>Hot Water Fixtures: Is Sink Low Flow</display_name>
      <description>Whether the sink fixture is low flow.</description>
      <type>Boolean</type>
      <required>true</required>
      <model_dependent>false</model_dependent>
      <default_value>false</default_value>
      <choices>
        <choice>
          <value>true</value>
          <display_name>true</display_name>
        </choice>
        <choice>
          <value>false</value>
          <display_name>false</display_name>
        </choice>
      </choices>
    </argument>
    <argument>
      <name>water_fixtures_usage_multiplier</name>
      <display_name>Hot Water Fixtures: Usage Multiplier</display_name>
      <description>Multiplier on the hot water usage that can reflect, e.g., high/low usage occupants. If not provided, the OS-HPXML default (see &lt;a href='https://openstudio-hpxml.readthedocs.io/en/v1.7.0/workflow_inputs.html#hpxml-water-fixtures'&gt;HPXML Water Fixtures&lt;/a&gt;) is used.</description>
      <type>Double</type>
      <required>false</required>
      <model_dependent>false</model_dependent>
    </argument>
    <argument>
      <name>solar_thermal_system_type</name>
      <display_name>Solar Thermal: System Type</display_name>
      <description>The type of solar thermal system. Use 'none' if there is no solar thermal system.</description>
      <type>Choice</type>
      <required>true</required>
      <model_dependent>false</model_dependent>
      <default_value>none</default_value>
      <choices>
        <choice>
          <value>none</value>
          <display_name>none</display_name>
        </choice>
        <choice>
          <value>hot water</value>
          <display_name>hot water</display_name>
        </choice>
      </choices>
    </argument>
    <argument>
      <name>solar_thermal_collector_area</name>
      <display_name>Solar Thermal: Collector Area</display_name>
      <description>The collector area of the solar thermal system.</description>
      <type>Double</type>
      <units>ft^2</units>
      <required>true</required>
      <model_dependent>false</model_dependent>
      <default_value>40</default_value>
    </argument>
    <argument>
      <name>solar_thermal_collector_loop_type</name>
      <display_name>Solar Thermal: Collector Loop Type</display_name>
      <description>The collector loop type of the solar thermal system.</description>
      <type>Choice</type>
      <required>true</required>
      <model_dependent>false</model_dependent>
      <default_value>liquid direct</default_value>
      <choices>
        <choice>
          <value>liquid direct</value>
          <display_name>liquid direct</display_name>
        </choice>
        <choice>
          <value>liquid indirect</value>
          <display_name>liquid indirect</display_name>
        </choice>
        <choice>
          <value>passive thermosyphon</value>
          <display_name>passive thermosyphon</display_name>
        </choice>
      </choices>
    </argument>
    <argument>
      <name>solar_thermal_collector_type</name>
      <display_name>Solar Thermal: Collector Type</display_name>
      <description>The collector type of the solar thermal system.</description>
      <type>Choice</type>
      <required>true</required>
      <model_dependent>false</model_dependent>
      <default_value>evacuated tube</default_value>
      <choices>
        <choice>
          <value>evacuated tube</value>
          <display_name>evacuated tube</display_name>
        </choice>
        <choice>
          <value>single glazing black</value>
          <display_name>single glazing black</display_name>
        </choice>
        <choice>
          <value>double glazing black</value>
          <display_name>double glazing black</display_name>
        </choice>
        <choice>
          <value>integrated collector storage</value>
          <display_name>integrated collector storage</display_name>
        </choice>
      </choices>
    </argument>
    <argument>
      <name>solar_thermal_collector_azimuth</name>
      <display_name>Solar Thermal: Collector Azimuth</display_name>
      <description>The collector azimuth of the solar thermal system. Azimuth is measured clockwise from north (e.g., North=0, East=90, South=180, West=270).</description>
      <type>Double</type>
      <units>degrees</units>
      <required>true</required>
      <model_dependent>false</model_dependent>
      <default_value>180</default_value>
    </argument>
    <argument>
      <name>solar_thermal_collector_tilt</name>
      <display_name>Solar Thermal: Collector Tilt</display_name>
      <description>The collector tilt of the solar thermal system. Can also enter, e.g., RoofPitch, RoofPitch+20, Latitude, Latitude-15, etc.</description>
      <type>String</type>
      <units>degrees</units>
      <required>true</required>
      <model_dependent>false</model_dependent>
      <default_value>RoofPitch</default_value>
    </argument>
    <argument>
      <name>solar_thermal_collector_rated_optical_efficiency</name>
      <display_name>Solar Thermal: Collector Rated Optical Efficiency</display_name>
      <description>The collector rated optical efficiency of the solar thermal system.</description>
      <type>Double</type>
      <units>Frac</units>
      <required>true</required>
      <model_dependent>false</model_dependent>
      <default_value>0.5</default_value>
    </argument>
    <argument>
      <name>solar_thermal_collector_rated_thermal_losses</name>
      <display_name>Solar Thermal: Collector Rated Thermal Losses</display_name>
      <description>The collector rated thermal losses of the solar thermal system.</description>
      <type>Double</type>
      <units>Btu/hr-ft^2-R</units>
      <required>true</required>
      <model_dependent>false</model_dependent>
      <default_value>0.2799</default_value>
    </argument>
    <argument>
      <name>solar_thermal_storage_volume</name>
      <display_name>Solar Thermal: Storage Volume</display_name>
      <description>The storage volume of the solar thermal system. If not provided, the OS-HPXML default (see &lt;a href='https://openstudio-hpxml.readthedocs.io/en/v1.7.0/workflow_inputs.html#detailed-inputs'&gt;Detailed Inputs&lt;/a&gt;) is used.</description>
      <type>Double</type>
      <units>gal</units>
      <required>false</required>
      <model_dependent>false</model_dependent>
    </argument>
    <argument>
      <name>solar_thermal_solar_fraction</name>
      <display_name>Solar Thermal: Solar Fraction</display_name>
      <description>The solar fraction of the solar thermal system. If provided, overrides all other solar thermal inputs.</description>
      <type>Double</type>
      <units>Frac</units>
      <required>true</required>
      <model_dependent>false</model_dependent>
      <default_value>0</default_value>
    </argument>
    <argument>
      <name>pv_system_present</name>
      <display_name>PV System: Present</display_name>
      <description>Whether there is a PV system present.</description>
      <type>Boolean</type>
      <required>true</required>
      <model_dependent>false</model_dependent>
      <default_value>false</default_value>
      <choices>
        <choice>
          <value>true</value>
          <display_name>true</display_name>
        </choice>
        <choice>
          <value>false</value>
          <display_name>false</display_name>
        </choice>
      </choices>
    </argument>
    <argument>
      <name>pv_system_module_type</name>
      <display_name>PV System: Module Type</display_name>
      <description>Module type of the PV system. If not provided, the OS-HPXML default (see &lt;a href='https://openstudio-hpxml.readthedocs.io/en/v1.7.0/workflow_inputs.html#hpxml-photovoltaics'&gt;HPXML Photovoltaics&lt;/a&gt;) is used.</description>
      <type>Choice</type>
      <required>false</required>
      <model_dependent>false</model_dependent>
      <choices>
        <choice>
          <value>standard</value>
          <display_name>standard</display_name>
        </choice>
        <choice>
          <value>premium</value>
          <display_name>premium</display_name>
        </choice>
        <choice>
          <value>thin film</value>
          <display_name>thin film</display_name>
        </choice>
      </choices>
    </argument>
    <argument>
      <name>pv_system_location</name>
      <display_name>PV System: Location</display_name>
      <description>Location of the PV system. If not provided, the OS-HPXML default (see &lt;a href='https://openstudio-hpxml.readthedocs.io/en/v1.7.0/workflow_inputs.html#hpxml-photovoltaics'&gt;HPXML Photovoltaics&lt;/a&gt;) is used.</description>
      <type>Choice</type>
      <required>false</required>
      <model_dependent>false</model_dependent>
      <choices>
        <choice>
          <value>roof</value>
          <display_name>roof</display_name>
        </choice>
        <choice>
          <value>ground</value>
          <display_name>ground</display_name>
        </choice>
      </choices>
    </argument>
    <argument>
      <name>pv_system_tracking</name>
      <display_name>PV System: Tracking</display_name>
      <description>Type of tracking for the PV system. If not provided, the OS-HPXML default (see &lt;a href='https://openstudio-hpxml.readthedocs.io/en/v1.7.0/workflow_inputs.html#hpxml-photovoltaics'&gt;HPXML Photovoltaics&lt;/a&gt;) is used.</description>
      <type>Choice</type>
      <required>false</required>
      <model_dependent>false</model_dependent>
      <choices>
        <choice>
          <value>fixed</value>
          <display_name>fixed</display_name>
        </choice>
        <choice>
          <value>1-axis</value>
          <display_name>1-axis</display_name>
        </choice>
        <choice>
          <value>1-axis backtracked</value>
          <display_name>1-axis backtracked</display_name>
        </choice>
        <choice>
          <value>2-axis</value>
          <display_name>2-axis</display_name>
        </choice>
      </choices>
    </argument>
    <argument>
      <name>pv_system_array_azimuth</name>
      <display_name>PV System: Array Azimuth</display_name>
      <description>Array azimuth of the PV system. Azimuth is measured clockwise from north (e.g., North=0, East=90, South=180, West=270).</description>
      <type>Double</type>
      <units>degrees</units>
      <required>true</required>
      <model_dependent>false</model_dependent>
      <default_value>180</default_value>
    </argument>
    <argument>
      <name>pv_system_array_tilt</name>
      <display_name>PV System: Array Tilt</display_name>
      <description>Array tilt of the PV system. Can also enter, e.g., RoofPitch, RoofPitch+20, Latitude, Latitude-15, etc.</description>
      <type>String</type>
      <units>degrees</units>
      <required>true</required>
      <model_dependent>false</model_dependent>
      <default_value>RoofPitch</default_value>
    </argument>
    <argument>
      <name>pv_system_max_power_output</name>
      <display_name>PV System: Maximum Power Output</display_name>
      <description>Maximum power output of the PV system. For a shared system, this is the total building maximum power output.</description>
      <type>Double</type>
      <units>W</units>
      <required>true</required>
      <model_dependent>false</model_dependent>
      <default_value>4000</default_value>
    </argument>
    <argument>
      <name>pv_system_inverter_efficiency</name>
      <display_name>PV System: Inverter Efficiency</display_name>
      <description>Inverter efficiency of the PV system. If there are two PV systems, this will apply to both. If not provided, the OS-HPXML default (see &lt;a href='https://openstudio-hpxml.readthedocs.io/en/v1.7.0/workflow_inputs.html#hpxml-photovoltaics'&gt;HPXML Photovoltaics&lt;/a&gt;) is used.</description>
      <type>Double</type>
      <units>Frac</units>
      <required>false</required>
      <model_dependent>false</model_dependent>
    </argument>
    <argument>
      <name>pv_system_system_losses_fraction</name>
      <display_name>PV System: System Losses Fraction</display_name>
      <description>System losses fraction of the PV system. If there are two PV systems, this will apply to both. If not provided, the OS-HPXML default (see &lt;a href='https://openstudio-hpxml.readthedocs.io/en/v1.7.0/workflow_inputs.html#hpxml-photovoltaics'&gt;HPXML Photovoltaics&lt;/a&gt;) is used.</description>
      <type>Double</type>
      <units>Frac</units>
      <required>false</required>
      <model_dependent>false</model_dependent>
    </argument>
    <argument>
      <name>pv_system_num_bedrooms_served</name>
      <display_name>PV System: Number of Bedrooms Served</display_name>
      <description>Number of bedrooms served by PV system. Required if single-family attached or apartment unit. Used to apportion PV generation to the unit of a SFA/MF building. If there are two PV systems, this will apply to both.</description>
      <type>Integer</type>
      <units>#</units>
      <required>false</required>
      <model_dependent>false</model_dependent>
    </argument>
    <argument>
      <name>pv_system_2_present</name>
      <display_name>PV System 2: Present</display_name>
      <description>Whether there is a second PV system present.</description>
      <type>Boolean</type>
      <required>true</required>
      <model_dependent>false</model_dependent>
      <default_value>false</default_value>
      <choices>
        <choice>
          <value>true</value>
          <display_name>true</display_name>
        </choice>
        <choice>
          <value>false</value>
          <display_name>false</display_name>
        </choice>
      </choices>
    </argument>
    <argument>
      <name>pv_system_2_module_type</name>
      <display_name>PV System 2: Module Type</display_name>
      <description>Module type of the second PV system. If not provided, the OS-HPXML default (see &lt;a href='https://openstudio-hpxml.readthedocs.io/en/v1.7.0/workflow_inputs.html#hpxml-photovoltaics'&gt;HPXML Photovoltaics&lt;/a&gt;) is used.</description>
      <type>Choice</type>
      <required>false</required>
      <model_dependent>false</model_dependent>
      <choices>
        <choice>
          <value>standard</value>
          <display_name>standard</display_name>
        </choice>
        <choice>
          <value>premium</value>
          <display_name>premium</display_name>
        </choice>
        <choice>
          <value>thin film</value>
          <display_name>thin film</display_name>
        </choice>
      </choices>
    </argument>
    <argument>
      <name>pv_system_2_location</name>
      <display_name>PV System 2: Location</display_name>
      <description>Location of the second PV system. If not provided, the OS-HPXML default (see &lt;a href='https://openstudio-hpxml.readthedocs.io/en/v1.7.0/workflow_inputs.html#hpxml-photovoltaics'&gt;HPXML Photovoltaics&lt;/a&gt;) is used.</description>
      <type>Choice</type>
      <required>false</required>
      <model_dependent>false</model_dependent>
      <choices>
        <choice>
          <value>roof</value>
          <display_name>roof</display_name>
        </choice>
        <choice>
          <value>ground</value>
          <display_name>ground</display_name>
        </choice>
      </choices>
    </argument>
    <argument>
      <name>pv_system_2_tracking</name>
      <display_name>PV System 2: Tracking</display_name>
      <description>Type of tracking for the second PV system. If not provided, the OS-HPXML default (see &lt;a href='https://openstudio-hpxml.readthedocs.io/en/v1.7.0/workflow_inputs.html#hpxml-photovoltaics'&gt;HPXML Photovoltaics&lt;/a&gt;) is used.</description>
      <type>Choice</type>
      <required>false</required>
      <model_dependent>false</model_dependent>
      <choices>
        <choice>
          <value>fixed</value>
          <display_name>fixed</display_name>
        </choice>
        <choice>
          <value>1-axis</value>
          <display_name>1-axis</display_name>
        </choice>
        <choice>
          <value>1-axis backtracked</value>
          <display_name>1-axis backtracked</display_name>
        </choice>
        <choice>
          <value>2-axis</value>
          <display_name>2-axis</display_name>
        </choice>
      </choices>
    </argument>
    <argument>
      <name>pv_system_2_array_azimuth</name>
      <display_name>PV System 2: Array Azimuth</display_name>
      <description>Array azimuth of the second PV system. Azimuth is measured clockwise from north (e.g., North=0, East=90, South=180, West=270).</description>
      <type>Double</type>
      <units>degrees</units>
      <required>true</required>
      <model_dependent>false</model_dependent>
      <default_value>180</default_value>
    </argument>
    <argument>
      <name>pv_system_2_array_tilt</name>
      <display_name>PV System 2: Array Tilt</display_name>
      <description>Array tilt of the second PV system. Can also enter, e.g., RoofPitch, RoofPitch+20, Latitude, Latitude-15, etc.</description>
      <type>String</type>
      <units>degrees</units>
      <required>true</required>
      <model_dependent>false</model_dependent>
      <default_value>RoofPitch</default_value>
    </argument>
    <argument>
      <name>pv_system_2_max_power_output</name>
      <display_name>PV System 2: Maximum Power Output</display_name>
      <description>Maximum power output of the second PV system. For a shared system, this is the total building maximum power output.</description>
      <type>Double</type>
      <units>W</units>
      <required>true</required>
      <model_dependent>false</model_dependent>
      <default_value>4000</default_value>
    </argument>
    <argument>
      <name>battery_present</name>
      <display_name>Battery: Present</display_name>
      <description>Whether there is a lithium ion battery present.</description>
      <type>Boolean</type>
      <required>true</required>
      <model_dependent>false</model_dependent>
      <default_value>false</default_value>
      <choices>
        <choice>
          <value>true</value>
          <display_name>true</display_name>
        </choice>
        <choice>
          <value>false</value>
          <display_name>false</display_name>
        </choice>
      </choices>
    </argument>
    <argument>
      <name>battery_location</name>
      <display_name>Battery: Location</display_name>
      <description>The space type for the lithium ion battery location. If not provided, the OS-HPXML default (see &lt;a href='https://openstudio-hpxml.readthedocs.io/en/v1.7.0/workflow_inputs.html#hpxml-batteries'&gt;HPXML Batteries&lt;/a&gt;) is used.</description>
      <type>Choice</type>
      <required>false</required>
      <model_dependent>false</model_dependent>
      <choices>
        <choice>
          <value>conditioned space</value>
          <display_name>conditioned space</display_name>
        </choice>
        <choice>
          <value>basement - conditioned</value>
          <display_name>basement - conditioned</display_name>
        </choice>
        <choice>
          <value>basement - unconditioned</value>
          <display_name>basement - unconditioned</display_name>
        </choice>
        <choice>
          <value>crawlspace</value>
          <display_name>crawlspace</display_name>
        </choice>
        <choice>
          <value>crawlspace - vented</value>
          <display_name>crawlspace - vented</display_name>
        </choice>
        <choice>
          <value>crawlspace - unvented</value>
          <display_name>crawlspace - unvented</display_name>
        </choice>
        <choice>
          <value>crawlspace - conditioned</value>
          <display_name>crawlspace - conditioned</display_name>
        </choice>
        <choice>
          <value>attic</value>
          <display_name>attic</display_name>
        </choice>
        <choice>
          <value>attic - vented</value>
          <display_name>attic - vented</display_name>
        </choice>
        <choice>
          <value>attic - unvented</value>
          <display_name>attic - unvented</display_name>
        </choice>
        <choice>
          <value>garage</value>
          <display_name>garage</display_name>
        </choice>
        <choice>
          <value>outside</value>
          <display_name>outside</display_name>
        </choice>
      </choices>
    </argument>
    <argument>
      <name>battery_power</name>
      <display_name>Battery: Rated Power Output</display_name>
      <description>The rated power output of the lithium ion battery. If not provided, the OS-HPXML default (see &lt;a href='https://openstudio-hpxml.readthedocs.io/en/v1.7.0/workflow_inputs.html#hpxml-batteries'&gt;HPXML Batteries&lt;/a&gt;) is used.</description>
      <type>Double</type>
      <units>W</units>
      <required>false</required>
      <model_dependent>false</model_dependent>
    </argument>
    <argument>
      <name>battery_capacity</name>
      <display_name>Battery: Nominal Capacity</display_name>
      <description>The nominal capacity of the lithium ion battery. If not provided, the OS-HPXML default (see &lt;a href='https://openstudio-hpxml.readthedocs.io/en/v1.7.0/workflow_inputs.html#hpxml-batteries'&gt;HPXML Batteries&lt;/a&gt;) is used.</description>
      <type>Double</type>
      <units>kWh</units>
      <required>false</required>
      <model_dependent>false</model_dependent>
    </argument>
    <argument>
      <name>battery_usable_capacity</name>
      <display_name>Battery: Usable Capacity</display_name>
      <description>The usable capacity of the lithium ion battery. If not provided, the OS-HPXML default (see &lt;a href='https://openstudio-hpxml.readthedocs.io/en/v1.7.0/workflow_inputs.html#hpxml-batteries'&gt;HPXML Batteries&lt;/a&gt;) is used.</description>
      <type>Double</type>
      <units>kWh</units>
      <required>false</required>
      <model_dependent>false</model_dependent>
    </argument>
    <argument>
      <name>battery_round_trip_efficiency</name>
      <display_name>Battery: Round Trip Efficiency</display_name>
      <description>The round trip efficiency of the lithium ion battery. If not provided, the OS-HPXML default (see &lt;a href='https://openstudio-hpxml.readthedocs.io/en/v1.7.0/workflow_inputs.html#hpxml-batteries'&gt;HPXML Batteries&lt;/a&gt;) is used.</description>
      <type>Double</type>
      <units>Frac</units>
      <required>false</required>
      <model_dependent>false</model_dependent>
    </argument>
    <argument>
      <name>ev_battery_present</name>
      <display_name>Electric Vehicle Battery: Present</display_name>
      <description>Whether there is an electric vehicle battery present.</description>
      <type>Boolean</type>
      <required>false</required>
      <model_dependent>false</model_dependent>
      <default_value>false</default_value>
      <choices>
        <choice>
          <value>true</value>
          <display_name>true</display_name>
        </choice>
        <choice>
          <value>false</value>
          <display_name>false</display_name>
        </choice>
      </choices>
    </argument>
    <argument>
      <name>ev_battery_power</name>
      <display_name>Electric Vehicle Battery: Rated Power Output</display_name>
      <description>The rated power output of the EV battery. If not provided, the OS-HPXML default is used.</description>
      <type>Double</type>
      <units>W</units>
      <required>false</required>
      <model_dependent>false</model_dependent>
    </argument>
    <argument>
      <name>ev_battery_capacity</name>
      <display_name>Electric Vehicle Battery: Nominal Capacity</display_name>
      <description>The nominal capacity of the EV battery. If not provided, the OS-HPXML default is used.</description>
      <type>Double</type>
      <units>kWh</units>
      <required>false</required>
      <model_dependent>false</model_dependent>
    </argument>
    <argument>
      <name>ev_battery_usable_capacity</name>
      <display_name>Electric Vehicle Battery: Usable Capacity</display_name>
      <description>The usable capacity of the EV battery. If not provided, the OS-HPXML default is used.</description>
      <type>Double</type>
      <units>kWh</units>
      <required>false</required>
      <model_dependent>false</model_dependent>
    </argument>
    <argument>
      <name>ev_battery_round_trip_efficiency</name>
      <display_name>Electric Vehicle Battery: Round Trip Efficiency</display_name>
      <description>The round trip efficiency of the EV battery. If not provided, the OS-HPXML default is used.</description>
      <type>Double</type>
      <units>Frac</units>
      <required>false</required>
      <model_dependent>false</model_dependent>
    </argument>
    <argument>
      <name>lighting_present</name>
      <display_name>Lighting: Present</display_name>
      <description>Whether there is lighting energy use.</description>
      <type>Boolean</type>
      <required>true</required>
      <model_dependent>false</model_dependent>
      <default_value>true</default_value>
      <choices>
        <choice>
          <value>true</value>
          <display_name>true</display_name>
        </choice>
        <choice>
          <value>false</value>
          <display_name>false</display_name>
        </choice>
      </choices>
    </argument>
    <argument>
      <name>lighting_interior_fraction_cfl</name>
      <display_name>Lighting: Interior Fraction CFL</display_name>
      <description>Fraction of all lamps (interior) that are compact fluorescent. Lighting not specified as CFL, LFL, or LED is assumed to be incandescent.</description>
      <type>Double</type>
      <required>true</required>
      <model_dependent>false</model_dependent>
      <default_value>0.1</default_value>
    </argument>
    <argument>
      <name>lighting_interior_fraction_lfl</name>
      <display_name>Lighting: Interior Fraction LFL</display_name>
      <description>Fraction of all lamps (interior) that are linear fluorescent. Lighting not specified as CFL, LFL, or LED is assumed to be incandescent.</description>
      <type>Double</type>
      <required>true</required>
      <model_dependent>false</model_dependent>
      <default_value>0</default_value>
    </argument>
    <argument>
      <name>lighting_interior_fraction_led</name>
      <display_name>Lighting: Interior Fraction LED</display_name>
      <description>Fraction of all lamps (interior) that are light emitting diodes. Lighting not specified as CFL, LFL, or LED is assumed to be incandescent.</description>
      <type>Double</type>
      <required>true</required>
      <model_dependent>false</model_dependent>
      <default_value>0</default_value>
    </argument>
    <argument>
      <name>lighting_interior_usage_multiplier</name>
      <display_name>Lighting: Interior Usage Multiplier</display_name>
      <description>Multiplier on the lighting energy usage (interior) that can reflect, e.g., high/low usage occupants. If not provided, the OS-HPXML default (see &lt;a href='https://openstudio-hpxml.readthedocs.io/en/v1.7.0/workflow_inputs.html#hpxml-lighting'&gt;HPXML Lighting&lt;/a&gt;) is used.</description>
      <type>Double</type>
      <required>false</required>
      <model_dependent>false</model_dependent>
    </argument>
    <argument>
      <name>lighting_exterior_fraction_cfl</name>
      <display_name>Lighting: Exterior Fraction CFL</display_name>
      <description>Fraction of all lamps (exterior) that are compact fluorescent. Lighting not specified as CFL, LFL, or LED is assumed to be incandescent.</description>
      <type>Double</type>
      <required>true</required>
      <model_dependent>false</model_dependent>
      <default_value>0</default_value>
    </argument>
    <argument>
      <name>lighting_exterior_fraction_lfl</name>
      <display_name>Lighting: Exterior Fraction LFL</display_name>
      <description>Fraction of all lamps (exterior) that are linear fluorescent. Lighting not specified as CFL, LFL, or LED is assumed to be incandescent.</description>
      <type>Double</type>
      <required>true</required>
      <model_dependent>false</model_dependent>
      <default_value>0</default_value>
    </argument>
    <argument>
      <name>lighting_exterior_fraction_led</name>
      <display_name>Lighting: Exterior Fraction LED</display_name>
      <description>Fraction of all lamps (exterior) that are light emitting diodes. Lighting not specified as CFL, LFL, or LED is assumed to be incandescent.</description>
      <type>Double</type>
      <required>true</required>
      <model_dependent>false</model_dependent>
      <default_value>0</default_value>
    </argument>
    <argument>
      <name>lighting_exterior_usage_multiplier</name>
      <display_name>Lighting: Exterior Usage Multiplier</display_name>
      <description>Multiplier on the lighting energy usage (exterior) that can reflect, e.g., high/low usage occupants. If not provided, the OS-HPXML default (see &lt;a href='https://openstudio-hpxml.readthedocs.io/en/v1.7.0/workflow_inputs.html#hpxml-lighting'&gt;HPXML Lighting&lt;/a&gt;) is used.</description>
      <type>Double</type>
      <required>false</required>
      <model_dependent>false</model_dependent>
    </argument>
    <argument>
      <name>lighting_garage_fraction_cfl</name>
      <display_name>Lighting: Garage Fraction CFL</display_name>
      <description>Fraction of all lamps (garage) that are compact fluorescent. Lighting not specified as CFL, LFL, or LED is assumed to be incandescent.</description>
      <type>Double</type>
      <required>true</required>
      <model_dependent>false</model_dependent>
      <default_value>0</default_value>
    </argument>
    <argument>
      <name>lighting_garage_fraction_lfl</name>
      <display_name>Lighting: Garage Fraction LFL</display_name>
      <description>Fraction of all lamps (garage) that are linear fluorescent. Lighting not specified as CFL, LFL, or LED is assumed to be incandescent.</description>
      <type>Double</type>
      <required>true</required>
      <model_dependent>false</model_dependent>
      <default_value>0</default_value>
    </argument>
    <argument>
      <name>lighting_garage_fraction_led</name>
      <display_name>Lighting: Garage Fraction LED</display_name>
      <description>Fraction of all lamps (garage) that are light emitting diodes. Lighting not specified as CFL, LFL, or LED is assumed to be incandescent.</description>
      <type>Double</type>
      <required>true</required>
      <model_dependent>false</model_dependent>
      <default_value>0</default_value>
    </argument>
    <argument>
      <name>lighting_garage_usage_multiplier</name>
      <display_name>Lighting: Garage Usage Multiplier</display_name>
      <description>Multiplier on the lighting energy usage (garage) that can reflect, e.g., high/low usage occupants. If not provided, the OS-HPXML default (see &lt;a href='https://openstudio-hpxml.readthedocs.io/en/v1.7.0/workflow_inputs.html#hpxml-lighting'&gt;HPXML Lighting&lt;/a&gt;) is used.</description>
      <type>Double</type>
      <required>false</required>
      <model_dependent>false</model_dependent>
    </argument>
    <argument>
      <name>holiday_lighting_present</name>
      <display_name>Holiday Lighting: Present</display_name>
      <description>Whether there is holiday lighting.</description>
      <type>Boolean</type>
      <required>true</required>
      <model_dependent>false</model_dependent>
      <default_value>false</default_value>
      <choices>
        <choice>
          <value>true</value>
          <display_name>true</display_name>
        </choice>
        <choice>
          <value>false</value>
          <display_name>false</display_name>
        </choice>
      </choices>
    </argument>
    <argument>
      <name>holiday_lighting_daily_kwh</name>
      <display_name>Holiday Lighting: Daily Consumption</display_name>
      <description>The daily energy consumption for holiday lighting (exterior). If not provided, the OS-HPXML default (see &lt;a href='https://openstudio-hpxml.readthedocs.io/en/v1.7.0/workflow_inputs.html#hpxml-lighting'&gt;HPXML Lighting&lt;/a&gt;) is used.</description>
      <type>Double</type>
      <units>kWh/day</units>
      <required>false</required>
      <model_dependent>false</model_dependent>
    </argument>
    <argument>
      <name>holiday_lighting_period</name>
      <display_name>Holiday Lighting: Period</display_name>
      <description>Enter a date like 'Nov 25 - Jan 5'. If not provided, the OS-HPXML default (see &lt;a href='https://openstudio-hpxml.readthedocs.io/en/v1.7.0/workflow_inputs.html#hpxml-lighting'&gt;HPXML Lighting&lt;/a&gt;) is used.</description>
      <type>String</type>
      <required>false</required>
      <model_dependent>false</model_dependent>
    </argument>
    <argument>
      <name>dehumidifier_type</name>
      <display_name>Dehumidifier: Type</display_name>
      <description>The type of dehumidifier.</description>
      <type>Choice</type>
      <required>true</required>
      <model_dependent>false</model_dependent>
      <default_value>none</default_value>
      <choices>
        <choice>
          <value>none</value>
          <display_name>none</display_name>
        </choice>
        <choice>
          <value>portable</value>
          <display_name>portable</display_name>
        </choice>
        <choice>
          <value>whole-home</value>
          <display_name>whole-home</display_name>
        </choice>
      </choices>
    </argument>
    <argument>
      <name>dehumidifier_efficiency_type</name>
      <display_name>Dehumidifier: Efficiency Type</display_name>
      <description>The efficiency type of dehumidifier.</description>
      <type>Choice</type>
      <required>true</required>
      <model_dependent>false</model_dependent>
      <default_value>IntegratedEnergyFactor</default_value>
      <choices>
        <choice>
          <value>EnergyFactor</value>
          <display_name>EnergyFactor</display_name>
        </choice>
        <choice>
          <value>IntegratedEnergyFactor</value>
          <display_name>IntegratedEnergyFactor</display_name>
        </choice>
      </choices>
    </argument>
    <argument>
      <name>dehumidifier_efficiency</name>
      <display_name>Dehumidifier: Efficiency</display_name>
      <description>The efficiency of the dehumidifier.</description>
      <type>Double</type>
      <units>liters/kWh</units>
      <required>true</required>
      <model_dependent>false</model_dependent>
      <default_value>1.5</default_value>
    </argument>
    <argument>
      <name>dehumidifier_capacity</name>
      <display_name>Dehumidifier: Capacity</display_name>
      <description>The capacity (water removal rate) of the dehumidifier.</description>
      <type>Double</type>
      <units>pint/day</units>
      <required>true</required>
      <model_dependent>false</model_dependent>
      <default_value>40</default_value>
    </argument>
    <argument>
      <name>dehumidifier_rh_setpoint</name>
      <display_name>Dehumidifier: Relative Humidity Setpoint</display_name>
      <description>The relative humidity setpoint of the dehumidifier.</description>
      <type>Double</type>
      <units>Frac</units>
      <required>true</required>
      <model_dependent>false</model_dependent>
      <default_value>0.5</default_value>
    </argument>
    <argument>
      <name>dehumidifier_fraction_dehumidification_load_served</name>
      <display_name>Dehumidifier: Fraction Dehumidification Load Served</display_name>
      <description>The dehumidification load served fraction of the dehumidifier.</description>
      <type>Double</type>
      <units>Frac</units>
      <required>true</required>
      <model_dependent>false</model_dependent>
      <default_value>1</default_value>
    </argument>
    <argument>
      <name>clothes_washer_present</name>
      <display_name>Clothes Washer: Present</display_name>
      <description>Whether there is a clothes washer present.</description>
      <type>Boolean</type>
      <required>true</required>
      <model_dependent>false</model_dependent>
      <default_value>true</default_value>
      <choices>
        <choice>
          <value>true</value>
          <display_name>true</display_name>
        </choice>
        <choice>
          <value>false</value>
          <display_name>false</display_name>
        </choice>
      </choices>
    </argument>
    <argument>
      <name>clothes_washer_location</name>
      <display_name>Clothes Washer: Location</display_name>
      <description>The space type for the clothes washer location. If not provided, the OS-HPXML default (see &lt;a href='https://openstudio-hpxml.readthedocs.io/en/v1.7.0/workflow_inputs.html#hpxml-clothes-washer'&gt;HPXML Clothes Washer&lt;/a&gt;) is used.</description>
      <type>Choice</type>
      <required>false</required>
      <model_dependent>false</model_dependent>
      <choices>
        <choice>
          <value>conditioned space</value>
          <display_name>conditioned space</display_name>
        </choice>
        <choice>
          <value>basement - conditioned</value>
          <display_name>basement - conditioned</display_name>
        </choice>
        <choice>
          <value>basement - unconditioned</value>
          <display_name>basement - unconditioned</display_name>
        </choice>
        <choice>
          <value>garage</value>
          <display_name>garage</display_name>
        </choice>
        <choice>
          <value>other housing unit</value>
          <display_name>other housing unit</display_name>
        </choice>
        <choice>
          <value>other heated space</value>
          <display_name>other heated space</display_name>
        </choice>
        <choice>
          <value>other multifamily buffer space</value>
          <display_name>other multifamily buffer space</display_name>
        </choice>
        <choice>
          <value>other non-freezing space</value>
          <display_name>other non-freezing space</display_name>
        </choice>
      </choices>
    </argument>
    <argument>
      <name>clothes_washer_efficiency_type</name>
      <display_name>Clothes Washer: Efficiency Type</display_name>
      <description>The efficiency type of the clothes washer.</description>
      <type>Choice</type>
      <required>true</required>
      <model_dependent>false</model_dependent>
      <default_value>IntegratedModifiedEnergyFactor</default_value>
      <choices>
        <choice>
          <value>ModifiedEnergyFactor</value>
          <display_name>ModifiedEnergyFactor</display_name>
        </choice>
        <choice>
          <value>IntegratedModifiedEnergyFactor</value>
          <display_name>IntegratedModifiedEnergyFactor</display_name>
        </choice>
      </choices>
    </argument>
    <argument>
      <name>clothes_washer_efficiency</name>
      <display_name>Clothes Washer: Efficiency</display_name>
      <description>The efficiency of the clothes washer. If not provided, the OS-HPXML default (see &lt;a href='https://openstudio-hpxml.readthedocs.io/en/v1.7.0/workflow_inputs.html#hpxml-clothes-washer'&gt;HPXML Clothes Washer&lt;/a&gt;) is used.</description>
      <type>Double</type>
      <units>ft^3/kWh-cyc</units>
      <required>false</required>
      <model_dependent>false</model_dependent>
    </argument>
    <argument>
      <name>clothes_washer_rated_annual_kwh</name>
      <display_name>Clothes Washer: Rated Annual Consumption</display_name>
      <description>The annual energy consumed by the clothes washer, as rated, obtained from the EnergyGuide label. This includes both the appliance electricity consumption and the energy required for water heating. If not provided, the OS-HPXML default (see &lt;a href='https://openstudio-hpxml.readthedocs.io/en/v1.7.0/workflow_inputs.html#hpxml-clothes-washer'&gt;HPXML Clothes Washer&lt;/a&gt;) is used.</description>
      <type>Double</type>
      <units>kWh/yr</units>
      <required>false</required>
      <model_dependent>false</model_dependent>
    </argument>
    <argument>
      <name>clothes_washer_label_electric_rate</name>
      <display_name>Clothes Washer: Label Electric Rate</display_name>
      <description>The annual energy consumed by the clothes washer, as rated, obtained from the EnergyGuide label. This includes both the appliance electricity consumption and the energy required for water heating. If not provided, the OS-HPXML default (see &lt;a href='https://openstudio-hpxml.readthedocs.io/en/v1.7.0/workflow_inputs.html#hpxml-clothes-washer'&gt;HPXML Clothes Washer&lt;/a&gt;) is used.</description>
      <type>Double</type>
      <units>$/kWh</units>
      <required>false</required>
      <model_dependent>false</model_dependent>
    </argument>
    <argument>
      <name>clothes_washer_label_gas_rate</name>
      <display_name>Clothes Washer: Label Gas Rate</display_name>
      <description>The annual energy consumed by the clothes washer, as rated, obtained from the EnergyGuide label. This includes both the appliance electricity consumption and the energy required for water heating. If not provided, the OS-HPXML default (see &lt;a href='https://openstudio-hpxml.readthedocs.io/en/v1.7.0/workflow_inputs.html#hpxml-clothes-washer'&gt;HPXML Clothes Washer&lt;/a&gt;) is used.</description>
      <type>Double</type>
      <units>$/therm</units>
      <required>false</required>
      <model_dependent>false</model_dependent>
    </argument>
    <argument>
      <name>clothes_washer_label_annual_gas_cost</name>
      <display_name>Clothes Washer: Label Annual Cost with Gas DHW</display_name>
      <description>The annual cost of using the system under test conditions. Input is obtained from the EnergyGuide label. If not provided, the OS-HPXML default (see &lt;a href='https://openstudio-hpxml.readthedocs.io/en/v1.7.0/workflow_inputs.html#hpxml-clothes-washer'&gt;HPXML Clothes Washer&lt;/a&gt;) is used.</description>
      <type>Double</type>
      <units>$</units>
      <required>false</required>
      <model_dependent>false</model_dependent>
    </argument>
    <argument>
      <name>clothes_washer_label_usage</name>
      <display_name>Clothes Washer: Label Usage</display_name>
      <description>The clothes washer loads per week. If not provided, the OS-HPXML default (see &lt;a href='https://openstudio-hpxml.readthedocs.io/en/v1.7.0/workflow_inputs.html#hpxml-clothes-washer'&gt;HPXML Clothes Washer&lt;/a&gt;) is used.</description>
      <type>Double</type>
      <units>cyc/wk</units>
      <required>false</required>
      <model_dependent>false</model_dependent>
    </argument>
    <argument>
      <name>clothes_washer_capacity</name>
      <display_name>Clothes Washer: Drum Volume</display_name>
      <description>Volume of the washer drum. Obtained from the EnergyStar website or the manufacturer's literature. If not provided, the OS-HPXML default (see &lt;a href='https://openstudio-hpxml.readthedocs.io/en/v1.7.0/workflow_inputs.html#hpxml-clothes-washer'&gt;HPXML Clothes Washer&lt;/a&gt;) is used.</description>
      <type>Double</type>
      <units>ft^3</units>
      <required>false</required>
      <model_dependent>false</model_dependent>
    </argument>
    <argument>
      <name>clothes_washer_usage_multiplier</name>
      <display_name>Clothes Washer: Usage Multiplier</display_name>
      <description>Multiplier on the clothes washer energy and hot water usage that can reflect, e.g., high/low usage occupants. If not provided, the OS-HPXML default (see &lt;a href='https://openstudio-hpxml.readthedocs.io/en/v1.7.0/workflow_inputs.html#hpxml-clothes-washer'&gt;HPXML Clothes Washer&lt;/a&gt;) is used.</description>
      <type>Double</type>
      <required>false</required>
      <model_dependent>false</model_dependent>
    </argument>
    <argument>
      <name>clothes_dryer_present</name>
      <display_name>Clothes Dryer: Present</display_name>
      <description>Whether there is a clothes dryer present.</description>
      <type>Boolean</type>
      <required>true</required>
      <model_dependent>false</model_dependent>
      <default_value>true</default_value>
      <choices>
        <choice>
          <value>true</value>
          <display_name>true</display_name>
        </choice>
        <choice>
          <value>false</value>
          <display_name>false</display_name>
        </choice>
      </choices>
    </argument>
    <argument>
      <name>clothes_dryer_location</name>
      <display_name>Clothes Dryer: Location</display_name>
      <description>The space type for the clothes dryer location. If not provided, the OS-HPXML default (see &lt;a href='https://openstudio-hpxml.readthedocs.io/en/v1.7.0/workflow_inputs.html#hpxml-clothes-dryer'&gt;HPXML Clothes Dryer&lt;/a&gt;) is used.</description>
      <type>Choice</type>
      <required>false</required>
      <model_dependent>false</model_dependent>
      <choices>
        <choice>
          <value>conditioned space</value>
          <display_name>conditioned space</display_name>
        </choice>
        <choice>
          <value>basement - conditioned</value>
          <display_name>basement - conditioned</display_name>
        </choice>
        <choice>
          <value>basement - unconditioned</value>
          <display_name>basement - unconditioned</display_name>
        </choice>
        <choice>
          <value>garage</value>
          <display_name>garage</display_name>
        </choice>
        <choice>
          <value>other housing unit</value>
          <display_name>other housing unit</display_name>
        </choice>
        <choice>
          <value>other heated space</value>
          <display_name>other heated space</display_name>
        </choice>
        <choice>
          <value>other multifamily buffer space</value>
          <display_name>other multifamily buffer space</display_name>
        </choice>
        <choice>
          <value>other non-freezing space</value>
          <display_name>other non-freezing space</display_name>
        </choice>
      </choices>
    </argument>
    <argument>
      <name>clothes_dryer_fuel_type</name>
      <display_name>Clothes Dryer: Fuel Type</display_name>
      <description>Type of fuel used by the clothes dryer.</description>
      <type>Choice</type>
      <required>true</required>
      <model_dependent>false</model_dependent>
      <default_value>natural gas</default_value>
      <choices>
        <choice>
          <value>electricity</value>
          <display_name>electricity</display_name>
        </choice>
        <choice>
          <value>natural gas</value>
          <display_name>natural gas</display_name>
        </choice>
        <choice>
          <value>fuel oil</value>
          <display_name>fuel oil</display_name>
        </choice>
        <choice>
          <value>propane</value>
          <display_name>propane</display_name>
        </choice>
        <choice>
          <value>wood</value>
          <display_name>wood</display_name>
        </choice>
        <choice>
          <value>coal</value>
          <display_name>coal</display_name>
        </choice>
      </choices>
    </argument>
    <argument>
      <name>clothes_dryer_efficiency_type</name>
      <display_name>Clothes Dryer: Efficiency Type</display_name>
      <description>The efficiency type of the clothes dryer.</description>
      <type>Choice</type>
      <required>true</required>
      <model_dependent>false</model_dependent>
      <default_value>CombinedEnergyFactor</default_value>
      <choices>
        <choice>
          <value>EnergyFactor</value>
          <display_name>EnergyFactor</display_name>
        </choice>
        <choice>
          <value>CombinedEnergyFactor</value>
          <display_name>CombinedEnergyFactor</display_name>
        </choice>
      </choices>
    </argument>
    <argument>
      <name>clothes_dryer_efficiency</name>
      <display_name>Clothes Dryer: Efficiency</display_name>
      <description>The efficiency of the clothes dryer. If not provided, the OS-HPXML default (see &lt;a href='https://openstudio-hpxml.readthedocs.io/en/v1.7.0/workflow_inputs.html#hpxml-clothes-dryer'&gt;HPXML Clothes Dryer&lt;/a&gt;) is used.</description>
      <type>Double</type>
      <units>lb/kWh</units>
      <required>false</required>
      <model_dependent>false</model_dependent>
    </argument>
    <argument>
      <name>clothes_dryer_vented_flow_rate</name>
      <display_name>Clothes Dryer: Vented Flow Rate</display_name>
      <description>The exhaust flow rate of the vented clothes dryer. If not provided, the OS-HPXML default (see &lt;a href='https://openstudio-hpxml.readthedocs.io/en/v1.7.0/workflow_inputs.html#hpxml-clothes-dryer'&gt;HPXML Clothes Dryer&lt;/a&gt;) is used.</description>
      <type>Double</type>
      <units>CFM</units>
      <required>false</required>
      <model_dependent>false</model_dependent>
    </argument>
    <argument>
      <name>clothes_dryer_usage_multiplier</name>
      <display_name>Clothes Dryer: Usage Multiplier</display_name>
      <description>Multiplier on the clothes dryer energy usage that can reflect, e.g., high/low usage occupants. If not provided, the OS-HPXML default (see &lt;a href='https://openstudio-hpxml.readthedocs.io/en/v1.7.0/workflow_inputs.html#hpxml-clothes-dryer'&gt;HPXML Clothes Dryer&lt;/a&gt;) is used.</description>
      <type>Double</type>
      <required>false</required>
      <model_dependent>false</model_dependent>
    </argument>
    <argument>
      <name>dishwasher_present</name>
      <display_name>Dishwasher: Present</display_name>
      <description>Whether there is a dishwasher present.</description>
      <type>Boolean</type>
      <required>true</required>
      <model_dependent>false</model_dependent>
      <default_value>true</default_value>
      <choices>
        <choice>
          <value>true</value>
          <display_name>true</display_name>
        </choice>
        <choice>
          <value>false</value>
          <display_name>false</display_name>
        </choice>
      </choices>
    </argument>
    <argument>
      <name>dishwasher_location</name>
      <display_name>Dishwasher: Location</display_name>
      <description>The space type for the dishwasher location. If not provided, the OS-HPXML default (see &lt;a href='https://openstudio-hpxml.readthedocs.io/en/v1.7.0/workflow_inputs.html#hpxml-dishwasher'&gt;HPXML Dishwasher&lt;/a&gt;) is used.</description>
      <type>Choice</type>
      <required>false</required>
      <model_dependent>false</model_dependent>
      <choices>
        <choice>
          <value>conditioned space</value>
          <display_name>conditioned space</display_name>
        </choice>
        <choice>
          <value>basement - conditioned</value>
          <display_name>basement - conditioned</display_name>
        </choice>
        <choice>
          <value>basement - unconditioned</value>
          <display_name>basement - unconditioned</display_name>
        </choice>
        <choice>
          <value>garage</value>
          <display_name>garage</display_name>
        </choice>
        <choice>
          <value>other housing unit</value>
          <display_name>other housing unit</display_name>
        </choice>
        <choice>
          <value>other heated space</value>
          <display_name>other heated space</display_name>
        </choice>
        <choice>
          <value>other multifamily buffer space</value>
          <display_name>other multifamily buffer space</display_name>
        </choice>
        <choice>
          <value>other non-freezing space</value>
          <display_name>other non-freezing space</display_name>
        </choice>
      </choices>
    </argument>
    <argument>
      <name>dishwasher_efficiency_type</name>
      <display_name>Dishwasher: Efficiency Type</display_name>
      <description>The efficiency type of dishwasher.</description>
      <type>Choice</type>
      <required>true</required>
      <model_dependent>false</model_dependent>
      <default_value>RatedAnnualkWh</default_value>
      <choices>
        <choice>
          <value>RatedAnnualkWh</value>
          <display_name>RatedAnnualkWh</display_name>
        </choice>
        <choice>
          <value>EnergyFactor</value>
          <display_name>EnergyFactor</display_name>
        </choice>
      </choices>
    </argument>
    <argument>
      <name>dishwasher_efficiency</name>
      <display_name>Dishwasher: Efficiency</display_name>
      <description>The efficiency of the dishwasher. If not provided, the OS-HPXML default (see &lt;a href='https://openstudio-hpxml.readthedocs.io/en/v1.7.0/workflow_inputs.html#hpxml-dishwasher'&gt;HPXML Dishwasher&lt;/a&gt;) is used.</description>
      <type>Double</type>
      <units>RatedAnnualkWh or EnergyFactor</units>
      <required>false</required>
      <model_dependent>false</model_dependent>
    </argument>
    <argument>
      <name>dishwasher_label_electric_rate</name>
      <display_name>Dishwasher: Label Electric Rate</display_name>
      <description>The label electric rate of the dishwasher. If not provided, the OS-HPXML default (see &lt;a href='https://openstudio-hpxml.readthedocs.io/en/v1.7.0/workflow_inputs.html#hpxml-dishwasher'&gt;HPXML Dishwasher&lt;/a&gt;) is used.</description>
      <type>Double</type>
      <units>$/kWh</units>
      <required>false</required>
      <model_dependent>false</model_dependent>
    </argument>
    <argument>
      <name>dishwasher_label_gas_rate</name>
      <display_name>Dishwasher: Label Gas Rate</display_name>
      <description>The label gas rate of the dishwasher. If not provided, the OS-HPXML default (see &lt;a href='https://openstudio-hpxml.readthedocs.io/en/v1.7.0/workflow_inputs.html#hpxml-dishwasher'&gt;HPXML Dishwasher&lt;/a&gt;) is used.</description>
      <type>Double</type>
      <units>$/therm</units>
      <required>false</required>
      <model_dependent>false</model_dependent>
    </argument>
    <argument>
      <name>dishwasher_label_annual_gas_cost</name>
      <display_name>Dishwasher: Label Annual Gas Cost</display_name>
      <description>The label annual gas cost of the dishwasher. If not provided, the OS-HPXML default (see &lt;a href='https://openstudio-hpxml.readthedocs.io/en/v1.7.0/workflow_inputs.html#hpxml-dishwasher'&gt;HPXML Dishwasher&lt;/a&gt;) is used.</description>
      <type>Double</type>
      <units>$</units>
      <required>false</required>
      <model_dependent>false</model_dependent>
    </argument>
    <argument>
      <name>dishwasher_label_usage</name>
      <display_name>Dishwasher: Label Usage</display_name>
      <description>The dishwasher loads per week. If not provided, the OS-HPXML default (see &lt;a href='https://openstudio-hpxml.readthedocs.io/en/v1.7.0/workflow_inputs.html#hpxml-dishwasher'&gt;HPXML Dishwasher&lt;/a&gt;) is used.</description>
      <type>Double</type>
      <units>cyc/wk</units>
      <required>false</required>
      <model_dependent>false</model_dependent>
    </argument>
    <argument>
      <name>dishwasher_place_setting_capacity</name>
      <display_name>Dishwasher: Number of Place Settings</display_name>
      <description>The number of place settings for the unit. Data obtained from manufacturer's literature. If not provided, the OS-HPXML default (see &lt;a href='https://openstudio-hpxml.readthedocs.io/en/v1.7.0/workflow_inputs.html#hpxml-dishwasher'&gt;HPXML Dishwasher&lt;/a&gt;) is used.</description>
      <type>Integer</type>
      <units>#</units>
      <required>false</required>
      <model_dependent>false</model_dependent>
    </argument>
    <argument>
      <name>dishwasher_usage_multiplier</name>
      <display_name>Dishwasher: Usage Multiplier</display_name>
      <description>Multiplier on the dishwasher energy usage that can reflect, e.g., high/low usage occupants. If not provided, the OS-HPXML default (see &lt;a href='https://openstudio-hpxml.readthedocs.io/en/v1.7.0/workflow_inputs.html#hpxml-dishwasher'&gt;HPXML Dishwasher&lt;/a&gt;) is used.</description>
      <type>Double</type>
      <required>false</required>
      <model_dependent>false</model_dependent>
    </argument>
    <argument>
      <name>refrigerator_present</name>
      <display_name>Refrigerator: Present</display_name>
      <description>Whether there is a refrigerator present.</description>
      <type>Boolean</type>
      <required>true</required>
      <model_dependent>false</model_dependent>
      <default_value>true</default_value>
      <choices>
        <choice>
          <value>true</value>
          <display_name>true</display_name>
        </choice>
        <choice>
          <value>false</value>
          <display_name>false</display_name>
        </choice>
      </choices>
    </argument>
    <argument>
      <name>refrigerator_location</name>
      <display_name>Refrigerator: Location</display_name>
      <description>The space type for the refrigerator location. If not provided, the OS-HPXML default (see &lt;a href='https://openstudio-hpxml.readthedocs.io/en/v1.7.0/workflow_inputs.html#hpxml-refrigerators'&gt;HPXML Refrigerators&lt;/a&gt;) is used.</description>
      <type>Choice</type>
      <required>false</required>
      <model_dependent>false</model_dependent>
      <choices>
        <choice>
          <value>conditioned space</value>
          <display_name>conditioned space</display_name>
        </choice>
        <choice>
          <value>basement - conditioned</value>
          <display_name>basement - conditioned</display_name>
        </choice>
        <choice>
          <value>basement - unconditioned</value>
          <display_name>basement - unconditioned</display_name>
        </choice>
        <choice>
          <value>garage</value>
          <display_name>garage</display_name>
        </choice>
        <choice>
          <value>other housing unit</value>
          <display_name>other housing unit</display_name>
        </choice>
        <choice>
          <value>other heated space</value>
          <display_name>other heated space</display_name>
        </choice>
        <choice>
          <value>other multifamily buffer space</value>
          <display_name>other multifamily buffer space</display_name>
        </choice>
        <choice>
          <value>other non-freezing space</value>
          <display_name>other non-freezing space</display_name>
        </choice>
      </choices>
    </argument>
    <argument>
      <name>refrigerator_rated_annual_kwh</name>
      <display_name>Refrigerator: Rated Annual Consumption</display_name>
      <description>The EnergyGuide rated annual energy consumption for a refrigerator. If not provided, the OS-HPXML default (see &lt;a href='https://openstudio-hpxml.readthedocs.io/en/v1.7.0/workflow_inputs.html#hpxml-refrigerators'&gt;HPXML Refrigerators&lt;/a&gt;) is used.</description>
      <type>Double</type>
      <units>kWh/yr</units>
      <required>false</required>
      <model_dependent>false</model_dependent>
    </argument>
    <argument>
      <name>refrigerator_usage_multiplier</name>
      <display_name>Refrigerator: Usage Multiplier</display_name>
      <description>Multiplier on the refrigerator energy usage that can reflect, e.g., high/low usage occupants. If not provided, the OS-HPXML default (see &lt;a href='https://openstudio-hpxml.readthedocs.io/en/v1.7.0/workflow_inputs.html#hpxml-refrigerators'&gt;HPXML Refrigerators&lt;/a&gt;) is used.</description>
      <type>Double</type>
      <required>false</required>
      <model_dependent>false</model_dependent>
    </argument>
    <argument>
      <name>extra_refrigerator_present</name>
      <display_name>Extra Refrigerator: Present</display_name>
      <description>Whether there is an extra refrigerator present.</description>
      <type>Boolean</type>
      <required>true</required>
      <model_dependent>false</model_dependent>
      <default_value>false</default_value>
      <choices>
        <choice>
          <value>true</value>
          <display_name>true</display_name>
        </choice>
        <choice>
          <value>false</value>
          <display_name>false</display_name>
        </choice>
      </choices>
    </argument>
    <argument>
      <name>extra_refrigerator_location</name>
      <display_name>Extra Refrigerator: Location</display_name>
      <description>The space type for the extra refrigerator location. If not provided, the OS-HPXML default (see &lt;a href='https://openstudio-hpxml.readthedocs.io/en/v1.7.0/workflow_inputs.html#hpxml-refrigerators'&gt;HPXML Refrigerators&lt;/a&gt;) is used.</description>
      <type>Choice</type>
      <required>false</required>
      <model_dependent>false</model_dependent>
      <choices>
        <choice>
          <value>conditioned space</value>
          <display_name>conditioned space</display_name>
        </choice>
        <choice>
          <value>basement - conditioned</value>
          <display_name>basement - conditioned</display_name>
        </choice>
        <choice>
          <value>basement - unconditioned</value>
          <display_name>basement - unconditioned</display_name>
        </choice>
        <choice>
          <value>garage</value>
          <display_name>garage</display_name>
        </choice>
        <choice>
          <value>other housing unit</value>
          <display_name>other housing unit</display_name>
        </choice>
        <choice>
          <value>other heated space</value>
          <display_name>other heated space</display_name>
        </choice>
        <choice>
          <value>other multifamily buffer space</value>
          <display_name>other multifamily buffer space</display_name>
        </choice>
        <choice>
          <value>other non-freezing space</value>
          <display_name>other non-freezing space</display_name>
        </choice>
      </choices>
    </argument>
    <argument>
      <name>extra_refrigerator_rated_annual_kwh</name>
      <display_name>Extra Refrigerator: Rated Annual Consumption</display_name>
      <description>The EnergyGuide rated annual energy consumption for an extra rrefrigerator. If not provided, the OS-HPXML default (see &lt;a href='https://openstudio-hpxml.readthedocs.io/en/v1.7.0/workflow_inputs.html#hpxml-refrigerators'&gt;HPXML Refrigerators&lt;/a&gt;) is used.</description>
      <type>Double</type>
      <units>kWh/yr</units>
      <required>false</required>
      <model_dependent>false</model_dependent>
    </argument>
    <argument>
      <name>extra_refrigerator_usage_multiplier</name>
      <display_name>Extra Refrigerator: Usage Multiplier</display_name>
      <description>Multiplier on the extra refrigerator energy usage that can reflect, e.g., high/low usage occupants. If not provided, the OS-HPXML default (see &lt;a href='https://openstudio-hpxml.readthedocs.io/en/v1.7.0/workflow_inputs.html#hpxml-refrigerators'&gt;HPXML Refrigerators&lt;/a&gt;) is used.</description>
      <type>Double</type>
      <required>false</required>
      <model_dependent>false</model_dependent>
    </argument>
    <argument>
      <name>freezer_present</name>
      <display_name>Freezer: Present</display_name>
      <description>Whether there is a freezer present.</description>
      <type>Boolean</type>
      <required>true</required>
      <model_dependent>false</model_dependent>
      <default_value>false</default_value>
      <choices>
        <choice>
          <value>true</value>
          <display_name>true</display_name>
        </choice>
        <choice>
          <value>false</value>
          <display_name>false</display_name>
        </choice>
      </choices>
    </argument>
    <argument>
      <name>freezer_location</name>
      <display_name>Freezer: Location</display_name>
      <description>The space type for the freezer location. If not provided, the OS-HPXML default (see &lt;a href='https://openstudio-hpxml.readthedocs.io/en/v1.7.0/workflow_inputs.html#hpxml-freezers'&gt;HPXML Freezers&lt;/a&gt;) is used.</description>
      <type>Choice</type>
      <required>false</required>
      <model_dependent>false</model_dependent>
      <choices>
        <choice>
          <value>conditioned space</value>
          <display_name>conditioned space</display_name>
        </choice>
        <choice>
          <value>basement - conditioned</value>
          <display_name>basement - conditioned</display_name>
        </choice>
        <choice>
          <value>basement - unconditioned</value>
          <display_name>basement - unconditioned</display_name>
        </choice>
        <choice>
          <value>garage</value>
          <display_name>garage</display_name>
        </choice>
        <choice>
          <value>other housing unit</value>
          <display_name>other housing unit</display_name>
        </choice>
        <choice>
          <value>other heated space</value>
          <display_name>other heated space</display_name>
        </choice>
        <choice>
          <value>other multifamily buffer space</value>
          <display_name>other multifamily buffer space</display_name>
        </choice>
        <choice>
          <value>other non-freezing space</value>
          <display_name>other non-freezing space</display_name>
        </choice>
      </choices>
    </argument>
    <argument>
      <name>freezer_rated_annual_kwh</name>
      <display_name>Freezer: Rated Annual Consumption</display_name>
      <description>The EnergyGuide rated annual energy consumption for a freezer. If not provided, the OS-HPXML default (see &lt;a href='https://openstudio-hpxml.readthedocs.io/en/v1.7.0/workflow_inputs.html#hpxml-freezers'&gt;HPXML Freezers&lt;/a&gt;) is used.</description>
      <type>Double</type>
      <units>kWh/yr</units>
      <required>false</required>
      <model_dependent>false</model_dependent>
    </argument>
    <argument>
      <name>freezer_usage_multiplier</name>
      <display_name>Freezer: Usage Multiplier</display_name>
      <description>Multiplier on the freezer energy usage that can reflect, e.g., high/low usage occupants. If not provided, the OS-HPXML default (see &lt;a href='https://openstudio-hpxml.readthedocs.io/en/v1.7.0/workflow_inputs.html#hpxml-freezers'&gt;HPXML Freezers&lt;/a&gt;) is used.</description>
      <type>Double</type>
      <required>false</required>
      <model_dependent>false</model_dependent>
    </argument>
    <argument>
      <name>cooking_range_oven_present</name>
      <display_name>Cooking Range/Oven: Present</display_name>
      <description>Whether there is a cooking range/oven present.</description>
      <type>Boolean</type>
      <required>true</required>
      <model_dependent>false</model_dependent>
      <default_value>true</default_value>
      <choices>
        <choice>
          <value>true</value>
          <display_name>true</display_name>
        </choice>
        <choice>
          <value>false</value>
          <display_name>false</display_name>
        </choice>
      </choices>
    </argument>
    <argument>
      <name>cooking_range_oven_location</name>
      <display_name>Cooking Range/Oven: Location</display_name>
      <description>The space type for the cooking range/oven location. If not provided, the OS-HPXML default (see &lt;a href='https://openstudio-hpxml.readthedocs.io/en/v1.7.0/workflow_inputs.html#hpxml-cooking-range-oven'&gt;HPXML Cooking Range/Oven&lt;/a&gt;) is used.</description>
      <type>Choice</type>
      <required>false</required>
      <model_dependent>false</model_dependent>
      <choices>
        <choice>
          <value>conditioned space</value>
          <display_name>conditioned space</display_name>
        </choice>
        <choice>
          <value>basement - conditioned</value>
          <display_name>basement - conditioned</display_name>
        </choice>
        <choice>
          <value>basement - unconditioned</value>
          <display_name>basement - unconditioned</display_name>
        </choice>
        <choice>
          <value>garage</value>
          <display_name>garage</display_name>
        </choice>
        <choice>
          <value>other housing unit</value>
          <display_name>other housing unit</display_name>
        </choice>
        <choice>
          <value>other heated space</value>
          <display_name>other heated space</display_name>
        </choice>
        <choice>
          <value>other multifamily buffer space</value>
          <display_name>other multifamily buffer space</display_name>
        </choice>
        <choice>
          <value>other non-freezing space</value>
          <display_name>other non-freezing space</display_name>
        </choice>
      </choices>
    </argument>
    <argument>
      <name>cooking_range_oven_fuel_type</name>
      <display_name>Cooking Range/Oven: Fuel Type</display_name>
      <description>Type of fuel used by the cooking range/oven.</description>
      <type>Choice</type>
      <required>true</required>
      <model_dependent>false</model_dependent>
      <default_value>natural gas</default_value>
      <choices>
        <choice>
          <value>electricity</value>
          <display_name>electricity</display_name>
        </choice>
        <choice>
          <value>natural gas</value>
          <display_name>natural gas</display_name>
        </choice>
        <choice>
          <value>fuel oil</value>
          <display_name>fuel oil</display_name>
        </choice>
        <choice>
          <value>propane</value>
          <display_name>propane</display_name>
        </choice>
        <choice>
          <value>wood</value>
          <display_name>wood</display_name>
        </choice>
        <choice>
          <value>coal</value>
          <display_name>coal</display_name>
        </choice>
      </choices>
    </argument>
    <argument>
      <name>cooking_range_oven_is_induction</name>
      <display_name>Cooking Range/Oven: Is Induction</display_name>
      <description>Whether the cooking range is induction. If not provided, the OS-HPXML default (see &lt;a href='https://openstudio-hpxml.readthedocs.io/en/v1.7.0/workflow_inputs.html#hpxml-cooking-range-oven'&gt;HPXML Cooking Range/Oven&lt;/a&gt;) is used.</description>
      <type>Boolean</type>
      <required>false</required>
      <model_dependent>false</model_dependent>
      <choices>
        <choice>
          <value>true</value>
          <display_name>true</display_name>
        </choice>
        <choice>
          <value>false</value>
          <display_name>false</display_name>
        </choice>
      </choices>
    </argument>
    <argument>
      <name>cooking_range_oven_is_convection</name>
      <display_name>Cooking Range/Oven: Is Convection</display_name>
      <description>Whether the oven is convection. If not provided, the OS-HPXML default (see &lt;a href='https://openstudio-hpxml.readthedocs.io/en/v1.7.0/workflow_inputs.html#hpxml-cooking-range-oven'&gt;HPXML Cooking Range/Oven&lt;/a&gt;) is used.</description>
      <type>Boolean</type>
      <required>false</required>
      <model_dependent>false</model_dependent>
      <choices>
        <choice>
          <value>true</value>
          <display_name>true</display_name>
        </choice>
        <choice>
          <value>false</value>
          <display_name>false</display_name>
        </choice>
      </choices>
    </argument>
    <argument>
      <name>cooking_range_oven_usage_multiplier</name>
      <display_name>Cooking Range/Oven: Usage Multiplier</display_name>
      <description>Multiplier on the cooking range/oven energy usage that can reflect, e.g., high/low usage occupants. If not provided, the OS-HPXML default (see &lt;a href='https://openstudio-hpxml.readthedocs.io/en/v1.7.0/workflow_inputs.html#hpxml-cooking-range-oven'&gt;HPXML Cooking Range/Oven&lt;/a&gt;) is used.</description>
      <type>Double</type>
      <required>false</required>
      <model_dependent>false</model_dependent>
    </argument>
    <argument>
      <name>ceiling_fan_present</name>
      <display_name>Ceiling Fan: Present</display_name>
      <description>Whether there are any ceiling fans.</description>
      <type>Boolean</type>
      <required>true</required>
      <model_dependent>false</model_dependent>
      <default_value>true</default_value>
      <choices>
        <choice>
          <value>true</value>
          <display_name>true</display_name>
        </choice>
        <choice>
          <value>false</value>
          <display_name>false</display_name>
        </choice>
      </choices>
    </argument>
    <argument>
      <name>ceiling_fan_efficiency</name>
      <display_name>Ceiling Fan: Efficiency</display_name>
      <description>The efficiency rating of the ceiling fan(s) at medium speed. If not provided, the OS-HPXML default (see &lt;a href='https://openstudio-hpxml.readthedocs.io/en/v1.7.0/workflow_inputs.html#hpxml-ceiling-fans'&gt;HPXML Ceiling Fans&lt;/a&gt;) is used.</description>
      <type>Double</type>
      <units>CFM/W</units>
      <required>false</required>
      <model_dependent>false</model_dependent>
    </argument>
    <argument>
      <name>ceiling_fan_quantity</name>
      <display_name>Ceiling Fan: Quantity</display_name>
      <description>Total number of ceiling fans. If not provided, the OS-HPXML default (see &lt;a href='https://openstudio-hpxml.readthedocs.io/en/v1.7.0/workflow_inputs.html#hpxml-ceiling-fans'&gt;HPXML Ceiling Fans&lt;/a&gt;) is used.</description>
      <type>Integer</type>
      <units>#</units>
      <required>false</required>
      <model_dependent>false</model_dependent>
    </argument>
    <argument>
      <name>ceiling_fan_cooling_setpoint_temp_offset</name>
      <display_name>Ceiling Fan: Cooling Setpoint Temperature Offset</display_name>
      <description>The cooling setpoint temperature offset during months when the ceiling fans are operating. Only applies if ceiling fan quantity is greater than zero. If not provided, the OS-HPXML default (see &lt;a href='https://openstudio-hpxml.readthedocs.io/en/v1.7.0/workflow_inputs.html#hpxml-ceiling-fans'&gt;HPXML Ceiling Fans&lt;/a&gt;) is used.</description>
      <type>Double</type>
      <units>deg-F</units>
      <required>false</required>
      <model_dependent>false</model_dependent>
    </argument>
    <argument>
      <name>misc_plug_loads_television_present</name>
      <display_name>Misc Plug Loads: Television Present</display_name>
      <description>Whether there are televisions.</description>
      <type>Boolean</type>
      <required>true</required>
      <model_dependent>false</model_dependent>
      <default_value>true</default_value>
      <choices>
        <choice>
          <value>true</value>
          <display_name>true</display_name>
        </choice>
        <choice>
          <value>false</value>
          <display_name>false</display_name>
        </choice>
      </choices>
    </argument>
    <argument>
      <name>misc_plug_loads_television_annual_kwh</name>
      <display_name>Misc Plug Loads: Television Annual kWh</display_name>
      <description>The annual energy consumption of the television plug loads. If not provided, the OS-HPXML default (see &lt;a href='https://openstudio-hpxml.readthedocs.io/en/v1.7.0/workflow_inputs.html#hpxml-plug-loads'&gt;HPXML Plug Loads&lt;/a&gt;) is used.</description>
      <type>Double</type>
      <units>kWh/yr</units>
      <required>false</required>
      <model_dependent>false</model_dependent>
    </argument>
    <argument>
      <name>misc_plug_loads_television_usage_multiplier</name>
      <display_name>Misc Plug Loads: Television Usage Multiplier</display_name>
      <description>Multiplier on the television energy usage that can reflect, e.g., high/low usage occupants. If not provided, the OS-HPXML default (see &lt;a href='https://openstudio-hpxml.readthedocs.io/en/v1.7.0/workflow_inputs.html#hpxml-plug-loads'&gt;HPXML Plug Loads&lt;/a&gt;) is used.</description>
      <type>Double</type>
      <required>false</required>
      <model_dependent>false</model_dependent>
    </argument>
    <argument>
      <name>misc_plug_loads_other_annual_kwh</name>
      <display_name>Misc Plug Loads: Other Annual kWh</display_name>
      <description>The annual energy consumption of the other residual plug loads. If not provided, the OS-HPXML default (see &lt;a href='https://openstudio-hpxml.readthedocs.io/en/v1.7.0/workflow_inputs.html#hpxml-plug-loads'&gt;HPXML Plug Loads&lt;/a&gt;) is used.</description>
      <type>Double</type>
      <units>kWh/yr</units>
      <required>false</required>
      <model_dependent>false</model_dependent>
    </argument>
    <argument>
      <name>misc_plug_loads_other_frac_sensible</name>
      <display_name>Misc Plug Loads: Other Sensible Fraction</display_name>
      <description>Fraction of other residual plug loads' internal gains that are sensible. If not provided, the OS-HPXML default (see &lt;a href='https://openstudio-hpxml.readthedocs.io/en/v1.7.0/workflow_inputs.html#hpxml-plug-loads'&gt;HPXML Plug Loads&lt;/a&gt;) is used.</description>
      <type>Double</type>
      <units>Frac</units>
      <required>false</required>
      <model_dependent>false</model_dependent>
    </argument>
    <argument>
      <name>misc_plug_loads_other_frac_latent</name>
      <display_name>Misc Plug Loads: Other Latent Fraction</display_name>
      <description>Fraction of other residual plug loads' internal gains that are latent. If not provided, the OS-HPXML default (see &lt;a href='https://openstudio-hpxml.readthedocs.io/en/v1.7.0/workflow_inputs.html#hpxml-plug-loads'&gt;HPXML Plug Loads&lt;/a&gt;) is used.</description>
      <type>Double</type>
      <units>Frac</units>
      <required>false</required>
      <model_dependent>false</model_dependent>
    </argument>
    <argument>
      <name>misc_plug_loads_other_usage_multiplier</name>
      <display_name>Misc Plug Loads: Other Usage Multiplier</display_name>
      <description>Multiplier on the other energy usage that can reflect, e.g., high/low usage occupants. If not provided, the OS-HPXML default (see &lt;a href='https://openstudio-hpxml.readthedocs.io/en/v1.7.0/workflow_inputs.html#hpxml-plug-loads'&gt;HPXML Plug Loads&lt;/a&gt;) is used.</description>
      <type>Double</type>
      <required>false</required>
      <model_dependent>false</model_dependent>
    </argument>
    <argument>
      <name>misc_plug_loads_well_pump_present</name>
      <display_name>Misc Plug Loads: Well Pump Present</display_name>
      <description>Whether there is a well pump.</description>
      <type>Boolean</type>
      <required>true</required>
      <model_dependent>false</model_dependent>
      <default_value>false</default_value>
      <choices>
        <choice>
          <value>true</value>
          <display_name>true</display_name>
        </choice>
        <choice>
          <value>false</value>
          <display_name>false</display_name>
        </choice>
      </choices>
    </argument>
    <argument>
      <name>misc_plug_loads_well_pump_annual_kwh</name>
      <display_name>Misc Plug Loads: Well Pump Annual kWh</display_name>
      <description>The annual energy consumption of the well pump plug loads. If not provided, the OS-HPXML default (see &lt;a href='https://openstudio-hpxml.readthedocs.io/en/v1.7.0/workflow_inputs.html#hpxml-plug-loads'&gt;HPXML Plug Loads&lt;/a&gt;) is used.</description>
      <type>Double</type>
      <units>kWh/yr</units>
      <required>false</required>
      <model_dependent>false</model_dependent>
    </argument>
    <argument>
      <name>misc_plug_loads_well_pump_usage_multiplier</name>
      <display_name>Misc Plug Loads: Well Pump Usage Multiplier</display_name>
      <description>Multiplier on the well pump energy usage that can reflect, e.g., high/low usage occupants. If not provided, the OS-HPXML default (see &lt;a href='https://openstudio-hpxml.readthedocs.io/en/v1.7.0/workflow_inputs.html#hpxml-plug-loads'&gt;HPXML Plug Loads&lt;/a&gt;) is used.</description>
      <type>Double</type>
      <required>false</required>
      <model_dependent>false</model_dependent>
    </argument>
    <argument>
      <name>misc_plug_loads_vehicle_present</name>
      <display_name>Misc Plug Loads: Vehicle Present</display_name>
      <description>Whether there is an electric vehicle.</description>
      <type>Boolean</type>
      <required>true</required>
      <model_dependent>false</model_dependent>
      <default_value>false</default_value>
      <choices>
        <choice>
          <value>true</value>
          <display_name>true</display_name>
        </choice>
        <choice>
          <value>false</value>
          <display_name>false</display_name>
        </choice>
      </choices>
    </argument>
    <argument>
      <name>misc_plug_loads_vehicle_annual_kwh</name>
      <display_name>Misc Plug Loads: Vehicle Annual kWh</display_name>
      <description>The annual energy consumption of the electric vehicle plug loads. If not provided, the OS-HPXML default (see &lt;a href='https://openstudio-hpxml.readthedocs.io/en/v1.7.0/workflow_inputs.html#hpxml-plug-loads'&gt;HPXML Plug Loads&lt;/a&gt;) is used.</description>
      <type>Double</type>
      <units>kWh/yr</units>
      <required>false</required>
      <model_dependent>false</model_dependent>
    </argument>
    <argument>
      <name>misc_plug_loads_vehicle_usage_multiplier</name>
      <display_name>Misc Plug Loads: Vehicle Usage Multiplier</display_name>
      <description>Multiplier on the electric vehicle energy usage that can reflect, e.g., high/low usage occupants. If not provided, the OS-HPXML default (see &lt;a href='https://openstudio-hpxml.readthedocs.io/en/v1.7.0/workflow_inputs.html#hpxml-plug-loads'&gt;HPXML Plug Loads&lt;/a&gt;) is used.</description>
      <type>Double</type>
      <required>false</required>
      <model_dependent>false</model_dependent>
    </argument>
    <argument>
      <name>misc_fuel_loads_grill_present</name>
      <display_name>Misc Fuel Loads: Grill Present</display_name>
      <description>Whether there is a fuel loads grill.</description>
      <type>Boolean</type>
      <required>true</required>
      <model_dependent>false</model_dependent>
      <default_value>false</default_value>
      <choices>
        <choice>
          <value>true</value>
          <display_name>true</display_name>
        </choice>
        <choice>
          <value>false</value>
          <display_name>false</display_name>
        </choice>
      </choices>
    </argument>
    <argument>
      <name>misc_fuel_loads_grill_fuel_type</name>
      <display_name>Misc Fuel Loads: Grill Fuel Type</display_name>
      <description>The fuel type of the fuel loads grill.</description>
      <type>Choice</type>
      <required>true</required>
      <model_dependent>false</model_dependent>
      <default_value>natural gas</default_value>
      <choices>
        <choice>
          <value>natural gas</value>
          <display_name>natural gas</display_name>
        </choice>
        <choice>
          <value>fuel oil</value>
          <display_name>fuel oil</display_name>
        </choice>
        <choice>
          <value>propane</value>
          <display_name>propane</display_name>
        </choice>
        <choice>
          <value>wood</value>
          <display_name>wood</display_name>
        </choice>
        <choice>
          <value>wood pellets</value>
          <display_name>wood pellets</display_name>
        </choice>
      </choices>
    </argument>
    <argument>
      <name>misc_fuel_loads_grill_annual_therm</name>
      <display_name>Misc Fuel Loads: Grill Annual therm</display_name>
      <description>The annual energy consumption of the fuel loads grill. If not provided, the OS-HPXML default (see &lt;a href='https://openstudio-hpxml.readthedocs.io/en/v1.7.0/workflow_inputs.html#hpxml-fuel-loads'&gt;HPXML Fuel Loads&lt;/a&gt;) is used.</description>
      <type>Double</type>
      <units>therm/yr</units>
      <required>false</required>
      <model_dependent>false</model_dependent>
    </argument>
    <argument>
      <name>misc_fuel_loads_grill_usage_multiplier</name>
      <display_name>Misc Fuel Loads: Grill Usage Multiplier</display_name>
      <description>Multiplier on the fuel loads grill energy usage that can reflect, e.g., high/low usage occupants. If not provided, the OS-HPXML default (see &lt;a href='https://openstudio-hpxml.readthedocs.io/en/v1.7.0/workflow_inputs.html#hpxml-fuel-loads'&gt;HPXML Fuel Loads&lt;/a&gt;) is used.</description>
      <type>Double</type>
      <required>false</required>
      <model_dependent>false</model_dependent>
    </argument>
    <argument>
      <name>misc_fuel_loads_lighting_present</name>
      <display_name>Misc Fuel Loads: Lighting Present</display_name>
      <description>Whether there is fuel loads lighting.</description>
      <type>Boolean</type>
      <required>true</required>
      <model_dependent>false</model_dependent>
      <default_value>false</default_value>
      <choices>
        <choice>
          <value>true</value>
          <display_name>true</display_name>
        </choice>
        <choice>
          <value>false</value>
          <display_name>false</display_name>
        </choice>
      </choices>
    </argument>
    <argument>
      <name>misc_fuel_loads_lighting_fuel_type</name>
      <display_name>Misc Fuel Loads: Lighting Fuel Type</display_name>
      <description>The fuel type of the fuel loads lighting.</description>
      <type>Choice</type>
      <required>true</required>
      <model_dependent>false</model_dependent>
      <default_value>natural gas</default_value>
      <choices>
        <choice>
          <value>natural gas</value>
          <display_name>natural gas</display_name>
        </choice>
        <choice>
          <value>fuel oil</value>
          <display_name>fuel oil</display_name>
        </choice>
        <choice>
          <value>propane</value>
          <display_name>propane</display_name>
        </choice>
        <choice>
          <value>wood</value>
          <display_name>wood</display_name>
        </choice>
        <choice>
          <value>wood pellets</value>
          <display_name>wood pellets</display_name>
        </choice>
      </choices>
    </argument>
    <argument>
      <name>misc_fuel_loads_lighting_annual_therm</name>
      <display_name>Misc Fuel Loads: Lighting Annual therm</display_name>
      <description>The annual energy consumption of the fuel loads lighting. If not provided, the OS-HPXML default (see &lt;a href='https://openstudio-hpxml.readthedocs.io/en/v1.7.0/workflow_inputs.html#hpxml-fuel-loads'&gt;HPXML Fuel Loads&lt;/a&gt;)is used.</description>
      <type>Double</type>
      <units>therm/yr</units>
      <required>false</required>
      <model_dependent>false</model_dependent>
    </argument>
    <argument>
      <name>misc_fuel_loads_lighting_usage_multiplier</name>
      <display_name>Misc Fuel Loads: Lighting Usage Multiplier</display_name>
      <description>Multiplier on the fuel loads lighting energy usage that can reflect, e.g., high/low usage occupants. If not provided, the OS-HPXML default (see &lt;a href='https://openstudio-hpxml.readthedocs.io/en/v1.7.0/workflow_inputs.html#hpxml-fuel-loads'&gt;HPXML Fuel Loads&lt;/a&gt;) is used.</description>
      <type>Double</type>
      <required>false</required>
      <model_dependent>false</model_dependent>
    </argument>
    <argument>
      <name>misc_fuel_loads_fireplace_present</name>
      <display_name>Misc Fuel Loads: Fireplace Present</display_name>
      <description>Whether there is fuel loads fireplace.</description>
      <type>Boolean</type>
      <required>true</required>
      <model_dependent>false</model_dependent>
      <default_value>false</default_value>
      <choices>
        <choice>
          <value>true</value>
          <display_name>true</display_name>
        </choice>
        <choice>
          <value>false</value>
          <display_name>false</display_name>
        </choice>
      </choices>
    </argument>
    <argument>
      <name>misc_fuel_loads_fireplace_fuel_type</name>
      <display_name>Misc Fuel Loads: Fireplace Fuel Type</display_name>
      <description>The fuel type of the fuel loads fireplace.</description>
      <type>Choice</type>
      <required>true</required>
      <model_dependent>false</model_dependent>
      <default_value>natural gas</default_value>
      <choices>
        <choice>
          <value>natural gas</value>
          <display_name>natural gas</display_name>
        </choice>
        <choice>
          <value>fuel oil</value>
          <display_name>fuel oil</display_name>
        </choice>
        <choice>
          <value>propane</value>
          <display_name>propane</display_name>
        </choice>
        <choice>
          <value>wood</value>
          <display_name>wood</display_name>
        </choice>
        <choice>
          <value>wood pellets</value>
          <display_name>wood pellets</display_name>
        </choice>
      </choices>
    </argument>
    <argument>
      <name>misc_fuel_loads_fireplace_annual_therm</name>
      <display_name>Misc Fuel Loads: Fireplace Annual therm</display_name>
      <description>The annual energy consumption of the fuel loads fireplace. If not provided, the OS-HPXML default (see &lt;a href='https://openstudio-hpxml.readthedocs.io/en/v1.7.0/workflow_inputs.html#hpxml-fuel-loads'&gt;HPXML Fuel Loads&lt;/a&gt;) is used.</description>
      <type>Double</type>
      <units>therm/yr</units>
      <required>false</required>
      <model_dependent>false</model_dependent>
    </argument>
    <argument>
      <name>misc_fuel_loads_fireplace_frac_sensible</name>
      <display_name>Misc Fuel Loads: Fireplace Sensible Fraction</display_name>
      <description>Fraction of fireplace residual fuel loads' internal gains that are sensible. If not provided, the OS-HPXML default (see &lt;a href='https://openstudio-hpxml.readthedocs.io/en/v1.7.0/workflow_inputs.html#hpxml-fuel-loads'&gt;HPXML Fuel Loads&lt;/a&gt;) is used.</description>
      <type>Double</type>
      <units>Frac</units>
      <required>false</required>
      <model_dependent>false</model_dependent>
    </argument>
    <argument>
      <name>misc_fuel_loads_fireplace_frac_latent</name>
      <display_name>Misc Fuel Loads: Fireplace Latent Fraction</display_name>
      <description>Fraction of fireplace residual fuel loads' internal gains that are latent. If not provided, the OS-HPXML default (see &lt;a href='https://openstudio-hpxml.readthedocs.io/en/v1.7.0/workflow_inputs.html#hpxml-fuel-loads'&gt;HPXML Fuel Loads&lt;/a&gt;) is used.</description>
      <type>Double</type>
      <units>Frac</units>
      <required>false</required>
      <model_dependent>false</model_dependent>
    </argument>
    <argument>
      <name>misc_fuel_loads_fireplace_usage_multiplier</name>
      <display_name>Misc Fuel Loads: Fireplace Usage Multiplier</display_name>
      <description>Multiplier on the fuel loads fireplace energy usage that can reflect, e.g., high/low usage occupants. If not provided, the OS-HPXML default (see &lt;a href='https://openstudio-hpxml.readthedocs.io/en/v1.7.0/workflow_inputs.html#hpxml-fuel-loads'&gt;HPXML Fuel Loads&lt;/a&gt;) is used.</description>
      <type>Double</type>
      <required>false</required>
      <model_dependent>false</model_dependent>
    </argument>
    <argument>
      <name>pool_present</name>
      <display_name>Pool: Present</display_name>
      <description>Whether there is a pool.</description>
      <type>Boolean</type>
      <required>true</required>
      <model_dependent>false</model_dependent>
      <default_value>false</default_value>
      <choices>
        <choice>
          <value>true</value>
          <display_name>true</display_name>
        </choice>
        <choice>
          <value>false</value>
          <display_name>false</display_name>
        </choice>
      </choices>
    </argument>
    <argument>
      <name>pool_pump_annual_kwh</name>
      <display_name>Pool: Pump Annual kWh</display_name>
      <description>The annual energy consumption of the pool pump. If not provided, the OS-HPXML default (see &lt;a href='https://openstudio-hpxml.readthedocs.io/en/v1.7.0/workflow_inputs.html#pool-pump'&gt;Pool Pump&lt;/a&gt;) is used.</description>
      <type>Double</type>
      <units>kWh/yr</units>
      <required>false</required>
      <model_dependent>false</model_dependent>
    </argument>
    <argument>
      <name>pool_pump_usage_multiplier</name>
      <display_name>Pool: Pump Usage Multiplier</display_name>
      <description>Multiplier on the pool pump energy usage that can reflect, e.g., high/low usage occupants. If not provided, the OS-HPXML default (see &lt;a href='https://openstudio-hpxml.readthedocs.io/en/v1.7.0/workflow_inputs.html#pool-pump'&gt;Pool Pump&lt;/a&gt;) is used.</description>
      <type>Double</type>
      <required>false</required>
      <model_dependent>false</model_dependent>
    </argument>
    <argument>
      <name>pool_heater_type</name>
      <display_name>Pool: Heater Type</display_name>
      <description>The type of pool heater. Use 'none' if there is no pool heater.</description>
      <type>Choice</type>
      <required>true</required>
      <model_dependent>false</model_dependent>
      <default_value>none</default_value>
      <choices>
        <choice>
          <value>none</value>
          <display_name>none</display_name>
        </choice>
        <choice>
          <value>electric resistance</value>
          <display_name>electric resistance</display_name>
        </choice>
        <choice>
          <value>gas fired</value>
          <display_name>gas fired</display_name>
        </choice>
        <choice>
          <value>heat pump</value>
          <display_name>heat pump</display_name>
        </choice>
      </choices>
    </argument>
    <argument>
      <name>pool_heater_annual_kwh</name>
      <display_name>Pool: Heater Annual kWh</display_name>
      <description>The annual energy consumption of the electric resistance pool heater. If not provided, the OS-HPXML default (see &lt;a href='https://openstudio-hpxml.readthedocs.io/en/v1.7.0/workflow_inputs.html#pool-heater'&gt;Pool Heater&lt;/a&gt;) is used.</description>
      <type>Double</type>
      <units>kWh/yr</units>
      <required>false</required>
      <model_dependent>false</model_dependent>
    </argument>
    <argument>
      <name>pool_heater_annual_therm</name>
      <display_name>Pool: Heater Annual therm</display_name>
      <description>The annual energy consumption of the gas fired pool heater. If not provided, the OS-HPXML default (see &lt;a href='https://openstudio-hpxml.readthedocs.io/en/v1.7.0/workflow_inputs.html#pool-heater'&gt;Pool Heater&lt;/a&gt;) is used.</description>
      <type>Double</type>
      <units>therm/yr</units>
      <required>false</required>
      <model_dependent>false</model_dependent>
    </argument>
    <argument>
      <name>pool_heater_usage_multiplier</name>
      <display_name>Pool: Heater Usage Multiplier</display_name>
      <description>Multiplier on the pool heater energy usage that can reflect, e.g., high/low usage occupants. If not provided, the OS-HPXML default (see &lt;a href='https://openstudio-hpxml.readthedocs.io/en/v1.7.0/workflow_inputs.html#pool-heater'&gt;Pool Heater&lt;/a&gt;) is used.</description>
      <type>Double</type>
      <required>false</required>
      <model_dependent>false</model_dependent>
    </argument>
    <argument>
      <name>permanent_spa_present</name>
      <display_name>Permanent Spa: Present</display_name>
      <description>Whether there is a permanent spa.</description>
      <type>Boolean</type>
      <required>true</required>
      <model_dependent>false</model_dependent>
      <default_value>false</default_value>
      <choices>
        <choice>
          <value>true</value>
          <display_name>true</display_name>
        </choice>
        <choice>
          <value>false</value>
          <display_name>false</display_name>
        </choice>
      </choices>
    </argument>
    <argument>
      <name>permanent_spa_pump_annual_kwh</name>
      <display_name>Permanent Spa: Pump Annual kWh</display_name>
      <description>The annual energy consumption of the permanent spa pump. If not provided, the OS-HPXML default (see &lt;a href='https://openstudio-hpxml.readthedocs.io/en/v1.7.0/workflow_inputs.html#permanent-spa-pump'&gt;Permanent Spa Pump&lt;/a&gt;) is used.</description>
      <type>Double</type>
      <units>kWh/yr</units>
      <required>false</required>
      <model_dependent>false</model_dependent>
    </argument>
    <argument>
      <name>permanent_spa_pump_usage_multiplier</name>
      <display_name>Permanent Spa: Pump Usage Multiplier</display_name>
      <description>Multiplier on the permanent spa pump energy usage that can reflect, e.g., high/low usage occupants. If not provided, the OS-HPXML default (see &lt;a href='https://openstudio-hpxml.readthedocs.io/en/v1.7.0/workflow_inputs.html#permanent-spa-pump'&gt;Permanent Spa Pump&lt;/a&gt;) is used.</description>
      <type>Double</type>
      <required>false</required>
      <model_dependent>false</model_dependent>
    </argument>
    <argument>
      <name>permanent_spa_heater_type</name>
      <display_name>Permanent Spa: Heater Type</display_name>
      <description>The type of permanent spa heater. Use 'none' if there is no permanent spa heater.</description>
      <type>Choice</type>
      <required>true</required>
      <model_dependent>false</model_dependent>
      <default_value>none</default_value>
      <choices>
        <choice>
          <value>none</value>
          <display_name>none</display_name>
        </choice>
        <choice>
          <value>electric resistance</value>
          <display_name>electric resistance</display_name>
        </choice>
        <choice>
          <value>gas fired</value>
          <display_name>gas fired</display_name>
        </choice>
        <choice>
          <value>heat pump</value>
          <display_name>heat pump</display_name>
        </choice>
      </choices>
    </argument>
    <argument>
      <name>permanent_spa_heater_annual_kwh</name>
      <display_name>Permanent Spa: Heater Annual kWh</display_name>
      <description>The annual energy consumption of the electric resistance permanent spa heater. If not provided, the OS-HPXML default (see &lt;a href='https://openstudio-hpxml.readthedocs.io/en/v1.7.0/workflow_inputs.html#permanent-spa-heater'&gt;Permanent Spa Heater&lt;/a&gt;) is used.</description>
      <type>Double</type>
      <units>kWh/yr</units>
      <required>false</required>
      <model_dependent>false</model_dependent>
    </argument>
    <argument>
      <name>permanent_spa_heater_annual_therm</name>
      <display_name>Permanent Spa: Heater Annual therm</display_name>
      <description>The annual energy consumption of the gas fired permanent spa heater. If not provided, the OS-HPXML default (see &lt;a href='https://openstudio-hpxml.readthedocs.io/en/v1.7.0/workflow_inputs.html#permanent-spa-heater'&gt;Permanent Spa Heater&lt;/a&gt;) is used.</description>
      <type>Double</type>
      <units>therm/yr</units>
      <required>false</required>
      <model_dependent>false</model_dependent>
    </argument>
    <argument>
      <name>permanent_spa_heater_usage_multiplier</name>
      <display_name>Permanent Spa: Heater Usage Multiplier</display_name>
      <description>Multiplier on the permanent spa heater energy usage that can reflect, e.g., high/low usage occupants. If not provided, the OS-HPXML default (see &lt;a href='https://openstudio-hpxml.readthedocs.io/en/v1.7.0/workflow_inputs.html#permanent-spa-heater'&gt;Permanent Spa Heater&lt;/a&gt;) is used.</description>
      <type>Double</type>
      <required>false</required>
      <model_dependent>false</model_dependent>
    </argument>
    <argument>
      <name>emissions_scenario_names</name>
      <display_name>Emissions: Scenario Names</display_name>
      <description>Names of emissions scenarios. If multiple scenarios, use a comma-separated list. If not provided, no emissions scenarios are calculated.</description>
      <type>String</type>
      <required>false</required>
      <model_dependent>false</model_dependent>
    </argument>
    <argument>
      <name>emissions_types</name>
      <display_name>Emissions: Types</display_name>
      <description>Types of emissions (e.g., CO2e, NOx, etc.). If multiple scenarios, use a comma-separated list.</description>
      <type>String</type>
      <required>false</required>
      <model_dependent>false</model_dependent>
    </argument>
    <argument>
      <name>emissions_electricity_units</name>
      <display_name>Emissions: Electricity Units</display_name>
      <description>Electricity emissions factors units. If multiple scenarios, use a comma-separated list. Only lb/MWh and kg/MWh are allowed.</description>
      <type>String</type>
      <required>false</required>
      <model_dependent>false</model_dependent>
    </argument>
    <argument>
      <name>emissions_electricity_values_or_filepaths</name>
      <display_name>Emissions: Electricity Values or File Paths</display_name>
      <description>Electricity emissions factors values, specified as either an annual factor or an absolute/relative path to a file with hourly factors. If multiple scenarios, use a comma-separated list.</description>
      <type>String</type>
      <required>false</required>
      <model_dependent>false</model_dependent>
    </argument>
    <argument>
      <name>emissions_electricity_number_of_header_rows</name>
      <display_name>Emissions: Electricity Files Number of Header Rows</display_name>
      <description>The number of header rows in the electricity emissions factor file. Only applies when an electricity filepath is used. If multiple scenarios, use a comma-separated list.</description>
      <type>String</type>
      <required>false</required>
      <model_dependent>false</model_dependent>
    </argument>
    <argument>
      <name>emissions_electricity_column_numbers</name>
      <display_name>Emissions: Electricity Files Column Numbers</display_name>
      <description>The column number in the electricity emissions factor file. Only applies when an electricity filepath is used. If multiple scenarios, use a comma-separated list.</description>
      <type>String</type>
      <required>false</required>
      <model_dependent>false</model_dependent>
    </argument>
    <argument>
      <name>emissions_fossil_fuel_units</name>
      <display_name>Emissions: Fossil Fuel Units</display_name>
      <description>Fossil fuel emissions factors units. If multiple scenarios, use a comma-separated list. Only lb/MBtu and kg/MBtu are allowed.</description>
      <type>String</type>
      <required>false</required>
      <model_dependent>false</model_dependent>
    </argument>
    <argument>
      <name>emissions_natural_gas_values</name>
      <display_name>Emissions: Natural Gas Values</display_name>
      <description>Natural gas emissions factors values, specified as an annual factor. If multiple scenarios, use a comma-separated list.</description>
      <type>String</type>
      <required>false</required>
      <model_dependent>false</model_dependent>
    </argument>
    <argument>
      <name>emissions_propane_values</name>
      <display_name>Emissions: Propane Values</display_name>
      <description>Propane emissions factors values, specified as an annual factor. If multiple scenarios, use a comma-separated list.</description>
      <type>String</type>
      <required>false</required>
      <model_dependent>false</model_dependent>
    </argument>
    <argument>
      <name>emissions_fuel_oil_values</name>
      <display_name>Emissions: Fuel Oil Values</display_name>
      <description>Fuel oil emissions factors values, specified as an annual factor. If multiple scenarios, use a comma-separated list.</description>
      <type>String</type>
      <required>false</required>
      <model_dependent>false</model_dependent>
    </argument>
    <argument>
      <name>emissions_coal_values</name>
      <display_name>Emissions: Coal Values</display_name>
      <description>Coal emissions factors values, specified as an annual factor. If multiple scenarios, use a comma-separated list.</description>
      <type>String</type>
      <required>false</required>
      <model_dependent>false</model_dependent>
    </argument>
    <argument>
      <name>emissions_wood_values</name>
      <display_name>Emissions: Wood Values</display_name>
      <description>Wood emissions factors values, specified as an annual factor. If multiple scenarios, use a comma-separated list.</description>
      <type>String</type>
      <required>false</required>
      <model_dependent>false</model_dependent>
    </argument>
    <argument>
      <name>emissions_wood_pellets_values</name>
      <display_name>Emissions: Wood Pellets Values</display_name>
      <description>Wood pellets emissions factors values, specified as an annual factor. If multiple scenarios, use a comma-separated list.</description>
      <type>String</type>
      <required>false</required>
      <model_dependent>false</model_dependent>
    </argument>
    <argument>
      <name>utility_bill_scenario_names</name>
      <display_name>Utility Bills: Scenario Names</display_name>
      <description>Names of utility bill scenarios. If multiple scenarios, use a comma-separated list. If not provided, no utility bills scenarios are calculated.</description>
      <type>String</type>
      <required>false</required>
      <model_dependent>false</model_dependent>
    </argument>
    <argument>
      <name>utility_bill_electricity_filepaths</name>
      <display_name>Utility Bills: Electricity File Paths</display_name>
      <description>Electricity tariff file specified as an absolute/relative path to a file with utility rate structure information. Tariff file must be formatted to OpenEI API version 7. If multiple scenarios, use a comma-separated list.</description>
      <type>String</type>
      <required>false</required>
      <model_dependent>false</model_dependent>
    </argument>
    <argument>
      <name>utility_bill_electricity_fixed_charges</name>
      <display_name>Utility Bills: Electricity Fixed Charges</display_name>
      <description>Electricity utility bill monthly fixed charges. If multiple scenarios, use a comma-separated list.</description>
      <type>String</type>
      <required>false</required>
      <model_dependent>false</model_dependent>
    </argument>
    <argument>
      <name>utility_bill_natural_gas_fixed_charges</name>
      <display_name>Utility Bills: Natural Gas Fixed Charges</display_name>
      <description>Natural gas utility bill monthly fixed charges. If multiple scenarios, use a comma-separated list.</description>
      <type>String</type>
      <required>false</required>
      <model_dependent>false</model_dependent>
    </argument>
    <argument>
      <name>utility_bill_propane_fixed_charges</name>
      <display_name>Utility Bills: Propane Fixed Charges</display_name>
      <description>Propane utility bill monthly fixed charges. If multiple scenarios, use a comma-separated list.</description>
      <type>String</type>
      <required>false</required>
      <model_dependent>false</model_dependent>
    </argument>
    <argument>
      <name>utility_bill_fuel_oil_fixed_charges</name>
      <display_name>Utility Bills: Fuel Oil Fixed Charges</display_name>
      <description>Fuel oil utility bill monthly fixed charges. If multiple scenarios, use a comma-separated list.</description>
      <type>String</type>
      <required>false</required>
      <model_dependent>false</model_dependent>
    </argument>
    <argument>
      <name>utility_bill_coal_fixed_charges</name>
      <display_name>Utility Bills: Coal Fixed Charges</display_name>
      <description>Coal utility bill monthly fixed charges. If multiple scenarios, use a comma-separated list.</description>
      <type>String</type>
      <required>false</required>
      <model_dependent>false</model_dependent>
    </argument>
    <argument>
      <name>utility_bill_wood_fixed_charges</name>
      <display_name>Utility Bills: Wood Fixed Charges</display_name>
      <description>Wood utility bill monthly fixed charges. If multiple scenarios, use a comma-separated list.</description>
      <type>String</type>
      <required>false</required>
      <model_dependent>false</model_dependent>
    </argument>
    <argument>
      <name>utility_bill_wood_pellets_fixed_charges</name>
      <display_name>Utility Bills: Wood Pellets Fixed Charges</display_name>
      <description>Wood pellets utility bill monthly fixed charges. If multiple scenarios, use a comma-separated list.</description>
      <type>String</type>
      <required>false</required>
      <model_dependent>false</model_dependent>
    </argument>
    <argument>
      <name>utility_bill_electricity_marginal_rates</name>
      <display_name>Utility Bills: Electricity Marginal Rates</display_name>
      <description>Electricity utility bill marginal rates. If multiple scenarios, use a comma-separated list.</description>
      <type>String</type>
      <required>false</required>
      <model_dependent>false</model_dependent>
    </argument>
    <argument>
      <name>utility_bill_natural_gas_marginal_rates</name>
      <display_name>Utility Bills: Natural Gas Marginal Rates</display_name>
      <description>Natural gas utility bill marginal rates. If multiple scenarios, use a comma-separated list.</description>
      <type>String</type>
      <required>false</required>
      <model_dependent>false</model_dependent>
    </argument>
    <argument>
      <name>utility_bill_propane_marginal_rates</name>
      <display_name>Utility Bills: Propane Marginal Rates</display_name>
      <description>Propane utility bill marginal rates. If multiple scenarios, use a comma-separated list.</description>
      <type>String</type>
      <required>false</required>
      <model_dependent>false</model_dependent>
    </argument>
    <argument>
      <name>utility_bill_fuel_oil_marginal_rates</name>
      <display_name>Utility Bills: Fuel Oil Marginal Rates</display_name>
      <description>Fuel oil utility bill marginal rates. If multiple scenarios, use a comma-separated list.</description>
      <type>String</type>
      <required>false</required>
      <model_dependent>false</model_dependent>
    </argument>
    <argument>
      <name>utility_bill_coal_marginal_rates</name>
      <display_name>Utility Bills: Coal Marginal Rates</display_name>
      <description>Coal utility bill marginal rates. If multiple scenarios, use a comma-separated list.</description>
      <type>String</type>
      <required>false</required>
      <model_dependent>false</model_dependent>
    </argument>
    <argument>
      <name>utility_bill_wood_marginal_rates</name>
      <display_name>Utility Bills: Wood Marginal Rates</display_name>
      <description>Wood utility bill marginal rates. If multiple scenarios, use a comma-separated list.</description>
      <type>String</type>
      <required>false</required>
      <model_dependent>false</model_dependent>
    </argument>
    <argument>
      <name>utility_bill_wood_pellets_marginal_rates</name>
      <display_name>Utility Bills: Wood Pellets Marginal Rates</display_name>
      <description>Wood pellets utility bill marginal rates. If multiple scenarios, use a comma-separated list.</description>
      <type>String</type>
      <required>false</required>
      <model_dependent>false</model_dependent>
    </argument>
    <argument>
      <name>utility_bill_pv_compensation_types</name>
      <display_name>Utility Bills: PV Compensation Types</display_name>
      <description>Utility bill PV compensation types. If multiple scenarios, use a comma-separated list.</description>
      <type>String</type>
      <required>false</required>
      <model_dependent>false</model_dependent>
    </argument>
    <argument>
      <name>utility_bill_pv_net_metering_annual_excess_sellback_rate_types</name>
      <display_name>Utility Bills: PV Net Metering Annual Excess Sellback Rate Types</display_name>
      <description>Utility bill PV net metering annual excess sellback rate types. Only applies if the PV compensation type is 'NetMetering'. If multiple scenarios, use a comma-separated list.</description>
      <type>String</type>
      <required>false</required>
      <model_dependent>false</model_dependent>
    </argument>
    <argument>
      <name>utility_bill_pv_net_metering_annual_excess_sellback_rates</name>
      <display_name>Utility Bills: PV Net Metering Annual Excess Sellback Rates</display_name>
      <description>Utility bill PV net metering annual excess sellback rates. Only applies if the PV compensation type is 'NetMetering' and the PV annual excess sellback rate type is 'User-Specified'. If multiple scenarios, use a comma-separated list.</description>
      <type>String</type>
      <required>false</required>
      <model_dependent>false</model_dependent>
    </argument>
    <argument>
      <name>utility_bill_pv_feed_in_tariff_rates</name>
      <display_name>Utility Bills: PV Feed-In Tariff Rates</display_name>
      <description>Utility bill PV annual full/gross feed-in tariff rates. Only applies if the PV compensation type is 'FeedInTariff'. If multiple scenarios, use a comma-separated list.</description>
      <type>String</type>
      <required>false</required>
      <model_dependent>false</model_dependent>
    </argument>
    <argument>
      <name>utility_bill_pv_monthly_grid_connection_fee_units</name>
      <display_name>Utility Bills: PV Monthly Grid Connection Fee Units</display_name>
      <description>Utility bill PV monthly grid connection fee units. If multiple scenarios, use a comma-separated list.</description>
      <type>String</type>
      <required>false</required>
      <model_dependent>false</model_dependent>
    </argument>
    <argument>
      <name>utility_bill_pv_monthly_grid_connection_fees</name>
      <display_name>Utility Bills: PV Monthly Grid Connection Fees</display_name>
      <description>Utility bill PV monthly grid connection fees. If multiple scenarios, use a comma-separated list.</description>
      <type>String</type>
      <required>false</required>
      <model_dependent>false</model_dependent>
    </argument>
    <argument>
      <name>additional_properties</name>
      <display_name>Additional Properties</display_name>
      <description>Additional properties specified as key-value pairs (i.e., key=value). If multiple additional properties, use a |-separated list. For example, 'LowIncome=false|Remodeled|Description=2-story home in Denver'. These properties will be stored in the HPXML file under /HPXML/SoftwareInfo/extension/AdditionalProperties.</description>
      <type>String</type>
      <required>false</required>
      <model_dependent>false</model_dependent>
    </argument>
    <argument>
      <name>combine_like_surfaces</name>
      <display_name>Combine like surfaces?</display_name>
      <description>If true, combines like surfaces to simplify the HPXML file generated.</description>
      <type>Boolean</type>
      <required>false</required>
      <model_dependent>false</model_dependent>
      <default_value>false</default_value>
      <choices>
        <choice>
          <value>true</value>
          <display_name>true</display_name>
        </choice>
        <choice>
          <value>false</value>
          <display_name>false</display_name>
        </choice>
      </choices>
    </argument>
    <argument>
      <name>apply_defaults</name>
      <display_name>Apply Default Values?</display_name>
      <description>If true, applies OS-HPXML default values to the HPXML output file. Setting to true will also force validation of the HPXML output file before applying OS-HPXML default values.</description>
      <type>Boolean</type>
      <required>false</required>
      <model_dependent>false</model_dependent>
      <default_value>false</default_value>
      <choices>
        <choice>
          <value>true</value>
          <display_name>true</display_name>
        </choice>
        <choice>
          <value>false</value>
          <display_name>false</display_name>
        </choice>
      </choices>
    </argument>
    <argument>
      <name>apply_validation</name>
      <display_name>Apply Validation?</display_name>
      <description>If true, validates the HPXML output file. Set to false for faster performance. Note that validation is not needed if the HPXML file will be validated downstream (e.g., via the HPXMLtoOpenStudio measure).</description>
      <type>Boolean</type>
      <required>false</required>
      <model_dependent>false</model_dependent>
      <default_value>false</default_value>
      <choices>
        <choice>
          <value>true</value>
          <display_name>true</display_name>
        </choice>
        <choice>
          <value>false</value>
          <display_name>false</display_name>
        </choice>
      </choices>
    </argument>
  </arguments>
  <outputs />
  <provenances />
  <tags>
    <tag>Whole Building.Space Types</tag>
  </tags>
  <attributes>
    <attribute>
      <name>Measure Type</name>
      <value>ModelMeasure</value>
      <datatype>string</datatype>
    </attribute>
  </attributes>
  <files>
    <file>
      <filename>README.md</filename>
      <filetype>md</filetype>
      <usage_type>readme</usage_type>
<<<<<<< HEAD
      <checksum>2F25CE32</checksum>
=======
      <checksum>70365868</checksum>
>>>>>>> 319f860c
    </file>
    <file>
      <filename>README.md.erb</filename>
      <filetype>erb</filetype>
      <usage_type>readmeerb</usage_type>
      <checksum>513F28E9</checksum>
    </file>
    <file>
      <version>
        <software_program>OpenStudio</software_program>
        <identifier>2.9.0</identifier>
        <min_compatible>2.9.0</min_compatible>
      </version>
      <filename>measure.rb</filename>
      <filetype>rb</filetype>
      <usage_type>script</usage_type>
<<<<<<< HEAD
      <checksum>8F7E581F</checksum>
=======
      <checksum>E883FD4E</checksum>
>>>>>>> 319f860c
    </file>
    <file>
      <filename>geometry.rb</filename>
      <filetype>rb</filetype>
      <usage_type>resource</usage_type>
      <checksum>84CB0D65</checksum>
    </file>
    <file>
      <filename>test_build_residential_hpxml.rb</filename>
      <filetype>rb</filetype>
      <usage_type>test</usage_type>
      <checksum>F24631AD</checksum>
    </file>
  </files>
</measure><|MERGE_RESOLUTION|>--- conflicted
+++ resolved
@@ -3,13 +3,8 @@
   <schema_version>3.1</schema_version>
   <name>build_residential_hpxml</name>
   <uid>a13a8983-2b01-4930-8af2-42030b6e4233</uid>
-<<<<<<< HEAD
-  <version_id>5e6c9013-7a13-4694-bc9e-1c14dd651edd</version_id>
-  <version_modified>2023-11-02T14:53:45Z</version_modified>
-=======
   <version_id>5ab26be1-2727-4c13-b94e-8d91fc337d0a</version_id>
   <version_modified>2023-11-07T21:59:39Z</version_modified>
->>>>>>> 319f860c
   <xml_checksum>2C38F48B</xml_checksum>
   <class_name>BuildResidentialHPXML</class_name>
   <display_name>HPXML Builder</display_name>
@@ -6811,11 +6806,7 @@
       <filename>README.md</filename>
       <filetype>md</filetype>
       <usage_type>readme</usage_type>
-<<<<<<< HEAD
-      <checksum>2F25CE32</checksum>
-=======
       <checksum>70365868</checksum>
->>>>>>> 319f860c
     </file>
     <file>
       <filename>README.md.erb</filename>
@@ -6832,11 +6823,7 @@
       <filename>measure.rb</filename>
       <filetype>rb</filetype>
       <usage_type>script</usage_type>
-<<<<<<< HEAD
-      <checksum>8F7E581F</checksum>
-=======
       <checksum>E883FD4E</checksum>
->>>>>>> 319f860c
     </file>
     <file>
       <filename>geometry.rb</filename>
