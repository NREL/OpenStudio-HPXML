<?xml version="1.0"?>
<measure>
  <schema_version>3.1</schema_version>
  <name>build_residential_hpxml</name>
  <uid>a13a8983-2b01-4930-8af2-42030b6e4233</uid>
<<<<<<< HEAD
  <version_id>a9ea6d73-ce97-490c-a1a3-39eaf4e4ac81</version_id>
  <version_modified>2023-08-15T22:58:44Z</version_modified>
=======
  <version_id>454be750-6a0b-4acf-9ab5-53b386e8d9f1</version_id>
  <version_modified>2023-08-18T19:24:49Z</version_modified>
>>>>>>> 0f80b93a
  <xml_checksum>2C38F48B</xml_checksum>
  <class_name>BuildResidentialHPXML</class_name>
  <display_name>HPXML Builder</display_name>
  <description>Builds a residential HPXML file.</description>
  <modeler_description>Note: OS-HPXML default values can be found in the OS-HPXML documentation or can be seen by using the 'apply_defaults' argument.</modeler_description>
  <arguments>
    <argument>
      <name>hpxml_path</name>
      <display_name>HPXML File Path</display_name>
      <description>Absolute/relative path of the HPXML file.</description>
      <type>String</type>
      <required>true</required>
      <model_dependent>false</model_dependent>
    </argument>
    <argument>
      <name>software_info_program_used</name>
      <display_name>Software Info: Program Used</display_name>
      <description>The name of the software program used.</description>
      <type>String</type>
      <required>false</required>
      <model_dependent>false</model_dependent>
    </argument>
    <argument>
      <name>software_info_program_version</name>
      <display_name>Software Info: Program Version</display_name>
      <description>The version of the software program used.</description>
      <type>String</type>
      <required>false</required>
      <model_dependent>false</model_dependent>
    </argument>
    <argument>
      <name>schedules_filepaths</name>
      <display_name>Schedules: CSV File Paths</display_name>
      <description>Absolute/relative paths of csv files containing user-specified detailed schedules. If multiple files, use a comma-separated list.</description>
      <type>String</type>
      <required>false</required>
      <model_dependent>false</model_dependent>
    </argument>
    <argument>
      <name>schedules_vacancy_period</name>
      <display_name>Schedules: Vacancy Period</display_name>
      <description>Specifies the vacancy period. Enter a date like "Dec 15 - Jan 15". Optionally, can enter hour of the day like "Dec 15 2 - Jan 15 20" (start hour can be 0 through 23 and end hour can be 1 through 24).</description>
      <type>String</type>
      <required>false</required>
      <model_dependent>false</model_dependent>
    </argument>
    <argument>
      <name>schedules_power_outage_period</name>
      <display_name>Schedules: Power Outage Period</display_name>
      <description>Specifies the power outage period. Enter a date like "Dec 15 - Jan 15". Optionally, can enter hour of the day like "Dec 15 2 - Jan 15 20" (start hour can be 0 through 23 and end hour can be 1 through 24).</description>
      <type>String</type>
      <required>false</required>
      <model_dependent>false</model_dependent>
    </argument>
    <argument>
      <name>schedules_power_outage_window_natvent_availability</name>
      <display_name>Schedules: Power Outage Period Window Natural Ventilation Availability</display_name>
      <description>The availability of the natural ventilation schedule during the outage period.</description>
      <type>Choice</type>
      <required>false</required>
      <model_dependent>false</model_dependent>
      <choices>
        <choice>
          <value>regular schedule</value>
          <display_name>regular schedule</display_name>
        </choice>
        <choice>
          <value>always available</value>
          <display_name>always available</display_name>
        </choice>
        <choice>
          <value>always unavailable</value>
          <display_name>always unavailable</display_name>
        </choice>
      </choices>
    </argument>
    <argument>
      <name>simulation_control_timestep</name>
      <display_name>Simulation Control: Timestep</display_name>
      <description>Value must be a divisor of 60. If not provided, the OS-HPXML default is used.</description>
      <type>Integer</type>
      <units>min</units>
      <required>false</required>
      <model_dependent>false</model_dependent>
    </argument>
    <argument>
      <name>simulation_control_run_period</name>
      <display_name>Simulation Control: Run Period</display_name>
      <description>Enter a date like "Jan 1 - Dec 31". If not provided, the OS-HPXML default is used.</description>
      <type>String</type>
      <required>false</required>
      <model_dependent>false</model_dependent>
    </argument>
    <argument>
      <name>simulation_control_run_period_calendar_year</name>
      <display_name>Simulation Control: Run Period Calendar Year</display_name>
      <description>This numeric field should contain the calendar year that determines the start day of week. If you are running simulations using AMY weather files, the value entered for calendar year will not be used; it will be overridden by the actual year found in the AMY weather file. If not provided, the OS-HPXML default is used.</description>
      <type>Integer</type>
      <units>year</units>
      <required>false</required>
      <model_dependent>false</model_dependent>
    </argument>
    <argument>
      <name>simulation_control_daylight_saving_enabled</name>
      <display_name>Simulation Control: Daylight Saving Enabled</display_name>
      <description>Whether to use daylight saving. If not provided, the OS-HPXML default is used.</description>
      <type>Boolean</type>
      <required>false</required>
      <model_dependent>false</model_dependent>
      <choices>
        <choice>
          <value>true</value>
          <display_name>true</display_name>
        </choice>
        <choice>
          <value>false</value>
          <display_name>false</display_name>
        </choice>
      </choices>
    </argument>
    <argument>
      <name>simulation_control_daylight_saving_period</name>
      <display_name>Simulation Control: Daylight Saving Period</display_name>
      <description>Enter a date like "Mar 15 - Dec 15". If not provided, the OS-HPXML default is used.</description>
      <type>String</type>
      <required>false</required>
      <model_dependent>false</model_dependent>
    </argument>
    <argument>
      <name>simulation_control_temperature_capacitance_multiplier</name>
      <display_name>Simulation Control: Temperature Capacitance Multiplier</display_name>
      <description>Affects the transient calculation of indoor air temperatures. If not provided, the OS-HPXML default is used.</description>
      <type>String</type>
      <required>false</required>
      <model_dependent>false</model_dependent>
    </argument>
    <argument>
      <name>site_type</name>
      <display_name>Site: Type</display_name>
      <description>The type of site. If not provided, the OS-HPXML default is used.</description>
      <type>Choice</type>
      <required>false</required>
      <model_dependent>false</model_dependent>
      <choices>
        <choice>
          <value>suburban</value>
          <display_name>suburban</display_name>
        </choice>
        <choice>
          <value>urban</value>
          <display_name>urban</display_name>
        </choice>
        <choice>
          <value>rural</value>
          <display_name>rural</display_name>
        </choice>
      </choices>
    </argument>
    <argument>
      <name>site_shielding_of_home</name>
      <display_name>Site: Shielding of Home</display_name>
      <description>Presence of nearby buildings, trees, obstructions for infiltration model. If not provided, the OS-HPXML default is used.</description>
      <type>Choice</type>
      <required>false</required>
      <model_dependent>false</model_dependent>
      <choices>
        <choice>
          <value>exposed</value>
          <display_name>exposed</display_name>
        </choice>
        <choice>
          <value>normal</value>
          <display_name>normal</display_name>
        </choice>
        <choice>
          <value>well-shielded</value>
          <display_name>well-shielded</display_name>
        </choice>
      </choices>
    </argument>
    <argument>
      <name>site_ground_conductivity</name>
      <display_name>Site: Ground Conductivity</display_name>
      <description>Conductivity of the ground soil. If not provided, the OS-HPXML default is used.</description>
      <type>Double</type>
      <units>Btu/hr-ft-F</units>
      <required>false</required>
      <model_dependent>false</model_dependent>
    </argument>
    <argument>
      <name>site_zip_code</name>
      <display_name>Site: Zip Code</display_name>
      <description>Zip code of the home address.</description>
      <type>String</type>
      <required>false</required>
      <model_dependent>false</model_dependent>
    </argument>
    <argument>
      <name>site_iecc_zone</name>
      <display_name>Site: IECC Zone</display_name>
      <description>IECC zone of the home address.</description>
      <type>Choice</type>
      <required>false</required>
      <model_dependent>false</model_dependent>
      <choices>
        <choice>
          <value>1A</value>
          <display_name>1A</display_name>
        </choice>
        <choice>
          <value>1B</value>
          <display_name>1B</display_name>
        </choice>
        <choice>
          <value>1C</value>
          <display_name>1C</display_name>
        </choice>
        <choice>
          <value>2A</value>
          <display_name>2A</display_name>
        </choice>
        <choice>
          <value>2B</value>
          <display_name>2B</display_name>
        </choice>
        <choice>
          <value>2C</value>
          <display_name>2C</display_name>
        </choice>
        <choice>
          <value>3A</value>
          <display_name>3A</display_name>
        </choice>
        <choice>
          <value>3B</value>
          <display_name>3B</display_name>
        </choice>
        <choice>
          <value>3C</value>
          <display_name>3C</display_name>
        </choice>
        <choice>
          <value>4A</value>
          <display_name>4A</display_name>
        </choice>
        <choice>
          <value>4B</value>
          <display_name>4B</display_name>
        </choice>
        <choice>
          <value>4C</value>
          <display_name>4C</display_name>
        </choice>
        <choice>
          <value>5A</value>
          <display_name>5A</display_name>
        </choice>
        <choice>
          <value>5B</value>
          <display_name>5B</display_name>
        </choice>
        <choice>
          <value>5C</value>
          <display_name>5C</display_name>
        </choice>
        <choice>
          <value>6A</value>
          <display_name>6A</display_name>
        </choice>
        <choice>
          <value>6B</value>
          <display_name>6B</display_name>
        </choice>
        <choice>
          <value>6C</value>
          <display_name>6C</display_name>
        </choice>
        <choice>
          <value>7</value>
          <display_name>7</display_name>
        </choice>
        <choice>
          <value>8</value>
          <display_name>8</display_name>
        </choice>
      </choices>
    </argument>
    <argument>
      <name>site_state_code</name>
      <display_name>Site: State Code</display_name>
      <description>State code of the home address.</description>
      <type>Choice</type>
      <required>false</required>
      <model_dependent>false</model_dependent>
      <choices>
        <choice>
          <value>AK</value>
          <display_name>AK</display_name>
        </choice>
        <choice>
          <value>AL</value>
          <display_name>AL</display_name>
        </choice>
        <choice>
          <value>AR</value>
          <display_name>AR</display_name>
        </choice>
        <choice>
          <value>AZ</value>
          <display_name>AZ</display_name>
        </choice>
        <choice>
          <value>CA</value>
          <display_name>CA</display_name>
        </choice>
        <choice>
          <value>CO</value>
          <display_name>CO</display_name>
        </choice>
        <choice>
          <value>CT</value>
          <display_name>CT</display_name>
        </choice>
        <choice>
          <value>DC</value>
          <display_name>DC</display_name>
        </choice>
        <choice>
          <value>DE</value>
          <display_name>DE</display_name>
        </choice>
        <choice>
          <value>FL</value>
          <display_name>FL</display_name>
        </choice>
        <choice>
          <value>GA</value>
          <display_name>GA</display_name>
        </choice>
        <choice>
          <value>HI</value>
          <display_name>HI</display_name>
        </choice>
        <choice>
          <value>IA</value>
          <display_name>IA</display_name>
        </choice>
        <choice>
          <value>ID</value>
          <display_name>ID</display_name>
        </choice>
        <choice>
          <value>IL</value>
          <display_name>IL</display_name>
        </choice>
        <choice>
          <value>IN</value>
          <display_name>IN</display_name>
        </choice>
        <choice>
          <value>KS</value>
          <display_name>KS</display_name>
        </choice>
        <choice>
          <value>KY</value>
          <display_name>KY</display_name>
        </choice>
        <choice>
          <value>LA</value>
          <display_name>LA</display_name>
        </choice>
        <choice>
          <value>MA</value>
          <display_name>MA</display_name>
        </choice>
        <choice>
          <value>MD</value>
          <display_name>MD</display_name>
        </choice>
        <choice>
          <value>ME</value>
          <display_name>ME</display_name>
        </choice>
        <choice>
          <value>MI</value>
          <display_name>MI</display_name>
        </choice>
        <choice>
          <value>MN</value>
          <display_name>MN</display_name>
        </choice>
        <choice>
          <value>MO</value>
          <display_name>MO</display_name>
        </choice>
        <choice>
          <value>MS</value>
          <display_name>MS</display_name>
        </choice>
        <choice>
          <value>MT</value>
          <display_name>MT</display_name>
        </choice>
        <choice>
          <value>NC</value>
          <display_name>NC</display_name>
        </choice>
        <choice>
          <value>ND</value>
          <display_name>ND</display_name>
        </choice>
        <choice>
          <value>NE</value>
          <display_name>NE</display_name>
        </choice>
        <choice>
          <value>NH</value>
          <display_name>NH</display_name>
        </choice>
        <choice>
          <value>NJ</value>
          <display_name>NJ</display_name>
        </choice>
        <choice>
          <value>NM</value>
          <display_name>NM</display_name>
        </choice>
        <choice>
          <value>NV</value>
          <display_name>NV</display_name>
        </choice>
        <choice>
          <value>NY</value>
          <display_name>NY</display_name>
        </choice>
        <choice>
          <value>OH</value>
          <display_name>OH</display_name>
        </choice>
        <choice>
          <value>OK</value>
          <display_name>OK</display_name>
        </choice>
        <choice>
          <value>OR</value>
          <display_name>OR</display_name>
        </choice>
        <choice>
          <value>PA</value>
          <display_name>PA</display_name>
        </choice>
        <choice>
          <value>RI</value>
          <display_name>RI</display_name>
        </choice>
        <choice>
          <value>SC</value>
          <display_name>SC</display_name>
        </choice>
        <choice>
          <value>SD</value>
          <display_name>SD</display_name>
        </choice>
        <choice>
          <value>TN</value>
          <display_name>TN</display_name>
        </choice>
        <choice>
          <value>TX</value>
          <display_name>TX</display_name>
        </choice>
        <choice>
          <value>UT</value>
          <display_name>UT</display_name>
        </choice>
        <choice>
          <value>VA</value>
          <display_name>VA</display_name>
        </choice>
        <choice>
          <value>VT</value>
          <display_name>VT</display_name>
        </choice>
        <choice>
          <value>WA</value>
          <display_name>WA</display_name>
        </choice>
        <choice>
          <value>WI</value>
          <display_name>WI</display_name>
        </choice>
        <choice>
          <value>WV</value>
          <display_name>WV</display_name>
        </choice>
        <choice>
          <value>WY</value>
          <display_name>WY</display_name>
        </choice>
      </choices>
    </argument>
    <argument>
      <name>site_time_zone_utc_offset</name>
      <display_name>Site: Time Zone UTC Offset</display_name>
      <description>Time zone UTC offset of the home address. Must be between -12 and 14.</description>
      <type>Double</type>
      <units>hr</units>
      <required>false</required>
      <model_dependent>false</model_dependent>
    </argument>
    <argument>
      <name>weather_station_epw_filepath</name>
      <display_name>Weather Station: EnergyPlus Weather (EPW) Filepath</display_name>
      <description>Path of the EPW file.</description>
      <type>String</type>
      <required>true</required>
      <model_dependent>false</model_dependent>
      <default_value>USA_CO_Denver.Intl.AP.725650_TMY3.epw</default_value>
    </argument>
    <argument>
      <name>year_built</name>
      <display_name>Building Construction: Year Built</display_name>
      <description>The year the building was built.</description>
      <type>Integer</type>
      <required>false</required>
      <model_dependent>false</model_dependent>
    </argument>
    <argument>
      <name>geometry_unit_type</name>
      <display_name>Geometry: Unit Type</display_name>
      <description>The type of dwelling unit. Use single-family attached for a dwelling unit with 1 or more stories, attached units to one or both sides, and no units above/below. Use apartment unit for a dwelling unit with 1 story, attached units to one, two, or three sides, and units above and/or below.</description>
      <type>Choice</type>
      <required>true</required>
      <model_dependent>false</model_dependent>
      <default_value>single-family detached</default_value>
      <choices>
        <choice>
          <value>single-family detached</value>
          <display_name>single-family detached</display_name>
        </choice>
        <choice>
          <value>single-family attached</value>
          <display_name>single-family attached</display_name>
        </choice>
        <choice>
          <value>apartment unit</value>
          <display_name>apartment unit</display_name>
        </choice>
        <choice>
          <value>manufactured home</value>
          <display_name>manufactured home</display_name>
        </choice>
      </choices>
    </argument>
    <argument>
      <name>geometry_unit_left_wall_is_adiabatic</name>
      <display_name>Geometry: Unit Left Wall Is Adiabatic</display_name>
      <description>Presence of an adiabatic left wall.</description>
      <type>Boolean</type>
      <required>false</required>
      <model_dependent>false</model_dependent>
      <default_value>false</default_value>
      <choices>
        <choice>
          <value>true</value>
          <display_name>true</display_name>
        </choice>
        <choice>
          <value>false</value>
          <display_name>false</display_name>
        </choice>
      </choices>
    </argument>
    <argument>
      <name>geometry_unit_right_wall_is_adiabatic</name>
      <display_name>Geometry: Unit Right Wall Is Adiabatic</display_name>
      <description>Presence of an adiabatic right wall.</description>
      <type>Boolean</type>
      <required>false</required>
      <model_dependent>false</model_dependent>
      <default_value>false</default_value>
      <choices>
        <choice>
          <value>true</value>
          <display_name>true</display_name>
        </choice>
        <choice>
          <value>false</value>
          <display_name>false</display_name>
        </choice>
      </choices>
    </argument>
    <argument>
      <name>geometry_unit_front_wall_is_adiabatic</name>
      <display_name>Geometry: Unit Front Wall Is Adiabatic</display_name>
      <description>Presence of an adiabatic front wall, for example, the unit is adjacent to a conditioned corridor.</description>
      <type>Boolean</type>
      <required>false</required>
      <model_dependent>false</model_dependent>
      <default_value>false</default_value>
      <choices>
        <choice>
          <value>true</value>
          <display_name>true</display_name>
        </choice>
        <choice>
          <value>false</value>
          <display_name>false</display_name>
        </choice>
      </choices>
    </argument>
    <argument>
      <name>geometry_unit_back_wall_is_adiabatic</name>
      <display_name>Geometry: Unit Back Wall Is Adiabatic</display_name>
      <description>Presence of an adiabatic back wall.</description>
      <type>Boolean</type>
      <required>false</required>
      <model_dependent>false</model_dependent>
      <default_value>false</default_value>
      <choices>
        <choice>
          <value>true</value>
          <display_name>true</display_name>
        </choice>
        <choice>
          <value>false</value>
          <display_name>false</display_name>
        </choice>
      </choices>
    </argument>
    <argument>
      <name>geometry_unit_num_floors_above_grade</name>
      <display_name>Geometry: Unit Number of Floors Above Grade</display_name>
      <description>The number of floors above grade in the unit. Attic type ConditionedAttic is included. Assumed to be 1 for apartment units.</description>
      <type>Integer</type>
      <units>#</units>
      <required>true</required>
      <model_dependent>false</model_dependent>
      <default_value>2</default_value>
    </argument>
    <argument>
      <name>geometry_unit_cfa</name>
      <display_name>Geometry: Unit Conditioned Floor Area</display_name>
      <description>The total floor area of the unit's conditioned space (including any conditioned basement floor area).</description>
      <type>Double</type>
      <units>ft^2</units>
      <required>true</required>
      <model_dependent>false</model_dependent>
      <default_value>2000</default_value>
    </argument>
    <argument>
      <name>geometry_unit_aspect_ratio</name>
      <display_name>Geometry: Unit Aspect Ratio</display_name>
      <description>The ratio of front/back wall length to left/right wall length for the unit, excluding any protruding garage wall area.</description>
      <type>Double</type>
      <units>Frac</units>
      <required>true</required>
      <model_dependent>false</model_dependent>
      <default_value>2</default_value>
    </argument>
    <argument>
      <name>geometry_unit_orientation</name>
      <display_name>Geometry: Unit Orientation</display_name>
      <description>The unit's orientation is measured clockwise from north (e.g., North=0, East=90, South=180, West=270).</description>
      <type>Double</type>
      <units>degrees</units>
      <required>true</required>
      <model_dependent>false</model_dependent>
      <default_value>180</default_value>
    </argument>
    <argument>
      <name>geometry_unit_num_bedrooms</name>
      <display_name>Geometry: Unit Number of Bedrooms</display_name>
      <description>The number of bedrooms in the unit.</description>
      <type>Integer</type>
      <units>#</units>
      <required>true</required>
      <model_dependent>false</model_dependent>
      <default_value>3</default_value>
    </argument>
    <argument>
      <name>geometry_unit_num_bathrooms</name>
      <display_name>Geometry: Unit Number of Bathrooms</display_name>
      <description>The number of bathrooms in the unit. If not provided, the OS-HPXML default is used.</description>
      <type>Integer</type>
      <units>#</units>
      <required>false</required>
      <model_dependent>false</model_dependent>
    </argument>
    <argument>
      <name>geometry_unit_num_occupants</name>
      <display_name>Geometry: Unit Number of Occupants</display_name>
      <description>The number of occupants in the unit. If not provided, an *asset* calculation is performed assuming standard occupancy, in which various end use defaults (e.g., plug loads, appliances, and hot water usage) are calculated based on Number of Bedrooms and Conditioned Floor Area per ANSI/RESNET/ICC 301-2019. If provided, an *operational* calculation is instead performed in which the end use defaults are adjusted using the relationship between Number of Bedrooms and Number of Occupants from RECS 2015.</description>
      <type>Double</type>
      <units>#</units>
      <required>false</required>
      <model_dependent>false</model_dependent>
    </argument>
    <argument>
      <name>geometry_building_num_units</name>
      <display_name>Geometry: Building Number of Units</display_name>
      <description>The number of units in the building. Required for single-family attached and apartment units.</description>
      <type>Integer</type>
      <units>#</units>
      <required>false</required>
      <model_dependent>false</model_dependent>
    </argument>
    <argument>
      <name>geometry_average_ceiling_height</name>
      <display_name>Geometry: Average Ceiling Height</display_name>
      <description>Average distance from the floor to the ceiling.</description>
      <type>Double</type>
      <units>ft</units>
      <required>true</required>
      <model_dependent>false</model_dependent>
      <default_value>8</default_value>
    </argument>
    <argument>
      <name>geometry_garage_width</name>
      <display_name>Geometry: Garage Width</display_name>
      <description>The width of the garage. Enter zero for no garage. Only applies to single-family detached units.</description>
      <type>Double</type>
      <units>ft</units>
      <required>true</required>
      <model_dependent>false</model_dependent>
      <default_value>0</default_value>
    </argument>
    <argument>
      <name>geometry_garage_depth</name>
      <display_name>Geometry: Garage Depth</display_name>
      <description>The depth of the garage. Only applies to single-family detached units.</description>
      <type>Double</type>
      <units>ft</units>
      <required>true</required>
      <model_dependent>false</model_dependent>
      <default_value>20</default_value>
    </argument>
    <argument>
      <name>geometry_garage_protrusion</name>
      <display_name>Geometry: Garage Protrusion</display_name>
      <description>The fraction of the garage that is protruding from the living space. Only applies to single-family detached units.</description>
      <type>Double</type>
      <units>Frac</units>
      <required>true</required>
      <model_dependent>false</model_dependent>
      <default_value>0</default_value>
    </argument>
    <argument>
      <name>geometry_garage_position</name>
      <display_name>Geometry: Garage Position</display_name>
      <description>The position of the garage. Only applies to single-family detached units.</description>
      <type>Choice</type>
      <required>true</required>
      <model_dependent>false</model_dependent>
      <default_value>Right</default_value>
      <choices>
        <choice>
          <value>Right</value>
          <display_name>Right</display_name>
        </choice>
        <choice>
          <value>Left</value>
          <display_name>Left</display_name>
        </choice>
      </choices>
    </argument>
    <argument>
      <name>geometry_foundation_type</name>
      <display_name>Geometry: Foundation Type</display_name>
      <description>The foundation type of the building. Foundation types ConditionedBasement and ConditionedCrawlspace are not allowed for apartment units.</description>
      <type>Choice</type>
      <required>true</required>
      <model_dependent>false</model_dependent>
      <default_value>SlabOnGrade</default_value>
      <choices>
        <choice>
          <value>SlabOnGrade</value>
          <display_name>SlabOnGrade</display_name>
        </choice>
        <choice>
          <value>VentedCrawlspace</value>
          <display_name>VentedCrawlspace</display_name>
        </choice>
        <choice>
          <value>UnventedCrawlspace</value>
          <display_name>UnventedCrawlspace</display_name>
        </choice>
        <choice>
          <value>ConditionedCrawlspace</value>
          <display_name>ConditionedCrawlspace</display_name>
        </choice>
        <choice>
          <value>UnconditionedBasement</value>
          <display_name>UnconditionedBasement</display_name>
        </choice>
        <choice>
          <value>ConditionedBasement</value>
          <display_name>ConditionedBasement</display_name>
        </choice>
        <choice>
          <value>Ambient</value>
          <display_name>Ambient</display_name>
        </choice>
        <choice>
          <value>AboveApartment</value>
          <display_name>AboveApartment</display_name>
        </choice>
        <choice>
          <value>BellyAndWingWithSkirt</value>
          <display_name>BellyAndWingWithSkirt</display_name>
        </choice>
        <choice>
          <value>BellyAndWingNoSkirt</value>
          <display_name>BellyAndWingNoSkirt</display_name>
        </choice>
      </choices>
    </argument>
    <argument>
      <name>geometry_foundation_height</name>
      <display_name>Geometry: Foundation Height</display_name>
      <description>The height of the foundation (e.g., 3ft for crawlspace, 8ft for basement). Only applies to basements/crawlspaces.</description>
      <type>Double</type>
      <units>ft</units>
      <required>true</required>
      <model_dependent>false</model_dependent>
      <default_value>0</default_value>
    </argument>
    <argument>
      <name>geometry_foundation_height_above_grade</name>
      <display_name>Geometry: Foundation Height Above Grade</display_name>
      <description>The depth above grade of the foundation wall. Only applies to basements/crawlspaces.</description>
      <type>Double</type>
      <units>ft</units>
      <required>true</required>
      <model_dependent>false</model_dependent>
      <default_value>0</default_value>
    </argument>
    <argument>
      <name>geometry_rim_joist_height</name>
      <display_name>Geometry: Rim Joist Height</display_name>
      <description>The height of the rim joists. Only applies to basements/crawlspaces.</description>
      <type>Double</type>
      <units>in</units>
      <required>false</required>
      <model_dependent>false</model_dependent>
    </argument>
    <argument>
      <name>geometry_attic_type</name>
      <display_name>Geometry: Attic Type</display_name>
      <description>The attic type of the building. Attic type ConditionedAttic is not allowed for apartment units.</description>
      <type>Choice</type>
      <required>true</required>
      <model_dependent>false</model_dependent>
      <default_value>VentedAttic</default_value>
      <choices>
        <choice>
          <value>FlatRoof</value>
          <display_name>FlatRoof</display_name>
        </choice>
        <choice>
          <value>VentedAttic</value>
          <display_name>VentedAttic</display_name>
        </choice>
        <choice>
          <value>UnventedAttic</value>
          <display_name>UnventedAttic</display_name>
        </choice>
        <choice>
          <value>ConditionedAttic</value>
          <display_name>ConditionedAttic</display_name>
        </choice>
        <choice>
          <value>BelowApartment</value>
          <display_name>BelowApartment</display_name>
        </choice>
      </choices>
    </argument>
    <argument>
      <name>geometry_roof_type</name>
      <display_name>Geometry: Roof Type</display_name>
      <description>The roof type of the building. Ignored if the building has a flat roof.</description>
      <type>Choice</type>
      <required>true</required>
      <model_dependent>false</model_dependent>
      <default_value>gable</default_value>
      <choices>
        <choice>
          <value>gable</value>
          <display_name>gable</display_name>
        </choice>
        <choice>
          <value>hip</value>
          <display_name>hip</display_name>
        </choice>
      </choices>
    </argument>
    <argument>
      <name>geometry_roof_pitch</name>
      <display_name>Geometry: Roof Pitch</display_name>
      <description>The roof pitch of the attic. Ignored if the building has a flat roof.</description>
      <type>Choice</type>
      <required>true</required>
      <model_dependent>false</model_dependent>
      <default_value>6:12</default_value>
      <choices>
        <choice>
          <value>1:12</value>
          <display_name>1:12</display_name>
        </choice>
        <choice>
          <value>2:12</value>
          <display_name>2:12</display_name>
        </choice>
        <choice>
          <value>3:12</value>
          <display_name>3:12</display_name>
        </choice>
        <choice>
          <value>4:12</value>
          <display_name>4:12</display_name>
        </choice>
        <choice>
          <value>5:12</value>
          <display_name>5:12</display_name>
        </choice>
        <choice>
          <value>6:12</value>
          <display_name>6:12</display_name>
        </choice>
        <choice>
          <value>7:12</value>
          <display_name>7:12</display_name>
        </choice>
        <choice>
          <value>8:12</value>
          <display_name>8:12</display_name>
        </choice>
        <choice>
          <value>9:12</value>
          <display_name>9:12</display_name>
        </choice>
        <choice>
          <value>10:12</value>
          <display_name>10:12</display_name>
        </choice>
        <choice>
          <value>11:12</value>
          <display_name>11:12</display_name>
        </choice>
        <choice>
          <value>12:12</value>
          <display_name>12:12</display_name>
        </choice>
      </choices>
    </argument>
    <argument>
      <name>geometry_eaves_depth</name>
      <display_name>Geometry: Eaves Depth</display_name>
      <description>The eaves depth of the roof.</description>
      <type>Double</type>
      <units>ft</units>
      <required>true</required>
      <model_dependent>false</model_dependent>
      <default_value>2</default_value>
    </argument>
    <argument>
      <name>neighbor_front_distance</name>
      <display_name>Neighbor: Front Distance</display_name>
      <description>The distance between the unit and the neighboring building to the front (not including eaves). A value of zero indicates no neighbors. Used for shading.</description>
      <type>Double</type>
      <units>ft</units>
      <required>true</required>
      <model_dependent>false</model_dependent>
      <default_value>0</default_value>
    </argument>
    <argument>
      <name>neighbor_back_distance</name>
      <display_name>Neighbor: Back Distance</display_name>
      <description>The distance between the unit and the neighboring building to the back (not including eaves). A value of zero indicates no neighbors. Used for shading.</description>
      <type>Double</type>
      <units>ft</units>
      <required>true</required>
      <model_dependent>false</model_dependent>
      <default_value>0</default_value>
    </argument>
    <argument>
      <name>neighbor_left_distance</name>
      <display_name>Neighbor: Left Distance</display_name>
      <description>The distance between the unit and the neighboring building to the left (not including eaves). A value of zero indicates no neighbors. Used for shading.</description>
      <type>Double</type>
      <units>ft</units>
      <required>true</required>
      <model_dependent>false</model_dependent>
      <default_value>10</default_value>
    </argument>
    <argument>
      <name>neighbor_right_distance</name>
      <display_name>Neighbor: Right Distance</display_name>
      <description>The distance between the unit and the neighboring building to the right (not including eaves). A value of zero indicates no neighbors. Used for shading.</description>
      <type>Double</type>
      <units>ft</units>
      <required>true</required>
      <model_dependent>false</model_dependent>
      <default_value>10</default_value>
    </argument>
    <argument>
      <name>neighbor_front_height</name>
      <display_name>Neighbor: Front Height</display_name>
      <description>The height of the neighboring building to the front. If not provided, the OS-HPXML default is used.</description>
      <type>Double</type>
      <units>ft</units>
      <required>false</required>
      <model_dependent>false</model_dependent>
    </argument>
    <argument>
      <name>neighbor_back_height</name>
      <display_name>Neighbor: Back Height</display_name>
      <description>The height of the neighboring building to the back. If not provided, the OS-HPXML default is used.</description>
      <type>Double</type>
      <units>ft</units>
      <required>false</required>
      <model_dependent>false</model_dependent>
    </argument>
    <argument>
      <name>neighbor_left_height</name>
      <display_name>Neighbor: Left Height</display_name>
      <description>The height of the neighboring building to the left. If not provided, the OS-HPXML default is used.</description>
      <type>Double</type>
      <units>ft</units>
      <required>false</required>
      <model_dependent>false</model_dependent>
    </argument>
    <argument>
      <name>neighbor_right_height</name>
      <display_name>Neighbor: Right Height</display_name>
      <description>The height of the neighboring building to the right. If not provided, the OS-HPXML default is used.</description>
      <type>Double</type>
      <units>ft</units>
      <required>false</required>
      <model_dependent>false</model_dependent>
    </argument>
    <argument>
      <name>floor_over_foundation_assembly_r</name>
      <display_name>Floor: Over Foundation Assembly R-value</display_name>
      <description>Assembly R-value for the floor over the foundation. Ignored if the building has a slab-on-grade foundation.</description>
      <type>Double</type>
      <units>h-ft^2-R/Btu</units>
      <required>true</required>
      <model_dependent>false</model_dependent>
      <default_value>28.1</default_value>
    </argument>
    <argument>
      <name>floor_over_garage_assembly_r</name>
      <display_name>Floor: Over Garage Assembly R-value</display_name>
      <description>Assembly R-value for the floor over the garage. Ignored unless the building has a garage under conditioned space.</description>
      <type>Double</type>
      <units>h-ft^2-R/Btu</units>
      <required>true</required>
      <model_dependent>false</model_dependent>
      <default_value>28.1</default_value>
    </argument>
    <argument>
      <name>floor_type</name>
      <display_name>Floor: Type</display_name>
      <description>The type of floors.</description>
      <type>Choice</type>
      <required>true</required>
      <model_dependent>false</model_dependent>
      <default_value>WoodFrame</default_value>
      <choices>
        <choice>
          <value>WoodFrame</value>
          <display_name>WoodFrame</display_name>
        </choice>
        <choice>
          <value>StructuralInsulatedPanel</value>
          <display_name>StructuralInsulatedPanel</display_name>
        </choice>
        <choice>
          <value>SolidConcrete</value>
          <display_name>SolidConcrete</display_name>
        </choice>
        <choice>
          <value>SteelFrame</value>
          <display_name>SteelFrame</display_name>
        </choice>
      </choices>
    </argument>
    <argument>
      <name>foundation_wall_type</name>
      <display_name>Foundation Wall: Type</display_name>
      <description>The material type of the foundation wall. If not provided, the OS-HPXML default is used.</description>
      <type>Choice</type>
      <required>false</required>
      <model_dependent>false</model_dependent>
      <choices>
        <choice>
          <value>solid concrete</value>
          <display_name>solid concrete</display_name>
        </choice>
        <choice>
          <value>concrete block</value>
          <display_name>concrete block</display_name>
        </choice>
        <choice>
          <value>concrete block foam core</value>
          <display_name>concrete block foam core</display_name>
        </choice>
        <choice>
          <value>concrete block perlite core</value>
          <display_name>concrete block perlite core</display_name>
        </choice>
        <choice>
          <value>concrete block vermiculite core</value>
          <display_name>concrete block vermiculite core</display_name>
        </choice>
        <choice>
          <value>concrete block solid core</value>
          <display_name>concrete block solid core</display_name>
        </choice>
        <choice>
          <value>double brick</value>
          <display_name>double brick</display_name>
        </choice>
        <choice>
          <value>wood</value>
          <display_name>wood</display_name>
        </choice>
      </choices>
    </argument>
    <argument>
      <name>foundation_wall_thickness</name>
      <display_name>Foundation Wall: Thickness</display_name>
      <description>The thickness of the foundation wall. If not provided, the OS-HPXML default is used.</description>
      <type>Double</type>
      <units>in</units>
      <required>false</required>
      <model_dependent>false</model_dependent>
    </argument>
    <argument>
      <name>foundation_wall_insulation_r</name>
      <display_name>Foundation Wall: Insulation Nominal R-value</display_name>
      <description>Nominal R-value for the foundation wall insulation. Only applies to basements/crawlspaces.</description>
      <type>Double</type>
      <units>h-ft^2-R/Btu</units>
      <required>true</required>
      <model_dependent>false</model_dependent>
      <default_value>0</default_value>
    </argument>
    <argument>
      <name>foundation_wall_insulation_location</name>
      <display_name>Foundation Wall: Insulation Location</display_name>
      <description>Whether the insulation is on the interior or exterior of the foundation wall. Only applies to basements/crawlspaces.</description>
      <type>Choice</type>
      <units>ft</units>
      <required>false</required>
      <model_dependent>false</model_dependent>
      <default_value>exterior</default_value>
      <choices>
        <choice>
          <value>interior</value>
          <display_name>interior</display_name>
        </choice>
        <choice>
          <value>exterior</value>
          <display_name>exterior</display_name>
        </choice>
      </choices>
    </argument>
    <argument>
      <name>foundation_wall_insulation_distance_to_top</name>
      <display_name>Foundation Wall: Insulation Distance To Top</display_name>
      <description>The distance from the top of the foundation wall to the top of the foundation wall insulation. Only applies to basements/crawlspaces. If not provided, the OS-HPXML default is used.</description>
      <type>Double</type>
      <units>ft</units>
      <required>false</required>
      <model_dependent>false</model_dependent>
    </argument>
    <argument>
      <name>foundation_wall_insulation_distance_to_bottom</name>
      <display_name>Foundation Wall: Insulation Distance To Bottom</display_name>
      <description>The distance from the top of the foundation wall to the bottom of the foundation wall insulation. Only applies to basements/crawlspaces. If not provided, the OS-HPXML default is used.</description>
      <type>Double</type>
      <units>ft</units>
      <required>false</required>
      <model_dependent>false</model_dependent>
    </argument>
    <argument>
      <name>foundation_wall_assembly_r</name>
      <display_name>Foundation Wall: Assembly R-value</display_name>
      <description>Assembly R-value for the foundation walls. Only applies to basements/crawlspaces. If provided, overrides the previous foundation wall insulation inputs. If not provided, it is ignored.</description>
      <type>Double</type>
      <units>h-ft^2-R/Btu</units>
      <required>false</required>
      <model_dependent>false</model_dependent>
    </argument>
    <argument>
      <name>rim_joist_assembly_r</name>
      <display_name>Rim Joist: Assembly R-value</display_name>
      <description>Assembly R-value for the rim joists. Only applies to basements/crawlspaces. Required if a rim joist height is provided.</description>
      <type>Double</type>
      <units>h-ft^2-R/Btu</units>
      <required>false</required>
      <model_dependent>false</model_dependent>
    </argument>
    <argument>
      <name>slab_perimeter_insulation_r</name>
      <display_name>Slab: Perimeter Insulation Nominal R-value</display_name>
      <description>Nominal R-value of the vertical slab perimeter insulation. Applies to slab-on-grade foundations and basement/crawlspace floors.</description>
      <type>Double</type>
      <units>h-ft^2-R/Btu</units>
      <required>true</required>
      <model_dependent>false</model_dependent>
      <default_value>0</default_value>
    </argument>
    <argument>
      <name>slab_perimeter_depth</name>
      <display_name>Slab: Perimeter Insulation Depth</display_name>
      <description>Depth from grade to bottom of vertical slab perimeter insulation. Applies to slab-on-grade foundations and basement/crawlspace floors.</description>
      <type>Double</type>
      <units>ft</units>
      <required>true</required>
      <model_dependent>false</model_dependent>
      <default_value>0</default_value>
    </argument>
    <argument>
      <name>slab_under_insulation_r</name>
      <display_name>Slab: Under Slab Insulation Nominal R-value</display_name>
      <description>Nominal R-value of the horizontal under slab insulation. Applies to slab-on-grade foundations and basement/crawlspace floors.</description>
      <type>Double</type>
      <units>h-ft^2-R/Btu</units>
      <required>true</required>
      <model_dependent>false</model_dependent>
      <default_value>0</default_value>
    </argument>
    <argument>
      <name>slab_under_width</name>
      <display_name>Slab: Under Slab Insulation Width</display_name>
      <description>Width from slab edge inward of horizontal under-slab insulation. Enter 999 to specify that the under slab insulation spans the entire slab. Applies to slab-on-grade foundations and basement/crawlspace floors.</description>
      <type>Double</type>
      <units>ft</units>
      <required>true</required>
      <model_dependent>false</model_dependent>
      <default_value>0</default_value>
    </argument>
    <argument>
      <name>slab_thickness</name>
      <display_name>Slab: Thickness</display_name>
      <description>The thickness of the slab. Zero can be entered if there is a dirt floor instead of a slab. If not provided, the OS-HPXML default is used.</description>
      <type>Double</type>
      <units>in</units>
      <required>false</required>
      <model_dependent>false</model_dependent>
    </argument>
    <argument>
      <name>slab_carpet_fraction</name>
      <display_name>Slab: Carpet Fraction</display_name>
      <description>Fraction of the slab floor area that is carpeted. If not provided, the OS-HPXML default is used.</description>
      <type>Double</type>
      <units>Frac</units>
      <required>false</required>
      <model_dependent>false</model_dependent>
    </argument>
    <argument>
      <name>slab_carpet_r</name>
      <display_name>Slab: Carpet R-value</display_name>
      <description>R-value of the slab carpet. If not provided, the OS-HPXML default is used.</description>
      <type>Double</type>
      <units>h-ft^2-R/Btu</units>
      <required>false</required>
      <model_dependent>false</model_dependent>
    </argument>
    <argument>
      <name>ceiling_assembly_r</name>
      <display_name>Ceiling: Assembly R-value</display_name>
      <description>Assembly R-value for the ceiling (attic floor).</description>
      <type>Double</type>
      <units>h-ft^2-R/Btu</units>
      <required>true</required>
      <model_dependent>false</model_dependent>
      <default_value>31.6</default_value>
    </argument>
    <argument>
      <name>roof_material_type</name>
      <display_name>Roof: Material Type</display_name>
      <description>The material type of the roof. If not provided, the OS-HPXML default is used.</description>
      <type>Choice</type>
      <required>false</required>
      <model_dependent>false</model_dependent>
      <choices>
        <choice>
          <value>asphalt or fiberglass shingles</value>
          <display_name>asphalt or fiberglass shingles</display_name>
        </choice>
        <choice>
          <value>concrete</value>
          <display_name>concrete</display_name>
        </choice>
        <choice>
          <value>cool roof</value>
          <display_name>cool roof</display_name>
        </choice>
        <choice>
          <value>slate or tile shingles</value>
          <display_name>slate or tile shingles</display_name>
        </choice>
        <choice>
          <value>expanded polystyrene sheathing</value>
          <display_name>expanded polystyrene sheathing</display_name>
        </choice>
        <choice>
          <value>metal surfacing</value>
          <display_name>metal surfacing</display_name>
        </choice>
        <choice>
          <value>plastic/rubber/synthetic sheeting</value>
          <display_name>plastic/rubber/synthetic sheeting</display_name>
        </choice>
        <choice>
          <value>shingles</value>
          <display_name>shingles</display_name>
        </choice>
        <choice>
          <value>wood shingles or shakes</value>
          <display_name>wood shingles or shakes</display_name>
        </choice>
      </choices>
    </argument>
    <argument>
      <name>roof_color</name>
      <display_name>Roof: Color</display_name>
      <description>The color of the roof. If not provided, the OS-HPXML default is used.</description>
      <type>Choice</type>
      <required>false</required>
      <model_dependent>false</model_dependent>
      <choices>
        <choice>
          <value>dark</value>
          <display_name>dark</display_name>
        </choice>
        <choice>
          <value>light</value>
          <display_name>light</display_name>
        </choice>
        <choice>
          <value>medium</value>
          <display_name>medium</display_name>
        </choice>
        <choice>
          <value>medium dark</value>
          <display_name>medium dark</display_name>
        </choice>
        <choice>
          <value>reflective</value>
          <display_name>reflective</display_name>
        </choice>
      </choices>
    </argument>
    <argument>
      <name>roof_assembly_r</name>
      <display_name>Roof: Assembly R-value</display_name>
      <description>Assembly R-value of the roof.</description>
      <type>Double</type>
      <units>h-ft^2-R/Btu</units>
      <required>true</required>
      <model_dependent>false</model_dependent>
      <default_value>2.3</default_value>
    </argument>
    <argument>
      <name>roof_radiant_barrier</name>
      <display_name>Roof: Has Radiant Barrier</display_name>
      <description>Presence of a radiant barrier in the attic.</description>
      <type>Boolean</type>
      <required>true</required>
      <model_dependent>false</model_dependent>
      <default_value>false</default_value>
      <choices>
        <choice>
          <value>true</value>
          <display_name>true</display_name>
        </choice>
        <choice>
          <value>false</value>
          <display_name>false</display_name>
        </choice>
      </choices>
    </argument>
    <argument>
      <name>roof_radiant_barrier_grade</name>
      <display_name>Roof: Radiant Barrier Grade</display_name>
      <description>The grade of the radiant barrier. If not provided, the OS-HPXML default is used.</description>
      <type>Choice</type>
      <required>false</required>
      <model_dependent>false</model_dependent>
      <default_value>1</default_value>
      <choices>
        <choice>
          <value>1</value>
          <display_name>1</display_name>
        </choice>
        <choice>
          <value>2</value>
          <display_name>2</display_name>
        </choice>
        <choice>
          <value>3</value>
          <display_name>3</display_name>
        </choice>
      </choices>
    </argument>
    <argument>
      <name>wall_type</name>
      <display_name>Wall: Type</display_name>
      <description>The type of walls.</description>
      <type>Choice</type>
      <required>true</required>
      <model_dependent>false</model_dependent>
      <default_value>WoodStud</default_value>
      <choices>
        <choice>
          <value>WoodStud</value>
          <display_name>WoodStud</display_name>
        </choice>
        <choice>
          <value>ConcreteMasonryUnit</value>
          <display_name>ConcreteMasonryUnit</display_name>
        </choice>
        <choice>
          <value>DoubleWoodStud</value>
          <display_name>DoubleWoodStud</display_name>
        </choice>
        <choice>
          <value>InsulatedConcreteForms</value>
          <display_name>InsulatedConcreteForms</display_name>
        </choice>
        <choice>
          <value>LogWall</value>
          <display_name>LogWall</display_name>
        </choice>
        <choice>
          <value>StructuralInsulatedPanel</value>
          <display_name>StructuralInsulatedPanel</display_name>
        </choice>
        <choice>
          <value>SolidConcrete</value>
          <display_name>SolidConcrete</display_name>
        </choice>
        <choice>
          <value>SteelFrame</value>
          <display_name>SteelFrame</display_name>
        </choice>
        <choice>
          <value>Stone</value>
          <display_name>Stone</display_name>
        </choice>
        <choice>
          <value>StrawBale</value>
          <display_name>StrawBale</display_name>
        </choice>
        <choice>
          <value>StructuralBrick</value>
          <display_name>StructuralBrick</display_name>
        </choice>
      </choices>
    </argument>
    <argument>
      <name>wall_siding_type</name>
      <display_name>Wall: Siding Type</display_name>
      <description>The siding type of the walls. Also applies to rim joists. If not provided, the OS-HPXML default is used.</description>
      <type>Choice</type>
      <required>false</required>
      <model_dependent>false</model_dependent>
      <choices>
        <choice>
          <value>aluminum siding</value>
          <display_name>aluminum siding</display_name>
        </choice>
        <choice>
          <value>asbestos siding</value>
          <display_name>asbestos siding</display_name>
        </choice>
        <choice>
          <value>brick veneer</value>
          <display_name>brick veneer</display_name>
        </choice>
        <choice>
          <value>composite shingle siding</value>
          <display_name>composite shingle siding</display_name>
        </choice>
        <choice>
          <value>fiber cement siding</value>
          <display_name>fiber cement siding</display_name>
        </choice>
        <choice>
          <value>masonite siding</value>
          <display_name>masonite siding</display_name>
        </choice>
        <choice>
          <value>none</value>
          <display_name>none</display_name>
        </choice>
        <choice>
          <value>stucco</value>
          <display_name>stucco</display_name>
        </choice>
        <choice>
          <value>synthetic stucco</value>
          <display_name>synthetic stucco</display_name>
        </choice>
        <choice>
          <value>vinyl siding</value>
          <display_name>vinyl siding</display_name>
        </choice>
        <choice>
          <value>wood siding</value>
          <display_name>wood siding</display_name>
        </choice>
      </choices>
    </argument>
    <argument>
      <name>wall_color</name>
      <display_name>Wall: Color</display_name>
      <description>The color of the walls. Also applies to rim joists. If not provided, the OS-HPXML default is used.</description>
      <type>Choice</type>
      <required>false</required>
      <model_dependent>false</model_dependent>
      <choices>
        <choice>
          <value>dark</value>
          <display_name>dark</display_name>
        </choice>
        <choice>
          <value>light</value>
          <display_name>light</display_name>
        </choice>
        <choice>
          <value>medium</value>
          <display_name>medium</display_name>
        </choice>
        <choice>
          <value>medium dark</value>
          <display_name>medium dark</display_name>
        </choice>
        <choice>
          <value>reflective</value>
          <display_name>reflective</display_name>
        </choice>
      </choices>
    </argument>
    <argument>
      <name>wall_assembly_r</name>
      <display_name>Wall: Assembly R-value</display_name>
      <description>Assembly R-value of the walls.</description>
      <type>Double</type>
      <units>h-ft^2-R/Btu</units>
      <required>true</required>
      <model_dependent>false</model_dependent>
      <default_value>11.9</default_value>
    </argument>
    <argument>
      <name>window_front_wwr</name>
      <display_name>Windows: Front Window-to-Wall Ratio</display_name>
      <description>The ratio of window area to wall area for the unit's front facade. Enter 0 if specifying Front Window Area instead.</description>
      <type>Double</type>
      <units>Frac</units>
      <required>true</required>
      <model_dependent>false</model_dependent>
      <default_value>0.18</default_value>
    </argument>
    <argument>
      <name>window_back_wwr</name>
      <display_name>Windows: Back Window-to-Wall Ratio</display_name>
      <description>The ratio of window area to wall area for the unit's back facade. Enter 0 if specifying Back Window Area instead.</description>
      <type>Double</type>
      <units>Frac</units>
      <required>true</required>
      <model_dependent>false</model_dependent>
      <default_value>0.18</default_value>
    </argument>
    <argument>
      <name>window_left_wwr</name>
      <display_name>Windows: Left Window-to-Wall Ratio</display_name>
      <description>The ratio of window area to wall area for the unit's left facade (when viewed from the front). Enter 0 if specifying Left Window Area instead.</description>
      <type>Double</type>
      <units>Frac</units>
      <required>true</required>
      <model_dependent>false</model_dependent>
      <default_value>0.18</default_value>
    </argument>
    <argument>
      <name>window_right_wwr</name>
      <display_name>Windows: Right Window-to-Wall Ratio</display_name>
      <description>The ratio of window area to wall area for the unit's right facade (when viewed from the front). Enter 0 if specifying Right Window Area instead.</description>
      <type>Double</type>
      <units>Frac</units>
      <required>true</required>
      <model_dependent>false</model_dependent>
      <default_value>0.18</default_value>
    </argument>
    <argument>
      <name>window_area_front</name>
      <display_name>Windows: Front Window Area</display_name>
      <description>The amount of window area on the unit's front facade. Enter 0 if specifying Front Window-to-Wall Ratio instead.</description>
      <type>Double</type>
      <units>ft^2</units>
      <required>true</required>
      <model_dependent>false</model_dependent>
      <default_value>0</default_value>
    </argument>
    <argument>
      <name>window_area_back</name>
      <display_name>Windows: Back Window Area</display_name>
      <description>The amount of window area on the unit's back facade. Enter 0 if specifying Back Window-to-Wall Ratio instead.</description>
      <type>Double</type>
      <units>ft^2</units>
      <required>true</required>
      <model_dependent>false</model_dependent>
      <default_value>0</default_value>
    </argument>
    <argument>
      <name>window_area_left</name>
      <display_name>Windows: Left Window Area</display_name>
      <description>The amount of window area on the unit's left facade (when viewed from the front). Enter 0 if specifying Left Window-to-Wall Ratio instead.</description>
      <type>Double</type>
      <units>ft^2</units>
      <required>true</required>
      <model_dependent>false</model_dependent>
      <default_value>0</default_value>
    </argument>
    <argument>
      <name>window_area_right</name>
      <display_name>Windows: Right Window Area</display_name>
      <description>The amount of window area on the unit's right facade (when viewed from the front). Enter 0 if specifying Right Window-to-Wall Ratio instead.</description>
      <type>Double</type>
      <units>ft^2</units>
      <required>true</required>
      <model_dependent>false</model_dependent>
      <default_value>0</default_value>
    </argument>
    <argument>
      <name>window_aspect_ratio</name>
      <display_name>Windows: Aspect Ratio</display_name>
      <description>Ratio of window height to width.</description>
      <type>Double</type>
      <units>Frac</units>
      <required>true</required>
      <model_dependent>false</model_dependent>
      <default_value>1.333</default_value>
    </argument>
    <argument>
      <name>window_fraction_operable</name>
      <display_name>Windows: Fraction Operable</display_name>
      <description>Fraction of windows that are operable. If not provided, the OS-HPXML default is used.</description>
      <type>Double</type>
      <units>Frac</units>
      <required>false</required>
      <model_dependent>false</model_dependent>
    </argument>
    <argument>
      <name>window_natvent_availability</name>
      <display_name>Windows: Natural Ventilation Availability</display_name>
      <description>For operable windows, the number of days/week that windows can be opened by occupants for natural ventilation. If not provided, the OS-HPXML default is used.</description>
      <type>Integer</type>
      <units>Days/week</units>
      <required>false</required>
      <model_dependent>false</model_dependent>
    </argument>
    <argument>
      <name>window_ufactor</name>
      <display_name>Windows: U-Factor</display_name>
      <description>Full-assembly NFRC U-factor.</description>
      <type>Double</type>
      <units>Btu/hr-ft^2-R</units>
      <required>true</required>
      <model_dependent>false</model_dependent>
      <default_value>0.37</default_value>
    </argument>
    <argument>
      <name>window_shgc</name>
      <display_name>Windows: SHGC</display_name>
      <description>Full-assembly NFRC solar heat gain coefficient.</description>
      <type>Double</type>
      <required>true</required>
      <model_dependent>false</model_dependent>
      <default_value>0.3</default_value>
    </argument>
    <argument>
      <name>window_interior_shading_winter</name>
      <display_name>Windows: Winter Interior Shading</display_name>
      <description>Interior shading coefficient for the winter season. 1.0 indicates no reduction in solar gain, 0.85 indicates 15% reduction, etc. If not provided, the OS-HPXML default is used.</description>
      <type>Double</type>
      <units>Frac</units>
      <required>false</required>
      <model_dependent>false</model_dependent>
    </argument>
    <argument>
      <name>window_interior_shading_summer</name>
      <display_name>Windows: Summer Interior Shading</display_name>
      <description>Interior shading coefficient for the summer season. 1.0 indicates no reduction in solar gain, 0.85 indicates 15% reduction, etc. If not provided, the OS-HPXML default is used.</description>
      <type>Double</type>
      <units>Frac</units>
      <required>false</required>
      <model_dependent>false</model_dependent>
    </argument>
    <argument>
      <name>window_exterior_shading_winter</name>
      <display_name>Windows: Winter Exterior Shading</display_name>
      <description>Exterior shading coefficient for the winter season. 1.0 indicates no reduction in solar gain, 0.85 indicates 15% reduction, etc. If not provided, the OS-HPXML default is used.</description>
      <type>Double</type>
      <units>Frac</units>
      <required>false</required>
      <model_dependent>false</model_dependent>
    </argument>
    <argument>
      <name>window_exterior_shading_summer</name>
      <display_name>Windows: Summer Exterior Shading</display_name>
      <description>Exterior shading coefficient for the summer season. 1.0 indicates no reduction in solar gain, 0.85 indicates 15% reduction, etc. If not provided, the OS-HPXML default is used.</description>
      <type>Double</type>
      <units>Frac</units>
      <required>false</required>
      <model_dependent>false</model_dependent>
    </argument>
    <argument>
      <name>window_shading_summer_season</name>
      <display_name>Windows: Shading Summer Season</display_name>
      <description>Enter a date like "May 1 - Sep 30". Defines the summer season for purposes of shading coefficients; the rest of the year is assumed to be winter. If not provided, the OS-HPXML default is used.</description>
      <type>String</type>
      <required>false</required>
      <model_dependent>false</model_dependent>
    </argument>
    <argument>
      <name>window_storm_type</name>
      <display_name>Windows: Storm Type</display_name>
      <description>The type of storm, if present. If not provided, assumes there is no storm.</description>
      <type>Choice</type>
      <required>false</required>
      <model_dependent>false</model_dependent>
      <choices>
        <choice>
          <value>clear</value>
          <display_name>clear</display_name>
        </choice>
        <choice>
          <value>low-e</value>
          <display_name>low-e</display_name>
        </choice>
      </choices>
    </argument>
    <argument>
      <name>overhangs_front_depth</name>
      <display_name>Overhangs: Front Depth</display_name>
      <description>The depth of overhangs for windows for the front facade.</description>
      <type>Double</type>
      <units>ft</units>
      <required>true</required>
      <model_dependent>false</model_dependent>
      <default_value>0</default_value>
    </argument>
    <argument>
      <name>overhangs_front_distance_to_top_of_window</name>
      <display_name>Overhangs: Front Distance to Top of Window</display_name>
      <description>The overhangs distance to the top of window for the front facade.</description>
      <type>Double</type>
      <units>ft</units>
      <required>true</required>
      <model_dependent>false</model_dependent>
      <default_value>0</default_value>
    </argument>
    <argument>
      <name>overhangs_front_distance_to_bottom_of_window</name>
      <display_name>Overhangs: Front Distance to Bottom of Window</display_name>
      <description>The overhangs distance to the bottom of window for the front facade.</description>
      <type>Double</type>
      <units>ft</units>
      <required>true</required>
      <model_dependent>false</model_dependent>
      <default_value>4</default_value>
    </argument>
    <argument>
      <name>overhangs_back_depth</name>
      <display_name>Overhangs: Back Depth</display_name>
      <description>The depth of overhangs for windows for the back facade.</description>
      <type>Double</type>
      <units>ft</units>
      <required>true</required>
      <model_dependent>false</model_dependent>
      <default_value>0</default_value>
    </argument>
    <argument>
      <name>overhangs_back_distance_to_top_of_window</name>
      <display_name>Overhangs: Back Distance to Top of Window</display_name>
      <description>The overhangs distance to the top of window for the back facade.</description>
      <type>Double</type>
      <units>ft</units>
      <required>true</required>
      <model_dependent>false</model_dependent>
      <default_value>0</default_value>
    </argument>
    <argument>
      <name>overhangs_back_distance_to_bottom_of_window</name>
      <display_name>Overhangs: Back Distance to Bottom of Window</display_name>
      <description>The overhangs distance to the bottom of window for the back facade.</description>
      <type>Double</type>
      <units>ft</units>
      <required>true</required>
      <model_dependent>false</model_dependent>
      <default_value>4</default_value>
    </argument>
    <argument>
      <name>overhangs_left_depth</name>
      <display_name>Overhangs: Left Depth</display_name>
      <description>The depth of overhangs for windows for the left facade.</description>
      <type>Double</type>
      <units>ft</units>
      <required>true</required>
      <model_dependent>false</model_dependent>
      <default_value>0</default_value>
    </argument>
    <argument>
      <name>overhangs_left_distance_to_top_of_window</name>
      <display_name>Overhangs: Left Distance to Top of Window</display_name>
      <description>The overhangs distance to the top of window for the left facade.</description>
      <type>Double</type>
      <units>ft</units>
      <required>true</required>
      <model_dependent>false</model_dependent>
      <default_value>0</default_value>
    </argument>
    <argument>
      <name>overhangs_left_distance_to_bottom_of_window</name>
      <display_name>Overhangs: Left Distance to Bottom of Window</display_name>
      <description>The overhangs distance to the bottom of window for the left facade.</description>
      <type>Double</type>
      <units>ft</units>
      <required>true</required>
      <model_dependent>false</model_dependent>
      <default_value>4</default_value>
    </argument>
    <argument>
      <name>overhangs_right_depth</name>
      <display_name>Overhangs: Right Depth</display_name>
      <description>The depth of overhangs for windows for the right facade.</description>
      <type>Double</type>
      <units>ft</units>
      <required>true</required>
      <model_dependent>false</model_dependent>
      <default_value>0</default_value>
    </argument>
    <argument>
      <name>overhangs_right_distance_to_top_of_window</name>
      <display_name>Overhangs: Right Distance to Top of Window</display_name>
      <description>The overhangs distance to the top of window for the right facade.</description>
      <type>Double</type>
      <units>ft</units>
      <required>true</required>
      <model_dependent>false</model_dependent>
      <default_value>0</default_value>
    </argument>
    <argument>
      <name>overhangs_right_distance_to_bottom_of_window</name>
      <display_name>Overhangs: Right Distance to Bottom of Window</display_name>
      <description>The overhangs distance to the bottom of window for the right facade.</description>
      <type>Double</type>
      <units>ft</units>
      <required>true</required>
      <model_dependent>false</model_dependent>
      <default_value>4</default_value>
    </argument>
    <argument>
      <name>skylight_area_front</name>
      <display_name>Skylights: Front Roof Area</display_name>
      <description>The amount of skylight area on the unit's front conditioned roof facade.</description>
      <type>Double</type>
      <units>ft^2</units>
      <required>true</required>
      <model_dependent>false</model_dependent>
      <default_value>0</default_value>
    </argument>
    <argument>
      <name>skylight_area_back</name>
      <display_name>Skylights: Back Roof Area</display_name>
      <description>The amount of skylight area on the unit's back conditioned roof facade.</description>
      <type>Double</type>
      <units>ft^2</units>
      <required>true</required>
      <model_dependent>false</model_dependent>
      <default_value>0</default_value>
    </argument>
    <argument>
      <name>skylight_area_left</name>
      <display_name>Skylights: Left Roof Area</display_name>
      <description>The amount of skylight area on the unit's left conditioned roof facade (when viewed from the front).</description>
      <type>Double</type>
      <units>ft^2</units>
      <required>true</required>
      <model_dependent>false</model_dependent>
      <default_value>0</default_value>
    </argument>
    <argument>
      <name>skylight_area_right</name>
      <display_name>Skylights: Right Roof Area</display_name>
      <description>The amount of skylight area on the unit's right conditioned roof facade (when viewed from the front).</description>
      <type>Double</type>
      <units>ft^2</units>
      <required>true</required>
      <model_dependent>false</model_dependent>
      <default_value>0</default_value>
    </argument>
    <argument>
      <name>skylight_ufactor</name>
      <display_name>Skylights: U-Factor</display_name>
      <description>Full-assembly NFRC U-factor.</description>
      <type>Double</type>
      <units>Btu/hr-ft^2-R</units>
      <required>true</required>
      <model_dependent>false</model_dependent>
      <default_value>0.33</default_value>
    </argument>
    <argument>
      <name>skylight_shgc</name>
      <display_name>Skylights: SHGC</display_name>
      <description>Full-assembly NFRC solar heat gain coefficient.</description>
      <type>Double</type>
      <required>true</required>
      <model_dependent>false</model_dependent>
      <default_value>0.45</default_value>
    </argument>
    <argument>
      <name>skylight_storm_type</name>
      <display_name>Skylights: Storm Type</display_name>
      <description>The type of storm, if present. If not provided, assumes there is no storm.</description>
      <type>Choice</type>
      <required>false</required>
      <model_dependent>false</model_dependent>
      <choices>
        <choice>
          <value>clear</value>
          <display_name>clear</display_name>
        </choice>
        <choice>
          <value>low-e</value>
          <display_name>low-e</display_name>
        </choice>
      </choices>
    </argument>
    <argument>
      <name>door_area</name>
      <display_name>Doors: Area</display_name>
      <description>The area of the opaque door(s).</description>
      <type>Double</type>
      <units>ft^2</units>
      <required>true</required>
      <model_dependent>false</model_dependent>
      <default_value>20</default_value>
    </argument>
    <argument>
      <name>door_rvalue</name>
      <display_name>Doors: R-value</display_name>
      <description>R-value of the opaque door(s).</description>
      <type>Double</type>
      <units>h-ft^2-R/Btu</units>
      <required>true</required>
      <model_dependent>false</model_dependent>
      <default_value>4.4</default_value>
    </argument>
    <argument>
      <name>air_leakage_units</name>
      <display_name>Air Leakage: Units</display_name>
      <description>The unit of measure for the air leakage.</description>
      <type>Choice</type>
      <required>true</required>
      <model_dependent>false</model_dependent>
      <default_value>ACH</default_value>
      <choices>
        <choice>
          <value>ACH</value>
          <display_name>ACH</display_name>
        </choice>
        <choice>
          <value>CFM</value>
          <display_name>CFM</display_name>
        </choice>
        <choice>
          <value>ACHnatural</value>
          <display_name>ACHnatural</display_name>
        </choice>
        <choice>
          <value>CFMnatural</value>
          <display_name>CFMnatural</display_name>
        </choice>
        <choice>
          <value>EffectiveLeakageArea</value>
          <display_name>EffectiveLeakageArea</display_name>
        </choice>
      </choices>
    </argument>
    <argument>
      <name>air_leakage_house_pressure</name>
      <display_name>Air Leakage: House Pressure</display_name>
      <description>The house pressure relative to outside. Required when units are ACH or CFM.</description>
      <type>Double</type>
      <units>Pa</units>
      <required>true</required>
      <model_dependent>false</model_dependent>
      <default_value>50</default_value>
    </argument>
    <argument>
      <name>air_leakage_value</name>
      <display_name>Air Leakage: Value</display_name>
      <description>Air exchange rate value. For 'EffectiveLeakageArea', provide value in sq. in.</description>
      <type>Double</type>
      <required>true</required>
      <model_dependent>false</model_dependent>
      <default_value>3</default_value>
    </argument>
    <argument>
      <name>air_leakage_type</name>
      <display_name>Air Leakage: Type</display_name>
      <description>Type of air leakage. If 'unit total', represents the total infiltration to the unit as measured by a compartmentalization test, in which case the air leakage value will be adjusted by the ratio of exterior envelope surface area to total envelope surface area. Otherwise, if 'unit exterior only', represents the infiltration to the unit from outside only as measured by a guarded test. Required when unit type is single-family attached or apartment unit.</description>
      <type>Choice</type>
      <required>false</required>
      <model_dependent>false</model_dependent>
      <choices>
        <choice>
          <value>unit total</value>
          <display_name>unit total</display_name>
        </choice>
        <choice>
          <value>unit exterior only</value>
          <display_name>unit exterior only</display_name>
        </choice>
      </choices>
    </argument>
    <argument>
      <name>air_leakage_has_flue_or_chimney_in_conditioned_space</name>
      <display_name>Air Leakage: Has Flue or Chimney in Conditioned Space</display_name>
      <description>Presence of flue or chimney with combustion air from conditioned space; used for infiltration model. If not provided, the OS-HPXML default is used.</description>
      <type>Boolean</type>
      <required>false</required>
      <model_dependent>false</model_dependent>
      <choices>
        <choice>
          <value>true</value>
          <display_name>true</display_name>
        </choice>
        <choice>
          <value>false</value>
          <display_name>false</display_name>
        </choice>
      </choices>
    </argument>
    <argument>
      <name>heating_system_type</name>
      <display_name>Heating System: Type</display_name>
      <description>The type of heating system. Use 'none' if there is no heating system or if there is a heat pump serving a heating load.</description>
      <type>Choice</type>
      <required>true</required>
      <model_dependent>false</model_dependent>
      <default_value>Furnace</default_value>
      <choices>
        <choice>
          <value>none</value>
          <display_name>none</display_name>
        </choice>
        <choice>
          <value>Furnace</value>
          <display_name>Furnace</display_name>
        </choice>
        <choice>
          <value>WallFurnace</value>
          <display_name>WallFurnace</display_name>
        </choice>
        <choice>
          <value>FloorFurnace</value>
          <display_name>FloorFurnace</display_name>
        </choice>
        <choice>
          <value>Boiler</value>
          <display_name>Boiler</display_name>
        </choice>
        <choice>
          <value>ElectricResistance</value>
          <display_name>ElectricResistance</display_name>
        </choice>
        <choice>
          <value>Stove</value>
          <display_name>Stove</display_name>
        </choice>
        <choice>
          <value>SpaceHeater</value>
          <display_name>SpaceHeater</display_name>
        </choice>
        <choice>
          <value>Fireplace</value>
          <display_name>Fireplace</display_name>
        </choice>
        <choice>
          <value>Shared Boiler w/ Baseboard</value>
          <display_name>Shared Boiler w/ Baseboard</display_name>
        </choice>
        <choice>
          <value>Shared Boiler w/ Ductless Fan Coil</value>
          <display_name>Shared Boiler w/ Ductless Fan Coil</display_name>
        </choice>
      </choices>
    </argument>
    <argument>
      <name>heating_system_fuel</name>
      <display_name>Heating System: Fuel Type</display_name>
      <description>The fuel type of the heating system. Ignored for ElectricResistance.</description>
      <type>Choice</type>
      <required>true</required>
      <model_dependent>false</model_dependent>
      <default_value>natural gas</default_value>
      <choices>
        <choice>
          <value>electricity</value>
          <display_name>electricity</display_name>
        </choice>
        <choice>
          <value>natural gas</value>
          <display_name>natural gas</display_name>
        </choice>
        <choice>
          <value>fuel oil</value>
          <display_name>fuel oil</display_name>
        </choice>
        <choice>
          <value>propane</value>
          <display_name>propane</display_name>
        </choice>
        <choice>
          <value>wood</value>
          <display_name>wood</display_name>
        </choice>
        <choice>
          <value>wood pellets</value>
          <display_name>wood pellets</display_name>
        </choice>
        <choice>
          <value>coal</value>
          <display_name>coal</display_name>
        </choice>
      </choices>
    </argument>
    <argument>
      <name>heating_system_heating_efficiency</name>
      <display_name>Heating System: Rated AFUE or Percent</display_name>
      <description>The rated heating efficiency value of the heating system.</description>
      <type>Double</type>
      <units>Frac</units>
      <required>true</required>
      <model_dependent>false</model_dependent>
      <default_value>0.78</default_value>
    </argument>
    <argument>
      <name>heating_system_heating_capacity</name>
      <display_name>Heating System: Heating Capacity</display_name>
      <description>The output heating capacity of the heating system. If not provided, the OS-HPXML autosized default is used.</description>
      <type>Double</type>
      <units>Btu/hr</units>
      <required>false</required>
      <model_dependent>false</model_dependent>
    </argument>
    <argument>
      <name>heating_system_fraction_heat_load_served</name>
      <display_name>Heating System: Fraction Heat Load Served</display_name>
      <description>The heating load served by the heating system.</description>
      <type>Double</type>
      <units>Frac</units>
      <required>true</required>
      <model_dependent>false</model_dependent>
      <default_value>1</default_value>
    </argument>
    <argument>
      <name>heating_system_pilot_light</name>
      <display_name>Heating System: Pilot Light</display_name>
      <description>The fuel usage of the pilot light. Applies only to Furnace, WallFurnace, FloorFurnace, Stove, Boiler, and Fireplace with non-electric fuel type. If not provided, assumes no pilot light.</description>
      <type>Double</type>
      <units>Btuh</units>
      <required>false</required>
      <model_dependent>false</model_dependent>
    </argument>
    <argument>
      <name>heating_system_airflow_defect_ratio</name>
      <display_name>Heating System: Airflow Defect Ratio</display_name>
      <description>The airflow defect ratio, defined as (InstalledAirflow - DesignAirflow) / DesignAirflow, of the heating system per ANSI/RESNET/ACCA Standard 310. A value of zero means no airflow defect. Applies only to Furnace. If not provided, assumes no defect.</description>
      <type>Double</type>
      <units>Frac</units>
      <required>false</required>
      <model_dependent>false</model_dependent>
    </argument>
    <argument>
      <name>cooling_system_type</name>
      <display_name>Cooling System: Type</display_name>
      <description>The type of cooling system. Use 'none' if there is no cooling system or if there is a heat pump serving a cooling load.</description>
      <type>Choice</type>
      <required>true</required>
      <model_dependent>false</model_dependent>
      <default_value>central air conditioner</default_value>
      <choices>
        <choice>
          <value>none</value>
          <display_name>none</display_name>
        </choice>
        <choice>
          <value>central air conditioner</value>
          <display_name>central air conditioner</display_name>
        </choice>
        <choice>
          <value>room air conditioner</value>
          <display_name>room air conditioner</display_name>
        </choice>
        <choice>
          <value>evaporative cooler</value>
          <display_name>evaporative cooler</display_name>
        </choice>
        <choice>
          <value>mini-split</value>
          <display_name>mini-split</display_name>
        </choice>
        <choice>
          <value>packaged terminal air conditioner</value>
          <display_name>packaged terminal air conditioner</display_name>
        </choice>
      </choices>
    </argument>
    <argument>
      <name>cooling_system_cooling_efficiency_type</name>
      <display_name>Cooling System: Efficiency Type</display_name>
      <description>The efficiency type of the cooling system. System types central air conditioner and mini-split use SEER or SEER2. System types room air conditioner and packaged terminal air conditioner use EER or CEER. Ignored for system type evaporative cooler.</description>
      <type>Choice</type>
      <required>true</required>
      <model_dependent>false</model_dependent>
      <default_value>SEER</default_value>
      <choices>
        <choice>
          <value>SEER</value>
          <display_name>SEER</display_name>
        </choice>
        <choice>
          <value>SEER2</value>
          <display_name>SEER2</display_name>
        </choice>
        <choice>
          <value>EER</value>
          <display_name>EER</display_name>
        </choice>
        <choice>
          <value>CEER</value>
          <display_name>CEER</display_name>
        </choice>
      </choices>
    </argument>
    <argument>
      <name>cooling_system_cooling_efficiency</name>
      <display_name>Cooling System: Efficiency</display_name>
      <description>The rated efficiency value of the cooling system. Ignored for evaporative cooler.</description>
      <type>Double</type>
      <required>true</required>
      <model_dependent>false</model_dependent>
      <default_value>13</default_value>
    </argument>
    <argument>
      <name>cooling_system_cooling_compressor_type</name>
      <display_name>Cooling System: Cooling Compressor Type</display_name>
      <description>The compressor type of the cooling system. Only applies to central air conditioner and mini-split. If not provided, the OS-HPXML default is used.</description>
      <type>Choice</type>
      <required>false</required>
      <model_dependent>false</model_dependent>
      <choices>
        <choice>
          <value>single stage</value>
          <display_name>single stage</display_name>
        </choice>
        <choice>
          <value>two stage</value>
          <display_name>two stage</display_name>
        </choice>
        <choice>
          <value>variable speed</value>
          <display_name>variable speed</display_name>
        </choice>
      </choices>
    </argument>
    <argument>
      <name>cooling_system_cooling_sensible_heat_fraction</name>
      <display_name>Cooling System: Cooling Sensible Heat Fraction</display_name>
      <description>The sensible heat fraction of the cooling system. Ignored for evaporative cooler. If not provided, the OS-HPXML default is used.</description>
      <type>Double</type>
      <units>Frac</units>
      <required>false</required>
      <model_dependent>false</model_dependent>
    </argument>
    <argument>
      <name>cooling_system_cooling_capacity</name>
      <display_name>Cooling System: Cooling Capacity</display_name>
      <description>The output cooling capacity of the cooling system. If not provided, the OS-HPXML autosized default is used.</description>
      <type>Double</type>
      <units>Btu/hr</units>
      <required>false</required>
      <model_dependent>false</model_dependent>
    </argument>
    <argument>
      <name>cooling_system_fraction_cool_load_served</name>
      <display_name>Cooling System: Fraction Cool Load Served</display_name>
      <description>The cooling load served by the cooling system.</description>
      <type>Double</type>
      <units>Frac</units>
      <required>true</required>
      <model_dependent>false</model_dependent>
      <default_value>1</default_value>
    </argument>
    <argument>
      <name>cooling_system_is_ducted</name>
      <display_name>Cooling System: Is Ducted</display_name>
      <description>Whether the cooling system is ducted or not. Only used for mini-split and evaporative cooler. It's assumed that central air conditioner is ducted, and room air conditioner and packaged terminal air conditioner are not ducted.</description>
      <type>Boolean</type>
      <required>false</required>
      <model_dependent>false</model_dependent>
      <default_value>false</default_value>
      <choices>
        <choice>
          <value>true</value>
          <display_name>true</display_name>
        </choice>
        <choice>
          <value>false</value>
          <display_name>false</display_name>
        </choice>
      </choices>
    </argument>
    <argument>
      <name>cooling_system_airflow_defect_ratio</name>
      <display_name>Cooling System: Airflow Defect Ratio</display_name>
      <description>The airflow defect ratio, defined as (InstalledAirflow - DesignAirflow) / DesignAirflow, of the cooling system per ANSI/RESNET/ACCA Standard 310. A value of zero means no airflow defect. Applies only to central air conditioner and ducted mini-split. If not provided, assumes no defect.</description>
      <type>Double</type>
      <units>Frac</units>
      <required>false</required>
      <model_dependent>false</model_dependent>
    </argument>
    <argument>
      <name>cooling_system_charge_defect_ratio</name>
      <display_name>Cooling System: Charge Defect Ratio</display_name>
      <description>The refrigerant charge defect ratio, defined as (InstalledCharge - DesignCharge) / DesignCharge, of the cooling system per ANSI/RESNET/ACCA Standard 310. A value of zero means no refrigerant charge defect. Applies only to central air conditioner and mini-split. If not provided, assumes no defect.</description>
      <type>Double</type>
      <units>Frac</units>
      <required>false</required>
      <model_dependent>false</model_dependent>
    </argument>
    <argument>
      <name>cooling_system_crankcase_heater_watts</name>
      <display_name>Cooling System: Crankcase Heater Power Watts</display_name>
      <description>Cooling system crankcase heater power consumption in Watts. Applies only to central air conditioner, mini-split, packaged terminal air conditioner and room air conditioner. If not provided, the OS-HPXML default is used.</description>
      <type>Double</type>
      <units>W</units>
      <required>false</required>
      <model_dependent>false</model_dependent>
    </argument>
    <argument>
      <name>cooling_system_integrated_heating_system_fuel</name>
      <display_name>Cooling System: Integrated Heating System Fuel Type</display_name>
      <description>The fuel type of the heating system integrated into cooling system. Only used for packaged terminal air conditioner and room air conditioner.</description>
      <type>Choice</type>
      <required>false</required>
      <model_dependent>false</model_dependent>
      <choices>
        <choice>
          <value>electricity</value>
          <display_name>electricity</display_name>
        </choice>
        <choice>
          <value>natural gas</value>
          <display_name>natural gas</display_name>
        </choice>
        <choice>
          <value>fuel oil</value>
          <display_name>fuel oil</display_name>
        </choice>
        <choice>
          <value>propane</value>
          <display_name>propane</display_name>
        </choice>
        <choice>
          <value>wood</value>
          <display_name>wood</display_name>
        </choice>
        <choice>
          <value>wood pellets</value>
          <display_name>wood pellets</display_name>
        </choice>
        <choice>
          <value>coal</value>
          <display_name>coal</display_name>
        </choice>
      </choices>
    </argument>
    <argument>
      <name>cooling_system_integrated_heating_system_efficiency_percent</name>
      <display_name>Cooling System: Integrated Heating System Efficiency</display_name>
      <description>The rated heating efficiency value of the heating system integrated into cooling system. Only used for packaged terminal air conditioner and room air conditioner.</description>
      <type>Double</type>
      <units>Frac</units>
      <required>false</required>
      <model_dependent>false</model_dependent>
    </argument>
    <argument>
      <name>cooling_system_integrated_heating_system_capacity</name>
      <display_name>Cooling System: Integrated Heating System Heating Capacity</display_name>
      <description>The output heating capacity of the heating system integrated into cooling system. If not provided, the OS-HPXML autosized default is used. Only used for packaged terminal air conditioner and room air conditioner.</description>
      <type>Double</type>
      <units>Btu/hr</units>
      <required>false</required>
      <model_dependent>false</model_dependent>
    </argument>
    <argument>
      <name>cooling_system_integrated_heating_system_fraction_heat_load_served</name>
      <display_name>Cooling System: Integrated Heating System Fraction Heat Load Served</display_name>
      <description>The heating load served by the heating system integrated into cooling system. Only used for packaged terminal air conditioner and room air conditioner.</description>
      <type>Double</type>
      <units>Frac</units>
      <required>false</required>
      <model_dependent>false</model_dependent>
    </argument>
    <argument>
      <name>heat_pump_type</name>
      <display_name>Heat Pump: Type</display_name>
      <description>The type of heat pump. Use 'none' if there is no heat pump.</description>
      <type>Choice</type>
      <required>true</required>
      <model_dependent>false</model_dependent>
      <default_value>none</default_value>
      <choices>
        <choice>
          <value>none</value>
          <display_name>none</display_name>
        </choice>
        <choice>
          <value>air-to-air</value>
          <display_name>air-to-air</display_name>
        </choice>
        <choice>
          <value>mini-split</value>
          <display_name>mini-split</display_name>
        </choice>
        <choice>
          <value>ground-to-air</value>
          <display_name>ground-to-air</display_name>
        </choice>
        <choice>
          <value>packaged terminal heat pump</value>
          <display_name>packaged terminal heat pump</display_name>
        </choice>
        <choice>
          <value>room air conditioner with reverse cycle</value>
          <display_name>room air conditioner with reverse cycle</display_name>
        </choice>
      </choices>
    </argument>
    <argument>
      <name>heat_pump_heating_efficiency_type</name>
      <display_name>Heat Pump: Heating Efficiency Type</display_name>
      <description>The heating efficiency type of heat pump. System types air-to-air and mini-split use HSPF or HSPF2. System types ground-to-air, packaged terminal heat pump and room air conditioner with reverse cycle use COP.</description>
      <type>Choice</type>
      <required>true</required>
      <model_dependent>false</model_dependent>
      <default_value>HSPF</default_value>
      <choices>
        <choice>
          <value>HSPF</value>
          <display_name>HSPF</display_name>
        </choice>
        <choice>
          <value>HSPF2</value>
          <display_name>HSPF2</display_name>
        </choice>
        <choice>
          <value>COP</value>
          <display_name>COP</display_name>
        </choice>
      </choices>
    </argument>
    <argument>
      <name>heat_pump_heating_efficiency</name>
      <display_name>Heat Pump: Heating Efficiency</display_name>
      <description>The rated heating efficiency value of the heat pump.</description>
      <type>Double</type>
      <required>true</required>
      <model_dependent>false</model_dependent>
      <default_value>7.7</default_value>
    </argument>
    <argument>
      <name>heat_pump_cooling_efficiency_type</name>
      <display_name>Heat Pump: Cooling Efficiency Type</display_name>
      <description>The cooling efficiency type of heat pump. System types air-to-air and mini-split use SEER or SEER2. System types ground-to-air, packaged terminal heat pump and room air conditioner with reverse cycle use EER.</description>
      <type>Choice</type>
      <required>true</required>
      <model_dependent>false</model_dependent>
      <default_value>SEER</default_value>
      <choices>
        <choice>
          <value>SEER</value>
          <display_name>SEER</display_name>
        </choice>
        <choice>
          <value>SEER2</value>
          <display_name>SEER2</display_name>
        </choice>
        <choice>
          <value>EER</value>
          <display_name>EER</display_name>
        </choice>
        <choice>
          <value>CEER</value>
          <display_name>CEER</display_name>
        </choice>
      </choices>
    </argument>
    <argument>
      <name>heat_pump_cooling_efficiency</name>
      <display_name>Heat Pump: Cooling Efficiency</display_name>
      <description>The rated cooling efficiency value of the heat pump.</description>
      <type>Double</type>
      <required>true</required>
      <model_dependent>false</model_dependent>
      <default_value>13</default_value>
    </argument>
    <argument>
      <name>heat_pump_cooling_compressor_type</name>
      <display_name>Heat Pump: Cooling Compressor Type</display_name>
      <description>The compressor type of the heat pump. Only applies to air-to-air and mini-split. If not provided, the OS-HPXML default is used.</description>
      <type>Choice</type>
      <required>false</required>
      <model_dependent>false</model_dependent>
      <choices>
        <choice>
          <value>single stage</value>
          <display_name>single stage</display_name>
        </choice>
        <choice>
          <value>two stage</value>
          <display_name>two stage</display_name>
        </choice>
        <choice>
          <value>variable speed</value>
          <display_name>variable speed</display_name>
        </choice>
      </choices>
    </argument>
    <argument>
      <name>heat_pump_cooling_sensible_heat_fraction</name>
      <display_name>Heat Pump: Cooling Sensible Heat Fraction</display_name>
      <description>The sensible heat fraction of the heat pump. If not provided, the OS-HPXML default is used.</description>
      <type>Double</type>
      <units>Frac</units>
      <required>false</required>
      <model_dependent>false</model_dependent>
    </argument>
    <argument>
      <name>heat_pump_heating_capacity</name>
      <display_name>Heat Pump: Heating Capacity</display_name>
      <description>The output heating capacity of the heat pump. If not provided, the OS-HPXML autosized default is used.</description>
      <type>Double</type>
      <units>Btu/hr</units>
      <required>false</required>
      <model_dependent>false</model_dependent>
    </argument>
    <argument>
      <name>heat_pump_heating_capacity_retention_fraction</name>
      <display_name>Heat Pump: Heating Capacity Retention Fraction</display_name>
      <description>The output heating capacity of the heat pump at a user-specified temperature (e.g., 17F or 5F) divided by the above nominal heating capacity. Applies to all heat pump types except ground-to-air. If not provided, the OS-HPXML default is used.</description>
      <type>Double</type>
      <units>Frac</units>
      <required>false</required>
      <model_dependent>false</model_dependent>
    </argument>
    <argument>
      <name>heat_pump_heating_capacity_retention_temp</name>
      <display_name>Heat Pump: Heating Capacity Retention Temperature</display_name>
      <description>The user-specified temperature (e.g., 17F or 5F) for the above heating capacity retention fraction. Applies to all heat pump types except ground-to-air. Required if the Heating Capacity Retention Fraction is provided.</description>
      <type>Double</type>
      <units>deg-F</units>
      <required>false</required>
      <model_dependent>false</model_dependent>
    </argument>
    <argument>
      <name>heat_pump_cooling_capacity</name>
      <display_name>Heat Pump: Cooling Capacity</display_name>
      <description>The output cooling capacity of the heat pump. If not provided, the OS-HPXML autosized default is used.</description>
      <type>Double</type>
      <units>Btu/hr</units>
      <required>false</required>
      <model_dependent>false</model_dependent>
    </argument>
    <argument>
      <name>heat_pump_fraction_heat_load_served</name>
      <display_name>Heat Pump: Fraction Heat Load Served</display_name>
      <description>The heating load served by the heat pump.</description>
      <type>Double</type>
      <units>Frac</units>
      <required>true</required>
      <model_dependent>false</model_dependent>
      <default_value>1</default_value>
    </argument>
    <argument>
      <name>heat_pump_fraction_cool_load_served</name>
      <display_name>Heat Pump: Fraction Cool Load Served</display_name>
      <description>The cooling load served by the heat pump.</description>
      <type>Double</type>
      <units>Frac</units>
      <required>true</required>
      <model_dependent>false</model_dependent>
      <default_value>1</default_value>
    </argument>
    <argument>
      <name>heat_pump_compressor_lockout_temp</name>
      <display_name>Heat Pump: Compressor Lockout Temperature</display_name>
      <description>The temperature below which the heat pump compressor is disabled. If both this and Backup Heating Lockout Temperature are provided and use the same value, it essentially defines a switchover temperature (for, e.g., a dual-fuel heat pump). Applies to all heat pump types other than ground-to-air. If not provided, the OS-HPXML default is used.</description>
      <type>Double</type>
      <units>deg-F</units>
      <required>false</required>
      <model_dependent>false</model_dependent>
    </argument>
    <argument>
      <name>heat_pump_backup_type</name>
      <display_name>Heat Pump: Backup Type</display_name>
      <description>The backup type of the heat pump. If 'integrated', represents e.g. built-in electric strip heat or dual-fuel integrated furnace. If 'separate', represents e.g. electric baseboard or boiler based on the Heating System 2 specified below. Use 'none' if there is no backup heating.</description>
      <type>Choice</type>
      <required>true</required>
      <model_dependent>false</model_dependent>
      <default_value>integrated</default_value>
      <choices>
        <choice>
          <value>none</value>
          <display_name>none</display_name>
        </choice>
        <choice>
          <value>integrated</value>
          <display_name>integrated</display_name>
        </choice>
        <choice>
          <value>separate</value>
          <display_name>separate</display_name>
        </choice>
      </choices>
    </argument>
    <argument>
      <name>heat_pump_backup_fuel</name>
      <display_name>Heat Pump: Backup Fuel Type</display_name>
      <description>The backup fuel type of the heat pump. Only applies if Backup Type is 'integrated'.</description>
      <type>Choice</type>
      <required>true</required>
      <model_dependent>false</model_dependent>
      <default_value>electricity</default_value>
      <choices>
        <choice>
          <value>electricity</value>
          <display_name>electricity</display_name>
        </choice>
        <choice>
          <value>natural gas</value>
          <display_name>natural gas</display_name>
        </choice>
        <choice>
          <value>fuel oil</value>
          <display_name>fuel oil</display_name>
        </choice>
        <choice>
          <value>propane</value>
          <display_name>propane</display_name>
        </choice>
      </choices>
    </argument>
    <argument>
      <name>heat_pump_backup_heating_efficiency</name>
      <display_name>Heat Pump: Backup Rated Efficiency</display_name>
      <description>The backup rated efficiency value of the heat pump. Percent for electricity fuel type. AFUE otherwise. Only applies if Backup Type is 'integrated'.</description>
      <type>Double</type>
      <required>true</required>
      <model_dependent>false</model_dependent>
      <default_value>1</default_value>
    </argument>
    <argument>
      <name>heat_pump_backup_heating_capacity</name>
      <display_name>Heat Pump: Backup Heating Capacity</display_name>
      <description>The backup output heating capacity of the heat pump. If not provided, the OS-HPXML autosized default is used. Only applies if Backup Type is 'integrated'.</description>
      <type>Double</type>
      <units>Btu/hr</units>
      <required>false</required>
      <model_dependent>false</model_dependent>
    </argument>
    <argument>
      <name>heat_pump_backup_heating_lockout_temp</name>
      <display_name>Heat Pump: Backup Heating Lockout Temperature</display_name>
      <description>The temperature above which the heat pump backup system is disabled. If both this and Compressor Lockout Temperature are provided and use the same value, it essentially defines a switchover temperature (for, e.g., a dual-fuel heat pump). Applies for both Backup Type of 'integrated' and 'separate'. If not provided, the OS-HPXML default is used.</description>
      <type>Double</type>
      <units>deg-F</units>
      <required>false</required>
      <model_dependent>false</model_dependent>
    </argument>
    <argument>
      <name>heat_pump_sizing_methodology</name>
      <display_name>Heat Pump: Sizing Methodology</display_name>
      <description>The auto-sizing methodology to use when the heat pump capacity is not provided. If not provided, the OS-HPXML default is used.</description>
      <type>Choice</type>
      <required>false</required>
      <model_dependent>false</model_dependent>
      <choices>
        <choice>
          <value>ACCA</value>
          <display_name>ACCA</display_name>
        </choice>
        <choice>
          <value>HERS</value>
          <display_name>HERS</display_name>
        </choice>
        <choice>
          <value>MaxLoad</value>
          <display_name>MaxLoad</display_name>
        </choice>
      </choices>
    </argument>
    <argument>
      <name>heat_pump_is_ducted</name>
      <display_name>Heat Pump: Is Ducted</display_name>
      <description>Whether the heat pump is ducted or not. Only used for mini-split. It's assumed that air-to-air and ground-to-air are ducted, and packaged terminal heat pump and room air conditioner with reverse cycle are not ducted. If not provided, assumes not ducted.</description>
      <type>Boolean</type>
      <required>false</required>
      <model_dependent>false</model_dependent>
      <choices>
        <choice>
          <value>true</value>
          <display_name>true</display_name>
        </choice>
        <choice>
          <value>false</value>
          <display_name>false</display_name>
        </choice>
      </choices>
    </argument>
    <argument>
      <name>heat_pump_airflow_defect_ratio</name>
      <display_name>Heat Pump: Airflow Defect Ratio</display_name>
      <description>The airflow defect ratio, defined as (InstalledAirflow - DesignAirflow) / DesignAirflow, of the heat pump per ANSI/RESNET/ACCA Standard 310. A value of zero means no airflow defect. Applies only to air-to-air, ducted mini-split, and ground-to-air. If not provided, assumes no defect.</description>
      <type>Double</type>
      <units>Frac</units>
      <required>false</required>
      <model_dependent>false</model_dependent>
    </argument>
    <argument>
      <name>heat_pump_charge_defect_ratio</name>
      <display_name>Heat Pump: Charge Defect Ratio</display_name>
      <description>The refrigerant charge defect ratio, defined as (InstalledCharge - DesignCharge) / DesignCharge, of the heat pump per ANSI/RESNET/ACCA Standard 310. A value of zero means no refrigerant charge defect. Applies to all heat pump types. If not provided, assumes no defect.</description>
      <type>Double</type>
      <units>Frac</units>
      <required>false</required>
      <model_dependent>false</model_dependent>
    </argument>
    <argument>
      <name>heat_pump_crankcase_heater_watts</name>
      <display_name>Heat Pump: Crankcase Heater Power Watts</display_name>
      <description>Heat Pump crankcase heater power consumption in Watts. Applies only to air-to-air, mini-split, packaged terminal heat pump and room air conditioner with reverse cycle. If not provided, the OS-HPXML default is used.</description>
      <type>Double</type>
      <units>W</units>
      <required>false</required>
      <model_dependent>false</model_dependent>
    </argument>
    <argument>
      <name>heating_system_2_type</name>
      <display_name>Heating System 2: Type</display_name>
      <description>The type of the second heating system.</description>
      <type>Choice</type>
      <required>true</required>
      <model_dependent>false</model_dependent>
      <default_value>none</default_value>
      <choices>
        <choice>
          <value>none</value>
          <display_name>none</display_name>
        </choice>
        <choice>
          <value>Furnace</value>
          <display_name>Furnace</display_name>
        </choice>
        <choice>
          <value>WallFurnace</value>
          <display_name>WallFurnace</display_name>
        </choice>
        <choice>
          <value>FloorFurnace</value>
          <display_name>FloorFurnace</display_name>
        </choice>
        <choice>
          <value>Boiler</value>
          <display_name>Boiler</display_name>
        </choice>
        <choice>
          <value>ElectricResistance</value>
          <display_name>ElectricResistance</display_name>
        </choice>
        <choice>
          <value>Stove</value>
          <display_name>Stove</display_name>
        </choice>
        <choice>
          <value>SpaceHeater</value>
          <display_name>SpaceHeater</display_name>
        </choice>
        <choice>
          <value>Fireplace</value>
          <display_name>Fireplace</display_name>
        </choice>
      </choices>
    </argument>
    <argument>
      <name>heating_system_2_fuel</name>
      <display_name>Heating System 2: Fuel Type</display_name>
      <description>The fuel type of the second heating system. Ignored for ElectricResistance.</description>
      <type>Choice</type>
      <required>true</required>
      <model_dependent>false</model_dependent>
      <default_value>electricity</default_value>
      <choices>
        <choice>
          <value>electricity</value>
          <display_name>electricity</display_name>
        </choice>
        <choice>
          <value>natural gas</value>
          <display_name>natural gas</display_name>
        </choice>
        <choice>
          <value>fuel oil</value>
          <display_name>fuel oil</display_name>
        </choice>
        <choice>
          <value>propane</value>
          <display_name>propane</display_name>
        </choice>
        <choice>
          <value>wood</value>
          <display_name>wood</display_name>
        </choice>
        <choice>
          <value>wood pellets</value>
          <display_name>wood pellets</display_name>
        </choice>
        <choice>
          <value>coal</value>
          <display_name>coal</display_name>
        </choice>
      </choices>
    </argument>
    <argument>
      <name>heating_system_2_heating_efficiency</name>
      <display_name>Heating System 2: Rated AFUE or Percent</display_name>
      <description>The rated heating efficiency value of the second heating system.</description>
      <type>Double</type>
      <units>Frac</units>
      <required>true</required>
      <model_dependent>false</model_dependent>
      <default_value>1</default_value>
    </argument>
    <argument>
      <name>heating_system_2_heating_capacity</name>
      <display_name>Heating System 2: Heating Capacity</display_name>
      <description>The output heating capacity of the second heating system. If not provided, the OS-HPXML autosized default is used.</description>
      <type>Double</type>
      <units>Btu/hr</units>
      <required>false</required>
      <model_dependent>false</model_dependent>
    </argument>
    <argument>
      <name>heating_system_2_fraction_heat_load_served</name>
      <display_name>Heating System 2: Fraction Heat Load Served</display_name>
      <description>The heat load served fraction of the second heating system. Ignored if this heating system serves as a backup system for a heat pump.</description>
      <type>Double</type>
      <units>Frac</units>
      <required>true</required>
      <model_dependent>false</model_dependent>
      <default_value>0.25</default_value>
    </argument>
    <argument>
      <name>hvac_control_heating_weekday_setpoint</name>
      <display_name>HVAC Control: Heating Weekday Setpoint Schedule</display_name>
      <description>Specify the constant or 24-hour comma-separated weekday heating setpoint schedule. Required unless a detailed CSV schedule is provided.</description>
      <type>String</type>
      <units>deg-F</units>
      <required>false</required>
      <model_dependent>false</model_dependent>
    </argument>
    <argument>
      <name>hvac_control_heating_weekend_setpoint</name>
      <display_name>HVAC Control: Heating Weekend Setpoint Schedule</display_name>
      <description>Specify the constant or 24-hour comma-separated weekend heating setpoint schedule. Required unless a detailed CSV schedule is provided.</description>
      <type>String</type>
      <units>deg-F</units>
      <required>false</required>
      <model_dependent>false</model_dependent>
    </argument>
    <argument>
      <name>hvac_control_cooling_weekday_setpoint</name>
      <display_name>HVAC Control: Cooling Weekday Setpoint Schedule</display_name>
      <description>Specify the constant or 24-hour comma-separated weekday cooling setpoint schedule. Required unless a detailed CSV schedule is provided.</description>
      <type>String</type>
      <units>deg-F</units>
      <required>false</required>
      <model_dependent>false</model_dependent>
    </argument>
    <argument>
      <name>hvac_control_cooling_weekend_setpoint</name>
      <display_name>HVAC Control: Cooling Weekend Setpoint Schedule</display_name>
      <description>Specify the constant or 24-hour comma-separated weekend cooling setpoint schedule. Required unless a detailed CSV schedule is provided.</description>
      <type>String</type>
      <units>deg-F</units>
      <required>false</required>
      <model_dependent>false</model_dependent>
    </argument>
    <argument>
      <name>hvac_control_heating_season_period</name>
      <display_name>HVAC Control: Heating Season Period</display_name>
      <description>Enter a date like 'Nov 1 - Jun 30'. If not provided, the OS-HPXML default is used. Can also provide 'BuildingAmerica' to use automatic seasons from the Building America House Simulation Protocols.</description>
      <type>String</type>
      <required>false</required>
      <model_dependent>false</model_dependent>
    </argument>
    <argument>
      <name>hvac_control_cooling_season_period</name>
      <display_name>HVAC Control: Cooling Season Period</display_name>
      <description>Enter a date like 'Jun 1 - Oct 31'. If not provided, the OS-HPXML default is used. Can also provide 'BuildingAmerica' to use automatic seasons from the Building America House Simulation Protocols.</description>
      <type>String</type>
      <required>false</required>
      <model_dependent>false</model_dependent>
    </argument>
    <argument>
      <name>ducts_leakage_units</name>
      <display_name>Ducts: Leakage Units</display_name>
      <description>The leakage units of the ducts.</description>
      <type>Choice</type>
      <required>true</required>
      <model_dependent>false</model_dependent>
      <default_value>Percent</default_value>
      <choices>
        <choice>
          <value>CFM25</value>
          <display_name>CFM25</display_name>
        </choice>
        <choice>
          <value>CFM50</value>
          <display_name>CFM50</display_name>
        </choice>
        <choice>
          <value>Percent</value>
          <display_name>Percent</display_name>
        </choice>
      </choices>
    </argument>
    <argument>
      <name>ducts_supply_leakage_to_outside_value</name>
      <display_name>Ducts: Supply Leakage to Outside Value</display_name>
      <description>The leakage value to outside for the supply ducts.</description>
      <type>Double</type>
      <required>true</required>
      <model_dependent>false</model_dependent>
      <default_value>0.1</default_value>
    </argument>
    <argument>
      <name>ducts_return_leakage_to_outside_value</name>
      <display_name>Ducts: Return Leakage to Outside Value</display_name>
      <description>The leakage value to outside for the return ducts.</description>
      <type>Double</type>
      <required>true</required>
      <model_dependent>false</model_dependent>
      <default_value>0.1</default_value>
    </argument>
    <argument>
      <name>ducts_supply_location</name>
      <display_name>Ducts: Supply Location</display_name>
      <description>The location of the supply ducts. If not provided, the OS-HPXML default is used.</description>
      <type>Choice</type>
      <required>false</required>
      <model_dependent>false</model_dependent>
      <choices>
        <choice>
          <value>living space</value>
          <display_name>living space</display_name>
        </choice>
        <choice>
          <value>basement - conditioned</value>
          <display_name>basement - conditioned</display_name>
        </choice>
        <choice>
          <value>basement - unconditioned</value>
          <display_name>basement - unconditioned</display_name>
        </choice>
        <choice>
          <value>crawlspace</value>
          <display_name>crawlspace</display_name>
        </choice>
        <choice>
          <value>crawlspace - vented</value>
          <display_name>crawlspace - vented</display_name>
        </choice>
        <choice>
          <value>crawlspace - unvented</value>
          <display_name>crawlspace - unvented</display_name>
        </choice>
        <choice>
          <value>crawlspace - conditioned</value>
          <display_name>crawlspace - conditioned</display_name>
        </choice>
        <choice>
          <value>attic</value>
          <display_name>attic</display_name>
        </choice>
        <choice>
          <value>attic - vented</value>
          <display_name>attic - vented</display_name>
        </choice>
        <choice>
          <value>attic - unvented</value>
          <display_name>attic - unvented</display_name>
        </choice>
        <choice>
          <value>garage</value>
          <display_name>garage</display_name>
        </choice>
        <choice>
          <value>exterior wall</value>
          <display_name>exterior wall</display_name>
        </choice>
        <choice>
          <value>under slab</value>
          <display_name>under slab</display_name>
        </choice>
        <choice>
          <value>roof deck</value>
          <display_name>roof deck</display_name>
        </choice>
        <choice>
          <value>outside</value>
          <display_name>outside</display_name>
        </choice>
        <choice>
          <value>other housing unit</value>
          <display_name>other housing unit</display_name>
        </choice>
        <choice>
          <value>other heated space</value>
          <display_name>other heated space</display_name>
        </choice>
        <choice>
          <value>other multifamily buffer space</value>
          <display_name>other multifamily buffer space</display_name>
        </choice>
        <choice>
          <value>other non-freezing space</value>
          <display_name>other non-freezing space</display_name>
        </choice>
        <choice>
          <value>manufactured home belly</value>
          <display_name>manufactured home belly</display_name>
        </choice>
      </choices>
    </argument>
    <argument>
      <name>ducts_supply_insulation_r</name>
      <display_name>Ducts: Supply Insulation R-Value</display_name>
      <description>The insulation r-value of the supply ducts excluding air films.</description>
      <type>Double</type>
      <units>h-ft^2-R/Btu</units>
      <required>true</required>
      <model_dependent>false</model_dependent>
      <default_value>0</default_value>
    </argument>
    <argument>
      <name>ducts_supply_buried_insulation_level</name>
      <display_name>Ducts: Supply Buried Insulation Level</display_name>
      <description>Whether the supply ducts are buried in, e.g., attic loose-fill insulation. Partially buried ducts have insulation that does not cover the top of the ducts. Fully buried ducts have insulation that just covers the top of the ducts. Deeply buried ducts have insulation that continues above the top of the ducts.</description>
      <type>Choice</type>
      <required>false</required>
      <model_dependent>false</model_dependent>
      <choices>
        <choice>
          <value>not buried</value>
          <display_name>not buried</display_name>
        </choice>
        <choice>
          <value>partially buried</value>
          <display_name>partially buried</display_name>
        </choice>
        <choice>
          <value>fully buried</value>
          <display_name>fully buried</display_name>
        </choice>
        <choice>
          <value>deeply buried</value>
          <display_name>deeply buried</display_name>
        </choice>
      </choices>
    </argument>
    <argument>
      <name>ducts_supply_surface_area</name>
      <display_name>Ducts: Supply Surface Area</display_name>
      <description>The supply ducts surface area in the given location. If neither Surface Area nor Area Fraction provided, the OS-HPXML default is used.</description>
      <type>Double</type>
      <units>ft^2</units>
      <required>false</required>
      <model_dependent>false</model_dependent>
    </argument>
    <argument>
      <name>ducts_supply_surface_area_fraction</name>
      <display_name>Ducts: Supply Area Fraction</display_name>
      <description>The fraction of supply ducts surface area in the given location. Only used if Surface Area is not provided. If the fraction is less than 1, the remaining duct area is assumed to be in conditioned space. If neither Surface Area nor Area Fraction provided, the OS-HPXML default is used.</description>
      <type>Double</type>
      <units>frac</units>
      <required>false</required>
      <model_dependent>false</model_dependent>
    </argument>
    <argument>
      <name>ducts_return_location</name>
      <display_name>Ducts: Return Location</display_name>
      <description>The location of the return ducts. If not provided, the OS-HPXML default is used.</description>
      <type>Choice</type>
      <required>false</required>
      <model_dependent>false</model_dependent>
      <choices>
        <choice>
          <value>living space</value>
          <display_name>living space</display_name>
        </choice>
        <choice>
          <value>basement - conditioned</value>
          <display_name>basement - conditioned</display_name>
        </choice>
        <choice>
          <value>basement - unconditioned</value>
          <display_name>basement - unconditioned</display_name>
        </choice>
        <choice>
          <value>crawlspace</value>
          <display_name>crawlspace</display_name>
        </choice>
        <choice>
          <value>crawlspace - vented</value>
          <display_name>crawlspace - vented</display_name>
        </choice>
        <choice>
          <value>crawlspace - unvented</value>
          <display_name>crawlspace - unvented</display_name>
        </choice>
        <choice>
          <value>crawlspace - conditioned</value>
          <display_name>crawlspace - conditioned</display_name>
        </choice>
        <choice>
          <value>attic</value>
          <display_name>attic</display_name>
        </choice>
        <choice>
          <value>attic - vented</value>
          <display_name>attic - vented</display_name>
        </choice>
        <choice>
          <value>attic - unvented</value>
          <display_name>attic - unvented</display_name>
        </choice>
        <choice>
          <value>garage</value>
          <display_name>garage</display_name>
        </choice>
        <choice>
          <value>exterior wall</value>
          <display_name>exterior wall</display_name>
        </choice>
        <choice>
          <value>under slab</value>
          <display_name>under slab</display_name>
        </choice>
        <choice>
          <value>roof deck</value>
          <display_name>roof deck</display_name>
        </choice>
        <choice>
          <value>outside</value>
          <display_name>outside</display_name>
        </choice>
        <choice>
          <value>other housing unit</value>
          <display_name>other housing unit</display_name>
        </choice>
        <choice>
          <value>other heated space</value>
          <display_name>other heated space</display_name>
        </choice>
        <choice>
          <value>other multifamily buffer space</value>
          <display_name>other multifamily buffer space</display_name>
        </choice>
        <choice>
          <value>other non-freezing space</value>
          <display_name>other non-freezing space</display_name>
        </choice>
        <choice>
          <value>manufactured home belly</value>
          <display_name>manufactured home belly</display_name>
        </choice>
      </choices>
    </argument>
    <argument>
      <name>ducts_return_insulation_r</name>
      <display_name>Ducts: Return Insulation R-Value</display_name>
      <description>The insulation r-value of the return ducts excluding air films.</description>
      <type>Double</type>
      <units>h-ft^2-R/Btu</units>
      <required>true</required>
      <model_dependent>false</model_dependent>
      <default_value>0</default_value>
    </argument>
    <argument>
      <name>ducts_return_buried_insulation_level</name>
      <display_name>Ducts: Return Buried Insulation Level</display_name>
      <description>Whether the return ducts are buried in, e.g., attic loose-fill insulation. Partially buried ducts have insulation that does not cover the top of the ducts. Fully buried ducts have insulation that just covers the top of the ducts. Deeply buried ducts have insulation that continues above the top of the ducts.</description>
      <type>Choice</type>
      <required>false</required>
      <model_dependent>false</model_dependent>
      <choices>
        <choice>
          <value>not buried</value>
          <display_name>not buried</display_name>
        </choice>
        <choice>
          <value>partially buried</value>
          <display_name>partially buried</display_name>
        </choice>
        <choice>
          <value>fully buried</value>
          <display_name>fully buried</display_name>
        </choice>
        <choice>
          <value>deeply buried</value>
          <display_name>deeply buried</display_name>
        </choice>
      </choices>
    </argument>
    <argument>
      <name>ducts_return_surface_area</name>
      <display_name>Ducts: Return Surface Area</display_name>
      <description>The return ducts surface area in the given location. If neither Surface Area nor Area Fraction provided, the OS-HPXML default is used.</description>
      <type>Double</type>
      <units>ft^2</units>
      <required>false</required>
      <model_dependent>false</model_dependent>
    </argument>
    <argument>
      <name>ducts_return_surface_area_fraction</name>
      <display_name>Ducts: Return Area Fraction</display_name>
      <description>The fraction of return ducts surface area in the given location. Only used if Surface Area is not provided. If the fraction is less than 1, the remaining duct area is assumed to be in conditioned space. If neither Surface Area nor Area Fraction provided, the OS-HPXML default is used.</description>
      <type>Double</type>
      <units>frac</units>
      <required>false</required>
      <model_dependent>false</model_dependent>
    </argument>
    <argument>
      <name>ducts_number_of_return_registers</name>
      <display_name>Ducts: Number of Return Registers</display_name>
      <description>The number of return registers of the ducts. Only used to calculate default return duct surface area. If not provided, the OS-HPXML default is used.</description>
      <type>Integer</type>
      <units>#</units>
      <required>false</required>
      <model_dependent>false</model_dependent>
    </argument>
    <argument>
      <name>mech_vent_fan_type</name>
      <display_name>Mechanical Ventilation: Fan Type</display_name>
      <description>The type of the mechanical ventilation. Use 'none' if there is no mechanical ventilation system.</description>
      <type>Choice</type>
      <required>true</required>
      <model_dependent>false</model_dependent>
      <default_value>none</default_value>
      <choices>
        <choice>
          <value>none</value>
          <display_name>none</display_name>
        </choice>
        <choice>
          <value>exhaust only</value>
          <display_name>exhaust only</display_name>
        </choice>
        <choice>
          <value>supply only</value>
          <display_name>supply only</display_name>
        </choice>
        <choice>
          <value>energy recovery ventilator</value>
          <display_name>energy recovery ventilator</display_name>
        </choice>
        <choice>
          <value>heat recovery ventilator</value>
          <display_name>heat recovery ventilator</display_name>
        </choice>
        <choice>
          <value>balanced</value>
          <display_name>balanced</display_name>
        </choice>
        <choice>
          <value>central fan integrated supply</value>
          <display_name>central fan integrated supply</display_name>
        </choice>
      </choices>
    </argument>
    <argument>
      <name>mech_vent_flow_rate</name>
      <display_name>Mechanical Ventilation: Flow Rate</display_name>
      <description>The flow rate of the mechanical ventilation. If not provided, the OS-HPXML default is used.</description>
      <type>Double</type>
      <units>CFM</units>
      <required>false</required>
      <model_dependent>false</model_dependent>
    </argument>
    <argument>
      <name>mech_vent_hours_in_operation</name>
      <display_name>Mechanical Ventilation: Hours In Operation</display_name>
      <description>The hours in operation of the mechanical ventilation. If not provided, the OS-HPXML default is used.</description>
      <type>Double</type>
      <units>hrs/day</units>
      <required>false</required>
      <model_dependent>false</model_dependent>
    </argument>
    <argument>
      <name>mech_vent_recovery_efficiency_type</name>
      <display_name>Mechanical Ventilation: Total Recovery Efficiency Type</display_name>
      <description>The total recovery efficiency type of the mechanical ventilation.</description>
      <type>Choice</type>
      <required>true</required>
      <model_dependent>false</model_dependent>
      <default_value>Unadjusted</default_value>
      <choices>
        <choice>
          <value>Unadjusted</value>
          <display_name>Unadjusted</display_name>
        </choice>
        <choice>
          <value>Adjusted</value>
          <display_name>Adjusted</display_name>
        </choice>
      </choices>
    </argument>
    <argument>
      <name>mech_vent_total_recovery_efficiency</name>
      <display_name>Mechanical Ventilation: Total Recovery Efficiency</display_name>
      <description>The Unadjusted or Adjusted total recovery efficiency of the mechanical ventilation. Applies to energy recovery ventilator.</description>
      <type>Double</type>
      <units>Frac</units>
      <required>true</required>
      <model_dependent>false</model_dependent>
      <default_value>0.48</default_value>
    </argument>
    <argument>
      <name>mech_vent_sensible_recovery_efficiency</name>
      <display_name>Mechanical Ventilation: Sensible Recovery Efficiency</display_name>
      <description>The Unadjusted or Adjusted sensible recovery efficiency of the mechanical ventilation. Applies to energy recovery ventilator and heat recovery ventilator.</description>
      <type>Double</type>
      <units>Frac</units>
      <required>true</required>
      <model_dependent>false</model_dependent>
      <default_value>0.72</default_value>
    </argument>
    <argument>
      <name>mech_vent_fan_power</name>
      <display_name>Mechanical Ventilation: Fan Power</display_name>
      <description>The fan power of the mechanical ventilation. If not provided, the OS-HPXML default is used.</description>
      <type>Double</type>
      <units>W</units>
      <required>false</required>
      <model_dependent>false</model_dependent>
    </argument>
    <argument>
      <name>mech_vent_num_units_served</name>
      <display_name>Mechanical Ventilation: Number of Units Served</display_name>
      <description>Number of dwelling units served by the mechanical ventilation system. Must be 1 if single-family detached. Used to apportion flow rate and fan power to the unit.</description>
      <type>Integer</type>
      <units>#</units>
      <required>true</required>
      <model_dependent>false</model_dependent>
      <default_value>1</default_value>
    </argument>
    <argument>
      <name>mech_vent_shared_frac_recirculation</name>
      <display_name>Shared Mechanical Ventilation: Fraction Recirculation</display_name>
      <description>Fraction of the total supply air that is recirculated, with the remainder assumed to be outdoor air. The value must be 0 for exhaust only systems. Required for a shared mechanical ventilation system.</description>
      <type>Double</type>
      <units>Frac</units>
      <required>false</required>
      <model_dependent>false</model_dependent>
    </argument>
    <argument>
      <name>mech_vent_shared_preheating_fuel</name>
      <display_name>Shared Mechanical Ventilation: Preheating Fuel</display_name>
      <description>Fuel type of the preconditioning heating equipment. Only used for a shared mechanical ventilation system. If not provided, assumes no preheating.</description>
      <type>Choice</type>
      <required>false</required>
      <model_dependent>false</model_dependent>
      <choices>
        <choice>
          <value>electricity</value>
          <display_name>electricity</display_name>
        </choice>
        <choice>
          <value>natural gas</value>
          <display_name>natural gas</display_name>
        </choice>
        <choice>
          <value>fuel oil</value>
          <display_name>fuel oil</display_name>
        </choice>
        <choice>
          <value>propane</value>
          <display_name>propane</display_name>
        </choice>
        <choice>
          <value>wood</value>
          <display_name>wood</display_name>
        </choice>
        <choice>
          <value>wood pellets</value>
          <display_name>wood pellets</display_name>
        </choice>
        <choice>
          <value>coal</value>
          <display_name>coal</display_name>
        </choice>
      </choices>
    </argument>
    <argument>
      <name>mech_vent_shared_preheating_efficiency</name>
      <display_name>Shared Mechanical Ventilation: Preheating Efficiency</display_name>
      <description>Efficiency of the preconditioning heating equipment. Only used for a shared mechanical ventilation system. If not provided, assumes no preheating.</description>
      <type>Double</type>
      <units>COP</units>
      <required>false</required>
      <model_dependent>false</model_dependent>
    </argument>
    <argument>
      <name>mech_vent_shared_preheating_fraction_heat_load_served</name>
      <display_name>Shared Mechanical Ventilation: Preheating Fraction Ventilation Heat Load Served</display_name>
      <description>Fraction of heating load introduced by the shared ventilation system that is met by the preconditioning heating equipment. If not provided, assumes no preheating.</description>
      <type>Double</type>
      <units>Frac</units>
      <required>false</required>
      <model_dependent>false</model_dependent>
    </argument>
    <argument>
      <name>mech_vent_shared_precooling_fuel</name>
      <display_name>Shared Mechanical Ventilation: Precooling Fuel</display_name>
      <description>Fuel type of the preconditioning cooling equipment. Only used for a shared mechanical ventilation system. If not provided, assumes no precooling.</description>
      <type>Choice</type>
      <required>false</required>
      <model_dependent>false</model_dependent>
      <choices>
        <choice>
          <value>electricity</value>
          <display_name>electricity</display_name>
        </choice>
      </choices>
    </argument>
    <argument>
      <name>mech_vent_shared_precooling_efficiency</name>
      <display_name>Shared Mechanical Ventilation: Precooling Efficiency</display_name>
      <description>Efficiency of the preconditioning cooling equipment. Only used for a shared mechanical ventilation system. If not provided, assumes no precooling.</description>
      <type>Double</type>
      <units>COP</units>
      <required>false</required>
      <model_dependent>false</model_dependent>
    </argument>
    <argument>
      <name>mech_vent_shared_precooling_fraction_cool_load_served</name>
      <display_name>Shared Mechanical Ventilation: Precooling Fraction Ventilation Cool Load Served</display_name>
      <description>Fraction of cooling load introduced by the shared ventilation system that is met by the preconditioning cooling equipment. If not provided, assumes no precooling.</description>
      <type>Double</type>
      <units>Frac</units>
      <required>false</required>
      <model_dependent>false</model_dependent>
    </argument>
    <argument>
      <name>mech_vent_2_fan_type</name>
      <display_name>Mechanical Ventilation 2: Fan Type</display_name>
      <description>The type of the second mechanical ventilation. Use 'none' if there is no second mechanical ventilation system.</description>
      <type>Choice</type>
      <required>true</required>
      <model_dependent>false</model_dependent>
      <default_value>none</default_value>
      <choices>
        <choice>
          <value>none</value>
          <display_name>none</display_name>
        </choice>
        <choice>
          <value>exhaust only</value>
          <display_name>exhaust only</display_name>
        </choice>
        <choice>
          <value>supply only</value>
          <display_name>supply only</display_name>
        </choice>
        <choice>
          <value>energy recovery ventilator</value>
          <display_name>energy recovery ventilator</display_name>
        </choice>
        <choice>
          <value>heat recovery ventilator</value>
          <display_name>heat recovery ventilator</display_name>
        </choice>
        <choice>
          <value>balanced</value>
          <display_name>balanced</display_name>
        </choice>
      </choices>
    </argument>
    <argument>
      <name>mech_vent_2_flow_rate</name>
      <display_name>Mechanical Ventilation 2: Flow Rate</display_name>
      <description>The flow rate of the second mechanical ventilation.</description>
      <type>Double</type>
      <units>CFM</units>
      <required>true</required>
      <model_dependent>false</model_dependent>
      <default_value>110</default_value>
    </argument>
    <argument>
      <name>mech_vent_2_hours_in_operation</name>
      <display_name>Mechanical Ventilation 2: Hours In Operation</display_name>
      <description>The hours in operation of the second mechanical ventilation.</description>
      <type>Double</type>
      <units>hrs/day</units>
      <required>true</required>
      <model_dependent>false</model_dependent>
      <default_value>24</default_value>
    </argument>
    <argument>
      <name>mech_vent_2_recovery_efficiency_type</name>
      <display_name>Mechanical Ventilation 2: Total Recovery Efficiency Type</display_name>
      <description>The total recovery efficiency type of the second mechanical ventilation.</description>
      <type>Choice</type>
      <required>true</required>
      <model_dependent>false</model_dependent>
      <default_value>Unadjusted</default_value>
      <choices>
        <choice>
          <value>Unadjusted</value>
          <display_name>Unadjusted</display_name>
        </choice>
        <choice>
          <value>Adjusted</value>
          <display_name>Adjusted</display_name>
        </choice>
      </choices>
    </argument>
    <argument>
      <name>mech_vent_2_total_recovery_efficiency</name>
      <display_name>Mechanical Ventilation 2: Total Recovery Efficiency</display_name>
      <description>The Unadjusted or Adjusted total recovery efficiency of the second mechanical ventilation. Applies to energy recovery ventilator.</description>
      <type>Double</type>
      <units>Frac</units>
      <required>true</required>
      <model_dependent>false</model_dependent>
      <default_value>0.48</default_value>
    </argument>
    <argument>
      <name>mech_vent_2_sensible_recovery_efficiency</name>
      <display_name>Mechanical Ventilation 2: Sensible Recovery Efficiency</display_name>
      <description>The Unadjusted or Adjusted sensible recovery efficiency of the second mechanical ventilation. Applies to energy recovery ventilator and heat recovery ventilator.</description>
      <type>Double</type>
      <units>Frac</units>
      <required>true</required>
      <model_dependent>false</model_dependent>
      <default_value>0.72</default_value>
    </argument>
    <argument>
      <name>mech_vent_2_fan_power</name>
      <display_name>Mechanical Ventilation 2: Fan Power</display_name>
      <description>The fan power of the second mechanical ventilation.</description>
      <type>Double</type>
      <units>W</units>
      <required>true</required>
      <model_dependent>false</model_dependent>
      <default_value>30</default_value>
    </argument>
    <argument>
      <name>kitchen_fans_quantity</name>
      <display_name>Kitchen Fans: Quantity</display_name>
      <description>The quantity of the kitchen fans. If not provided, the OS-HPXML default is used.</description>
      <type>Integer</type>
      <units>#</units>
      <required>false</required>
      <model_dependent>false</model_dependent>
    </argument>
    <argument>
      <name>kitchen_fans_flow_rate</name>
      <display_name>Kitchen Fans: Flow Rate</display_name>
      <description>The flow rate of the kitchen fan. If not provided, the OS-HPXML default is used.</description>
      <type>Double</type>
      <units>CFM</units>
      <required>false</required>
      <model_dependent>false</model_dependent>
    </argument>
    <argument>
      <name>kitchen_fans_hours_in_operation</name>
      <display_name>Kitchen Fans: Hours In Operation</display_name>
      <description>The hours in operation of the kitchen fan. If not provided, the OS-HPXML default is used.</description>
      <type>Double</type>
      <units>hrs/day</units>
      <required>false</required>
      <model_dependent>false</model_dependent>
    </argument>
    <argument>
      <name>kitchen_fans_power</name>
      <display_name>Kitchen Fans: Fan Power</display_name>
      <description>The fan power of the kitchen fan. If not provided, the OS-HPXML default is used.</description>
      <type>Double</type>
      <units>W</units>
      <required>false</required>
      <model_dependent>false</model_dependent>
    </argument>
    <argument>
      <name>kitchen_fans_start_hour</name>
      <display_name>Kitchen Fans: Start Hour</display_name>
      <description>The start hour of the kitchen fan. If not provided, the OS-HPXML default is used.</description>
      <type>Integer</type>
      <units>hr</units>
      <required>false</required>
      <model_dependent>false</model_dependent>
    </argument>
    <argument>
      <name>bathroom_fans_quantity</name>
      <display_name>Bathroom Fans: Quantity</display_name>
      <description>The quantity of the bathroom fans. If not provided, the OS-HPXML default is used.</description>
      <type>Integer</type>
      <units>#</units>
      <required>false</required>
      <model_dependent>false</model_dependent>
    </argument>
    <argument>
      <name>bathroom_fans_flow_rate</name>
      <display_name>Bathroom Fans: Flow Rate</display_name>
      <description>The flow rate of the bathroom fans. If not provided, the OS-HPXML default is used.</description>
      <type>Double</type>
      <units>CFM</units>
      <required>false</required>
      <model_dependent>false</model_dependent>
    </argument>
    <argument>
      <name>bathroom_fans_hours_in_operation</name>
      <display_name>Bathroom Fans: Hours In Operation</display_name>
      <description>The hours in operation of the bathroom fans. If not provided, the OS-HPXML default is used.</description>
      <type>Double</type>
      <units>hrs/day</units>
      <required>false</required>
      <model_dependent>false</model_dependent>
    </argument>
    <argument>
      <name>bathroom_fans_power</name>
      <display_name>Bathroom Fans: Fan Power</display_name>
      <description>The fan power of the bathroom fans. If not provided, the OS-HPXML default is used.</description>
      <type>Double</type>
      <units>W</units>
      <required>false</required>
      <model_dependent>false</model_dependent>
    </argument>
    <argument>
      <name>bathroom_fans_start_hour</name>
      <display_name>Bathroom Fans: Start Hour</display_name>
      <description>The start hour of the bathroom fans. If not provided, the OS-HPXML default is used.</description>
      <type>Integer</type>
      <units>hr</units>
      <required>false</required>
      <model_dependent>false</model_dependent>
    </argument>
    <argument>
      <name>whole_house_fan_present</name>
      <display_name>Whole House Fan: Present</display_name>
      <description>Whether there is a whole house fan.</description>
      <type>Boolean</type>
      <required>true</required>
      <model_dependent>false</model_dependent>
      <default_value>false</default_value>
      <choices>
        <choice>
          <value>true</value>
          <display_name>true</display_name>
        </choice>
        <choice>
          <value>false</value>
          <display_name>false</display_name>
        </choice>
      </choices>
    </argument>
    <argument>
      <name>whole_house_fan_flow_rate</name>
      <display_name>Whole House Fan: Flow Rate</display_name>
      <description>The flow rate of the whole house fan. If not provided, the OS-HPXML default is used.</description>
      <type>Double</type>
      <units>CFM</units>
      <required>false</required>
      <model_dependent>false</model_dependent>
    </argument>
    <argument>
      <name>whole_house_fan_power</name>
      <display_name>Whole House Fan: Fan Power</display_name>
      <description>The fan power of the whole house fan. If not provided, the OS-HPXML default is used.</description>
      <type>Double</type>
      <units>W</units>
      <required>false</required>
      <model_dependent>false</model_dependent>
    </argument>
    <argument>
      <name>water_heater_type</name>
      <display_name>Water Heater: Type</display_name>
      <description>The type of water heater. Use 'none' if there is no water heater.</description>
      <type>Choice</type>
      <required>true</required>
      <model_dependent>false</model_dependent>
      <default_value>storage water heater</default_value>
      <choices>
        <choice>
          <value>none</value>
          <display_name>none</display_name>
        </choice>
        <choice>
          <value>storage water heater</value>
          <display_name>storage water heater</display_name>
        </choice>
        <choice>
          <value>instantaneous water heater</value>
          <display_name>instantaneous water heater</display_name>
        </choice>
        <choice>
          <value>heat pump water heater</value>
          <display_name>heat pump water heater</display_name>
        </choice>
        <choice>
          <value>space-heating boiler with storage tank</value>
          <display_name>space-heating boiler with storage tank</display_name>
        </choice>
        <choice>
          <value>space-heating boiler with tankless coil</value>
          <display_name>space-heating boiler with tankless coil</display_name>
        </choice>
      </choices>
    </argument>
    <argument>
      <name>water_heater_fuel_type</name>
      <display_name>Water Heater: Fuel Type</display_name>
      <description>The fuel type of water heater. Ignored for heat pump water heater.</description>
      <type>Choice</type>
      <required>true</required>
      <model_dependent>false</model_dependent>
      <default_value>natural gas</default_value>
      <choices>
        <choice>
          <value>electricity</value>
          <display_name>electricity</display_name>
        </choice>
        <choice>
          <value>natural gas</value>
          <display_name>natural gas</display_name>
        </choice>
        <choice>
          <value>fuel oil</value>
          <display_name>fuel oil</display_name>
        </choice>
        <choice>
          <value>propane</value>
          <display_name>propane</display_name>
        </choice>
        <choice>
          <value>wood</value>
          <display_name>wood</display_name>
        </choice>
        <choice>
          <value>coal</value>
          <display_name>coal</display_name>
        </choice>
      </choices>
    </argument>
    <argument>
      <name>water_heater_location</name>
      <display_name>Water Heater: Location</display_name>
      <description>The location of water heater. If not provided, the OS-HPXML default is used.</description>
      <type>Choice</type>
      <required>false</required>
      <model_dependent>false</model_dependent>
      <choices>
        <choice>
          <value>living space</value>
          <display_name>living space</display_name>
        </choice>
        <choice>
          <value>basement - conditioned</value>
          <display_name>basement - conditioned</display_name>
        </choice>
        <choice>
          <value>basement - unconditioned</value>
          <display_name>basement - unconditioned</display_name>
        </choice>
        <choice>
          <value>garage</value>
          <display_name>garage</display_name>
        </choice>
        <choice>
          <value>attic</value>
          <display_name>attic</display_name>
        </choice>
        <choice>
          <value>attic - vented</value>
          <display_name>attic - vented</display_name>
        </choice>
        <choice>
          <value>attic - unvented</value>
          <display_name>attic - unvented</display_name>
        </choice>
        <choice>
          <value>crawlspace</value>
          <display_name>crawlspace</display_name>
        </choice>
        <choice>
          <value>crawlspace - vented</value>
          <display_name>crawlspace - vented</display_name>
        </choice>
        <choice>
          <value>crawlspace - unvented</value>
          <display_name>crawlspace - unvented</display_name>
        </choice>
        <choice>
          <value>crawlspace - conditioned</value>
          <display_name>crawlspace - conditioned</display_name>
        </choice>
        <choice>
          <value>other exterior</value>
          <display_name>other exterior</display_name>
        </choice>
        <choice>
          <value>other housing unit</value>
          <display_name>other housing unit</display_name>
        </choice>
        <choice>
          <value>other heated space</value>
          <display_name>other heated space</display_name>
        </choice>
        <choice>
          <value>other multifamily buffer space</value>
          <display_name>other multifamily buffer space</display_name>
        </choice>
        <choice>
          <value>other non-freezing space</value>
          <display_name>other non-freezing space</display_name>
        </choice>
      </choices>
    </argument>
    <argument>
      <name>water_heater_tank_volume</name>
      <display_name>Water Heater: Tank Volume</display_name>
      <description>Nominal volume of water heater tank. Only applies to storage water heater, heat pump water heater, and space-heating boiler with storage tank. If not provided, the OS-HPXML default is used.</description>
      <type>Double</type>
      <units>gal</units>
      <required>false</required>
      <model_dependent>false</model_dependent>
    </argument>
    <argument>
      <name>water_heater_efficiency_type</name>
      <display_name>Water Heater: Efficiency Type</display_name>
      <description>The efficiency type of water heater. Does not apply to space-heating boilers.</description>
      <type>Choice</type>
      <required>true</required>
      <model_dependent>false</model_dependent>
      <default_value>EnergyFactor</default_value>
      <choices>
        <choice>
          <value>EnergyFactor</value>
          <display_name>EnergyFactor</display_name>
        </choice>
        <choice>
          <value>UniformEnergyFactor</value>
          <display_name>UniformEnergyFactor</display_name>
        </choice>
      </choices>
    </argument>
    <argument>
      <name>water_heater_efficiency</name>
      <display_name>Water Heater: Efficiency</display_name>
      <description>Rated Energy Factor or Uniform Energy Factor. Does not apply to space-heating boilers.</description>
      <type>Double</type>
      <required>true</required>
      <model_dependent>false</model_dependent>
      <default_value>0.67</default_value>
    </argument>
    <argument>
      <name>water_heater_usage_bin</name>
      <display_name>Water Heater: Usage Bin</display_name>
      <description>The usage of the water heater. Only applies if Efficiency Type is UniformEnergyFactor and Type is not instantaneous water heater. Does not apply to space-heating boilers. If not provided, the OS-HPXML default is used.</description>
      <type>Choice</type>
      <required>false</required>
      <model_dependent>false</model_dependent>
      <choices>
        <choice>
          <value>very small</value>
          <display_name>very small</display_name>
        </choice>
        <choice>
          <value>low</value>
          <display_name>low</display_name>
        </choice>
        <choice>
          <value>medium</value>
          <display_name>medium</display_name>
        </choice>
        <choice>
          <value>high</value>
          <display_name>high</display_name>
        </choice>
      </choices>
    </argument>
    <argument>
      <name>water_heater_recovery_efficiency</name>
      <display_name>Water Heater: Recovery Efficiency</display_name>
      <description>Ratio of energy delivered to water heater to the energy content of the fuel consumed by the water heater. Only used for non-electric storage water heaters. If not provided, the OS-HPXML default is used.</description>
      <type>Double</type>
      <units>Frac</units>
      <required>false</required>
      <model_dependent>false</model_dependent>
    </argument>
    <argument>
      <name>water_heater_heating_capacity</name>
      <display_name>Water Heater: Heating Capacity</display_name>
      <description>Heating capacity. Only applies to storage water heater. If not provided, the OS-HPXML default is used.</description>
      <type>Double</type>
      <units>Btu/hr</units>
      <required>false</required>
      <model_dependent>false</model_dependent>
    </argument>
    <argument>
      <name>water_heater_standby_loss</name>
      <display_name>Water Heater: Standby Loss</display_name>
      <description>The standby loss of water heater. Only applies to space-heating boilers. If not provided, the OS-HPXML default is used.</description>
      <type>Double</type>
      <units>deg-F/hr</units>
      <required>false</required>
      <model_dependent>false</model_dependent>
    </argument>
    <argument>
      <name>water_heater_jacket_rvalue</name>
      <display_name>Water Heater: Jacket R-value</display_name>
      <description>The jacket R-value of water heater. Doesn't apply to instantaneous water heater or space-heating boiler with tankless coil. If not provided, defaults to no jacket insulation.</description>
      <type>Double</type>
      <units>h-ft^2-R/Btu</units>
      <required>false</required>
      <model_dependent>false</model_dependent>
    </argument>
    <argument>
      <name>water_heater_setpoint_temperature</name>
      <display_name>Water Heater: Setpoint Temperature</display_name>
      <description>The setpoint temperature of water heater. If not provided, the OS-HPXML default is used.</description>
      <type>Double</type>
      <units>deg-F</units>
      <required>false</required>
      <model_dependent>false</model_dependent>
    </argument>
    <argument>
      <name>water_heater_num_units_served</name>
      <display_name>Water Heater: Number of Units Served</display_name>
      <description>Number of dwelling units served (directly or indirectly) by the water heater. Must be 1 if single-family detached. Used to apportion water heater tank losses to the unit.</description>
      <type>Integer</type>
      <units>#</units>
      <required>true</required>
      <model_dependent>false</model_dependent>
      <default_value>1</default_value>
    </argument>
    <argument>
      <name>water_heater_uses_desuperheater</name>
      <display_name>Water Heater: Uses Desuperheater</display_name>
      <description>Requires that the dwelling unit has a air-to-air, mini-split, or ground-to-air heat pump or a central air conditioner or mini-split air conditioner. If not provided, assumes no desuperheater.</description>
      <type>Boolean</type>
      <required>false</required>
      <model_dependent>false</model_dependent>
      <choices>
        <choice>
          <value>true</value>
          <display_name>true</display_name>
        </choice>
        <choice>
          <value>false</value>
          <display_name>false</display_name>
        </choice>
      </choices>
    </argument>
    <argument>
      <name>water_heater_tank_model_type</name>
      <display_name>Water Heater: Tank Type</display_name>
      <description>Type of tank model to use. The 'stratified' tank generally provide more accurate results, but may significantly increase run time. Applies only to storage water heater. If not provided, the OS-HPXML default is used.</description>
      <type>Choice</type>
      <required>false</required>
      <model_dependent>false</model_dependent>
      <choices>
        <choice>
          <value>mixed</value>
          <display_name>mixed</display_name>
        </choice>
        <choice>
          <value>stratified</value>
          <display_name>stratified</display_name>
        </choice>
      </choices>
    </argument>
    <argument>
      <name>water_heater_operating_mode</name>
      <display_name>Water Heater: Operating Mode</display_name>
      <description>The water heater operating mode. The 'heat pump only' option only uses the heat pump, while 'hybrid/auto' allows the backup electric resistance to come on in high demand situations. This is ignored if a scheduled operating mode type is selected. Applies only to heat pump water heater. If not provided, the OS-HPXML default is used.</description>
      <type>Choice</type>
      <required>false</required>
      <model_dependent>false</model_dependent>
      <choices>
        <choice>
          <value>hybrid/auto</value>
          <display_name>hybrid/auto</display_name>
        </choice>
        <choice>
          <value>heat pump only</value>
          <display_name>heat pump only</display_name>
        </choice>
      </choices>
    </argument>
    <argument>
      <name>hot_water_distribution_system_type</name>
      <display_name>Hot Water Distribution: System Type</display_name>
      <description>The type of the hot water distribution system.</description>
      <type>Choice</type>
      <required>true</required>
      <model_dependent>false</model_dependent>
      <default_value>Standard</default_value>
      <choices>
        <choice>
          <value>Standard</value>
          <display_name>Standard</display_name>
        </choice>
        <choice>
          <value>Recirculation</value>
          <display_name>Recirculation</display_name>
        </choice>
      </choices>
    </argument>
    <argument>
      <name>hot_water_distribution_standard_piping_length</name>
      <display_name>Hot Water Distribution: Standard Piping Length</display_name>
      <description>If the distribution system is Standard, the length of the piping. If not provided, the OS-HPXML default is used.</description>
      <type>Double</type>
      <units>ft</units>
      <required>false</required>
      <model_dependent>false</model_dependent>
    </argument>
    <argument>
      <name>hot_water_distribution_recirc_control_type</name>
      <display_name>Hot Water Distribution: Recirculation Control Type</display_name>
      <description>If the distribution system is Recirculation, the type of hot water recirculation control, if any.</description>
      <type>Choice</type>
      <required>false</required>
      <model_dependent>false</model_dependent>
      <default_value>no control</default_value>
      <choices>
        <choice>
          <value>no control</value>
          <display_name>no control</display_name>
        </choice>
        <choice>
          <value>timer</value>
          <display_name>timer</display_name>
        </choice>
        <choice>
          <value>temperature</value>
          <display_name>temperature</display_name>
        </choice>
        <choice>
          <value>presence sensor demand control</value>
          <display_name>presence sensor demand control</display_name>
        </choice>
        <choice>
          <value>manual demand control</value>
          <display_name>manual demand control</display_name>
        </choice>
      </choices>
    </argument>
    <argument>
      <name>hot_water_distribution_recirc_piping_length</name>
      <display_name>Hot Water Distribution: Recirculation Piping Length</display_name>
      <description>If the distribution system is Recirculation, the length of the recirculation piping. If not provided, the OS-HPXML default is used.</description>
      <type>Double</type>
      <units>ft</units>
      <required>false</required>
      <model_dependent>false</model_dependent>
    </argument>
    <argument>
      <name>hot_water_distribution_recirc_branch_piping_length</name>
      <display_name>Hot Water Distribution: Recirculation Branch Piping Length</display_name>
      <description>If the distribution system is Recirculation, the length of the recirculation branch piping. If not provided, the OS-HPXML default is used.</description>
      <type>Double</type>
      <units>ft</units>
      <required>false</required>
      <model_dependent>false</model_dependent>
    </argument>
    <argument>
      <name>hot_water_distribution_recirc_pump_power</name>
      <display_name>Hot Water Distribution: Recirculation Pump Power</display_name>
      <description>If the distribution system is Recirculation, the recirculation pump power. If not provided, the OS-HPXML default is used.</description>
      <type>Double</type>
      <units>W</units>
      <required>false</required>
      <model_dependent>false</model_dependent>
    </argument>
    <argument>
      <name>hot_water_distribution_pipe_r</name>
      <display_name>Hot Water Distribution: Pipe Insulation Nominal R-Value</display_name>
      <description>Nominal R-value of the pipe insulation. If not provided, the OS-HPXML default is used.</description>
      <type>Double</type>
      <units>h-ft^2-R/Btu</units>
      <required>false</required>
      <model_dependent>false</model_dependent>
    </argument>
    <argument>
      <name>dwhr_facilities_connected</name>
      <display_name>Drain Water Heat Recovery: Facilities Connected</display_name>
      <description>Which facilities are connected for the drain water heat recovery. Use 'none' if there is no drain water heat recovery system.</description>
      <type>Choice</type>
      <required>true</required>
      <model_dependent>false</model_dependent>
      <default_value>none</default_value>
      <choices>
        <choice>
          <value>none</value>
          <display_name>none</display_name>
        </choice>
        <choice>
          <value>one</value>
          <display_name>one</display_name>
        </choice>
        <choice>
          <value>all</value>
          <display_name>all</display_name>
        </choice>
      </choices>
    </argument>
    <argument>
      <name>dwhr_equal_flow</name>
      <display_name>Drain Water Heat Recovery: Equal Flow</display_name>
      <description>Whether the drain water heat recovery has equal flow.</description>
      <type>Boolean</type>
      <required>false</required>
      <model_dependent>false</model_dependent>
      <default_value>true</default_value>
      <choices>
        <choice>
          <value>true</value>
          <display_name>true</display_name>
        </choice>
        <choice>
          <value>false</value>
          <display_name>false</display_name>
        </choice>
      </choices>
    </argument>
    <argument>
      <name>dwhr_efficiency</name>
      <display_name>Drain Water Heat Recovery: Efficiency</display_name>
      <description>The efficiency of the drain water heat recovery.</description>
      <type>Double</type>
      <units>Frac</units>
      <required>false</required>
      <model_dependent>false</model_dependent>
      <default_value>0.55</default_value>
    </argument>
    <argument>
      <name>water_fixtures_shower_low_flow</name>
      <display_name>Hot Water Fixtures: Is Shower Low Flow</display_name>
      <description>Whether the shower fixture is low flow.</description>
      <type>Boolean</type>
      <required>true</required>
      <model_dependent>false</model_dependent>
      <default_value>false</default_value>
      <choices>
        <choice>
          <value>true</value>
          <display_name>true</display_name>
        </choice>
        <choice>
          <value>false</value>
          <display_name>false</display_name>
        </choice>
      </choices>
    </argument>
    <argument>
      <name>water_fixtures_sink_low_flow</name>
      <display_name>Hot Water Fixtures: Is Sink Low Flow</display_name>
      <description>Whether the sink fixture is low flow.</description>
      <type>Boolean</type>
      <required>true</required>
      <model_dependent>false</model_dependent>
      <default_value>false</default_value>
      <choices>
        <choice>
          <value>true</value>
          <display_name>true</display_name>
        </choice>
        <choice>
          <value>false</value>
          <display_name>false</display_name>
        </choice>
      </choices>
    </argument>
    <argument>
      <name>water_fixtures_usage_multiplier</name>
      <display_name>Hot Water Fixtures: Usage Multiplier</display_name>
      <description>Multiplier on the hot water usage that can reflect, e.g., high/low usage occupants. If not provided, the OS-HPXML default is used.</description>
      <type>Double</type>
      <required>false</required>
      <model_dependent>false</model_dependent>
    </argument>
    <argument>
      <name>solar_thermal_system_type</name>
      <display_name>Solar Thermal: System Type</display_name>
      <description>The type of solar thermal system. Use 'none' if there is no solar thermal system.</description>
      <type>Choice</type>
      <required>true</required>
      <model_dependent>false</model_dependent>
      <default_value>none</default_value>
      <choices>
        <choice>
          <value>none</value>
          <display_name>none</display_name>
        </choice>
        <choice>
          <value>hot water</value>
          <display_name>hot water</display_name>
        </choice>
      </choices>
    </argument>
    <argument>
      <name>solar_thermal_collector_area</name>
      <display_name>Solar Thermal: Collector Area</display_name>
      <description>The collector area of the solar thermal system.</description>
      <type>Double</type>
      <units>ft^2</units>
      <required>true</required>
      <model_dependent>false</model_dependent>
      <default_value>40</default_value>
    </argument>
    <argument>
      <name>solar_thermal_collector_loop_type</name>
      <display_name>Solar Thermal: Collector Loop Type</display_name>
      <description>The collector loop type of the solar thermal system.</description>
      <type>Choice</type>
      <required>true</required>
      <model_dependent>false</model_dependent>
      <default_value>liquid direct</default_value>
      <choices>
        <choice>
          <value>liquid direct</value>
          <display_name>liquid direct</display_name>
        </choice>
        <choice>
          <value>liquid indirect</value>
          <display_name>liquid indirect</display_name>
        </choice>
        <choice>
          <value>passive thermosyphon</value>
          <display_name>passive thermosyphon</display_name>
        </choice>
      </choices>
    </argument>
    <argument>
      <name>solar_thermal_collector_type</name>
      <display_name>Solar Thermal: Collector Type</display_name>
      <description>The collector type of the solar thermal system.</description>
      <type>Choice</type>
      <required>true</required>
      <model_dependent>false</model_dependent>
      <default_value>evacuated tube</default_value>
      <choices>
        <choice>
          <value>evacuated tube</value>
          <display_name>evacuated tube</display_name>
        </choice>
        <choice>
          <value>single glazing black</value>
          <display_name>single glazing black</display_name>
        </choice>
        <choice>
          <value>double glazing black</value>
          <display_name>double glazing black</display_name>
        </choice>
        <choice>
          <value>integrated collector storage</value>
          <display_name>integrated collector storage</display_name>
        </choice>
      </choices>
    </argument>
    <argument>
      <name>solar_thermal_collector_azimuth</name>
      <display_name>Solar Thermal: Collector Azimuth</display_name>
      <description>The collector azimuth of the solar thermal system. Azimuth is measured clockwise from north (e.g., North=0, East=90, South=180, West=270).</description>
      <type>Double</type>
      <units>degrees</units>
      <required>true</required>
      <model_dependent>false</model_dependent>
      <default_value>180</default_value>
    </argument>
    <argument>
      <name>solar_thermal_collector_tilt</name>
      <display_name>Solar Thermal: Collector Tilt</display_name>
      <description>The collector tilt of the solar thermal system. Can also enter, e.g., RoofPitch, RoofPitch+20, Latitude, Latitude-15, etc.</description>
      <type>String</type>
      <units>degrees</units>
      <required>true</required>
      <model_dependent>false</model_dependent>
      <default_value>RoofPitch</default_value>
    </argument>
    <argument>
      <name>solar_thermal_collector_rated_optical_efficiency</name>
      <display_name>Solar Thermal: Collector Rated Optical Efficiency</display_name>
      <description>The collector rated optical efficiency of the solar thermal system.</description>
      <type>Double</type>
      <units>Frac</units>
      <required>true</required>
      <model_dependent>false</model_dependent>
      <default_value>0.5</default_value>
    </argument>
    <argument>
      <name>solar_thermal_collector_rated_thermal_losses</name>
      <display_name>Solar Thermal: Collector Rated Thermal Losses</display_name>
      <description>The collector rated thermal losses of the solar thermal system.</description>
      <type>Double</type>
      <units>Btu/hr-ft^2-R</units>
      <required>true</required>
      <model_dependent>false</model_dependent>
      <default_value>0.2799</default_value>
    </argument>
    <argument>
      <name>solar_thermal_storage_volume</name>
      <display_name>Solar Thermal: Storage Volume</display_name>
      <description>The storage volume of the solar thermal system. If not provided, the OS-HPXML default is used.</description>
      <type>Double</type>
      <units>gal</units>
      <required>false</required>
      <model_dependent>false</model_dependent>
    </argument>
    <argument>
      <name>solar_thermal_solar_fraction</name>
      <display_name>Solar Thermal: Solar Fraction</display_name>
      <description>The solar fraction of the solar thermal system. If provided, overrides all other solar thermal inputs.</description>
      <type>Double</type>
      <units>Frac</units>
      <required>true</required>
      <model_dependent>false</model_dependent>
      <default_value>0</default_value>
    </argument>
    <argument>
      <name>pv_system_present</name>
      <display_name>PV System: Present</display_name>
      <description>Whether there is a PV system present.</description>
      <type>Boolean</type>
      <required>true</required>
      <model_dependent>false</model_dependent>
      <default_value>false</default_value>
      <choices>
        <choice>
          <value>true</value>
          <display_name>true</display_name>
        </choice>
        <choice>
          <value>false</value>
          <display_name>false</display_name>
        </choice>
      </choices>
    </argument>
    <argument>
      <name>pv_system_module_type</name>
      <display_name>PV System: Module Type</display_name>
      <description>Module type of the PV system. If not provided, the OS-HPXML default is used.</description>
      <type>Choice</type>
      <required>false</required>
      <model_dependent>false</model_dependent>
      <choices>
        <choice>
          <value>standard</value>
          <display_name>standard</display_name>
        </choice>
        <choice>
          <value>premium</value>
          <display_name>premium</display_name>
        </choice>
        <choice>
          <value>thin film</value>
          <display_name>thin film</display_name>
        </choice>
      </choices>
    </argument>
    <argument>
      <name>pv_system_location</name>
      <display_name>PV System: Location</display_name>
      <description>Location of the PV system. If not provided, the OS-HPXML default is used.</description>
      <type>Choice</type>
      <required>false</required>
      <model_dependent>false</model_dependent>
      <choices>
        <choice>
          <value>roof</value>
          <display_name>roof</display_name>
        </choice>
        <choice>
          <value>ground</value>
          <display_name>ground</display_name>
        </choice>
      </choices>
    </argument>
    <argument>
      <name>pv_system_tracking</name>
      <display_name>PV System: Tracking</display_name>
      <description>Type of tracking for the PV system. If not provided, the OS-HPXML default is used.</description>
      <type>Choice</type>
      <required>false</required>
      <model_dependent>false</model_dependent>
      <choices>
        <choice>
          <value>fixed</value>
          <display_name>fixed</display_name>
        </choice>
        <choice>
          <value>1-axis</value>
          <display_name>1-axis</display_name>
        </choice>
        <choice>
          <value>1-axis backtracked</value>
          <display_name>1-axis backtracked</display_name>
        </choice>
        <choice>
          <value>2-axis</value>
          <display_name>2-axis</display_name>
        </choice>
      </choices>
    </argument>
    <argument>
      <name>pv_system_array_azimuth</name>
      <display_name>PV System: Array Azimuth</display_name>
      <description>Array azimuth of the PV system. Azimuth is measured clockwise from north (e.g., North=0, East=90, South=180, West=270).</description>
      <type>Double</type>
      <units>degrees</units>
      <required>true</required>
      <model_dependent>false</model_dependent>
      <default_value>180</default_value>
    </argument>
    <argument>
      <name>pv_system_array_tilt</name>
      <display_name>PV System: Array Tilt</display_name>
      <description>Array tilt of the PV system. Can also enter, e.g., RoofPitch, RoofPitch+20, Latitude, Latitude-15, etc.</description>
      <type>String</type>
      <units>degrees</units>
      <required>true</required>
      <model_dependent>false</model_dependent>
      <default_value>RoofPitch</default_value>
    </argument>
    <argument>
      <name>pv_system_max_power_output</name>
      <display_name>PV System: Maximum Power Output</display_name>
      <description>Maximum power output of the PV system. For a shared system, this is the total building maximum power output.</description>
      <type>Double</type>
      <units>W</units>
      <required>true</required>
      <model_dependent>false</model_dependent>
      <default_value>4000</default_value>
    </argument>
    <argument>
      <name>pv_system_inverter_efficiency</name>
      <display_name>PV System: Inverter Efficiency</display_name>
      <description>Inverter efficiency of the PV system. If there are two PV systems, this will apply to both. If not provided, the OS-HPXML default is used.</description>
      <type>Double</type>
      <units>Frac</units>
      <required>false</required>
      <model_dependent>false</model_dependent>
    </argument>
    <argument>
      <name>pv_system_system_losses_fraction</name>
      <display_name>PV System: System Losses Fraction</display_name>
      <description>System losses fraction of the PV system. If there are two PV systems, this will apply to both. If not provided, the OS-HPXML default is used.</description>
      <type>Double</type>
      <units>Frac</units>
      <required>false</required>
      <model_dependent>false</model_dependent>
    </argument>
    <argument>
      <name>pv_system_num_bedrooms_served</name>
      <display_name>PV System: Number of Bedrooms Served</display_name>
      <description>Number of bedrooms served by PV system. Required if single-family attached or apartment unit. Used to apportion PV generation to the unit of a SFA/MF building. If there are two PV systems, this will apply to both.</description>
      <type>Integer</type>
      <units>#</units>
      <required>false</required>
      <model_dependent>false</model_dependent>
    </argument>
    <argument>
      <name>pv_system_2_present</name>
      <display_name>PV System 2: Present</display_name>
      <description>Whether there is a second PV system present.</description>
      <type>Boolean</type>
      <required>true</required>
      <model_dependent>false</model_dependent>
      <default_value>false</default_value>
      <choices>
        <choice>
          <value>true</value>
          <display_name>true</display_name>
        </choice>
        <choice>
          <value>false</value>
          <display_name>false</display_name>
        </choice>
      </choices>
    </argument>
    <argument>
      <name>pv_system_2_module_type</name>
      <display_name>PV System 2: Module Type</display_name>
      <description>Module type of the second PV system. If not provided, the OS-HPXML default is used.</description>
      <type>Choice</type>
      <required>false</required>
      <model_dependent>false</model_dependent>
      <choices>
        <choice>
          <value>standard</value>
          <display_name>standard</display_name>
        </choice>
        <choice>
          <value>premium</value>
          <display_name>premium</display_name>
        </choice>
        <choice>
          <value>thin film</value>
          <display_name>thin film</display_name>
        </choice>
      </choices>
    </argument>
    <argument>
      <name>pv_system_2_location</name>
      <display_name>PV System 2: Location</display_name>
      <description>Location of the second PV system. If not provided, the OS-HPXML default is used.</description>
      <type>Choice</type>
      <required>false</required>
      <model_dependent>false</model_dependent>
      <choices>
        <choice>
          <value>roof</value>
          <display_name>roof</display_name>
        </choice>
        <choice>
          <value>ground</value>
          <display_name>ground</display_name>
        </choice>
      </choices>
    </argument>
    <argument>
      <name>pv_system_2_tracking</name>
      <display_name>PV System 2: Tracking</display_name>
      <description>Type of tracking for the second PV system. If not provided, the OS-HPXML default is used.</description>
      <type>Choice</type>
      <required>false</required>
      <model_dependent>false</model_dependent>
      <choices>
        <choice>
          <value>fixed</value>
          <display_name>fixed</display_name>
        </choice>
        <choice>
          <value>1-axis</value>
          <display_name>1-axis</display_name>
        </choice>
        <choice>
          <value>1-axis backtracked</value>
          <display_name>1-axis backtracked</display_name>
        </choice>
        <choice>
          <value>2-axis</value>
          <display_name>2-axis</display_name>
        </choice>
      </choices>
    </argument>
    <argument>
      <name>pv_system_2_array_azimuth</name>
      <display_name>PV System 2: Array Azimuth</display_name>
      <description>Array azimuth of the second PV system. Azimuth is measured clockwise from north (e.g., North=0, East=90, South=180, West=270).</description>
      <type>Double</type>
      <units>degrees</units>
      <required>true</required>
      <model_dependent>false</model_dependent>
      <default_value>180</default_value>
    </argument>
    <argument>
      <name>pv_system_2_array_tilt</name>
      <display_name>PV System 2: Array Tilt</display_name>
      <description>Array tilt of the second PV system. Can also enter, e.g., RoofPitch, RoofPitch+20, Latitude, Latitude-15, etc.</description>
      <type>String</type>
      <units>degrees</units>
      <required>true</required>
      <model_dependent>false</model_dependent>
      <default_value>RoofPitch</default_value>
    </argument>
    <argument>
      <name>pv_system_2_max_power_output</name>
      <display_name>PV System 2: Maximum Power Output</display_name>
      <description>Maximum power output of the second PV system. For a shared system, this is the total building maximum power output.</description>
      <type>Double</type>
      <units>W</units>
      <required>true</required>
      <model_dependent>false</model_dependent>
      <default_value>4000</default_value>
    </argument>
    <argument>
      <name>battery_present</name>
      <display_name>Battery: Present</display_name>
      <description>Whether there is a lithium ion battery present.</description>
      <type>Boolean</type>
      <required>true</required>
      <model_dependent>false</model_dependent>
      <default_value>false</default_value>
      <choices>
        <choice>
          <value>true</value>
          <display_name>true</display_name>
        </choice>
        <choice>
          <value>false</value>
          <display_name>false</display_name>
        </choice>
      </choices>
    </argument>
    <argument>
      <name>battery_location</name>
      <display_name>Battery: Location</display_name>
      <description>The space type for the lithium ion battery location. If not provided, the OS-HPXML default is used.</description>
      <type>Choice</type>
      <required>false</required>
      <model_dependent>false</model_dependent>
      <choices>
        <choice>
          <value>living space</value>
          <display_name>living space</display_name>
        </choice>
        <choice>
          <value>basement - conditioned</value>
          <display_name>basement - conditioned</display_name>
        </choice>
        <choice>
          <value>basement - unconditioned</value>
          <display_name>basement - unconditioned</display_name>
        </choice>
        <choice>
          <value>crawlspace</value>
          <display_name>crawlspace</display_name>
        </choice>
        <choice>
          <value>crawlspace - vented</value>
          <display_name>crawlspace - vented</display_name>
        </choice>
        <choice>
          <value>crawlspace - unvented</value>
          <display_name>crawlspace - unvented</display_name>
        </choice>
        <choice>
          <value>crawlspace - conditioned</value>
          <display_name>crawlspace - conditioned</display_name>
        </choice>
        <choice>
          <value>attic</value>
          <display_name>attic</display_name>
        </choice>
        <choice>
          <value>attic - vented</value>
          <display_name>attic - vented</display_name>
        </choice>
        <choice>
          <value>attic - unvented</value>
          <display_name>attic - unvented</display_name>
        </choice>
        <choice>
          <value>garage</value>
          <display_name>garage</display_name>
        </choice>
        <choice>
          <value>outside</value>
          <display_name>outside</display_name>
        </choice>
      </choices>
    </argument>
    <argument>
      <name>battery_power</name>
      <display_name>Battery: Rated Power Output</display_name>
      <description>The rated power output of the lithium ion battery. If not provided, the OS-HPXML default is used.</description>
      <type>Double</type>
      <units>W</units>
      <required>false</required>
      <model_dependent>false</model_dependent>
    </argument>
    <argument>
      <name>battery_capacity</name>
      <display_name>Battery: Nominal Capacity</display_name>
      <description>The nominal capacity of the lithium ion battery. If not provided, the OS-HPXML default is used.</description>
      <type>Double</type>
      <units>kWh</units>
      <required>false</required>
      <model_dependent>false</model_dependent>
    </argument>
    <argument>
      <name>battery_usable_capacity</name>
      <display_name>Battery: Usable Capacity</display_name>
      <description>The usable capacity of the lithium ion battery. If not provided, the OS-HPXML default is used.</description>
      <type>Double</type>
      <units>kWh</units>
      <required>false</required>
      <model_dependent>false</model_dependent>
    </argument>
    <argument>
      <name>battery_round_trip_efficiency</name>
      <display_name>Battery: Round Trip Efficiency</display_name>
      <description>The round trip efficiency of the lithium ion battery. If not provided, the OS-HPXML default is used.</description>
      <type>Double</type>
      <units>Frac</units>
      <required>false</required>
      <model_dependent>false</model_dependent>
    </argument>
    <argument>
      <name>lighting_present</name>
      <display_name>Lighting: Present</display_name>
      <description>Whether there is lighting energy use.</description>
      <type>Boolean</type>
      <required>true</required>
      <model_dependent>false</model_dependent>
      <default_value>true</default_value>
      <choices>
        <choice>
          <value>true</value>
          <display_name>true</display_name>
        </choice>
        <choice>
          <value>false</value>
          <display_name>false</display_name>
        </choice>
      </choices>
    </argument>
    <argument>
      <name>lighting_interior_fraction_cfl</name>
      <display_name>Lighting: Interior Fraction CFL</display_name>
      <description>Fraction of all lamps (interior) that are compact fluorescent. Lighting not specified as CFL, LFL, or LED is assumed to be incandescent.</description>
      <type>Double</type>
      <required>true</required>
      <model_dependent>false</model_dependent>
      <default_value>0.1</default_value>
    </argument>
    <argument>
      <name>lighting_interior_fraction_lfl</name>
      <display_name>Lighting: Interior Fraction LFL</display_name>
      <description>Fraction of all lamps (interior) that are linear fluorescent. Lighting not specified as CFL, LFL, or LED is assumed to be incandescent.</description>
      <type>Double</type>
      <required>true</required>
      <model_dependent>false</model_dependent>
      <default_value>0</default_value>
    </argument>
    <argument>
      <name>lighting_interior_fraction_led</name>
      <display_name>Lighting: Interior Fraction LED</display_name>
      <description>Fraction of all lamps (interior) that are light emitting diodes. Lighting not specified as CFL, LFL, or LED is assumed to be incandescent.</description>
      <type>Double</type>
      <required>true</required>
      <model_dependent>false</model_dependent>
      <default_value>0</default_value>
    </argument>
    <argument>
      <name>lighting_interior_usage_multiplier</name>
      <display_name>Lighting: Interior Usage Multiplier</display_name>
      <description>Multiplier on the lighting energy usage (interior) that can reflect, e.g., high/low usage occupants. If not provided, the OS-HPXML default is used.</description>
      <type>Double</type>
      <required>false</required>
      <model_dependent>false</model_dependent>
    </argument>
    <argument>
      <name>lighting_exterior_fraction_cfl</name>
      <display_name>Lighting: Exterior Fraction CFL</display_name>
      <description>Fraction of all lamps (exterior) that are compact fluorescent. Lighting not specified as CFL, LFL, or LED is assumed to be incandescent.</description>
      <type>Double</type>
      <required>true</required>
      <model_dependent>false</model_dependent>
      <default_value>0</default_value>
    </argument>
    <argument>
      <name>lighting_exterior_fraction_lfl</name>
      <display_name>Lighting: Exterior Fraction LFL</display_name>
      <description>Fraction of all lamps (exterior) that are linear fluorescent. Lighting not specified as CFL, LFL, or LED is assumed to be incandescent.</description>
      <type>Double</type>
      <required>true</required>
      <model_dependent>false</model_dependent>
      <default_value>0</default_value>
    </argument>
    <argument>
      <name>lighting_exterior_fraction_led</name>
      <display_name>Lighting: Exterior Fraction LED</display_name>
      <description>Fraction of all lamps (exterior) that are light emitting diodes. Lighting not specified as CFL, LFL, or LED is assumed to be incandescent.</description>
      <type>Double</type>
      <required>true</required>
      <model_dependent>false</model_dependent>
      <default_value>0</default_value>
    </argument>
    <argument>
      <name>lighting_exterior_usage_multiplier</name>
      <display_name>Lighting: Exterior Usage Multiplier</display_name>
      <description>Multiplier on the lighting energy usage (exterior) that can reflect, e.g., high/low usage occupants. If not provided, the OS-HPXML default is used.</description>
      <type>Double</type>
      <required>false</required>
      <model_dependent>false</model_dependent>
    </argument>
    <argument>
      <name>lighting_garage_fraction_cfl</name>
      <display_name>Lighting: Garage Fraction CFL</display_name>
      <description>Fraction of all lamps (garage) that are compact fluorescent. Lighting not specified as CFL, LFL, or LED is assumed to be incandescent.</description>
      <type>Double</type>
      <required>true</required>
      <model_dependent>false</model_dependent>
      <default_value>0</default_value>
    </argument>
    <argument>
      <name>lighting_garage_fraction_lfl</name>
      <display_name>Lighting: Garage Fraction LFL</display_name>
      <description>Fraction of all lamps (garage) that are linear fluorescent. Lighting not specified as CFL, LFL, or LED is assumed to be incandescent.</description>
      <type>Double</type>
      <required>true</required>
      <model_dependent>false</model_dependent>
      <default_value>0</default_value>
    </argument>
    <argument>
      <name>lighting_garage_fraction_led</name>
      <display_name>Lighting: Garage Fraction LED</display_name>
      <description>Fraction of all lamps (garage) that are light emitting diodes. Lighting not specified as CFL, LFL, or LED is assumed to be incandescent.</description>
      <type>Double</type>
      <required>true</required>
      <model_dependent>false</model_dependent>
      <default_value>0</default_value>
    </argument>
    <argument>
      <name>lighting_garage_usage_multiplier</name>
      <display_name>Lighting: Garage Usage Multiplier</display_name>
      <description>Multiplier on the lighting energy usage (garage) that can reflect, e.g., high/low usage occupants. If not provided, the OS-HPXML default is used.</description>
      <type>Double</type>
      <required>false</required>
      <model_dependent>false</model_dependent>
    </argument>
    <argument>
      <name>holiday_lighting_present</name>
      <display_name>Holiday Lighting: Present</display_name>
      <description>Whether there is holiday lighting.</description>
      <type>Boolean</type>
      <required>true</required>
      <model_dependent>false</model_dependent>
      <default_value>false</default_value>
      <choices>
        <choice>
          <value>true</value>
          <display_name>true</display_name>
        </choice>
        <choice>
          <value>false</value>
          <display_name>false</display_name>
        </choice>
      </choices>
    </argument>
    <argument>
      <name>holiday_lighting_daily_kwh</name>
      <display_name>Holiday Lighting: Daily Consumption</display_name>
      <description>The daily energy consumption for holiday lighting (exterior). If not provided, the OS-HPXML default is used.</description>
      <type>Double</type>
      <units>kWh/day</units>
      <required>false</required>
      <model_dependent>false</model_dependent>
    </argument>
    <argument>
      <name>holiday_lighting_period</name>
      <display_name>Holiday Lighting: Period</display_name>
      <description>Enter a date like "Nov 25 - Jan 5". If not provided, the OS-HPXML default is used.</description>
      <type>String</type>
      <required>false</required>
      <model_dependent>false</model_dependent>
    </argument>
    <argument>
      <name>dehumidifier_type</name>
      <display_name>Dehumidifier: Type</display_name>
      <description>The type of dehumidifier.</description>
      <type>Choice</type>
      <required>true</required>
      <model_dependent>false</model_dependent>
      <default_value>none</default_value>
      <choices>
        <choice>
          <value>none</value>
          <display_name>none</display_name>
        </choice>
        <choice>
          <value>portable</value>
          <display_name>portable</display_name>
        </choice>
        <choice>
          <value>whole-home</value>
          <display_name>whole-home</display_name>
        </choice>
      </choices>
    </argument>
    <argument>
      <name>dehumidifier_efficiency_type</name>
      <display_name>Dehumidifier: Efficiency Type</display_name>
      <description>The efficiency type of dehumidifier.</description>
      <type>Choice</type>
      <required>true</required>
      <model_dependent>false</model_dependent>
      <default_value>IntegratedEnergyFactor</default_value>
      <choices>
        <choice>
          <value>EnergyFactor</value>
          <display_name>EnergyFactor</display_name>
        </choice>
        <choice>
          <value>IntegratedEnergyFactor</value>
          <display_name>IntegratedEnergyFactor</display_name>
        </choice>
      </choices>
    </argument>
    <argument>
      <name>dehumidifier_efficiency</name>
      <display_name>Dehumidifier: Efficiency</display_name>
      <description>The efficiency of the dehumidifier.</description>
      <type>Double</type>
      <units>liters/kWh</units>
      <required>true</required>
      <model_dependent>false</model_dependent>
      <default_value>1.5</default_value>
    </argument>
    <argument>
      <name>dehumidifier_capacity</name>
      <display_name>Dehumidifier: Capacity</display_name>
      <description>The capacity (water removal rate) of the dehumidifier.</description>
      <type>Double</type>
      <units>pint/day</units>
      <required>true</required>
      <model_dependent>false</model_dependent>
      <default_value>40</default_value>
    </argument>
    <argument>
      <name>dehumidifier_rh_setpoint</name>
      <display_name>Dehumidifier: Relative Humidity Setpoint</display_name>
      <description>The relative humidity setpoint of the dehumidifier.</description>
      <type>Double</type>
      <units>Frac</units>
      <required>true</required>
      <model_dependent>false</model_dependent>
      <default_value>0.5</default_value>
    </argument>
    <argument>
      <name>dehumidifier_fraction_dehumidification_load_served</name>
      <display_name>Dehumidifier: Fraction Dehumidification Load Served</display_name>
      <description>The dehumidification load served fraction of the dehumidifier.</description>
      <type>Double</type>
      <units>Frac</units>
      <required>true</required>
      <model_dependent>false</model_dependent>
      <default_value>1</default_value>
    </argument>
    <argument>
      <name>clothes_washer_present</name>
      <display_name>Clothes Washer: Present</display_name>
      <description>Whether there is a clothes washer present.</description>
      <type>Boolean</type>
      <required>true</required>
      <model_dependent>false</model_dependent>
      <default_value>true</default_value>
      <choices>
        <choice>
          <value>true</value>
          <display_name>true</display_name>
        </choice>
        <choice>
          <value>false</value>
          <display_name>false</display_name>
        </choice>
      </choices>
    </argument>
    <argument>
      <name>clothes_washer_location</name>
      <display_name>Clothes Washer: Location</display_name>
      <description>The space type for the clothes washer location. If not provided, the OS-HPXML default is used.</description>
      <type>Choice</type>
      <required>false</required>
      <model_dependent>false</model_dependent>
      <choices>
        <choice>
          <value>living space</value>
          <display_name>living space</display_name>
        </choice>
        <choice>
          <value>basement - conditioned</value>
          <display_name>basement - conditioned</display_name>
        </choice>
        <choice>
          <value>basement - unconditioned</value>
          <display_name>basement - unconditioned</display_name>
        </choice>
        <choice>
          <value>garage</value>
          <display_name>garage</display_name>
        </choice>
        <choice>
          <value>other housing unit</value>
          <display_name>other housing unit</display_name>
        </choice>
        <choice>
          <value>other heated space</value>
          <display_name>other heated space</display_name>
        </choice>
        <choice>
          <value>other multifamily buffer space</value>
          <display_name>other multifamily buffer space</display_name>
        </choice>
        <choice>
          <value>other non-freezing space</value>
          <display_name>other non-freezing space</display_name>
        </choice>
      </choices>
    </argument>
    <argument>
      <name>clothes_washer_efficiency_type</name>
      <display_name>Clothes Washer: Efficiency Type</display_name>
      <description>The efficiency type of the clothes washer.</description>
      <type>Choice</type>
      <required>true</required>
      <model_dependent>false</model_dependent>
      <default_value>IntegratedModifiedEnergyFactor</default_value>
      <choices>
        <choice>
          <value>ModifiedEnergyFactor</value>
          <display_name>ModifiedEnergyFactor</display_name>
        </choice>
        <choice>
          <value>IntegratedModifiedEnergyFactor</value>
          <display_name>IntegratedModifiedEnergyFactor</display_name>
        </choice>
      </choices>
    </argument>
    <argument>
      <name>clothes_washer_efficiency</name>
      <display_name>Clothes Washer: Efficiency</display_name>
      <description>The efficiency of the clothes washer. If not provided, the OS-HPXML default is used.</description>
      <type>Double</type>
      <units>ft^3/kWh-cyc</units>
      <required>false</required>
      <model_dependent>false</model_dependent>
    </argument>
    <argument>
      <name>clothes_washer_rated_annual_kwh</name>
      <display_name>Clothes Washer: Rated Annual Consumption</display_name>
      <description>The annual energy consumed by the clothes washer, as rated, obtained from the EnergyGuide label. This includes both the appliance electricity consumption and the energy required for water heating. If not provided, the OS-HPXML default is used.</description>
      <type>Double</type>
      <units>kWh/yr</units>
      <required>false</required>
      <model_dependent>false</model_dependent>
    </argument>
    <argument>
      <name>clothes_washer_label_electric_rate</name>
      <display_name>Clothes Washer: Label Electric Rate</display_name>
      <description>The annual energy consumed by the clothes washer, as rated, obtained from the EnergyGuide label. This includes both the appliance electricity consumption and the energy required for water heating. If not provided, the OS-HPXML default is used.</description>
      <type>Double</type>
      <units>$/kWh</units>
      <required>false</required>
      <model_dependent>false</model_dependent>
    </argument>
    <argument>
      <name>clothes_washer_label_gas_rate</name>
      <display_name>Clothes Washer: Label Gas Rate</display_name>
      <description>The annual energy consumed by the clothes washer, as rated, obtained from the EnergyGuide label. This includes both the appliance electricity consumption and the energy required for water heating. If not provided, the OS-HPXML default is used.</description>
      <type>Double</type>
      <units>$/therm</units>
      <required>false</required>
      <model_dependent>false</model_dependent>
    </argument>
    <argument>
      <name>clothes_washer_label_annual_gas_cost</name>
      <display_name>Clothes Washer: Label Annual Cost with Gas DHW</display_name>
      <description>The annual cost of using the system under test conditions. Input is obtained from the EnergyGuide label. If not provided, the OS-HPXML default is used.</description>
      <type>Double</type>
      <units>$</units>
      <required>false</required>
      <model_dependent>false</model_dependent>
    </argument>
    <argument>
      <name>clothes_washer_label_usage</name>
      <display_name>Clothes Washer: Label Usage</display_name>
      <description>The clothes washer loads per week. If not provided, the OS-HPXML default is used.</description>
      <type>Double</type>
      <units>cyc/wk</units>
      <required>false</required>
      <model_dependent>false</model_dependent>
    </argument>
    <argument>
      <name>clothes_washer_capacity</name>
      <display_name>Clothes Washer: Drum Volume</display_name>
      <description>Volume of the washer drum. Obtained from the EnergyStar website or the manufacturer's literature. If not provided, the OS-HPXML default is used.</description>
      <type>Double</type>
      <units>ft^3</units>
      <required>false</required>
      <model_dependent>false</model_dependent>
    </argument>
    <argument>
      <name>clothes_washer_usage_multiplier</name>
      <display_name>Clothes Washer: Usage Multiplier</display_name>
      <description>Multiplier on the clothes washer energy and hot water usage that can reflect, e.g., high/low usage occupants. If not provided, the OS-HPXML default is used.</description>
      <type>Double</type>
      <required>false</required>
      <model_dependent>false</model_dependent>
    </argument>
    <argument>
      <name>clothes_dryer_present</name>
      <display_name>Clothes Dryer: Present</display_name>
      <description>Whether there is a clothes dryer present.</description>
      <type>Boolean</type>
      <required>true</required>
      <model_dependent>false</model_dependent>
      <default_value>true</default_value>
      <choices>
        <choice>
          <value>true</value>
          <display_name>true</display_name>
        </choice>
        <choice>
          <value>false</value>
          <display_name>false</display_name>
        </choice>
      </choices>
    </argument>
    <argument>
      <name>clothes_dryer_location</name>
      <display_name>Clothes Dryer: Location</display_name>
      <description>The space type for the clothes dryer location. If not provided, the OS-HPXML default is used.</description>
      <type>Choice</type>
      <required>false</required>
      <model_dependent>false</model_dependent>
      <choices>
        <choice>
          <value>living space</value>
          <display_name>living space</display_name>
        </choice>
        <choice>
          <value>basement - conditioned</value>
          <display_name>basement - conditioned</display_name>
        </choice>
        <choice>
          <value>basement - unconditioned</value>
          <display_name>basement - unconditioned</display_name>
        </choice>
        <choice>
          <value>garage</value>
          <display_name>garage</display_name>
        </choice>
        <choice>
          <value>other housing unit</value>
          <display_name>other housing unit</display_name>
        </choice>
        <choice>
          <value>other heated space</value>
          <display_name>other heated space</display_name>
        </choice>
        <choice>
          <value>other multifamily buffer space</value>
          <display_name>other multifamily buffer space</display_name>
        </choice>
        <choice>
          <value>other non-freezing space</value>
          <display_name>other non-freezing space</display_name>
        </choice>
      </choices>
    </argument>
    <argument>
      <name>clothes_dryer_fuel_type</name>
      <display_name>Clothes Dryer: Fuel Type</display_name>
      <description>Type of fuel used by the clothes dryer.</description>
      <type>Choice</type>
      <required>true</required>
      <model_dependent>false</model_dependent>
      <default_value>natural gas</default_value>
      <choices>
        <choice>
          <value>electricity</value>
          <display_name>electricity</display_name>
        </choice>
        <choice>
          <value>natural gas</value>
          <display_name>natural gas</display_name>
        </choice>
        <choice>
          <value>fuel oil</value>
          <display_name>fuel oil</display_name>
        </choice>
        <choice>
          <value>propane</value>
          <display_name>propane</display_name>
        </choice>
        <choice>
          <value>wood</value>
          <display_name>wood</display_name>
        </choice>
        <choice>
          <value>coal</value>
          <display_name>coal</display_name>
        </choice>
      </choices>
    </argument>
    <argument>
      <name>clothes_dryer_efficiency_type</name>
      <display_name>Clothes Dryer: Efficiency Type</display_name>
      <description>The efficiency type of the clothes dryer.</description>
      <type>Choice</type>
      <required>true</required>
      <model_dependent>false</model_dependent>
      <default_value>CombinedEnergyFactor</default_value>
      <choices>
        <choice>
          <value>EnergyFactor</value>
          <display_name>EnergyFactor</display_name>
        </choice>
        <choice>
          <value>CombinedEnergyFactor</value>
          <display_name>CombinedEnergyFactor</display_name>
        </choice>
      </choices>
    </argument>
    <argument>
      <name>clothes_dryer_efficiency</name>
      <display_name>Clothes Dryer: Efficiency</display_name>
      <description>The efficiency of the clothes dryer. If not provided, the OS-HPXML default is used.</description>
      <type>Double</type>
      <units>lb/kWh</units>
      <required>false</required>
      <model_dependent>false</model_dependent>
    </argument>
    <argument>
      <name>clothes_dryer_vented_flow_rate</name>
      <display_name>Clothes Dryer: Vented Flow Rate</display_name>
      <description>The exhaust flow rate of the vented clothes dryer. If not provided, the OS-HPXML default is used.</description>
      <type>Double</type>
      <units>CFM</units>
      <required>false</required>
      <model_dependent>false</model_dependent>
    </argument>
    <argument>
      <name>clothes_dryer_usage_multiplier</name>
      <display_name>Clothes Dryer: Usage Multiplier</display_name>
      <description>Multiplier on the clothes dryer energy usage that can reflect, e.g., high/low usage occupants. If not provided, the OS-HPXML default is used.</description>
      <type>Double</type>
      <required>false</required>
      <model_dependent>false</model_dependent>
    </argument>
    <argument>
      <name>dishwasher_present</name>
      <display_name>Dishwasher: Present</display_name>
      <description>Whether there is a dishwasher present.</description>
      <type>Boolean</type>
      <required>true</required>
      <model_dependent>false</model_dependent>
      <default_value>true</default_value>
      <choices>
        <choice>
          <value>true</value>
          <display_name>true</display_name>
        </choice>
        <choice>
          <value>false</value>
          <display_name>false</display_name>
        </choice>
      </choices>
    </argument>
    <argument>
      <name>dishwasher_location</name>
      <display_name>Dishwasher: Location</display_name>
      <description>The space type for the dishwasher location. If not provided, the OS-HPXML default is used.</description>
      <type>Choice</type>
      <required>false</required>
      <model_dependent>false</model_dependent>
      <choices>
        <choice>
          <value>living space</value>
          <display_name>living space</display_name>
        </choice>
        <choice>
          <value>basement - conditioned</value>
          <display_name>basement - conditioned</display_name>
        </choice>
        <choice>
          <value>basement - unconditioned</value>
          <display_name>basement - unconditioned</display_name>
        </choice>
        <choice>
          <value>garage</value>
          <display_name>garage</display_name>
        </choice>
        <choice>
          <value>other housing unit</value>
          <display_name>other housing unit</display_name>
        </choice>
        <choice>
          <value>other heated space</value>
          <display_name>other heated space</display_name>
        </choice>
        <choice>
          <value>other multifamily buffer space</value>
          <display_name>other multifamily buffer space</display_name>
        </choice>
        <choice>
          <value>other non-freezing space</value>
          <display_name>other non-freezing space</display_name>
        </choice>
      </choices>
    </argument>
    <argument>
      <name>dishwasher_efficiency_type</name>
      <display_name>Dishwasher: Efficiency Type</display_name>
      <description>The efficiency type of dishwasher.</description>
      <type>Choice</type>
      <required>true</required>
      <model_dependent>false</model_dependent>
      <default_value>RatedAnnualkWh</default_value>
      <choices>
        <choice>
          <value>RatedAnnualkWh</value>
          <display_name>RatedAnnualkWh</display_name>
        </choice>
        <choice>
          <value>EnergyFactor</value>
          <display_name>EnergyFactor</display_name>
        </choice>
      </choices>
    </argument>
    <argument>
      <name>dishwasher_efficiency</name>
      <display_name>Dishwasher: Efficiency</display_name>
      <description>The efficiency of the dishwasher. If not provided, the OS-HPXML default is used.</description>
      <type>Double</type>
      <units>RatedAnnualkWh or EnergyFactor</units>
      <required>false</required>
      <model_dependent>false</model_dependent>
    </argument>
    <argument>
      <name>dishwasher_label_electric_rate</name>
      <display_name>Dishwasher: Label Electric Rate</display_name>
      <description>The label electric rate of the dishwasher. If not provided, the OS-HPXML default is used.</description>
      <type>Double</type>
      <units>$/kWh</units>
      <required>false</required>
      <model_dependent>false</model_dependent>
    </argument>
    <argument>
      <name>dishwasher_label_gas_rate</name>
      <display_name>Dishwasher: Label Gas Rate</display_name>
      <description>The label gas rate of the dishwasher. If not provided, the OS-HPXML default is used.</description>
      <type>Double</type>
      <units>$/therm</units>
      <required>false</required>
      <model_dependent>false</model_dependent>
    </argument>
    <argument>
      <name>dishwasher_label_annual_gas_cost</name>
      <display_name>Dishwasher: Label Annual Gas Cost</display_name>
      <description>The label annual gas cost of the dishwasher. If not provided, the OS-HPXML default is used.</description>
      <type>Double</type>
      <units>$</units>
      <required>false</required>
      <model_dependent>false</model_dependent>
    </argument>
    <argument>
      <name>dishwasher_label_usage</name>
      <display_name>Dishwasher: Label Usage</display_name>
      <description>The dishwasher loads per week. If not provided, the OS-HPXML default is used.</description>
      <type>Double</type>
      <units>cyc/wk</units>
      <required>false</required>
      <model_dependent>false</model_dependent>
    </argument>
    <argument>
      <name>dishwasher_place_setting_capacity</name>
      <display_name>Dishwasher: Number of Place Settings</display_name>
      <description>The number of place settings for the unit. Data obtained from manufacturer's literature. If not provided, the OS-HPXML default is used.</description>
      <type>Integer</type>
      <units>#</units>
      <required>false</required>
      <model_dependent>false</model_dependent>
    </argument>
    <argument>
      <name>dishwasher_usage_multiplier</name>
      <display_name>Dishwasher: Usage Multiplier</display_name>
      <description>Multiplier on the dishwasher energy usage that can reflect, e.g., high/low usage occupants. If not provided, the OS-HPXML default is used.</description>
      <type>Double</type>
      <required>false</required>
      <model_dependent>false</model_dependent>
    </argument>
    <argument>
      <name>refrigerator_present</name>
      <display_name>Refrigerator: Present</display_name>
      <description>Whether there is a refrigerator present.</description>
      <type>Boolean</type>
      <required>true</required>
      <model_dependent>false</model_dependent>
      <default_value>true</default_value>
      <choices>
        <choice>
          <value>true</value>
          <display_name>true</display_name>
        </choice>
        <choice>
          <value>false</value>
          <display_name>false</display_name>
        </choice>
      </choices>
    </argument>
    <argument>
      <name>refrigerator_location</name>
      <display_name>Refrigerator: Location</display_name>
      <description>The space type for the refrigerator location. If not provided, the OS-HPXML default is used.</description>
      <type>Choice</type>
      <required>false</required>
      <model_dependent>false</model_dependent>
      <choices>
        <choice>
          <value>living space</value>
          <display_name>living space</display_name>
        </choice>
        <choice>
          <value>basement - conditioned</value>
          <display_name>basement - conditioned</display_name>
        </choice>
        <choice>
          <value>basement - unconditioned</value>
          <display_name>basement - unconditioned</display_name>
        </choice>
        <choice>
          <value>garage</value>
          <display_name>garage</display_name>
        </choice>
        <choice>
          <value>other housing unit</value>
          <display_name>other housing unit</display_name>
        </choice>
        <choice>
          <value>other heated space</value>
          <display_name>other heated space</display_name>
        </choice>
        <choice>
          <value>other multifamily buffer space</value>
          <display_name>other multifamily buffer space</display_name>
        </choice>
        <choice>
          <value>other non-freezing space</value>
          <display_name>other non-freezing space</display_name>
        </choice>
      </choices>
    </argument>
    <argument>
      <name>refrigerator_rated_annual_kwh</name>
      <display_name>Refrigerator: Rated Annual Consumption</display_name>
      <description>The EnergyGuide rated annual energy consumption for a refrigerator. If not provided, the OS-HPXML default is used.</description>
      <type>Double</type>
      <units>kWh/yr</units>
      <required>false</required>
      <model_dependent>false</model_dependent>
    </argument>
    <argument>
      <name>refrigerator_usage_multiplier</name>
      <display_name>Refrigerator: Usage Multiplier</display_name>
      <description>Multiplier on the refrigerator energy usage that can reflect, e.g., high/low usage occupants. If not provided, the OS-HPXML default is used.</description>
      <type>Double</type>
      <required>false</required>
      <model_dependent>false</model_dependent>
    </argument>
    <argument>
      <name>extra_refrigerator_present</name>
      <display_name>Extra Refrigerator: Present</display_name>
      <description>Whether there is an extra refrigerator present.</description>
      <type>Boolean</type>
      <required>true</required>
      <model_dependent>false</model_dependent>
      <default_value>false</default_value>
      <choices>
        <choice>
          <value>true</value>
          <display_name>true</display_name>
        </choice>
        <choice>
          <value>false</value>
          <display_name>false</display_name>
        </choice>
      </choices>
    </argument>
    <argument>
      <name>extra_refrigerator_location</name>
      <display_name>Extra Refrigerator: Location</display_name>
      <description>The space type for the extra refrigerator location. If not provided, the OS-HPXML default is used.</description>
      <type>Choice</type>
      <required>false</required>
      <model_dependent>false</model_dependent>
      <choices>
        <choice>
          <value>living space</value>
          <display_name>living space</display_name>
        </choice>
        <choice>
          <value>basement - conditioned</value>
          <display_name>basement - conditioned</display_name>
        </choice>
        <choice>
          <value>basement - unconditioned</value>
          <display_name>basement - unconditioned</display_name>
        </choice>
        <choice>
          <value>garage</value>
          <display_name>garage</display_name>
        </choice>
        <choice>
          <value>other housing unit</value>
          <display_name>other housing unit</display_name>
        </choice>
        <choice>
          <value>other heated space</value>
          <display_name>other heated space</display_name>
        </choice>
        <choice>
          <value>other multifamily buffer space</value>
          <display_name>other multifamily buffer space</display_name>
        </choice>
        <choice>
          <value>other non-freezing space</value>
          <display_name>other non-freezing space</display_name>
        </choice>
      </choices>
    </argument>
    <argument>
      <name>extra_refrigerator_rated_annual_kwh</name>
      <display_name>Extra Refrigerator: Rated Annual Consumption</display_name>
      <description>The EnergyGuide rated annual energy consumption for an extra rrefrigerator. If not provided, the OS-HPXML default is used.</description>
      <type>Double</type>
      <units>kWh/yr</units>
      <required>false</required>
      <model_dependent>false</model_dependent>
    </argument>
    <argument>
      <name>extra_refrigerator_usage_multiplier</name>
      <display_name>Extra Refrigerator: Usage Multiplier</display_name>
      <description>Multiplier on the extra refrigerator energy usage that can reflect, e.g., high/low usage occupants. If not provided, the OS-HPXML default is used.</description>
      <type>Double</type>
      <required>false</required>
      <model_dependent>false</model_dependent>
    </argument>
    <argument>
      <name>freezer_present</name>
      <display_name>Freezer: Present</display_name>
      <description>Whether there is a freezer present.</description>
      <type>Boolean</type>
      <required>true</required>
      <model_dependent>false</model_dependent>
      <default_value>false</default_value>
      <choices>
        <choice>
          <value>true</value>
          <display_name>true</display_name>
        </choice>
        <choice>
          <value>false</value>
          <display_name>false</display_name>
        </choice>
      </choices>
    </argument>
    <argument>
      <name>freezer_location</name>
      <display_name>Freezer: Location</display_name>
      <description>The space type for the freezer location. If not provided, the OS-HPXML default is used.</description>
      <type>Choice</type>
      <required>false</required>
      <model_dependent>false</model_dependent>
      <choices>
        <choice>
          <value>living space</value>
          <display_name>living space</display_name>
        </choice>
        <choice>
          <value>basement - conditioned</value>
          <display_name>basement - conditioned</display_name>
        </choice>
        <choice>
          <value>basement - unconditioned</value>
          <display_name>basement - unconditioned</display_name>
        </choice>
        <choice>
          <value>garage</value>
          <display_name>garage</display_name>
        </choice>
        <choice>
          <value>other housing unit</value>
          <display_name>other housing unit</display_name>
        </choice>
        <choice>
          <value>other heated space</value>
          <display_name>other heated space</display_name>
        </choice>
        <choice>
          <value>other multifamily buffer space</value>
          <display_name>other multifamily buffer space</display_name>
        </choice>
        <choice>
          <value>other non-freezing space</value>
          <display_name>other non-freezing space</display_name>
        </choice>
      </choices>
    </argument>
    <argument>
      <name>freezer_rated_annual_kwh</name>
      <display_name>Freezer: Rated Annual Consumption</display_name>
      <description>The EnergyGuide rated annual energy consumption for a freezer. If not provided, the OS-HPXML default is used.</description>
      <type>Double</type>
      <units>kWh/yr</units>
      <required>false</required>
      <model_dependent>false</model_dependent>
    </argument>
    <argument>
      <name>freezer_usage_multiplier</name>
      <display_name>Freezer: Usage Multiplier</display_name>
      <description>Multiplier on the freezer energy usage that can reflect, e.g., high/low usage occupants. If not provided, the OS-HPXML default is used.</description>
      <type>Double</type>
      <required>false</required>
      <model_dependent>false</model_dependent>
    </argument>
    <argument>
      <name>cooking_range_oven_present</name>
      <display_name>Cooking Range/Oven: Present</display_name>
      <description>Whether there is a cooking range/oven present.</description>
      <type>Boolean</type>
      <required>true</required>
      <model_dependent>false</model_dependent>
      <default_value>true</default_value>
      <choices>
        <choice>
          <value>true</value>
          <display_name>true</display_name>
        </choice>
        <choice>
          <value>false</value>
          <display_name>false</display_name>
        </choice>
      </choices>
    </argument>
    <argument>
      <name>cooking_range_oven_location</name>
      <display_name>Cooking Range/Oven: Location</display_name>
      <description>The space type for the cooking range/oven location. If not provided, the OS-HPXML default is used.</description>
      <type>Choice</type>
      <required>false</required>
      <model_dependent>false</model_dependent>
      <choices>
        <choice>
          <value>living space</value>
          <display_name>living space</display_name>
        </choice>
        <choice>
          <value>basement - conditioned</value>
          <display_name>basement - conditioned</display_name>
        </choice>
        <choice>
          <value>basement - unconditioned</value>
          <display_name>basement - unconditioned</display_name>
        </choice>
        <choice>
          <value>garage</value>
          <display_name>garage</display_name>
        </choice>
        <choice>
          <value>other housing unit</value>
          <display_name>other housing unit</display_name>
        </choice>
        <choice>
          <value>other heated space</value>
          <display_name>other heated space</display_name>
        </choice>
        <choice>
          <value>other multifamily buffer space</value>
          <display_name>other multifamily buffer space</display_name>
        </choice>
        <choice>
          <value>other non-freezing space</value>
          <display_name>other non-freezing space</display_name>
        </choice>
      </choices>
    </argument>
    <argument>
      <name>cooking_range_oven_fuel_type</name>
      <display_name>Cooking Range/Oven: Fuel Type</display_name>
      <description>Type of fuel used by the cooking range/oven.</description>
      <type>Choice</type>
      <required>true</required>
      <model_dependent>false</model_dependent>
      <default_value>natural gas</default_value>
      <choices>
        <choice>
          <value>electricity</value>
          <display_name>electricity</display_name>
        </choice>
        <choice>
          <value>natural gas</value>
          <display_name>natural gas</display_name>
        </choice>
        <choice>
          <value>fuel oil</value>
          <display_name>fuel oil</display_name>
        </choice>
        <choice>
          <value>propane</value>
          <display_name>propane</display_name>
        </choice>
        <choice>
          <value>wood</value>
          <display_name>wood</display_name>
        </choice>
        <choice>
          <value>coal</value>
          <display_name>coal</display_name>
        </choice>
      </choices>
    </argument>
    <argument>
      <name>cooking_range_oven_is_induction</name>
      <display_name>Cooking Range/Oven: Is Induction</display_name>
      <description>Whether the cooking range is induction. If not provided, the OS-HPXML default is used.</description>
      <type>Boolean</type>
      <required>false</required>
      <model_dependent>false</model_dependent>
      <choices>
        <choice>
          <value>true</value>
          <display_name>true</display_name>
        </choice>
        <choice>
          <value>false</value>
          <display_name>false</display_name>
        </choice>
      </choices>
    </argument>
    <argument>
      <name>cooking_range_oven_is_convection</name>
      <display_name>Cooking Range/Oven: Is Convection</display_name>
      <description>Whether the oven is convection. If not provided, the OS-HPXML default is used.</description>
      <type>Boolean</type>
      <required>false</required>
      <model_dependent>false</model_dependent>
      <choices>
        <choice>
          <value>true</value>
          <display_name>true</display_name>
        </choice>
        <choice>
          <value>false</value>
          <display_name>false</display_name>
        </choice>
      </choices>
    </argument>
    <argument>
      <name>cooking_range_oven_usage_multiplier</name>
      <display_name>Cooking Range/Oven: Usage Multiplier</display_name>
      <description>Multiplier on the cooking range/oven energy usage that can reflect, e.g., high/low usage occupants. If not provided, the OS-HPXML default is used.</description>
      <type>Double</type>
      <required>false</required>
      <model_dependent>false</model_dependent>
    </argument>
    <argument>
      <name>ceiling_fan_present</name>
      <display_name>Ceiling Fan: Present</display_name>
      <description>Whether there are any ceiling fans.</description>
      <type>Boolean</type>
      <required>true</required>
      <model_dependent>false</model_dependent>
      <default_value>true</default_value>
      <choices>
        <choice>
          <value>true</value>
          <display_name>true</display_name>
        </choice>
        <choice>
          <value>false</value>
          <display_name>false</display_name>
        </choice>
      </choices>
    </argument>
    <argument>
      <name>ceiling_fan_efficiency</name>
      <display_name>Ceiling Fan: Efficiency</display_name>
      <description>The efficiency rating of the ceiling fan(s) at medium speed. If not provided, the OS-HPXML default is used.</description>
      <type>Double</type>
      <units>CFM/W</units>
      <required>false</required>
      <model_dependent>false</model_dependent>
    </argument>
    <argument>
      <name>ceiling_fan_quantity</name>
      <display_name>Ceiling Fan: Quantity</display_name>
      <description>Total number of ceiling fans. If not provided, the OS-HPXML default is used.</description>
      <type>Integer</type>
      <units>#</units>
      <required>false</required>
      <model_dependent>false</model_dependent>
    </argument>
    <argument>
      <name>ceiling_fan_cooling_setpoint_temp_offset</name>
      <display_name>Ceiling Fan: Cooling Setpoint Temperature Offset</display_name>
      <description>The cooling setpoint temperature offset during months when the ceiling fans are operating. Only applies if ceiling fan quantity is greater than zero. If not provided, the OS-HPXML default is used.</description>
      <type>Double</type>
      <units>deg-F</units>
      <required>false</required>
      <model_dependent>false</model_dependent>
    </argument>
    <argument>
      <name>misc_plug_loads_television_present</name>
      <display_name>Misc Plug Loads: Television Present</display_name>
      <description>Whether there are televisions.</description>
      <type>Boolean</type>
      <required>true</required>
      <model_dependent>false</model_dependent>
      <default_value>true</default_value>
      <choices>
        <choice>
          <value>true</value>
          <display_name>true</display_name>
        </choice>
        <choice>
          <value>false</value>
          <display_name>false</display_name>
        </choice>
      </choices>
    </argument>
    <argument>
      <name>misc_plug_loads_television_annual_kwh</name>
      <display_name>Misc Plug Loads: Television Annual kWh</display_name>
      <description>The annual energy consumption of the television plug loads. If not provided, the OS-HPXML default is used.</description>
      <type>Double</type>
      <units>kWh/yr</units>
      <required>false</required>
      <model_dependent>false</model_dependent>
    </argument>
    <argument>
      <name>misc_plug_loads_television_usage_multiplier</name>
      <display_name>Misc Plug Loads: Television Usage Multiplier</display_name>
      <description>Multiplier on the television energy usage that can reflect, e.g., high/low usage occupants. If not provided, the OS-HPXML default is used.</description>
      <type>Double</type>
      <required>false</required>
      <model_dependent>false</model_dependent>
    </argument>
    <argument>
      <name>misc_plug_loads_other_annual_kwh</name>
      <display_name>Misc Plug Loads: Other Annual kWh</display_name>
      <description>The annual energy consumption of the other residual plug loads. If not provided, the OS-HPXML default is used.</description>
      <type>Double</type>
      <units>kWh/yr</units>
      <required>false</required>
      <model_dependent>false</model_dependent>
    </argument>
    <argument>
      <name>misc_plug_loads_other_frac_sensible</name>
      <display_name>Misc Plug Loads: Other Sensible Fraction</display_name>
      <description>Fraction of other residual plug loads' internal gains that are sensible. If not provided, the OS-HPXML default is used.</description>
      <type>Double</type>
      <units>Frac</units>
      <required>false</required>
      <model_dependent>false</model_dependent>
    </argument>
    <argument>
      <name>misc_plug_loads_other_frac_latent</name>
      <display_name>Misc Plug Loads: Other Latent Fraction</display_name>
      <description>Fraction of other residual plug loads' internal gains that are latent. If not provided, the OS-HPXML default is used.</description>
      <type>Double</type>
      <units>Frac</units>
      <required>false</required>
      <model_dependent>false</model_dependent>
    </argument>
    <argument>
      <name>misc_plug_loads_other_usage_multiplier</name>
      <display_name>Misc Plug Loads: Other Usage Multiplier</display_name>
      <description>Multiplier on the other energy usage that can reflect, e.g., high/low usage occupants. If not provided, the OS-HPXML default is used.</description>
      <type>Double</type>
      <required>false</required>
      <model_dependent>false</model_dependent>
    </argument>
    <argument>
      <name>misc_plug_loads_well_pump_present</name>
      <display_name>Misc Plug Loads: Well Pump Present</display_name>
      <description>Whether there is a well pump.</description>
      <type>Boolean</type>
      <required>true</required>
      <model_dependent>false</model_dependent>
      <default_value>false</default_value>
      <choices>
        <choice>
          <value>true</value>
          <display_name>true</display_name>
        </choice>
        <choice>
          <value>false</value>
          <display_name>false</display_name>
        </choice>
      </choices>
    </argument>
    <argument>
      <name>misc_plug_loads_well_pump_annual_kwh</name>
      <display_name>Misc Plug Loads: Well Pump Annual kWh</display_name>
      <description>The annual energy consumption of the well pump plug loads. If not provided, the OS-HPXML default is used.</description>
      <type>Double</type>
      <units>kWh/yr</units>
      <required>false</required>
      <model_dependent>false</model_dependent>
    </argument>
    <argument>
      <name>misc_plug_loads_well_pump_usage_multiplier</name>
      <display_name>Misc Plug Loads: Well Pump Usage Multiplier</display_name>
      <description>Multiplier on the well pump energy usage that can reflect, e.g., high/low usage occupants. If not provided, the OS-HPXML default is used.</description>
      <type>Double</type>
      <required>false</required>
      <model_dependent>false</model_dependent>
    </argument>
    <argument>
      <name>misc_plug_loads_vehicle_present</name>
      <display_name>Misc Plug Loads: Vehicle Present</display_name>
      <description>Whether there is an electric vehicle.</description>
      <type>Boolean</type>
      <required>true</required>
      <model_dependent>false</model_dependent>
      <default_value>false</default_value>
      <choices>
        <choice>
          <value>true</value>
          <display_name>true</display_name>
        </choice>
        <choice>
          <value>false</value>
          <display_name>false</display_name>
        </choice>
      </choices>
    </argument>
    <argument>
      <name>misc_plug_loads_vehicle_annual_kwh</name>
      <display_name>Misc Plug Loads: Vehicle Annual kWh</display_name>
      <description>The annual energy consumption of the electric vehicle plug loads. If not provided, the OS-HPXML default is used.</description>
      <type>Double</type>
      <units>kWh/yr</units>
      <required>false</required>
      <model_dependent>false</model_dependent>
    </argument>
    <argument>
      <name>misc_plug_loads_vehicle_usage_multiplier</name>
      <display_name>Misc Plug Loads: Vehicle Usage Multiplier</display_name>
      <description>Multiplier on the electric vehicle energy usage that can reflect, e.g., high/low usage occupants. If not provided, the OS-HPXML default is used.</description>
      <type>Double</type>
      <required>false</required>
      <model_dependent>false</model_dependent>
    </argument>
    <argument>
      <name>misc_fuel_loads_grill_present</name>
      <display_name>Misc Fuel Loads: Grill Present</display_name>
      <description>Whether there is a fuel loads grill.</description>
      <type>Boolean</type>
      <required>true</required>
      <model_dependent>false</model_dependent>
      <default_value>false</default_value>
      <choices>
        <choice>
          <value>true</value>
          <display_name>true</display_name>
        </choice>
        <choice>
          <value>false</value>
          <display_name>false</display_name>
        </choice>
      </choices>
    </argument>
    <argument>
      <name>misc_fuel_loads_grill_fuel_type</name>
      <display_name>Misc Fuel Loads: Grill Fuel Type</display_name>
      <description>The fuel type of the fuel loads grill.</description>
      <type>Choice</type>
      <required>true</required>
      <model_dependent>false</model_dependent>
      <default_value>natural gas</default_value>
      <choices>
        <choice>
          <value>natural gas</value>
          <display_name>natural gas</display_name>
        </choice>
        <choice>
          <value>fuel oil</value>
          <display_name>fuel oil</display_name>
        </choice>
        <choice>
          <value>propane</value>
          <display_name>propane</display_name>
        </choice>
        <choice>
          <value>wood</value>
          <display_name>wood</display_name>
        </choice>
        <choice>
          <value>wood pellets</value>
          <display_name>wood pellets</display_name>
        </choice>
      </choices>
    </argument>
    <argument>
      <name>misc_fuel_loads_grill_annual_therm</name>
      <display_name>Misc Fuel Loads: Grill Annual therm</display_name>
      <description>The annual energy consumption of the fuel loads grill. If not provided, the OS-HPXML default is used.</description>
      <type>Double</type>
      <units>therm/yr</units>
      <required>false</required>
      <model_dependent>false</model_dependent>
    </argument>
    <argument>
      <name>misc_fuel_loads_grill_usage_multiplier</name>
      <display_name>Misc Fuel Loads: Grill Usage Multiplier</display_name>
      <description>Multiplier on the fuel loads grill energy usage that can reflect, e.g., high/low usage occupants. If not provided, the OS-HPXML default is used.</description>
      <type>Double</type>
      <required>false</required>
      <model_dependent>false</model_dependent>
    </argument>
    <argument>
      <name>misc_fuel_loads_lighting_present</name>
      <display_name>Misc Fuel Loads: Lighting Present</display_name>
      <description>Whether there is fuel loads lighting.</description>
      <type>Boolean</type>
      <required>true</required>
      <model_dependent>false</model_dependent>
      <default_value>false</default_value>
      <choices>
        <choice>
          <value>true</value>
          <display_name>true</display_name>
        </choice>
        <choice>
          <value>false</value>
          <display_name>false</display_name>
        </choice>
      </choices>
    </argument>
    <argument>
      <name>misc_fuel_loads_lighting_fuel_type</name>
      <display_name>Misc Fuel Loads: Lighting Fuel Type</display_name>
      <description>The fuel type of the fuel loads lighting.</description>
      <type>Choice</type>
      <required>true</required>
      <model_dependent>false</model_dependent>
      <default_value>natural gas</default_value>
      <choices>
        <choice>
          <value>natural gas</value>
          <display_name>natural gas</display_name>
        </choice>
        <choice>
          <value>fuel oil</value>
          <display_name>fuel oil</display_name>
        </choice>
        <choice>
          <value>propane</value>
          <display_name>propane</display_name>
        </choice>
        <choice>
          <value>wood</value>
          <display_name>wood</display_name>
        </choice>
        <choice>
          <value>wood pellets</value>
          <display_name>wood pellets</display_name>
        </choice>
      </choices>
    </argument>
    <argument>
      <name>misc_fuel_loads_lighting_annual_therm</name>
      <display_name>Misc Fuel Loads: Lighting Annual therm</display_name>
      <description>The annual energy consumption of the fuel loads lighting. If not provided, the OS-HPXML default is used.</description>
      <type>Double</type>
      <units>therm/yr</units>
      <required>false</required>
      <model_dependent>false</model_dependent>
    </argument>
    <argument>
      <name>misc_fuel_loads_lighting_usage_multiplier</name>
      <display_name>Misc Fuel Loads: Lighting Usage Multiplier</display_name>
      <description>Multiplier on the fuel loads lighting energy usage that can reflect, e.g., high/low usage occupants. If not provided, the OS-HPXML default is used.</description>
      <type>Double</type>
      <required>false</required>
      <model_dependent>false</model_dependent>
    </argument>
    <argument>
      <name>misc_fuel_loads_fireplace_present</name>
      <display_name>Misc Fuel Loads: Fireplace Present</display_name>
      <description>Whether there is fuel loads fireplace.</description>
      <type>Boolean</type>
      <required>true</required>
      <model_dependent>false</model_dependent>
      <default_value>false</default_value>
      <choices>
        <choice>
          <value>true</value>
          <display_name>true</display_name>
        </choice>
        <choice>
          <value>false</value>
          <display_name>false</display_name>
        </choice>
      </choices>
    </argument>
    <argument>
      <name>misc_fuel_loads_fireplace_fuel_type</name>
      <display_name>Misc Fuel Loads: Fireplace Fuel Type</display_name>
      <description>The fuel type of the fuel loads fireplace.</description>
      <type>Choice</type>
      <required>true</required>
      <model_dependent>false</model_dependent>
      <default_value>natural gas</default_value>
      <choices>
        <choice>
          <value>natural gas</value>
          <display_name>natural gas</display_name>
        </choice>
        <choice>
          <value>fuel oil</value>
          <display_name>fuel oil</display_name>
        </choice>
        <choice>
          <value>propane</value>
          <display_name>propane</display_name>
        </choice>
        <choice>
          <value>wood</value>
          <display_name>wood</display_name>
        </choice>
        <choice>
          <value>wood pellets</value>
          <display_name>wood pellets</display_name>
        </choice>
      </choices>
    </argument>
    <argument>
      <name>misc_fuel_loads_fireplace_annual_therm</name>
      <display_name>Misc Fuel Loads: Fireplace Annual therm</display_name>
      <description>The annual energy consumption of the fuel loads fireplace. If not provided, the OS-HPXML default is used.</description>
      <type>Double</type>
      <units>therm/yr</units>
      <required>false</required>
      <model_dependent>false</model_dependent>
    </argument>
    <argument>
      <name>misc_fuel_loads_fireplace_frac_sensible</name>
      <display_name>Misc Fuel Loads: Fireplace Sensible Fraction</display_name>
      <description>Fraction of fireplace residual fuel loads' internal gains that are sensible. If not provided, the OS-HPXML default is used.</description>
      <type>Double</type>
      <units>Frac</units>
      <required>false</required>
      <model_dependent>false</model_dependent>
    </argument>
    <argument>
      <name>misc_fuel_loads_fireplace_frac_latent</name>
      <display_name>Misc Fuel Loads: Fireplace Latent Fraction</display_name>
      <description>Fraction of fireplace residual fuel loads' internal gains that are latent. If not provided, the OS-HPXML default is used.</description>
      <type>Double</type>
      <units>Frac</units>
      <required>false</required>
      <model_dependent>false</model_dependent>
    </argument>
    <argument>
      <name>misc_fuel_loads_fireplace_usage_multiplier</name>
      <display_name>Misc Fuel Loads: Fireplace Usage Multiplier</display_name>
      <description>Multiplier on the fuel loads fireplace energy usage that can reflect, e.g., high/low usage occupants. If not provided, the OS-HPXML default is used.</description>
      <type>Double</type>
      <required>false</required>
      <model_dependent>false</model_dependent>
    </argument>
    <argument>
      <name>pool_present</name>
      <display_name>Pool: Present</display_name>
      <description>Whether there is a pool.</description>
      <type>Boolean</type>
      <required>true</required>
      <model_dependent>false</model_dependent>
      <default_value>false</default_value>
      <choices>
        <choice>
          <value>true</value>
          <display_name>true</display_name>
        </choice>
        <choice>
          <value>false</value>
          <display_name>false</display_name>
        </choice>
      </choices>
    </argument>
    <argument>
      <name>pool_pump_annual_kwh</name>
      <display_name>Pool: Pump Annual kWh</display_name>
      <description>The annual energy consumption of the pool pump. If not provided, the OS-HPXML default is used.</description>
      <type>Double</type>
      <units>kWh/yr</units>
      <required>false</required>
      <model_dependent>false</model_dependent>
    </argument>
    <argument>
      <name>pool_pump_usage_multiplier</name>
      <display_name>Pool: Pump Usage Multiplier</display_name>
      <description>Multiplier on the pool pump energy usage that can reflect, e.g., high/low usage occupants. If not provided, the OS-HPXML default is used.</description>
      <type>Double</type>
      <required>false</required>
      <model_dependent>false</model_dependent>
    </argument>
    <argument>
      <name>pool_heater_type</name>
      <display_name>Pool: Heater Type</display_name>
      <description>The type of pool heater. Use 'none' if there is no pool heater.</description>
      <type>Choice</type>
      <required>true</required>
      <model_dependent>false</model_dependent>
      <default_value>none</default_value>
      <choices>
        <choice>
          <value>none</value>
          <display_name>none</display_name>
        </choice>
        <choice>
          <value>electric resistance</value>
          <display_name>electric resistance</display_name>
        </choice>
        <choice>
          <value>gas fired</value>
          <display_name>gas fired</display_name>
        </choice>
        <choice>
          <value>heat pump</value>
          <display_name>heat pump</display_name>
        </choice>
      </choices>
    </argument>
    <argument>
      <name>pool_heater_annual_kwh</name>
      <display_name>Pool: Heater Annual kWh</display_name>
      <description>The annual energy consumption of the electric resistance pool heater. If not provided, the OS-HPXML default is used.</description>
      <type>Double</type>
      <units>kWh/yr</units>
      <required>false</required>
      <model_dependent>false</model_dependent>
    </argument>
    <argument>
      <name>pool_heater_annual_therm</name>
      <display_name>Pool: Heater Annual therm</display_name>
      <description>The annual energy consumption of the gas fired pool heater. If not provided, the OS-HPXML default is used.</description>
      <type>Double</type>
      <units>therm/yr</units>
      <required>false</required>
      <model_dependent>false</model_dependent>
    </argument>
    <argument>
      <name>pool_heater_usage_multiplier</name>
      <display_name>Pool: Heater Usage Multiplier</display_name>
      <description>Multiplier on the pool heater energy usage that can reflect, e.g., high/low usage occupants. If not provided, the OS-HPXML default is used.</description>
      <type>Double</type>
      <required>false</required>
      <model_dependent>false</model_dependent>
    </argument>
    <argument>
      <name>hot_tub_present</name>
      <display_name>Hot Tub: Present</display_name>
      <description>Whether there is a hot tub.</description>
      <type>Boolean</type>
      <required>true</required>
      <model_dependent>false</model_dependent>
      <default_value>false</default_value>
      <choices>
        <choice>
          <value>true</value>
          <display_name>true</display_name>
        </choice>
        <choice>
          <value>false</value>
          <display_name>false</display_name>
        </choice>
      </choices>
    </argument>
    <argument>
      <name>hot_tub_pump_annual_kwh</name>
      <display_name>Hot Tub: Pump Annual kWh</display_name>
      <description>The annual energy consumption of the hot tub pump. If not provided, the OS-HPXML default is used.</description>
      <type>Double</type>
      <units>kWh/yr</units>
      <required>false</required>
      <model_dependent>false</model_dependent>
    </argument>
    <argument>
      <name>hot_tub_pump_usage_multiplier</name>
      <display_name>Hot Tub: Pump Usage Multiplier</display_name>
      <description>Multiplier on the hot tub pump energy usage that can reflect, e.g., high/low usage occupants. If not provided, the OS-HPXML default is used.</description>
      <type>Double</type>
      <required>false</required>
      <model_dependent>false</model_dependent>
    </argument>
    <argument>
      <name>hot_tub_heater_type</name>
      <display_name>Hot Tub: Heater Type</display_name>
      <description>The type of hot tub heater. Use 'none' if there is no hot tub heater.</description>
      <type>Choice</type>
      <required>true</required>
      <model_dependent>false</model_dependent>
      <default_value>none</default_value>
      <choices>
        <choice>
          <value>none</value>
          <display_name>none</display_name>
        </choice>
        <choice>
          <value>electric resistance</value>
          <display_name>electric resistance</display_name>
        </choice>
        <choice>
          <value>gas fired</value>
          <display_name>gas fired</display_name>
        </choice>
        <choice>
          <value>heat pump</value>
          <display_name>heat pump</display_name>
        </choice>
      </choices>
    </argument>
    <argument>
      <name>hot_tub_heater_annual_kwh</name>
      <display_name>Hot Tub: Heater Annual kWh</display_name>
      <description>The annual energy consumption of the electric resistance hot tub heater. If not provided, the OS-HPXML default is used.</description>
      <type>Double</type>
      <units>kWh/yr</units>
      <required>false</required>
      <model_dependent>false</model_dependent>
    </argument>
    <argument>
      <name>hot_tub_heater_annual_therm</name>
      <display_name>Hot Tub: Heater Annual therm</display_name>
      <description>The annual energy consumption of the gas fired hot tub heater. If not provided, the OS-HPXML default is used.</description>
      <type>Double</type>
      <units>therm/yr</units>
      <required>false</required>
      <model_dependent>false</model_dependent>
    </argument>
    <argument>
      <name>hot_tub_heater_usage_multiplier</name>
      <display_name>Hot Tub: Heater Usage Multiplier</display_name>
      <description>Multiplier on the hot tub heater energy usage that can reflect, e.g., high/low usage occupants. If not provided, the OS-HPXML default is used.</description>
      <type>Double</type>
      <required>false</required>
      <model_dependent>false</model_dependent>
    </argument>
    <argument>
      <name>emissions_scenario_names</name>
      <display_name>Emissions: Scenario Names</display_name>
      <description>Names of emissions scenarios. If multiple scenarios, use a comma-separated list. If not provided, no emissions scenarios are calculated.</description>
      <type>String</type>
      <required>false</required>
      <model_dependent>false</model_dependent>
    </argument>
    <argument>
      <name>emissions_types</name>
      <display_name>Emissions: Types</display_name>
      <description>Types of emissions (e.g., CO2e, NOx, etc.). If multiple scenarios, use a comma-separated list.</description>
      <type>String</type>
      <required>false</required>
      <model_dependent>false</model_dependent>
    </argument>
    <argument>
      <name>emissions_electricity_units</name>
      <display_name>Emissions: Electricity Units</display_name>
      <description>Electricity emissions factors units. If multiple scenarios, use a comma-separated list. Only lb/MWh and kg/MWh are allowed.</description>
      <type>String</type>
      <required>false</required>
      <model_dependent>false</model_dependent>
    </argument>
    <argument>
      <name>emissions_electricity_values_or_filepaths</name>
      <display_name>Emissions: Electricity Values or File Paths</display_name>
      <description>Electricity emissions factors values, specified as either an annual factor or an absolute/relative path to a file with hourly factors. If multiple scenarios, use a comma-separated list.</description>
      <type>String</type>
      <required>false</required>
      <model_dependent>false</model_dependent>
    </argument>
    <argument>
      <name>emissions_electricity_number_of_header_rows</name>
      <display_name>Emissions: Electricity Files Number of Header Rows</display_name>
      <description>The number of header rows in the electricity emissions factor file. Only applies when an electricity filepath is used. If multiple scenarios, use a comma-separated list.</description>
      <type>String</type>
      <required>false</required>
      <model_dependent>false</model_dependent>
    </argument>
    <argument>
      <name>emissions_electricity_column_numbers</name>
      <display_name>Emissions: Electricity Files Column Numbers</display_name>
      <description>The column number in the electricity emissions factor file. Only applies when an electricity filepath is used. If multiple scenarios, use a comma-separated list.</description>
      <type>String</type>
      <required>false</required>
      <model_dependent>false</model_dependent>
    </argument>
    <argument>
      <name>emissions_fossil_fuel_units</name>
      <display_name>Emissions: Fossil Fuel Units</display_name>
      <description>Fossil fuel emissions factors units. If multiple scenarios, use a comma-separated list. Only lb/MBtu and kg/MBtu are allowed.</description>
      <type>String</type>
      <required>false</required>
      <model_dependent>false</model_dependent>
    </argument>
    <argument>
      <name>emissions_natural_gas_values</name>
      <display_name>Emissions: Natural Gas Values</display_name>
      <description>Natural gas emissions factors values, specified as an annual factor. If multiple scenarios, use a comma-separated list.</description>
      <type>String</type>
      <required>false</required>
      <model_dependent>false</model_dependent>
    </argument>
    <argument>
      <name>emissions_propane_values</name>
      <display_name>Emissions: Propane Values</display_name>
      <description>Propane emissions factors values, specified as an annual factor. If multiple scenarios, use a comma-separated list.</description>
      <type>String</type>
      <required>false</required>
      <model_dependent>false</model_dependent>
    </argument>
    <argument>
      <name>emissions_fuel_oil_values</name>
      <display_name>Emissions: Fuel Oil Values</display_name>
      <description>Fuel oil emissions factors values, specified as an annual factor. If multiple scenarios, use a comma-separated list.</description>
      <type>String</type>
      <required>false</required>
      <model_dependent>false</model_dependent>
    </argument>
    <argument>
      <name>emissions_coal_values</name>
      <display_name>Emissions: Coal Values</display_name>
      <description>Coal emissions factors values, specified as an annual factor. If multiple scenarios, use a comma-separated list.</description>
      <type>String</type>
      <required>false</required>
      <model_dependent>false</model_dependent>
    </argument>
    <argument>
      <name>emissions_wood_values</name>
      <display_name>Emissions: Wood Values</display_name>
      <description>Wood emissions factors values, specified as an annual factor. If multiple scenarios, use a comma-separated list.</description>
      <type>String</type>
      <required>false</required>
      <model_dependent>false</model_dependent>
    </argument>
    <argument>
      <name>emissions_wood_pellets_values</name>
      <display_name>Emissions: Wood Pellets Values</display_name>
      <description>Wood pellets emissions factors values, specified as an annual factor. If multiple scenarios, use a comma-separated list.</description>
      <type>String</type>
      <required>false</required>
      <model_dependent>false</model_dependent>
    </argument>
    <argument>
      <name>utility_bill_scenario_names</name>
      <display_name>Utility Bills: Scenario Names</display_name>
      <description>Names of utility bill scenarios. If multiple scenarios, use a comma-separated list. If not provided, no utility bills scenarios are calculated.</description>
      <type>String</type>
      <required>false</required>
      <model_dependent>false</model_dependent>
    </argument>
    <argument>
      <name>utility_bill_electricity_filepaths</name>
      <display_name>Utility Bills: Electricity File Paths</display_name>
      <description>Electricity tariff file specified as an absolute/relative path to a file with utility rate structure information. Tariff file must be formatted to OpenEI API version 7. If multiple scenarios, use a comma-separated list.</description>
      <type>String</type>
      <required>false</required>
      <model_dependent>false</model_dependent>
    </argument>
    <argument>
      <name>utility_bill_electricity_fixed_charges</name>
      <display_name>Utility Bills: Electricity Fixed Charges</display_name>
      <description>Electricity utility bill monthly fixed charges. If multiple scenarios, use a comma-separated list.</description>
      <type>String</type>
      <required>false</required>
      <model_dependent>false</model_dependent>
    </argument>
    <argument>
      <name>utility_bill_natural_gas_fixed_charges</name>
      <display_name>Utility Bills: Natural Gas Fixed Charges</display_name>
      <description>Natural gas utility bill monthly fixed charges. If multiple scenarios, use a comma-separated list.</description>
      <type>String</type>
      <required>false</required>
      <model_dependent>false</model_dependent>
    </argument>
    <argument>
      <name>utility_bill_propane_fixed_charges</name>
      <display_name>Utility Bills: Propane Fixed Charges</display_name>
      <description>Propane utility bill monthly fixed charges. If multiple scenarios, use a comma-separated list.</description>
      <type>String</type>
      <required>false</required>
      <model_dependent>false</model_dependent>
    </argument>
    <argument>
      <name>utility_bill_fuel_oil_fixed_charges</name>
      <display_name>Utility Bills: Fuel Oil Fixed Charges</display_name>
      <description>Fuel oil utility bill monthly fixed charges. If multiple scenarios, use a comma-separated list.</description>
      <type>String</type>
      <required>false</required>
      <model_dependent>false</model_dependent>
    </argument>
    <argument>
      <name>utility_bill_coal_fixed_charges</name>
      <display_name>Utility Bills: Coal Fixed Charges</display_name>
      <description>Coal utility bill monthly fixed charges. If multiple scenarios, use a comma-separated list.</description>
      <type>String</type>
      <required>false</required>
      <model_dependent>false</model_dependent>
    </argument>
    <argument>
      <name>utility_bill_wood_fixed_charges</name>
      <display_name>Utility Bills: Wood Fixed Charges</display_name>
      <description>Wood utility bill monthly fixed charges. If multiple scenarios, use a comma-separated list.</description>
      <type>String</type>
      <required>false</required>
      <model_dependent>false</model_dependent>
    </argument>
    <argument>
      <name>utility_bill_wood_pellets_fixed_charges</name>
      <display_name>Utility Bills: Wood Pellets Fixed Charges</display_name>
      <description>Wood pellets utility bill monthly fixed charges. If multiple scenarios, use a comma-separated list.</description>
      <type>String</type>
      <required>false</required>
      <model_dependent>false</model_dependent>
    </argument>
    <argument>
      <name>utility_bill_electricity_marginal_rates</name>
      <display_name>Utility Bills: Electricity Marginal Rates</display_name>
      <description>Electricity utility bill marginal rates. If multiple scenarios, use a comma-separated list.</description>
      <type>String</type>
      <required>false</required>
      <model_dependent>false</model_dependent>
    </argument>
    <argument>
      <name>utility_bill_natural_gas_marginal_rates</name>
      <display_name>Utility Bills: Natural Gas Marginal Rates</display_name>
      <description>Natural gas utility bill marginal rates. If multiple scenarios, use a comma-separated list.</description>
      <type>String</type>
      <required>false</required>
      <model_dependent>false</model_dependent>
    </argument>
    <argument>
      <name>utility_bill_propane_marginal_rates</name>
      <display_name>Utility Bills: Propane Marginal Rates</display_name>
      <description>Propane utility bill marginal rates. If multiple scenarios, use a comma-separated list.</description>
      <type>String</type>
      <required>false</required>
      <model_dependent>false</model_dependent>
    </argument>
    <argument>
      <name>utility_bill_fuel_oil_marginal_rates</name>
      <display_name>Utility Bills: Fuel Oil Marginal Rates</display_name>
      <description>Fuel oil utility bill marginal rates. If multiple scenarios, use a comma-separated list.</description>
      <type>String</type>
      <required>false</required>
      <model_dependent>false</model_dependent>
    </argument>
    <argument>
      <name>utility_bill_coal_marginal_rates</name>
      <display_name>Utility Bills: Coal Marginal Rates</display_name>
      <description>Coal utility bill marginal rates. If multiple scenarios, use a comma-separated list.</description>
      <type>String</type>
      <required>false</required>
      <model_dependent>false</model_dependent>
    </argument>
    <argument>
      <name>utility_bill_wood_marginal_rates</name>
      <display_name>Utility Bills: Wood Marginal Rates</display_name>
      <description>Wood utility bill marginal rates. If multiple scenarios, use a comma-separated list.</description>
      <type>String</type>
      <required>false</required>
      <model_dependent>false</model_dependent>
    </argument>
    <argument>
      <name>utility_bill_wood_pellets_marginal_rates</name>
      <display_name>Utility Bills: Wood Pellets Marginal Rates</display_name>
      <description>Wood pellets utility bill marginal rates. If multiple scenarios, use a comma-separated list.</description>
      <type>String</type>
      <required>false</required>
      <model_dependent>false</model_dependent>
    </argument>
    <argument>
      <name>utility_bill_pv_compensation_types</name>
      <display_name>Utility Bills: PV Compensation Types</display_name>
      <description>Utility bill PV compensation types. If multiple scenarios, use a comma-separated list.</description>
      <type>String</type>
      <required>false</required>
      <model_dependent>false</model_dependent>
    </argument>
    <argument>
      <name>utility_bill_pv_net_metering_annual_excess_sellback_rate_types</name>
      <display_name>Utility Bills: PV Net Metering Annual Excess Sellback Rate Types</display_name>
      <description>Utility bill PV net metering annual excess sellback rate types. Only applies if the PV compensation type is 'NetMetering'. If multiple scenarios, use a comma-separated list.</description>
      <type>String</type>
      <required>false</required>
      <model_dependent>false</model_dependent>
    </argument>
    <argument>
      <name>utility_bill_pv_net_metering_annual_excess_sellback_rates</name>
      <display_name>Utility Bills: PV Net Metering Annual Excess Sellback Rates</display_name>
      <description>Utility bill PV net metering annual excess sellback rates. Only applies if the PV compensation type is 'NetMetering' and the PV annual excess sellback rate type is 'User-Specified'. If multiple scenarios, use a comma-separated list.</description>
      <type>String</type>
      <required>false</required>
      <model_dependent>false</model_dependent>
    </argument>
    <argument>
      <name>utility_bill_pv_feed_in_tariff_rates</name>
      <display_name>Utility Bills: PV Feed-In Tariff Rates</display_name>
      <description>Utility bill PV annual full/gross feed-in tariff rates. Only applies if the PV compensation type is 'FeedInTariff'. If multiple scenarios, use a comma-separated list.</description>
      <type>String</type>
      <required>false</required>
      <model_dependent>false</model_dependent>
    </argument>
    <argument>
      <name>utility_bill_pv_monthly_grid_connection_fee_units</name>
      <display_name>Utility Bills: PV Monthly Grid Connection Fee Units</display_name>
      <description>Utility bill PV monthly grid connection fee units. If multiple scenarios, use a comma-separated list.</description>
      <type>String</type>
      <required>false</required>
      <model_dependent>false</model_dependent>
    </argument>
    <argument>
      <name>utility_bill_pv_monthly_grid_connection_fees</name>
      <display_name>Utility Bills: PV Monthly Grid Connection Fees</display_name>
      <description>Utility bill PV monthly grid connection fees. If multiple scenarios, use a comma-separated list.</description>
      <type>String</type>
      <required>false</required>
      <model_dependent>false</model_dependent>
    </argument>
    <argument>
      <name>additional_properties</name>
      <display_name>Additional Properties</display_name>
      <description>Additional properties specified as key-value pairs (i.e., key=value). If multiple additional properties, use a |-separated list. For example, 'LowIncome=false|Remodeled|Description=2-story home in Denver'. These properties will be stored in the HPXML file under /HPXML/SoftwareInfo/extension/AdditionalProperties.</description>
      <type>String</type>
      <required>false</required>
      <model_dependent>false</model_dependent>
    </argument>
    <argument>
      <name>combine_like_surfaces</name>
      <display_name>Combine like surfaces?</display_name>
      <description>If true, combines like surfaces to simplify the HPXML file generated.</description>
      <type>Boolean</type>
      <required>false</required>
      <model_dependent>false</model_dependent>
      <default_value>false</default_value>
      <choices>
        <choice>
          <value>true</value>
          <display_name>true</display_name>
        </choice>
        <choice>
          <value>false</value>
          <display_name>false</display_name>
        </choice>
      </choices>
    </argument>
    <argument>
      <name>apply_defaults</name>
      <display_name>Apply Default Values?</display_name>
      <description>If true, applies OS-HPXML default values to the HPXML output file. Setting to true will also force validation of the HPXML output file before applying OS-HPXML default values.</description>
      <type>Boolean</type>
      <required>false</required>
      <model_dependent>false</model_dependent>
      <default_value>false</default_value>
      <choices>
        <choice>
          <value>true</value>
          <display_name>true</display_name>
        </choice>
        <choice>
          <value>false</value>
          <display_name>false</display_name>
        </choice>
      </choices>
    </argument>
    <argument>
      <name>apply_validation</name>
      <display_name>Apply Validation?</display_name>
      <description>If true, validates the HPXML output file. Set to false for faster performance. Note that validation is not needed if the HPXML file will be validated downstream (e.g., via the HPXMLtoOpenStudio measure).</description>
      <type>Boolean</type>
      <required>false</required>
      <model_dependent>false</model_dependent>
      <default_value>false</default_value>
      <choices>
        <choice>
          <value>true</value>
          <display_name>true</display_name>
        </choice>
        <choice>
          <value>false</value>
          <display_name>false</display_name>
        </choice>
      </choices>
    </argument>
  </arguments>
  <outputs />
  <provenances />
  <tags>
    <tag>Whole Building.Space Types</tag>
  </tags>
  <attributes>
    <attribute>
      <name>Measure Type</name>
      <value>ModelMeasure</value>
      <datatype>string</datatype>
    </attribute>
  </attributes>
  <files>
    <file>
      <version>
        <software_program>OpenStudio</software_program>
        <identifier>2.9.0</identifier>
        <min_compatible>2.9.0</min_compatible>
      </version>
      <filename>measure.rb</filename>
      <filetype>rb</filetype>
      <usage_type>script</usage_type>
<<<<<<< HEAD
      <checksum>0AF99C22</checksum>
=======
      <checksum>EB330C72</checksum>
>>>>>>> 0f80b93a
    </file>
    <file>
      <filename>geometry.rb</filename>
      <filetype>rb</filetype>
      <usage_type>resource</usage_type>
      <checksum>6D43B4D8</checksum>
    </file>
    <file>
      <filename>build_residential_hpxml_test.rb</filename>
      <filetype>rb</filetype>
      <usage_type>test</usage_type>
<<<<<<< HEAD
      <checksum>A3397856</checksum>
=======
      <checksum>9CC9525F</checksum>
>>>>>>> 0f80b93a
    </file>
  </files>
</measure><|MERGE_RESOLUTION|>--- conflicted
+++ resolved
@@ -3,13 +3,8 @@
   <schema_version>3.1</schema_version>
   <name>build_residential_hpxml</name>
   <uid>a13a8983-2b01-4930-8af2-42030b6e4233</uid>
-<<<<<<< HEAD
-  <version_id>a9ea6d73-ce97-490c-a1a3-39eaf4e4ac81</version_id>
-  <version_modified>2023-08-15T22:58:44Z</version_modified>
-=======
   <version_id>454be750-6a0b-4acf-9ab5-53b386e8d9f1</version_id>
   <version_modified>2023-08-18T19:24:49Z</version_modified>
->>>>>>> 0f80b93a
   <xml_checksum>2C38F48B</xml_checksum>
   <class_name>BuildResidentialHPXML</class_name>
   <display_name>HPXML Builder</display_name>
@@ -2276,7 +2271,7 @@
     <argument>
       <name>cooling_system_cooling_compressor_type</name>
       <display_name>Cooling System: Cooling Compressor Type</display_name>
-      <description>The compressor type of the cooling system. Only applies to central air conditioner and mini-split. If not provided, the OS-HPXML default is used.</description>
+      <description>The compressor type of the cooling system. Only applies to central air conditioner. If not provided, the OS-HPXML default is used.</description>
       <type>Choice</type>
       <required>false</required>
       <model_dependent>false</model_dependent>
@@ -2540,7 +2535,7 @@
     <argument>
       <name>heat_pump_cooling_compressor_type</name>
       <display_name>Heat Pump: Cooling Compressor Type</display_name>
-      <description>The compressor type of the heat pump. Only applies to air-to-air and mini-split. If not provided, the OS-HPXML default is used.</description>
+      <description>The compressor type of the heat pump. Only applies to air-to-air. If not provided, the OS-HPXML default is used.</description>
       <type>Choice</type>
       <required>false</required>
       <model_dependent>false</model_dependent>
@@ -6746,11 +6741,7 @@
       <filename>measure.rb</filename>
       <filetype>rb</filetype>
       <usage_type>script</usage_type>
-<<<<<<< HEAD
-      <checksum>0AF99C22</checksum>
-=======
       <checksum>EB330C72</checksum>
->>>>>>> 0f80b93a
     </file>
     <file>
       <filename>geometry.rb</filename>
@@ -6762,11 +6753,7 @@
       <filename>build_residential_hpxml_test.rb</filename>
       <filetype>rb</filetype>
       <usage_type>test</usage_type>
-<<<<<<< HEAD
-      <checksum>A3397856</checksum>
-=======
       <checksum>9CC9525F</checksum>
->>>>>>> 0f80b93a
     </file>
   </files>
 </measure>