--- conflicted
+++ resolved
@@ -3,13 +3,8 @@
   <schema_version>3.1</schema_version>
   <name>build_residential_hpxml</name>
   <uid>a13a8983-2b01-4930-8af2-42030b6e4233</uid>
-<<<<<<< HEAD
-  <version_id>ab6d0ab7-532a-45b8-844b-e3dd3a5a5939</version_id>
-  <version_modified>2023-09-27T03:43:19Z</version_modified>
-=======
-  <version_id>b27714c1-df99-4b95-b215-a7af23e56bc8</version_id>
-  <version_modified>2023-10-09T18:12:34Z</version_modified>
->>>>>>> 3a91f492
+  <version_id>010207f7-46d4-4ee3-8652-0a6cc8307730</version_id>
+  <version_modified>2023-10-09T22:17:58Z</version_modified>
   <xml_checksum>2C38F48B</xml_checksum>
   <class_name>BuildResidentialHPXML</class_name>
   <display_name>HPXML Builder</display_name>
@@ -7002,11 +6997,7 @@
       <filename>measure.rb</filename>
       <filetype>rb</filetype>
       <usage_type>script</usage_type>
-<<<<<<< HEAD
-      <checksum>7CB92CC4</checksum>
-=======
-      <checksum>D0F900F0</checksum>
->>>>>>> 3a91f492
+      <checksum>48013787</checksum>
     </file>
     <file>
       <filename>geometry.rb</filename>
@@ -7018,2713 +7009,7 @@
       <filename>build_residential_hpxml_test.rb</filename>
       <filetype>rb</filetype>
       <usage_type>test</usage_type>
-<<<<<<< HEAD
-      <checksum>41258568</checksum>
-    </file>
-    <file>
-      <filename>extra_files/base-mf.osm</filename>
-      <filetype>osm</filetype>
-      <usage_type>test</usage_type>
-      <checksum>8A67671D</checksum>
-=======
-      <checksum>09CBC38A</checksum>
->>>>>>> 3a91f492
-    </file>
-    <file>
-      <filename>extra_files/base-mf.xml</filename>
-      <filetype>xml</filetype>
-      <usage_type>test</usage_type>
-<<<<<<< HEAD
-      <checksum>D9D0C362</checksum>
-    </file>
-    <file>
-      <filename>extra_files/base-mf2.osm</filename>
-      <filetype>osm</filetype>
-      <usage_type>test</usage_type>
-      <checksum>13A11CB6</checksum>
-=======
-      <checksum>9A716268</checksum>
->>>>>>> 3a91f492
-    </file>
-    <file>
-      <filename>extra_files/base-mf2.xml</filename>
-      <filetype>xml</filetype>
-      <usage_type>test</usage_type>
-<<<<<<< HEAD
-      <checksum>259ABB0D</checksum>
-    </file>
-    <file>
-      <filename>extra_files/base-mf3.osm</filename>
-      <filetype>osm</filetype>
-      <usage_type>test</usage_type>
-      <checksum>A6EDBF7C</checksum>
-=======
-      <checksum>E52E4CBD</checksum>
->>>>>>> 3a91f492
-    </file>
-    <file>
-      <filename>extra_files/base-mf3.xml</filename>
-      <filetype>xml</filetype>
-      <usage_type>test</usage_type>
-<<<<<<< HEAD
-      <checksum>4D8977C5</checksum>
-    </file>
-    <file>
-      <filename>extra_files/base-mf4.osm</filename>
-      <filetype>osm</filetype>
-      <usage_type>test</usage_type>
-      <checksum>790B1EFB</checksum>
-=======
-      <checksum>990CC551</checksum>
->>>>>>> 3a91f492
-    </file>
-    <file>
-      <filename>extra_files/base-mf4.xml</filename>
-      <filetype>xml</filetype>
-      <usage_type>test</usage_type>
-<<<<<<< HEAD
-      <checksum>B03CE6CD</checksum>
-    </file>
-    <file>
-      <filename>extra_files/base-sfa.osm</filename>
-      <filetype>osm</filetype>
-      <usage_type>test</usage_type>
-      <checksum>8A476DF0</checksum>
-=======
-      <checksum>D13B2680</checksum>
->>>>>>> 3a91f492
-    </file>
-    <file>
-      <filename>extra_files/base-sfa.xml</filename>
-      <filetype>xml</filetype>
-      <usage_type>test</usage_type>
-<<<<<<< HEAD
-      <checksum>3D5B2006</checksum>
-    </file>
-    <file>
-      <filename>extra_files/base-sfa2.osm</filename>
-      <filetype>osm</filetype>
-      <usage_type>test</usage_type>
-      <checksum>5F60C790</checksum>
-=======
-      <checksum>F399B3C3</checksum>
->>>>>>> 3a91f492
-    </file>
-    <file>
-      <filename>extra_files/base-sfa2.xml</filename>
-      <filetype>xml</filetype>
-      <usage_type>test</usage_type>
-<<<<<<< HEAD
-      <checksum>2755E083</checksum>
-    </file>
-    <file>
-      <filename>extra_files/base-sfa3.osm</filename>
-      <filetype>osm</filetype>
-      <usage_type>test</usage_type>
-      <checksum>546682C5</checksum>
-=======
-      <checksum>2BB668B4</checksum>
->>>>>>> 3a91f492
-    </file>
-    <file>
-      <filename>extra_files/base-sfa3.xml</filename>
-      <filetype>xml</filetype>
-      <usage_type>test</usage_type>
-<<<<<<< HEAD
-      <checksum>8529104F</checksum>
-    </file>
-    <file>
-      <filename>extra_files/base-sfd.osm</filename>
-      <filetype>osm</filetype>
-      <usage_type>test</usage_type>
-      <checksum>07D5F025</checksum>
-    </file>
-    <file>
-      <filename>extra_files/base-sfd.xml</filename>
-      <filetype>xml</filetype>
-      <usage_type>test</usage_type>
-      <checksum>F6999140</checksum>
-    </file>
-    <file>
-      <filename>extra_files/base-sfd2.osm</filename>
-      <filetype>osm</filetype>
-      <usage_type>test</usage_type>
-      <checksum>B48FA53E</checksum>
-    </file>
-    <file>
-      <filename>extra_files/base-sfd2.xml</filename>
-      <filetype>xml</filetype>
-      <usage_type>test</usage_type>
-      <checksum>BAD328BC</checksum>
-    </file>
-    <file>
-      <filename>extra_files/error-ambient-with-garage.osm</filename>
-      <filetype>osm</filetype>
-      <usage_type>test</usage_type>
-      <checksum>850218F7</checksum>
-    </file>
-    <file>
-      <filename>extra_files/error-bills-args-not-all-same-size.osm</filename>
-      <filetype>osm</filetype>
-      <usage_type>test</usage_type>
-      <checksum>6E87BE55</checksum>
-    </file>
-    <file>
-      <filename>extra_files/error-conditioned-attic-with-one-floor-above-grade.osm</filename>
-      <filetype>osm</filetype>
-      <usage_type>test</usage_type>
-      <checksum>73F51753</checksum>
-    </file>
-    <file>
-      <filename>extra_files/error-cooling-system-and-heat-pump.osm</filename>
-      <filetype>osm</filetype>
-      <usage_type>test</usage_type>
-      <checksum>61FC826F</checksum>
-    </file>
-    <file>
-      <filename>extra_files/error-dhw-indirect-without-boiler.osm</filename>
-      <filetype>osm</filetype>
-      <usage_type>test</usage_type>
-      <checksum>27765992</checksum>
-    </file>
-    <file>
-      <filename>extra_files/error-different-weather-station-epw.osm</filename>
-      <filetype>osm</filetype>
-      <usage_type>test</usage_type>
-      <checksum>169B4147</checksum>
-    </file>
-    <file>
-      <filename>extra_files/error-different-window-natvent-availability.osm</filename>
-      <filetype>osm</filetype>
-      <usage_type>test</usage_type>
-      <checksum>4D674396</checksum>
-    </file>
-    <file>
-      <filename>extra_files/error-emissions-args-not-all-same-size.osm</filename>
-      <filetype>osm</filetype>
-      <usage_type>test</usage_type>
-      <checksum>49E90104</checksum>
-    </file>
-    <file>
-      <filename>extra_files/error-emissions-args-not-all-specified.osm</filename>
-      <filetype>osm</filetype>
-      <usage_type>test</usage_type>
-      <checksum>52A18C9B</checksum>
-    </file>
-    <file>
-      <filename>extra_files/error-emissions-natural-gas-args-not-all-specified.osm</filename>
-      <filetype>osm</filetype>
-      <usage_type>test</usage_type>
-      <checksum>82EA0A93</checksum>
-    </file>
-    <file>
-      <filename>extra_files/error-garage-too-deep.osm</filename>
-      <filetype>osm</filetype>
-      <usage_type>test</usage_type>
-      <checksum>CE797B66</checksum>
-    </file>
-    <file>
-      <filename>extra_files/error-garage-too-wide.osm</filename>
-      <filetype>osm</filetype>
-      <usage_type>test</usage_type>
-      <checksum>34267B7A</checksum>
-    </file>
-    <file>
-      <filename>extra_files/error-heating-system-and-heat-pump.osm</filename>
-      <filetype>osm</filetype>
-      <usage_type>test</usage_type>
-      <checksum>8511F65E</checksum>
-    </file>
-    <file>
-      <filename>extra_files/error-hip-roof-and-protruding-garage.osm</filename>
-      <filetype>osm</filetype>
-      <usage_type>test</usage_type>
-      <checksum>C118087D</checksum>
-    </file>
-    <file>
-      <filename>extra_files/error-invalid-aspect-ratio.osm</filename>
-      <filetype>osm</filetype>
-      <usage_type>test</usage_type>
-      <checksum>63575D1B</checksum>
-    </file>
-    <file>
-      <filename>extra_files/error-invalid-door-area.osm</filename>
-      <filetype>osm</filetype>
-      <usage_type>test</usage_type>
-      <checksum>A36243F5</checksum>
-    </file>
-    <file>
-      <filename>extra_files/error-invalid-garage-protrusion.osm</filename>
-      <filetype>osm</filetype>
-      <usage_type>test</usage_type>
-      <checksum>C2DC6B21</checksum>
-    </file>
-    <file>
-      <filename>extra_files/error-invalid-window-aspect-ratio.osm</filename>
-      <filetype>osm</filetype>
-      <usage_type>test</usage_type>
-      <checksum>725F90AE</checksum>
-    </file>
-    <file>
-      <filename>extra_files/error-mf-all-adiabatic-walls.osm</filename>
-      <filetype>osm</filetype>
-      <usage_type>test</usage_type>
-      <checksum>232D9805</checksum>
-    </file>
-    <file>
-      <filename>extra_files/error-mf-bottom-crawlspace-zero-foundation-height.osm</filename>
-      <filetype>osm</filetype>
-      <usage_type>test</usage_type>
-      <checksum>CCD576D7</checksum>
-    </file>
-    <file>
-      <filename>extra_files/error-mf-conditioned-attic.osm</filename>
-      <filetype>osm</filetype>
-      <usage_type>test</usage_type>
-      <checksum>9F938A97</checksum>
-    </file>
-    <file>
-      <filename>extra_files/error-mf-no-building-num-units.osm</filename>
-      <filetype>osm</filetype>
-      <usage_type>test</usage_type>
-      <checksum>113ED618</checksum>
-    </file>
-    <file>
-      <filename>extra_files/error-mf-two-stories.osm</filename>
-      <filetype>osm</filetype>
-      <usage_type>test</usage_type>
-      <checksum>62A1FFDA</checksum>
-    </file>
-    <file>
-      <filename>extra_files/error-negative-foundation-height.osm</filename>
-      <filetype>osm</filetype>
-      <usage_type>test</usage_type>
-      <checksum>FB359D6E</checksum>
-    </file>
-    <file>
-      <filename>extra_files/error-protruding-garage-under-gable-roof.osm</filename>
-      <filetype>osm</filetype>
-      <usage_type>test</usage_type>
-      <checksum>358F46BE</checksum>
-    </file>
-    <file>
-      <filename>extra_files/error-rim-joist-assembly-r-but-no-height.osm</filename>
-      <filetype>osm</filetype>
-      <usage_type>test</usage_type>
-      <checksum>D8AC01AC</checksum>
-    </file>
-    <file>
-      <filename>extra_files/error-rim-joist-height-but-no-assembly-r.osm</filename>
-      <filetype>osm</filetype>
-      <usage_type>test</usage_type>
-      <checksum>70456851</checksum>
-    </file>
-    <file>
-      <filename>extra_files/error-same-utility-bill-scenario-name.osm</filename>
-      <filetype>osm</filetype>
-      <usage_type>test</usage_type>
-      <checksum>24AD466B</checksum>
-    </file>
-    <file>
-      <filename>extra_files/error-second-heating-system-but-no-primary-heating.osm</filename>
-      <filetype>osm</filetype>
-      <usage_type>test</usage_type>
-      <checksum>D01C1269</checksum>
-    </file>
-    <file>
-      <filename>extra_files/error-second-heating-system-ducted-with-ducted-primary-heating.osm</filename>
-      <filetype>osm</filetype>
-      <usage_type>test</usage_type>
-      <checksum>0092DC33</checksum>
-    </file>
-    <file>
-      <filename>extra_files/error-sfa-above-apartment.osm</filename>
-      <filetype>osm</filetype>
-      <usage_type>test</usage_type>
-      <checksum>98D6F587</checksum>
-    </file>
-    <file>
-      <filename>extra_files/error-sfa-all-adiabatic-walls.osm</filename>
-      <filetype>osm</filetype>
-      <usage_type>test</usage_type>
-      <checksum>A336C81F</checksum>
-    </file>
-    <file>
-      <filename>extra_files/error-sfa-below-apartment.osm</filename>
-      <filetype>osm</filetype>
-      <usage_type>test</usage_type>
-      <checksum>88510855</checksum>
-    </file>
-    <file>
-      <filename>extra_files/error-sfa-no-building-num-units.osm</filename>
-      <filetype>osm</filetype>
-      <usage_type>test</usage_type>
-      <checksum>E32541C6</checksum>
-    </file>
-    <file>
-      <filename>extra_files/error-sfa-no-non-adiabatic-walls.osm</filename>
-      <filetype>osm</filetype>
-      <usage_type>test</usage_type>
-      <checksum>C6A780FB</checksum>
-    </file>
-    <file>
-      <filename>extra_files/error-sfd-adiabatic-walls.osm</filename>
-      <filetype>osm</filetype>
-      <usage_type>test</usage_type>
-      <checksum>7CFA63C5</checksum>
-    </file>
-    <file>
-      <filename>extra_files/error-sfd-conditioned-basement-zero-foundation-height.osm</filename>
-      <filetype>osm</filetype>
-      <usage_type>test</usage_type>
-      <checksum>19360E20</checksum>
-    </file>
-    <file>
-      <filename>extra_files/error-sfd-with-shared-system.osm</filename>
-      <filetype>osm</filetype>
-      <usage_type>test</usage_type>
-      <checksum>27799D68</checksum>
-    </file>
-    <file>
-      <filename>extra_files/error-too-many-floors.osm</filename>
-      <filetype>osm</filetype>
-      <usage_type>test</usage_type>
-      <checksum>7DAF3E28</checksum>
-    </file>
-    <file>
-      <filename>extra_files/error-vented-attic-with-zero-floor-insulation.osm</filename>
-      <filetype>osm</filetype>
-      <usage_type>test</usage_type>
-      <checksum>7EE72FD2</checksum>
-    </file>
-    <file>
-      <filename>extra_files/error-vented-attic-with-zero-floor-insulation.xml</filename>
-      <filetype>xml</filetype>
-      <usage_type>test</usage_type>
-      <checksum>E55385BC</checksum>
-    </file>
-    <file>
-      <filename>extra_files/error-zero-number-of-bedrooms.osm</filename>
-      <filetype>osm</filetype>
-      <usage_type>test</usage_type>
-      <checksum>81816D49</checksum>
-    </file>
-    <file>
-      <filename>extra_files/extra-auto-duct-locations.osm</filename>
-      <filetype>osm</filetype>
-      <usage_type>test</usage_type>
-      <checksum>2809EE48</checksum>
-    </file>
-    <file>
-      <filename>extra_files/extra-auto-duct-locations.xml</filename>
-      <filetype>xml</filetype>
-      <usage_type>test</usage_type>
-      <checksum>2C479001</checksum>
-    </file>
-    <file>
-      <filename>extra_files/extra-auto.osm</filename>
-      <filetype>osm</filetype>
-      <usage_type>test</usage_type>
-      <checksum>85FEDE77</checksum>
-    </file>
-    <file>
-      <filename>extra_files/extra-auto.xml</filename>
-      <filetype>xml</filetype>
-      <usage_type>test</usage_type>
-      <checksum>BB250DD5</checksum>
-    </file>
-    <file>
-      <filename>extra_files/extra-battery-attic.osm</filename>
-      <filetype>osm</filetype>
-      <usage_type>test</usage_type>
-      <checksum>ACFF5DA7</checksum>
-    </file>
-    <file>
-      <filename>extra_files/extra-battery-attic.xml</filename>
-      <filetype>xml</filetype>
-      <usage_type>test</usage_type>
-      <checksum>05C4B25C</checksum>
-    </file>
-    <file>
-      <filename>extra_files/extra-battery-crawlspace.osm</filename>
-      <filetype>osm</filetype>
-      <usage_type>test</usage_type>
-      <checksum>BEEB0949</checksum>
-    </file>
-    <file>
-      <filename>extra_files/extra-battery-crawlspace.xml</filename>
-      <filetype>xml</filetype>
-      <usage_type>test</usage_type>
-      <checksum>39BF76BC</checksum>
-    </file>
-    <file>
-      <filename>extra_files/extra-bills-fossil-fuel-rates.osm</filename>
-      <filetype>osm</filetype>
-      <usage_type>test</usage_type>
-      <checksum>B7CF951F</checksum>
-    </file>
-    <file>
-      <filename>extra_files/extra-bills-fossil-fuel-rates.xml</filename>
-      <filetype>xml</filetype>
-      <usage_type>test</usage_type>
-      <checksum>6B37F132</checksum>
-    </file>
-    <file>
-      <filename>extra_files/extra-dhw-solar-latitude.osm</filename>
-      <filetype>osm</filetype>
-      <usage_type>test</usage_type>
-      <checksum>E6BE7A97</checksum>
-    </file>
-    <file>
-      <filename>extra_files/extra-dhw-solar-latitude.xml</filename>
-      <filetype>xml</filetype>
-      <usage_type>test</usage_type>
-      <checksum>8228F988</checksum>
-    </file>
-    <file>
-      <filename>extra_files/extra-ducts-attic.osm</filename>
-      <filetype>osm</filetype>
-      <usage_type>test</usage_type>
-      <checksum>59ACEB6C</checksum>
-    </file>
-    <file>
-      <filename>extra_files/extra-ducts-attic.xml</filename>
-      <filetype>xml</filetype>
-      <usage_type>test</usage_type>
-      <checksum>F6999140</checksum>
-    </file>
-    <file>
-      <filename>extra_files/extra-ducts-crawlspace.osm</filename>
-      <filetype>osm</filetype>
-      <usage_type>test</usage_type>
-      <checksum>4B756AE8</checksum>
-    </file>
-    <file>
-      <filename>extra_files/extra-ducts-crawlspace.xml</filename>
-      <filetype>xml</filetype>
-      <usage_type>test</usage_type>
-      <checksum>2B705FB1</checksum>
-    </file>
-    <file>
-      <filename>extra_files/extra-emissions-fossil-fuel-factors.osm</filename>
-      <filetype>osm</filetype>
-      <usage_type>test</usage_type>
-      <checksum>12139692</checksum>
-    </file>
-    <file>
-      <filename>extra_files/extra-emissions-fossil-fuel-factors.xml</filename>
-      <filetype>xml</filetype>
-      <usage_type>test</usage_type>
-      <checksum>F7CBA81A</checksum>
-    </file>
-    <file>
-      <filename>extra_files/extra-enclosure-atticroof-conditioned-eaves-gable.osm</filename>
-      <filetype>osm</filetype>
-      <usage_type>test</usage_type>
-      <checksum>BA50CE82</checksum>
-    </file>
-    <file>
-      <filename>extra_files/extra-enclosure-atticroof-conditioned-eaves-gable.xml</filename>
-      <filetype>xml</filetype>
-      <usage_type>test</usage_type>
-      <checksum>165956AB</checksum>
-    </file>
-    <file>
-      <filename>extra_files/extra-enclosure-atticroof-conditioned-eaves-hip.osm</filename>
-      <filetype>osm</filetype>
-      <usage_type>test</usage_type>
-      <checksum>4409F2AA</checksum>
-    </file>
-    <file>
-      <filename>extra_files/extra-enclosure-atticroof-conditioned-eaves-hip.xml</filename>
-      <filetype>xml</filetype>
-      <usage_type>test</usage_type>
-      <checksum>7FA8E81F</checksum>
-    </file>
-    <file>
-      <filename>extra_files/extra-enclosure-garage-atticroof-conditioned.osm</filename>
-      <filetype>osm</filetype>
-      <usage_type>test</usage_type>
-      <checksum>EF3D471C</checksum>
-    </file>
-    <file>
-      <filename>extra_files/extra-enclosure-garage-atticroof-conditioned.xml</filename>
-      <filetype>xml</filetype>
-      <usage_type>test</usage_type>
-      <checksum>A6A5BC13</checksum>
-    </file>
-    <file>
-      <filename>extra_files/extra-enclosure-garage-partially-protruded.osm</filename>
-      <filetype>osm</filetype>
-      <usage_type>test</usage_type>
-      <checksum>8DFDAD5B</checksum>
-    </file>
-    <file>
-      <filename>extra_files/extra-enclosure-garage-partially-protruded.xml</filename>
-      <filetype>xml</filetype>
-      <usage_type>test</usage_type>
-      <checksum>277C061B</checksum>
-    </file>
-    <file>
-      <filename>extra_files/extra-enclosure-windows-shading.osm</filename>
-      <filetype>osm</filetype>
-      <usage_type>test</usage_type>
-      <checksum>B5271F0D</checksum>
-    </file>
-    <file>
-      <filename>extra_files/extra-enclosure-windows-shading.xml</filename>
-      <filetype>xml</filetype>
-      <usage_type>test</usage_type>
-      <checksum>E9A2AFF5</checksum>
-    </file>
-    <file>
-      <filename>extra_files/extra-gas-hot-tub-heater-with-zero-kwh.osm</filename>
-      <filetype>osm</filetype>
-      <usage_type>test</usage_type>
-      <checksum>1E5417AA</checksum>
-    </file>
-    <file>
-      <filename>extra_files/extra-gas-hot-tub-heater-with-zero-kwh.xml</filename>
-      <filetype>xml</filetype>
-      <usage_type>test</usage_type>
-      <checksum>A7B6F187</checksum>
-    </file>
-    <file>
-      <filename>extra_files/extra-gas-pool-heater-with-zero-kwh.osm</filename>
-      <filetype>osm</filetype>
-      <usage_type>test</usage_type>
-      <checksum>2EF92A3F</checksum>
-    </file>
-    <file>
-      <filename>extra_files/extra-gas-pool-heater-with-zero-kwh.xml</filename>
-      <filetype>xml</filetype>
-      <usage_type>test</usage_type>
-      <checksum>170D94FF</checksum>
-    </file>
-    <file>
-      <filename>extra_files/extra-iecc-zone-different-than-epw.osm</filename>
-      <filetype>osm</filetype>
-      <usage_type>test</usage_type>
-      <checksum>2F8DFEF1</checksum>
-    </file>
-    <file>
-      <filename>extra_files/extra-iecc-zone-different-than-epw.xml</filename>
-      <filetype>xml</filetype>
-      <usage_type>test</usage_type>
-      <checksum>0F907273</checksum>
-    </file>
-    <file>
-      <filename>extra_files/extra-mf-ambient.osm</filename>
-      <filetype>osm</filetype>
-      <usage_type>test</usage_type>
-      <checksum>930C18EB</checksum>
-    </file>
-    <file>
-      <filename>extra_files/extra-mf-ambient.xml</filename>
-      <filetype>xml</filetype>
-      <usage_type>test</usage_type>
-      <checksum>AB2B3211</checksum>
-    </file>
-    <file>
-      <filename>extra_files/extra-mf-atticroof-flat.osm</filename>
-      <filetype>osm</filetype>
-      <usage_type>test</usage_type>
-      <checksum>2CDA73DE</checksum>
-    </file>
-    <file>
-      <filename>extra_files/extra-mf-atticroof-flat.xml</filename>
-      <filetype>xml</filetype>
-      <usage_type>test</usage_type>
-      <checksum>73896F35</checksum>
-    </file>
-    <file>
-      <filename>extra_files/extra-mf-atticroof-vented.osm</filename>
-      <filetype>osm</filetype>
-      <usage_type>test</usage_type>
-      <checksum>DF73EAE6</checksum>
-    </file>
-    <file>
-      <filename>extra_files/extra-mf-atticroof-vented.xml</filename>
-      <filetype>xml</filetype>
-      <usage_type>test</usage_type>
-      <checksum>F60A0DF0</checksum>
-    </file>
-    <file>
-      <filename>extra_files/extra-mf-eaves.osm</filename>
-      <filetype>osm</filetype>
-      <usage_type>test</usage_type>
-      <checksum>D5287B46</checksum>
-    </file>
-    <file>
-      <filename>extra_files/extra-mf-eaves.xml</filename>
-      <filetype>xml</filetype>
-      <usage_type>test</usage_type>
-      <checksum>2C16D65B</checksum>
-    </file>
-    <file>
-      <filename>extra_files/extra-mf-exterior-corridor.osm</filename>
-      <filetype>osm</filetype>
-      <usage_type>test</usage_type>
-      <checksum>A1761327</checksum>
-    </file>
-    <file>
-      <filename>extra_files/extra-mf-exterior-corridor.xml</filename>
-      <filetype>xml</filetype>
-      <usage_type>test</usage_type>
-      <checksum>D9D0C362</checksum>
-    </file>
-    <file>
-      <filename>extra_files/extra-mf-rear-units.osm</filename>
-      <filetype>osm</filetype>
-      <usage_type>test</usage_type>
-      <checksum>070E85FA</checksum>
-    </file>
-    <file>
-      <filename>extra_files/extra-mf-rear-units.xml</filename>
-      <filetype>xml</filetype>
-      <usage_type>test</usage_type>
-      <checksum>D9D0C362</checksum>
-    </file>
-    <file>
-      <filename>extra_files/extra-mf-slab-left-bottom-rear-units.osm</filename>
-      <filetype>osm</filetype>
-      <usage_type>test</usage_type>
-      <checksum>BA6BFD5B</checksum>
-    </file>
-    <file>
-      <filename>extra_files/extra-mf-slab-left-bottom-rear-units.xml</filename>
-      <filetype>xml</filetype>
-      <usage_type>test</usage_type>
-      <checksum>7605C590</checksum>
-    </file>
-    <file>
-      <filename>extra_files/extra-mf-slab-left-bottom.osm</filename>
-      <filetype>osm</filetype>
-      <usage_type>test</usage_type>
-      <checksum>BC7ECCD5</checksum>
-    </file>
-    <file>
-      <filename>extra_files/extra-mf-slab-left-bottom.xml</filename>
-      <filetype>xml</filetype>
-      <usage_type>test</usage_type>
-      <checksum>0405C24C</checksum>
-    </file>
-    <file>
-      <filename>extra_files/extra-mf-slab-left-middle-rear-units.osm</filename>
-      <filetype>osm</filetype>
-      <usage_type>test</usage_type>
-      <checksum>0036A7F5</checksum>
-    </file>
-    <file>
-      <filename>extra_files/extra-mf-slab-left-middle-rear-units.xml</filename>
-      <filetype>xml</filetype>
-      <usage_type>test</usage_type>
-      <checksum>60B13281</checksum>
-    </file>
-    <file>
-      <filename>extra_files/extra-mf-slab-left-middle.osm</filename>
-      <filetype>osm</filetype>
-      <usage_type>test</usage_type>
-      <checksum>C3E1EC3F</checksum>
-    </file>
-    <file>
-      <filename>extra_files/extra-mf-slab-left-middle.xml</filename>
-      <filetype>xml</filetype>
-      <usage_type>test</usage_type>
-      <checksum>D9D0C362</checksum>
-    </file>
-    <file>
-      <filename>extra_files/extra-mf-slab-left-top-rear-units.osm</filename>
-      <filetype>osm</filetype>
-      <usage_type>test</usage_type>
-      <checksum>5C172890</checksum>
-    </file>
-    <file>
-      <filename>extra_files/extra-mf-slab-left-top-rear-units.xml</filename>
-      <filetype>xml</filetype>
-      <usage_type>test</usage_type>
-      <checksum>60B13281</checksum>
-    </file>
-    <file>
-      <filename>extra_files/extra-mf-slab-left-top.osm</filename>
-      <filetype>osm</filetype>
-      <usage_type>test</usage_type>
-      <checksum>E22B5830</checksum>
-    </file>
-    <file>
-      <filename>extra_files/extra-mf-slab-left-top.xml</filename>
-      <filetype>xml</filetype>
-      <usage_type>test</usage_type>
-      <checksum>D9D0C362</checksum>
-    </file>
-    <file>
-      <filename>extra_files/extra-mf-slab-middle-bottom-rear-units.osm</filename>
-      <filetype>osm</filetype>
-      <usage_type>test</usage_type>
-      <checksum>9DD09175</checksum>
-    </file>
-    <file>
-      <filename>extra_files/extra-mf-slab-middle-bottom-rear-units.xml</filename>
-      <filetype>xml</filetype>
-      <usage_type>test</usage_type>
-      <checksum>FACC6D3E</checksum>
-    </file>
-    <file>
-      <filename>extra_files/extra-mf-slab-middle-bottom.osm</filename>
-      <filetype>osm</filetype>
-      <usage_type>test</usage_type>
-      <checksum>E7C0AC96</checksum>
-    </file>
-    <file>
-      <filename>extra_files/extra-mf-slab-middle-bottom.xml</filename>
-      <filetype>xml</filetype>
-      <usage_type>test</usage_type>
-      <checksum>8B9952D5</checksum>
-    </file>
-    <file>
-      <filename>extra_files/extra-mf-slab-middle-middle-rear-units.osm</filename>
-      <filetype>osm</filetype>
-      <usage_type>test</usage_type>
-      <checksum>6E202D81</checksum>
-    </file>
-    <file>
-      <filename>extra_files/extra-mf-slab-middle-middle-rear-units.xml</filename>
-      <filetype>xml</filetype>
-      <usage_type>test</usage_type>
-      <checksum>F6F665D8</checksum>
-    </file>
-    <file>
-      <filename>extra_files/extra-mf-slab-middle-middle.osm</filename>
-      <filetype>osm</filetype>
-      <usage_type>test</usage_type>
-      <checksum>D9340320</checksum>
-    </file>
-    <file>
-      <filename>extra_files/extra-mf-slab-middle-middle.xml</filename>
-      <filetype>xml</filetype>
-      <usage_type>test</usage_type>
-      <checksum>71E6D44E</checksum>
-    </file>
-    <file>
-      <filename>extra_files/extra-mf-slab-middle-top-rear-units.osm</filename>
-      <filetype>osm</filetype>
-      <usage_type>test</usage_type>
-      <checksum>5114044D</checksum>
-    </file>
-    <file>
-      <filename>extra_files/extra-mf-slab-middle-top-rear-units.xml</filename>
-      <filetype>xml</filetype>
-      <usage_type>test</usage_type>
-      <checksum>F6F665D8</checksum>
-    </file>
-    <file>
-      <filename>extra_files/extra-mf-slab-middle-top.osm</filename>
-      <filetype>osm</filetype>
-      <usage_type>test</usage_type>
-      <checksum>CBDEA4BE</checksum>
-    </file>
-    <file>
-      <filename>extra_files/extra-mf-slab-middle-top.xml</filename>
-      <filetype>xml</filetype>
-      <usage_type>test</usage_type>
-      <checksum>71E6D44E</checksum>
-    </file>
-    <file>
-      <filename>extra_files/extra-mf-slab-rear-units.osm</filename>
-      <filetype>osm</filetype>
-      <usage_type>test</usage_type>
-      <checksum>270CE6D0</checksum>
-    </file>
-    <file>
-      <filename>extra_files/extra-mf-slab-rear-units.xml</filename>
-      <filetype>xml</filetype>
-      <usage_type>test</usage_type>
-      <checksum>7605C590</checksum>
-    </file>
-    <file>
-      <filename>extra_files/extra-mf-slab-right-bottom-rear-units.osm</filename>
-      <filetype>osm</filetype>
-      <usage_type>test</usage_type>
-      <checksum>8D41D6B3</checksum>
-    </file>
-    <file>
-      <filename>extra_files/extra-mf-slab-right-bottom-rear-units.xml</filename>
-      <filetype>xml</filetype>
-      <usage_type>test</usage_type>
-      <checksum>FACC6D3E</checksum>
-    </file>
-    <file>
-      <filename>extra_files/extra-mf-slab-right-bottom.osm</filename>
-      <filetype>osm</filetype>
-      <usage_type>test</usage_type>
-      <checksum>934C1B2B</checksum>
-    </file>
-    <file>
-      <filename>extra_files/extra-mf-slab-right-bottom.xml</filename>
-      <filetype>xml</filetype>
-      <usage_type>test</usage_type>
-      <checksum>8B9952D5</checksum>
-    </file>
-    <file>
-      <filename>extra_files/extra-mf-slab-right-middle-rear-units.osm</filename>
-      <filetype>osm</filetype>
-      <usage_type>test</usage_type>
-      <checksum>5044CC39</checksum>
-    </file>
-    <file>
-      <filename>extra_files/extra-mf-slab-right-middle-rear-units.xml</filename>
-      <filetype>xml</filetype>
-      <usage_type>test</usage_type>
-      <checksum>F6F665D8</checksum>
-    </file>
-    <file>
-      <filename>extra_files/extra-mf-slab-right-middle.osm</filename>
-      <filetype>osm</filetype>
-      <usage_type>test</usage_type>
-      <checksum>9E6AC950</checksum>
-    </file>
-    <file>
-      <filename>extra_files/extra-mf-slab-right-middle.xml</filename>
-      <filetype>xml</filetype>
-      <usage_type>test</usage_type>
-      <checksum>71E6D44E</checksum>
-    </file>
-    <file>
-      <filename>extra_files/extra-mf-slab-right-top-rear-units.osm</filename>
-      <filetype>osm</filetype>
-      <usage_type>test</usage_type>
-      <checksum>C3B46A24</checksum>
-    </file>
-    <file>
-      <filename>extra_files/extra-mf-slab-right-top-rear-units.xml</filename>
-      <filetype>xml</filetype>
-      <usage_type>test</usage_type>
-      <checksum>F6F665D8</checksum>
-    </file>
-    <file>
-      <filename>extra_files/extra-mf-slab-right-top.osm</filename>
-      <filetype>osm</filetype>
-      <usage_type>test</usage_type>
-      <checksum>FE17CA24</checksum>
-    </file>
-    <file>
-      <filename>extra_files/extra-mf-slab-right-top.xml</filename>
-      <filetype>xml</filetype>
-      <usage_type>test</usage_type>
-      <checksum>71E6D44E</checksum>
-    </file>
-    <file>
-      <filename>extra_files/extra-mf-slab.osm</filename>
-      <filetype>osm</filetype>
-      <usage_type>test</usage_type>
-      <checksum>F96FF6B1</checksum>
-    </file>
-    <file>
-      <filename>extra_files/extra-mf-slab.xml</filename>
-      <filetype>xml</filetype>
-      <usage_type>test</usage_type>
-      <checksum>0405C24C</checksum>
-    </file>
-    <file>
-      <filename>extra_files/extra-mf-unvented-crawlspace-left-bottom-rear-units.osm</filename>
-      <filetype>osm</filetype>
-      <usage_type>test</usage_type>
-      <checksum>69D63E6B</checksum>
-    </file>
-    <file>
-      <filename>extra_files/extra-mf-unvented-crawlspace-left-bottom-rear-units.xml</filename>
-      <filetype>xml</filetype>
-      <usage_type>test</usage_type>
-      <checksum>D256CC5F</checksum>
-    </file>
-    <file>
-      <filename>extra_files/extra-mf-unvented-crawlspace-left-bottom.osm</filename>
-      <filetype>osm</filetype>
-      <usage_type>test</usage_type>
-      <checksum>72567119</checksum>
-    </file>
-    <file>
-      <filename>extra_files/extra-mf-unvented-crawlspace-left-bottom.xml</filename>
-      <filetype>xml</filetype>
-      <usage_type>test</usage_type>
-      <checksum>16ABA66D</checksum>
-    </file>
-    <file>
-      <filename>extra_files/extra-mf-unvented-crawlspace-left-middle-rear-units.osm</filename>
-      <filetype>osm</filetype>
-      <usage_type>test</usage_type>
-      <checksum>208B7F48</checksum>
-    </file>
-    <file>
-      <filename>extra_files/extra-mf-unvented-crawlspace-left-middle-rear-units.xml</filename>
-      <filetype>xml</filetype>
-      <usage_type>test</usage_type>
-      <checksum>60B13281</checksum>
-    </file>
-    <file>
-      <filename>extra_files/extra-mf-unvented-crawlspace-left-middle.osm</filename>
-      <filetype>osm</filetype>
-      <usage_type>test</usage_type>
-      <checksum>4B43F2C6</checksum>
-    </file>
-    <file>
-      <filename>extra_files/extra-mf-unvented-crawlspace-left-middle.xml</filename>
-      <filetype>xml</filetype>
-      <usage_type>test</usage_type>
-      <checksum>D9D0C362</checksum>
-    </file>
-    <file>
-      <filename>extra_files/extra-mf-unvented-crawlspace-left-top-rear-units.osm</filename>
-      <filetype>osm</filetype>
-      <usage_type>test</usage_type>
-      <checksum>723E7FAF</checksum>
-    </file>
-    <file>
-      <filename>extra_files/extra-mf-unvented-crawlspace-left-top-rear-units.xml</filename>
-      <filetype>xml</filetype>
-      <usage_type>test</usage_type>
-      <checksum>60B13281</checksum>
-    </file>
-    <file>
-      <filename>extra_files/extra-mf-unvented-crawlspace-left-top.osm</filename>
-      <filetype>osm</filetype>
-      <usage_type>test</usage_type>
-      <checksum>3BB395F5</checksum>
-    </file>
-    <file>
-      <filename>extra_files/extra-mf-unvented-crawlspace-left-top.xml</filename>
-      <filetype>xml</filetype>
-      <usage_type>test</usage_type>
-      <checksum>D9D0C362</checksum>
-    </file>
-    <file>
-      <filename>extra_files/extra-mf-unvented-crawlspace-middle-bottom-rear-units.osm</filename>
-      <filetype>osm</filetype>
-      <usage_type>test</usage_type>
-      <checksum>31AE05B5</checksum>
-    </file>
-    <file>
-      <filename>extra_files/extra-mf-unvented-crawlspace-middle-bottom-rear-units.xml</filename>
-      <filetype>xml</filetype>
-      <usage_type>test</usage_type>
-      <checksum>5F6762DE</checksum>
-    </file>
-    <file>
-      <filename>extra_files/extra-mf-unvented-crawlspace-middle-bottom.osm</filename>
-      <filetype>osm</filetype>
-      <usage_type>test</usage_type>
-      <checksum>9FD6A5D0</checksum>
-    </file>
-    <file>
-      <filename>extra_files/extra-mf-unvented-crawlspace-middle-bottom.xml</filename>
-      <filetype>xml</filetype>
-      <usage_type>test</usage_type>
-      <checksum>CDE985FA</checksum>
-    </file>
-    <file>
-      <filename>extra_files/extra-mf-unvented-crawlspace-middle-middle-rear-units.osm</filename>
-      <filetype>osm</filetype>
-      <usage_type>test</usage_type>
-      <checksum>8D8EB2A1</checksum>
-    </file>
-    <file>
-      <filename>extra_files/extra-mf-unvented-crawlspace-middle-middle-rear-units.xml</filename>
-      <filetype>xml</filetype>
-      <usage_type>test</usage_type>
-      <checksum>F6F665D8</checksum>
-    </file>
-    <file>
-      <filename>extra_files/extra-mf-unvented-crawlspace-middle-middle.osm</filename>
-      <filetype>osm</filetype>
-      <usage_type>test</usage_type>
-      <checksum>690095F6</checksum>
-    </file>
-    <file>
-      <filename>extra_files/extra-mf-unvented-crawlspace-middle-middle.xml</filename>
-      <filetype>xml</filetype>
-      <usage_type>test</usage_type>
-      <checksum>71E6D44E</checksum>
-    </file>
-    <file>
-      <filename>extra_files/extra-mf-unvented-crawlspace-middle-top-rear-units.osm</filename>
-      <filetype>osm</filetype>
-      <usage_type>test</usage_type>
-      <checksum>44089920</checksum>
-    </file>
-    <file>
-      <filename>extra_files/extra-mf-unvented-crawlspace-middle-top-rear-units.xml</filename>
-      <filetype>xml</filetype>
-      <usage_type>test</usage_type>
-      <checksum>F6F665D8</checksum>
-    </file>
-    <file>
-      <filename>extra_files/extra-mf-unvented-crawlspace-middle-top.osm</filename>
-      <filetype>osm</filetype>
-      <usage_type>test</usage_type>
-      <checksum>896B4666</checksum>
-    </file>
-    <file>
-      <filename>extra_files/extra-mf-unvented-crawlspace-middle-top.xml</filename>
-      <filetype>xml</filetype>
-      <usage_type>test</usage_type>
-      <checksum>71E6D44E</checksum>
-    </file>
-    <file>
-      <filename>extra_files/extra-mf-unvented-crawlspace-rear-units.osm</filename>
-      <filetype>osm</filetype>
-      <usage_type>test</usage_type>
-      <checksum>ADAC7345</checksum>
-    </file>
-    <file>
-      <filename>extra_files/extra-mf-unvented-crawlspace-rear-units.xml</filename>
-      <filetype>xml</filetype>
-      <usage_type>test</usage_type>
-      <checksum>D256CC5F</checksum>
-    </file>
-    <file>
-      <filename>extra_files/extra-mf-unvented-crawlspace-right-bottom-rear-units.osm</filename>
-      <filetype>osm</filetype>
-      <usage_type>test</usage_type>
-      <checksum>D305F061</checksum>
-    </file>
-    <file>
-      <filename>extra_files/extra-mf-unvented-crawlspace-right-bottom-rear-units.xml</filename>
-      <filetype>xml</filetype>
-      <usage_type>test</usage_type>
-      <checksum>5F6762DE</checksum>
-    </file>
-    <file>
-      <filename>extra_files/extra-mf-unvented-crawlspace-right-bottom.osm</filename>
-      <filetype>osm</filetype>
-      <usage_type>test</usage_type>
-      <checksum>28D7253A</checksum>
-    </file>
-    <file>
-      <filename>extra_files/extra-mf-unvented-crawlspace-right-bottom.xml</filename>
-      <filetype>xml</filetype>
-      <usage_type>test</usage_type>
-      <checksum>CDE985FA</checksum>
-    </file>
-    <file>
-      <filename>extra_files/extra-mf-unvented-crawlspace-right-middle-rear-units.osm</filename>
-      <filetype>osm</filetype>
-      <usage_type>test</usage_type>
-      <checksum>18FDBD8F</checksum>
-    </file>
-    <file>
-      <filename>extra_files/extra-mf-unvented-crawlspace-right-middle-rear-units.xml</filename>
-      <filetype>xml</filetype>
-      <usage_type>test</usage_type>
-      <checksum>F6F665D8</checksum>
-    </file>
-    <file>
-      <filename>extra_files/extra-mf-unvented-crawlspace-right-middle.osm</filename>
-      <filetype>osm</filetype>
-      <usage_type>test</usage_type>
-      <checksum>7899F841</checksum>
-    </file>
-    <file>
-      <filename>extra_files/extra-mf-unvented-crawlspace-right-middle.xml</filename>
-      <filetype>xml</filetype>
-      <usage_type>test</usage_type>
-      <checksum>71E6D44E</checksum>
-    </file>
-    <file>
-      <filename>extra_files/extra-mf-unvented-crawlspace-right-top-rear-units.osm</filename>
-      <filetype>osm</filetype>
-      <usage_type>test</usage_type>
-      <checksum>E60F5FB6</checksum>
-    </file>
-    <file>
-      <filename>extra_files/extra-mf-unvented-crawlspace-right-top-rear-units.xml</filename>
-      <filetype>xml</filetype>
-      <usage_type>test</usage_type>
-      <checksum>F6F665D8</checksum>
-    </file>
-    <file>
-      <filename>extra_files/extra-mf-unvented-crawlspace-right-top.osm</filename>
-      <filetype>osm</filetype>
-      <usage_type>test</usage_type>
-      <checksum>BC30C1DA</checksum>
-    </file>
-    <file>
-      <filename>extra_files/extra-mf-unvented-crawlspace-right-top.xml</filename>
-      <filetype>xml</filetype>
-      <usage_type>test</usage_type>
-      <checksum>71E6D44E</checksum>
-    </file>
-    <file>
-      <filename>extra_files/extra-mf-unvented-crawlspace.osm</filename>
-      <filetype>osm</filetype>
-      <usage_type>test</usage_type>
-      <checksum>F6A093F0</checksum>
-    </file>
-    <file>
-      <filename>extra_files/extra-mf-unvented-crawlspace.xml</filename>
-      <filetype>xml</filetype>
-      <usage_type>test</usage_type>
-      <checksum>16ABA66D</checksum>
-    </file>
-    <file>
-      <filename>extra_files/extra-mf-vented-crawlspace-left-bottom-rear-units.osm</filename>
-      <filetype>osm</filetype>
-      <usage_type>test</usage_type>
-      <checksum>A4DF6062</checksum>
-    </file>
-    <file>
-      <filename>extra_files/extra-mf-vented-crawlspace-left-bottom-rear-units.xml</filename>
-      <filetype>xml</filetype>
-      <usage_type>test</usage_type>
-      <checksum>A21B42DD</checksum>
-    </file>
-    <file>
-      <filename>extra_files/extra-mf-vented-crawlspace-left-bottom.osm</filename>
-      <filetype>osm</filetype>
-      <usage_type>test</usage_type>
-      <checksum>6AA9D510</checksum>
-    </file>
-    <file>
-      <filename>extra_files/extra-mf-vented-crawlspace-left-bottom.xml</filename>
-      <filetype>xml</filetype>
-      <usage_type>test</usage_type>
-      <checksum>2597EC51</checksum>
-    </file>
-    <file>
-      <filename>extra_files/extra-mf-vented-crawlspace-left-middle-rear-units.osm</filename>
-      <filetype>osm</filetype>
-      <usage_type>test</usage_type>
-      <checksum>69F687F3</checksum>
-    </file>
-    <file>
-      <filename>extra_files/extra-mf-vented-crawlspace-left-middle-rear-units.xml</filename>
-      <filetype>xml</filetype>
-      <usage_type>test</usage_type>
-      <checksum>60B13281</checksum>
-    </file>
-    <file>
-      <filename>extra_files/extra-mf-vented-crawlspace-left-middle.osm</filename>
-      <filetype>osm</filetype>
-      <usage_type>test</usage_type>
-      <checksum>CD0DE226</checksum>
-    </file>
-    <file>
-      <filename>extra_files/extra-mf-vented-crawlspace-left-middle.xml</filename>
-      <filetype>xml</filetype>
-      <usage_type>test</usage_type>
-      <checksum>D9D0C362</checksum>
-    </file>
-    <file>
-      <filename>extra_files/extra-mf-vented-crawlspace-left-top-rear-units.osm</filename>
-      <filetype>osm</filetype>
-      <usage_type>test</usage_type>
-      <checksum>18FB03FA</checksum>
-    </file>
-    <file>
-      <filename>extra_files/extra-mf-vented-crawlspace-left-top-rear-units.xml</filename>
-      <filetype>xml</filetype>
-      <usage_type>test</usage_type>
-      <checksum>60B13281</checksum>
-    </file>
-    <file>
-      <filename>extra_files/extra-mf-vented-crawlspace-left-top.osm</filename>
-      <filetype>osm</filetype>
-      <usage_type>test</usage_type>
-      <checksum>59B1EDC9</checksum>
-    </file>
-    <file>
-      <filename>extra_files/extra-mf-vented-crawlspace-left-top.xml</filename>
-      <filetype>xml</filetype>
-      <usage_type>test</usage_type>
-      <checksum>D9D0C362</checksum>
-    </file>
-    <file>
-      <filename>extra_files/extra-mf-vented-crawlspace-middle-bottom-rear-units.osm</filename>
-      <filetype>osm</filetype>
-      <usage_type>test</usage_type>
-      <checksum>9633E97D</checksum>
-    </file>
-    <file>
-      <filename>extra_files/extra-mf-vented-crawlspace-middle-bottom-rear-units.xml</filename>
-      <filetype>xml</filetype>
-      <usage_type>test</usage_type>
-      <checksum>C40133FA</checksum>
-    </file>
-    <file>
-      <filename>extra_files/extra-mf-vented-crawlspace-middle-bottom.osm</filename>
-      <filetype>osm</filetype>
-      <usage_type>test</usage_type>
-      <checksum>EE5B8A95</checksum>
-    </file>
-    <file>
-      <filename>extra_files/extra-mf-vented-crawlspace-middle-bottom.xml</filename>
-      <filetype>xml</filetype>
-      <usage_type>test</usage_type>
-      <checksum>145576E8</checksum>
-    </file>
-    <file>
-      <filename>extra_files/extra-mf-vented-crawlspace-middle-middle-rear-units.osm</filename>
-      <filetype>osm</filetype>
-      <usage_type>test</usage_type>
-      <checksum>64AA6A1B</checksum>
-    </file>
-    <file>
-      <filename>extra_files/extra-mf-vented-crawlspace-middle-middle-rear-units.xml</filename>
-      <filetype>xml</filetype>
-      <usage_type>test</usage_type>
-      <checksum>F6F665D8</checksum>
-    </file>
-    <file>
-      <filename>extra_files/extra-mf-vented-crawlspace-middle-middle.osm</filename>
-      <filetype>osm</filetype>
-      <usage_type>test</usage_type>
-      <checksum>1894394F</checksum>
-    </file>
-    <file>
-      <filename>extra_files/extra-mf-vented-crawlspace-middle-middle.xml</filename>
-      <filetype>xml</filetype>
-      <usage_type>test</usage_type>
-      <checksum>71E6D44E</checksum>
-    </file>
-    <file>
-      <filename>extra_files/extra-mf-vented-crawlspace-middle-top-rear-units.osm</filename>
-      <filetype>osm</filetype>
-      <usage_type>test</usage_type>
-      <checksum>2BFD57F5</checksum>
-    </file>
-    <file>
-      <filename>extra_files/extra-mf-vented-crawlspace-middle-top-rear-units.xml</filename>
-      <filetype>xml</filetype>
-      <usage_type>test</usage_type>
-      <checksum>F6F665D8</checksum>
-    </file>
-    <file>
-      <filename>extra_files/extra-mf-vented-crawlspace-middle-top.osm</filename>
-      <filetype>osm</filetype>
-      <usage_type>test</usage_type>
-      <checksum>47D6A1AC</checksum>
-    </file>
-    <file>
-      <filename>extra_files/extra-mf-vented-crawlspace-middle-top.xml</filename>
-      <filetype>xml</filetype>
-      <usage_type>test</usage_type>
-      <checksum>71E6D44E</checksum>
-    </file>
-    <file>
-      <filename>extra_files/extra-mf-vented-crawlspace-rear-units.osm</filename>
-      <filetype>osm</filetype>
-      <usage_type>test</usage_type>
-      <checksum>6CF1685C</checksum>
-    </file>
-    <file>
-      <filename>extra_files/extra-mf-vented-crawlspace-rear-units.xml</filename>
-      <filetype>xml</filetype>
-      <usage_type>test</usage_type>
-      <checksum>A21B42DD</checksum>
-    </file>
-    <file>
-      <filename>extra_files/extra-mf-vented-crawlspace-right-bottom-rear-units.osm</filename>
-      <filetype>osm</filetype>
-      <usage_type>test</usage_type>
-      <checksum>B15EEA71</checksum>
-    </file>
-    <file>
-      <filename>extra_files/extra-mf-vented-crawlspace-right-bottom-rear-units.xml</filename>
-      <filetype>xml</filetype>
-      <usage_type>test</usage_type>
-      <checksum>C40133FA</checksum>
-    </file>
-    <file>
-      <filename>extra_files/extra-mf-vented-crawlspace-right-bottom.osm</filename>
-      <filetype>osm</filetype>
-      <usage_type>test</usage_type>
-      <checksum>A1AAA9DF</checksum>
-    </file>
-    <file>
-      <filename>extra_files/extra-mf-vented-crawlspace-right-bottom.xml</filename>
-      <filetype>xml</filetype>
-      <usage_type>test</usage_type>
-      <checksum>145576E8</checksum>
-    </file>
-    <file>
-      <filename>extra_files/extra-mf-vented-crawlspace-right-middle-rear-units.osm</filename>
-      <filetype>osm</filetype>
-      <usage_type>test</usage_type>
-      <checksum>674CF404</checksum>
-    </file>
-    <file>
-      <filename>extra_files/extra-mf-vented-crawlspace-right-middle-rear-units.xml</filename>
-      <filetype>xml</filetype>
-      <usage_type>test</usage_type>
-      <checksum>F6F665D8</checksum>
-    </file>
-    <file>
-      <filename>extra_files/extra-mf-vented-crawlspace-right-middle.osm</filename>
-      <filetype>osm</filetype>
-      <usage_type>test</usage_type>
-      <checksum>E21053B8</checksum>
-    </file>
-    <file>
-      <filename>extra_files/extra-mf-vented-crawlspace-right-middle.xml</filename>
-      <filetype>xml</filetype>
-      <usage_type>test</usage_type>
-      <checksum>71E6D44E</checksum>
-    </file>
-    <file>
-      <filename>extra_files/extra-mf-vented-crawlspace-right-top-rear-units.osm</filename>
-      <filetype>osm</filetype>
-      <usage_type>test</usage_type>
-      <checksum>EB8A1A17</checksum>
-    </file>
-    <file>
-      <filename>extra_files/extra-mf-vented-crawlspace-right-top-rear-units.xml</filename>
-      <filetype>xml</filetype>
-      <usage_type>test</usage_type>
-      <checksum>F6F665D8</checksum>
-    </file>
-    <file>
-      <filename>extra_files/extra-mf-vented-crawlspace-right-top.osm</filename>
-      <filetype>osm</filetype>
-      <usage_type>test</usage_type>
-      <checksum>7480EE78</checksum>
-    </file>
-    <file>
-      <filename>extra_files/extra-mf-vented-crawlspace-right-top.xml</filename>
-      <filetype>xml</filetype>
-      <usage_type>test</usage_type>
-      <checksum>71E6D44E</checksum>
-    </file>
-    <file>
-      <filename>extra_files/extra-mf-vented-crawlspace.osm</filename>
-      <filetype>osm</filetype>
-      <usage_type>test</usage_type>
-      <checksum>16D46105</checksum>
-    </file>
-    <file>
-      <filename>extra_files/extra-mf-vented-crawlspace.xml</filename>
-      <filetype>xml</filetype>
-      <usage_type>test</usage_type>
-      <checksum>2597EC51</checksum>
-    </file>
-    <file>
-      <filename>extra_files/extra-no-rim-joists.osm</filename>
-      <filetype>osm</filetype>
-      <usage_type>test</usage_type>
-      <checksum>616FF867</checksum>
-    </file>
-    <file>
-      <filename>extra_files/extra-no-rim-joists.xml</filename>
-      <filetype>xml</filetype>
-      <usage_type>test</usage_type>
-      <checksum>965E0D3D</checksum>
-    </file>
-    <file>
-      <filename>extra_files/extra-pv-roofpitch.osm</filename>
-      <filetype>osm</filetype>
-      <usage_type>test</usage_type>
-      <checksum>9489D75E</checksum>
-    </file>
-    <file>
-      <filename>extra_files/extra-pv-roofpitch.xml</filename>
-      <filetype>xml</filetype>
-      <usage_type>test</usage_type>
-      <checksum>F6999140</checksum>
-    </file>
-    <file>
-      <filename>extra_files/extra-seasons-building-america.osm</filename>
-      <filetype>osm</filetype>
-      <usage_type>test</usage_type>
-      <checksum>C795734D</checksum>
-    </file>
-    <file>
-      <filename>extra_files/extra-seasons-building-america.xml</filename>
-      <filetype>xml</filetype>
-      <usage_type>test</usage_type>
-      <checksum>C1E40019</checksum>
-    </file>
-    <file>
-      <filename>extra_files/extra-second-heating-system-boiler-to-heat-pump.osm</filename>
-      <filetype>osm</filetype>
-      <usage_type>test</usage_type>
-      <checksum>7A23BD14</checksum>
-    </file>
-    <file>
-      <filename>extra_files/extra-second-heating-system-boiler-to-heat-pump.xml</filename>
-      <filetype>xml</filetype>
-      <usage_type>test</usage_type>
-      <checksum>D40B0729</checksum>
-    </file>
-    <file>
-      <filename>extra_files/extra-second-heating-system-boiler-to-heating-system.osm</filename>
-      <filetype>osm</filetype>
-      <usage_type>test</usage_type>
-      <checksum>907D92C7</checksum>
-    </file>
-    <file>
-      <filename>extra_files/extra-second-heating-system-boiler-to-heating-system.xml</filename>
-      <filetype>xml</filetype>
-      <usage_type>test</usage_type>
-      <checksum>401E1EF6</checksum>
-    </file>
-    <file>
-      <filename>extra_files/extra-second-heating-system-fireplace-to-heat-pump.osm</filename>
-      <filetype>osm</filetype>
-      <usage_type>test</usage_type>
-      <checksum>A123EB19</checksum>
-    </file>
-    <file>
-      <filename>extra_files/extra-second-heating-system-fireplace-to-heat-pump.xml</filename>
-      <filetype>xml</filetype>
-      <usage_type>test</usage_type>
-      <checksum>5CBD1D59</checksum>
-    </file>
-    <file>
-      <filename>extra_files/extra-second-heating-system-fireplace-to-heating-system.osm</filename>
-      <filetype>osm</filetype>
-      <usage_type>test</usage_type>
-      <checksum>8C4041F1</checksum>
-    </file>
-    <file>
-      <filename>extra_files/extra-second-heating-system-fireplace-to-heating-system.xml</filename>
-      <filetype>xml</filetype>
-      <usage_type>test</usage_type>
-      <checksum>B6796D76</checksum>
-    </file>
-    <file>
-      <filename>extra_files/extra-second-heating-system-portable-heater-to-heat-pump.osm</filename>
-      <filetype>osm</filetype>
-      <usage_type>test</usage_type>
-      <checksum>07B50223</checksum>
-    </file>
-    <file>
-      <filename>extra_files/extra-second-heating-system-portable-heater-to-heat-pump.xml</filename>
-      <filetype>xml</filetype>
-      <usage_type>test</usage_type>
-      <checksum>3259706F</checksum>
-    </file>
-    <file>
-      <filename>extra_files/extra-second-heating-system-portable-heater-to-heating-system.osm</filename>
-      <filetype>osm</filetype>
-      <usage_type>test</usage_type>
-      <checksum>94710DFB</checksum>
-    </file>
-    <file>
-      <filename>extra_files/extra-second-heating-system-portable-heater-to-heating-system.xml</filename>
-      <filetype>xml</filetype>
-      <usage_type>test</usage_type>
-      <checksum>F47818CB</checksum>
-    </file>
-    <file>
-      <filename>extra_files/extra-second-refrigerator.osm</filename>
-      <filetype>osm</filetype>
-      <usage_type>test</usage_type>
-      <checksum>0719BFEF</checksum>
-    </file>
-    <file>
-      <filename>extra_files/extra-second-refrigerator.xml</filename>
-      <filetype>xml</filetype>
-      <usage_type>test</usage_type>
-      <checksum>F6999140</checksum>
-    </file>
-    <file>
-      <filename>extra_files/extra-sfa-ambient.osm</filename>
-      <filetype>osm</filetype>
-      <usage_type>test</usage_type>
-      <checksum>F98DE056</checksum>
-    </file>
-    <file>
-      <filename>extra_files/extra-sfa-ambient.xml</filename>
-      <filetype>xml</filetype>
-      <usage_type>test</usage_type>
-      <checksum>D43626F1</checksum>
-    </file>
-    <file>
-      <filename>extra_files/extra-sfa-atticroof-conditioned-eaves-gable.osm</filename>
-      <filetype>osm</filetype>
-      <usage_type>test</usage_type>
-      <checksum>A3685A53</checksum>
-    </file>
-    <file>
-      <filename>extra_files/extra-sfa-atticroof-conditioned-eaves-gable.xml</filename>
-      <filetype>xml</filetype>
-      <usage_type>test</usage_type>
-      <checksum>9A0BD3F2</checksum>
-    </file>
-    <file>
-      <filename>extra_files/extra-sfa-atticroof-conditioned-eaves-hip.osm</filename>
-      <filetype>osm</filetype>
-      <usage_type>test</usage_type>
-      <checksum>D8B1B542</checksum>
-    </file>
-    <file>
-      <filename>extra_files/extra-sfa-atticroof-conditioned-eaves-hip.xml</filename>
-      <filetype>xml</filetype>
-      <usage_type>test</usage_type>
-      <checksum>E40AD01A</checksum>
-    </file>
-    <file>
-      <filename>extra_files/extra-sfa-atticroof-flat.osm</filename>
-      <filetype>osm</filetype>
-      <usage_type>test</usage_type>
-      <checksum>E4F0418F</checksum>
-    </file>
-    <file>
-      <filename>extra_files/extra-sfa-atticroof-flat.xml</filename>
-      <filetype>xml</filetype>
-      <usage_type>test</usage_type>
-      <checksum>C90B6266</checksum>
-    </file>
-    <file>
-      <filename>extra_files/extra-sfa-conditioned-crawlspace.osm</filename>
-      <filetype>osm</filetype>
-      <usage_type>test</usage_type>
-      <checksum>26256EE5</checksum>
-    </file>
-    <file>
-      <filename>extra_files/extra-sfa-conditioned-crawlspace.xml</filename>
-      <filetype>xml</filetype>
-      <usage_type>test</usage_type>
-      <checksum>EA81F0A1</checksum>
-    </file>
-    <file>
-      <filename>extra_files/extra-sfa-exterior-corridor.osm</filename>
-      <filetype>osm</filetype>
-      <usage_type>test</usage_type>
-      <checksum>BA5454F6</checksum>
-    </file>
-    <file>
-      <filename>extra_files/extra-sfa-exterior-corridor.xml</filename>
-      <filetype>xml</filetype>
-      <usage_type>test</usage_type>
-      <checksum>3D5B2006</checksum>
-    </file>
-    <file>
-      <filename>extra_files/extra-sfa-rear-units.osm</filename>
-      <filetype>osm</filetype>
-      <usage_type>test</usage_type>
-      <checksum>36741B71</checksum>
-    </file>
-    <file>
-      <filename>extra_files/extra-sfa-rear-units.xml</filename>
-      <filetype>xml</filetype>
-      <usage_type>test</usage_type>
-      <checksum>3D5B2006</checksum>
-    </file>
-    <file>
-      <filename>extra_files/extra-sfa-slab-middle.osm</filename>
-      <filetype>osm</filetype>
-      <usage_type>test</usage_type>
-      <checksum>F88A4307</checksum>
-    </file>
-    <file>
-      <filename>extra_files/extra-sfa-slab-middle.xml</filename>
-      <filetype>xml</filetype>
-      <usage_type>test</usage_type>
-      <checksum>7CE3AFA5</checksum>
-    </file>
-    <file>
-      <filename>extra_files/extra-sfa-slab-right.osm</filename>
-      <filetype>osm</filetype>
-      <usage_type>test</usage_type>
-      <checksum>F48B3E43</checksum>
-    </file>
-    <file>
-      <filename>extra_files/extra-sfa-slab-right.xml</filename>
-      <filetype>xml</filetype>
-      <usage_type>test</usage_type>
-      <checksum>7CE3AFA5</checksum>
-    </file>
-    <file>
-      <filename>extra_files/extra-sfa-slab.osm</filename>
-      <filetype>osm</filetype>
-      <usage_type>test</usage_type>
-      <checksum>189A4405</checksum>
-    </file>
-    <file>
-      <filename>extra_files/extra-sfa-slab.xml</filename>
-      <filetype>xml</filetype>
-      <usage_type>test</usage_type>
-      <checksum>C78CBE22</checksum>
-    </file>
-    <file>
-      <filename>extra_files/extra-sfa-unconditioned-basement-middle.osm</filename>
-      <filetype>osm</filetype>
-      <usage_type>test</usage_type>
-      <checksum>D8A1A8D1</checksum>
-    </file>
-    <file>
-      <filename>extra_files/extra-sfa-unconditioned-basement-middle.xml</filename>
-      <filetype>xml</filetype>
-      <usage_type>test</usage_type>
-      <checksum>F2F3AC7E</checksum>
-    </file>
-    <file>
-      <filename>extra_files/extra-sfa-unconditioned-basement-right.osm</filename>
-      <filetype>osm</filetype>
-      <usage_type>test</usage_type>
-      <checksum>233AAE16</checksum>
-    </file>
-    <file>
-      <filename>extra_files/extra-sfa-unconditioned-basement-right.xml</filename>
-      <filetype>xml</filetype>
-      <usage_type>test</usage_type>
-      <checksum>F2F3AC7E</checksum>
-    </file>
-    <file>
-      <filename>extra_files/extra-sfa-unconditioned-basement.osm</filename>
-      <filetype>osm</filetype>
-      <usage_type>test</usage_type>
-      <checksum>1F889945</checksum>
-    </file>
-    <file>
-      <filename>extra_files/extra-sfa-unconditioned-basement.xml</filename>
-      <filetype>xml</filetype>
-      <usage_type>test</usage_type>
-      <checksum>62860C68</checksum>
-    </file>
-    <file>
-      <filename>extra_files/extra-sfa-unvented-crawlspace-middle.osm</filename>
-      <filetype>osm</filetype>
-      <usage_type>test</usage_type>
-      <checksum>DD3DCFBC</checksum>
-    </file>
-    <file>
-      <filename>extra_files/extra-sfa-unvented-crawlspace-middle.xml</filename>
-      <filetype>xml</filetype>
-      <usage_type>test</usage_type>
-      <checksum>DF2D5F3C</checksum>
-    </file>
-    <file>
-      <filename>extra_files/extra-sfa-unvented-crawlspace-right.osm</filename>
-      <filetype>osm</filetype>
-      <usage_type>test</usage_type>
-      <checksum>F9BF6075</checksum>
-    </file>
-    <file>
-      <filename>extra_files/extra-sfa-unvented-crawlspace-right.xml</filename>
-      <filetype>xml</filetype>
-      <usage_type>test</usage_type>
-      <checksum>DF2D5F3C</checksum>
-    </file>
-    <file>
-      <filename>extra_files/extra-sfa-unvented-crawlspace.osm</filename>
-      <filetype>osm</filetype>
-      <usage_type>test</usage_type>
-      <checksum>70EE9F67</checksum>
-    </file>
-    <file>
-      <filename>extra_files/extra-sfa-unvented-crawlspace.xml</filename>
-      <filetype>xml</filetype>
-      <usage_type>test</usage_type>
-      <checksum>EA9EF2E6</checksum>
-    </file>
-    <file>
-      <filename>extra_files/extra-sfa-vented-crawlspace-middle.osm</filename>
-      <filetype>osm</filetype>
-      <usage_type>test</usage_type>
-      <checksum>89BE1CA5</checksum>
-    </file>
-    <file>
-      <filename>extra_files/extra-sfa-vented-crawlspace-middle.xml</filename>
-      <filetype>xml</filetype>
-      <usage_type>test</usage_type>
-      <checksum>F7E2BD9C</checksum>
-    </file>
-    <file>
-      <filename>extra_files/extra-sfa-vented-crawlspace-right.osm</filename>
-      <filetype>osm</filetype>
-      <usage_type>test</usage_type>
-      <checksum>B7EEC00E</checksum>
-    </file>
-    <file>
-      <filename>extra_files/extra-sfa-vented-crawlspace-right.xml</filename>
-      <filetype>xml</filetype>
-      <usage_type>test</usage_type>
-      <checksum>F7E2BD9C</checksum>
-    </file>
-    <file>
-      <filename>extra_files/extra-sfa-vented-crawlspace.osm</filename>
-      <filetype>osm</filetype>
-      <usage_type>test</usage_type>
-      <checksum>A40AA995</checksum>
-    </file>
-    <file>
-      <filename>extra_files/extra-sfa-vented-crawlspace.xml</filename>
-      <filetype>xml</filetype>
-      <usage_type>test</usage_type>
-      <checksum>D5E96577</checksum>
-    </file>
-    <file>
-      <filename>extra_files/extra-state-code-different-than-epw.osm</filename>
-      <filetype>osm</filetype>
-      <usage_type>test</usage_type>
-      <checksum>AA83A242</checksum>
-    </file>
-    <file>
-      <filename>extra_files/extra-state-code-different-than-epw.xml</filename>
-      <filetype>xml</filetype>
-      <usage_type>test</usage_type>
-      <checksum>4E351F9A</checksum>
-    </file>
-    <file>
-      <filename>extra_files/extra-time-zone-different-than-epw.osm</filename>
-      <filetype>osm</filetype>
-      <usage_type>test</usage_type>
-      <checksum>F27429AA</checksum>
-    </file>
-    <file>
-      <filename>extra_files/extra-time-zone-different-than-epw.xml</filename>
-      <filetype>xml</filetype>
-      <usage_type>test</usage_type>
-      <checksum>1CDA2401</checksum>
-    </file>
-    <file>
-      <filename>extra_files/extra-water-heater-attic.osm</filename>
-      <filetype>osm</filetype>
-      <usage_type>test</usage_type>
-      <checksum>50F9C3CD</checksum>
-    </file>
-    <file>
-      <filename>extra_files/extra-water-heater-attic.xml</filename>
-      <filetype>xml</filetype>
-      <usage_type>test</usage_type>
-      <checksum>D37BE40E</checksum>
-    </file>
-    <file>
-      <filename>extra_files/extra-water-heater-crawlspace.osm</filename>
-      <filetype>osm</filetype>
-      <usage_type>test</usage_type>
-      <checksum>A6593123</checksum>
-    </file>
-    <file>
-      <filename>extra_files/extra-water-heater-crawlspace.xml</filename>
-      <filetype>xml</filetype>
-      <usage_type>test</usage_type>
-      <checksum>A46113BC</checksum>
-    </file>
-    <file>
-      <filename>extra_files/warning-conditioned-attic-with-floor-insulation.osm</filename>
-      <filetype>osm</filetype>
-      <usage_type>test</usage_type>
-      <checksum>34CE7BD3</checksum>
-    </file>
-    <file>
-      <filename>extra_files/warning-conditioned-attic-with-floor-insulation.xml</filename>
-      <filetype>xml</filetype>
-      <usage_type>test</usage_type>
-      <checksum>28AEC9B5</checksum>
-    </file>
-    <file>
-      <filename>extra_files/warning-conditioned-basement-with-ceiling-insulation.osm</filename>
-      <filetype>osm</filetype>
-      <usage_type>test</usage_type>
-      <checksum>6EAC1B66</checksum>
-    </file>
-    <file>
-      <filename>extra_files/warning-conditioned-basement-with-ceiling-insulation.xml</filename>
-      <filetype>xml</filetype>
-      <usage_type>test</usage_type>
-      <checksum>F6999140</checksum>
-    </file>
-    <file>
-      <filename>extra_files/warning-mf-bottom-slab-non-zero-foundation-height.osm</filename>
-      <filetype>osm</filetype>
-      <usage_type>test</usage_type>
-      <checksum>08793854</checksum>
-    </file>
-    <file>
-      <filename>extra_files/warning-mf-bottom-slab-non-zero-foundation-height.xml</filename>
-      <filetype>xml</filetype>
-      <usage_type>test</usage_type>
-      <checksum>0405C24C</checksum>
-    </file>
-    <file>
-      <filename>extra_files/warning-non-electric-heat-pump-water-heater.osm</filename>
-      <filetype>osm</filetype>
-      <usage_type>test</usage_type>
-      <checksum>3FF7A173</checksum>
-    </file>
-    <file>
-      <filename>extra_files/warning-non-electric-heat-pump-water-heater.xml</filename>
-      <filetype>xml</filetype>
-      <usage_type>test</usage_type>
-      <checksum>A47167E4</checksum>
-    </file>
-    <file>
-      <filename>extra_files/warning-sfd-slab-non-zero-foundation-height.osm</filename>
-      <filetype>osm</filetype>
-      <usage_type>test</usage_type>
-      <checksum>4F5F0CF2</checksum>
-    </file>
-    <file>
-      <filename>extra_files/warning-sfd-slab-non-zero-foundation-height.xml</filename>
-      <filetype>xml</filetype>
-      <usage_type>test</usage_type>
-      <checksum>BD8AF863</checksum>
-    </file>
-    <file>
-      <filename>extra_files/warning-slab-non-zero-foundation-height-above-grade.osm</filename>
-      <filetype>osm</filetype>
-      <usage_type>test</usage_type>
-      <checksum>9D500078</checksum>
-    </file>
-    <file>
-      <filename>extra_files/warning-slab-non-zero-foundation-height-above-grade.xml</filename>
-      <filetype>xml</filetype>
-      <usage_type>test</usage_type>
-      <checksum>BD8AF863</checksum>
-    </file>
-    <file>
-      <filename>extra_files/warning-unconditioned-basement-with-wall-and-ceiling-insulation.osm</filename>
-      <filetype>osm</filetype>
-      <usage_type>test</usage_type>
-      <checksum>2313D3FF</checksum>
-    </file>
-    <file>
-      <filename>extra_files/warning-unconditioned-basement-with-wall-and-ceiling-insulation.xml</filename>
-      <filetype>xml</filetype>
-      <usage_type>test</usage_type>
-      <checksum>12D79C35</checksum>
-    </file>
-    <file>
-      <filename>extra_files/warning-unvented-attic-with-floor-and-roof-insulation.osm</filename>
-      <filetype>osm</filetype>
-      <usage_type>test</usage_type>
-      <checksum>51BD31F6</checksum>
-    </file>
-    <file>
-      <filename>extra_files/warning-unvented-attic-with-floor-and-roof-insulation.xml</filename>
-      <filetype>xml</filetype>
-      <usage_type>test</usage_type>
-      <checksum>DA47371D</checksum>
-    </file>
-    <file>
-      <filename>extra_files/warning-unvented-crawlspace-with-wall-and-ceiling-insulation.osm</filename>
-      <filetype>osm</filetype>
-      <usage_type>test</usage_type>
-      <checksum>EBF9AC5F</checksum>
-    </file>
-    <file>
-      <filename>extra_files/warning-unvented-crawlspace-with-wall-and-ceiling-insulation.xml</filename>
-      <filetype>xml</filetype>
-      <usage_type>test</usage_type>
-      <checksum>F096C9B4</checksum>
-    </file>
-    <file>
-      <filename>extra_files/warning-vented-attic-with-floor-and-roof-insulation.osm</filename>
-      <filetype>osm</filetype>
-      <usage_type>test</usage_type>
-      <checksum>37BCB893</checksum>
-    </file>
-    <file>
-      <filename>extra_files/warning-vented-attic-with-floor-and-roof-insulation.xml</filename>
-      <filetype>xml</filetype>
-      <usage_type>test</usage_type>
-      <checksum>E50EC187</checksum>
-    </file>
-    <file>
-      <filename>extra_files/warning-vented-crawlspace-with-wall-and-ceiling-insulation.osm</filename>
-      <filetype>osm</filetype>
-      <usage_type>test</usage_type>
-      <checksum>3E996AFD</checksum>
-=======
-      <checksum>EE87D4AD</checksum>
-    </file>
-    <file>
-      <filename>extra_files/base-sfd-header-no-duplicates.xml</filename>
-      <filetype>xml</filetype>
-      <usage_type>test</usage_type>
-      <checksum>7E0F4C43</checksum>
-    </file>
-    <file>
-      <filename>extra_files/base-sfd-header.xml</filename>
-      <filetype>xml</filetype>
-      <usage_type>test</usage_type>
-      <checksum>B3AC0E17</checksum>
-    </file>
-    <file>
-      <filename>extra_files/base-sfd.xml</filename>
-      <filetype>xml</filetype>
-      <usage_type>test</usage_type>
-      <checksum>CC50E84B</checksum>
-    </file>
-    <file>
-      <filename>extra_files/base-sfd2.xml</filename>
-      <filetype>xml</filetype>
-      <usage_type>test</usage_type>
-      <checksum>125C17F9</checksum>
-    </file>
-    <file>
-      <filename>extra_files/error-vented-attic-with-zero-floor-insulation.xml</filename>
-      <filetype>xml</filetype>
-      <usage_type>test</usage_type>
-      <checksum>D18E8EEF</checksum>
-    </file>
-    <file>
-      <filename>extra_files/extra-auto-duct-locations.xml</filename>
-      <filetype>xml</filetype>
-      <usage_type>test</usage_type>
-      <checksum>F3708BFC</checksum>
-    </file>
-    <file>
-      <filename>extra_files/extra-auto.xml</filename>
-      <filetype>xml</filetype>
-      <usage_type>test</usage_type>
-      <checksum>9A7319A6</checksum>
-    </file>
-    <file>
-      <filename>extra_files/extra-battery-attic.xml</filename>
-      <filetype>xml</filetype>
-      <usage_type>test</usage_type>
-      <checksum>E5E0A69E</checksum>
-    </file>
-    <file>
-      <filename>extra_files/extra-battery-crawlspace.xml</filename>
-      <filetype>xml</filetype>
-      <usage_type>test</usage_type>
-      <checksum>2F214093</checksum>
-    </file>
-    <file>
-      <filename>extra_files/extra-bills-fossil-fuel-rates.xml</filename>
-      <filetype>xml</filetype>
-      <usage_type>test</usage_type>
-      <checksum>42FAE332</checksum>
-    </file>
-    <file>
-      <filename>extra_files/extra-dhw-solar-latitude.xml</filename>
-      <filetype>xml</filetype>
-      <usage_type>test</usage_type>
-      <checksum>6135F7FB</checksum>
-    </file>
-    <file>
-      <filename>extra_files/extra-ducts-attic.xml</filename>
-      <filetype>xml</filetype>
-      <usage_type>test</usage_type>
-      <checksum>CC50E84B</checksum>
-    </file>
-    <file>
-      <filename>extra_files/extra-ducts-crawlspace.xml</filename>
-      <filetype>xml</filetype>
-      <usage_type>test</usage_type>
-      <checksum>17950CC7</checksum>
-    </file>
-    <file>
-      <filename>extra_files/extra-emissions-fossil-fuel-factors.xml</filename>
-      <filetype>xml</filetype>
-      <usage_type>test</usage_type>
-      <checksum>9B1D0D54</checksum>
-    </file>
-    <file>
-      <filename>extra_files/extra-enclosure-atticroof-conditioned-eaves-gable.xml</filename>
-      <filetype>xml</filetype>
-      <usage_type>test</usage_type>
-      <checksum>3FDCD263</checksum>
-    </file>
-    <file>
-      <filename>extra_files/extra-enclosure-atticroof-conditioned-eaves-hip.xml</filename>
-      <filetype>xml</filetype>
-      <usage_type>test</usage_type>
-      <checksum>07579D91</checksum>
-    </file>
-    <file>
-      <filename>extra_files/extra-enclosure-garage-atticroof-conditioned.xml</filename>
-      <filetype>xml</filetype>
-      <usage_type>test</usage_type>
-      <checksum>48E103C6</checksum>
-    </file>
-    <file>
-      <filename>extra_files/extra-enclosure-garage-partially-protruded.xml</filename>
-      <filetype>xml</filetype>
-      <usage_type>test</usage_type>
-      <checksum>E2EA6539</checksum>
-    </file>
-    <file>
-      <filename>extra_files/extra-enclosure-windows-shading.xml</filename>
-      <filetype>xml</filetype>
-      <usage_type>test</usage_type>
-      <checksum>E3C33494</checksum>
-    </file>
-    <file>
-      <filename>extra_files/extra-gas-hot-tub-heater-with-zero-kwh.xml</filename>
-      <filetype>xml</filetype>
-      <usage_type>test</usage_type>
-      <checksum>2A999A45</checksum>
-    </file>
-    <file>
-      <filename>extra_files/extra-gas-pool-heater-with-zero-kwh.xml</filename>
-      <filetype>xml</filetype>
-      <usage_type>test</usage_type>
-      <checksum>5963CFE0</checksum>
-    </file>
-    <file>
-      <filename>extra_files/extra-iecc-zone-different-than-epw.xml</filename>
-      <filetype>xml</filetype>
-      <usage_type>test</usage_type>
-      <checksum>013CC18A</checksum>
-    </file>
-    <file>
-      <filename>extra_files/extra-mf-ambient.xml</filename>
-      <filetype>xml</filetype>
-      <usage_type>test</usage_type>
-      <checksum>7F343004</checksum>
-    </file>
-    <file>
-      <filename>extra_files/extra-mf-atticroof-flat.xml</filename>
-      <filetype>xml</filetype>
-      <usage_type>test</usage_type>
-      <checksum>28072711</checksum>
-    </file>
-    <file>
-      <filename>extra_files/extra-mf-atticroof-vented.xml</filename>
-      <filetype>xml</filetype>
-      <usage_type>test</usage_type>
-      <checksum>99884F1E</checksum>
-    </file>
-    <file>
-      <filename>extra_files/extra-mf-eaves.xml</filename>
-      <filetype>xml</filetype>
-      <usage_type>test</usage_type>
-      <checksum>F99267B8</checksum>
-    </file>
-    <file>
-      <filename>extra_files/extra-mf-exterior-corridor.xml</filename>
-      <filetype>xml</filetype>
-      <usage_type>test</usage_type>
-      <checksum>9A716268</checksum>
-    </file>
-    <file>
-      <filename>extra_files/extra-mf-rear-units.xml</filename>
-      <filetype>xml</filetype>
-      <usage_type>test</usage_type>
-      <checksum>9A716268</checksum>
-    </file>
-    <file>
-      <filename>extra_files/extra-mf-slab-left-bottom-rear-units.xml</filename>
-      <filetype>xml</filetype>
-      <usage_type>test</usage_type>
-      <checksum>139E1129</checksum>
-    </file>
-    <file>
-      <filename>extra_files/extra-mf-slab-left-bottom.xml</filename>
-      <filetype>xml</filetype>
-      <usage_type>test</usage_type>
-      <checksum>8296D192</checksum>
-    </file>
-    <file>
-      <filename>extra_files/extra-mf-slab-left-middle-rear-units.xml</filename>
-      <filetype>xml</filetype>
-      <usage_type>test</usage_type>
-      <checksum>420E9D1A</checksum>
-    </file>
-    <file>
-      <filename>extra_files/extra-mf-slab-left-middle.xml</filename>
-      <filetype>xml</filetype>
-      <usage_type>test</usage_type>
-      <checksum>9A716268</checksum>
-    </file>
-    <file>
-      <filename>extra_files/extra-mf-slab-left-top-rear-units.xml</filename>
-      <filetype>xml</filetype>
-      <usage_type>test</usage_type>
-      <checksum>420E9D1A</checksum>
-    </file>
-    <file>
-      <filename>extra_files/extra-mf-slab-left-top.xml</filename>
-      <filetype>xml</filetype>
-      <usage_type>test</usage_type>
-      <checksum>9A716268</checksum>
-    </file>
-    <file>
-      <filename>extra_files/extra-mf-slab-middle-bottom-rear-units.xml</filename>
-      <filetype>xml</filetype>
-      <usage_type>test</usage_type>
-      <checksum>E2129A24</checksum>
-    </file>
-    <file>
-      <filename>extra_files/extra-mf-slab-middle-bottom.xml</filename>
-      <filetype>xml</filetype>
-      <usage_type>test</usage_type>
-      <checksum>70C464A0</checksum>
-    </file>
-    <file>
-      <filename>extra_files/extra-mf-slab-middle-middle-rear-units.xml</filename>
-      <filetype>xml</filetype>
-      <usage_type>test</usage_type>
-      <checksum>714BDF9A</checksum>
-    </file>
-    <file>
-      <filename>extra_files/extra-mf-slab-middle-middle.xml</filename>
-      <filetype>xml</filetype>
-      <usage_type>test</usage_type>
-      <checksum>FC0B7054</checksum>
-    </file>
-    <file>
-      <filename>extra_files/extra-mf-slab-middle-top-rear-units.xml</filename>
-      <filetype>xml</filetype>
-      <usage_type>test</usage_type>
-      <checksum>714BDF9A</checksum>
-    </file>
-    <file>
-      <filename>extra_files/extra-mf-slab-middle-top.xml</filename>
-      <filetype>xml</filetype>
-      <usage_type>test</usage_type>
-      <checksum>FC0B7054</checksum>
-    </file>
-    <file>
-      <filename>extra_files/extra-mf-slab-rear-units.xml</filename>
-      <filetype>xml</filetype>
-      <usage_type>test</usage_type>
-      <checksum>139E1129</checksum>
-    </file>
-    <file>
-      <filename>extra_files/extra-mf-slab-right-bottom-rear-units.xml</filename>
-      <filetype>xml</filetype>
-      <usage_type>test</usage_type>
-      <checksum>E2129A24</checksum>
-    </file>
-    <file>
-      <filename>extra_files/extra-mf-slab-right-bottom.xml</filename>
-      <filetype>xml</filetype>
-      <usage_type>test</usage_type>
-      <checksum>70C464A0</checksum>
-    </file>
-    <file>
-      <filename>extra_files/extra-mf-slab-right-middle-rear-units.xml</filename>
-      <filetype>xml</filetype>
-      <usage_type>test</usage_type>
-      <checksum>714BDF9A</checksum>
-    </file>
-    <file>
-      <filename>extra_files/extra-mf-slab-right-middle.xml</filename>
-      <filetype>xml</filetype>
-      <usage_type>test</usage_type>
-      <checksum>FC0B7054</checksum>
-    </file>
-    <file>
-      <filename>extra_files/extra-mf-slab-right-top-rear-units.xml</filename>
-      <filetype>xml</filetype>
-      <usage_type>test</usage_type>
-      <checksum>714BDF9A</checksum>
-    </file>
-    <file>
-      <filename>extra_files/extra-mf-slab-right-top.xml</filename>
-      <filetype>xml</filetype>
-      <usage_type>test</usage_type>
-      <checksum>FC0B7054</checksum>
-    </file>
-    <file>
-      <filename>extra_files/extra-mf-slab.xml</filename>
-      <filetype>xml</filetype>
-      <usage_type>test</usage_type>
-      <checksum>8296D192</checksum>
-    </file>
-    <file>
-      <filename>extra_files/extra-mf-unvented-crawlspace-left-bottom-rear-units.xml</filename>
-      <filetype>xml</filetype>
-      <usage_type>test</usage_type>
-      <checksum>E62CCEC6</checksum>
-    </file>
-    <file>
-      <filename>extra_files/extra-mf-unvented-crawlspace-left-bottom.xml</filename>
-      <filetype>xml</filetype>
-      <usage_type>test</usage_type>
-      <checksum>2E3732C0</checksum>
-    </file>
-    <file>
-      <filename>extra_files/extra-mf-unvented-crawlspace-left-middle-rear-units.xml</filename>
-      <filetype>xml</filetype>
-      <usage_type>test</usage_type>
-      <checksum>420E9D1A</checksum>
-    </file>
-    <file>
-      <filename>extra_files/extra-mf-unvented-crawlspace-left-middle.xml</filename>
-      <filetype>xml</filetype>
-      <usage_type>test</usage_type>
-      <checksum>9A716268</checksum>
-    </file>
-    <file>
-      <filename>extra_files/extra-mf-unvented-crawlspace-left-top-rear-units.xml</filename>
-      <filetype>xml</filetype>
-      <usage_type>test</usage_type>
-      <checksum>420E9D1A</checksum>
-    </file>
-    <file>
-      <filename>extra_files/extra-mf-unvented-crawlspace-left-top.xml</filename>
-      <filetype>xml</filetype>
-      <usage_type>test</usage_type>
-      <checksum>9A716268</checksum>
-    </file>
-    <file>
-      <filename>extra_files/extra-mf-unvented-crawlspace-middle-bottom-rear-units.xml</filename>
-      <filetype>xml</filetype>
-      <usage_type>test</usage_type>
-      <checksum>91265E2C</checksum>
-    </file>
-    <file>
-      <filename>extra_files/extra-mf-unvented-crawlspace-middle-bottom.xml</filename>
-      <filetype>xml</filetype>
-      <usage_type>test</usage_type>
-      <checksum>4D88364B</checksum>
-    </file>
-    <file>
-      <filename>extra_files/extra-mf-unvented-crawlspace-middle-middle-rear-units.xml</filename>
-      <filetype>xml</filetype>
-      <usage_type>test</usage_type>
-      <checksum>714BDF9A</checksum>
-    </file>
-    <file>
-      <filename>extra_files/extra-mf-unvented-crawlspace-middle-middle.xml</filename>
-      <filetype>xml</filetype>
-      <usage_type>test</usage_type>
-      <checksum>FC0B7054</checksum>
-    </file>
-    <file>
-      <filename>extra_files/extra-mf-unvented-crawlspace-middle-top-rear-units.xml</filename>
-      <filetype>xml</filetype>
-      <usage_type>test</usage_type>
-      <checksum>714BDF9A</checksum>
-    </file>
-    <file>
-      <filename>extra_files/extra-mf-unvented-crawlspace-middle-top.xml</filename>
-      <filetype>xml</filetype>
-      <usage_type>test</usage_type>
-      <checksum>FC0B7054</checksum>
-    </file>
-    <file>
-      <filename>extra_files/extra-mf-unvented-crawlspace-rear-units.xml</filename>
-      <filetype>xml</filetype>
-      <usage_type>test</usage_type>
-      <checksum>E62CCEC6</checksum>
-    </file>
-    <file>
-      <filename>extra_files/extra-mf-unvented-crawlspace-right-bottom-rear-units.xml</filename>
-      <filetype>xml</filetype>
-      <usage_type>test</usage_type>
-      <checksum>91265E2C</checksum>
-    </file>
-    <file>
-      <filename>extra_files/extra-mf-unvented-crawlspace-right-bottom.xml</filename>
-      <filetype>xml</filetype>
-      <usage_type>test</usage_type>
-      <checksum>4D88364B</checksum>
-    </file>
-    <file>
-      <filename>extra_files/extra-mf-unvented-crawlspace-right-middle-rear-units.xml</filename>
-      <filetype>xml</filetype>
-      <usage_type>test</usage_type>
-      <checksum>714BDF9A</checksum>
-    </file>
-    <file>
-      <filename>extra_files/extra-mf-unvented-crawlspace-right-middle.xml</filename>
-      <filetype>xml</filetype>
-      <usage_type>test</usage_type>
-      <checksum>FC0B7054</checksum>
-    </file>
-    <file>
-      <filename>extra_files/extra-mf-unvented-crawlspace-right-top-rear-units.xml</filename>
-      <filetype>xml</filetype>
-      <usage_type>test</usage_type>
-      <checksum>714BDF9A</checksum>
-    </file>
-    <file>
-      <filename>extra_files/extra-mf-unvented-crawlspace-right-top.xml</filename>
-      <filetype>xml</filetype>
-      <usage_type>test</usage_type>
-      <checksum>FC0B7054</checksum>
-    </file>
-    <file>
-      <filename>extra_files/extra-mf-unvented-crawlspace.xml</filename>
-      <filetype>xml</filetype>
-      <usage_type>test</usage_type>
-      <checksum>2E3732C0</checksum>
-    </file>
-    <file>
-      <filename>extra_files/extra-mf-vented-crawlspace-left-bottom-rear-units.xml</filename>
-      <filetype>xml</filetype>
-      <usage_type>test</usage_type>
-      <checksum>7A440EAB</checksum>
-    </file>
-    <file>
-      <filename>extra_files/extra-mf-vented-crawlspace-left-bottom.xml</filename>
-      <filetype>xml</filetype>
-      <usage_type>test</usage_type>
-      <checksum>BFD3BBA5</checksum>
-    </file>
-    <file>
-      <filename>extra_files/extra-mf-vented-crawlspace-left-middle-rear-units.xml</filename>
-      <filetype>xml</filetype>
-      <usage_type>test</usage_type>
-      <checksum>420E9D1A</checksum>
-    </file>
-    <file>
-      <filename>extra_files/extra-mf-vented-crawlspace-left-middle.xml</filename>
-      <filetype>xml</filetype>
-      <usage_type>test</usage_type>
-      <checksum>9A716268</checksum>
-    </file>
-    <file>
-      <filename>extra_files/extra-mf-vented-crawlspace-left-top-rear-units.xml</filename>
-      <filetype>xml</filetype>
-      <usage_type>test</usage_type>
-      <checksum>420E9D1A</checksum>
-    </file>
-    <file>
-      <filename>extra_files/extra-mf-vented-crawlspace-left-top.xml</filename>
-      <filetype>xml</filetype>
-      <usage_type>test</usage_type>
-      <checksum>9A716268</checksum>
-    </file>
-    <file>
-      <filename>extra_files/extra-mf-vented-crawlspace-middle-bottom-rear-units.xml</filename>
-      <filetype>xml</filetype>
-      <usage_type>test</usage_type>
-      <checksum>D4864154</checksum>
-    </file>
-    <file>
-      <filename>extra_files/extra-mf-vented-crawlspace-middle-bottom.xml</filename>
-      <filetype>xml</filetype>
-      <usage_type>test</usage_type>
-      <checksum>D20AA2EC</checksum>
-    </file>
-    <file>
-      <filename>extra_files/extra-mf-vented-crawlspace-middle-middle-rear-units.xml</filename>
-      <filetype>xml</filetype>
-      <usage_type>test</usage_type>
-      <checksum>714BDF9A</checksum>
-    </file>
-    <file>
-      <filename>extra_files/extra-mf-vented-crawlspace-middle-middle.xml</filename>
-      <filetype>xml</filetype>
-      <usage_type>test</usage_type>
-      <checksum>FC0B7054</checksum>
-    </file>
-    <file>
-      <filename>extra_files/extra-mf-vented-crawlspace-middle-top-rear-units.xml</filename>
-      <filetype>xml</filetype>
-      <usage_type>test</usage_type>
-      <checksum>714BDF9A</checksum>
-    </file>
-    <file>
-      <filename>extra_files/extra-mf-vented-crawlspace-middle-top.xml</filename>
-      <filetype>xml</filetype>
-      <usage_type>test</usage_type>
-      <checksum>FC0B7054</checksum>
-    </file>
-    <file>
-      <filename>extra_files/extra-mf-vented-crawlspace-rear-units.xml</filename>
-      <filetype>xml</filetype>
-      <usage_type>test</usage_type>
-      <checksum>7A440EAB</checksum>
-    </file>
-    <file>
-      <filename>extra_files/extra-mf-vented-crawlspace-right-bottom-rear-units.xml</filename>
-      <filetype>xml</filetype>
-      <usage_type>test</usage_type>
-      <checksum>D4864154</checksum>
-    </file>
-    <file>
-      <filename>extra_files/extra-mf-vented-crawlspace-right-bottom.xml</filename>
-      <filetype>xml</filetype>
-      <usage_type>test</usage_type>
-      <checksum>D20AA2EC</checksum>
-    </file>
-    <file>
-      <filename>extra_files/extra-mf-vented-crawlspace-right-middle-rear-units.xml</filename>
-      <filetype>xml</filetype>
-      <usage_type>test</usage_type>
-      <checksum>714BDF9A</checksum>
-    </file>
-    <file>
-      <filename>extra_files/extra-mf-vented-crawlspace-right-middle.xml</filename>
-      <filetype>xml</filetype>
-      <usage_type>test</usage_type>
-      <checksum>FC0B7054</checksum>
-    </file>
-    <file>
-      <filename>extra_files/extra-mf-vented-crawlspace-right-top-rear-units.xml</filename>
-      <filetype>xml</filetype>
-      <usage_type>test</usage_type>
-      <checksum>714BDF9A</checksum>
-    </file>
-    <file>
-      <filename>extra_files/extra-mf-vented-crawlspace-right-top.xml</filename>
-      <filetype>xml</filetype>
-      <usage_type>test</usage_type>
-      <checksum>FC0B7054</checksum>
-    </file>
-    <file>
-      <filename>extra_files/extra-mf-vented-crawlspace.xml</filename>
-      <filetype>xml</filetype>
-      <usage_type>test</usage_type>
-      <checksum>BFD3BBA5</checksum>
-    </file>
-    <file>
-      <filename>extra_files/extra-no-rim-joists.xml</filename>
-      <filetype>xml</filetype>
-      <usage_type>test</usage_type>
-      <checksum>77423EA3</checksum>
-    </file>
-    <file>
-      <filename>extra_files/extra-pv-roofpitch.xml</filename>
-      <filetype>xml</filetype>
-      <usage_type>test</usage_type>
-      <checksum>CC50E84B</checksum>
-    </file>
-    <file>
-      <filename>extra_files/extra-seasons-building-america.xml</filename>
-      <filetype>xml</filetype>
-      <usage_type>test</usage_type>
-      <checksum>D2DC994E</checksum>
-    </file>
-    <file>
-      <filename>extra_files/extra-second-heating-system-boiler-to-heat-pump.xml</filename>
-      <filetype>xml</filetype>
-      <usage_type>test</usage_type>
-      <checksum>4CB392AB</checksum>
-    </file>
-    <file>
-      <filename>extra_files/extra-second-heating-system-boiler-to-heating-system.xml</filename>
-      <filetype>xml</filetype>
-      <usage_type>test</usage_type>
-      <checksum>E30D63F0</checksum>
-    </file>
-    <file>
-      <filename>extra_files/extra-second-heating-system-fireplace-to-heat-pump.xml</filename>
-      <filetype>xml</filetype>
-      <usage_type>test</usage_type>
-      <checksum>C3E7E6A4</checksum>
-    </file>
-    <file>
-      <filename>extra_files/extra-second-heating-system-fireplace-to-heating-system.xml</filename>
-      <filetype>xml</filetype>
-      <usage_type>test</usage_type>
-      <checksum>B0F4D114</checksum>
-    </file>
-    <file>
-      <filename>extra_files/extra-second-heating-system-portable-heater-to-heat-pump.xml</filename>
-      <filetype>xml</filetype>
-      <usage_type>test</usage_type>
-      <checksum>7C7D522E</checksum>
-    </file>
-    <file>
-      <filename>extra_files/extra-second-heating-system-portable-heater-to-heating-system.xml</filename>
-      <filetype>xml</filetype>
-      <usage_type>test</usage_type>
-      <checksum>4B1C57FC</checksum>
-    </file>
-    <file>
-      <filename>extra_files/extra-second-refrigerator.xml</filename>
-      <filetype>xml</filetype>
-      <usage_type>test</usage_type>
-      <checksum>CC50E84B</checksum>
-    </file>
-    <file>
-      <filename>extra_files/extra-sfa-ambient.xml</filename>
-      <filetype>xml</filetype>
-      <usage_type>test</usage_type>
-      <checksum>0F3B8D75</checksum>
-    </file>
-    <file>
-      <filename>extra_files/extra-sfa-atticroof-conditioned-eaves-gable.xml</filename>
-      <filetype>xml</filetype>
-      <usage_type>test</usage_type>
-      <checksum>2455EA7C</checksum>
-    </file>
-    <file>
-      <filename>extra_files/extra-sfa-atticroof-conditioned-eaves-hip.xml</filename>
-      <filetype>xml</filetype>
-      <usage_type>test</usage_type>
-      <checksum>DB3C920E</checksum>
-    </file>
-    <file>
-      <filename>extra_files/extra-sfa-atticroof-flat.xml</filename>
-      <filetype>xml</filetype>
-      <usage_type>test</usage_type>
-      <checksum>41F072D0</checksum>
-    </file>
-    <file>
-      <filename>extra_files/extra-sfa-conditioned-crawlspace.xml</filename>
-      <filetype>xml</filetype>
-      <usage_type>test</usage_type>
-      <checksum>089AF756</checksum>
-    </file>
-    <file>
-      <filename>extra_files/extra-sfa-exterior-corridor.xml</filename>
-      <filetype>xml</filetype>
-      <usage_type>test</usage_type>
-      <checksum>F399B3C3</checksum>
-    </file>
-    <file>
-      <filename>extra_files/extra-sfa-rear-units.xml</filename>
-      <filetype>xml</filetype>
-      <usage_type>test</usage_type>
-      <checksum>F399B3C3</checksum>
-    </file>
-    <file>
-      <filename>extra_files/extra-sfa-slab-middle.xml</filename>
-      <filetype>xml</filetype>
-      <usage_type>test</usage_type>
-      <checksum>3421DD33</checksum>
-    </file>
-    <file>
-      <filename>extra_files/extra-sfa-slab-right.xml</filename>
-      <filetype>xml</filetype>
-      <usage_type>test</usage_type>
-      <checksum>3421DD33</checksum>
-    </file>
-    <file>
-      <filename>extra_files/extra-sfa-slab.xml</filename>
-      <filetype>xml</filetype>
-      <usage_type>test</usage_type>
-      <checksum>7BF89C58</checksum>
-    </file>
-    <file>
-      <filename>extra_files/extra-sfa-unconditioned-basement-middle.xml</filename>
-      <filetype>xml</filetype>
-      <usage_type>test</usage_type>
-      <checksum>A2106F7F</checksum>
-    </file>
-    <file>
-      <filename>extra_files/extra-sfa-unconditioned-basement-right.xml</filename>
-      <filetype>xml</filetype>
-      <usage_type>test</usage_type>
-      <checksum>A2106F7F</checksum>
-    </file>
-    <file>
-      <filename>extra_files/extra-sfa-unconditioned-basement.xml</filename>
-      <filetype>xml</filetype>
-      <usage_type>test</usage_type>
-      <checksum>4037745B</checksum>
-    </file>
-    <file>
-      <filename>extra_files/extra-sfa-unvented-crawlspace-middle.xml</filename>
-      <filetype>xml</filetype>
-      <usage_type>test</usage_type>
-      <checksum>C49570E1</checksum>
-    </file>
-    <file>
-      <filename>extra_files/extra-sfa-unvented-crawlspace-right.xml</filename>
-      <filetype>xml</filetype>
-      <usage_type>test</usage_type>
-      <checksum>C49570E1</checksum>
-    </file>
-    <file>
-      <filename>extra_files/extra-sfa-unvented-crawlspace.xml</filename>
-      <filetype>xml</filetype>
-      <usage_type>test</usage_type>
-      <checksum>3DD334D0</checksum>
-    </file>
-    <file>
-      <filename>extra_files/extra-sfa-vented-crawlspace-middle.xml</filename>
-      <filetype>xml</filetype>
-      <usage_type>test</usage_type>
-      <checksum>4CF64A06</checksum>
-    </file>
-    <file>
-      <filename>extra_files/extra-sfa-vented-crawlspace-right.xml</filename>
-      <filetype>xml</filetype>
-      <usage_type>test</usage_type>
-      <checksum>4CF64A06</checksum>
-    </file>
-    <file>
-      <filename>extra_files/extra-sfa-vented-crawlspace.xml</filename>
-      <filetype>xml</filetype>
-      <usage_type>test</usage_type>
-      <checksum>32EF61FC</checksum>
-    </file>
-    <file>
-      <filename>extra_files/extra-state-code-different-than-epw.xml</filename>
-      <filetype>xml</filetype>
-      <usage_type>test</usage_type>
-      <checksum>0343D1E3</checksum>
-    </file>
-    <file>
-      <filename>extra_files/extra-time-zone-different-than-epw.xml</filename>
-      <filetype>xml</filetype>
-      <usage_type>test</usage_type>
-      <checksum>7129278F</checksum>
-    </file>
-    <file>
-      <filename>extra_files/extra-water-heater-attic.xml</filename>
-      <filetype>xml</filetype>
-      <usage_type>test</usage_type>
-      <checksum>AD3D372F</checksum>
-    </file>
-    <file>
-      <filename>extra_files/extra-water-heater-crawlspace.xml</filename>
-      <filetype>xml</filetype>
-      <usage_type>test</usage_type>
-      <checksum>5128637E</checksum>
-    </file>
-    <file>
-      <filename>extra_files/warning-conditioned-attic-with-floor-insulation.xml</filename>
-      <filetype>xml</filetype>
-      <usage_type>test</usage_type>
-      <checksum>D771A424</checksum>
-    </file>
-    <file>
-      <filename>extra_files/warning-conditioned-basement-with-ceiling-insulation.xml</filename>
-      <filetype>xml</filetype>
-      <usage_type>test</usage_type>
-      <checksum>CC50E84B</checksum>
-    </file>
-    <file>
-      <filename>extra_files/warning-mf-bottom-slab-non-zero-foundation-height.xml</filename>
-      <filetype>xml</filetype>
-      <usage_type>test</usage_type>
-      <checksum>8296D192</checksum>
-    </file>
-    <file>
-      <filename>extra_files/warning-non-electric-heat-pump-water-heater.xml</filename>
-      <filetype>xml</filetype>
-      <usage_type>test</usage_type>
-      <checksum>E11E3997</checksum>
-    </file>
-    <file>
-      <filename>extra_files/warning-sfd-slab-non-zero-foundation-height.xml</filename>
-      <filetype>xml</filetype>
-      <usage_type>test</usage_type>
-      <checksum>39517147</checksum>
-    </file>
-    <file>
-      <filename>extra_files/warning-slab-non-zero-foundation-height-above-grade.xml</filename>
-      <filetype>xml</filetype>
-      <usage_type>test</usage_type>
-      <checksum>39517147</checksum>
-    </file>
-    <file>
-      <filename>extra_files/warning-unconditioned-basement-with-wall-and-ceiling-insulation.xml</filename>
-      <filetype>xml</filetype>
-      <usage_type>test</usage_type>
-      <checksum>0A55EA61</checksum>
-    </file>
-    <file>
-      <filename>extra_files/warning-unvented-attic-with-floor-and-roof-insulation.xml</filename>
-      <filetype>xml</filetype>
-      <usage_type>test</usage_type>
-      <checksum>763451A5</checksum>
-    </file>
-    <file>
-      <filename>extra_files/warning-unvented-crawlspace-with-wall-and-ceiling-insulation.xml</filename>
-      <filetype>xml</filetype>
-      <usage_type>test</usage_type>
-      <checksum>B72FC3CB</checksum>
-    </file>
-    <file>
-      <filename>extra_files/warning-vented-attic-with-floor-and-roof-insulation.xml</filename>
-      <filetype>xml</filetype>
-      <usage_type>test</usage_type>
-      <checksum>85C84A20</checksum>
->>>>>>> 3a91f492
-    </file>
-    <file>
-      <filename>extra_files/warning-vented-crawlspace-with-wall-and-ceiling-insulation.xml</filename>
-      <filetype>xml</filetype>
-      <usage_type>test</usage_type>
-<<<<<<< HEAD
-      <checksum>66E54CB2</checksum>
-=======
-      <checksum>F71A7FB4</checksum>
->>>>>>> 3a91f492
+      <checksum>75828DAC</checksum>
     </file>
   </files>
 </measure>