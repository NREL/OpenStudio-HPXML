--- conflicted
+++ resolved
@@ -3,13 +3,8 @@
   <schema_version>3.0</schema_version>
   <name>build_residential_hpxml</name>
   <uid>a13a8983-2b01-4930-8af2-42030b6e4233</uid>
-<<<<<<< HEAD
-  <version_id>59a923b0-0ed1-411d-aa34-328d41f00829</version_id>
-  <version_modified>20210316T193914Z</version_modified>
-=======
-  <version_id>0d0a5686-2306-4388-b591-6250369a13df</version_id>
-  <version_modified>20210331T201641Z</version_modified>
->>>>>>> eba26ee7
+  <version_id>ef9704b9-4d9d-416f-b8be-d34fe07071d1</version_id>
+  <version_modified>20210331T204518Z</version_modified>
   <xml_checksum>2C38F48B</xml_checksum>
   <class_name>BuildResidentialHPXML</class_name>
   <display_name>HPXML Builder</display_name>
@@ -6278,8 +6273,6 @@
       <checksum>12B611F8</checksum>
     </file>
     <file>
-<<<<<<< HEAD
-=======
       <filename>base-atticroof-unvented-insulated-roof.osw</filename>
       <filetype>osw</filetype>
       <usage_type>test</usage_type>
@@ -6298,7 +6291,6 @@
       <checksum>95F26917</checksum>
     </file>
     <file>
->>>>>>> eba26ee7
       <filename>base.osw</filename>
       <filetype>osw</filetype>
       <usage_type>test</usage_type>
@@ -7391,1044 +7383,712 @@
       <checksum>B85BD324</checksum>
     </file>
     <file>
-<<<<<<< HEAD
-=======
+      <filename>base-enclosure-2stories-garage.osw</filename>
+      <filetype>osw</filetype>
+      <usage_type>test</usage_type>
+      <checksum>008DD05C</checksum>
+    </file>
+    <file>
+      <filename>base-enclosure-2stories.osw</filename>
+      <filetype>osw</filetype>
+      <usage_type>test</usage_type>
+      <checksum>4C1CC75F</checksum>
+    </file>
+    <file>
+      <filename>base-foundation-slab.osw</filename>
+      <filetype>osw</filetype>
+      <usage_type>test</usage_type>
+      <checksum>2CD4DF3C</checksum>
+    </file>
+    <file>
+      <filename>base-location-miami-fl.osw</filename>
+      <filetype>osw</filetype>
+      <usage_type>test</usage_type>
+      <checksum>0CBF1ED6</checksum>
+    </file>
+    <file>
+      <filename>base-foundation-vented-crawlspace.osw</filename>
+      <filetype>osw</filetype>
+      <usage_type>test</usage_type>
+      <checksum>6C3CBDC7</checksum>
+    </file>
+    <file>
+      <filename>base-foundation-unvented-crawlspace.osw</filename>
+      <filetype>osw</filetype>
+      <usage_type>test</usage_type>
+      <checksum>2046BB0C</checksum>
+    </file>
+    <file>
+      <filename>base-hvac-boiler-gas-central-ac-1-speed.osw</filename>
+      <filetype>osw</filetype>
+      <usage_type>test</usage_type>
+      <checksum>4A81F4B1</checksum>
+    </file>
+    <file>
+      <filename>extra-second-heating-system-boiler-to-heating-system.osw</filename>
+      <filetype>osw</filetype>
+      <usage_type>test</usage_type>
+      <checksum>7A76D251</checksum>
+    </file>
+    <file>
+      <filename>base-location-baltimore-md.osw</filename>
+      <filetype>osw</filetype>
+      <usage_type>test</usage_type>
+      <checksum>E5B1DC04</checksum>
+    </file>
+    <file>
+      <filename>base-location-honolulu-hi.osw</filename>
+      <filetype>osw</filetype>
+      <usage_type>test</usage_type>
+      <checksum>9BA54A07</checksum>
+    </file>
+    <file>
+      <filename>base-location-phoenix-az.osw</filename>
+      <filetype>osw</filetype>
+      <usage_type>test</usage_type>
+      <checksum>5824D1EB</checksum>
+    </file>
+    <file>
+      <filename>base-location-portland-or.osw</filename>
+      <filetype>osw</filetype>
+      <usage_type>test</usage_type>
+      <checksum>1D763169</checksum>
+    </file>
+    <file>
+      <filename>base-location-helena-mt.osw</filename>
+      <filetype>osw</filetype>
+      <usage_type>test</usage_type>
+      <checksum>FAE64C35</checksum>
+    </file>
+    <file>
+      <filename>extra-bldgtype-single-family-attached-double-exterior.osw</filename>
+      <filetype>osw</filetype>
+      <usage_type>test</usage_type>
+      <checksum>67CF586A</checksum>
+    </file>
+    <file>
+      <filename>extra-bldgtype-single-family-attached-double-loaded-interior.osw</filename>
+      <filetype>osw</filetype>
+      <usage_type>test</usage_type>
+      <checksum>74E745D4</checksum>
+    </file>
+    <file>
+      <filename>extra-bldgtype-single-family-attached-single-exterior-front.osw</filename>
+      <filetype>osw</filetype>
+      <usage_type>test</usage_type>
+      <checksum>EF071D8B</checksum>
+    </file>
+    <file>
+      <filename>extra-bldgtype-single-family-attached-slab-middle.osw</filename>
+      <filetype>osw</filetype>
+      <usage_type>test</usage_type>
+      <checksum>595D185B</checksum>
+    </file>
+    <file>
+      <filename>extra-bldgtype-single-family-attached-slab-right.osw</filename>
+      <filetype>osw</filetype>
+      <usage_type>test</usage_type>
+      <checksum>D5D2C2FE</checksum>
+    </file>
+    <file>
+      <filename>extra-bldgtype-single-family-attached-slab.osw</filename>
+      <filetype>osw</filetype>
+      <usage_type>test</usage_type>
+      <checksum>C5CCC1A7</checksum>
+    </file>
+    <file>
+      <filename>extra-bldgtype-single-family-attached-unconditioned-basement-middle.osw</filename>
+      <filetype>osw</filetype>
+      <usage_type>test</usage_type>
+      <checksum>A2417C77</checksum>
+    </file>
+    <file>
+      <filename>extra-bldgtype-single-family-attached-unconditioned-basement-right.osw</filename>
+      <filetype>osw</filetype>
+      <usage_type>test</usage_type>
+      <checksum>258A322E</checksum>
+    </file>
+    <file>
+      <filename>extra-bldgtype-single-family-attached-unconditioned-basement.osw</filename>
+      <filetype>osw</filetype>
+      <usage_type>test</usage_type>
+      <checksum>E4D6B5CB</checksum>
+    </file>
+    <file>
+      <filename>extra-bldgtype-single-family-attached-unvented-crawlspace-middle.osw</filename>
+      <filetype>osw</filetype>
+      <usage_type>test</usage_type>
+      <checksum>6EDCF60B</checksum>
+    </file>
+    <file>
+      <filename>extra-bldgtype-single-family-attached-unvented-crawlspace-right.osw</filename>
+      <filetype>osw</filetype>
+      <usage_type>test</usage_type>
+      <checksum>9713678B</checksum>
+    </file>
+    <file>
+      <filename>extra-bldgtype-single-family-attached-unvented-crawlspace.osw</filename>
+      <filetype>osw</filetype>
+      <usage_type>test</usage_type>
+      <checksum>9039F251</checksum>
+    </file>
+    <file>
+      <filename>extra-bldgtype-single-family-attached-vented-crawlspace-middle.osw</filename>
+      <filetype>osw</filetype>
+      <usage_type>test</usage_type>
+      <checksum>2C7EDB85</checksum>
+    </file>
+    <file>
+      <filename>extra-bldgtype-single-family-attached-vented-crawlspace-right.osw</filename>
+      <filetype>osw</filetype>
+      <usage_type>test</usage_type>
+      <checksum>BDC8701A</checksum>
+    </file>
+    <file>
+      <filename>extra-bldgtype-single-family-attached-vented-crawlspace.osw</filename>
+      <filetype>osw</filetype>
+      <usage_type>test</usage_type>
+      <checksum>7A59D6FF</checksum>
+    </file>
+    <file>
+      <filename>extra-enclosure-atticroof-conditioned-eaves-gable.osw</filename>
+      <filetype>osw</filetype>
+      <usage_type>test</usage_type>
+      <checksum>7C2504F3</checksum>
+    </file>
+    <file>
+      <filename>extra-enclosure-atticroof-conditioned-eaves-hip.osw</filename>
+      <filetype>osw</filetype>
+      <usage_type>test</usage_type>
+      <checksum>4FC3E05A</checksum>
+    </file>
+    <file>
+      <filename>extra-enclosure-garage-atticroof-conditioned.osw</filename>
+      <filetype>osw</filetype>
+      <usage_type>test</usage_type>
+      <checksum>138ACF05</checksum>
+    </file>
+    <file>
+      <filename>extra-bldgtype-single-family-attached-atticroof-conditioned-eaves-gable.osw</filename>
+      <filetype>osw</filetype>
+      <usage_type>test</usage_type>
+      <checksum>89905BB8</checksum>
+    </file>
+    <file>
+      <filename>extra-bldgtype-single-family-attached-atticroof-conditioned-eaves-hip.osw</filename>
+      <filetype>osw</filetype>
+      <usage_type>test</usage_type>
+      <checksum>F330AB7C</checksum>
+    </file>
+    <file>
+      <filename>extra-zero-extra-refrigerator-kwh.osw</filename>
+      <filetype>osw</filetype>
+      <usage_type>test</usage_type>
+      <checksum>56C13F76</checksum>
+    </file>
+    <file>
+      <filename>extra-zero-freezer-kwh.osw</filename>
+      <filetype>osw</filetype>
+      <usage_type>test</usage_type>
+      <checksum>EA0E7359</checksum>
+    </file>
+    <file>
+      <filename>extra-zero-refrigerator-kwh.osw</filename>
+      <filetype>osw</filetype>
+      <usage_type>test</usage_type>
+      <checksum>CB2E7884</checksum>
+    </file>
+    <file>
+      <filename>extra-zero-clothes-washer-kwh.osw</filename>
+      <filetype>osw</filetype>
+      <usage_type>test</usage_type>
+      <checksum>AA5EA334</checksum>
+    </file>
+    <file>
+      <filename>extra-zero-dishwasher-kwh.osw</filename>
+      <filetype>osw</filetype>
+      <usage_type>test</usage_type>
+      <checksum>86297D45</checksum>
+    </file>
+    <file>
+      <filename>base-misc-shielding-of-home.osw</filename>
+      <filetype>osw</filetype>
+      <usage_type>test</usage_type>
+      <checksum>49A35B32</checksum>
+    </file>
+    <file>
+      <filename>base-foundation-unconditioned-basement-assembly-r.osw</filename>
+      <filetype>osw</filetype>
+      <usage_type>test</usage_type>
+      <checksum>DC5F242A</checksum>
+    </file>
+    <file>
+      <filename>base-foundation-unconditioned-basement.osw</filename>
+      <filetype>osw</filetype>
+      <usage_type>test</usage_type>
+      <checksum>1A12738F</checksum>
+    </file>
+    <file>
+      <filename>base-location-duluth-mn.osw</filename>
+      <filetype>osw</filetype>
+      <usage_type>test</usage_type>
+      <checksum>F4D6516B</checksum>
+    </file>
+    <file>
+      <filename>base-foundation-unconditioned-basement-wall-insulation.osw</filename>
+      <filetype>osw</filetype>
+      <usage_type>test</usage_type>
+      <checksum>D134DED5</checksum>
+    </file>
+    <file>
+      <filename>test_measure.xml</filename>
+      <filetype>xml</filetype>
+      <usage_type>test</usage_type>
+      <checksum>F33D54A2</checksum>
+    </file>
+    <file>
+      <filename>test_rakefile.xml</filename>
+      <filetype>xml</filetype>
+      <usage_type>test</usage_type>
+      <checksum>F8893C28</checksum>
+    </file>
+    <file>
+      <filename>geometry.rb</filename>
+      <filetype>rb</filetype>
+      <usage_type>resource</usage_type>
+      <checksum>516E9B57</checksum>
+    </file>
+    <file>
+      <filename>base-schedules-stochastic-vacant.osw</filename>
+      <filetype>osw</filetype>
+      <usage_type>test</usage_type>
+      <checksum>BB9BD473</checksum>
+    </file>
+    <file>
+      <filename>schedules.rb</filename>
+      <filetype>rb</filetype>
+      <usage_type>resource</usage_type>
+      <checksum>0A47857C</checksum>
+    </file>
+    <file>
       <filename>base-bldgtype-multifamily-shared-mechvent-preconditioning.osw</filename>
       <filetype>osw</filetype>
       <usage_type>test</usage_type>
-      <checksum>F8C977E6</checksum>
+      <checksum>5A802E9A</checksum>
     </file>
     <file>
       <filename>base-bldgtype-multifamily-shared-mechvent.osw</filename>
       <filetype>osw</filetype>
       <usage_type>test</usage_type>
-      <checksum>A560A90A</checksum>
+      <checksum>CC5E718F</checksum>
     </file>
     <file>
       <filename>base-bldgtype-multifamily-shared-pv.osw</filename>
       <filetype>osw</filetype>
       <usage_type>test</usage_type>
-      <checksum>FDBD6C60</checksum>
+      <checksum>BF94755C</checksum>
     </file>
     <file>
       <filename>base-bldgtype-multifamily-shared-water-heater.osw</filename>
       <filetype>osw</filetype>
       <usage_type>test</usage_type>
-      <checksum>CA57B28D</checksum>
+      <checksum>3E949F4F</checksum>
     </file>
     <file>
       <filename>base-bldgtype-multifamily.osw</filename>
       <filetype>osw</filetype>
       <usage_type>test</usage_type>
-      <checksum>A1411E71</checksum>
-    </file>
-    <file>
->>>>>>> eba26ee7
-      <filename>base-enclosure-2stories-garage.osw</filename>
-      <filetype>osw</filetype>
-      <usage_type>test</usage_type>
-      <checksum>008DD05C</checksum>
-    </file>
-    <file>
-      <filename>base-enclosure-2stories.osw</filename>
-      <filetype>osw</filetype>
-      <usage_type>test</usage_type>
-      <checksum>4C1CC75F</checksum>
-    </file>
-    <file>
-      <filename>base-foundation-slab.osw</filename>
-      <filetype>osw</filetype>
-      <usage_type>test</usage_type>
-      <checksum>2CD4DF3C</checksum>
-    </file>
-    <file>
-      <filename>base-location-miami-fl.osw</filename>
-      <filetype>osw</filetype>
-      <usage_type>test</usage_type>
-      <checksum>0CBF1ED6</checksum>
-    </file>
-    <file>
-      <filename>base-foundation-vented-crawlspace.osw</filename>
-      <filetype>osw</filetype>
-      <usage_type>test</usage_type>
-      <checksum>6C3CBDC7</checksum>
-    </file>
-    <file>
-      <filename>base-foundation-unvented-crawlspace.osw</filename>
-      <filetype>osw</filetype>
-      <usage_type>test</usage_type>
-      <checksum>2046BB0C</checksum>
-    </file>
-    <file>
-      <filename>base-hvac-boiler-gas-central-ac-1-speed.osw</filename>
-      <filetype>osw</filetype>
-      <usage_type>test</usage_type>
-      <checksum>4A81F4B1</checksum>
-    </file>
-    <file>
-      <filename>extra-second-heating-system-boiler-to-heating-system.osw</filename>
-      <filetype>osw</filetype>
-      <usage_type>test</usage_type>
-      <checksum>7A76D251</checksum>
-    </file>
-    <file>
-      <filename>base-location-baltimore-md.osw</filename>
-      <filetype>osw</filetype>
-      <usage_type>test</usage_type>
-      <checksum>E5B1DC04</checksum>
-    </file>
-    <file>
-      <filename>base-location-honolulu-hi.osw</filename>
-      <filetype>osw</filetype>
-      <usage_type>test</usage_type>
-      <checksum>9BA54A07</checksum>
-    </file>
-    <file>
-      <filename>base-location-phoenix-az.osw</filename>
-      <filetype>osw</filetype>
-      <usage_type>test</usage_type>
-      <checksum>5824D1EB</checksum>
-    </file>
-    <file>
-      <filename>base-location-portland-or.osw</filename>
-      <filetype>osw</filetype>
-      <usage_type>test</usage_type>
-      <checksum>1D763169</checksum>
-    </file>
-    <file>
-      <filename>base-location-helena-mt.osw</filename>
-      <filetype>osw</filetype>
-      <usage_type>test</usage_type>
-      <checksum>FAE64C35</checksum>
-    </file>
-    <file>
-      <filename>extra-bldgtype-single-family-attached-double-exterior.osw</filename>
-      <filetype>osw</filetype>
-      <usage_type>test</usage_type>
-<<<<<<< HEAD
-      <checksum>D177CA65</checksum>
-=======
-      <checksum>6D8359B3</checksum>
->>>>>>> eba26ee7
-    </file>
-    <file>
-      <filename>extra-bldgtype-single-family-attached-double-loaded-interior.osw</filename>
-      <filetype>osw</filetype>
-      <usage_type>test</usage_type>
-<<<<<<< HEAD
-      <checksum>E747F710</checksum>
-=======
-      <checksum>72D21C29</checksum>
->>>>>>> eba26ee7
-    </file>
-    <file>
-      <filename>extra-bldgtype-single-family-attached-single-exterior-front.osw</filename>
-      <filetype>osw</filetype>
-      <usage_type>test</usage_type>
-<<<<<<< HEAD
-      <checksum>72369759</checksum>
-=======
-      <checksum>395FB4E9</checksum>
->>>>>>> eba26ee7
-    </file>
-    <file>
-      <filename>extra-bldgtype-single-family-attached-slab-middle.osw</filename>
-      <filetype>osw</filetype>
-      <usage_type>test</usage_type>
-<<<<<<< HEAD
-      <checksum>E957828D</checksum>
-=======
-      <checksum>EBC3410A</checksum>
->>>>>>> eba26ee7
-    </file>
-    <file>
-      <filename>extra-bldgtype-single-family-attached-slab-right.osw</filename>
-      <filetype>osw</filetype>
-      <usage_type>test</usage_type>
-<<<<<<< HEAD
-      <checksum>5B025AB9</checksum>
-=======
-      <checksum>C3E13216</checksum>
->>>>>>> eba26ee7
-    </file>
-    <file>
-      <filename>extra-bldgtype-single-family-attached-slab.osw</filename>
-      <filetype>osw</filetype>
-      <usage_type>test</usage_type>
-<<<<<<< HEAD
-      <checksum>6D3CA7E1</checksum>
-=======
-      <checksum>99BA54E7</checksum>
->>>>>>> eba26ee7
-    </file>
-    <file>
-      <filename>extra-bldgtype-single-family-attached-unconditioned-basement-middle.osw</filename>
-      <filetype>osw</filetype>
-      <usage_type>test</usage_type>
-<<<<<<< HEAD
-      <checksum>8F474140</checksum>
-=======
-      <checksum>9B70DA37</checksum>
->>>>>>> eba26ee7
-    </file>
-    <file>
-      <filename>extra-bldgtype-single-family-attached-unconditioned-basement-right.osw</filename>
-      <filetype>osw</filetype>
-      <usage_type>test</usage_type>
-<<<<<<< HEAD
-      <checksum>EEC84887</checksum>
-=======
-      <checksum>BCE7341B</checksum>
->>>>>>> eba26ee7
-    </file>
-    <file>
-      <filename>extra-bldgtype-single-family-attached-unconditioned-basement.osw</filename>
-      <filetype>osw</filetype>
-      <usage_type>test</usage_type>
-<<<<<<< HEAD
-      <checksum>DCB1CF77</checksum>
-=======
-      <checksum>6200D275</checksum>
->>>>>>> eba26ee7
-    </file>
-    <file>
-      <filename>extra-bldgtype-single-family-attached-unvented-crawlspace-middle.osw</filename>
-      <filetype>osw</filetype>
-      <usage_type>test</usage_type>
-<<<<<<< HEAD
-      <checksum>C15ABD8D</checksum>
-=======
-      <checksum>75712A87</checksum>
->>>>>>> eba26ee7
-    </file>
-    <file>
-      <filename>extra-bldgtype-single-family-attached-unvented-crawlspace-right.osw</filename>
-      <filetype>osw</filetype>
-      <usage_type>test</usage_type>
-<<<<<<< HEAD
-      <checksum>C2F73B6E</checksum>
-=======
-      <checksum>7C6AA1F3</checksum>
->>>>>>> eba26ee7
-    </file>
-    <file>
-      <filename>extra-bldgtype-single-family-attached-unvented-crawlspace.osw</filename>
-      <filetype>osw</filetype>
-      <usage_type>test</usage_type>
-<<<<<<< HEAD
-      <checksum>719E4798</checksum>
-=======
-      <checksum>A9825FB8</checksum>
->>>>>>> eba26ee7
-    </file>
-    <file>
-      <filename>extra-bldgtype-single-family-attached-vented-crawlspace-middle.osw</filename>
-      <filetype>osw</filetype>
-      <usage_type>test</usage_type>
-<<<<<<< HEAD
-      <checksum>717F0653</checksum>
-=======
-      <checksum>3E3B7D89</checksum>
->>>>>>> eba26ee7
-    </file>
-    <file>
-      <filename>extra-bldgtype-single-family-attached-vented-crawlspace-right.osw</filename>
-      <filetype>osw</filetype>
-      <usage_type>test</usage_type>
-<<<<<<< HEAD
-      <checksum>4D362555</checksum>
-=======
-      <checksum>CC273251</checksum>
->>>>>>> eba26ee7
-    </file>
-    <file>
-      <filename>extra-bldgtype-single-family-attached-vented-crawlspace.osw</filename>
-      <filetype>osw</filetype>
-      <usage_type>test</usage_type>
-<<<<<<< HEAD
-      <checksum>CF7C75C4</checksum>
-=======
-      <checksum>192C9FD0</checksum>
->>>>>>> eba26ee7
-    </file>
-    <file>
-      <filename>extra-enclosure-atticroof-conditioned-eaves-gable.osw</filename>
-      <filetype>osw</filetype>
-      <usage_type>test</usage_type>
-<<<<<<< HEAD
-      <checksum>D65888F9</checksum>
-=======
-      <checksum>E5B7FB4B</checksum>
->>>>>>> eba26ee7
-    </file>
-    <file>
-      <filename>extra-enclosure-atticroof-conditioned-eaves-hip.osw</filename>
-      <filetype>osw</filetype>
-      <usage_type>test</usage_type>
-<<<<<<< HEAD
-      <checksum>74AB6E7F</checksum>
-=======
-      <checksum>F032E179</checksum>
->>>>>>> eba26ee7
-    </file>
-    <file>
-      <filename>extra-enclosure-garage-atticroof-conditioned.osw</filename>
-      <filetype>osw</filetype>
-      <usage_type>test</usage_type>
-<<<<<<< HEAD
-      <checksum>4E81DFB1</checksum>
-=======
-      <checksum>6EB58B72</checksum>
->>>>>>> eba26ee7
-    </file>
-    <file>
-      <filename>extra-bldgtype-single-family-attached-atticroof-conditioned-eaves-gable.osw</filename>
-      <filetype>osw</filetype>
-      <usage_type>test</usage_type>
-<<<<<<< HEAD
-      <checksum>870F65E1</checksum>
-=======
-      <checksum>333EA924</checksum>
->>>>>>> eba26ee7
-    </file>
-    <file>
-      <filename>extra-bldgtype-single-family-attached-atticroof-conditioned-eaves-hip.osw</filename>
-      <filetype>osw</filetype>
-      <usage_type>test</usage_type>
-<<<<<<< HEAD
-      <checksum>9D10F1D0</checksum>
-=======
-      <checksum>BB30A6F4</checksum>
->>>>>>> eba26ee7
-    </file>
-    <file>
-      <filename>extra-zero-extra-refrigerator-kwh.osw</filename>
-      <filetype>osw</filetype>
-      <usage_type>test</usage_type>
-<<<<<<< HEAD
-      <checksum>FFB8F66F</checksum>
-=======
-      <checksum>0C581AB1</checksum>
->>>>>>> eba26ee7
-    </file>
-    <file>
-      <filename>extra-zero-freezer-kwh.osw</filename>
-      <filetype>osw</filetype>
-      <usage_type>test</usage_type>
-<<<<<<< HEAD
-      <checksum>052E7B03</checksum>
-=======
-      <checksum>D5F691DD</checksum>
->>>>>>> eba26ee7
-    </file>
-    <file>
-      <filename>extra-zero-refrigerator-kwh.osw</filename>
-      <filetype>osw</filetype>
-      <usage_type>test</usage_type>
-<<<<<<< HEAD
-      <checksum>FD8F3E1E</checksum>
-=======
-      <checksum>DB347EBB</checksum>
->>>>>>> eba26ee7
-    </file>
-    <file>
-      <filename>extra-zero-clothes-washer-kwh.osw</filename>
-      <filetype>osw</filetype>
-      <usage_type>test</usage_type>
-<<<<<<< HEAD
-      <checksum>F6E80A91</checksum>
-=======
-      <checksum>62602D94</checksum>
->>>>>>> eba26ee7
-    </file>
-    <file>
-      <filename>extra-zero-dishwasher-kwh.osw</filename>
-      <filetype>osw</filetype>
-      <usage_type>test</usage_type>
-<<<<<<< HEAD
-      <checksum>803D4D82</checksum>
-=======
-      <checksum>9238C1F2</checksum>
->>>>>>> eba26ee7
-    </file>
-    <file>
-      <filename>base-misc-shielding-of-home.osw</filename>
-      <filetype>osw</filetype>
-      <usage_type>test</usage_type>
-<<<<<<< HEAD
-      <checksum>ADC59DFA</checksum>
-=======
-      <checksum>6FE35F1E</checksum>
->>>>>>> eba26ee7
+      <checksum>9329B464</checksum>
+    </file>
+    <file>
+      <filename>extra-bldgtype-multifamily-double-exterior.osw</filename>
+      <filetype>osw</filetype>
+      <usage_type>test</usage_type>
+      <checksum>9F6740B6</checksum>
+    </file>
+    <file>
+      <filename>extra-bldgtype-multifamily-double-loaded-interior.osw</filename>
+      <filetype>osw</filetype>
+      <usage_type>test</usage_type>
+      <checksum>55AAA9D7</checksum>
+    </file>
+    <file>
+      <filename>extra-bldgtype-multifamily-eaves.osw</filename>
+      <filetype>osw</filetype>
+      <usage_type>test</usage_type>
+      <checksum>AB690B01</checksum>
+    </file>
+    <file>
+      <filename>extra-bldgtype-multifamily-single-exterior-front.osw</filename>
+      <filetype>osw</filetype>
+      <usage_type>test</usage_type>
+      <checksum>C86DC67C</checksum>
+    </file>
+    <file>
+      <filename>extra-bldgtype-multifamily-slab-double-loaded-interior.osw</filename>
+      <filetype>osw</filetype>
+      <usage_type>test</usage_type>
+      <checksum>BE594B38</checksum>
+    </file>
+    <file>
+      <filename>extra-bldgtype-multifamily-slab-left-bottom-double-loaded-interior.osw</filename>
+      <filetype>osw</filetype>
+      <usage_type>test</usage_type>
+      <checksum>7118DF38</checksum>
+    </file>
+    <file>
+      <filename>extra-bldgtype-multifamily-slab-left-bottom.osw</filename>
+      <filetype>osw</filetype>
+      <usage_type>test</usage_type>
+      <checksum>49F542B5</checksum>
+    </file>
+    <file>
+      <filename>extra-bldgtype-multifamily-slab-left-middle-double-loaded-interior.osw</filename>
+      <filetype>osw</filetype>
+      <usage_type>test</usage_type>
+      <checksum>5445BFC4</checksum>
+    </file>
+    <file>
+      <filename>extra-bldgtype-multifamily-slab-left-middle.osw</filename>
+      <filetype>osw</filetype>
+      <usage_type>test</usage_type>
+      <checksum>B0854AF7</checksum>
+    </file>
+    <file>
+      <filename>extra-bldgtype-multifamily-slab-left-top-double-loaded-interior.osw</filename>
+      <filetype>osw</filetype>
+      <usage_type>test</usage_type>
+      <checksum>19F98295</checksum>
+    </file>
+    <file>
+      <filename>extra-bldgtype-multifamily-slab-left-top.osw</filename>
+      <filetype>osw</filetype>
+      <usage_type>test</usage_type>
+      <checksum>FE04AEB0</checksum>
+    </file>
+    <file>
+      <filename>extra-bldgtype-multifamily-slab-middle-bottom-double-loaded-interior.osw</filename>
+      <filetype>osw</filetype>
+      <usage_type>test</usage_type>
+      <checksum>8DC6F0E5</checksum>
+    </file>
+    <file>
+      <filename>extra-bldgtype-multifamily-slab-middle-bottom.osw</filename>
+      <filetype>osw</filetype>
+      <usage_type>test</usage_type>
+      <checksum>F6B5A304</checksum>
+    </file>
+    <file>
+      <filename>extra-bldgtype-multifamily-slab-middle-middle-double-loaded-interior.osw</filename>
+      <filetype>osw</filetype>
+      <usage_type>test</usage_type>
+      <checksum>E8639D0C</checksum>
+    </file>
+    <file>
+      <filename>extra-bldgtype-multifamily-slab-middle-middle.osw</filename>
+      <filetype>osw</filetype>
+      <usage_type>test</usage_type>
+      <checksum>D1A2415D</checksum>
+    </file>
+    <file>
+      <filename>extra-bldgtype-multifamily-slab-middle-top-double-loaded-interior.osw</filename>
+      <filetype>osw</filetype>
+      <usage_type>test</usage_type>
+      <checksum>B743A6FB</checksum>
+    </file>
+    <file>
+      <filename>extra-bldgtype-multifamily-slab-middle-top.osw</filename>
+      <filetype>osw</filetype>
+      <usage_type>test</usage_type>
+      <checksum>BAA23F02</checksum>
+    </file>
+    <file>
+      <filename>extra-bldgtype-multifamily-slab-right-bottom-double-loaded-interior.osw</filename>
+      <filetype>osw</filetype>
+      <usage_type>test</usage_type>
+      <checksum>74606638</checksum>
+    </file>
+    <file>
+      <filename>extra-bldgtype-multifamily-slab-right-bottom.osw</filename>
+      <filetype>osw</filetype>
+      <usage_type>test</usage_type>
+      <checksum>702B01A4</checksum>
+    </file>
+    <file>
+      <filename>extra-bldgtype-multifamily-slab-right-middle-double-loaded-interior.osw</filename>
+      <filetype>osw</filetype>
+      <usage_type>test</usage_type>
+      <checksum>A1E54BBE</checksum>
+    </file>
+    <file>
+      <filename>extra-bldgtype-multifamily-slab-right-middle.osw</filename>
+      <filetype>osw</filetype>
+      <usage_type>test</usage_type>
+      <checksum>4F4DB231</checksum>
+    </file>
+    <file>
+      <filename>extra-bldgtype-multifamily-slab-right-top-double-loaded-interior.osw</filename>
+      <filetype>osw</filetype>
+      <usage_type>test</usage_type>
+      <checksum>A2C3C1F8</checksum>
+    </file>
+    <file>
+      <filename>extra-bldgtype-multifamily-slab-right-top.osw</filename>
+      <filetype>osw</filetype>
+      <usage_type>test</usage_type>
+      <checksum>CF6AE321</checksum>
+    </file>
+    <file>
+      <filename>extra-bldgtype-multifamily-slab.osw</filename>
+      <filetype>osw</filetype>
+      <usage_type>test</usage_type>
+      <checksum>86515E58</checksum>
+    </file>
+    <file>
+      <filename>extra-bldgtype-multifamily-unvented-crawlspace-double-loaded-interior.osw</filename>
+      <filetype>osw</filetype>
+      <usage_type>test</usage_type>
+      <checksum>7014C161</checksum>
+    </file>
+    <file>
+      <filename>extra-bldgtype-multifamily-unvented-crawlspace-left-bottom-double-loaded-interior.osw</filename>
+      <filetype>osw</filetype>
+      <usage_type>test</usage_type>
+      <checksum>350345C1</checksum>
+    </file>
+    <file>
+      <filename>extra-bldgtype-multifamily-unvented-crawlspace-left-bottom.osw</filename>
+      <filetype>osw</filetype>
+      <usage_type>test</usage_type>
+      <checksum>30F71B38</checksum>
+    </file>
+    <file>
+      <filename>extra-bldgtype-multifamily-unvented-crawlspace-left-middle-double-loaded-interior.osw</filename>
+      <filetype>osw</filetype>
+      <usage_type>test</usage_type>
+      <checksum>7B98E688</checksum>
+    </file>
+    <file>
+      <filename>extra-bldgtype-multifamily-unvented-crawlspace-left-middle.osw</filename>
+      <filetype>osw</filetype>
+      <usage_type>test</usage_type>
+      <checksum>34297051</checksum>
+    </file>
+    <file>
+      <filename>extra-bldgtype-multifamily-unvented-crawlspace-left-top-double-loaded-interior.osw</filename>
+      <filetype>osw</filetype>
+      <usage_type>test</usage_type>
+      <checksum>7164D6CA</checksum>
+    </file>
+    <file>
+      <filename>extra-bldgtype-multifamily-unvented-crawlspace-left-top.osw</filename>
+      <filetype>osw</filetype>
+      <usage_type>test</usage_type>
+      <checksum>D2934CE1</checksum>
+    </file>
+    <file>
+      <filename>extra-bldgtype-multifamily-unvented-crawlspace-middle-bottom-double-loaded-interior.osw</filename>
+      <filetype>osw</filetype>
+      <usage_type>test</usage_type>
+      <checksum>28AB56D1</checksum>
+    </file>
+    <file>
+      <filename>extra-bldgtype-multifamily-unvented-crawlspace-middle-bottom.osw</filename>
+      <filetype>osw</filetype>
+      <usage_type>test</usage_type>
+      <checksum>B57A63B0</checksum>
+    </file>
+    <file>
+      <filename>extra-bldgtype-multifamily-unvented-crawlspace-middle-middle-double-loaded-interior.osw</filename>
+      <filetype>osw</filetype>
+      <usage_type>test</usage_type>
+      <checksum>D6D19909</checksum>
+    </file>
+    <file>
+      <filename>extra-bldgtype-multifamily-unvented-crawlspace-middle-middle.osw</filename>
+      <filetype>osw</filetype>
+      <usage_type>test</usage_type>
+      <checksum>30A6B1CC</checksum>
+    </file>
+    <file>
+      <filename>extra-bldgtype-multifamily-unvented-crawlspace-middle-top-double-loaded-interior.osw</filename>
+      <filetype>osw</filetype>
+      <usage_type>test</usage_type>
+      <checksum>4B81561C</checksum>
+    </file>
+    <file>
+      <filename>extra-bldgtype-multifamily-unvented-crawlspace-middle-top.osw</filename>
+      <filetype>osw</filetype>
+      <usage_type>test</usage_type>
+      <checksum>A20E90EB</checksum>
+    </file>
+    <file>
+      <filename>extra-bldgtype-multifamily-unvented-crawlspace-right-bottom-double-loaded-interior.osw</filename>
+      <filetype>osw</filetype>
+      <usage_type>test</usage_type>
+      <checksum>6CC58AAF</checksum>
+    </file>
+    <file>
+      <filename>extra-bldgtype-multifamily-unvented-crawlspace-right-bottom.osw</filename>
+      <filetype>osw</filetype>
+      <usage_type>test</usage_type>
+      <checksum>5EB02C9E</checksum>
+    </file>
+    <file>
+      <filename>extra-bldgtype-multifamily-unvented-crawlspace-right-middle-double-loaded-interior.osw</filename>
+      <filetype>osw</filetype>
+      <usage_type>test</usage_type>
+      <checksum>022026E9</checksum>
+    </file>
+    <file>
+      <filename>extra-bldgtype-multifamily-unvented-crawlspace-right-middle.osw</filename>
+      <filetype>osw</filetype>
+      <usage_type>test</usage_type>
+      <checksum>CD97C828</checksum>
+    </file>
+    <file>
+      <filename>extra-bldgtype-multifamily-unvented-crawlspace-right-top-double-loaded-interior.osw</filename>
+      <filetype>osw</filetype>
+      <usage_type>test</usage_type>
+      <checksum>B4E87E02</checksum>
+    </file>
+    <file>
+      <filename>extra-bldgtype-multifamily-unvented-crawlspace-right-top.osw</filename>
+      <filetype>osw</filetype>
+      <usage_type>test</usage_type>
+      <checksum>F388BAD5</checksum>
+    </file>
+    <file>
+      <filename>extra-bldgtype-multifamily-unvented-crawlspace.osw</filename>
+      <filetype>osw</filetype>
+      <usage_type>test</usage_type>
+      <checksum>EF88A543</checksum>
+    </file>
+    <file>
+      <filename>extra-bldgtype-multifamily-vented-crawlspace-double-loaded-interior.osw</filename>
+      <filetype>osw</filetype>
+      <usage_type>test</usage_type>
+      <checksum>CB35DE8D</checksum>
+    </file>
+    <file>
+      <filename>extra-bldgtype-multifamily-vented-crawlspace-left-bottom-double-loaded-interior.osw</filename>
+      <filetype>osw</filetype>
+      <usage_type>test</usage_type>
+      <checksum>B50198A5</checksum>
+    </file>
+    <file>
+      <filename>extra-bldgtype-multifamily-vented-crawlspace-left-bottom.osw</filename>
+      <filetype>osw</filetype>
+      <usage_type>test</usage_type>
+      <checksum>0AF46D5D</checksum>
+    </file>
+    <file>
+      <filename>extra-bldgtype-multifamily-vented-crawlspace-left-middle-double-loaded-interior.osw</filename>
+      <filetype>osw</filetype>
+      <usage_type>test</usage_type>
+      <checksum>61A7AE42</checksum>
+    </file>
+    <file>
+      <filename>extra-bldgtype-multifamily-vented-crawlspace-left-middle.osw</filename>
+      <filetype>osw</filetype>
+      <usage_type>test</usage_type>
+      <checksum>C771C885</checksum>
+    </file>
+    <file>
+      <filename>extra-bldgtype-multifamily-vented-crawlspace-left-top-double-loaded-interior.osw</filename>
+      <filetype>osw</filetype>
+      <usage_type>test</usage_type>
+      <checksum>CA57944C</checksum>
+    </file>
+    <file>
+      <filename>extra-bldgtype-multifamily-vented-crawlspace-left-top.osw</filename>
+      <filetype>osw</filetype>
+      <usage_type>test</usage_type>
+      <checksum>D8AA9D87</checksum>
+    </file>
+    <file>
+      <filename>extra-bldgtype-multifamily-vented-crawlspace-middle-bottom-double-loaded-interior.osw</filename>
+      <filetype>osw</filetype>
+      <usage_type>test</usage_type>
+      <checksum>9037981D</checksum>
+    </file>
+    <file>
+      <filename>extra-bldgtype-multifamily-vented-crawlspace-middle-bottom.osw</filename>
+      <filetype>osw</filetype>
+      <usage_type>test</usage_type>
+      <checksum>A84FD0BF</checksum>
+    </file>
+    <file>
+      <filename>extra-bldgtype-multifamily-vented-crawlspace-middle-middle-double-loaded-interior.osw</filename>
+      <filetype>osw</filetype>
+      <usage_type>test</usage_type>
+      <checksum>DEAC3B54</checksum>
+    </file>
+    <file>
+      <filename>extra-bldgtype-multifamily-vented-crawlspace-middle-middle.osw</filename>
+      <filetype>osw</filetype>
+      <usage_type>test</usage_type>
+      <checksum>AC91BBD6</checksum>
+    </file>
+    <file>
+      <filename>extra-bldgtype-multifamily-vented-crawlspace-middle-top-double-loaded-interior.osw</filename>
+      <filetype>osw</filetype>
+      <usage_type>test</usage_type>
+      <checksum>19E006D5</checksum>
+    </file>
+    <file>
+      <filename>extra-bldgtype-multifamily-vented-crawlspace-middle-top.osw</filename>
+      <filetype>osw</filetype>
+      <usage_type>test</usage_type>
+      <checksum>8FDE658E</checksum>
+    </file>
+    <file>
+      <filename>extra-bldgtype-multifamily-vented-crawlspace-right-bottom-double-loaded-interior.osw</filename>
+      <filetype>osw</filetype>
+      <usage_type>test</usage_type>
+      <checksum>F3B85E33</checksum>
+    </file>
+    <file>
+      <filename>extra-bldgtype-multifamily-vented-crawlspace-right-bottom.osw</filename>
+      <filetype>osw</filetype>
+      <usage_type>test</usage_type>
+      <checksum>D4476778</checksum>
+    </file>
+    <file>
+      <filename>extra-bldgtype-multifamily-vented-crawlspace-right-middle-double-loaded-interior.osw</filename>
+      <filetype>osw</filetype>
+      <usage_type>test</usage_type>
+      <checksum>ACA9410F</checksum>
+    </file>
+    <file>
+      <filename>extra-bldgtype-multifamily-vented-crawlspace-right-middle.osw</filename>
+      <filetype>osw</filetype>
+      <usage_type>test</usage_type>
+      <checksum>FBCF5B1A</checksum>
+    </file>
+    <file>
+      <filename>extra-bldgtype-multifamily-vented-crawlspace-right-top-double-loaded-interior.osw</filename>
+      <filetype>osw</filetype>
+      <usage_type>test</usage_type>
+      <checksum>D3B4679A</checksum>
+    </file>
+    <file>
+      <filename>extra-bldgtype-multifamily-vented-crawlspace-right-top.osw</filename>
+      <filetype>osw</filetype>
+      <usage_type>test</usage_type>
+      <checksum>0401F1F7</checksum>
+    </file>
+    <file>
+      <filename>extra-bldgtype-multifamily-vented-crawlspace.osw</filename>
+      <filetype>osw</filetype>
+      <usage_type>test</usage_type>
+      <checksum>789DC333</checksum>
     </file>
     <file>
       <filename>build_residential_hpxml_test.rb</filename>
       <filetype>rb</filetype>
       <usage_type>test</usage_type>
-      <checksum>BBE34663</checksum>
-    </file>
-    <file>
-      <filename>base-bldgtype-multifamily-shared-mechvent-preconditioning.osw</filename>
-      <filetype>osw</filetype>
-      <usage_type>test</usage_type>
-<<<<<<< HEAD
-      <checksum>7BB5F930</checksum>
-=======
-      <checksum>09A4A672</checksum>
->>>>>>> eba26ee7
-    </file>
-    <file>
-      <filename>base-bldgtype-multifamily-shared-mechvent.osw</filename>
-      <filetype>osw</filetype>
-      <usage_type>test</usage_type>
-<<<<<<< HEAD
-      <checksum>E97982A2</checksum>
-=======
-      <checksum>2178FC57</checksum>
->>>>>>> eba26ee7
-    </file>
-    <file>
-      <filename>base-bldgtype-multifamily-shared-pv.osw</filename>
-      <filetype>osw</filetype>
-      <usage_type>test</usage_type>
-<<<<<<< HEAD
-      <checksum>AE36E75D</checksum>
-=======
-      <checksum>0D7ACD1B</checksum>
->>>>>>> eba26ee7
-    </file>
-    <file>
-      <filename>base-bldgtype-multifamily-shared-water-heater.osw</filename>
-      <filetype>osw</filetype>
-      <usage_type>test</usage_type>
-<<<<<<< HEAD
-      <checksum>EF0CBE84</checksum>
-=======
-      <checksum>03439A82</checksum>
->>>>>>> eba26ee7
-    </file>
-    <file>
-      <filename>base-bldgtype-multifamily.osw</filename>
-      <filetype>osw</filetype>
-      <usage_type>test</usage_type>
-<<<<<<< HEAD
-      <checksum>8B06916A</checksum>
-=======
-      <checksum>9CE16685</checksum>
->>>>>>> eba26ee7
-    </file>
-    <file>
-      <filename>extra-bldgtype-multifamily-double-exterior.osw</filename>
-      <filetype>osw</filetype>
-      <usage_type>test</usage_type>
-<<<<<<< HEAD
-      <checksum>B9A9972F</checksum>
-=======
-      <checksum>1C3EA64C</checksum>
->>>>>>> eba26ee7
-    </file>
-    <file>
-      <filename>extra-bldgtype-multifamily-double-loaded-interior.osw</filename>
-      <filetype>osw</filetype>
-      <usage_type>test</usage_type>
-<<<<<<< HEAD
-      <checksum>C1FF9933</checksum>
-=======
-      <checksum>B792A997</checksum>
->>>>>>> eba26ee7
-    </file>
-    <file>
-      <filename>extra-bldgtype-multifamily-eaves.osw</filename>
-      <filetype>osw</filetype>
-      <usage_type>test</usage_type>
-<<<<<<< HEAD
-      <checksum>0E5EB7DE</checksum>
-=======
-      <checksum>E2446994</checksum>
->>>>>>> eba26ee7
-    </file>
-    <file>
-      <filename>extra-bldgtype-multifamily-single-exterior-front.osw</filename>
-      <filetype>osw</filetype>
-      <usage_type>test</usage_type>
-<<<<<<< HEAD
-      <checksum>D317B250</checksum>
-=======
-      <checksum>324E7BEB</checksum>
->>>>>>> eba26ee7
-    </file>
-    <file>
-      <filename>extra-bldgtype-multifamily-slab-double-loaded-interior.osw</filename>
-      <filetype>osw</filetype>
-      <usage_type>test</usage_type>
-<<<<<<< HEAD
-      <checksum>E0BEEC6E</checksum>
-=======
-      <checksum>51ACFA5A</checksum>
->>>>>>> eba26ee7
-    </file>
-    <file>
-      <filename>extra-bldgtype-multifamily-slab-left-bottom-double-loaded-interior.osw</filename>
-      <filetype>osw</filetype>
-      <usage_type>test</usage_type>
-<<<<<<< HEAD
-      <checksum>87DC7CC4</checksum>
-=======
-      <checksum>27323C7D</checksum>
->>>>>>> eba26ee7
-    </file>
-    <file>
-      <filename>extra-bldgtype-multifamily-slab-left-bottom.osw</filename>
-      <filetype>osw</filetype>
-      <usage_type>test</usage_type>
-<<<<<<< HEAD
-      <checksum>6406E6FF</checksum>
-=======
-      <checksum>B24B8142</checksum>
->>>>>>> eba26ee7
-    </file>
-    <file>
-      <filename>extra-bldgtype-multifamily-slab-left-middle-double-loaded-interior.osw</filename>
-      <filetype>osw</filetype>
-      <usage_type>test</usage_type>
-<<<<<<< HEAD
-      <checksum>4468A535</checksum>
-=======
-      <checksum>A385CDE5</checksum>
->>>>>>> eba26ee7
-    </file>
-    <file>
-      <filename>extra-bldgtype-multifamily-slab-left-middle.osw</filename>
-      <filetype>osw</filetype>
-      <usage_type>test</usage_type>
-<<<<<<< HEAD
-      <checksum>083B8CBE</checksum>
-=======
-      <checksum>DCAE2D04</checksum>
->>>>>>> eba26ee7
-    </file>
-    <file>
-      <filename>extra-bldgtype-multifamily-slab-left-top-double-loaded-interior.osw</filename>
-      <filetype>osw</filetype>
-      <usage_type>test</usage_type>
-<<<<<<< HEAD
-      <checksum>188927DE</checksum>
-=======
-      <checksum>30A22953</checksum>
->>>>>>> eba26ee7
-    </file>
-    <file>
-      <filename>extra-bldgtype-multifamily-slab-left-top.osw</filename>
-      <filetype>osw</filetype>
-      <usage_type>test</usage_type>
-<<<<<<< HEAD
-      <checksum>344A472A</checksum>
-=======
-      <checksum>F9759B18</checksum>
->>>>>>> eba26ee7
-    </file>
-    <file>
-      <filename>extra-bldgtype-multifamily-slab-middle-bottom-double-loaded-interior.osw</filename>
-      <filetype>osw</filetype>
-      <usage_type>test</usage_type>
-<<<<<<< HEAD
-      <checksum>5FDF7948</checksum>
-=======
-      <checksum>A767E034</checksum>
->>>>>>> eba26ee7
-    </file>
-    <file>
-      <filename>extra-bldgtype-multifamily-slab-middle-bottom.osw</filename>
-      <filetype>osw</filetype>
-      <usage_type>test</usage_type>
-<<<<<<< HEAD
-      <checksum>6E4A485E</checksum>
-=======
-      <checksum>5C292651</checksum>
->>>>>>> eba26ee7
-    </file>
-    <file>
-      <filename>extra-bldgtype-multifamily-slab-middle-middle-double-loaded-interior.osw</filename>
-      <filetype>osw</filetype>
-      <usage_type>test</usage_type>
-<<<<<<< HEAD
-      <checksum>F4BE88FF</checksum>
-=======
-      <checksum>01F7A131</checksum>
->>>>>>> eba26ee7
-    </file>
-    <file>
-      <filename>extra-bldgtype-multifamily-slab-middle-middle.osw</filename>
-      <filetype>osw</filetype>
-      <usage_type>test</usage_type>
-<<<<<<< HEAD
-      <checksum>C3D066B7</checksum>
-=======
-      <checksum>F89C7DBF</checksum>
->>>>>>> eba26ee7
-    </file>
-    <file>
-      <filename>extra-bldgtype-multifamily-slab-middle-top-double-loaded-interior.osw</filename>
-      <filetype>osw</filetype>
-      <usage_type>test</usage_type>
-<<<<<<< HEAD
-      <checksum>0DB24915</checksum>
-=======
-      <checksum>5E1B37BC</checksum>
->>>>>>> eba26ee7
-    </file>
-    <file>
-      <filename>extra-bldgtype-multifamily-slab-middle-top.osw</filename>
-      <filetype>osw</filetype>
-      <usage_type>test</usage_type>
-<<<<<<< HEAD
-      <checksum>747FFB85</checksum>
-=======
-      <checksum>2C3A4B58</checksum>
->>>>>>> eba26ee7
-    </file>
-    <file>
-      <filename>extra-bldgtype-multifamily-slab-right-bottom-double-loaded-interior.osw</filename>
-      <filetype>osw</filetype>
-      <usage_type>test</usage_type>
-<<<<<<< HEAD
-      <checksum>78EA9315</checksum>
-=======
-      <checksum>939E9264</checksum>
->>>>>>> eba26ee7
-    </file>
-    <file>
-      <filename>extra-bldgtype-multifamily-slab-right-bottom.osw</filename>
-      <filetype>osw</filetype>
-      <usage_type>test</usage_type>
-<<<<<<< HEAD
-      <checksum>0990D091</checksum>
-=======
-      <checksum>0029D682</checksum>
->>>>>>> eba26ee7
-    </file>
-    <file>
-      <filename>extra-bldgtype-multifamily-slab-right-middle-double-loaded-interior.osw</filename>
-      <filetype>osw</filetype>
-      <usage_type>test</usage_type>
-<<<<<<< HEAD
-      <checksum>0D862409</checksum>
-=======
-      <checksum>BA3844D4</checksum>
->>>>>>> eba26ee7
-    </file>
-    <file>
-      <filename>extra-bldgtype-multifamily-slab-right-middle.osw</filename>
-      <filetype>osw</filetype>
-      <usage_type>test</usage_type>
-<<<<<<< HEAD
-      <checksum>81810062</checksum>
-=======
-      <checksum>CAD782C2</checksum>
->>>>>>> eba26ee7
-    </file>
-    <file>
-      <filename>extra-bldgtype-multifamily-slab-right-top-double-loaded-interior.osw</filename>
-      <filetype>osw</filetype>
-      <usage_type>test</usage_type>
-<<<<<<< HEAD
-      <checksum>1FBDD357</checksum>
-=======
-      <checksum>911C6DF5</checksum>
->>>>>>> eba26ee7
-    </file>
-    <file>
-      <filename>extra-bldgtype-multifamily-slab-right-top.osw</filename>
-      <filetype>osw</filetype>
-      <usage_type>test</usage_type>
-<<<<<<< HEAD
-      <checksum>A7DF428E</checksum>
-=======
-      <checksum>844C218B</checksum>
->>>>>>> eba26ee7
-    </file>
-    <file>
-      <filename>extra-bldgtype-multifamily-slab.osw</filename>
-      <filetype>osw</filetype>
-      <usage_type>test</usage_type>
-<<<<<<< HEAD
-      <checksum>5F0D291A</checksum>
-=======
-      <checksum>95C2069C</checksum>
->>>>>>> eba26ee7
-    </file>
-    <file>
-      <filename>extra-bldgtype-multifamily-unvented-crawlspace-double-loaded-interior.osw</filename>
-      <filetype>osw</filetype>
-      <usage_type>test</usage_type>
-<<<<<<< HEAD
-      <checksum>212BB242</checksum>
-=======
-      <checksum>6BC74A9D</checksum>
->>>>>>> eba26ee7
-    </file>
-    <file>
-      <filename>extra-bldgtype-multifamily-unvented-crawlspace-left-bottom-double-loaded-interior.osw</filename>
-      <filetype>osw</filetype>
-      <usage_type>test</usage_type>
-<<<<<<< HEAD
-      <checksum>33DED465</checksum>
-=======
-      <checksum>C1AC4FEA</checksum>
->>>>>>> eba26ee7
-    </file>
-    <file>
-      <filename>extra-bldgtype-multifamily-unvented-crawlspace-left-bottom.osw</filename>
-      <filetype>osw</filetype>
-      <usage_type>test</usage_type>
-<<<<<<< HEAD
-      <checksum>94FFC3E1</checksum>
-=======
-      <checksum>E995F275</checksum>
->>>>>>> eba26ee7
-    </file>
-    <file>
-      <filename>extra-bldgtype-multifamily-unvented-crawlspace-left-middle-double-loaded-interior.osw</filename>
-      <filetype>osw</filetype>
-      <usage_type>test</usage_type>
-<<<<<<< HEAD
-      <checksum>FBA591C8</checksum>
-=======
-      <checksum>517BCBEE</checksum>
->>>>>>> eba26ee7
-    </file>
-    <file>
-      <filename>extra-bldgtype-multifamily-unvented-crawlspace-left-middle.osw</filename>
-      <filetype>osw</filetype>
-      <usage_type>test</usage_type>
-<<<<<<< HEAD
-      <checksum>0C1EE583</checksum>
-=======
-      <checksum>B684ED49</checksum>
->>>>>>> eba26ee7
-    </file>
-    <file>
-      <filename>extra-bldgtype-multifamily-unvented-crawlspace-left-top-double-loaded-interior.osw</filename>
-      <filetype>osw</filetype>
-      <usage_type>test</usage_type>
-<<<<<<< HEAD
-      <checksum>7C595AE3</checksum>
-=======
-      <checksum>7EF3F78C</checksum>
->>>>>>> eba26ee7
-    </file>
-    <file>
-      <filename>extra-bldgtype-multifamily-unvented-crawlspace-left-top.osw</filename>
-      <filetype>osw</filetype>
-      <usage_type>test</usage_type>
-<<<<<<< HEAD
-      <checksum>709B5900</checksum>
-=======
-      <checksum>8706DCEC</checksum>
->>>>>>> eba26ee7
-    </file>
-    <file>
-      <filename>extra-bldgtype-multifamily-unvented-crawlspace-middle-bottom-double-loaded-interior.osw</filename>
-      <filetype>osw</filetype>
-      <usage_type>test</usage_type>
-<<<<<<< HEAD
-      <checksum>A4A7B185</checksum>
-=======
-      <checksum>47ACC448</checksum>
->>>>>>> eba26ee7
-    </file>
-    <file>
-      <filename>extra-bldgtype-multifamily-unvented-crawlspace-middle-bottom.osw</filename>
-      <filetype>osw</filetype>
-      <usage_type>test</usage_type>
-<<<<<<< HEAD
-      <checksum>3A7BC1B0</checksum>
-=======
-      <checksum>6647C7F6</checksum>
->>>>>>> eba26ee7
-    </file>
-    <file>
-      <filename>extra-bldgtype-multifamily-unvented-crawlspace-middle-middle-double-loaded-interior.osw</filename>
-      <filetype>osw</filetype>
-      <usage_type>test</usage_type>
-<<<<<<< HEAD
-      <checksum>E07186CA</checksum>
-=======
-      <checksum>67CF586A</checksum>
->>>>>>> eba26ee7
-    </file>
-    <file>
-      <filename>extra-bldgtype-multifamily-unvented-crawlspace-middle-middle.osw</filename>
-      <filetype>osw</filetype>
-      <usage_type>test</usage_type>
-<<<<<<< HEAD
-      <checksum>5622615F</checksum>
-=======
-      <checksum>74E745D4</checksum>
->>>>>>> eba26ee7
-    </file>
-    <file>
-      <filename>extra-bldgtype-multifamily-unvented-crawlspace-middle-top-double-loaded-interior.osw</filename>
-      <filetype>osw</filetype>
-      <usage_type>test</usage_type>
-<<<<<<< HEAD
-      <checksum>0CA419CC</checksum>
-=======
-      <checksum>EF071D8B</checksum>
->>>>>>> eba26ee7
-    </file>
-    <file>
-      <filename>extra-bldgtype-multifamily-unvented-crawlspace-middle-top.osw</filename>
-      <filetype>osw</filetype>
-      <usage_type>test</usage_type>
-<<<<<<< HEAD
-      <checksum>8B415E3D</checksum>
-=======
-      <checksum>595D185B</checksum>
->>>>>>> eba26ee7
-    </file>
-    <file>
-      <filename>extra-bldgtype-multifamily-unvented-crawlspace-right-bottom-double-loaded-interior.osw</filename>
-      <filetype>osw</filetype>
-      <usage_type>test</usage_type>
-<<<<<<< HEAD
-      <checksum>37A2C4E6</checksum>
-=======
-      <checksum>D5D2C2FE</checksum>
->>>>>>> eba26ee7
-    </file>
-    <file>
-      <filename>extra-bldgtype-multifamily-unvented-crawlspace-right-bottom.osw</filename>
-      <filetype>osw</filetype>
-      <usage_type>test</usage_type>
-<<<<<<< HEAD
-      <checksum>D070E2AD</checksum>
-=======
-      <checksum>C5CCC1A7</checksum>
->>>>>>> eba26ee7
-    </file>
-    <file>
-      <filename>extra-bldgtype-multifamily-unvented-crawlspace-right-middle-double-loaded-interior.osw</filename>
-      <filetype>osw</filetype>
-      <usage_type>test</usage_type>
-<<<<<<< HEAD
-      <checksum>2018A1B9</checksum>
-=======
-      <checksum>A2417C77</checksum>
->>>>>>> eba26ee7
-    </file>
-    <file>
-      <filename>extra-bldgtype-multifamily-unvented-crawlspace-right-middle.osw</filename>
-      <filetype>osw</filetype>
-      <usage_type>test</usage_type>
-<<<<<<< HEAD
-      <checksum>FAF29F60</checksum>
-=======
-      <checksum>258A322E</checksum>
->>>>>>> eba26ee7
-    </file>
-    <file>
-      <filename>extra-bldgtype-multifamily-unvented-crawlspace-right-top-double-loaded-interior.osw</filename>
-      <filetype>osw</filetype>
-      <usage_type>test</usage_type>
-<<<<<<< HEAD
-      <checksum>ABB174B8</checksum>
-=======
-      <checksum>E4D6B5CB</checksum>
->>>>>>> eba26ee7
-    </file>
-    <file>
-      <filename>extra-bldgtype-multifamily-unvented-crawlspace-right-top.osw</filename>
-      <filetype>osw</filetype>
-      <usage_type>test</usage_type>
-<<<<<<< HEAD
-      <checksum>22980FFA</checksum>
-=======
-      <checksum>6EDCF60B</checksum>
->>>>>>> eba26ee7
-    </file>
-    <file>
-      <filename>extra-bldgtype-multifamily-unvented-crawlspace.osw</filename>
-      <filetype>osw</filetype>
-      <usage_type>test</usage_type>
-<<<<<<< HEAD
-      <checksum>B6248C43</checksum>
-=======
-      <checksum>9713678B</checksum>
->>>>>>> eba26ee7
-    </file>
-    <file>
-      <filename>extra-bldgtype-multifamily-vented-crawlspace-double-loaded-interior.osw</filename>
-      <filetype>osw</filetype>
-      <usage_type>test</usage_type>
-<<<<<<< HEAD
-      <checksum>CA9A203A</checksum>
-=======
-      <checksum>9039F251</checksum>
->>>>>>> eba26ee7
-    </file>
-    <file>
-      <filename>extra-bldgtype-multifamily-vented-crawlspace-left-bottom-double-loaded-interior.osw</filename>
-      <filetype>osw</filetype>
-      <usage_type>test</usage_type>
-<<<<<<< HEAD
-      <checksum>F6D977C6</checksum>
-=======
-      <checksum>2C7EDB85</checksum>
->>>>>>> eba26ee7
-    </file>
-    <file>
-      <filename>extra-bldgtype-multifamily-vented-crawlspace-left-bottom.osw</filename>
-      <filetype>osw</filetype>
-      <usage_type>test</usage_type>
-<<<<<<< HEAD
-      <checksum>95BCE021</checksum>
-=======
-      <checksum>BDC8701A</checksum>
->>>>>>> eba26ee7
-    </file>
-    <file>
-      <filename>extra-bldgtype-multifamily-vented-crawlspace-left-middle-double-loaded-interior.osw</filename>
-      <filetype>osw</filetype>
-      <usage_type>test</usage_type>
-<<<<<<< HEAD
-      <checksum>81CFD166</checksum>
-=======
-      <checksum>7A59D6FF</checksum>
->>>>>>> eba26ee7
-    </file>
-    <file>
-      <filename>extra-bldgtype-multifamily-vented-crawlspace-left-middle.osw</filename>
-      <filetype>osw</filetype>
-      <usage_type>test</usage_type>
-<<<<<<< HEAD
-      <checksum>38143D17</checksum>
-=======
-      <checksum>7C2504F3</checksum>
->>>>>>> eba26ee7
-    </file>
-    <file>
-      <filename>extra-bldgtype-multifamily-vented-crawlspace-left-top-double-loaded-interior.osw</filename>
-      <filetype>osw</filetype>
-      <usage_type>test</usage_type>
-<<<<<<< HEAD
-      <checksum>743532BF</checksum>
-=======
-      <checksum>4FC3E05A</checksum>
->>>>>>> eba26ee7
-    </file>
-    <file>
-      <filename>extra-bldgtype-multifamily-vented-crawlspace-left-top.osw</filename>
-      <filetype>osw</filetype>
-      <usage_type>test</usage_type>
-<<<<<<< HEAD
-      <checksum>DB4F3AD0</checksum>
-=======
-      <checksum>138ACF05</checksum>
->>>>>>> eba26ee7
-    </file>
-    <file>
-      <filename>extra-bldgtype-multifamily-vented-crawlspace-middle-bottom-double-loaded-interior.osw</filename>
-      <filetype>osw</filetype>
-      <usage_type>test</usage_type>
-<<<<<<< HEAD
-      <checksum>57A7A6F3</checksum>
-=======
-      <checksum>89905BB8</checksum>
->>>>>>> eba26ee7
-    </file>
-    <file>
-      <filename>extra-bldgtype-multifamily-vented-crawlspace-middle-bottom.osw</filename>
-      <filetype>osw</filetype>
-      <usage_type>test</usage_type>
-<<<<<<< HEAD
-      <checksum>D2E53E41</checksum>
-=======
-      <checksum>F330AB7C</checksum>
->>>>>>> eba26ee7
-    </file>
-    <file>
-      <filename>extra-bldgtype-multifamily-vented-crawlspace-middle-middle-double-loaded-interior.osw</filename>
-      <filetype>osw</filetype>
-      <usage_type>test</usage_type>
-<<<<<<< HEAD
-      <checksum>9FDCE35E</checksum>
-=======
-      <checksum>56C13F76</checksum>
->>>>>>> eba26ee7
-    </file>
-    <file>
-      <filename>extra-bldgtype-multifamily-vented-crawlspace-middle-middle.osw</filename>
-      <filetype>osw</filetype>
-      <usage_type>test</usage_type>
-<<<<<<< HEAD
-      <checksum>4A041823</checksum>
-=======
-      <checksum>EA0E7359</checksum>
->>>>>>> eba26ee7
-    </file>
-    <file>
-      <filename>extra-bldgtype-multifamily-vented-crawlspace-middle-top-double-loaded-interior.osw</filename>
-      <filetype>osw</filetype>
-      <usage_type>test</usage_type>
-<<<<<<< HEAD
-      <checksum>929ED877</checksum>
-=======
-      <checksum>CB2E7884</checksum>
->>>>>>> eba26ee7
-    </file>
-    <file>
-      <filename>extra-bldgtype-multifamily-vented-crawlspace-middle-top.osw</filename>
-      <filetype>osw</filetype>
-      <usage_type>test</usage_type>
-<<<<<<< HEAD
-      <checksum>BF1AB8F3</checksum>
-=======
-      <checksum>AA5EA334</checksum>
->>>>>>> eba26ee7
-    </file>
-    <file>
-      <filename>extra-bldgtype-multifamily-vented-crawlspace-right-bottom-double-loaded-interior.osw</filename>
-      <filetype>osw</filetype>
-      <usage_type>test</usage_type>
-<<<<<<< HEAD
-      <checksum>C0383224</checksum>
-    </file>
-    <file>
-      <filename>extra-bldgtype-multifamily-vented-crawlspace-right-bottom.osw</filename>
-      <filetype>osw</filetype>
-      <usage_type>test</usage_type>
-      <checksum>4E3E8FB7</checksum>
-    </file>
-    <file>
-      <filename>extra-bldgtype-multifamily-vented-crawlspace-right-middle-double-loaded-interior.osw</filename>
-      <filetype>osw</filetype>
-      <usage_type>test</usage_type>
-      <checksum>A98C4625</checksum>
-    </file>
-    <file>
-      <filename>extra-bldgtype-multifamily-vented-crawlspace-right-middle.osw</filename>
-      <filetype>osw</filetype>
-      <usage_type>test</usage_type>
-      <checksum>088F2E6C</checksum>
-    </file>
-    <file>
-      <filename>extra-bldgtype-multifamily-vented-crawlspace-right-top-double-loaded-interior.osw</filename>
-      <filetype>osw</filetype>
-      <usage_type>test</usage_type>
-      <checksum>5D7B2DB5</checksum>
-    </file>
-    <file>
-      <filename>extra-bldgtype-multifamily-vented-crawlspace-right-top.osw</filename>
-      <filetype>osw</filetype>
-      <usage_type>test</usage_type>
-      <checksum>31352FD0</checksum>
-    </file>
-    <file>
-      <filename>extra-bldgtype-multifamily-vented-crawlspace.osw</filename>
-      <filetype>osw</filetype>
-      <usage_type>test</usage_type>
-      <checksum>A4271A64</checksum>
+      <checksum>FB2BFCA9</checksum>
     </file>
     <file>
       <version>
@@ -8439,99 +8099,19 @@
       <filename>measure.rb</filename>
       <filetype>rb</filetype>
       <usage_type>script</usage_type>
-      <checksum>AF14E1DF</checksum>
+      <checksum>4370899C</checksum>
     </file>
     <file>
       <filename>base-bldgtype-multifamily-shared-boiler-only-baseboard.osw</filename>
       <filetype>osw</filetype>
       <usage_type>test</usage_type>
-      <checksum>9FBB5B98</checksum>
+      <checksum>61CBF673</checksum>
     </file>
     <file>
       <filename>base-bldgtype-multifamily-shared-boiler-only-fan-coil.osw</filename>
       <filetype>osw</filetype>
       <usage_type>test</usage_type>
-      <checksum>5A26CE59</checksum>
-=======
-      <checksum>86297D45</checksum>
-    </file>
-    <file>
-      <filename>base-misc-shielding-of-home.osw</filename>
-      <filetype>osw</filetype>
-      <usage_type>test</usage_type>
-      <checksum>49A35B32</checksum>
-    </file>
-    <file>
-      <filename>base-foundation-unconditioned-basement-assembly-r.osw</filename>
-      <filetype>osw</filetype>
-      <usage_type>test</usage_type>
-      <checksum>DC5F242A</checksum>
-    </file>
-    <file>
-      <filename>base-foundation-unconditioned-basement.osw</filename>
-      <filetype>osw</filetype>
-      <usage_type>test</usage_type>
-      <checksum>1A12738F</checksum>
-    </file>
-    <file>
-      <filename>base-location-duluth-mn.osw</filename>
-      <filetype>osw</filetype>
-      <usage_type>test</usage_type>
-      <checksum>F4D6516B</checksum>
-    </file>
-    <file>
-      <filename>base-foundation-unconditioned-basement-wall-insulation.osw</filename>
-      <filetype>osw</filetype>
-      <usage_type>test</usage_type>
-      <checksum>D134DED5</checksum>
-    </file>
-    <file>
-      <filename>test_measure.xml</filename>
-      <filetype>xml</filetype>
-      <usage_type>test</usage_type>
-      <checksum>F33D54A2</checksum>
-    </file>
-    <file>
-      <filename>test_rakefile.xml</filename>
-      <filetype>xml</filetype>
-      <usage_type>test</usage_type>
-      <checksum>F8893C28</checksum>
-    </file>
-    <file>
-      <filename>geometry.rb</filename>
-      <filetype>rb</filetype>
-      <usage_type>resource</usage_type>
-      <checksum>516E9B57</checksum>
-    </file>
-    <file>
-      <filename>base-schedules-stochastic-vacant.osw</filename>
-      <filetype>osw</filetype>
-      <usage_type>test</usage_type>
-      <checksum>BB9BD473</checksum>
-    </file>
-    <file>
-      <filename>schedules.rb</filename>
-      <filetype>rb</filetype>
-      <usage_type>resource</usage_type>
-      <checksum>0A47857C</checksum>
-    </file>
-    <file>
-      <filename>build_residential_hpxml_test.rb</filename>
-      <filetype>rb</filetype>
-      <usage_type>test</usage_type>
-      <checksum>C358708F</checksum>
-    </file>
-    <file>
-      <version>
-        <software_program>OpenStudio</software_program>
-        <identifier>2.9.0</identifier>
-        <min_compatible>2.9.0</min_compatible>
-      </version>
-      <filename>measure.rb</filename>
-      <filetype>rb</filetype>
-      <usage_type>script</usage_type>
-      <checksum>C035A164</checksum>
->>>>>>> eba26ee7
+      <checksum>C5AF0A40</checksum>
     </file>
   </files>
 </measure>