--- conflicted
+++ resolved
@@ -3,13 +3,8 @@
   <schema_version>3.1</schema_version>
   <name>build_residential_hpxml</name>
   <uid>a13a8983-2b01-4930-8af2-42030b6e4233</uid>
-<<<<<<< HEAD
-  <version_id>8ba9c5b4-13b3-4012-b7f1-306115ee0ea6</version_id>
-  <version_modified>2024-06-21T21:53:58Z</version_modified>
-=======
-  <version_id>343865cd-52dc-4e6d-af60-afb743eed6ec</version_id>
-  <version_modified>2024-07-01T16:47:23Z</version_modified>
->>>>>>> 8d810f9b
+  <version_id>e4faa802-eac9-4f54-a484-3d31d78bb75e</version_id>
+  <version_modified>2024-07-01T21:29:08Z</version_modified>
   <xml_checksum>2C38F48B</xml_checksum>
   <class_name>BuildResidentialHPXML</class_name>
   <display_name>HPXML Builder</display_name>
@@ -7366,11 +7361,7 @@
       <filename>README.md</filename>
       <filetype>md</filetype>
       <usage_type>readme</usage_type>
-<<<<<<< HEAD
-      <checksum>7446102E</checksum>
-=======
-      <checksum>CFBA07D1</checksum>
->>>>>>> 8d810f9b
+      <checksum>5253E4BB</checksum>
     </file>
     <file>
       <filename>README.md.erb</filename>
@@ -7387,11 +7378,7 @@
       <filename>measure.rb</filename>
       <filetype>rb</filetype>
       <usage_type>script</usage_type>
-<<<<<<< HEAD
-      <checksum>D9FB7666</checksum>
-=======
-      <checksum>512A8D37</checksum>
->>>>>>> 8d810f9b
+      <checksum>3DD8EB53</checksum>
     </file>
     <file>
       <filename>geometry.rb</filename>
