<?xml version="1.0"?>
<measure>
  <schema_version>3.0</schema_version>
  <name>build_residential_hpxml</name>
  <uid>a13a8983-2b01-4930-8af2-42030b6e4233</uid>
<<<<<<< HEAD
  <version_id>9828e7e8-a039-4925-b1bb-81ba28aac4f4</version_id>
  <version_modified>20220124T201243Z</version_modified>
=======
  <version_id>7b0309c6-58be-4d37-bd40-0b2473eaf129</version_id>
  <version_modified>20220124T220728Z</version_modified>
>>>>>>> 79cdc5b0
  <xml_checksum>2C38F48B</xml_checksum>
  <class_name>BuildResidentialHPXML</class_name>
  <display_name>HPXML Builder (Beta)</display_name>
  <description>Builds a residential HPXML file.</description>
  <modeler_description>TODO</modeler_description>
  <arguments>
    <argument>
      <name>hpxml_path</name>
      <display_name>HPXML File Path</display_name>
      <description>Absolute/relative path of the HPXML file.</description>
      <type>String</type>
      <required>true</required>
      <model_dependent>false</model_dependent>
    </argument>
    <argument>
      <name>software_info_program_used</name>
      <display_name>Software Info: Program Used</display_name>
      <description>The name of the software program used.</description>
      <type>String</type>
      <required>false</required>
      <model_dependent>false</model_dependent>
    </argument>
    <argument>
      <name>software_info_program_version</name>
      <display_name>Software Info: Program Version</display_name>
      <description>The version of the software program used.</description>
      <type>String</type>
      <required>false</required>
      <model_dependent>false</model_dependent>
    </argument>
    <argument>
      <name>simulation_control_timestep</name>
      <display_name>Simulation Control: Timestep</display_name>
      <description>Value must be a divisor of 60.</description>
      <type>Integer</type>
      <units>min</units>
      <required>false</required>
      <model_dependent>false</model_dependent>
    </argument>
    <argument>
      <name>simulation_control_run_period</name>
      <display_name>Simulation Control: Run Period</display_name>
      <description>Enter a date like "Jan 1 - Dec 31".</description>
      <type>String</type>
      <required>false</required>
      <model_dependent>false</model_dependent>
    </argument>
    <argument>
      <name>simulation_control_run_period_calendar_year</name>
      <display_name>Simulation Control: Run Period Calendar Year</display_name>
      <description>This numeric field should contain the calendar year that determines the start day of week. If you are running simulations using AMY weather files, the value entered for calendar year will not be used; it will be overridden by the actual year found in the AMY weather file.</description>
      <type>Integer</type>
      <units>year</units>
      <required>false</required>
      <model_dependent>false</model_dependent>
    </argument>
    <argument>
      <name>simulation_control_daylight_saving_enabled</name>
      <display_name>Simulation Control: Daylight Saving Enabled</display_name>
      <description>Whether to use daylight saving.</description>
      <type>Boolean</type>
      <required>false</required>
      <model_dependent>false</model_dependent>
      <choices>
        <choice>
          <value>true</value>
          <display_name>true</display_name>
        </choice>
        <choice>
          <value>false</value>
          <display_name>false</display_name>
        </choice>
      </choices>
    </argument>
    <argument>
      <name>simulation_control_daylight_saving_period</name>
      <display_name>Simulation Control: Daylight Saving Period</display_name>
      <description>Enter a date like "Mar 15 - Dec 15".</description>
      <type>String</type>
      <required>false</required>
      <model_dependent>false</model_dependent>
    </argument>
    <argument>
      <name>site_type</name>
      <display_name>Site: Type</display_name>
      <description>The type of site.</description>
      <type>Choice</type>
      <required>false</required>
      <model_dependent>false</model_dependent>
      <choices>
        <choice>
          <value>suburban</value>
          <display_name>suburban</display_name>
        </choice>
        <choice>
          <value>urban</value>
          <display_name>urban</display_name>
        </choice>
        <choice>
          <value>rural</value>
          <display_name>rural</display_name>
        </choice>
      </choices>
    </argument>
    <argument>
      <name>site_shielding_of_home</name>
      <display_name>Site: Shielding of Home</display_name>
      <description>Presence of nearby buildings, trees, obstructions for infiltration model.  A value of 'auto' will use 'normal'.</description>
      <type>Choice</type>
      <required>true</required>
      <model_dependent>false</model_dependent>
      <default_value>auto</default_value>
      <choices>
        <choice>
          <value>auto</value>
          <display_name>auto</display_name>
        </choice>
        <choice>
          <value>exposed</value>
          <display_name>exposed</display_name>
        </choice>
        <choice>
          <value>normal</value>
          <display_name>normal</display_name>
        </choice>
        <choice>
          <value>well-shielded</value>
          <display_name>well-shielded</display_name>
        </choice>
      </choices>
    </argument>
    <argument>
      <name>site_zip_code</name>
      <display_name>Site: Zip Code</display_name>
      <description>Zip code of the home address.</description>
      <type>String</type>
      <required>false</required>
      <model_dependent>false</model_dependent>
    </argument>
    <argument>
      <name>site_iecc_zone</name>
      <display_name>Site: IECC Zone</display_name>
      <description>IECC zone of the home address.</description>
      <type>Choice</type>
      <required>false</required>
      <model_dependent>false</model_dependent>
      <choices>
        <choice>
          <value>1A</value>
          <display_name>1A</display_name>
        </choice>
        <choice>
          <value>1B</value>
          <display_name>1B</display_name>
        </choice>
        <choice>
          <value>1C</value>
          <display_name>1C</display_name>
        </choice>
        <choice>
          <value>2A</value>
          <display_name>2A</display_name>
        </choice>
        <choice>
          <value>2B</value>
          <display_name>2B</display_name>
        </choice>
        <choice>
          <value>2C</value>
          <display_name>2C</display_name>
        </choice>
        <choice>
          <value>3A</value>
          <display_name>3A</display_name>
        </choice>
        <choice>
          <value>3B</value>
          <display_name>3B</display_name>
        </choice>
        <choice>
          <value>3C</value>
          <display_name>3C</display_name>
        </choice>
        <choice>
          <value>4A</value>
          <display_name>4A</display_name>
        </choice>
        <choice>
          <value>4B</value>
          <display_name>4B</display_name>
        </choice>
        <choice>
          <value>4C</value>
          <display_name>4C</display_name>
        </choice>
        <choice>
          <value>5A</value>
          <display_name>5A</display_name>
        </choice>
        <choice>
          <value>5B</value>
          <display_name>5B</display_name>
        </choice>
        <choice>
          <value>5C</value>
          <display_name>5C</display_name>
        </choice>
        <choice>
          <value>6A</value>
          <display_name>6A</display_name>
        </choice>
        <choice>
          <value>6B</value>
          <display_name>6B</display_name>
        </choice>
        <choice>
          <value>6C</value>
          <display_name>6C</display_name>
        </choice>
        <choice>
          <value>7</value>
          <display_name>7</display_name>
        </choice>
        <choice>
          <value>8</value>
          <display_name>8</display_name>
        </choice>
      </choices>
    </argument>
    <argument>
      <name>site_state_code</name>
      <display_name>Site: State Code</display_name>
      <description>State code of the home address.</description>
      <type>Choice</type>
      <required>false</required>
      <model_dependent>false</model_dependent>
      <choices>
        <choice>
          <value>AK</value>
          <display_name>AK</display_name>
        </choice>
        <choice>
          <value>AL</value>
          <display_name>AL</display_name>
        </choice>
        <choice>
          <value>AR</value>
          <display_name>AR</display_name>
        </choice>
        <choice>
          <value>AZ</value>
          <display_name>AZ</display_name>
        </choice>
        <choice>
          <value>CA</value>
          <display_name>CA</display_name>
        </choice>
        <choice>
          <value>CO</value>
          <display_name>CO</display_name>
        </choice>
        <choice>
          <value>CT</value>
          <display_name>CT</display_name>
        </choice>
        <choice>
          <value>DC</value>
          <display_name>DC</display_name>
        </choice>
        <choice>
          <value>DE</value>
          <display_name>DE</display_name>
        </choice>
        <choice>
          <value>FL</value>
          <display_name>FL</display_name>
        </choice>
        <choice>
          <value>GA</value>
          <display_name>GA</display_name>
        </choice>
        <choice>
          <value>HI</value>
          <display_name>HI</display_name>
        </choice>
        <choice>
          <value>IA</value>
          <display_name>IA</display_name>
        </choice>
        <choice>
          <value>ID</value>
          <display_name>ID</display_name>
        </choice>
        <choice>
          <value>IL</value>
          <display_name>IL</display_name>
        </choice>
        <choice>
          <value>IN</value>
          <display_name>IN</display_name>
        </choice>
        <choice>
          <value>KS</value>
          <display_name>KS</display_name>
        </choice>
        <choice>
          <value>KY</value>
          <display_name>KY</display_name>
        </choice>
        <choice>
          <value>LA</value>
          <display_name>LA</display_name>
        </choice>
        <choice>
          <value>MA</value>
          <display_name>MA</display_name>
        </choice>
        <choice>
          <value>MD</value>
          <display_name>MD</display_name>
        </choice>
        <choice>
          <value>ME</value>
          <display_name>ME</display_name>
        </choice>
        <choice>
          <value>MI</value>
          <display_name>MI</display_name>
        </choice>
        <choice>
          <value>MN</value>
          <display_name>MN</display_name>
        </choice>
        <choice>
          <value>MO</value>
          <display_name>MO</display_name>
        </choice>
        <choice>
          <value>MS</value>
          <display_name>MS</display_name>
        </choice>
        <choice>
          <value>MT</value>
          <display_name>MT</display_name>
        </choice>
        <choice>
          <value>NC</value>
          <display_name>NC</display_name>
        </choice>
        <choice>
          <value>ND</value>
          <display_name>ND</display_name>
        </choice>
        <choice>
          <value>NE</value>
          <display_name>NE</display_name>
        </choice>
        <choice>
          <value>NH</value>
          <display_name>NH</display_name>
        </choice>
        <choice>
          <value>NJ</value>
          <display_name>NJ</display_name>
        </choice>
        <choice>
          <value>NM</value>
          <display_name>NM</display_name>
        </choice>
        <choice>
          <value>NV</value>
          <display_name>NV</display_name>
        </choice>
        <choice>
          <value>NY</value>
          <display_name>NY</display_name>
        </choice>
        <choice>
          <value>OH</value>
          <display_name>OH</display_name>
        </choice>
        <choice>
          <value>OK</value>
          <display_name>OK</display_name>
        </choice>
        <choice>
          <value>OR</value>
          <display_name>OR</display_name>
        </choice>
        <choice>
          <value>PA</value>
          <display_name>PA</display_name>
        </choice>
        <choice>
          <value>RI</value>
          <display_name>RI</display_name>
        </choice>
        <choice>
          <value>SC</value>
          <display_name>SC</display_name>
        </choice>
        <choice>
          <value>SD</value>
          <display_name>SD</display_name>
        </choice>
        <choice>
          <value>TN</value>
          <display_name>TN</display_name>
        </choice>
        <choice>
          <value>TX</value>
          <display_name>TX</display_name>
        </choice>
        <choice>
          <value>UT</value>
          <display_name>UT</display_name>
        </choice>
        <choice>
          <value>VA</value>
          <display_name>VA</display_name>
        </choice>
        <choice>
          <value>VT</value>
          <display_name>VT</display_name>
        </choice>
        <choice>
          <value>WA</value>
          <display_name>WA</display_name>
        </choice>
        <choice>
          <value>WI</value>
          <display_name>WI</display_name>
        </choice>
        <choice>
          <value>WV</value>
          <display_name>WV</display_name>
        </choice>
        <choice>
          <value>WY</value>
          <display_name>WY</display_name>
        </choice>
      </choices>
    </argument>
    <argument>
      <name>weather_station_epw_filepath</name>
      <display_name>Weather Station: EnergyPlus Weather (EPW) Filepath</display_name>
      <description>Path of the EPW file.</description>
      <type>String</type>
      <required>true</required>
      <model_dependent>false</model_dependent>
      <default_value>USA_CO_Denver.Intl.AP.725650_TMY3.epw</default_value>
    </argument>
    <argument>
      <name>year_built</name>
      <display_name>Building Construction: Year Built</display_name>
      <description>The year the building was built</description>
      <type>Integer</type>
      <required>false</required>
      <model_dependent>false</model_dependent>
    </argument>
    <argument>
      <name>geometry_unit_type</name>
      <display_name>Geometry: Unit Type</display_name>
      <description>The type of dwelling unit. Use single-family attached for a dwelling unit with 1 or more stories, attached units to one or both sides, and no units above/below. Use apartment unit for a dwelling unit with 1 story, attached units to one, two, or three sides, and units above and/or below.</description>
      <type>Choice</type>
      <required>true</required>
      <model_dependent>false</model_dependent>
      <default_value>single-family detached</default_value>
      <choices>
        <choice>
          <value>single-family detached</value>
          <display_name>single-family detached</display_name>
        </choice>
        <choice>
          <value>single-family attached</value>
          <display_name>single-family attached</display_name>
        </choice>
        <choice>
          <value>apartment unit</value>
          <display_name>apartment unit</display_name>
        </choice>
      </choices>
    </argument>
    <argument>
      <name>geometry_unit_left_wall_is_adiabatic</name>
      <display_name>Geometry: Unit Left Wall Is Adiabatic</display_name>
      <description>Presence of an adiabatic left wall.</description>
      <type>Boolean</type>
      <required>true</required>
      <model_dependent>false</model_dependent>
      <default_value>false</default_value>
      <choices>
        <choice>
          <value>true</value>
          <display_name>true</display_name>
        </choice>
        <choice>
          <value>false</value>
          <display_name>false</display_name>
        </choice>
      </choices>
    </argument>
    <argument>
      <name>geometry_unit_right_wall_is_adiabatic</name>
      <display_name>Geometry: Unit Right Wall Is Adiabatic</display_name>
      <description>Presence of an adiabatic right wall.</description>
      <type>Boolean</type>
      <required>true</required>
      <model_dependent>false</model_dependent>
      <default_value>false</default_value>
      <choices>
        <choice>
          <value>true</value>
          <display_name>true</display_name>
        </choice>
        <choice>
          <value>false</value>
          <display_name>false</display_name>
        </choice>
      </choices>
    </argument>
    <argument>
      <name>geometry_unit_front_wall_is_adiabatic</name>
      <display_name>Geometry: Unit Front Wall Is Adiabatic</display_name>
      <description>Presence of an adiabatic front wall, for example, the unit is adjacent to a conditioned corridor.</description>
      <type>Boolean</type>
      <required>true</required>
      <model_dependent>false</model_dependent>
      <default_value>false</default_value>
      <choices>
        <choice>
          <value>true</value>
          <display_name>true</display_name>
        </choice>
        <choice>
          <value>false</value>
          <display_name>false</display_name>
        </choice>
      </choices>
    </argument>
    <argument>
      <name>geometry_unit_back_wall_is_adiabatic</name>
      <display_name>Geometry: Unit Back Wall Is Adiabatic</display_name>
      <description>Presence of an adiabatic back wall.</description>
      <type>Boolean</type>
      <required>true</required>
      <model_dependent>false</model_dependent>
      <default_value>false</default_value>
      <choices>
        <choice>
          <value>true</value>
          <display_name>true</display_name>
        </choice>
        <choice>
          <value>false</value>
          <display_name>false</display_name>
        </choice>
      </choices>
    </argument>
    <argument>
      <name>geometry_unit_num_floors_above_grade</name>
      <display_name>Geometry: Unit Number of Floors Above Grade</display_name>
      <description>The number of floors above grade in the unit. Conditioned attics are included. Assumed to be 1 if apartment unit.</description>
      <type>Integer</type>
      <units>#</units>
      <required>true</required>
      <model_dependent>false</model_dependent>
      <default_value>2</default_value>
    </argument>
    <argument>
      <name>geometry_unit_cfa</name>
      <display_name>Geometry: Unit Conditioned Floor Area</display_name>
      <description>The total floor area of the unit's conditioned space (including any conditioned basement floor area).</description>
      <type>Double</type>
      <units>ft^2</units>
      <required>true</required>
      <model_dependent>false</model_dependent>
      <default_value>2000</default_value>
    </argument>
    <argument>
      <name>geometry_unit_aspect_ratio</name>
      <display_name>Geometry: Unit Aspect Ratio</display_name>
      <description>The ratio of front/back wall length to left/right wall length for the unit, excluding any protruding garage wall area.</description>
      <type>Double</type>
      <units>FB/LR</units>
      <required>true</required>
      <model_dependent>false</model_dependent>
      <default_value>2</default_value>
    </argument>
    <argument>
      <name>geometry_unit_orientation</name>
      <display_name>Geometry: Unit Orientation</display_name>
      <description>The unit's orientation is measured clockwise from north (e.g., North=0, East=90, South=180, West=270).</description>
      <type>Double</type>
      <units>degrees</units>
      <required>true</required>
      <model_dependent>false</model_dependent>
      <default_value>180</default_value>
    </argument>
    <argument>
      <name>geometry_unit_num_bedrooms</name>
      <display_name>Geometry: Unit Number of Bedrooms</display_name>
      <description>The number of bedrooms in the unit. Used to determine the energy usage of appliances and plug loads, hot water usage, etc.</description>
      <type>Integer</type>
      <units>#</units>
      <required>true</required>
      <model_dependent>false</model_dependent>
      <default_value>3</default_value>
    </argument>
    <argument>
      <name>geometry_unit_num_bathrooms</name>
      <display_name>Geometry: Unit Number of Bathrooms</display_name>
      <description>The number of bathrooms in the unit.  A value of 'auto' will default the value based on the number of bedrooms.</description>
      <type>String</type>
      <units>#</units>
      <required>true</required>
      <model_dependent>false</model_dependent>
      <default_value>auto</default_value>
    </argument>
    <argument>
      <name>geometry_unit_num_occupants</name>
      <display_name>Geometry: Unit Number of Occupants</display_name>
      <description>The number of occupants in the unit. A value of 'auto' will default the value based on the number of bedrooms. Used to specify the internal gains from people only.</description>
      <type>String</type>
      <units>#</units>
      <required>true</required>
      <model_dependent>false</model_dependent>
      <default_value>auto</default_value>
    </argument>
    <argument>
      <name>geometry_building_num_units</name>
      <display_name>Geometry: Building Number of Units</display_name>
      <description>The number of units in the building. This is required for single-family attached and apartment units.</description>
      <type>Integer</type>
      <units>#</units>
      <required>false</required>
      <model_dependent>false</model_dependent>
    </argument>
    <argument>
      <name>geometry_average_ceiling_height</name>
      <display_name>Geometry: Average Ceiling Height</display_name>
      <description>Average distance from the floor to the ceiling.</description>
      <type>Double</type>
      <units>ft</units>
      <required>true</required>
      <model_dependent>false</model_dependent>
      <default_value>8</default_value>
    </argument>
    <argument>
      <name>geometry_garage_width</name>
      <display_name>Geometry: Garage Width</display_name>
      <description>The width of the garage. Enter zero for no garage. Only applies to single-family detached units.</description>
      <type>Double</type>
      <units>ft</units>
      <required>true</required>
      <model_dependent>false</model_dependent>
      <default_value>0</default_value>
    </argument>
    <argument>
      <name>geometry_garage_depth</name>
      <display_name>Geometry: Garage Depth</display_name>
      <description>The depth of the garage. Only applies to single-family detached units.</description>
      <type>Double</type>
      <units>ft</units>
      <required>true</required>
      <model_dependent>false</model_dependent>
      <default_value>20</default_value>
    </argument>
    <argument>
      <name>geometry_garage_protrusion</name>
      <display_name>Geometry: Garage Protrusion</display_name>
      <description>The fraction of the garage that is protruding from the living space. Only applies to single-family detached units.</description>
      <type>Double</type>
      <units>frac</units>
      <required>true</required>
      <model_dependent>false</model_dependent>
      <default_value>0</default_value>
    </argument>
    <argument>
      <name>geometry_garage_position</name>
      <display_name>Geometry: Garage Position</display_name>
      <description>The position of the garage. Only applies to single-family detached units.</description>
      <type>Choice</type>
      <required>true</required>
      <model_dependent>false</model_dependent>
      <default_value>Right</default_value>
      <choices>
        <choice>
          <value>Right</value>
          <display_name>Right</display_name>
        </choice>
        <choice>
          <value>Left</value>
          <display_name>Left</display_name>
        </choice>
      </choices>
    </argument>
    <argument>
      <name>geometry_foundation_type</name>
      <display_name>Geometry: Foundation Type</display_name>
      <description>The foundation type of the building.</description>
      <type>Choice</type>
      <required>true</required>
      <model_dependent>false</model_dependent>
      <default_value>SlabOnGrade</default_value>
      <choices>
        <choice>
          <value>SlabOnGrade</value>
          <display_name>SlabOnGrade</display_name>
        </choice>
        <choice>
          <value>VentedCrawlspace</value>
          <display_name>VentedCrawlspace</display_name>
        </choice>
        <choice>
          <value>UnventedCrawlspace</value>
          <display_name>UnventedCrawlspace</display_name>
        </choice>
        <choice>
          <value>ConditionedCrawlspace</value>
          <display_name>ConditionedCrawlspace</display_name>
        </choice>
        <choice>
          <value>UnconditionedBasement</value>
          <display_name>UnconditionedBasement</display_name>
        </choice>
        <choice>
          <value>ConditionedBasement</value>
          <display_name>ConditionedBasement</display_name>
        </choice>
        <choice>
          <value>Ambient</value>
          <display_name>Ambient</display_name>
        </choice>
        <choice>
          <value>AboveApartment</value>
          <display_name>AboveApartment</display_name>
        </choice>
      </choices>
    </argument>
    <argument>
      <name>geometry_foundation_height</name>
      <display_name>Geometry: Foundation Height</display_name>
      <description>The height of the foundation (e.g., 3ft for crawlspace, 8ft for basement). Only applies to basements/crawlspaces.</description>
      <type>Double</type>
      <units>ft</units>
      <required>true</required>
      <model_dependent>false</model_dependent>
      <default_value>0</default_value>
    </argument>
    <argument>
      <name>geometry_foundation_height_above_grade</name>
      <display_name>Geometry: Foundation Height Above Grade</display_name>
      <description>The depth above grade of the foundation wall. Only applies to basements/crawlspaces.</description>
      <type>Double</type>
      <units>ft</units>
      <required>true</required>
      <model_dependent>false</model_dependent>
      <default_value>0</default_value>
    </argument>
    <argument>
      <name>geometry_rim_joist_height</name>
      <display_name>Geometry: Rim Joist Height</display_name>
      <description>The height of the rim joists. Only applies to basements/crawlspaces.</description>
      <type>Double</type>
      <units>in</units>
      <required>false</required>
      <model_dependent>false</model_dependent>
    </argument>
    <argument>
      <name>geometry_attic_type</name>
      <display_name>Geometry: Attic Type</display_name>
      <description>The attic type of the building.</description>
      <type>Choice</type>
      <required>true</required>
      <model_dependent>false</model_dependent>
      <default_value>VentedAttic</default_value>
      <choices>
        <choice>
          <value>FlatRoof</value>
          <display_name>FlatRoof</display_name>
        </choice>
        <choice>
          <value>VentedAttic</value>
          <display_name>VentedAttic</display_name>
        </choice>
        <choice>
          <value>UnventedAttic</value>
          <display_name>UnventedAttic</display_name>
        </choice>
        <choice>
          <value>ConditionedAttic</value>
          <display_name>ConditionedAttic</display_name>
        </choice>
        <choice>
          <value>BelowApartment</value>
          <display_name>BelowApartment</display_name>
        </choice>
      </choices>
    </argument>
    <argument>
      <name>geometry_roof_type</name>
      <display_name>Geometry: Roof Type</display_name>
      <description>The roof type of the building. Ignored if the building has a flat roof.</description>
      <type>Choice</type>
      <required>true</required>
      <model_dependent>false</model_dependent>
      <default_value>gable</default_value>
      <choices>
        <choice>
          <value>gable</value>
          <display_name>gable</display_name>
        </choice>
        <choice>
          <value>hip</value>
          <display_name>hip</display_name>
        </choice>
      </choices>
    </argument>
    <argument>
      <name>geometry_roof_pitch</name>
      <display_name>Geometry: Roof Pitch</display_name>
      <description>The roof pitch of the attic. Ignored if the building has a flat roof.</description>
      <type>Choice</type>
      <required>true</required>
      <model_dependent>false</model_dependent>
      <default_value>6:12</default_value>
      <choices>
        <choice>
          <value>1:12</value>
          <display_name>1:12</display_name>
        </choice>
        <choice>
          <value>2:12</value>
          <display_name>2:12</display_name>
        </choice>
        <choice>
          <value>3:12</value>
          <display_name>3:12</display_name>
        </choice>
        <choice>
          <value>4:12</value>
          <display_name>4:12</display_name>
        </choice>
        <choice>
          <value>5:12</value>
          <display_name>5:12</display_name>
        </choice>
        <choice>
          <value>6:12</value>
          <display_name>6:12</display_name>
        </choice>
        <choice>
          <value>7:12</value>
          <display_name>7:12</display_name>
        </choice>
        <choice>
          <value>8:12</value>
          <display_name>8:12</display_name>
        </choice>
        <choice>
          <value>9:12</value>
          <display_name>9:12</display_name>
        </choice>
        <choice>
          <value>10:12</value>
          <display_name>10:12</display_name>
        </choice>
        <choice>
          <value>11:12</value>
          <display_name>11:12</display_name>
        </choice>
        <choice>
          <value>12:12</value>
          <display_name>12:12</display_name>
        </choice>
      </choices>
    </argument>
    <argument>
      <name>geometry_eaves_depth</name>
      <display_name>Geometry: Eaves Depth</display_name>
      <description>The eaves depth of the roof.</description>
      <type>Double</type>
      <units>ft</units>
      <required>true</required>
      <model_dependent>false</model_dependent>
      <default_value>2</default_value>
    </argument>
    <argument>
      <name>geometry_has_flue_or_chimney</name>
      <display_name>Geometry: Has Flue or Chimney</display_name>
      <description>Presence of flue or chimney for infiltration model.  A value of 'auto' will default based on the fuel type and efficiency of space/water heating equipment in the home.</description>
      <type>String</type>
      <required>true</required>
      <model_dependent>false</model_dependent>
      <default_value>auto</default_value>
    </argument>
    <argument>
      <name>neighbor_front_distance</name>
      <display_name>Neighbor: Front Distance</display_name>
      <description>The distance between the unit and the neighboring building to the front (not including eaves). A value of zero indicates no neighbors. Used for shading.</description>
      <type>Double</type>
      <units>ft</units>
      <required>true</required>
      <model_dependent>false</model_dependent>
      <default_value>0</default_value>
    </argument>
    <argument>
      <name>neighbor_back_distance</name>
      <display_name>Neighbor: Back Distance</display_name>
      <description>The distance between the unit and the neighboring building to the back (not including eaves). A value of zero indicates no neighbors. Used for shading.</description>
      <type>Double</type>
      <units>ft</units>
      <required>true</required>
      <model_dependent>false</model_dependent>
      <default_value>0</default_value>
    </argument>
    <argument>
      <name>neighbor_left_distance</name>
      <display_name>Neighbor: Left Distance</display_name>
      <description>The distance between the unit and the neighboring building to the left (not including eaves). A value of zero indicates no neighbors. Used for shading.</description>
      <type>Double</type>
      <units>ft</units>
      <required>true</required>
      <model_dependent>false</model_dependent>
      <default_value>10</default_value>
    </argument>
    <argument>
      <name>neighbor_right_distance</name>
      <display_name>Neighbor: Right Distance</display_name>
      <description>The distance between the unit and the neighboring building to the right (not including eaves). A value of zero indicates no neighbors. Used for shading.</description>
      <type>Double</type>
      <units>ft</units>
      <required>true</required>
      <model_dependent>false</model_dependent>
      <default_value>10</default_value>
    </argument>
    <argument>
      <name>neighbor_front_height</name>
      <display_name>Neighbor: Front Height</display_name>
      <description>The height of the neighboring building to the front. A value of 'auto' will use the same height as this building.</description>
      <type>String</type>
      <units>ft</units>
      <required>true</required>
      <model_dependent>false</model_dependent>
      <default_value>auto</default_value>
    </argument>
    <argument>
      <name>neighbor_back_height</name>
      <display_name>Neighbor: Back Height</display_name>
      <description>The height of the neighboring building to the back. A value of 'auto' will use the same height as this building.</description>
      <type>String</type>
      <units>ft</units>
      <required>true</required>
      <model_dependent>false</model_dependent>
      <default_value>auto</default_value>
    </argument>
    <argument>
      <name>neighbor_left_height</name>
      <display_name>Neighbor: Left Height</display_name>
      <description>The height of the neighboring building to the left. A value of 'auto' will use the same height as this building.</description>
      <type>String</type>
      <units>ft</units>
      <required>true</required>
      <model_dependent>false</model_dependent>
      <default_value>auto</default_value>
    </argument>
    <argument>
      <name>neighbor_right_height</name>
      <display_name>Neighbor: Right Height</display_name>
      <description>The height of the neighboring building to the right. A value of 'auto' will use the same height as this building.</description>
      <type>String</type>
      <units>ft</units>
      <required>true</required>
      <model_dependent>false</model_dependent>
      <default_value>auto</default_value>
    </argument>
    <argument>
      <name>floor_over_foundation_assembly_r</name>
      <display_name>Floor: Over Foundation Assembly R-value</display_name>
      <description>Assembly R-value for the floor over the foundation. Ignored if the building has a slab-on-grade foundation.</description>
      <type>Double</type>
      <units>h-ft^2-R/Btu</units>
      <required>true</required>
      <model_dependent>false</model_dependent>
      <default_value>28.1</default_value>
    </argument>
    <argument>
      <name>floor_over_garage_assembly_r</name>
      <display_name>Floor: Over Garage Assembly R-value</display_name>
      <description>Assembly R-value for the floor over the garage. Ignored unless the building has a garage under conditioned space.</description>
      <type>Double</type>
      <units>h-ft^2-R/Btu</units>
      <required>true</required>
      <model_dependent>false</model_dependent>
      <default_value>28.1</default_value>
    </argument>
    <argument>
      <name>foundation_wall_type</name>
      <display_name>Foundation Wall: Type</display_name>
      <description>The material type of the foundation wall.</description>
      <type>String</type>
      <required>true</required>
      <model_dependent>false</model_dependent>
      <default_value>auto</default_value>
    </argument>
    <argument>
      <name>foundation_wall_thickness</name>
      <display_name>Foundation Wall: Thickness</display_name>
      <description>The thickness of the foundation wall.</description>
      <type>String</type>
      <required>true</required>
      <model_dependent>false</model_dependent>
      <default_value>auto</default_value>
    </argument>
    <argument>
      <name>foundation_wall_insulation_r</name>
      <display_name>Foundation Wall: Insulation Nominal R-value</display_name>
      <description>Nominal R-value for the foundation wall insulation. Only applies to basements/crawlspaces.</description>
      <type>Double</type>
      <units>h-ft^2-R/Btu</units>
      <required>true</required>
      <model_dependent>false</model_dependent>
      <default_value>0</default_value>
    </argument>
    <argument>
      <name>foundation_wall_insulation_location</name>
      <display_name>Foundation Wall: Insulation Location</display_name>
      <description>Whether the insulation is on the interior or exterior of the foundation wall. Only applies to basements/crawlspaces.</description>
      <type>Choice</type>
      <units>ft</units>
      <required>false</required>
      <model_dependent>false</model_dependent>
      <default_value>exterior</default_value>
      <choices>
        <choice>
          <value>interior</value>
          <display_name>interior</display_name>
        </choice>
        <choice>
          <value>exterior</value>
          <display_name>exterior</display_name>
        </choice>
      </choices>
    </argument>
    <argument>
      <name>foundation_wall_insulation_distance_to_top</name>
      <display_name>Foundation Wall: Insulation Distance To Top</display_name>
      <description>The distance from the top of the foundation wall to the top of the foundation wall insulation. Only applies to basements/crawlspaces. A value of 'auto' will use zero.</description>
      <type>String</type>
      <units>ft</units>
      <required>true</required>
      <model_dependent>false</model_dependent>
      <default_value>auto</default_value>
    </argument>
    <argument>
      <name>foundation_wall_insulation_distance_to_bottom</name>
      <display_name>Foundation Wall: Insulation Distance To Bottom</display_name>
      <description>The distance from the top of the foundation wall to the bottom of the foundation wall insulation. Only applies to basements/crawlspaces. A value of 'auto' will use the height of the foundation wall.</description>
      <type>String</type>
      <units>ft</units>
      <required>true</required>
      <model_dependent>false</model_dependent>
      <default_value>auto</default_value>
    </argument>
    <argument>
      <name>foundation_wall_assembly_r</name>
      <display_name>Foundation Wall: Assembly R-value</display_name>
      <description>Assembly R-value for the foundation walls. Only applies to basements/crawlspaces. If provided, overrides the previous foundation wall insulation inputs.</description>
      <type>Double</type>
      <units>h-ft^2-R/Btu</units>
      <required>false</required>
      <model_dependent>false</model_dependent>
    </argument>
    <argument>
      <name>rim_joist_assembly_r</name>
      <display_name>Rim Joist: Assembly R-value</display_name>
      <description>Assembly R-value for the rim joists. Only applies to basements/crawlspaces.</description>
      <type>Double</type>
      <units>h-ft^2-R/Btu</units>
      <required>false</required>
      <model_dependent>false</model_dependent>
    </argument>
    <argument>
      <name>slab_perimeter_insulation_r</name>
      <display_name>Slab: Perimeter Insulation Nominal R-value</display_name>
      <description>Nominal R-value of the vertical slab perimeter insulation. Applies to slab-on-grade foundations and basement/crawlspace floors.</description>
      <type>Double</type>
      <units>h-ft^2-R/Btu</units>
      <required>true</required>
      <model_dependent>false</model_dependent>
      <default_value>0</default_value>
    </argument>
    <argument>
      <name>slab_perimeter_depth</name>
      <display_name>Slab: Perimeter Insulation Depth</display_name>
      <description>Depth from grade to bottom of vertical slab perimeter insulation. Applies to slab-on-grade foundations and basement/crawlspace floors.</description>
      <type>Double</type>
      <units>ft</units>
      <required>true</required>
      <model_dependent>false</model_dependent>
      <default_value>0</default_value>
    </argument>
    <argument>
      <name>slab_under_insulation_r</name>
      <display_name>Slab: Under Slab Insulation Nominal R-value</display_name>
      <description>Nominal R-value of the horizontal under slab insulation. Applies to slab-on-grade foundations and basement/crawlspace floors.</description>
      <type>Double</type>
      <units>h-ft^2-R/Btu</units>
      <required>true</required>
      <model_dependent>false</model_dependent>
      <default_value>0</default_value>
    </argument>
    <argument>
      <name>slab_under_width</name>
      <display_name>Slab: Under Slab Insulation Width</display_name>
      <description>Width from slab edge inward of horizontal under-slab insulation. Enter 999 to specify that the under slab insulation spans the entire slab. Applies to slab-on-grade foundations and basement/crawlspace floors.</description>
      <type>Double</type>
      <units>ft</units>
      <required>true</required>
      <model_dependent>false</model_dependent>
      <default_value>0</default_value>
    </argument>
    <argument>
      <name>slab_thickness</name>
      <display_name>Slab: Thickness</display_name>
      <description>The thickness of the slab. Zero can be entered if there is a dirt floor instead of a slab.</description>
      <type>String</type>
      <required>true</required>
      <model_dependent>false</model_dependent>
      <default_value>auto</default_value>
    </argument>
    <argument>
      <name>slab_carpet_fraction</name>
      <display_name>Slab: Carpet Fraction</display_name>
      <description>Fraction of the slab floor area that is carpeted.</description>
      <type>String</type>
      <units>Frac</units>
      <required>true</required>
      <model_dependent>false</model_dependent>
      <default_value>auto</default_value>
    </argument>
    <argument>
      <name>slab_carpet_r</name>
      <display_name>Slab: Carpet R-value</display_name>
      <description>R-value of the slab carpet.</description>
      <type>String</type>
      <units>h-ft^2-R/Btu</units>
      <required>true</required>
      <model_dependent>false</model_dependent>
      <default_value>auto</default_value>
    </argument>
    <argument>
      <name>ceiling_assembly_r</name>
      <display_name>Ceiling: Assembly R-value</display_name>
      <description>Assembly R-value for the ceiling (attic floor).</description>
      <type>Double</type>
      <units>h-ft^2-R/Btu</units>
      <required>true</required>
      <model_dependent>false</model_dependent>
      <default_value>31.6</default_value>
    </argument>
    <argument>
      <name>roof_material_type</name>
      <display_name>Roof: Material Type</display_name>
      <description>The material type of the roof.</description>
      <type>Choice</type>
      <required>false</required>
      <model_dependent>false</model_dependent>
      <choices>
        <choice>
          <value>asphalt or fiberglass shingles</value>
          <display_name>asphalt or fiberglass shingles</display_name>
        </choice>
        <choice>
          <value>concrete</value>
          <display_name>concrete</display_name>
        </choice>
        <choice>
          <value>cool roof</value>
          <display_name>cool roof</display_name>
        </choice>
        <choice>
          <value>slate or tile shingles</value>
          <display_name>slate or tile shingles</display_name>
        </choice>
        <choice>
          <value>expanded polystyrene sheathing</value>
          <display_name>expanded polystyrene sheathing</display_name>
        </choice>
        <choice>
          <value>metal surfacing</value>
          <display_name>metal surfacing</display_name>
        </choice>
        <choice>
          <value>plastic/rubber/synthetic sheeting</value>
          <display_name>plastic/rubber/synthetic sheeting</display_name>
        </choice>
        <choice>
          <value>shingles</value>
          <display_name>shingles</display_name>
        </choice>
        <choice>
          <value>wood shingles or shakes</value>
          <display_name>wood shingles or shakes</display_name>
        </choice>
      </choices>
    </argument>
    <argument>
      <name>roof_color</name>
      <display_name>Roof: Color</display_name>
      <description>The color of the roof.</description>
      <type>Choice</type>
      <required>true</required>
      <model_dependent>false</model_dependent>
      <default_value>medium</default_value>
      <choices>
        <choice>
          <value>dark</value>
          <display_name>dark</display_name>
        </choice>
        <choice>
          <value>light</value>
          <display_name>light</display_name>
        </choice>
        <choice>
          <value>medium</value>
          <display_name>medium</display_name>
        </choice>
        <choice>
          <value>medium dark</value>
          <display_name>medium dark</display_name>
        </choice>
        <choice>
          <value>reflective</value>
          <display_name>reflective</display_name>
        </choice>
      </choices>
    </argument>
    <argument>
      <name>roof_assembly_r</name>
      <display_name>Roof: Assembly R-value</display_name>
      <description>Assembly R-value of the roof.</description>
      <type>Double</type>
      <units>h-ft^2-R/Btu</units>
      <required>true</required>
      <model_dependent>false</model_dependent>
      <default_value>2.3</default_value>
    </argument>
    <argument>
      <name>roof_radiant_barrier</name>
      <display_name>Roof: Has Radiant Barrier</display_name>
      <description>Presence of a radiant barrier in the attic.</description>
      <type>Boolean</type>
      <required>true</required>
      <model_dependent>false</model_dependent>
      <default_value>false</default_value>
      <choices>
        <choice>
          <value>true</value>
          <display_name>true</display_name>
        </choice>
        <choice>
          <value>false</value>
          <display_name>false</display_name>
        </choice>
      </choices>
    </argument>
    <argument>
      <name>roof_radiant_barrier_grade</name>
      <display_name>Roof: Radiant Barrier Grade</display_name>
      <description>The grade of the radiant barrier, if it exists.</description>
      <type>Choice</type>
      <required>true</required>
      <model_dependent>false</model_dependent>
      <default_value>1</default_value>
      <choices>
        <choice>
          <value>1</value>
          <display_name>1</display_name>
        </choice>
        <choice>
          <value>2</value>
          <display_name>2</display_name>
        </choice>
        <choice>
          <value>3</value>
          <display_name>3</display_name>
        </choice>
      </choices>
    </argument>
    <argument>
      <name>wall_type</name>
      <display_name>Wall: Type</display_name>
      <description>The type of walls.</description>
      <type>Choice</type>
      <required>true</required>
      <model_dependent>false</model_dependent>
      <default_value>WoodStud</default_value>
      <choices>
        <choice>
          <value>WoodStud</value>
          <display_name>WoodStud</display_name>
        </choice>
        <choice>
          <value>ConcreteMasonryUnit</value>
          <display_name>ConcreteMasonryUnit</display_name>
        </choice>
        <choice>
          <value>DoubleWoodStud</value>
          <display_name>DoubleWoodStud</display_name>
        </choice>
        <choice>
          <value>InsulatedConcreteForms</value>
          <display_name>InsulatedConcreteForms</display_name>
        </choice>
        <choice>
          <value>LogWall</value>
          <display_name>LogWall</display_name>
        </choice>
        <choice>
          <value>StructurallyInsulatedPanel</value>
          <display_name>StructurallyInsulatedPanel</display_name>
        </choice>
        <choice>
          <value>SolidConcrete</value>
          <display_name>SolidConcrete</display_name>
        </choice>
        <choice>
          <value>SteelFrame</value>
          <display_name>SteelFrame</display_name>
        </choice>
        <choice>
          <value>Stone</value>
          <display_name>Stone</display_name>
        </choice>
        <choice>
          <value>StrawBale</value>
          <display_name>StrawBale</display_name>
        </choice>
        <choice>
          <value>StructuralBrick</value>
          <display_name>StructuralBrick</display_name>
        </choice>
      </choices>
    </argument>
    <argument>
      <name>wall_siding_type</name>
      <display_name>Wall: Siding Type</display_name>
      <description>The siding type of the walls. Also applies to rim joists.</description>
      <type>Choice</type>
      <required>false</required>
      <model_dependent>false</model_dependent>
      <choices>
        <choice>
          <value>aluminum siding</value>
          <display_name>aluminum siding</display_name>
        </choice>
        <choice>
          <value>asbestos siding</value>
          <display_name>asbestos siding</display_name>
        </choice>
        <choice>
          <value>brick veneer</value>
          <display_name>brick veneer</display_name>
        </choice>
        <choice>
          <value>composite shingle siding</value>
          <display_name>composite shingle siding</display_name>
        </choice>
        <choice>
          <value>fiber cement siding</value>
          <display_name>fiber cement siding</display_name>
        </choice>
        <choice>
          <value>masonite siding</value>
          <display_name>masonite siding</display_name>
        </choice>
        <choice>
          <value>none</value>
          <display_name>none</display_name>
        </choice>
        <choice>
          <value>stucco</value>
          <display_name>stucco</display_name>
        </choice>
        <choice>
          <value>synthetic stucco</value>
          <display_name>synthetic stucco</display_name>
        </choice>
        <choice>
          <value>vinyl siding</value>
          <display_name>vinyl siding</display_name>
        </choice>
        <choice>
          <value>wood siding</value>
          <display_name>wood siding</display_name>
        </choice>
      </choices>
    </argument>
    <argument>
      <name>wall_color</name>
      <display_name>Wall: Color</display_name>
      <description>The color of the walls. Also applies to rim joists.</description>
      <type>Choice</type>
      <required>true</required>
      <model_dependent>false</model_dependent>
      <default_value>medium</default_value>
      <choices>
        <choice>
          <value>dark</value>
          <display_name>dark</display_name>
        </choice>
        <choice>
          <value>light</value>
          <display_name>light</display_name>
        </choice>
        <choice>
          <value>medium</value>
          <display_name>medium</display_name>
        </choice>
        <choice>
          <value>medium dark</value>
          <display_name>medium dark</display_name>
        </choice>
        <choice>
          <value>reflective</value>
          <display_name>reflective</display_name>
        </choice>
      </choices>
    </argument>
    <argument>
      <name>wall_assembly_r</name>
      <display_name>Wall: Assembly R-value</display_name>
      <description>Assembly R-value of the walls.</description>
      <type>Double</type>
      <units>h-ft^2-R/Btu</units>
      <required>true</required>
      <model_dependent>false</model_dependent>
      <default_value>11.9</default_value>
    </argument>
    <argument>
      <name>window_front_wwr</name>
      <display_name>Windows: Front Window-to-Wall Ratio</display_name>
      <description>The ratio of window area to wall area for the unit's front facade. Enter 0 if specifying Front Window Area instead.</description>
      <type>Double</type>
      <required>true</required>
      <model_dependent>false</model_dependent>
      <default_value>0.18</default_value>
    </argument>
    <argument>
      <name>window_back_wwr</name>
      <display_name>Windows: Back Window-to-Wall Ratio</display_name>
      <description>The ratio of window area to wall area for the unit's back facade. Enter 0 if specifying Back Window Area instead.</description>
      <type>Double</type>
      <required>true</required>
      <model_dependent>false</model_dependent>
      <default_value>0.18</default_value>
    </argument>
    <argument>
      <name>window_left_wwr</name>
      <display_name>Windows: Left Window-to-Wall Ratio</display_name>
      <description>The ratio of window area to wall area for the unit's left facade (when viewed from the front). Enter 0 if specifying Left Window Area instead.</description>
      <type>Double</type>
      <required>true</required>
      <model_dependent>false</model_dependent>
      <default_value>0.18</default_value>
    </argument>
    <argument>
      <name>window_right_wwr</name>
      <display_name>Windows: Right Window-to-Wall Ratio</display_name>
      <description>The ratio of window area to wall area for the unit's right facade (when viewed from the front). Enter 0 if specifying Right Window Area instead.</description>
      <type>Double</type>
      <required>true</required>
      <model_dependent>false</model_dependent>
      <default_value>0.18</default_value>
    </argument>
    <argument>
      <name>window_area_front</name>
      <display_name>Windows: Front Window Area</display_name>
      <description>The amount of window area on the unit's front facade. Enter 0 if specifying Front Window-to-Wall Ratio instead.</description>
      <type>Double</type>
      <required>true</required>
      <model_dependent>false</model_dependent>
      <default_value>0</default_value>
    </argument>
    <argument>
      <name>window_area_back</name>
      <display_name>Windows: Back Window Area</display_name>
      <description>The amount of window area on the unit's back facade. Enter 0 if specifying Back Window-to-Wall Ratio instead.</description>
      <type>Double</type>
      <required>true</required>
      <model_dependent>false</model_dependent>
      <default_value>0</default_value>
    </argument>
    <argument>
      <name>window_area_left</name>
      <display_name>Windows: Left Window Area</display_name>
      <description>The amount of window area on the unit's left facade (when viewed from the front). Enter 0 if specifying Left Window-to-Wall Ratio instead.</description>
      <type>Double</type>
      <required>true</required>
      <model_dependent>false</model_dependent>
      <default_value>0</default_value>
    </argument>
    <argument>
      <name>window_area_right</name>
      <display_name>Windows: Right Window Area</display_name>
      <description>The amount of window area on the unit's right facade (when viewed from the front). Enter 0 if specifying Right Window-to-Wall Ratio instead.</description>
      <type>Double</type>
      <required>true</required>
      <model_dependent>false</model_dependent>
      <default_value>0</default_value>
    </argument>
    <argument>
      <name>window_aspect_ratio</name>
      <display_name>Windows: Aspect Ratio</display_name>
      <description>Ratio of window height to width.</description>
      <type>Double</type>
      <required>true</required>
      <model_dependent>false</model_dependent>
      <default_value>1.333</default_value>
    </argument>
    <argument>
      <name>window_fraction_operable</name>
      <display_name>Windows: Fraction Operable</display_name>
      <description>Fraction of windows that are operable.</description>
      <type>Double</type>
      <required>false</required>
      <model_dependent>false</model_dependent>
    </argument>
    <argument>
      <name>window_ufactor</name>
      <display_name>Windows: U-Factor</display_name>
      <description>Full-assembly NFRC U-factor.</description>
      <type>Double</type>
      <units>Btu/hr-ft^2-R</units>
      <required>true</required>
      <model_dependent>false</model_dependent>
      <default_value>0.37</default_value>
    </argument>
    <argument>
      <name>window_shgc</name>
      <display_name>Windows: SHGC</display_name>
      <description>Full-assembly NFRC solar heat gain coefficient.</description>
      <type>Double</type>
      <required>true</required>
      <model_dependent>false</model_dependent>
      <default_value>0.3</default_value>
    </argument>
    <argument>
      <name>window_interior_shading_winter</name>
      <display_name>Windows: Winter Interior Shading</display_name>
      <description>Interior shading multiplier for the heating season. 1.0 indicates no reduction in solar gain, 0.85 indicates 15% reduction, etc.</description>
      <type>Double</type>
      <required>false</required>
      <model_dependent>false</model_dependent>
    </argument>
    <argument>
      <name>window_interior_shading_summer</name>
      <display_name>Windows: Summer Interior Shading</display_name>
      <description>Interior shading multiplier for the cooling season. 1.0 indicates no reduction in solar gain, 0.85 indicates 15% reduction, etc.</description>
      <type>Double</type>
      <required>false</required>
      <model_dependent>false</model_dependent>
    </argument>
    <argument>
      <name>window_exterior_shading_winter</name>
      <display_name>Windows: Winter Exterior Shading</display_name>
      <description>Exterior shading multiplier for the heating season. 1.0 indicates no reduction in solar gain, 0.85 indicates 15% reduction, etc.</description>
      <type>Double</type>
      <required>false</required>
      <model_dependent>false</model_dependent>
    </argument>
    <argument>
      <name>window_exterior_shading_summer</name>
      <display_name>Windows: Summer Exterior Shading</display_name>
      <description>Exterior shading multiplier for the cooling season. 1.0 indicates no reduction in solar gain, 0.85 indicates 15% reduction, etc.</description>
      <type>Double</type>
      <required>false</required>
      <model_dependent>false</model_dependent>
    </argument>
    <argument>
      <name>overhangs_front_depth</name>
      <display_name>Overhangs: Front Depth</display_name>
      <description>The depth of overhangs for windows for the front facade.</description>
      <type>Double</type>
      <required>true</required>
      <model_dependent>false</model_dependent>
      <default_value>0</default_value>
    </argument>
    <argument>
      <name>overhangs_front_distance_to_top_of_window</name>
      <display_name>Overhangs: Front Distance to Top of Window</display_name>
      <description>The overhangs distance to the top of window for the front facade.</description>
      <type>Double</type>
      <required>true</required>
      <model_dependent>false</model_dependent>
      <default_value>0</default_value>
    </argument>
    <argument>
      <name>overhangs_front_distance_to_bottom_of_window</name>
      <display_name>Overhangs: Front Distance to Bottom of Window</display_name>
      <description>The overhangs distance to the bottom of window for the front facade.</description>
      <type>Double</type>
      <required>true</required>
      <model_dependent>false</model_dependent>
      <default_value>4</default_value>
    </argument>
    <argument>
      <name>overhangs_back_depth</name>
      <display_name>Overhangs: Back Depth</display_name>
      <description>The depth of overhangs for windows for the back facade.</description>
      <type>Double</type>
      <required>true</required>
      <model_dependent>false</model_dependent>
      <default_value>0</default_value>
    </argument>
    <argument>
      <name>overhangs_back_distance_to_top_of_window</name>
      <display_name>Overhangs: Back Distance to Top of Window</display_name>
      <description>The overhangs distance to the top of window for the back facade.</description>
      <type>Double</type>
      <required>true</required>
      <model_dependent>false</model_dependent>
      <default_value>0</default_value>
    </argument>
    <argument>
      <name>overhangs_back_distance_to_bottom_of_window</name>
      <display_name>Overhangs: Back Distance to Bottom of Window</display_name>
      <description>The overhangs distance to the bottom of window for the back facade.</description>
      <type>Double</type>
      <required>true</required>
      <model_dependent>false</model_dependent>
      <default_value>4</default_value>
    </argument>
    <argument>
      <name>overhangs_left_depth</name>
      <display_name>Overhangs: Left Depth</display_name>
      <description>The depth of overhangs for windows for the left facade.</description>
      <type>Double</type>
      <required>true</required>
      <model_dependent>false</model_dependent>
      <default_value>0</default_value>
    </argument>
    <argument>
      <name>overhangs_left_distance_to_top_of_window</name>
      <display_name>Overhangs: Left Distance to Top of Window</display_name>
      <description>The overhangs distance to the top of window for the left facade.</description>
      <type>Double</type>
      <required>true</required>
      <model_dependent>false</model_dependent>
      <default_value>0</default_value>
    </argument>
    <argument>
      <name>overhangs_left_distance_to_bottom_of_window</name>
      <display_name>Overhangs: Left Distance to Bottom of Window</display_name>
      <description>The overhangs distance to the bottom of window for the left facade.</description>
      <type>Double</type>
      <required>true</required>
      <model_dependent>false</model_dependent>
      <default_value>4</default_value>
    </argument>
    <argument>
      <name>overhangs_right_depth</name>
      <display_name>Overhangs: Right Depth</display_name>
      <description>The depth of overhangs for windows for the right facade.</description>
      <type>Double</type>
      <required>true</required>
      <model_dependent>false</model_dependent>
      <default_value>0</default_value>
    </argument>
    <argument>
      <name>overhangs_right_distance_to_top_of_window</name>
      <display_name>Overhangs: Right Distance to Top of Window</display_name>
      <description>The overhangs distance to the top of window for the right facade.</description>
      <type>Double</type>
      <required>true</required>
      <model_dependent>false</model_dependent>
      <default_value>0</default_value>
    </argument>
    <argument>
      <name>overhangs_right_distance_to_bottom_of_window</name>
      <display_name>Overhangs: Right Distance to Bottom of Window</display_name>
      <description>The overhangs distance to the bottom of window for the right facade.</description>
      <type>Double</type>
      <required>true</required>
      <model_dependent>false</model_dependent>
      <default_value>4</default_value>
    </argument>
    <argument>
      <name>skylight_area_front</name>
      <display_name>Skylights: Front Roof Area</display_name>
      <description>The amount of skylight area on the unit's front conditioned roof facade.</description>
      <type>Double</type>
      <required>true</required>
      <model_dependent>false</model_dependent>
      <default_value>0</default_value>
    </argument>
    <argument>
      <name>skylight_area_back</name>
      <display_name>Skylights: Back Roof Area</display_name>
      <description>The amount of skylight area on the unit's back conditioned roof facade.</description>
      <type>Double</type>
      <required>true</required>
      <model_dependent>false</model_dependent>
      <default_value>0</default_value>
    </argument>
    <argument>
      <name>skylight_area_left</name>
      <display_name>Skylights: Left Roof Area</display_name>
      <description>The amount of skylight area on the unit's left conditioned roof facade (when viewed from the front).</description>
      <type>Double</type>
      <required>true</required>
      <model_dependent>false</model_dependent>
      <default_value>0</default_value>
    </argument>
    <argument>
      <name>skylight_area_right</name>
      <display_name>Skylights: Right Roof Area</display_name>
      <description>The amount of skylight area on the unit's right conditioned roof facade (when viewed from the front).</description>
      <type>Double</type>
      <required>true</required>
      <model_dependent>false</model_dependent>
      <default_value>0</default_value>
    </argument>
    <argument>
      <name>skylight_ufactor</name>
      <display_name>Skylights: U-Factor</display_name>
      <description>Full-assembly NFRC U-factor.</description>
      <type>Double</type>
      <units>Btu/hr-ft^2-R</units>
      <required>true</required>
      <model_dependent>false</model_dependent>
      <default_value>0.33</default_value>
    </argument>
    <argument>
      <name>skylight_shgc</name>
      <display_name>Skylights: SHGC</display_name>
      <description>Full-assembly NFRC solar heat gain coefficient.</description>
      <type>Double</type>
      <required>true</required>
      <model_dependent>false</model_dependent>
      <default_value>0.45</default_value>
    </argument>
    <argument>
      <name>door_area</name>
      <display_name>Doors: Area</display_name>
      <description>The area of the opaque door(s).</description>
      <type>Double</type>
      <units>ft^2</units>
      <required>true</required>
      <model_dependent>false</model_dependent>
      <default_value>20</default_value>
    </argument>
    <argument>
      <name>door_rvalue</name>
      <display_name>Doors: R-value</display_name>
      <description>R-value of the opaque door(s).</description>
      <type>Double</type>
      <units>h-ft^2-R/Btu</units>
      <required>true</required>
      <model_dependent>false</model_dependent>
      <default_value>4.4</default_value>
    </argument>
    <argument>
      <name>air_leakage_units</name>
      <display_name>Air Leakage: Units</display_name>
      <description>The unit of measure for the air leakage.</description>
      <type>Choice</type>
      <required>true</required>
      <model_dependent>false</model_dependent>
      <default_value>ACH</default_value>
      <choices>
        <choice>
          <value>ACH</value>
          <display_name>ACH</display_name>
        </choice>
        <choice>
          <value>CFM</value>
          <display_name>CFM</display_name>
        </choice>
        <choice>
          <value>ACHnatural</value>
          <display_name>ACHnatural</display_name>
        </choice>
      </choices>
    </argument>
    <argument>
      <name>air_leakage_house_pressure</name>
      <display_name>Air Leakage: House Pressure</display_name>
      <description>The house pressure relative to outside. Required when units are ACH or CFM.</description>
      <type>Double</type>
      <units>Pa</units>
      <required>true</required>
      <model_dependent>false</model_dependent>
      <default_value>50</default_value>
    </argument>
    <argument>
      <name>air_leakage_value</name>
      <display_name>Air Leakage: Value</display_name>
      <description>Air exchange rate value.</description>
      <type>Double</type>
      <required>true</required>
      <model_dependent>false</model_dependent>
      <default_value>3</default_value>
    </argument>
    <argument>
      <name>heating_system_type</name>
      <display_name>Heating System: Type</display_name>
      <description>The type of heating system. Use 'none' if there is no heating system.</description>
      <type>Choice</type>
      <required>true</required>
      <model_dependent>false</model_dependent>
      <default_value>Furnace</default_value>
      <choices>
        <choice>
          <value>none</value>
          <display_name>none</display_name>
        </choice>
        <choice>
          <value>Furnace</value>
          <display_name>Furnace</display_name>
        </choice>
        <choice>
          <value>WallFurnace</value>
          <display_name>WallFurnace</display_name>
        </choice>
        <choice>
          <value>FloorFurnace</value>
          <display_name>FloorFurnace</display_name>
        </choice>
        <choice>
          <value>Boiler</value>
          <display_name>Boiler</display_name>
        </choice>
        <choice>
          <value>ElectricResistance</value>
          <display_name>ElectricResistance</display_name>
        </choice>
        <choice>
          <value>Stove</value>
          <display_name>Stove</display_name>
        </choice>
        <choice>
          <value>PortableHeater</value>
          <display_name>PortableHeater</display_name>
        </choice>
        <choice>
          <value>Fireplace</value>
          <display_name>Fireplace</display_name>
        </choice>
        <choice>
          <value>FixedHeater</value>
          <display_name>FixedHeater</display_name>
        </choice>
        <choice>
          <value>PackagedTerminalAirConditionerHeating</value>
          <display_name>PackagedTerminalAirConditionerHeating</display_name>
        </choice>
        <choice>
          <value>Shared Boiler w/ Baseboard</value>
          <display_name>Shared Boiler w/ Baseboard</display_name>
        </choice>
        <choice>
          <value>Shared Boiler w/ Ductless Fan Coil</value>
          <display_name>Shared Boiler w/ Ductless Fan Coil</display_name>
        </choice>
      </choices>
    </argument>
    <argument>
      <name>heating_system_fuel</name>
      <display_name>Heating System: Fuel Type</display_name>
      <description>The fuel type of the heating system. Ignored for ElectricResistance and PackagedTerminalAirConditionerHeating.</description>
      <type>Choice</type>
      <required>true</required>
      <model_dependent>false</model_dependent>
      <default_value>natural gas</default_value>
      <choices>
        <choice>
          <value>electricity</value>
          <display_name>electricity</display_name>
        </choice>
        <choice>
          <value>natural gas</value>
          <display_name>natural gas</display_name>
        </choice>
        <choice>
          <value>fuel oil</value>
          <display_name>fuel oil</display_name>
        </choice>
        <choice>
          <value>propane</value>
          <display_name>propane</display_name>
        </choice>
        <choice>
          <value>wood</value>
          <display_name>wood</display_name>
        </choice>
        <choice>
          <value>wood pellets</value>
          <display_name>wood pellets</display_name>
        </choice>
        <choice>
          <value>coal</value>
          <display_name>coal</display_name>
        </choice>
      </choices>
    </argument>
    <argument>
      <name>heating_system_heating_efficiency</name>
      <display_name>Heating System: Rated AFUE or Percent</display_name>
      <description>The rated heating efficiency value of the heating system.</description>
      <type>Double</type>
      <units>Frac</units>
      <required>true</required>
      <model_dependent>false</model_dependent>
      <default_value>0.78</default_value>
    </argument>
    <argument>
      <name>heating_system_heating_capacity</name>
      <display_name>Heating System: Heating Capacity</display_name>
      <description>The output heating capacity of the heating system. Enter 'auto' to size the capacity based on ACCA Manual J/S.</description>
      <type>String</type>
      <units>Btu/hr</units>
      <required>true</required>
      <model_dependent>false</model_dependent>
      <default_value>auto</default_value>
    </argument>
    <argument>
      <name>heating_system_fraction_heat_load_served</name>
      <display_name>Heating System: Fraction Heat Load Served</display_name>
      <description>The heating load served by the heating system.</description>
      <type>Double</type>
      <units>Frac</units>
      <required>true</required>
      <model_dependent>false</model_dependent>
      <default_value>1</default_value>
    </argument>
    <argument>
      <name>heating_system_airflow_defect_ratio</name>
      <display_name>Heating System: Airflow Defect Ratio</display_name>
      <description>The airflow defect ratio, defined as (InstalledAirflow - DesignAirflow) / DesignAirflow, of the heating system per ANSI/RESNET/ACCA Standard 310. A value of zero means no airflow defect. Applies only to Furnace.</description>
      <type>Double</type>
      <units>Frac</units>
      <required>false</required>
      <model_dependent>false</model_dependent>
    </argument>
    <argument>
      <name>cooling_system_type</name>
      <display_name>Cooling System: Type</display_name>
      <description>The type of cooling system. Use 'none' if there is no cooling system.</description>
      <type>Choice</type>
      <required>true</required>
      <model_dependent>false</model_dependent>
      <default_value>central air conditioner</default_value>
      <choices>
        <choice>
          <value>none</value>
          <display_name>none</display_name>
        </choice>
        <choice>
          <value>central air conditioner</value>
          <display_name>central air conditioner</display_name>
        </choice>
        <choice>
          <value>room air conditioner</value>
          <display_name>room air conditioner</display_name>
        </choice>
        <choice>
          <value>evaporative cooler</value>
          <display_name>evaporative cooler</display_name>
        </choice>
        <choice>
          <value>mini-split</value>
          <display_name>mini-split</display_name>
        </choice>
        <choice>
          <value>packaged terminal air conditioner</value>
          <display_name>packaged terminal air conditioner</display_name>
        </choice>
      </choices>
    </argument>
    <argument>
      <name>cooling_system_cooling_efficiency_type</name>
      <display_name>Cooling System: Efficiency Type</display_name>
      <description>The efficiency type of the cooling system. System types central air conditioner and mini-split use SEER. System types room air conditioner and packaged terminal air conditioner use EER or CEER. Ignored for system type evaporative cooler.</description>
      <type>Choice</type>
      <required>true</required>
      <model_dependent>false</model_dependent>
      <default_value>SEER</default_value>
      <choices>
        <choice>
          <value>SEER</value>
          <display_name>SEER</display_name>
        </choice>
        <choice>
          <value>EER</value>
          <display_name>EER</display_name>
        </choice>
        <choice>
          <value>CEER</value>
          <display_name>CEER</display_name>
        </choice>
      </choices>
    </argument>
    <argument>
      <name>cooling_system_cooling_efficiency</name>
      <display_name>Cooling System: Efficiency</display_name>
      <description>The rated efficiency value of the cooling system. Ignored for evaporative cooler.</description>
      <type>Double</type>
      <units>SEER or EER or CEER</units>
      <required>true</required>
      <model_dependent>false</model_dependent>
      <default_value>13</default_value>
    </argument>
    <argument>
      <name>cooling_system_cooling_compressor_type</name>
      <display_name>Cooling System: Cooling Compressor Type</display_name>
      <description>The compressor type of the cooling system. Only applies to central air conditioner.</description>
      <type>Choice</type>
      <required>false</required>
      <model_dependent>false</model_dependent>
      <choices>
        <choice>
          <value>single stage</value>
          <display_name>single stage</display_name>
        </choice>
        <choice>
          <value>two stage</value>
          <display_name>two stage</display_name>
        </choice>
        <choice>
          <value>variable speed</value>
          <display_name>variable speed</display_name>
        </choice>
      </choices>
    </argument>
    <argument>
      <name>cooling_system_cooling_sensible_heat_fraction</name>
      <display_name>Cooling System: Cooling Sensible Heat Fraction</display_name>
      <description>The sensible heat fraction of the cooling system. Ignored for evaporative cooler.</description>
      <type>Double</type>
      <units>Frac</units>
      <required>false</required>
      <model_dependent>false</model_dependent>
    </argument>
    <argument>
      <name>cooling_system_cooling_capacity</name>
      <display_name>Cooling System: Cooling Capacity</display_name>
      <description>The output cooling capacity of the cooling system. Enter 'auto' to size the capacity based on ACCA Manual J/S.</description>
      <type>String</type>
      <units>tons</units>
      <required>true</required>
      <model_dependent>false</model_dependent>
      <default_value>auto</default_value>
    </argument>
    <argument>
      <name>cooling_system_fraction_cool_load_served</name>
      <display_name>Cooling System: Fraction Cool Load Served</display_name>
      <description>The cooling load served by the cooling system.</description>
      <type>Double</type>
      <units>Frac</units>
      <required>true</required>
      <model_dependent>false</model_dependent>
      <default_value>1</default_value>
    </argument>
    <argument>
      <name>cooling_system_is_ducted</name>
      <display_name>Cooling System: Is Ducted</display_name>
      <description>Whether the cooling system is ducted or not. Only used for mini-split and evaporative cooler. It's assumed that central air conditioner is ducted, and room air conditioner and packaged terminal air conditioner are not ducted.</description>
      <type>Boolean</type>
      <required>true</required>
      <model_dependent>false</model_dependent>
      <default_value>false</default_value>
      <choices>
        <choice>
          <value>true</value>
          <display_name>true</display_name>
        </choice>
        <choice>
          <value>false</value>
          <display_name>false</display_name>
        </choice>
      </choices>
    </argument>
    <argument>
      <name>cooling_system_airflow_defect_ratio</name>
      <display_name>Cooling System: Airflow Defect Ratio</display_name>
      <description>The airflow defect ratio, defined as (InstalledAirflow - DesignAirflow) / DesignAirflow, of the cooling system per ANSI/RESNET/ACCA Standard 310. A value of zero means no airflow defect. Applies only to central air conditioner and ducted mini-split.</description>
      <type>Double</type>
      <units>Frac</units>
      <required>false</required>
      <model_dependent>false</model_dependent>
    </argument>
    <argument>
      <name>cooling_system_charge_defect_ratio</name>
      <display_name>Cooling System: Charge Defect Ratio</display_name>
      <description>The refrigerant charge defect ratio, defined as (InstalledCharge - DesignCharge) / DesignCharge, of the cooling system per ANSI/RESNET/ACCA Standard 310. A value of zero means no refrigerant charge defect. Applies only to central air conditioner and mini-split.</description>
      <type>Double</type>
      <units>Frac</units>
      <required>false</required>
      <model_dependent>false</model_dependent>
    </argument>
    <argument>
      <name>heat_pump_type</name>
      <display_name>Heat Pump: Type</display_name>
      <description>The type of heat pump. Use 'none' if there is no heat pump.</description>
      <type>Choice</type>
      <required>true</required>
      <model_dependent>false</model_dependent>
      <default_value>none</default_value>
      <choices>
        <choice>
          <value>none</value>
          <display_name>none</display_name>
        </choice>
        <choice>
          <value>air-to-air</value>
          <display_name>air-to-air</display_name>
        </choice>
        <choice>
          <value>mini-split</value>
          <display_name>mini-split</display_name>
        </choice>
        <choice>
          <value>ground-to-air</value>
          <display_name>ground-to-air</display_name>
        </choice>
        <choice>
          <value>packaged terminal heat pump</value>
          <display_name>packaged terminal heat pump</display_name>
        </choice>
      </choices>
    </argument>
    <argument>
      <name>heat_pump_heating_efficiency_type</name>
      <display_name>Heat Pump: Heating Efficiency Type</display_name>
      <description>The heating efficiency type of heat pump. System types air-to-air and mini-split use HSPF. System types ground-to-air and packaged terminal heat pump use COP.</description>
      <type>Choice</type>
      <required>true</required>
      <model_dependent>false</model_dependent>
      <default_value>HSPF</default_value>
      <choices>
        <choice>
          <value>HSPF</value>
          <display_name>HSPF</display_name>
        </choice>
        <choice>
          <value>COP</value>
          <display_name>COP</display_name>
        </choice>
      </choices>
    </argument>
    <argument>
      <name>heat_pump_heating_efficiency</name>
      <display_name>Heat Pump: Heating Efficiency</display_name>
      <description>The rated heating efficiency value of the heat pump.</description>
      <type>Double</type>
      <units>HSPF or COP</units>
      <required>true</required>
      <model_dependent>false</model_dependent>
      <default_value>7.7</default_value>
    </argument>
    <argument>
      <name>heat_pump_cooling_efficiency_type</name>
      <display_name>Heat Pump: Cooling Efficiency Type</display_name>
      <description>The cooling efficiency type of heat pump. System types air-to-air and mini-split use SEER. System types ground-to-air and packaged terminal heat pump use EER.</description>
      <type>Choice</type>
      <required>true</required>
      <model_dependent>false</model_dependent>
      <default_value>SEER</default_value>
      <choices>
        <choice>
          <value>SEER</value>
          <display_name>SEER</display_name>
        </choice>
        <choice>
          <value>EER</value>
          <display_name>EER</display_name>
        </choice>
        <choice>
          <value>CEER</value>
          <display_name>CEER</display_name>
        </choice>
      </choices>
    </argument>
    <argument>
      <name>heat_pump_cooling_efficiency</name>
      <display_name>Heat Pump: Cooling Efficiency</display_name>
      <description>The rated cooling efficiency value of the heat pump.</description>
      <type>Double</type>
      <units>SEER or EER</units>
      <required>true</required>
      <model_dependent>false</model_dependent>
      <default_value>13</default_value>
    </argument>
    <argument>
      <name>heat_pump_cooling_compressor_type</name>
      <display_name>Heat Pump: Cooling Compressor Type</display_name>
      <description>The compressor type of the heat pump. Only applies to air-to-air.</description>
      <type>Choice</type>
      <required>false</required>
      <model_dependent>false</model_dependent>
      <choices>
        <choice>
          <value>single stage</value>
          <display_name>single stage</display_name>
        </choice>
        <choice>
          <value>two stage</value>
          <display_name>two stage</display_name>
        </choice>
        <choice>
          <value>variable speed</value>
          <display_name>variable speed</display_name>
        </choice>
      </choices>
    </argument>
    <argument>
      <name>heat_pump_cooling_sensible_heat_fraction</name>
      <display_name>Heat Pump: Cooling Sensible Heat Fraction</display_name>
      <description>The sensible heat fraction of the heat pump.</description>
      <type>Double</type>
      <units>Frac</units>
      <required>false</required>
      <model_dependent>false</model_dependent>
    </argument>
    <argument>
      <name>heat_pump_heating_capacity</name>
      <display_name>Heat Pump: Heating Capacity</display_name>
      <description>The output heating capacity of the heat pump. Enter 'auto' to size the capacity based on ACCA Manual J/S (i.e., based on cooling design loads with some oversizing allowances for heating design loads). Enter 'auto using max load' to size the capacity based on the maximum of heating/cooling design loads.</description>
      <type>String</type>
      <units>Btu/hr</units>
      <required>true</required>
      <model_dependent>false</model_dependent>
      <default_value>auto</default_value>
    </argument>
    <argument>
      <name>heat_pump_heating_capacity_17_f</name>
      <display_name>Heat Pump: Heating Capacity 17F</display_name>
      <description>The output heating capacity of the heat pump at 17F. Only applies to air-to-air and mini-split.</description>
      <type>String</type>
      <units>Btu/hr</units>
      <required>true</required>
      <model_dependent>false</model_dependent>
      <default_value>auto</default_value>
    </argument>
    <argument>
      <name>heat_pump_cooling_capacity</name>
      <display_name>Heat Pump: Cooling Capacity</display_name>
      <description>The output cooling capacity of the heat pump. Enter 'auto' to size the capacity based on ACCA Manual J/S.</description>
      <type>String</type>
      <units>Btu/hr</units>
      <required>true</required>
      <model_dependent>false</model_dependent>
      <default_value>auto</default_value>
    </argument>
    <argument>
      <name>heat_pump_fraction_heat_load_served</name>
      <display_name>Heat Pump: Fraction Heat Load Served</display_name>
      <description>The heating load served by the heat pump.</description>
      <type>Double</type>
      <units>Frac</units>
      <required>true</required>
      <model_dependent>false</model_dependent>
      <default_value>1</default_value>
    </argument>
    <argument>
      <name>heat_pump_fraction_cool_load_served</name>
      <display_name>Heat Pump: Fraction Cool Load Served</display_name>
      <description>The cooling load served by the heat pump.</description>
      <type>Double</type>
      <units>Frac</units>
      <required>true</required>
      <model_dependent>false</model_dependent>
      <default_value>1</default_value>
    </argument>
    <argument>
      <name>heat_pump_backup_type</name>
      <display_name>Heat Pump: Backup Type</display_name>
      <description>The backup type of the heat pump. If 'integrated', represents e.g. built-in electric strip heat or dual-fuel integrated furnace. If 'separate', represents e.g. electric baseboard or boiler based on the Heating System 2 specified below. Use 'none' if there is no backup heating.</description>
      <type>Choice</type>
      <required>true</required>
      <model_dependent>false</model_dependent>
      <default_value>integrated</default_value>
      <choices>
        <choice>
          <value>none</value>
          <display_name>none</display_name>
        </choice>
        <choice>
          <value>integrated</value>
          <display_name>integrated</display_name>
        </choice>
        <choice>
          <value>separate</value>
          <display_name>separate</display_name>
        </choice>
      </choices>
    </argument>
    <argument>
      <name>heat_pump_backup_fuel</name>
      <display_name>Heat Pump: Backup Fuel Type</display_name>
      <description>The backup fuel type of the heat pump. Only applies if Backup Type is 'integrated'.</description>
      <type>Choice</type>
      <required>true</required>
      <model_dependent>false</model_dependent>
      <default_value>electricity</default_value>
      <choices>
        <choice>
          <value>electricity</value>
          <display_name>electricity</display_name>
        </choice>
        <choice>
          <value>natural gas</value>
          <display_name>natural gas</display_name>
        </choice>
        <choice>
          <value>fuel oil</value>
          <display_name>fuel oil</display_name>
        </choice>
        <choice>
          <value>propane</value>
          <display_name>propane</display_name>
        </choice>
      </choices>
    </argument>
    <argument>
      <name>heat_pump_backup_heating_efficiency</name>
      <display_name>Heat Pump: Backup Rated Efficiency</display_name>
      <description>The backup rated efficiency value of the heat pump. Percent for electricity fuel type. AFUE otherwise. Only applies if Backup Type is 'integrated'.</description>
      <type>Double</type>
      <required>true</required>
      <model_dependent>false</model_dependent>
      <default_value>1</default_value>
    </argument>
    <argument>
      <name>heat_pump_backup_heating_capacity</name>
      <display_name>Heat Pump: Backup Heating Capacity</display_name>
      <description>The backup output heating capacity of the heat pump. Enter 'auto' to size the capacity based on ACCA Manual J/S. Only applies if Backup Type is 'integrated'.</description>
      <type>String</type>
      <units>Btu/hr</units>
      <required>true</required>
      <model_dependent>false</model_dependent>
      <default_value>auto</default_value>
    </argument>
    <argument>
      <name>heat_pump_backup_heating_switchover_temp</name>
      <display_name>Heat Pump: Backup Heating Switchover Temperature</display_name>
      <description>The temperature at which the heat pump stops operating and the backup heating system starts running. Only applies to air-to-air and mini-split. If not provided, backup heating will operate as needed when heat pump capacity is insufficient. Applies if Backup Type is either 'integrated' or 'separate'.</description>
      <type>Double</type>
      <units>deg-F</units>
      <required>false</required>
      <model_dependent>false</model_dependent>
    </argument>
    <argument>
      <name>heat_pump_is_ducted</name>
      <display_name>Heat Pump: Is Ducted</display_name>
      <description>Whether the heat pump is ducted or not. Only used for mini-split. It's assumed that air-to-air and ground-to-air are ducted.</description>
      <type>Boolean</type>
      <required>false</required>
      <model_dependent>false</model_dependent>
      <choices>
        <choice>
          <value>true</value>
          <display_name>true</display_name>
        </choice>
        <choice>
          <value>false</value>
          <display_name>false</display_name>
        </choice>
      </choices>
    </argument>
    <argument>
      <name>heat_pump_airflow_defect_ratio</name>
      <display_name>Heat Pump: Airflow Defect Ratio</display_name>
      <description>The airflow defect ratio, defined as (InstalledAirflow - DesignAirflow) / DesignAirflow, of the heat pump per ANSI/RESNET/ACCA Standard 310. A value of zero means no airflow defect. Applies only to air-to-air, ducted mini-split, and ground-to-air.</description>
      <type>Double</type>
      <units>Frac</units>
      <required>false</required>
      <model_dependent>false</model_dependent>
    </argument>
    <argument>
      <name>heat_pump_charge_defect_ratio</name>
      <display_name>Heat Pump: Charge Defect Ratio</display_name>
      <description>The refrigerant charge defect ratio, defined as (InstalledCharge - DesignCharge) / DesignCharge, of the heat pump per ANSI/RESNET/ACCA Standard 310. A value of zero means no refrigerant charge defect. Applies to all heat pump types.</description>
      <type>Double</type>
      <units>Frac</units>
      <required>false</required>
      <model_dependent>false</model_dependent>
    </argument>
    <argument>
      <name>heating_system_2_type</name>
      <display_name>Heating System 2: Type</display_name>
      <description>The type of the second heating system.</description>
      <type>Choice</type>
      <required>true</required>
      <model_dependent>false</model_dependent>
      <default_value>none</default_value>
      <choices>
        <choice>
          <value>none</value>
          <display_name>none</display_name>
        </choice>
        <choice>
          <value>WallFurnace</value>
          <display_name>WallFurnace</display_name>
        </choice>
        <choice>
          <value>FloorFurnace</value>
          <display_name>FloorFurnace</display_name>
        </choice>
        <choice>
          <value>Boiler</value>
          <display_name>Boiler</display_name>
        </choice>
        <choice>
          <value>ElectricResistance</value>
          <display_name>ElectricResistance</display_name>
        </choice>
        <choice>
          <value>Stove</value>
          <display_name>Stove</display_name>
        </choice>
        <choice>
          <value>PortableHeater</value>
          <display_name>PortableHeater</display_name>
        </choice>
        <choice>
          <value>Fireplace</value>
          <display_name>Fireplace</display_name>
        </choice>
      </choices>
    </argument>
    <argument>
      <name>heating_system_2_fuel</name>
      <display_name>Heating System 2: Fuel Type</display_name>
      <description>The fuel type of the second heating system. Ignored for ElectricResistance.</description>
      <type>Choice</type>
      <required>true</required>
      <model_dependent>false</model_dependent>
      <default_value>electricity</default_value>
      <choices>
        <choice>
          <value>electricity</value>
          <display_name>electricity</display_name>
        </choice>
        <choice>
          <value>natural gas</value>
          <display_name>natural gas</display_name>
        </choice>
        <choice>
          <value>fuel oil</value>
          <display_name>fuel oil</display_name>
        </choice>
        <choice>
          <value>propane</value>
          <display_name>propane</display_name>
        </choice>
        <choice>
          <value>wood</value>
          <display_name>wood</display_name>
        </choice>
        <choice>
          <value>wood pellets</value>
          <display_name>wood pellets</display_name>
        </choice>
        <choice>
          <value>coal</value>
          <display_name>coal</display_name>
        </choice>
      </choices>
    </argument>
    <argument>
      <name>heating_system_2_heating_efficiency</name>
      <display_name>Heating System 2: Rated AFUE or Percent</display_name>
      <description>The rated heating efficiency value of the second heating system.</description>
      <type>Double</type>
      <units>Frac</units>
      <required>true</required>
      <model_dependent>false</model_dependent>
      <default_value>1</default_value>
    </argument>
    <argument>
      <name>heating_system_2_heating_capacity</name>
      <display_name>Heating System 2: Heating Capacity</display_name>
      <description>The output heating capacity of the second heating system. Enter 'auto' to size the capacity based on ACCA Manual J/S.</description>
      <type>String</type>
      <units>Btu/hr</units>
      <required>true</required>
      <model_dependent>false</model_dependent>
      <default_value>auto</default_value>
    </argument>
    <argument>
      <name>heating_system_2_fraction_heat_load_served</name>
      <display_name>Heating System 2: Fraction Heat Load Served</display_name>
      <description>The heat load served fraction of the second heating system. Ignored if this heating system serves as a backup system for a heat pump.</description>
      <type>Double</type>
      <units>Frac</units>
      <required>true</required>
      <model_dependent>false</model_dependent>
      <default_value>0.25</default_value>
    </argument>
    <argument>
      <name>hvac_control_heating_weekday_setpoint</name>
      <display_name>HVAC Control: Heating Weekday Setpoint Schedule</display_name>
      <description>Specify the constant or 24-hour comma-separated weekday heating setpoint schedule.</description>
      <type>String</type>
      <units>deg-F</units>
      <required>true</required>
      <model_dependent>false</model_dependent>
      <default_value>71</default_value>
    </argument>
    <argument>
      <name>hvac_control_heating_weekend_setpoint</name>
      <display_name>HVAC Control: Heating Weekend Setpoint Schedule</display_name>
      <description>Specify the constant or 24-hour comma-separated weekend heating setpoint schedule.</description>
      <type>String</type>
      <units>deg-F</units>
      <required>true</required>
      <model_dependent>false</model_dependent>
      <default_value>71</default_value>
    </argument>
    <argument>
      <name>hvac_control_cooling_weekday_setpoint</name>
      <display_name>HVAC Control: Cooling Weekday Setpoint Schedule</display_name>
      <description>Specify the constant or 24-hour comma-separated weekday cooling setpoint schedule.</description>
      <type>String</type>
      <units>deg-F</units>
      <required>true</required>
      <model_dependent>false</model_dependent>
      <default_value>76</default_value>
    </argument>
    <argument>
      <name>hvac_control_cooling_weekend_setpoint</name>
      <display_name>HVAC Control: Cooling Weekend Setpoint Schedule</display_name>
      <description>Specify the constant or 24-hour comma-separated weekend cooling setpoint schedule.</description>
      <type>String</type>
      <units>deg-F</units>
      <required>true</required>
      <model_dependent>false</model_dependent>
      <default_value>76</default_value>
    </argument>
    <argument>
      <name>hvac_control_heating_season_period</name>
      <display_name>HVAC Control: Heating Season Period</display_name>
      <description>Enter a date like "Nov 1 - Jun 30".</description>
      <type>String</type>
      <required>false</required>
      <model_dependent>false</model_dependent>
    </argument>
    <argument>
      <name>hvac_control_cooling_season_period</name>
      <display_name>HVAC Control: Cooling Season Period</display_name>
      <description>Enter a date like "Jun 1 - Oct 31".</description>
      <type>String</type>
      <required>false</required>
      <model_dependent>false</model_dependent>
    </argument>
    <argument>
      <name>ducts_leakage_units</name>
      <display_name>Ducts: Leakage Units</display_name>
      <description>The leakage units of the ducts.</description>
      <type>Choice</type>
      <required>true</required>
      <model_dependent>false</model_dependent>
      <default_value>Percent</default_value>
      <choices>
        <choice>
          <value>CFM25</value>
          <display_name>CFM25</display_name>
        </choice>
        <choice>
          <value>CFM50</value>
          <display_name>CFM50</display_name>
        </choice>
        <choice>
          <value>Percent</value>
          <display_name>Percent</display_name>
        </choice>
      </choices>
    </argument>
    <argument>
      <name>ducts_supply_leakage_to_outside_value</name>
      <display_name>Ducts: Supply Leakage to Outside Value</display_name>
      <description>The leakage value to outside for the supply ducts.</description>
      <type>Double</type>
      <required>true</required>
      <model_dependent>false</model_dependent>
      <default_value>0.1</default_value>
    </argument>
    <argument>
      <name>ducts_return_leakage_to_outside_value</name>
      <display_name>Ducts: Return Leakage to Outside Value</display_name>
      <description>The leakage value to outside for the return ducts.</description>
      <type>Double</type>
      <required>true</required>
      <model_dependent>false</model_dependent>
      <default_value>0.1</default_value>
    </argument>
    <argument>
      <name>ducts_supply_location</name>
      <display_name>Ducts: Supply Location</display_name>
      <description>The location of the supply ducts.</description>
      <type>Choice</type>
      <required>true</required>
      <model_dependent>false</model_dependent>
      <default_value>auto</default_value>
      <choices>
        <choice>
          <value>auto</value>
          <display_name>auto</display_name>
        </choice>
        <choice>
          <value>living space</value>
          <display_name>living space</display_name>
        </choice>
        <choice>
          <value>basement - conditioned</value>
          <display_name>basement - conditioned</display_name>
        </choice>
        <choice>
          <value>basement - unconditioned</value>
          <display_name>basement - unconditioned</display_name>
        </choice>
        <choice>
          <value>crawlspace - vented</value>
          <display_name>crawlspace - vented</display_name>
        </choice>
        <choice>
          <value>crawlspace - unvented</value>
          <display_name>crawlspace - unvented</display_name>
        </choice>
        <choice>
          <value>crawlspace - conditioned</value>
          <display_name>crawlspace - conditioned</display_name>
        </choice>
        <choice>
          <value>attic - vented</value>
          <display_name>attic - vented</display_name>
        </choice>
        <choice>
          <value>attic - unvented</value>
          <display_name>attic - unvented</display_name>
        </choice>
        <choice>
          <value>garage</value>
          <display_name>garage</display_name>
        </choice>
        <choice>
          <value>exterior wall</value>
          <display_name>exterior wall</display_name>
        </choice>
        <choice>
          <value>under slab</value>
          <display_name>under slab</display_name>
        </choice>
        <choice>
          <value>roof deck</value>
          <display_name>roof deck</display_name>
        </choice>
        <choice>
          <value>outside</value>
          <display_name>outside</display_name>
        </choice>
        <choice>
          <value>other housing unit</value>
          <display_name>other housing unit</display_name>
        </choice>
        <choice>
          <value>other heated space</value>
          <display_name>other heated space</display_name>
        </choice>
        <choice>
          <value>other multifamily buffer space</value>
          <display_name>other multifamily buffer space</display_name>
        </choice>
        <choice>
          <value>other non-freezing space</value>
          <display_name>other non-freezing space</display_name>
        </choice>
      </choices>
    </argument>
    <argument>
      <name>ducts_supply_insulation_r</name>
      <display_name>Ducts: Supply Insulation R-Value</display_name>
      <description>The insulation r-value of the supply ducts excluding air films.</description>
      <type>Double</type>
      <units>h-ft^2-R/Btu</units>
      <required>true</required>
      <model_dependent>false</model_dependent>
      <default_value>0</default_value>
    </argument>
    <argument>
      <name>ducts_supply_surface_area</name>
      <display_name>Ducts: Supply Surface Area</display_name>
      <description>The surface area of the supply ducts.</description>
      <type>String</type>
      <units>ft^2</units>
      <required>true</required>
      <model_dependent>false</model_dependent>
      <default_value>auto</default_value>
    </argument>
    <argument>
      <name>ducts_return_location</name>
      <display_name>Ducts: Return Location</display_name>
      <description>The location of the return ducts.</description>
      <type>Choice</type>
      <required>true</required>
      <model_dependent>false</model_dependent>
      <default_value>auto</default_value>
      <choices>
        <choice>
          <value>auto</value>
          <display_name>auto</display_name>
        </choice>
        <choice>
          <value>living space</value>
          <display_name>living space</display_name>
        </choice>
        <choice>
          <value>basement - conditioned</value>
          <display_name>basement - conditioned</display_name>
        </choice>
        <choice>
          <value>basement - unconditioned</value>
          <display_name>basement - unconditioned</display_name>
        </choice>
        <choice>
          <value>crawlspace - vented</value>
          <display_name>crawlspace - vented</display_name>
        </choice>
        <choice>
          <value>crawlspace - unvented</value>
          <display_name>crawlspace - unvented</display_name>
        </choice>
        <choice>
          <value>crawlspace - conditioned</value>
          <display_name>crawlspace - conditioned</display_name>
        </choice>
        <choice>
          <value>attic - vented</value>
          <display_name>attic - vented</display_name>
        </choice>
        <choice>
          <value>attic - unvented</value>
          <display_name>attic - unvented</display_name>
        </choice>
        <choice>
          <value>garage</value>
          <display_name>garage</display_name>
        </choice>
        <choice>
          <value>exterior wall</value>
          <display_name>exterior wall</display_name>
        </choice>
        <choice>
          <value>under slab</value>
          <display_name>under slab</display_name>
        </choice>
        <choice>
          <value>roof deck</value>
          <display_name>roof deck</display_name>
        </choice>
        <choice>
          <value>outside</value>
          <display_name>outside</display_name>
        </choice>
        <choice>
          <value>other housing unit</value>
          <display_name>other housing unit</display_name>
        </choice>
        <choice>
          <value>other heated space</value>
          <display_name>other heated space</display_name>
        </choice>
        <choice>
          <value>other multifamily buffer space</value>
          <display_name>other multifamily buffer space</display_name>
        </choice>
        <choice>
          <value>other non-freezing space</value>
          <display_name>other non-freezing space</display_name>
        </choice>
      </choices>
    </argument>
    <argument>
      <name>ducts_return_insulation_r</name>
      <display_name>Ducts: Return Insulation R-Value</display_name>
      <description>The insulation r-value of the return ducts excluding air films.</description>
      <type>Double</type>
      <units>h-ft^2-R/Btu</units>
      <required>true</required>
      <model_dependent>false</model_dependent>
      <default_value>0</default_value>
    </argument>
    <argument>
      <name>ducts_return_surface_area</name>
      <display_name>Ducts: Return Surface Area</display_name>
      <description>The surface area of the return ducts.</description>
      <type>String</type>
      <units>ft^2</units>
      <required>true</required>
      <model_dependent>false</model_dependent>
      <default_value>auto</default_value>
    </argument>
    <argument>
      <name>ducts_number_of_return_registers</name>
      <display_name>Ducts: Number of Return Registers</display_name>
      <description>The number of return registers of the ducts. Only used if duct surface areas are set to auto.</description>
      <type>String</type>
      <units>#</units>
      <required>false</required>
      <model_dependent>false</model_dependent>
      <default_value>auto</default_value>
    </argument>
    <argument>
      <name>mech_vent_fan_type</name>
      <display_name>Mechanical Ventilation: Fan Type</display_name>
      <description>The type of the mechanical ventilation. Use 'none' if there is no mechanical ventilation system.</description>
      <type>Choice</type>
      <required>true</required>
      <model_dependent>false</model_dependent>
      <default_value>none</default_value>
      <choices>
        <choice>
          <value>none</value>
          <display_name>none</display_name>
        </choice>
        <choice>
          <value>exhaust only</value>
          <display_name>exhaust only</display_name>
        </choice>
        <choice>
          <value>supply only</value>
          <display_name>supply only</display_name>
        </choice>
        <choice>
          <value>energy recovery ventilator</value>
          <display_name>energy recovery ventilator</display_name>
        </choice>
        <choice>
          <value>heat recovery ventilator</value>
          <display_name>heat recovery ventilator</display_name>
        </choice>
        <choice>
          <value>balanced</value>
          <display_name>balanced</display_name>
        </choice>
        <choice>
          <value>central fan integrated supply</value>
          <display_name>central fan integrated supply</display_name>
        </choice>
      </choices>
    </argument>
    <argument>
      <name>mech_vent_flow_rate</name>
      <display_name>Mechanical Ventilation: Flow Rate</display_name>
      <description>The flow rate of the mechanical ventilation.</description>
      <type>String</type>
      <units>CFM</units>
      <required>true</required>
      <model_dependent>false</model_dependent>
      <default_value>auto</default_value>
    </argument>
    <argument>
      <name>mech_vent_hours_in_operation</name>
      <display_name>Mechanical Ventilation: Hours In Operation</display_name>
      <description>The hours in operation of the mechanical ventilation.</description>
      <type>String</type>
      <units>hrs/day</units>
      <required>true</required>
      <model_dependent>false</model_dependent>
      <default_value>auto</default_value>
    </argument>
    <argument>
      <name>mech_vent_recovery_efficiency_type</name>
      <display_name>Mechanical Ventilation: Total Recovery Efficiency Type</display_name>
      <description>The total recovery efficiency type of the mechanical ventilation.</description>
      <type>Choice</type>
      <required>true</required>
      <model_dependent>false</model_dependent>
      <default_value>Unadjusted</default_value>
      <choices>
        <choice>
          <value>Unadjusted</value>
          <display_name>Unadjusted</display_name>
        </choice>
        <choice>
          <value>Adjusted</value>
          <display_name>Adjusted</display_name>
        </choice>
      </choices>
    </argument>
    <argument>
      <name>mech_vent_total_recovery_efficiency</name>
      <display_name>Mechanical Ventilation: Total Recovery Efficiency</display_name>
      <description>The Unadjusted or Adjusted total recovery efficiency of the mechanical ventilation. Applies to energy recovery ventilator.</description>
      <type>Double</type>
      <units>Frac</units>
      <required>true</required>
      <model_dependent>false</model_dependent>
      <default_value>0.48</default_value>
    </argument>
    <argument>
      <name>mech_vent_sensible_recovery_efficiency</name>
      <display_name>Mechanical Ventilation: Sensible Recovery Efficiency</display_name>
      <description>The Unadjusted or Adjusted sensible recovery efficiency of the mechanical ventilation. Applies to energy recovery ventilator and heat recovery ventilator.</description>
      <type>Double</type>
      <units>Frac</units>
      <required>true</required>
      <model_dependent>false</model_dependent>
      <default_value>0.72</default_value>
    </argument>
    <argument>
      <name>mech_vent_fan_power</name>
      <display_name>Mechanical Ventilation: Fan Power</display_name>
      <description>The fan power of the mechanical ventilation.</description>
      <type>String</type>
      <units>W</units>
      <required>true</required>
      <model_dependent>false</model_dependent>
      <default_value>auto</default_value>
    </argument>
    <argument>
      <name>mech_vent_num_units_served</name>
      <display_name>Mechanical Ventilation: Number of Units Served</display_name>
      <description>Number of dwelling units served by the mechanical ventilation system. Must be 1 if single-family detached. Used to apportion flow rate and fan power to the unit.</description>
      <type>Integer</type>
      <units>#</units>
      <required>true</required>
      <model_dependent>false</model_dependent>
      <default_value>1</default_value>
    </argument>
    <argument>
      <name>mech_vent_shared_frac_recirculation</name>
      <display_name>Shared Mechanical Ventilation: Fraction Recirculation</display_name>
      <description>Fraction of the total supply air that is recirculated, with the remainder assumed to be outdoor air. The value must be 0 for exhaust only systems. This is required for a shared mechanical ventilation system.</description>
      <type>Double</type>
      <units>Frac</units>
      <required>false</required>
      <model_dependent>false</model_dependent>
    </argument>
    <argument>
      <name>mech_vent_shared_preheating_fuel</name>
      <display_name>Shared Mechanical Ventilation: Preheating Fuel</display_name>
      <description>Fuel type of the preconditioning heating equipment. Only used for a shared mechanical ventilation system.</description>
      <type>Choice</type>
      <required>false</required>
      <model_dependent>false</model_dependent>
      <choices>
        <choice>
          <value>electricity</value>
          <display_name>electricity</display_name>
        </choice>
        <choice>
          <value>natural gas</value>
          <display_name>natural gas</display_name>
        </choice>
        <choice>
          <value>fuel oil</value>
          <display_name>fuel oil</display_name>
        </choice>
        <choice>
          <value>propane</value>
          <display_name>propane</display_name>
        </choice>
        <choice>
          <value>wood</value>
          <display_name>wood</display_name>
        </choice>
        <choice>
          <value>wood pellets</value>
          <display_name>wood pellets</display_name>
        </choice>
        <choice>
          <value>coal</value>
          <display_name>coal</display_name>
        </choice>
      </choices>
    </argument>
    <argument>
      <name>mech_vent_shared_preheating_efficiency</name>
      <display_name>Shared Mechanical Ventilation: Preheating Efficiency</display_name>
      <description>Efficiency of the preconditioning heating equipment. Only used for a shared mechanical ventilation system.</description>
      <type>Double</type>
      <units>COP</units>
      <required>false</required>
      <model_dependent>false</model_dependent>
    </argument>
    <argument>
      <name>mech_vent_shared_preheating_fraction_heat_load_served</name>
      <display_name>Shared Mechanical Ventilation: Preheating Fraction Ventilation Heat Load Served</display_name>
      <description>Fraction of heating load introduced by the shared ventilation system that is met by the preconditioning heating equipment.</description>
      <type>Double</type>
      <units>Frac</units>
      <required>false</required>
      <model_dependent>false</model_dependent>
    </argument>
    <argument>
      <name>mech_vent_shared_precooling_fuel</name>
      <display_name>Shared Mechanical Ventilation: Precooling Fuel</display_name>
      <description>Fuel type of the preconditioning cooling equipment. Only used for a shared mechanical ventilation system.</description>
      <type>Choice</type>
      <required>false</required>
      <model_dependent>false</model_dependent>
      <choices>
        <choice>
          <value>electricity</value>
          <display_name>electricity</display_name>
        </choice>
      </choices>
    </argument>
    <argument>
      <name>mech_vent_shared_precooling_efficiency</name>
      <display_name>Shared Mechanical Ventilation: Precooling Efficiency</display_name>
      <description>Efficiency of the preconditioning cooling equipment. Only used for a shared mechanical ventilation system.</description>
      <type>Double</type>
      <units>COP</units>
      <required>false</required>
      <model_dependent>false</model_dependent>
    </argument>
    <argument>
      <name>mech_vent_shared_precooling_fraction_cool_load_served</name>
      <display_name>Shared Mechanical Ventilation: Precooling Fraction Ventilation Cool Load Served</display_name>
      <description>Fraction of cooling load introduced by the shared ventilation system that is met by the preconditioning cooling equipment.</description>
      <type>Double</type>
      <units>Frac</units>
      <required>false</required>
      <model_dependent>false</model_dependent>
    </argument>
    <argument>
      <name>mech_vent_2_fan_type</name>
      <display_name>Mechanical Ventilation 2: Fan Type</display_name>
      <description>The type of the second mechanical ventilation. Use 'none' if there is no second mechanical ventilation system.</description>
      <type>Choice</type>
      <required>true</required>
      <model_dependent>false</model_dependent>
      <default_value>none</default_value>
      <choices>
        <choice>
          <value>none</value>
          <display_name>none</display_name>
        </choice>
        <choice>
          <value>exhaust only</value>
          <display_name>exhaust only</display_name>
        </choice>
        <choice>
          <value>supply only</value>
          <display_name>supply only</display_name>
        </choice>
        <choice>
          <value>energy recovery ventilator</value>
          <display_name>energy recovery ventilator</display_name>
        </choice>
        <choice>
          <value>heat recovery ventilator</value>
          <display_name>heat recovery ventilator</display_name>
        </choice>
        <choice>
          <value>balanced</value>
          <display_name>balanced</display_name>
        </choice>
      </choices>
    </argument>
    <argument>
      <name>mech_vent_2_flow_rate</name>
      <display_name>Mechanical Ventilation 2: Flow Rate</display_name>
      <description>The flow rate of the second mechanical ventilation.</description>
      <type>Double</type>
      <units>CFM</units>
      <required>true</required>
      <model_dependent>false</model_dependent>
      <default_value>110</default_value>
    </argument>
    <argument>
      <name>mech_vent_2_hours_in_operation</name>
      <display_name>Mechanical Ventilation 2: Hours In Operation</display_name>
      <description>The hours in operation of the second mechanical ventilation.</description>
      <type>Double</type>
      <units>hrs/day</units>
      <required>true</required>
      <model_dependent>false</model_dependent>
      <default_value>24</default_value>
    </argument>
    <argument>
      <name>mech_vent_2_recovery_efficiency_type</name>
      <display_name>Mechanical Ventilation 2: Total Recovery Efficiency Type</display_name>
      <description>The total recovery efficiency type of the second mechanical ventilation.</description>
      <type>Choice</type>
      <required>true</required>
      <model_dependent>false</model_dependent>
      <default_value>Unadjusted</default_value>
      <choices>
        <choice>
          <value>Unadjusted</value>
          <display_name>Unadjusted</display_name>
        </choice>
        <choice>
          <value>Adjusted</value>
          <display_name>Adjusted</display_name>
        </choice>
      </choices>
    </argument>
    <argument>
      <name>mech_vent_2_total_recovery_efficiency</name>
      <display_name>Mechanical Ventilation 2: Total Recovery Efficiency</display_name>
      <description>The Unadjusted or Adjusted total recovery efficiency of the second mechanical ventilation. Applies to energy recovery ventilator.</description>
      <type>Double</type>
      <units>Frac</units>
      <required>true</required>
      <model_dependent>false</model_dependent>
      <default_value>0.48</default_value>
    </argument>
    <argument>
      <name>mech_vent_2_sensible_recovery_efficiency</name>
      <display_name>Mechanical Ventilation 2: Sensible Recovery Efficiency</display_name>
      <description>The Unadjusted or Adjusted sensible recovery efficiency of the second mechanical ventilation. Applies to energy recovery ventilator and heat recovery ventilator.</description>
      <type>Double</type>
      <units>Frac</units>
      <required>true</required>
      <model_dependent>false</model_dependent>
      <default_value>0.72</default_value>
    </argument>
    <argument>
      <name>mech_vent_2_fan_power</name>
      <display_name>Mechanical Ventilation 2: Fan Power</display_name>
      <description>The fan power of the second mechanical ventilation.</description>
      <type>Double</type>
      <units>W</units>
      <required>true</required>
      <model_dependent>false</model_dependent>
      <default_value>30</default_value>
    </argument>
    <argument>
      <name>kitchen_fans_quantity</name>
      <display_name>Kitchen Fans: Quantity</display_name>
      <description>The quantity of the kitchen fans.</description>
      <type>String</type>
      <units>#</units>
      <required>true</required>
      <model_dependent>false</model_dependent>
      <default_value>auto</default_value>
    </argument>
    <argument>
      <name>kitchen_fans_flow_rate</name>
      <display_name>Kitchen Fans: Flow Rate</display_name>
      <description>The flow rate of the kitchen fan.</description>
      <type>String</type>
      <units>CFM</units>
      <required>false</required>
      <model_dependent>false</model_dependent>
      <default_value>auto</default_value>
    </argument>
    <argument>
      <name>kitchen_fans_hours_in_operation</name>
      <display_name>Kitchen Fans: Hours In Operation</display_name>
      <description>The hours in operation of the kitchen fan.</description>
      <type>String</type>
      <units>hrs/day</units>
      <required>false</required>
      <model_dependent>false</model_dependent>
      <default_value>auto</default_value>
    </argument>
    <argument>
      <name>kitchen_fans_power</name>
      <display_name>Kitchen Fans: Fan Power</display_name>
      <description>The fan power of the kitchen fan.</description>
      <type>String</type>
      <units>W</units>
      <required>false</required>
      <model_dependent>false</model_dependent>
      <default_value>auto</default_value>
    </argument>
    <argument>
      <name>kitchen_fans_start_hour</name>
      <display_name>Kitchen Fans: Start Hour</display_name>
      <description>The start hour of the kitchen fan.</description>
      <type>String</type>
      <units>hr</units>
      <required>false</required>
      <model_dependent>false</model_dependent>
      <default_value>auto</default_value>
    </argument>
    <argument>
      <name>bathroom_fans_quantity</name>
      <display_name>Bathroom Fans: Quantity</display_name>
      <description>The quantity of the bathroom fans.</description>
      <type>String</type>
      <units>#</units>
      <required>true</required>
      <model_dependent>false</model_dependent>
      <default_value>auto</default_value>
    </argument>
    <argument>
      <name>bathroom_fans_flow_rate</name>
      <display_name>Bathroom Fans: Flow Rate</display_name>
      <description>The flow rate of the bathroom fans.</description>
      <type>String</type>
      <units>CFM</units>
      <required>false</required>
      <model_dependent>false</model_dependent>
      <default_value>auto</default_value>
    </argument>
    <argument>
      <name>bathroom_fans_hours_in_operation</name>
      <display_name>Bathroom Fans: Hours In Operation</display_name>
      <description>The hours in operation of the bathroom fans.</description>
      <type>String</type>
      <units>hrs/day</units>
      <required>false</required>
      <model_dependent>false</model_dependent>
      <default_value>auto</default_value>
    </argument>
    <argument>
      <name>bathroom_fans_power</name>
      <display_name>Bathroom Fans: Fan Power</display_name>
      <description>The fan power of the bathroom fans.</description>
      <type>String</type>
      <units>W</units>
      <required>false</required>
      <model_dependent>false</model_dependent>
      <default_value>auto</default_value>
    </argument>
    <argument>
      <name>bathroom_fans_start_hour</name>
      <display_name>Bathroom Fans: Start Hour</display_name>
      <description>The start hour of the bathroom fans.</description>
      <type>String</type>
      <units>hr</units>
      <required>false</required>
      <model_dependent>false</model_dependent>
      <default_value>auto</default_value>
    </argument>
    <argument>
      <name>whole_house_fan_present</name>
      <display_name>Whole House Fan: Present</display_name>
      <description>Whether there is a whole house fan.</description>
      <type>Boolean</type>
      <required>true</required>
      <model_dependent>false</model_dependent>
      <default_value>false</default_value>
      <choices>
        <choice>
          <value>true</value>
          <display_name>true</display_name>
        </choice>
        <choice>
          <value>false</value>
          <display_name>false</display_name>
        </choice>
      </choices>
    </argument>
    <argument>
      <name>whole_house_fan_flow_rate</name>
      <display_name>Whole House Fan: Flow Rate</display_name>
      <description>The flow rate of the whole house fan.</description>
      <type>String</type>
      <units>CFM</units>
      <required>false</required>
      <model_dependent>false</model_dependent>
      <default_value>auto</default_value>
    </argument>
    <argument>
      <name>whole_house_fan_power</name>
      <display_name>Whole House Fan: Fan Power</display_name>
      <description>The fan power of the whole house fan.</description>
      <type>String</type>
      <units>W</units>
      <required>false</required>
      <model_dependent>false</model_dependent>
      <default_value>auto</default_value>
    </argument>
    <argument>
      <name>water_heater_type</name>
      <display_name>Water Heater: Type</display_name>
      <description>The type of water heater. Use 'none' if there is no water heater.</description>
      <type>Choice</type>
      <required>true</required>
      <model_dependent>false</model_dependent>
      <default_value>storage water heater</default_value>
      <choices>
        <choice>
          <value>none</value>
          <display_name>none</display_name>
        </choice>
        <choice>
          <value>storage water heater</value>
          <display_name>storage water heater</display_name>
        </choice>
        <choice>
          <value>instantaneous water heater</value>
          <display_name>instantaneous water heater</display_name>
        </choice>
        <choice>
          <value>heat pump water heater</value>
          <display_name>heat pump water heater</display_name>
        </choice>
        <choice>
          <value>space-heating boiler with storage tank</value>
          <display_name>space-heating boiler with storage tank</display_name>
        </choice>
        <choice>
          <value>space-heating boiler with tankless coil</value>
          <display_name>space-heating boiler with tankless coil</display_name>
        </choice>
      </choices>
    </argument>
    <argument>
      <name>water_heater_fuel_type</name>
      <display_name>Water Heater: Fuel Type</display_name>
      <description>The fuel type of water heater. Ignored for heat pump water heater.</description>
      <type>Choice</type>
      <required>true</required>
      <model_dependent>false</model_dependent>
      <default_value>natural gas</default_value>
      <choices>
        <choice>
          <value>electricity</value>
          <display_name>electricity</display_name>
        </choice>
        <choice>
          <value>natural gas</value>
          <display_name>natural gas</display_name>
        </choice>
        <choice>
          <value>fuel oil</value>
          <display_name>fuel oil</display_name>
        </choice>
        <choice>
          <value>propane</value>
          <display_name>propane</display_name>
        </choice>
        <choice>
          <value>wood</value>
          <display_name>wood</display_name>
        </choice>
        <choice>
          <value>coal</value>
          <display_name>coal</display_name>
        </choice>
      </choices>
    </argument>
    <argument>
      <name>water_heater_location</name>
      <display_name>Water Heater: Location</display_name>
      <description>The location of water heater.</description>
      <type>Choice</type>
      <required>true</required>
      <model_dependent>false</model_dependent>
      <default_value>auto</default_value>
      <choices>
        <choice>
          <value>auto</value>
          <display_name>auto</display_name>
        </choice>
        <choice>
          <value>living space</value>
          <display_name>living space</display_name>
        </choice>
        <choice>
          <value>basement - conditioned</value>
          <display_name>basement - conditioned</display_name>
        </choice>
        <choice>
          <value>basement - unconditioned</value>
          <display_name>basement - unconditioned</display_name>
        </choice>
        <choice>
          <value>garage</value>
          <display_name>garage</display_name>
        </choice>
        <choice>
          <value>attic - vented</value>
          <display_name>attic - vented</display_name>
        </choice>
        <choice>
          <value>attic - unvented</value>
          <display_name>attic - unvented</display_name>
        </choice>
        <choice>
          <value>crawlspace - vented</value>
          <display_name>crawlspace - vented</display_name>
        </choice>
        <choice>
          <value>crawlspace - unvented</value>
          <display_name>crawlspace - unvented</display_name>
        </choice>
        <choice>
          <value>crawlspace - conditioned</value>
          <display_name>crawlspace - conditioned</display_name>
        </choice>
        <choice>
          <value>other exterior</value>
          <display_name>other exterior</display_name>
        </choice>
        <choice>
          <value>other housing unit</value>
          <display_name>other housing unit</display_name>
        </choice>
        <choice>
          <value>other heated space</value>
          <display_name>other heated space</display_name>
        </choice>
        <choice>
          <value>other multifamily buffer space</value>
          <display_name>other multifamily buffer space</display_name>
        </choice>
        <choice>
          <value>other non-freezing space</value>
          <display_name>other non-freezing space</display_name>
        </choice>
      </choices>
    </argument>
    <argument>
      <name>water_heater_tank_volume</name>
      <display_name>Water Heater: Tank Volume</display_name>
      <description>Nominal volume of water heater tank. Set to 'auto' to have volume autosized. Only applies to storage water heater, heat pump water heater, and space-heating boiler with storage tank.</description>
      <type>String</type>
      <units>gal</units>
      <required>true</required>
      <model_dependent>false</model_dependent>
      <default_value>auto</default_value>
    </argument>
    <argument>
      <name>water_heater_efficiency_type</name>
      <display_name>Water Heater: Efficiency Type</display_name>
      <description>The efficiency type of water heater. Does not apply to space-heating boilers.</description>
      <type>Choice</type>
      <required>true</required>
      <model_dependent>false</model_dependent>
      <default_value>EnergyFactor</default_value>
      <choices>
        <choice>
          <value>EnergyFactor</value>
          <display_name>EnergyFactor</display_name>
        </choice>
        <choice>
          <value>UniformEnergyFactor</value>
          <display_name>UniformEnergyFactor</display_name>
        </choice>
      </choices>
    </argument>
    <argument>
      <name>water_heater_efficiency</name>
      <display_name>Water Heater: Efficiency</display_name>
      <description>Rated Energy Factor or Uniform Energy Factor. Does not apply to space-heating boilers.</description>
      <type>Double</type>
      <required>true</required>
      <model_dependent>false</model_dependent>
      <default_value>0.67</default_value>
    </argument>
    <argument>
      <name>water_heater_usage_bin</name>
      <display_name>Water Heater: Usage Bin</display_name>
      <description>The usage of the water heater. Required if Efficiency Type is UniformEnergyFactor and Type is not instantaneous water heater. Does not apply to space-heating boilers.</description>
      <type>Choice</type>
      <required>false</required>
      <model_dependent>false</model_dependent>
      <choices>
        <choice>
          <value>very small</value>
          <display_name>very small</display_name>
        </choice>
        <choice>
          <value>low</value>
          <display_name>low</display_name>
        </choice>
        <choice>
          <value>medium</value>
          <display_name>medium</display_name>
        </choice>
        <choice>
          <value>high</value>
          <display_name>high</display_name>
        </choice>
      </choices>
    </argument>
    <argument>
      <name>water_heater_recovery_efficiency</name>
      <display_name>Water Heater: Recovery Efficiency</display_name>
      <description>Ratio of energy delivered to water heater to the energy content of the fuel consumed by the water heater. Only used for non-electric storage water heaters.</description>
      <type>String</type>
      <units>Frac</units>
      <required>true</required>
      <model_dependent>false</model_dependent>
      <default_value>auto</default_value>
    </argument>
    <argument>
      <name>water_heater_heating_capacity</name>
      <display_name>Water Heater: Heating Capacity</display_name>
      <description>Heating capacity. Set to 'auto' to have heating capacity defaulted. Only applies to storage water heater.</description>
      <type>String</type>
      <units>Btu/hr</units>
      <required>true</required>
      <model_dependent>false</model_dependent>
      <default_value>auto</default_value>
    </argument>
    <argument>
      <name>water_heater_standby_loss</name>
      <display_name>Water Heater: Standby Loss</display_name>
      <description>The standby loss of water heater. Only applies to space-heating boilers.</description>
      <type>Double</type>
      <units>deg-F/hr</units>
      <required>false</required>
      <model_dependent>false</model_dependent>
    </argument>
    <argument>
      <name>water_heater_jacket_rvalue</name>
      <display_name>Water Heater: Jacket R-value</display_name>
      <description>The jacket R-value of water heater. Doesn't apply to instantaneous water heater or space-heating boiler with tankless coil.</description>
      <type>Double</type>
      <units>h-ft^2-R/Btu</units>
      <required>false</required>
      <model_dependent>false</model_dependent>
    </argument>
    <argument>
      <name>water_heater_setpoint_temperature</name>
      <display_name>Water Heater: Setpoint Temperature</display_name>
      <description>The setpoint temperature of water heater.</description>
      <type>String</type>
      <units>deg-F</units>
      <required>true</required>
      <model_dependent>false</model_dependent>
      <default_value>auto</default_value>
    </argument>
    <argument>
      <name>water_heater_num_units_served</name>
      <display_name>Water Heater: Number of Units Served</display_name>
      <description>Number of dwelling units served (directly or indirectly) by the water heater. Must be 1 if single-family detached. Used to apportion water heater tank losses to the unit.</description>
      <type>Integer</type>
      <units>#</units>
      <required>true</required>
      <model_dependent>false</model_dependent>
      <default_value>1</default_value>
    </argument>
    <argument>
      <name>water_heater_uses_desuperheater</name>
      <display_name>Water Heater: Uses Desuperheater</display_name>
      <description>Requires that the dwelling unit has a air-to-air, mini-split, or ground-to-air heat pump or a central air conditioner or mini-split air conditioner.</description>
      <type>Boolean</type>
      <required>false</required>
      <model_dependent>false</model_dependent>
      <choices>
        <choice>
          <value>true</value>
          <display_name>true</display_name>
        </choice>
        <choice>
          <value>false</value>
          <display_name>false</display_name>
        </choice>
      </choices>
    </argument>
    <argument>
      <name>hot_water_distribution_system_type</name>
      <display_name>Hot Water Distribution: System Type</display_name>
      <description>The type of the hot water distribution system.</description>
      <type>Choice</type>
      <required>true</required>
      <model_dependent>false</model_dependent>
      <default_value>Standard</default_value>
      <choices>
        <choice>
          <value>Standard</value>
          <display_name>Standard</display_name>
        </choice>
        <choice>
          <value>Recirculation</value>
          <display_name>Recirculation</display_name>
        </choice>
      </choices>
    </argument>
    <argument>
      <name>hot_water_distribution_standard_piping_length</name>
      <display_name>Hot Water Distribution: Standard Piping Length</display_name>
      <description>If the distribution system is Standard, the length of the piping. A value of 'auto' will use a default.</description>
      <type>String</type>
      <units>ft</units>
      <required>true</required>
      <model_dependent>false</model_dependent>
      <default_value>auto</default_value>
    </argument>
    <argument>
      <name>hot_water_distribution_recirc_control_type</name>
      <display_name>Hot Water Distribution: Recirculation Control Type</display_name>
      <description>If the distribution system is Recirculation, the type of hot water recirculation control, if any.</description>
      <type>Choice</type>
      <required>true</required>
      <model_dependent>false</model_dependent>
      <default_value>no control</default_value>
      <choices>
        <choice>
          <value>no control</value>
          <display_name>no control</display_name>
        </choice>
        <choice>
          <value>timer</value>
          <display_name>timer</display_name>
        </choice>
        <choice>
          <value>temperature</value>
          <display_name>temperature</display_name>
        </choice>
        <choice>
          <value>presence sensor demand control</value>
          <display_name>presence sensor demand control</display_name>
        </choice>
        <choice>
          <value>manual demand control</value>
          <display_name>manual demand control</display_name>
        </choice>
      </choices>
    </argument>
    <argument>
      <name>hot_water_distribution_recirc_piping_length</name>
      <display_name>Hot Water Distribution: Recirculation Piping Length</display_name>
      <description>If the distribution system is Recirculation, the length of the recirculation piping.</description>
      <type>String</type>
      <units>ft</units>
      <required>true</required>
      <model_dependent>false</model_dependent>
      <default_value>auto</default_value>
    </argument>
    <argument>
      <name>hot_water_distribution_recirc_branch_piping_length</name>
      <display_name>Hot Water Distribution: Recirculation Branch Piping Length</display_name>
      <description>If the distribution system is Recirculation, the length of the recirculation branch piping.</description>
      <type>String</type>
      <units>ft</units>
      <required>true</required>
      <model_dependent>false</model_dependent>
      <default_value>auto</default_value>
    </argument>
    <argument>
      <name>hot_water_distribution_recirc_pump_power</name>
      <display_name>Hot Water Distribution: Recirculation Pump Power</display_name>
      <description>If the distribution system is Recirculation, the recirculation pump power.</description>
      <type>String</type>
      <units>W</units>
      <required>true</required>
      <model_dependent>false</model_dependent>
      <default_value>auto</default_value>
    </argument>
    <argument>
      <name>hot_water_distribution_pipe_r</name>
      <display_name>Hot Water Distribution: Pipe Insulation Nominal R-Value</display_name>
      <description>Nominal R-value of the pipe insulation.</description>
      <type>String</type>
      <units>h-ft^2-R/Btu</units>
      <required>true</required>
      <model_dependent>false</model_dependent>
      <default_value>auto</default_value>
    </argument>
    <argument>
      <name>dwhr_facilities_connected</name>
      <display_name>Drain Water Heat Recovery: Facilities Connected</display_name>
      <description>Which facilities are connected for the drain water heat recovery. Use 'none' if there is no drain water heat recovery system.</description>
      <type>Choice</type>
      <required>true</required>
      <model_dependent>false</model_dependent>
      <default_value>none</default_value>
      <choices>
        <choice>
          <value>none</value>
          <display_name>none</display_name>
        </choice>
        <choice>
          <value>one</value>
          <display_name>one</display_name>
        </choice>
        <choice>
          <value>all</value>
          <display_name>all</display_name>
        </choice>
      </choices>
    </argument>
    <argument>
      <name>dwhr_equal_flow</name>
      <display_name>Drain Water Heat Recovery: Equal Flow</display_name>
      <description>Whether the drain water heat recovery has equal flow.</description>
      <type>Boolean</type>
      <required>true</required>
      <model_dependent>false</model_dependent>
      <default_value>true</default_value>
      <choices>
        <choice>
          <value>true</value>
          <display_name>true</display_name>
        </choice>
        <choice>
          <value>false</value>
          <display_name>false</display_name>
        </choice>
      </choices>
    </argument>
    <argument>
      <name>dwhr_efficiency</name>
      <display_name>Drain Water Heat Recovery: Efficiency</display_name>
      <description>The efficiency of the drain water heat recovery.</description>
      <type>Double</type>
      <units>Frac</units>
      <required>true</required>
      <model_dependent>false</model_dependent>
      <default_value>0.55</default_value>
    </argument>
    <argument>
      <name>water_fixtures_shower_low_flow</name>
      <display_name>Hot Water Fixtures: Is Shower Low Flow</display_name>
      <description>Whether the shower fixture is low flow.</description>
      <type>Boolean</type>
      <required>true</required>
      <model_dependent>false</model_dependent>
      <default_value>false</default_value>
      <choices>
        <choice>
          <value>true</value>
          <display_name>true</display_name>
        </choice>
        <choice>
          <value>false</value>
          <display_name>false</display_name>
        </choice>
      </choices>
    </argument>
    <argument>
      <name>water_fixtures_sink_low_flow</name>
      <display_name>Hot Water Fixtures: Is Sink Low Flow</display_name>
      <description>Whether the sink fixture is low flow.</description>
      <type>Boolean</type>
      <required>true</required>
      <model_dependent>false</model_dependent>
      <default_value>false</default_value>
      <choices>
        <choice>
          <value>true</value>
          <display_name>true</display_name>
        </choice>
        <choice>
          <value>false</value>
          <display_name>false</display_name>
        </choice>
      </choices>
    </argument>
    <argument>
      <name>water_fixtures_usage_multiplier</name>
      <display_name>Hot Water Fixtures: Usage Multiplier</display_name>
      <description>Multiplier on the hot water usage that can reflect, e.g., high/low usage occupants.</description>
      <type>Double</type>
      <required>true</required>
      <model_dependent>false</model_dependent>
      <default_value>1</default_value>
    </argument>
    <argument>
      <name>solar_thermal_system_type</name>
      <display_name>Solar Thermal: System Type</display_name>
      <description>The type of solar thermal system. Use 'none' if there is no solar thermal system.</description>
      <type>Choice</type>
      <required>true</required>
      <model_dependent>false</model_dependent>
      <default_value>none</default_value>
      <choices>
        <choice>
          <value>none</value>
          <display_name>none</display_name>
        </choice>
        <choice>
          <value>hot water</value>
          <display_name>hot water</display_name>
        </choice>
      </choices>
    </argument>
    <argument>
      <name>solar_thermal_collector_area</name>
      <display_name>Solar Thermal: Collector Area</display_name>
      <description>The collector area of the solar thermal system.</description>
      <type>Double</type>
      <units>ft^2</units>
      <required>true</required>
      <model_dependent>false</model_dependent>
      <default_value>40</default_value>
    </argument>
    <argument>
      <name>solar_thermal_collector_loop_type</name>
      <display_name>Solar Thermal: Collector Loop Type</display_name>
      <description>The collector loop type of the solar thermal system.</description>
      <type>Choice</type>
      <required>true</required>
      <model_dependent>false</model_dependent>
      <default_value>liquid direct</default_value>
      <choices>
        <choice>
          <value>liquid direct</value>
          <display_name>liquid direct</display_name>
        </choice>
        <choice>
          <value>liquid indirect</value>
          <display_name>liquid indirect</display_name>
        </choice>
        <choice>
          <value>passive thermosyphon</value>
          <display_name>passive thermosyphon</display_name>
        </choice>
      </choices>
    </argument>
    <argument>
      <name>solar_thermal_collector_type</name>
      <display_name>Solar Thermal: Collector Type</display_name>
      <description>The collector type of the solar thermal system.</description>
      <type>Choice</type>
      <required>true</required>
      <model_dependent>false</model_dependent>
      <default_value>evacuated tube</default_value>
      <choices>
        <choice>
          <value>evacuated tube</value>
          <display_name>evacuated tube</display_name>
        </choice>
        <choice>
          <value>single glazing black</value>
          <display_name>single glazing black</display_name>
        </choice>
        <choice>
          <value>double glazing black</value>
          <display_name>double glazing black</display_name>
        </choice>
        <choice>
          <value>integrated collector storage</value>
          <display_name>integrated collector storage</display_name>
        </choice>
      </choices>
    </argument>
    <argument>
      <name>solar_thermal_collector_azimuth</name>
      <display_name>Solar Thermal: Collector Azimuth</display_name>
      <description>The collector azimuth of the solar thermal system. Azimuth is measured clockwise from north (e.g., North=0, East=90, South=180, West=270).</description>
      <type>Double</type>
      <units>degrees</units>
      <required>true</required>
      <model_dependent>false</model_dependent>
      <default_value>180</default_value>
    </argument>
    <argument>
      <name>solar_thermal_collector_tilt</name>
      <display_name>Solar Thermal: Collector Tilt</display_name>
      <description>The collector tilt of the solar thermal system. Can also enter, e.g., RoofPitch, RoofPitch+20, Latitude, Latitude-15, etc.</description>
      <type>String</type>
      <units>degrees</units>
      <required>true</required>
      <model_dependent>false</model_dependent>
      <default_value>RoofPitch</default_value>
    </argument>
    <argument>
      <name>solar_thermal_collector_rated_optical_efficiency</name>
      <display_name>Solar Thermal: Collector Rated Optical Efficiency</display_name>
      <description>The collector rated optical efficiency of the solar thermal system.</description>
      <type>Double</type>
      <units>Frac</units>
      <required>true</required>
      <model_dependent>false</model_dependent>
      <default_value>0.5</default_value>
    </argument>
    <argument>
      <name>solar_thermal_collector_rated_thermal_losses</name>
      <display_name>Solar Thermal: Collector Rated Thermal Losses</display_name>
      <description>The collector rated thermal losses of the solar thermal system.</description>
      <type>Double</type>
      <units>Frac</units>
      <required>true</required>
      <model_dependent>false</model_dependent>
      <default_value>0.2799</default_value>
    </argument>
    <argument>
      <name>solar_thermal_storage_volume</name>
      <display_name>Solar Thermal: Storage Volume</display_name>
      <description>The storage volume of the solar thermal system.</description>
      <type>String</type>
      <units>Frac</units>
      <required>true</required>
      <model_dependent>false</model_dependent>
      <default_value>auto</default_value>
    </argument>
    <argument>
      <name>solar_thermal_solar_fraction</name>
      <display_name>Solar Thermal: Solar Fraction</display_name>
      <description>The solar fraction of the solar thermal system. If provided, overrides all other solar thermal inputs.</description>
      <type>Double</type>
      <units>Frac</units>
      <required>true</required>
      <model_dependent>false</model_dependent>
      <default_value>0</default_value>
    </argument>
    <argument>
      <name>pv_system_module_type</name>
      <display_name>PV System: Module Type</display_name>
      <description>Module type of the PV system. Use 'none' if there is no PV system.</description>
      <type>Choice</type>
      <required>true</required>
      <model_dependent>false</model_dependent>
      <default_value>none</default_value>
      <choices>
        <choice>
          <value>none</value>
          <display_name>none</display_name>
        </choice>
        <choice>
          <value>auto</value>
          <display_name>auto</display_name>
        </choice>
        <choice>
          <value>standard</value>
          <display_name>standard</display_name>
        </choice>
        <choice>
          <value>premium</value>
          <display_name>premium</display_name>
        </choice>
        <choice>
          <value>thin film</value>
          <display_name>thin film</display_name>
        </choice>
      </choices>
    </argument>
    <argument>
      <name>pv_system_location</name>
      <display_name>PV System: Location</display_name>
      <description>Location of the PV system.</description>
      <type>Choice</type>
      <required>true</required>
      <model_dependent>false</model_dependent>
      <default_value>auto</default_value>
      <choices>
        <choice>
          <value>auto</value>
          <display_name>auto</display_name>
        </choice>
        <choice>
          <value>roof</value>
          <display_name>roof</display_name>
        </choice>
        <choice>
          <value>ground</value>
          <display_name>ground</display_name>
        </choice>
      </choices>
    </argument>
    <argument>
      <name>pv_system_tracking</name>
      <display_name>PV System: Tracking</display_name>
      <description>Tracking of the PV system.</description>
      <type>Choice</type>
      <required>true</required>
      <model_dependent>false</model_dependent>
      <default_value>auto</default_value>
      <choices>
        <choice>
          <value>auto</value>
          <display_name>auto</display_name>
        </choice>
        <choice>
          <value>fixed</value>
          <display_name>fixed</display_name>
        </choice>
        <choice>
          <value>1-axis</value>
          <display_name>1-axis</display_name>
        </choice>
        <choice>
          <value>1-axis backtracked</value>
          <display_name>1-axis backtracked</display_name>
        </choice>
        <choice>
          <value>2-axis</value>
          <display_name>2-axis</display_name>
        </choice>
      </choices>
    </argument>
    <argument>
      <name>pv_system_array_azimuth</name>
      <display_name>PV System: Array Azimuth</display_name>
      <description>Array azimuth of the PV system. Azimuth is measured clockwise from north (e.g., North=0, East=90, South=180, West=270).</description>
      <type>Double</type>
      <units>degrees</units>
      <required>true</required>
      <model_dependent>false</model_dependent>
      <default_value>180</default_value>
    </argument>
    <argument>
      <name>pv_system_array_tilt</name>
      <display_name>PV System: Array Tilt</display_name>
      <description>Array tilt of the PV system. Can also enter, e.g., RoofPitch, RoofPitch+20, Latitude, Latitude-15, etc.</description>
      <type>String</type>
      <units>degrees</units>
      <required>true</required>
      <model_dependent>false</model_dependent>
      <default_value>RoofPitch</default_value>
    </argument>
    <argument>
      <name>pv_system_max_power_output</name>
      <display_name>PV System: Maximum Power Output</display_name>
      <description>Maximum power output of the PV system. For a shared system, this is the total building maximum power output.</description>
      <type>Double</type>
      <units>W</units>
      <required>true</required>
      <model_dependent>false</model_dependent>
      <default_value>4000</default_value>
    </argument>
    <argument>
      <name>pv_system_inverter_efficiency</name>
      <display_name>PV System: Inverter Efficiency</display_name>
      <description>Inverter efficiency of the PV system. If there are two PV systems, this will apply to both.</description>
      <type>Double</type>
      <units>Frac</units>
      <required>false</required>
      <model_dependent>false</model_dependent>
    </argument>
    <argument>
      <name>pv_system_system_losses_fraction</name>
      <display_name>PV System: System Losses Fraction</display_name>
      <description>System losses fraction of the PV system. If there are two PV systems, this will apply to both.</description>
      <type>Double</type>
      <units>Frac</units>
      <required>false</required>
      <model_dependent>false</model_dependent>
    </argument>
    <argument>
      <name>pv_system_num_bedrooms_served</name>
      <display_name>PV System: Number of Bedrooms Served</display_name>
      <description>Number of bedrooms served by PV system. Ignored if single-family detached. Used to apportion PV generation to the unit of a SFA/MF building. If there are two PV systems, this will apply to both.</description>
      <type>Integer</type>
      <units>#</units>
      <required>true</required>
      <model_dependent>false</model_dependent>
      <default_value>3</default_value>
    </argument>
    <argument>
      <name>pv_system_2_module_type</name>
      <display_name>PV System 2: Module Type</display_name>
      <description>Module type of the second PV system. Use 'none' if there is no PV system 2.</description>
      <type>Choice</type>
      <required>true</required>
      <model_dependent>false</model_dependent>
      <default_value>none</default_value>
      <choices>
        <choice>
          <value>none</value>
          <display_name>none</display_name>
        </choice>
        <choice>
          <value>auto</value>
          <display_name>auto</display_name>
        </choice>
        <choice>
          <value>standard</value>
          <display_name>standard</display_name>
        </choice>
        <choice>
          <value>premium</value>
          <display_name>premium</display_name>
        </choice>
        <choice>
          <value>thin film</value>
          <display_name>thin film</display_name>
        </choice>
      </choices>
    </argument>
    <argument>
      <name>pv_system_2_location</name>
      <display_name>PV System 2: Location</display_name>
      <description>Location of the second PV system.</description>
      <type>Choice</type>
      <required>true</required>
      <model_dependent>false</model_dependent>
      <default_value>auto</default_value>
      <choices>
        <choice>
          <value>auto</value>
          <display_name>auto</display_name>
        </choice>
        <choice>
          <value>roof</value>
          <display_name>roof</display_name>
        </choice>
        <choice>
          <value>ground</value>
          <display_name>ground</display_name>
        </choice>
      </choices>
    </argument>
    <argument>
      <name>pv_system_2_tracking</name>
      <display_name>PV System 2: Tracking</display_name>
      <description>Tracking of the second PV system.</description>
      <type>Choice</type>
      <required>true</required>
      <model_dependent>false</model_dependent>
      <default_value>auto</default_value>
      <choices>
        <choice>
          <value>auto</value>
          <display_name>auto</display_name>
        </choice>
        <choice>
          <value>fixed</value>
          <display_name>fixed</display_name>
        </choice>
        <choice>
          <value>1-axis</value>
          <display_name>1-axis</display_name>
        </choice>
        <choice>
          <value>1-axis backtracked</value>
          <display_name>1-axis backtracked</display_name>
        </choice>
        <choice>
          <value>2-axis</value>
          <display_name>2-axis</display_name>
        </choice>
      </choices>
    </argument>
    <argument>
      <name>pv_system_2_array_azimuth</name>
      <display_name>PV System 2: Array Azimuth</display_name>
      <description>Array azimuth of the second PV system. Azimuth is measured clockwise from north (e.g., North=0, East=90, South=180, West=270).</description>
      <type>Double</type>
      <units>degrees</units>
      <required>true</required>
      <model_dependent>false</model_dependent>
      <default_value>180</default_value>
    </argument>
    <argument>
      <name>pv_system_2_array_tilt</name>
      <display_name>PV System 2: Array Tilt</display_name>
      <description>Array tilt of the second PV system. Can also enter, e.g., RoofPitch, RoofPitch+20, Latitude, Latitude-15, etc.</description>
      <type>String</type>
      <units>degrees</units>
      <required>true</required>
      <model_dependent>false</model_dependent>
      <default_value>RoofPitch</default_value>
    </argument>
    <argument>
      <name>pv_system_2_max_power_output</name>
      <display_name>PV System 2: Maximum Power Output</display_name>
      <description>Maximum power output of the second PV system. For a shared system, this is the total building maximum power output.</description>
      <type>Double</type>
      <units>W</units>
      <required>true</required>
      <model_dependent>false</model_dependent>
      <default_value>4000</default_value>
    </argument>
    <argument>
      <name>battery_location</name>
      <display_name>Battery: Location</display_name>
      <description>The space type for the lithium ion battery location.</description>
      <type>Choice</type>
      <required>true</required>
      <model_dependent>false</model_dependent>
      <default_value>none</default_value>
      <choices>
        <choice>
          <value>auto</value>
          <display_name>auto</display_name>
        </choice>
        <choice>
          <value>none</value>
          <display_name>none</display_name>
        </choice>
        <choice>
          <value>living space</value>
          <display_name>living space</display_name>
        </choice>
        <choice>
          <value>basement - conditioned</value>
          <display_name>basement - conditioned</display_name>
        </choice>
        <choice>
          <value>basement - unconditioned</value>
          <display_name>basement - unconditioned</display_name>
        </choice>
        <choice>
          <value>crawlspace - vented</value>
          <display_name>crawlspace - vented</display_name>
        </choice>
        <choice>
          <value>crawlspace - unvented</value>
          <display_name>crawlspace - unvented</display_name>
        </choice>
        <choice>
          <value>crawlspace - conditioned</value>
          <display_name>crawlspace - conditioned</display_name>
        </choice>
        <choice>
          <value>attic - vented</value>
          <display_name>attic - vented</display_name>
        </choice>
        <choice>
          <value>attic - unvented</value>
          <display_name>attic - unvented</display_name>
        </choice>
        <choice>
          <value>garage</value>
          <display_name>garage</display_name>
        </choice>
        <choice>
          <value>outside</value>
          <display_name>outside</display_name>
        </choice>
      </choices>
    </argument>
    <argument>
      <name>battery_power</name>
      <display_name>Battery: Rated Power Output</display_name>
      <description>The rated power output of the lithium ion battery.</description>
      <type>String</type>
      <units>W</units>
      <required>true</required>
      <model_dependent>false</model_dependent>
      <default_value>auto</default_value>
    </argument>
    <argument>
      <name>battery_capacity</name>
      <display_name>Battery: Nominal Capacity</display_name>
      <description>The nominal capacity of the lithium ion battery.</description>
      <type>String</type>
      <units>kWh</units>
      <required>true</required>
      <model_dependent>false</model_dependent>
      <default_value>auto</default_value>
    </argument>
    <argument>
      <name>lighting_present</name>
      <display_name>Lighting: Present</display_name>
      <description>Whether there is lighting energy use.</description>
      <type>Boolean</type>
      <required>false</required>
      <model_dependent>false</model_dependent>
      <default_value>true</default_value>
      <choices>
        <choice>
          <value>true</value>
          <display_name>true</display_name>
        </choice>
        <choice>
          <value>false</value>
          <display_name>false</display_name>
        </choice>
      </choices>
    </argument>
    <argument>
      <name>lighting_interior_fraction_cfl</name>
      <display_name>Lighting: Interior Fraction CFL</display_name>
      <description>Fraction of all lamps (interior) that are compact fluorescent. Lighting not specified as CFL, LFL, or LED is assumed to be incandescent.</description>
      <type>Double</type>
      <required>true</required>
      <model_dependent>false</model_dependent>
      <default_value>0.1</default_value>
    </argument>
    <argument>
      <name>lighting_interior_fraction_lfl</name>
      <display_name>Lighting: Interior Fraction LFL</display_name>
      <description>Fraction of all lamps (interior) that are linear fluorescent. Lighting not specified as CFL, LFL, or LED is assumed to be incandescent.</description>
      <type>Double</type>
      <required>true</required>
      <model_dependent>false</model_dependent>
      <default_value>0</default_value>
    </argument>
    <argument>
      <name>lighting_interior_fraction_led</name>
      <display_name>Lighting: Interior Fraction LED</display_name>
      <description>Fraction of all lamps (interior) that are light emitting diodes. Lighting not specified as CFL, LFL, or LED is assumed to be incandescent.</description>
      <type>Double</type>
      <required>true</required>
      <model_dependent>false</model_dependent>
      <default_value>0</default_value>
    </argument>
    <argument>
      <name>lighting_interior_usage_multiplier</name>
      <display_name>Lighting: Interior Usage Multiplier</display_name>
      <description>Multiplier on the lighting energy usage (interior) that can reflect, e.g., high/low usage occupants.</description>
      <type>Double</type>
      <required>true</required>
      <model_dependent>false</model_dependent>
      <default_value>1</default_value>
    </argument>
    <argument>
      <name>lighting_exterior_fraction_cfl</name>
      <display_name>Lighting: Exterior Fraction CFL</display_name>
      <description>Fraction of all lamps (exterior) that are compact fluorescent. Lighting not specified as CFL, LFL, or LED is assumed to be incandescent.</description>
      <type>Double</type>
      <required>true</required>
      <model_dependent>false</model_dependent>
      <default_value>0</default_value>
    </argument>
    <argument>
      <name>lighting_exterior_fraction_lfl</name>
      <display_name>Lighting: Exterior Fraction LFL</display_name>
      <description>Fraction of all lamps (exterior) that are linear fluorescent. Lighting not specified as CFL, LFL, or LED is assumed to be incandescent.</description>
      <type>Double</type>
      <required>true</required>
      <model_dependent>false</model_dependent>
      <default_value>0</default_value>
    </argument>
    <argument>
      <name>lighting_exterior_fraction_led</name>
      <display_name>Lighting: Exterior Fraction LED</display_name>
      <description>Fraction of all lamps (exterior) that are light emitting diodes. Lighting not specified as CFL, LFL, or LED is assumed to be incandescent.</description>
      <type>Double</type>
      <required>true</required>
      <model_dependent>false</model_dependent>
      <default_value>0</default_value>
    </argument>
    <argument>
      <name>lighting_exterior_usage_multiplier</name>
      <display_name>Lighting: Exterior Usage Multiplier</display_name>
      <description>Multiplier on the lighting energy usage (exterior) that can reflect, e.g., high/low usage occupants.</description>
      <type>Double</type>
      <required>true</required>
      <model_dependent>false</model_dependent>
      <default_value>1</default_value>
    </argument>
    <argument>
      <name>lighting_garage_fraction_cfl</name>
      <display_name>Lighting: Garage Fraction CFL</display_name>
      <description>Fraction of all lamps (garage) that are compact fluorescent. Lighting not specified as CFL, LFL, or LED is assumed to be incandescent.</description>
      <type>Double</type>
      <required>true</required>
      <model_dependent>false</model_dependent>
      <default_value>0</default_value>
    </argument>
    <argument>
      <name>lighting_garage_fraction_lfl</name>
      <display_name>Lighting: Garage Fraction LFL</display_name>
      <description>Fraction of all lamps (garage) that are linear fluorescent. Lighting not specified as CFL, LFL, or LED is assumed to be incandescent.</description>
      <type>Double</type>
      <required>true</required>
      <model_dependent>false</model_dependent>
      <default_value>0</default_value>
    </argument>
    <argument>
      <name>lighting_garage_fraction_led</name>
      <display_name>Lighting: Garage Fraction LED</display_name>
      <description>Fraction of all lamps (garage) that are light emitting diodes. Lighting not specified as CFL, LFL, or LED is assumed to be incandescent.</description>
      <type>Double</type>
      <required>true</required>
      <model_dependent>false</model_dependent>
      <default_value>0</default_value>
    </argument>
    <argument>
      <name>lighting_garage_usage_multiplier</name>
      <display_name>Lighting: Garage Usage Multiplier</display_name>
      <description>Multiplier on the lighting energy usage (garage) that can reflect, e.g., high/low usage occupants.</description>
      <type>Double</type>
      <required>true</required>
      <model_dependent>false</model_dependent>
      <default_value>1</default_value>
    </argument>
    <argument>
      <name>holiday_lighting_present</name>
      <display_name>Holiday Lighting: Present</display_name>
      <description>Whether there is holiday lighting.</description>
      <type>Boolean</type>
      <required>true</required>
      <model_dependent>false</model_dependent>
      <default_value>false</default_value>
      <choices>
        <choice>
          <value>true</value>
          <display_name>true</display_name>
        </choice>
        <choice>
          <value>false</value>
          <display_name>false</display_name>
        </choice>
      </choices>
    </argument>
    <argument>
      <name>holiday_lighting_daily_kwh</name>
      <display_name>Holiday Lighting: Daily Consumption</display_name>
      <description>The daily energy consumption for holiday lighting (exterior).</description>
      <type>String</type>
      <units>kWh/day</units>
      <required>true</required>
      <model_dependent>false</model_dependent>
      <default_value>auto</default_value>
    </argument>
    <argument>
      <name>holiday_lighting_period</name>
      <display_name>Holiday Lighting: Period</display_name>
      <description>Enter a date like "Nov 25 - Jan 5".</description>
      <type>String</type>
      <required>false</required>
      <model_dependent>false</model_dependent>
    </argument>
    <argument>
      <name>dehumidifier_type</name>
      <display_name>Dehumidifier: Type</display_name>
      <description>The type of dehumidifier.</description>
      <type>Choice</type>
      <required>true</required>
      <model_dependent>false</model_dependent>
      <default_value>none</default_value>
      <choices>
        <choice>
          <value>none</value>
          <display_name>none</display_name>
        </choice>
        <choice>
          <value>portable</value>
          <display_name>portable</display_name>
        </choice>
        <choice>
          <value>whole-home</value>
          <display_name>whole-home</display_name>
        </choice>
      </choices>
    </argument>
    <argument>
      <name>dehumidifier_efficiency_type</name>
      <display_name>Dehumidifier: Efficiency Type</display_name>
      <description>The efficiency type of dehumidifier.</description>
      <type>Choice</type>
      <required>true</required>
      <model_dependent>false</model_dependent>
      <default_value>IntegratedEnergyFactor</default_value>
      <choices>
        <choice>
          <value>EnergyFactor</value>
          <display_name>EnergyFactor</display_name>
        </choice>
        <choice>
          <value>IntegratedEnergyFactor</value>
          <display_name>IntegratedEnergyFactor</display_name>
        </choice>
      </choices>
    </argument>
    <argument>
      <name>dehumidifier_efficiency</name>
      <display_name>Dehumidifier: Efficiency</display_name>
      <description>The efficiency of the dehumidifier.</description>
      <type>Double</type>
      <units>liters/kWh</units>
      <required>true</required>
      <model_dependent>false</model_dependent>
      <default_value>1.5</default_value>
    </argument>
    <argument>
      <name>dehumidifier_capacity</name>
      <display_name>Dehumidifier: Capacity</display_name>
      <description>The capacity (water removal rate) of the dehumidifier.</description>
      <type>Double</type>
      <units>pint/day</units>
      <required>true</required>
      <model_dependent>false</model_dependent>
      <default_value>40</default_value>
    </argument>
    <argument>
      <name>dehumidifier_rh_setpoint</name>
      <display_name>Dehumidifier: Relative Humidity Setpoint</display_name>
      <description>The relative humidity setpoint of the dehumidifier.</description>
      <type>Double</type>
      <units>Frac</units>
      <required>true</required>
      <model_dependent>false</model_dependent>
      <default_value>0.5</default_value>
    </argument>
    <argument>
      <name>dehumidifier_fraction_dehumidification_load_served</name>
      <display_name>Dehumidifier: Fraction Dehumidification Load Served</display_name>
      <description>The dehumidification load served fraction of the dehumidifier.</description>
      <type>Double</type>
      <units>Frac</units>
      <required>true</required>
      <model_dependent>false</model_dependent>
      <default_value>1</default_value>
    </argument>
    <argument>
      <name>clothes_washer_location</name>
      <display_name>Clothes Washer: Location</display_name>
      <description>The space type for the clothes washer location.</description>
      <type>Choice</type>
      <required>true</required>
      <model_dependent>false</model_dependent>
      <default_value>auto</default_value>
      <choices>
        <choice>
          <value>auto</value>
          <display_name>auto</display_name>
        </choice>
        <choice>
          <value>none</value>
          <display_name>none</display_name>
        </choice>
        <choice>
          <value>living space</value>
          <display_name>living space</display_name>
        </choice>
        <choice>
          <value>basement - conditioned</value>
          <display_name>basement - conditioned</display_name>
        </choice>
        <choice>
          <value>basement - unconditioned</value>
          <display_name>basement - unconditioned</display_name>
        </choice>
        <choice>
          <value>garage</value>
          <display_name>garage</display_name>
        </choice>
        <choice>
          <value>other housing unit</value>
          <display_name>other housing unit</display_name>
        </choice>
        <choice>
          <value>other heated space</value>
          <display_name>other heated space</display_name>
        </choice>
        <choice>
          <value>other multifamily buffer space</value>
          <display_name>other multifamily buffer space</display_name>
        </choice>
        <choice>
          <value>other non-freezing space</value>
          <display_name>other non-freezing space</display_name>
        </choice>
      </choices>
    </argument>
    <argument>
      <name>clothes_washer_efficiency_type</name>
      <display_name>Clothes Washer: Efficiency Type</display_name>
      <description>The efficiency type of the clothes washer.</description>
      <type>Choice</type>
      <required>true</required>
      <model_dependent>false</model_dependent>
      <default_value>IntegratedModifiedEnergyFactor</default_value>
      <choices>
        <choice>
          <value>ModifiedEnergyFactor</value>
          <display_name>ModifiedEnergyFactor</display_name>
        </choice>
        <choice>
          <value>IntegratedModifiedEnergyFactor</value>
          <display_name>IntegratedModifiedEnergyFactor</display_name>
        </choice>
      </choices>
    </argument>
    <argument>
      <name>clothes_washer_efficiency</name>
      <display_name>Clothes Washer: Efficiency</display_name>
      <description>The efficiency of the clothes washer.</description>
      <type>String</type>
      <units>ft^3/kWh-cyc</units>
      <required>true</required>
      <model_dependent>false</model_dependent>
      <default_value>auto</default_value>
    </argument>
    <argument>
      <name>clothes_washer_rated_annual_kwh</name>
      <display_name>Clothes Washer: Rated Annual Consumption</display_name>
      <description>The annual energy consumed by the clothes washer, as rated, obtained from the EnergyGuide label. This includes both the appliance electricity consumption and the energy required for water heating.</description>
      <type>String</type>
      <units>kWh/yr</units>
      <required>true</required>
      <model_dependent>false</model_dependent>
      <default_value>auto</default_value>
    </argument>
    <argument>
      <name>clothes_washer_label_electric_rate</name>
      <display_name>Clothes Washer: Label Electric Rate</display_name>
      <description>The annual energy consumed by the clothes washer, as rated, obtained from the EnergyGuide label. This includes both the appliance electricity consumption and the energy required for water heating.</description>
      <type>String</type>
      <units>$/kWh</units>
      <required>true</required>
      <model_dependent>false</model_dependent>
      <default_value>auto</default_value>
    </argument>
    <argument>
      <name>clothes_washer_label_gas_rate</name>
      <display_name>Clothes Washer: Label Gas Rate</display_name>
      <description>The annual energy consumed by the clothes washer, as rated, obtained from the EnergyGuide label. This includes both the appliance electricity consumption and the energy required for water heating.</description>
      <type>String</type>
      <units>$/therm</units>
      <required>true</required>
      <model_dependent>false</model_dependent>
      <default_value>auto</default_value>
    </argument>
    <argument>
      <name>clothes_washer_label_annual_gas_cost</name>
      <display_name>Clothes Washer: Label Annual Cost with Gas DHW</display_name>
      <description>The annual cost of using the system under test conditions. Input is obtained from the EnergyGuide label.</description>
      <type>String</type>
      <units>$</units>
      <required>true</required>
      <model_dependent>false</model_dependent>
      <default_value>auto</default_value>
    </argument>
    <argument>
      <name>clothes_washer_label_usage</name>
      <display_name>Clothes Washer: Label Usage</display_name>
      <description>The clothes washer loads per week.</description>
      <type>String</type>
      <units>cyc/wk</units>
      <required>true</required>
      <model_dependent>false</model_dependent>
      <default_value>auto</default_value>
    </argument>
    <argument>
      <name>clothes_washer_capacity</name>
      <display_name>Clothes Washer: Drum Volume</display_name>
      <description>Volume of the washer drum. Obtained from the EnergyStar website or the manufacturer's literature.</description>
      <type>String</type>
      <units>ft^3</units>
      <required>true</required>
      <model_dependent>false</model_dependent>
      <default_value>auto</default_value>
    </argument>
    <argument>
      <name>clothes_washer_usage_multiplier</name>
      <display_name>Clothes Washer: Usage Multiplier</display_name>
      <description>Multiplier on the clothes washer energy and hot water usage that can reflect, e.g., high/low usage occupants.</description>
      <type>Double</type>
      <required>true</required>
      <model_dependent>false</model_dependent>
      <default_value>1</default_value>
    </argument>
    <argument>
      <name>clothes_dryer_location</name>
      <display_name>Clothes Dryer: Location</display_name>
      <description>The space type for the clothes dryer location.</description>
      <type>Choice</type>
      <required>true</required>
      <model_dependent>false</model_dependent>
      <default_value>auto</default_value>
      <choices>
        <choice>
          <value>auto</value>
          <display_name>auto</display_name>
        </choice>
        <choice>
          <value>none</value>
          <display_name>none</display_name>
        </choice>
        <choice>
          <value>living space</value>
          <display_name>living space</display_name>
        </choice>
        <choice>
          <value>basement - conditioned</value>
          <display_name>basement - conditioned</display_name>
        </choice>
        <choice>
          <value>basement - unconditioned</value>
          <display_name>basement - unconditioned</display_name>
        </choice>
        <choice>
          <value>garage</value>
          <display_name>garage</display_name>
        </choice>
        <choice>
          <value>other housing unit</value>
          <display_name>other housing unit</display_name>
        </choice>
        <choice>
          <value>other heated space</value>
          <display_name>other heated space</display_name>
        </choice>
        <choice>
          <value>other multifamily buffer space</value>
          <display_name>other multifamily buffer space</display_name>
        </choice>
        <choice>
          <value>other non-freezing space</value>
          <display_name>other non-freezing space</display_name>
        </choice>
      </choices>
    </argument>
    <argument>
      <name>clothes_dryer_fuel_type</name>
      <display_name>Clothes Dryer: Fuel Type</display_name>
      <description>Type of fuel used by the clothes dryer.</description>
      <type>Choice</type>
      <required>true</required>
      <model_dependent>false</model_dependent>
      <default_value>natural gas</default_value>
      <choices>
        <choice>
          <value>electricity</value>
          <display_name>electricity</display_name>
        </choice>
        <choice>
          <value>natural gas</value>
          <display_name>natural gas</display_name>
        </choice>
        <choice>
          <value>fuel oil</value>
          <display_name>fuel oil</display_name>
        </choice>
        <choice>
          <value>propane</value>
          <display_name>propane</display_name>
        </choice>
        <choice>
          <value>wood</value>
          <display_name>wood</display_name>
        </choice>
        <choice>
          <value>coal</value>
          <display_name>coal</display_name>
        </choice>
      </choices>
    </argument>
    <argument>
      <name>clothes_dryer_efficiency_type</name>
      <display_name>Clothes Dryer: Efficiency Type</display_name>
      <description>The efficiency type of the clothes dryer.</description>
      <type>Choice</type>
      <required>true</required>
      <model_dependent>false</model_dependent>
      <default_value>CombinedEnergyFactor</default_value>
      <choices>
        <choice>
          <value>EnergyFactor</value>
          <display_name>EnergyFactor</display_name>
        </choice>
        <choice>
          <value>CombinedEnergyFactor</value>
          <display_name>CombinedEnergyFactor</display_name>
        </choice>
      </choices>
    </argument>
    <argument>
      <name>clothes_dryer_efficiency</name>
      <display_name>Clothes Dryer: Efficiency</display_name>
      <description>The efficiency of the clothes dryer.</description>
      <type>String</type>
      <units>lb/kWh</units>
      <required>true</required>
      <model_dependent>false</model_dependent>
      <default_value>auto</default_value>
    </argument>
    <argument>
      <name>clothes_dryer_vented_flow_rate</name>
      <display_name>Clothes Dryer: Vented Flow Rate</display_name>
      <description>The exhaust flow rate of the vented clothes dryer.</description>
      <type>String</type>
      <units>CFM</units>
      <required>true</required>
      <model_dependent>false</model_dependent>
      <default_value>auto</default_value>
    </argument>
    <argument>
      <name>clothes_dryer_usage_multiplier</name>
      <display_name>Clothes Dryer: Usage Multiplier</display_name>
      <description>Multiplier on the clothes dryer energy usage that can reflect, e.g., high/low usage occupants.</description>
      <type>Double</type>
      <required>true</required>
      <model_dependent>false</model_dependent>
      <default_value>1</default_value>
    </argument>
    <argument>
      <name>dishwasher_location</name>
      <display_name>Dishwasher: Location</display_name>
      <description>The space type for the dishwasher location.</description>
      <type>Choice</type>
      <required>true</required>
      <model_dependent>false</model_dependent>
      <default_value>auto</default_value>
      <choices>
        <choice>
          <value>auto</value>
          <display_name>auto</display_name>
        </choice>
        <choice>
          <value>none</value>
          <display_name>none</display_name>
        </choice>
        <choice>
          <value>living space</value>
          <display_name>living space</display_name>
        </choice>
        <choice>
          <value>basement - conditioned</value>
          <display_name>basement - conditioned</display_name>
        </choice>
        <choice>
          <value>basement - unconditioned</value>
          <display_name>basement - unconditioned</display_name>
        </choice>
        <choice>
          <value>garage</value>
          <display_name>garage</display_name>
        </choice>
        <choice>
          <value>other housing unit</value>
          <display_name>other housing unit</display_name>
        </choice>
        <choice>
          <value>other heated space</value>
          <display_name>other heated space</display_name>
        </choice>
        <choice>
          <value>other multifamily buffer space</value>
          <display_name>other multifamily buffer space</display_name>
        </choice>
        <choice>
          <value>other non-freezing space</value>
          <display_name>other non-freezing space</display_name>
        </choice>
      </choices>
    </argument>
    <argument>
      <name>dishwasher_efficiency_type</name>
      <display_name>Dishwasher: Efficiency Type</display_name>
      <description>The efficiency type of dishwasher.</description>
      <type>Choice</type>
      <required>true</required>
      <model_dependent>false</model_dependent>
      <default_value>RatedAnnualkWh</default_value>
      <choices>
        <choice>
          <value>RatedAnnualkWh</value>
          <display_name>RatedAnnualkWh</display_name>
        </choice>
        <choice>
          <value>EnergyFactor</value>
          <display_name>EnergyFactor</display_name>
        </choice>
      </choices>
    </argument>
    <argument>
      <name>dishwasher_efficiency</name>
      <display_name>Dishwasher: Efficiency</display_name>
      <description>The efficiency of the dishwasher.</description>
      <type>String</type>
      <units>RatedAnnualkWh or EnergyFactor</units>
      <required>true</required>
      <model_dependent>false</model_dependent>
      <default_value>auto</default_value>
    </argument>
    <argument>
      <name>dishwasher_label_electric_rate</name>
      <display_name>Dishwasher: Label Electric Rate</display_name>
      <description>The label electric rate of the dishwasher.</description>
      <type>String</type>
      <units>$/kWh</units>
      <required>true</required>
      <model_dependent>false</model_dependent>
      <default_value>auto</default_value>
    </argument>
    <argument>
      <name>dishwasher_label_gas_rate</name>
      <display_name>Dishwasher: Label Gas Rate</display_name>
      <description>The label gas rate of the dishwasher.</description>
      <type>String</type>
      <units>$/therm</units>
      <required>true</required>
      <model_dependent>false</model_dependent>
      <default_value>auto</default_value>
    </argument>
    <argument>
      <name>dishwasher_label_annual_gas_cost</name>
      <display_name>Dishwasher: Label Annual Gas Cost</display_name>
      <description>The label annual gas cost of the dishwasher.</description>
      <type>String</type>
      <units>$</units>
      <required>true</required>
      <model_dependent>false</model_dependent>
      <default_value>auto</default_value>
    </argument>
    <argument>
      <name>dishwasher_label_usage</name>
      <display_name>Dishwasher: Label Usage</display_name>
      <description>The dishwasher loads per week.</description>
      <type>String</type>
      <units>cyc/wk</units>
      <required>true</required>
      <model_dependent>false</model_dependent>
      <default_value>auto</default_value>
    </argument>
    <argument>
      <name>dishwasher_place_setting_capacity</name>
      <display_name>Dishwasher: Number of Place Settings</display_name>
      <description>The number of place settings for the unit. Data obtained from manufacturer's literature.</description>
      <type>String</type>
      <units>#</units>
      <required>true</required>
      <model_dependent>false</model_dependent>
      <default_value>auto</default_value>
    </argument>
    <argument>
      <name>dishwasher_usage_multiplier</name>
      <display_name>Dishwasher: Usage Multiplier</display_name>
      <description>Multiplier on the dishwasher energy usage that can reflect, e.g., high/low usage occupants.</description>
      <type>Double</type>
      <required>true</required>
      <model_dependent>false</model_dependent>
      <default_value>1</default_value>
    </argument>
    <argument>
      <name>refrigerator_location</name>
      <display_name>Refrigerator: Location</display_name>
      <description>The space type for the refrigerator location.</description>
      <type>Choice</type>
      <required>true</required>
      <model_dependent>false</model_dependent>
      <default_value>auto</default_value>
      <choices>
        <choice>
          <value>auto</value>
          <display_name>auto</display_name>
        </choice>
        <choice>
          <value>none</value>
          <display_name>none</display_name>
        </choice>
        <choice>
          <value>living space</value>
          <display_name>living space</display_name>
        </choice>
        <choice>
          <value>basement - conditioned</value>
          <display_name>basement - conditioned</display_name>
        </choice>
        <choice>
          <value>basement - unconditioned</value>
          <display_name>basement - unconditioned</display_name>
        </choice>
        <choice>
          <value>garage</value>
          <display_name>garage</display_name>
        </choice>
        <choice>
          <value>other housing unit</value>
          <display_name>other housing unit</display_name>
        </choice>
        <choice>
          <value>other heated space</value>
          <display_name>other heated space</display_name>
        </choice>
        <choice>
          <value>other multifamily buffer space</value>
          <display_name>other multifamily buffer space</display_name>
        </choice>
        <choice>
          <value>other non-freezing space</value>
          <display_name>other non-freezing space</display_name>
        </choice>
      </choices>
    </argument>
    <argument>
      <name>refrigerator_rated_annual_kwh</name>
      <display_name>Refrigerator: Rated Annual Consumption</display_name>
      <description>The EnergyGuide rated annual energy consumption for a refrigerator.</description>
      <type>String</type>
      <units>kWh/yr</units>
      <required>true</required>
      <model_dependent>false</model_dependent>
      <default_value>auto</default_value>
    </argument>
    <argument>
      <name>refrigerator_usage_multiplier</name>
      <display_name>Refrigerator: Usage Multiplier</display_name>
      <description>Multiplier on the refrigerator energy usage that can reflect, e.g., high/low usage occupants.</description>
      <type>Double</type>
      <required>true</required>
      <model_dependent>false</model_dependent>
      <default_value>1</default_value>
    </argument>
    <argument>
      <name>extra_refrigerator_location</name>
      <display_name>Extra Refrigerator: Location</display_name>
      <description>The space type for the extra refrigerator location.</description>
      <type>Choice</type>
      <required>true</required>
      <model_dependent>false</model_dependent>
      <default_value>none</default_value>
      <choices>
        <choice>
          <value>auto</value>
          <display_name>auto</display_name>
        </choice>
        <choice>
          <value>none</value>
          <display_name>none</display_name>
        </choice>
        <choice>
          <value>living space</value>
          <display_name>living space</display_name>
        </choice>
        <choice>
          <value>basement - conditioned</value>
          <display_name>basement - conditioned</display_name>
        </choice>
        <choice>
          <value>basement - unconditioned</value>
          <display_name>basement - unconditioned</display_name>
        </choice>
        <choice>
          <value>garage</value>
          <display_name>garage</display_name>
        </choice>
        <choice>
          <value>other housing unit</value>
          <display_name>other housing unit</display_name>
        </choice>
        <choice>
          <value>other heated space</value>
          <display_name>other heated space</display_name>
        </choice>
        <choice>
          <value>other multifamily buffer space</value>
          <display_name>other multifamily buffer space</display_name>
        </choice>
        <choice>
          <value>other non-freezing space</value>
          <display_name>other non-freezing space</display_name>
        </choice>
      </choices>
    </argument>
    <argument>
      <name>extra_refrigerator_rated_annual_kwh</name>
      <display_name>Extra Refrigerator: Rated Annual Consumption</display_name>
      <description>The EnergyGuide rated annual energy consumption for an extra rrefrigerator.</description>
      <type>String</type>
      <units>kWh/yr</units>
      <required>true</required>
      <model_dependent>false</model_dependent>
      <default_value>auto</default_value>
    </argument>
    <argument>
      <name>extra_refrigerator_usage_multiplier</name>
      <display_name>Extra Refrigerator: Usage Multiplier</display_name>
      <description>Multiplier on the extra refrigerator energy usage that can reflect, e.g., high/low usage occupants.</description>
      <type>Double</type>
      <required>true</required>
      <model_dependent>false</model_dependent>
      <default_value>1</default_value>
    </argument>
    <argument>
      <name>freezer_location</name>
      <display_name>Freezer: Location</display_name>
      <description>The space type for the freezer location.</description>
      <type>Choice</type>
      <required>true</required>
      <model_dependent>false</model_dependent>
      <default_value>none</default_value>
      <choices>
        <choice>
          <value>auto</value>
          <display_name>auto</display_name>
        </choice>
        <choice>
          <value>none</value>
          <display_name>none</display_name>
        </choice>
        <choice>
          <value>living space</value>
          <display_name>living space</display_name>
        </choice>
        <choice>
          <value>basement - conditioned</value>
          <display_name>basement - conditioned</display_name>
        </choice>
        <choice>
          <value>basement - unconditioned</value>
          <display_name>basement - unconditioned</display_name>
        </choice>
        <choice>
          <value>garage</value>
          <display_name>garage</display_name>
        </choice>
        <choice>
          <value>other housing unit</value>
          <display_name>other housing unit</display_name>
        </choice>
        <choice>
          <value>other heated space</value>
          <display_name>other heated space</display_name>
        </choice>
        <choice>
          <value>other multifamily buffer space</value>
          <display_name>other multifamily buffer space</display_name>
        </choice>
        <choice>
          <value>other non-freezing space</value>
          <display_name>other non-freezing space</display_name>
        </choice>
      </choices>
    </argument>
    <argument>
      <name>freezer_rated_annual_kwh</name>
      <display_name>Freezer: Rated Annual Consumption</display_name>
      <description>The EnergyGuide rated annual energy consumption for a freezer.</description>
      <type>String</type>
      <units>kWh/yr</units>
      <required>true</required>
      <model_dependent>false</model_dependent>
      <default_value>auto</default_value>
    </argument>
    <argument>
      <name>freezer_usage_multiplier</name>
      <display_name>Freezer: Usage Multiplier</display_name>
      <description>Multiplier on the freezer energy usage that can reflect, e.g., high/low usage occupants.</description>
      <type>Double</type>
      <required>true</required>
      <model_dependent>false</model_dependent>
      <default_value>1</default_value>
    </argument>
    <argument>
      <name>cooking_range_oven_location</name>
      <display_name>Cooking Range/Oven: Location</display_name>
      <description>The space type for the cooking range/oven location.</description>
      <type>Choice</type>
      <required>true</required>
      <model_dependent>false</model_dependent>
      <default_value>auto</default_value>
      <choices>
        <choice>
          <value>auto</value>
          <display_name>auto</display_name>
        </choice>
        <choice>
          <value>none</value>
          <display_name>none</display_name>
        </choice>
        <choice>
          <value>living space</value>
          <display_name>living space</display_name>
        </choice>
        <choice>
          <value>basement - conditioned</value>
          <display_name>basement - conditioned</display_name>
        </choice>
        <choice>
          <value>basement - unconditioned</value>
          <display_name>basement - unconditioned</display_name>
        </choice>
        <choice>
          <value>garage</value>
          <display_name>garage</display_name>
        </choice>
        <choice>
          <value>other housing unit</value>
          <display_name>other housing unit</display_name>
        </choice>
        <choice>
          <value>other heated space</value>
          <display_name>other heated space</display_name>
        </choice>
        <choice>
          <value>other multifamily buffer space</value>
          <display_name>other multifamily buffer space</display_name>
        </choice>
        <choice>
          <value>other non-freezing space</value>
          <display_name>other non-freezing space</display_name>
        </choice>
      </choices>
    </argument>
    <argument>
      <name>cooking_range_oven_fuel_type</name>
      <display_name>Cooking Range/Oven: Fuel Type</display_name>
      <description>Type of fuel used by the cooking range/oven.</description>
      <type>Choice</type>
      <required>true</required>
      <model_dependent>false</model_dependent>
      <default_value>natural gas</default_value>
      <choices>
        <choice>
          <value>electricity</value>
          <display_name>electricity</display_name>
        </choice>
        <choice>
          <value>natural gas</value>
          <display_name>natural gas</display_name>
        </choice>
        <choice>
          <value>fuel oil</value>
          <display_name>fuel oil</display_name>
        </choice>
        <choice>
          <value>propane</value>
          <display_name>propane</display_name>
        </choice>
        <choice>
          <value>wood</value>
          <display_name>wood</display_name>
        </choice>
        <choice>
          <value>coal</value>
          <display_name>coal</display_name>
        </choice>
      </choices>
    </argument>
    <argument>
      <name>cooking_range_oven_is_induction</name>
      <display_name>Cooking Range/Oven: Is Induction</display_name>
      <description>Whether the cooking range is induction.</description>
      <type>Boolean</type>
      <required>false</required>
      <model_dependent>false</model_dependent>
      <choices>
        <choice>
          <value>true</value>
          <display_name>true</display_name>
        </choice>
        <choice>
          <value>false</value>
          <display_name>false</display_name>
        </choice>
      </choices>
    </argument>
    <argument>
      <name>cooking_range_oven_is_convection</name>
      <display_name>Cooking Range/Oven: Is Convection</display_name>
      <description>Whether the oven is convection.</description>
      <type>Boolean</type>
      <required>false</required>
      <model_dependent>false</model_dependent>
      <choices>
        <choice>
          <value>true</value>
          <display_name>true</display_name>
        </choice>
        <choice>
          <value>false</value>
          <display_name>false</display_name>
        </choice>
      </choices>
    </argument>
    <argument>
      <name>cooking_range_oven_usage_multiplier</name>
      <display_name>Cooking Range/Oven: Usage Multiplier</display_name>
      <description>Multiplier on the cooking range/oven energy usage that can reflect, e.g., high/low usage occupants.</description>
      <type>Double</type>
      <required>true</required>
      <model_dependent>false</model_dependent>
      <default_value>1</default_value>
    </argument>
    <argument>
      <name>ceiling_fan_present</name>
      <display_name>Ceiling Fan: Present</display_name>
      <description>Whether there is are any ceiling fans.</description>
      <type>Boolean</type>
      <required>true</required>
      <model_dependent>false</model_dependent>
      <default_value>true</default_value>
      <choices>
        <choice>
          <value>true</value>
          <display_name>true</display_name>
        </choice>
        <choice>
          <value>false</value>
          <display_name>false</display_name>
        </choice>
      </choices>
    </argument>
    <argument>
      <name>ceiling_fan_efficiency</name>
      <display_name>Ceiling Fan: Efficiency</display_name>
      <description>The efficiency rating of the ceiling fan(s) at medium speed.</description>
      <type>String</type>
      <units>CFM/W</units>
      <required>true</required>
      <model_dependent>false</model_dependent>
      <default_value>auto</default_value>
    </argument>
    <argument>
      <name>ceiling_fan_quantity</name>
      <display_name>Ceiling Fan: Quantity</display_name>
      <description>Total number of ceiling fans.</description>
      <type>String</type>
      <units>#</units>
      <required>true</required>
      <model_dependent>false</model_dependent>
      <default_value>auto</default_value>
    </argument>
    <argument>
      <name>ceiling_fan_cooling_setpoint_temp_offset</name>
      <display_name>Ceiling Fan: Cooling Setpoint Temperature Offset</display_name>
      <description>The setpoint temperature offset during cooling season for the ceiling fan(s). Only applies if ceiling fan quantity is greater than zero.</description>
      <type>Double</type>
      <units>deg-F</units>
      <required>true</required>
      <model_dependent>false</model_dependent>
      <default_value>0</default_value>
    </argument>
    <argument>
      <name>misc_plug_loads_television_present</name>
      <display_name>Misc Plug Loads: Television Present</display_name>
      <description>Whether there are televisions.</description>
      <type>Boolean</type>
      <required>true</required>
      <model_dependent>false</model_dependent>
      <default_value>true</default_value>
      <choices>
        <choice>
          <value>true</value>
          <display_name>true</display_name>
        </choice>
        <choice>
          <value>false</value>
          <display_name>false</display_name>
        </choice>
      </choices>
    </argument>
    <argument>
      <name>misc_plug_loads_television_annual_kwh</name>
      <display_name>Misc Plug Loads: Television Annual kWh</display_name>
      <description>The annual energy consumption of the television plug loads.</description>
      <type>String</type>
      <units>kWh/yr</units>
      <required>true</required>
      <model_dependent>false</model_dependent>
      <default_value>auto</default_value>
    </argument>
    <argument>
      <name>misc_plug_loads_television_usage_multiplier</name>
      <display_name>Misc Plug Loads: Television Usage Multiplier</display_name>
      <description>Multiplier on the television energy usage that can reflect, e.g., high/low usage occupants.</description>
      <type>Double</type>
      <required>true</required>
      <model_dependent>false</model_dependent>
      <default_value>1</default_value>
    </argument>
    <argument>
      <name>misc_plug_loads_other_annual_kwh</name>
      <display_name>Misc Plug Loads: Other Annual kWh</display_name>
      <description>The annual energy consumption of the other residual plug loads.</description>
      <type>String</type>
      <units>kWh/yr</units>
      <required>true</required>
      <model_dependent>false</model_dependent>
      <default_value>auto</default_value>
    </argument>
    <argument>
      <name>misc_plug_loads_other_frac_sensible</name>
      <display_name>Misc Plug Loads: Other Sensible Fraction</display_name>
      <description>Fraction of other residual plug loads' internal gains that are sensible.</description>
      <type>String</type>
      <units>Frac</units>
      <required>true</required>
      <model_dependent>false</model_dependent>
      <default_value>auto</default_value>
    </argument>
    <argument>
      <name>misc_plug_loads_other_frac_latent</name>
      <display_name>Misc Plug Loads: Other Latent Fraction</display_name>
      <description>Fraction of other residual plug loads' internal gains that are latent.</description>
      <type>String</type>
      <units>Frac</units>
      <required>true</required>
      <model_dependent>false</model_dependent>
      <default_value>auto</default_value>
    </argument>
    <argument>
      <name>misc_plug_loads_other_usage_multiplier</name>
      <display_name>Misc Plug Loads: Other Usage Multiplier</display_name>
      <description>Multiplier on the other energy usage that can reflect, e.g., high/low usage occupants.</description>
      <type>Double</type>
      <required>true</required>
      <model_dependent>false</model_dependent>
      <default_value>1</default_value>
    </argument>
    <argument>
      <name>misc_plug_loads_well_pump_present</name>
      <display_name>Misc Plug Loads: Well Pump Present</display_name>
      <description>Whether there is a well pump.</description>
      <type>Boolean</type>
      <required>true</required>
      <model_dependent>false</model_dependent>
      <default_value>false</default_value>
      <choices>
        <choice>
          <value>true</value>
          <display_name>true</display_name>
        </choice>
        <choice>
          <value>false</value>
          <display_name>false</display_name>
        </choice>
      </choices>
    </argument>
    <argument>
      <name>misc_plug_loads_well_pump_annual_kwh</name>
      <display_name>Misc Plug Loads: Well Pump Annual kWh</display_name>
      <description>The annual energy consumption of the well pump plug loads.</description>
      <type>String</type>
      <units>kWh/yr</units>
      <required>true</required>
      <model_dependent>false</model_dependent>
      <default_value>auto</default_value>
    </argument>
    <argument>
      <name>misc_plug_loads_well_pump_usage_multiplier</name>
      <display_name>Misc Plug Loads: Well Pump Usage Multiplier</display_name>
      <description>Multiplier on the well pump energy usage that can reflect, e.g., high/low usage occupants.</description>
      <type>Double</type>
      <required>true</required>
      <model_dependent>false</model_dependent>
      <default_value>1</default_value>
    </argument>
    <argument>
      <name>misc_plug_loads_vehicle_present</name>
      <display_name>Misc Plug Loads: Vehicle Present</display_name>
      <description>Whether there is an electric vehicle.</description>
      <type>Boolean</type>
      <required>true</required>
      <model_dependent>false</model_dependent>
      <default_value>false</default_value>
      <choices>
        <choice>
          <value>true</value>
          <display_name>true</display_name>
        </choice>
        <choice>
          <value>false</value>
          <display_name>false</display_name>
        </choice>
      </choices>
    </argument>
    <argument>
      <name>misc_plug_loads_vehicle_annual_kwh</name>
      <display_name>Misc Plug Loads: Vehicle Annual kWh</display_name>
      <description>The annual energy consumption of the electric vehicle plug loads.</description>
      <type>String</type>
      <units>kWh/yr</units>
      <required>true</required>
      <model_dependent>false</model_dependent>
      <default_value>auto</default_value>
    </argument>
    <argument>
      <name>misc_plug_loads_vehicle_usage_multiplier</name>
      <display_name>Misc Plug Loads: Vehicle Usage Multiplier</display_name>
      <description>Multiplier on the electric vehicle energy usage that can reflect, e.g., high/low usage occupants.</description>
      <type>Double</type>
      <required>true</required>
      <model_dependent>false</model_dependent>
      <default_value>1</default_value>
    </argument>
    <argument>
      <name>misc_fuel_loads_grill_present</name>
      <display_name>Misc Fuel Loads: Grill Present</display_name>
      <description>Whether there is a fuel loads grill.</description>
      <type>Boolean</type>
      <required>true</required>
      <model_dependent>false</model_dependent>
      <default_value>false</default_value>
      <choices>
        <choice>
          <value>true</value>
          <display_name>true</display_name>
        </choice>
        <choice>
          <value>false</value>
          <display_name>false</display_name>
        </choice>
      </choices>
    </argument>
    <argument>
      <name>misc_fuel_loads_grill_fuel_type</name>
      <display_name>Misc Fuel Loads: Grill Fuel Type</display_name>
      <description>The fuel type of the fuel loads grill.</description>
      <type>Choice</type>
      <required>true</required>
      <model_dependent>false</model_dependent>
      <default_value>natural gas</default_value>
      <choices>
        <choice>
          <value>natural gas</value>
          <display_name>natural gas</display_name>
        </choice>
        <choice>
          <value>fuel oil</value>
          <display_name>fuel oil</display_name>
        </choice>
        <choice>
          <value>propane</value>
          <display_name>propane</display_name>
        </choice>
        <choice>
          <value>wood</value>
          <display_name>wood</display_name>
        </choice>
        <choice>
          <value>wood pellets</value>
          <display_name>wood pellets</display_name>
        </choice>
      </choices>
    </argument>
    <argument>
      <name>misc_fuel_loads_grill_annual_therm</name>
      <display_name>Misc Fuel Loads: Grill Annual therm</display_name>
      <description>The annual energy consumption of the fuel loads grill.</description>
      <type>String</type>
      <units>therm/yr</units>
      <required>true</required>
      <model_dependent>false</model_dependent>
      <default_value>auto</default_value>
    </argument>
    <argument>
      <name>misc_fuel_loads_grill_usage_multiplier</name>
      <display_name>Misc Fuel Loads: Grill Usage Multiplier</display_name>
      <description>Multiplier on the fuel loads grill energy usage that can reflect, e.g., high/low usage occupants.</description>
      <type>Double</type>
      <required>true</required>
      <model_dependent>false</model_dependent>
      <default_value>0</default_value>
    </argument>
    <argument>
      <name>misc_fuel_loads_lighting_present</name>
      <display_name>Misc Fuel Loads: Lighting Present</display_name>
      <description>Whether there is fuel loads lighting.</description>
      <type>Boolean</type>
      <required>true</required>
      <model_dependent>false</model_dependent>
      <default_value>false</default_value>
      <choices>
        <choice>
          <value>true</value>
          <display_name>true</display_name>
        </choice>
        <choice>
          <value>false</value>
          <display_name>false</display_name>
        </choice>
      </choices>
    </argument>
    <argument>
      <name>misc_fuel_loads_lighting_fuel_type</name>
      <display_name>Misc Fuel Loads: Lighting Fuel Type</display_name>
      <description>The fuel type of the fuel loads lighting.</description>
      <type>Choice</type>
      <required>true</required>
      <model_dependent>false</model_dependent>
      <default_value>natural gas</default_value>
      <choices>
        <choice>
          <value>natural gas</value>
          <display_name>natural gas</display_name>
        </choice>
        <choice>
          <value>fuel oil</value>
          <display_name>fuel oil</display_name>
        </choice>
        <choice>
          <value>propane</value>
          <display_name>propane</display_name>
        </choice>
        <choice>
          <value>wood</value>
          <display_name>wood</display_name>
        </choice>
        <choice>
          <value>wood pellets</value>
          <display_name>wood pellets</display_name>
        </choice>
      </choices>
    </argument>
    <argument>
      <name>misc_fuel_loads_lighting_annual_therm</name>
      <display_name>Misc Fuel Loads: Lighting Annual therm</display_name>
      <description>The annual energy consumption of the fuel loads lighting.</description>
      <type>String</type>
      <units>therm/yr</units>
      <required>true</required>
      <model_dependent>false</model_dependent>
      <default_value>auto</default_value>
    </argument>
    <argument>
      <name>misc_fuel_loads_lighting_usage_multiplier</name>
      <display_name>Misc Fuel Loads: Lighting Usage Multiplier</display_name>
      <description>Multiplier on the fuel loads lighting energy usage that can reflect, e.g., high/low usage occupants.</description>
      <type>Double</type>
      <required>true</required>
      <model_dependent>false</model_dependent>
      <default_value>0</default_value>
    </argument>
    <argument>
      <name>misc_fuel_loads_fireplace_present</name>
      <display_name>Misc Fuel Loads: Fireplace Present</display_name>
      <description>Whether there is fuel loads fireplace.</description>
      <type>Boolean</type>
      <required>true</required>
      <model_dependent>false</model_dependent>
      <default_value>false</default_value>
      <choices>
        <choice>
          <value>true</value>
          <display_name>true</display_name>
        </choice>
        <choice>
          <value>false</value>
          <display_name>false</display_name>
        </choice>
      </choices>
    </argument>
    <argument>
      <name>misc_fuel_loads_fireplace_fuel_type</name>
      <display_name>Misc Fuel Loads: Fireplace Fuel Type</display_name>
      <description>The fuel type of the fuel loads fireplace.</description>
      <type>Choice</type>
      <required>true</required>
      <model_dependent>false</model_dependent>
      <default_value>natural gas</default_value>
      <choices>
        <choice>
          <value>natural gas</value>
          <display_name>natural gas</display_name>
        </choice>
        <choice>
          <value>fuel oil</value>
          <display_name>fuel oil</display_name>
        </choice>
        <choice>
          <value>propane</value>
          <display_name>propane</display_name>
        </choice>
        <choice>
          <value>wood</value>
          <display_name>wood</display_name>
        </choice>
        <choice>
          <value>wood pellets</value>
          <display_name>wood pellets</display_name>
        </choice>
      </choices>
    </argument>
    <argument>
      <name>misc_fuel_loads_fireplace_annual_therm</name>
      <display_name>Misc Fuel Loads: Fireplace Annual therm</display_name>
      <description>The annual energy consumption of the fuel loads fireplace.</description>
      <type>String</type>
      <units>therm/yr</units>
      <required>true</required>
      <model_dependent>false</model_dependent>
      <default_value>auto</default_value>
    </argument>
    <argument>
      <name>misc_fuel_loads_fireplace_frac_sensible</name>
      <display_name>Misc Fuel Loads: Fireplace Sensible Fraction</display_name>
      <description>Fraction of fireplace residual fuel loads' internal gains that are sensible.</description>
      <type>String</type>
      <units>Frac</units>
      <required>true</required>
      <model_dependent>false</model_dependent>
      <default_value>auto</default_value>
    </argument>
    <argument>
      <name>misc_fuel_loads_fireplace_frac_latent</name>
      <display_name>Misc Fuel Loads: Fireplace Latent Fraction</display_name>
      <description>Fraction of fireplace residual fuel loads' internal gains that are latent.</description>
      <type>String</type>
      <units>Frac</units>
      <required>true</required>
      <model_dependent>false</model_dependent>
      <default_value>auto</default_value>
    </argument>
    <argument>
      <name>misc_fuel_loads_fireplace_usage_multiplier</name>
      <display_name>Misc Fuel Loads: Fireplace Usage Multiplier</display_name>
      <description>Multiplier on the fuel loads fireplace energy usage that can reflect, e.g., high/low usage occupants.</description>
      <type>Double</type>
      <required>true</required>
      <model_dependent>false</model_dependent>
      <default_value>0</default_value>
    </argument>
    <argument>
      <name>pool_present</name>
      <display_name>Pool: Present</display_name>
      <description>Whether there is a pool.</description>
      <type>Boolean</type>
      <required>true</required>
      <model_dependent>false</model_dependent>
      <default_value>false</default_value>
      <choices>
        <choice>
          <value>true</value>
          <display_name>true</display_name>
        </choice>
        <choice>
          <value>false</value>
          <display_name>false</display_name>
        </choice>
      </choices>
    </argument>
    <argument>
      <name>pool_pump_annual_kwh</name>
      <display_name>Pool: Pump Annual kWh</display_name>
      <description>The annual energy consumption of the pool pump.</description>
      <type>String</type>
      <units>kWh/yr</units>
      <required>true</required>
      <model_dependent>false</model_dependent>
      <default_value>auto</default_value>
    </argument>
    <argument>
      <name>pool_pump_usage_multiplier</name>
      <display_name>Pool: Pump Usage Multiplier</display_name>
      <description>Multiplier on the pool pump energy usage that can reflect, e.g., high/low usage occupants.</description>
      <type>Double</type>
      <required>true</required>
      <model_dependent>false</model_dependent>
      <default_value>1</default_value>
    </argument>
    <argument>
      <name>pool_heater_type</name>
      <display_name>Pool: Heater Type</display_name>
      <description>The type of pool heater. Use 'none' if there is no pool heater.</description>
      <type>Choice</type>
      <required>true</required>
      <model_dependent>false</model_dependent>
      <default_value>none</default_value>
      <choices>
        <choice>
          <value>none</value>
          <display_name>none</display_name>
        </choice>
        <choice>
          <value>electric resistance</value>
          <display_name>electric resistance</display_name>
        </choice>
        <choice>
          <value>gas fired</value>
          <display_name>gas fired</display_name>
        </choice>
        <choice>
          <value>heat pump</value>
          <display_name>heat pump</display_name>
        </choice>
      </choices>
    </argument>
    <argument>
      <name>pool_heater_annual_kwh</name>
      <display_name>Pool: Heater Annual kWh</display_name>
      <description>The annual energy consumption of the electric resistance pool heater.</description>
      <type>String</type>
      <units>kWh/yr</units>
      <required>true</required>
      <model_dependent>false</model_dependent>
      <default_value>auto</default_value>
    </argument>
    <argument>
      <name>pool_heater_annual_therm</name>
      <display_name>Pool: Heater Annual therm</display_name>
      <description>The annual energy consumption of the gas fired pool heater.</description>
      <type>String</type>
      <units>therm/yr</units>
      <required>true</required>
      <model_dependent>false</model_dependent>
      <default_value>auto</default_value>
    </argument>
    <argument>
      <name>pool_heater_usage_multiplier</name>
      <display_name>Pool: Heater Usage Multiplier</display_name>
      <description>Multiplier on the pool heater energy usage that can reflect, e.g., high/low usage occupants.</description>
      <type>Double</type>
      <required>true</required>
      <model_dependent>false</model_dependent>
      <default_value>1</default_value>
    </argument>
    <argument>
      <name>hot_tub_present</name>
      <display_name>Hot Tub: Present</display_name>
      <description>Whether there is a hot tub.</description>
      <type>Boolean</type>
      <required>true</required>
      <model_dependent>false</model_dependent>
      <default_value>false</default_value>
      <choices>
        <choice>
          <value>true</value>
          <display_name>true</display_name>
        </choice>
        <choice>
          <value>false</value>
          <display_name>false</display_name>
        </choice>
      </choices>
    </argument>
    <argument>
      <name>hot_tub_pump_annual_kwh</name>
      <display_name>Hot Tub: Pump Annual kWh</display_name>
      <description>The annual energy consumption of the hot tub pump.</description>
      <type>String</type>
      <units>kWh/yr</units>
      <required>true</required>
      <model_dependent>false</model_dependent>
      <default_value>auto</default_value>
    </argument>
    <argument>
      <name>hot_tub_pump_usage_multiplier</name>
      <display_name>Hot Tub: Pump Usage Multiplier</display_name>
      <description>Multiplier on the hot tub pump energy usage that can reflect, e.g., high/low usage occupants.</description>
      <type>Double</type>
      <required>true</required>
      <model_dependent>false</model_dependent>
      <default_value>1</default_value>
    </argument>
    <argument>
      <name>hot_tub_heater_type</name>
      <display_name>Hot Tub: Heater Type</display_name>
      <description>The type of hot tub heater. Use 'none' if there is no hot tub heater.</description>
      <type>Choice</type>
      <required>true</required>
      <model_dependent>false</model_dependent>
      <default_value>none</default_value>
      <choices>
        <choice>
          <value>none</value>
          <display_name>none</display_name>
        </choice>
        <choice>
          <value>electric resistance</value>
          <display_name>electric resistance</display_name>
        </choice>
        <choice>
          <value>gas fired</value>
          <display_name>gas fired</display_name>
        </choice>
        <choice>
          <value>heat pump</value>
          <display_name>heat pump</display_name>
        </choice>
      </choices>
    </argument>
    <argument>
      <name>hot_tub_heater_annual_kwh</name>
      <display_name>Hot Tub: Heater Annual kWh</display_name>
      <description>The annual energy consumption of the electric resistance hot tub heater.</description>
      <type>String</type>
      <units>kWh/yr</units>
      <required>true</required>
      <model_dependent>false</model_dependent>
      <default_value>auto</default_value>
    </argument>
    <argument>
      <name>hot_tub_heater_annual_therm</name>
      <display_name>Hot Tub: Heater Annual therm</display_name>
      <description>The annual energy consumption of the gas fired hot tub heater.</description>
      <type>String</type>
      <units>therm/yr</units>
      <required>true</required>
      <model_dependent>false</model_dependent>
      <default_value>auto</default_value>
    </argument>
    <argument>
      <name>hot_tub_heater_usage_multiplier</name>
      <display_name>Hot Tub: Heater Usage Multiplier</display_name>
      <description>Multiplier on the hot tub heater energy usage that can reflect, e.g., high/low usage occupants.</description>
      <type>Double</type>
      <required>true</required>
      <model_dependent>false</model_dependent>
      <default_value>1</default_value>
    </argument>
    <argument>
      <name>apply_defaults</name>
      <display_name>Apply default values</display_name>
      <description>Sets OS-HPXML default values in the HPXML output file</description>
      <type>Boolean</type>
      <required>false</required>
      <model_dependent>false</model_dependent>
      <default_value>false</default_value>
      <choices>
        <choice>
          <value>true</value>
          <display_name>true</display_name>
        </choice>
        <choice>
          <value>false</value>
          <display_name>false</display_name>
        </choice>
      </choices>
    </argument>
    <argument>
      <name>emissions_scenario_names</name>
      <display_name>Emissions: Scenario Names</display_name>
      <description>Names of emissions scenarios. If multiple scenarios, use a comma-separated list.</description>
      <type>String</type>
      <required>false</required>
      <model_dependent>false</model_dependent>
    </argument>
    <argument>
      <name>emissions_types</name>
      <display_name>Emissions: Types</display_name>
      <description>Types of emissions (e.g., CO2, NOx, etc.). If multiple scenarios, use a comma-separated list.</description>
      <type>String</type>
      <required>false</required>
      <model_dependent>false</model_dependent>
    </argument>
    <argument>
      <name>emissions_electricity_units</name>
      <display_name>Emissions: Electricity Units</display_name>
      <description>Electricity emissions factors units. If multiple scenarios, use a comma-separated list.</description>
      <type>String</type>
      <required>false</required>
      <model_dependent>false</model_dependent>
    </argument>
    <argument>
      <name>emissions_electricity_values_or_filepaths</name>
      <display_name>Emissions: Electricity Values or File Paths</display_name>
      <description>Electricity emissions factors values, specified as either an annual factor or an absolute/relative path to a file with hourly factors. If multiple scenarios, use a comma-separated list.</description>
      <type>String</type>
      <required>false</required>
      <model_dependent>false</model_dependent>
    </argument>
  </arguments>
  <outputs />
  <provenances />
  <tags>
    <tag>Whole Building.Space Types</tag>
  </tags>
  <attributes>
    <attribute>
      <name>Measure Type</name>
      <value>ModelMeasure</value>
      <datatype>string</datatype>
    </attribute>
  </attributes>
  <files>
    <file>
      <filename>extra_files/extra-auto.xml</filename>
      <filetype>xml</filetype>
      <usage_type>test</usage_type>
      <checksum>CE8B80B7</checksum>
    </file>
    <file>
      <filename>extra_files/extra-second-heating-system-fireplace-to-heating-system.xml</filename>
      <filetype>xml</filetype>
      <usage_type>test</usage_type>
      <checksum>5D5101CC</checksum>
    </file>
    <file>
      <filename>extra_files/base-mf.xml</filename>
      <filetype>xml</filetype>
      <usage_type>test</usage_type>
      <checksum>CE559523</checksum>
    </file>
    <file>
      <filename>extra_files/base-sfa.xml</filename>
      <filetype>xml</filetype>
      <usage_type>test</usage_type>
      <checksum>A77C384B</checksum>
    </file>
    <file>
      <filename>extra_files/base-sfd.xml</filename>
      <filetype>xml</filetype>
      <usage_type>test</usage_type>
      <checksum>415957AF</checksum>
    </file>
    <file>
      <filename>extra_files/extra-enclosure-atticroof-conditioned-eaves-gable.xml</filename>
      <filetype>xml</filetype>
      <usage_type>test</usage_type>
      <checksum>B2A1C486</checksum>
    </file>
    <file>
      <filename>extra_files/extra-enclosure-atticroof-conditioned-eaves-hip.xml</filename>
      <filetype>xml</filetype>
      <usage_type>test</usage_type>
      <checksum>928AC799</checksum>
    </file>
    <file>
      <filename>extra_files/extra-enclosure-garage-atticroof-conditioned.xml</filename>
      <filetype>xml</filetype>
      <usage_type>test</usage_type>
      <checksum>2FCD642B</checksum>
    </file>
    <file>
      <filename>extra_files/extra-enclosure-garage-partially-protruded.xml</filename>
      <filetype>xml</filetype>
      <usage_type>test</usage_type>
      <checksum>50E1F03A</checksum>
    </file>
    <file>
      <filename>extra_files/extra-enclosure-windows-shading.xml</filename>
      <filetype>xml</filetype>
      <usage_type>test</usage_type>
      <checksum>1D2560A6</checksum>
    </file>
    <file>
      <filename>extra_files/extra-gas-hot-tub-heater-with-zero-kwh.xml</filename>
      <filetype>xml</filetype>
      <usage_type>test</usage_type>
      <checksum>12364E7F</checksum>
    </file>
    <file>
      <filename>extra_files/extra-gas-pool-heater-with-zero-kwh.xml</filename>
      <filetype>xml</filetype>
      <usage_type>test</usage_type>
      <checksum>3CE771CD</checksum>
    </file>
    <file>
      <filename>extra_files/extra-iecc-zone-different-than-epw.xml</filename>
      <filetype>xml</filetype>
      <usage_type>test</usage_type>
      <checksum>A2D22E8A</checksum>
    </file>
    <file>
      <filename>extra_files/extra-mf-eaves.xml</filename>
      <filetype>xml</filetype>
      <usage_type>test</usage_type>
      <checksum>A202CF44</checksum>
    </file>
    <file>
      <filename>extra_files/extra-mf-exterior-corridor.xml</filename>
      <filetype>xml</filetype>
      <usage_type>test</usage_type>
      <checksum>CE559523</checksum>
    </file>
    <file>
      <filename>extra_files/extra-mf-rear-units.xml</filename>
      <filetype>xml</filetype>
      <usage_type>test</usage_type>
      <checksum>CE559523</checksum>
    </file>
    <file>
      <filename>extra_files/extra-mf-slab-left-bottom-rear-units.xml</filename>
      <filetype>xml</filetype>
      <usage_type>test</usage_type>
      <checksum>6CEE0843</checksum>
    </file>
    <file>
      <filename>extra_files/extra-mf-slab-left-bottom.xml</filename>
      <filetype>xml</filetype>
      <usage_type>test</usage_type>
      <checksum>00FF645C</checksum>
    </file>
    <file>
      <filename>extra_files/extra-mf-slab-left-middle-rear-units.xml</filename>
      <filetype>xml</filetype>
      <usage_type>test</usage_type>
      <checksum>2A985B1D</checksum>
    </file>
    <file>
      <filename>extra_files/extra-mf-slab-left-middle.xml</filename>
      <filetype>xml</filetype>
      <usage_type>test</usage_type>
      <checksum>CE559523</checksum>
    </file>
    <file>
      <filename>extra_files/extra-mf-slab-left-top-rear-units.xml</filename>
      <filetype>xml</filetype>
      <usage_type>test</usage_type>
      <checksum>2A985B1D</checksum>
    </file>
    <file>
      <filename>extra_files/extra-mf-slab-left-top.xml</filename>
      <filetype>xml</filetype>
      <usage_type>test</usage_type>
      <checksum>CE559523</checksum>
    </file>
    <file>
      <filename>extra_files/extra-mf-slab-middle-bottom-rear-units.xml</filename>
      <filetype>xml</filetype>
      <usage_type>test</usage_type>
      <checksum>4C32F545</checksum>
    </file>
    <file>
      <filename>extra_files/extra-mf-slab-middle-bottom.xml</filename>
      <filetype>xml</filetype>
      <usage_type>test</usage_type>
      <checksum>3D069763</checksum>
    </file>
    <file>
      <filename>extra_files/extra-mf-slab-middle-middle-rear-units.xml</filename>
      <filetype>xml</filetype>
      <usage_type>test</usage_type>
      <checksum>9B00B6E6</checksum>
    </file>
    <file>
      <filename>extra_files/extra-mf-slab-middle-middle.xml</filename>
      <filetype>xml</filetype>
      <usage_type>test</usage_type>
      <checksum>DBD9C9CE</checksum>
    </file>
    <file>
      <filename>extra_files/extra-mf-slab-middle-top-rear-units.xml</filename>
      <filetype>xml</filetype>
      <usage_type>test</usage_type>
      <checksum>9B00B6E6</checksum>
    </file>
    <file>
      <filename>extra_files/extra-mf-slab-middle-top.xml</filename>
      <filetype>xml</filetype>
      <usage_type>test</usage_type>
      <checksum>DBD9C9CE</checksum>
    </file>
    <file>
      <filename>extra_files/extra-mf-slab-rear-units.xml</filename>
      <filetype>xml</filetype>
      <usage_type>test</usage_type>
      <checksum>6CEE0843</checksum>
    </file>
    <file>
      <filename>extra_files/extra-mf-slab-right-bottom-rear-units.xml</filename>
      <filetype>xml</filetype>
      <usage_type>test</usage_type>
      <checksum>4C32F545</checksum>
    </file>
    <file>
      <filename>extra_files/extra-mf-slab-right-bottom.xml</filename>
      <filetype>xml</filetype>
      <usage_type>test</usage_type>
      <checksum>3D069763</checksum>
    </file>
    <file>
      <filename>extra_files/extra-mf-slab-right-middle-rear-units.xml</filename>
      <filetype>xml</filetype>
      <usage_type>test</usage_type>
      <checksum>9B00B6E6</checksum>
    </file>
    <file>
      <filename>extra_files/extra-mf-slab-right-middle.xml</filename>
      <filetype>xml</filetype>
      <usage_type>test</usage_type>
      <checksum>DBD9C9CE</checksum>
    </file>
    <file>
      <filename>extra_files/extra-mf-slab-right-top-rear-units.xml</filename>
      <filetype>xml</filetype>
      <usage_type>test</usage_type>
      <checksum>9B00B6E6</checksum>
    </file>
    <file>
      <filename>extra_files/extra-mf-slab-right-top.xml</filename>
      <filetype>xml</filetype>
      <usage_type>test</usage_type>
      <checksum>DBD9C9CE</checksum>
    </file>
    <file>
      <filename>extra_files/extra-mf-slab.xml</filename>
      <filetype>xml</filetype>
      <usage_type>test</usage_type>
      <checksum>00FF645C</checksum>
    </file>
    <file>
      <filename>extra_files/extra-mf-unvented-crawlspace-left-bottom-rear-units.xml</filename>
      <filetype>xml</filetype>
      <usage_type>test</usage_type>
      <checksum>A1EA5BC7</checksum>
    </file>
    <file>
      <filename>extra_files/extra-mf-unvented-crawlspace-left-bottom.xml</filename>
      <filetype>xml</filetype>
      <usage_type>test</usage_type>
      <checksum>454A93AC</checksum>
    </file>
    <file>
      <filename>extra_files/extra-mf-unvented-crawlspace-left-middle-rear-units.xml</filename>
      <filetype>xml</filetype>
      <usage_type>test</usage_type>
      <checksum>2A985B1D</checksum>
    </file>
    <file>
      <filename>extra_files/extra-mf-unvented-crawlspace-left-middle.xml</filename>
      <filetype>xml</filetype>
      <usage_type>test</usage_type>
      <checksum>CE559523</checksum>
    </file>
    <file>
      <filename>extra_files/extra-mf-unvented-crawlspace-left-top-rear-units.xml</filename>
      <filetype>xml</filetype>
      <usage_type>test</usage_type>
      <checksum>2A985B1D</checksum>
    </file>
    <file>
      <filename>extra_files/extra-mf-unvented-crawlspace-left-top.xml</filename>
      <filetype>xml</filetype>
      <usage_type>test</usage_type>
      <checksum>CE559523</checksum>
    </file>
    <file>
      <filename>extra_files/extra-mf-unvented-crawlspace-middle-bottom-rear-units.xml</filename>
      <filetype>xml</filetype>
      <usage_type>test</usage_type>
      <checksum>DF784FEA</checksum>
    </file>
    <file>
      <filename>extra_files/extra-mf-unvented-crawlspace-middle-bottom.xml</filename>
      <filetype>xml</filetype>
      <usage_type>test</usage_type>
      <checksum>EE8D1A0D</checksum>
    </file>
    <file>
      <filename>extra_files/extra-mf-unvented-crawlspace-middle-middle-rear-units.xml</filename>
      <filetype>xml</filetype>
      <usage_type>test</usage_type>
      <checksum>9B00B6E6</checksum>
    </file>
    <file>
      <filename>extra_files/extra-mf-unvented-crawlspace-middle-middle.xml</filename>
      <filetype>xml</filetype>
      <usage_type>test</usage_type>
      <checksum>DBD9C9CE</checksum>
    </file>
    <file>
      <filename>extra_files/extra-mf-unvented-crawlspace-middle-top-rear-units.xml</filename>
      <filetype>xml</filetype>
      <usage_type>test</usage_type>
      <checksum>9B00B6E6</checksum>
    </file>
    <file>
      <filename>extra_files/extra-mf-unvented-crawlspace-middle-top.xml</filename>
      <filetype>xml</filetype>
      <usage_type>test</usage_type>
      <checksum>DBD9C9CE</checksum>
    </file>
    <file>
      <filename>extra_files/extra-mf-unvented-crawlspace-rear-units.xml</filename>
      <filetype>xml</filetype>
      <usage_type>test</usage_type>
      <checksum>A1EA5BC7</checksum>
    </file>
    <file>
      <filename>extra_files/extra-mf-unvented-crawlspace-right-bottom-rear-units.xml</filename>
      <filetype>xml</filetype>
      <usage_type>test</usage_type>
      <checksum>DF784FEA</checksum>
    </file>
    <file>
      <filename>extra_files/extra-mf-unvented-crawlspace-right-bottom.xml</filename>
      <filetype>xml</filetype>
      <usage_type>test</usage_type>
      <checksum>EE8D1A0D</checksum>
    </file>
    <file>
      <filename>extra_files/extra-mf-unvented-crawlspace-right-middle-rear-units.xml</filename>
      <filetype>xml</filetype>
      <usage_type>test</usage_type>
      <checksum>9B00B6E6</checksum>
    </file>
    <file>
      <filename>extra_files/extra-mf-unvented-crawlspace-right-middle.xml</filename>
      <filetype>xml</filetype>
      <usage_type>test</usage_type>
      <checksum>DBD9C9CE</checksum>
    </file>
    <file>
      <filename>extra_files/extra-mf-unvented-crawlspace-right-top-rear-units.xml</filename>
      <filetype>xml</filetype>
      <usage_type>test</usage_type>
      <checksum>9B00B6E6</checksum>
    </file>
    <file>
      <filename>extra_files/extra-mf-unvented-crawlspace-right-top.xml</filename>
      <filetype>xml</filetype>
      <usage_type>test</usage_type>
      <checksum>DBD9C9CE</checksum>
    </file>
    <file>
      <filename>extra_files/extra-mf-unvented-crawlspace.xml</filename>
      <filetype>xml</filetype>
      <usage_type>test</usage_type>
      <checksum>454A93AC</checksum>
    </file>
    <file>
      <filename>extra_files/extra-mf-vented-crawlspace-left-bottom-rear-units.xml</filename>
      <filetype>xml</filetype>
      <usage_type>test</usage_type>
      <checksum>25704BA5</checksum>
    </file>
    <file>
      <filename>extra_files/extra-mf-vented-crawlspace-left-bottom.xml</filename>
      <filetype>xml</filetype>
      <usage_type>test</usage_type>
      <checksum>19666A0E</checksum>
    </file>
    <file>
      <filename>extra_files/extra-mf-vented-crawlspace-left-middle-rear-units.xml</filename>
      <filetype>xml</filetype>
      <usage_type>test</usage_type>
      <checksum>2A985B1D</checksum>
    </file>
    <file>
      <filename>extra_files/extra-mf-vented-crawlspace-left-middle.xml</filename>
      <filetype>xml</filetype>
      <usage_type>test</usage_type>
      <checksum>CE559523</checksum>
    </file>
    <file>
      <filename>extra_files/extra-mf-vented-crawlspace-left-top-rear-units.xml</filename>
      <filetype>xml</filetype>
      <usage_type>test</usage_type>
      <checksum>2A985B1D</checksum>
    </file>
    <file>
      <filename>extra_files/extra-mf-vented-crawlspace-left-top.xml</filename>
      <filetype>xml</filetype>
      <usage_type>test</usage_type>
      <checksum>CE559523</checksum>
    </file>
    <file>
      <filename>extra_files/extra-mf-vented-crawlspace-middle-bottom-rear-units.xml</filename>
      <filetype>xml</filetype>
      <usage_type>test</usage_type>
      <checksum>30D68EF7</checksum>
    </file>
    <file>
      <filename>extra_files/extra-mf-vented-crawlspace-middle-bottom.xml</filename>
      <filetype>xml</filetype>
      <usage_type>test</usage_type>
      <checksum>F196AA8E</checksum>
    </file>
    <file>
      <filename>extra_files/extra-mf-vented-crawlspace-middle-middle-rear-units.xml</filename>
      <filetype>xml</filetype>
      <usage_type>test</usage_type>
      <checksum>9B00B6E6</checksum>
    </file>
    <file>
      <filename>extra_files/extra-mf-vented-crawlspace-middle-middle.xml</filename>
      <filetype>xml</filetype>
      <usage_type>test</usage_type>
      <checksum>DBD9C9CE</checksum>
    </file>
    <file>
      <filename>extra_files/extra-mf-vented-crawlspace-middle-top-rear-units.xml</filename>
      <filetype>xml</filetype>
      <usage_type>test</usage_type>
      <checksum>9B00B6E6</checksum>
    </file>
    <file>
      <filename>extra_files/extra-mf-vented-crawlspace-middle-top.xml</filename>
      <filetype>xml</filetype>
      <usage_type>test</usage_type>
      <checksum>DBD9C9CE</checksum>
    </file>
    <file>
      <filename>extra_files/extra-mf-vented-crawlspace-rear-units.xml</filename>
      <filetype>xml</filetype>
      <usage_type>test</usage_type>
      <checksum>25704BA5</checksum>
    </file>
    <file>
      <filename>extra_files/extra-mf-vented-crawlspace-right-bottom-rear-units.xml</filename>
      <filetype>xml</filetype>
      <usage_type>test</usage_type>
      <checksum>30D68EF7</checksum>
    </file>
    <file>
      <filename>extra_files/extra-mf-vented-crawlspace-right-bottom.xml</filename>
      <filetype>xml</filetype>
      <usage_type>test</usage_type>
      <checksum>F196AA8E</checksum>
    </file>
    <file>
      <filename>extra_files/extra-mf-vented-crawlspace-right-middle-rear-units.xml</filename>
      <filetype>xml</filetype>
      <usage_type>test</usage_type>
      <checksum>9B00B6E6</checksum>
    </file>
    <file>
      <filename>extra_files/extra-mf-vented-crawlspace-right-middle.xml</filename>
      <filetype>xml</filetype>
      <usage_type>test</usage_type>
      <checksum>DBD9C9CE</checksum>
    </file>
    <file>
      <filename>extra_files/extra-mf-vented-crawlspace-right-top-rear-units.xml</filename>
      <filetype>xml</filetype>
      <usage_type>test</usage_type>
      <checksum>9B00B6E6</checksum>
    </file>
    <file>
      <filename>extra_files/extra-mf-vented-crawlspace-right-top.xml</filename>
      <filetype>xml</filetype>
      <usage_type>test</usage_type>
      <checksum>DBD9C9CE</checksum>
    </file>
    <file>
      <filename>extra_files/extra-mf-vented-crawlspace.xml</filename>
      <filetype>xml</filetype>
      <usage_type>test</usage_type>
      <checksum>19666A0E</checksum>
    </file>
    <file>
      <filename>extra_files/extra-no-rim-joists.xml</filename>
      <filetype>xml</filetype>
      <usage_type>test</usage_type>
      <checksum>57F4EE9C</checksum>
    </file>
    <file>
      <filename>extra_files/extra-pv-roofpitch.xml</filename>
      <filetype>xml</filetype>
      <usage_type>test</usage_type>
      <checksum>488ECB01</checksum>
    </file>
    <file>
      <filename>extra_files/extra-second-heating-system-boiler-to-heat-pump.xml</filename>
      <filetype>xml</filetype>
      <usage_type>test</usage_type>
      <checksum>B2288CD1</checksum>
    </file>
    <file>
      <filename>extra_files/extra-second-heating-system-boiler-to-heating-system.xml</filename>
      <filetype>xml</filetype>
      <usage_type>test</usage_type>
      <checksum>F8F44C3B</checksum>
    </file>
    <file>
      <filename>extra_files/extra-second-heating-system-fireplace-to-heat-pump.xml</filename>
      <filetype>xml</filetype>
      <usage_type>test</usage_type>
      <checksum>ED1BECD7</checksum>
    </file>
    <file>
      <filename>extra_files/extra-second-heating-system-portable-heater-to-heat-pump.xml</filename>
      <filetype>xml</filetype>
      <usage_type>test</usage_type>
      <checksum>8BB1BE99</checksum>
    </file>
    <file>
      <filename>extra_files/extra-second-heating-system-portable-heater-to-heating-system.xml</filename>
      <filetype>xml</filetype>
      <usage_type>test</usage_type>
      <checksum>8A83E0B1</checksum>
    </file>
    <file>
      <filename>extra_files/extra-second-refrigerator.xml</filename>
      <filetype>xml</filetype>
      <usage_type>test</usage_type>
      <checksum>18B82C45</checksum>
    </file>
    <file>
      <filename>extra_files/extra-sfa-atticroof-conditioned-eaves-gable.xml</filename>
      <filetype>xml</filetype>
      <usage_type>test</usage_type>
      <checksum>9C882440</checksum>
    </file>
    <file>
      <filename>extra_files/extra-sfa-atticroof-conditioned-eaves-hip.xml</filename>
      <filetype>xml</filetype>
      <usage_type>test</usage_type>
      <checksum>5293940B</checksum>
    </file>
    <file>
      <filename>extra_files/extra-sfa-atticroof-flat.xml</filename>
      <filetype>xml</filetype>
      <usage_type>test</usage_type>
      <checksum>F4402A1B</checksum>
    </file>
    <file>
      <filename>extra_files/extra-sfa-conditioned-crawlspace.xml</filename>
      <filetype>xml</filetype>
      <usage_type>test</usage_type>
      <checksum>D04099F4</checksum>
    </file>
    <file>
      <filename>extra_files/extra-sfa-exterior-corridor.xml</filename>
      <filetype>xml</filetype>
      <usage_type>test</usage_type>
      <checksum>A77C384B</checksum>
    </file>
    <file>
      <filename>extra_files/extra-sfa-rear-units.xml</filename>
      <filetype>xml</filetype>
      <usage_type>test</usage_type>
      <checksum>A77C384B</checksum>
    </file>
    <file>
      <filename>extra_files/extra-sfa-slab-middle.xml</filename>
      <filetype>xml</filetype>
      <usage_type>test</usage_type>
      <checksum>17A9EC6B</checksum>
    </file>
    <file>
      <filename>extra_files/extra-sfa-slab-right.xml</filename>
      <filetype>xml</filetype>
      <usage_type>test</usage_type>
      <checksum>17A9EC6B</checksum>
    </file>
    <file>
      <filename>extra_files/extra-sfa-slab.xml</filename>
      <filetype>xml</filetype>
      <usage_type>test</usage_type>
      <checksum>004B1AC1</checksum>
    </file>
    <file>
      <filename>extra_files/extra-sfa-unconditioned-basement-middle.xml</filename>
      <filetype>xml</filetype>
      <usage_type>test</usage_type>
      <checksum>C8A6003A</checksum>
    </file>
    <file>
      <filename>extra_files/extra-sfa-unconditioned-basement-right.xml</filename>
      <filetype>xml</filetype>
      <usage_type>test</usage_type>
      <checksum>C8A6003A</checksum>
    </file>
    <file>
      <filename>extra_files/extra-sfa-unconditioned-basement.xml</filename>
      <filetype>xml</filetype>
      <usage_type>test</usage_type>
      <checksum>22D018C4</checksum>
    </file>
    <file>
      <filename>extra_files/extra-sfa-unvented-crawlspace-middle.xml</filename>
      <filetype>xml</filetype>
      <usage_type>test</usage_type>
      <checksum>18197322</checksum>
    </file>
    <file>
      <filename>extra_files/extra-sfa-unvented-crawlspace-right.xml</filename>
      <filetype>xml</filetype>
      <usage_type>test</usage_type>
      <checksum>18197322</checksum>
    </file>
    <file>
      <filename>extra_files/extra-sfa-unvented-crawlspace.xml</filename>
      <filetype>xml</filetype>
      <usage_type>test</usage_type>
      <checksum>5ACB0D51</checksum>
    </file>
    <file>
      <filename>extra_files/extra-sfa-vented-crawlspace-middle.xml</filename>
      <filetype>xml</filetype>
      <usage_type>test</usage_type>
      <checksum>668F8FD7</checksum>
    </file>
    <file>
      <filename>extra_files/extra-sfa-vented-crawlspace-right.xml</filename>
      <filetype>xml</filetype>
      <usage_type>test</usage_type>
      <checksum>668F8FD7</checksum>
    </file>
    <file>
      <filename>extra_files/extra-sfa-vented-crawlspace.xml</filename>
      <filetype>xml</filetype>
      <usage_type>test</usage_type>
      <checksum>024064E2</checksum>
    </file>
    <file>
      <filename>extra_files/extra-state-code-different-than-epw.xml</filename>
      <filetype>xml</filetype>
      <usage_type>test</usage_type>
      <checksum>7D75A9B0</checksum>
    </file>
    <file>
      <filename>extra_files/extra-zero-clothes-washer-kwh.xml</filename>
      <filetype>xml</filetype>
      <usage_type>test</usage_type>
      <checksum>F0402A30</checksum>
    </file>
    <file>
      <filename>extra_files/extra-zero-dishwasher-kwh.xml</filename>
      <filetype>xml</filetype>
      <usage_type>test</usage_type>
      <checksum>E1EBF131</checksum>
    </file>
    <file>
      <filename>extra_files/extra-zero-extra-refrigerator-kwh.xml</filename>
      <filetype>xml</filetype>
      <usage_type>test</usage_type>
      <checksum>415957AF</checksum>
    </file>
    <file>
      <filename>extra_files/extra-zero-freezer-kwh.xml</filename>
      <filetype>xml</filetype>
      <usage_type>test</usage_type>
      <checksum>415957AF</checksum>
    </file>
    <file>
      <filename>extra_files/extra-zero-refrigerator-kwh.xml</filename>
      <filetype>xml</filetype>
      <usage_type>test</usage_type>
      <checksum>42AEBCC0</checksum>
    </file>
    <file>
      <filename>extra_files/warning-conditioned-attic-with-floor-insulation.xml</filename>
      <filetype>xml</filetype>
      <usage_type>test</usage_type>
      <checksum>7DCE1EC5</checksum>
    </file>
    <file>
      <filename>extra_files/warning-conditioned-basement-with-ceiling-insulation.xml</filename>
      <filetype>xml</filetype>
      <usage_type>test</usage_type>
      <checksum>415957AF</checksum>
    </file>
    <file>
      <filename>extra_files/warning-mf-bottom-slab-non-zero-foundation-height.xml</filename>
      <filetype>xml</filetype>
      <usage_type>test</usage_type>
      <checksum>00FF645C</checksum>
    </file>
    <file>
      <filename>extra_files/warning-multipliers-without-fuel-loads.xml</filename>
      <filetype>xml</filetype>
      <usage_type>test</usage_type>
      <checksum>415957AF</checksum>
    </file>
    <file>
      <filename>extra_files/warning-multipliers-without-other-plug-loads.xml</filename>
      <filetype>xml</filetype>
      <usage_type>test</usage_type>
      <checksum>F0B6D83D</checksum>
    </file>
    <file>
      <filename>extra_files/warning-multipliers-without-tv-plug-loads.xml</filename>
      <filetype>xml</filetype>
      <usage_type>test</usage_type>
      <checksum>D96178DE</checksum>
    </file>
    <file>
      <filename>extra_files/warning-multipliers-without-vehicle-plug-loads.xml</filename>
      <filetype>xml</filetype>
      <usage_type>test</usage_type>
      <checksum>415957AF</checksum>
    </file>
    <file>
      <filename>extra_files/warning-multipliers-without-well-pump-plug-loads.xml</filename>
      <filetype>xml</filetype>
      <usage_type>test</usage_type>
      <checksum>415957AF</checksum>
    </file>
    <file>
      <filename>extra_files/warning-non-electric-heat-pump-water-heater.xml</filename>
      <filetype>xml</filetype>
      <usage_type>test</usage_type>
      <checksum>2ADF2171</checksum>
    </file>
    <file>
      <filename>extra_files/warning-second-heating-system-serves-majority-heat.xml</filename>
      <filetype>xml</filetype>
      <usage_type>test</usage_type>
      <checksum>0212A41B</checksum>
    </file>
    <file>
      <filename>extra_files/warning-sfd-slab-non-zero-foundation-height.xml</filename>
      <filetype>xml</filetype>
      <usage_type>test</usage_type>
      <checksum>A14AF5F1</checksum>
    </file>
    <file>
      <filename>extra_files/warning-slab-non-zero-foundation-height-above-grade.xml</filename>
      <filetype>xml</filetype>
      <usage_type>test</usage_type>
      <checksum>A14AF5F1</checksum>
    </file>
    <file>
      <filename>extra_files/warning-unconditioned-basement-with-wall-and-ceiling-insulation.xml</filename>
      <filetype>xml</filetype>
      <usage_type>test</usage_type>
      <checksum>0CC75E39</checksum>
    </file>
    <file>
      <filename>extra_files/warning-unvented-attic-with-floor-and-roof-insulation.xml</filename>
      <filetype>xml</filetype>
      <usage_type>test</usage_type>
      <checksum>397BAA2C</checksum>
    </file>
    <file>
      <filename>extra_files/warning-unvented-crawlspace-with-wall-and-ceiling-insulation.xml</filename>
      <filetype>xml</filetype>
      <usage_type>test</usage_type>
      <checksum>C93C16EA</checksum>
    </file>
    <file>
      <filename>extra_files/warning-vented-attic-with-floor-and-roof-insulation.xml</filename>
      <filetype>xml</filetype>
      <usage_type>test</usage_type>
      <checksum>11BAA9F6</checksum>
    </file>
    <file>
      <filename>extra_files/warning-vented-crawlspace-with-wall-and-ceiling-insulation.xml</filename>
      <filetype>xml</filetype>
      <usage_type>test</usage_type>
      <checksum>A887B353</checksum>
    </file>
    <file>
      <filename>geometry.rb</filename>
      <filetype>rb</filetype>
      <usage_type>resource</usage_type>
      <checksum>6977E044</checksum>
    </file>
    <file>
      <filename>extra_files/extra-dhw-solar-latitude.xml</filename>
      <filetype>xml</filetype>
      <usage_type>test</usage_type>
      <checksum>CB51C54C</checksum>
    </file>
    <file>
      <filename>build_residential_hpxml_test.rb</filename>
      <filetype>rb</filetype>
      <usage_type>test</usage_type>
      <checksum>7221D74F</checksum>
    </file>
    <file>
      <filename>extra_files/error-hip-roof-and-protruding-garage.xml</filename>
      <filetype>xml</filetype>
      <usage_type>test</usage_type>
      <checksum>1C2C3DDC</checksum>
    </file>
    <file>
      <filename>extra_files/error-invalid-living-and-garage-1.xml</filename>
      <filetype>xml</filetype>
      <usage_type>test</usage_type>
      <checksum>0FEA5D8B</checksum>
    </file>
    <file>
      <filename>extra_files/error-invalid-living-and-garage-2.xml</filename>
      <filetype>xml</filetype>
      <usage_type>test</usage_type>
      <checksum>54090807</checksum>
    </file>
    <file>
      <filename>extra_files/extra-mf-ambient.xml</filename>
      <filetype>xml</filetype>
      <usage_type>test</usage_type>
      <checksum>312408D2</checksum>
    </file>
    <file>
      <filename>extra_files/extra-sfa-ambient - Copy.xml</filename>
      <filetype>xml</filetype>
      <usage_type>test</usage_type>
      <checksum>C028936D</checksum>
    </file>
    <file>
      <filename>extra_files/extra-sfa-ambient.xml</filename>
      <filetype>xml</filetype>
      <usage_type>test</usage_type>
      <checksum>C028936D</checksum>
    </file>
    <file>
      <filename>extra_files/extra-time-zone-different-than-epw.xml</filename>
      <filetype>xml</filetype>
      <usage_type>test</usage_type>
      <checksum>075A2A0F</checksum>
    </file>
    <file>
      <version>
        <software_program>OpenStudio</software_program>
        <identifier>2.9.0</identifier>
        <min_compatible>2.9.0</min_compatible>
      </version>
      <filename>measure.rb</filename>
      <filetype>rb</filetype>
      <usage_type>script</usage_type>
<<<<<<< HEAD
      <checksum>DA891B98</checksum>
=======
      <checksum>EEA20102</checksum>
    </file>
    <file>
      <filename>extra_files/extra-dhw-solar-latitude.xml</filename>
      <filetype>xml</filetype>
      <usage_type>test</usage_type>
      <checksum>72383EF2</checksum>
>>>>>>> 79cdc5b0
    </file>
  </files>
</measure><|MERGE_RESOLUTION|>--- conflicted
+++ resolved
@@ -3,13 +3,8 @@
   <schema_version>3.0</schema_version>
   <name>build_residential_hpxml</name>
   <uid>a13a8983-2b01-4930-8af2-42030b6e4233</uid>
-<<<<<<< HEAD
-  <version_id>9828e7e8-a039-4925-b1bb-81ba28aac4f4</version_id>
-  <version_modified>20220124T201243Z</version_modified>
-=======
-  <version_id>7b0309c6-58be-4d37-bd40-0b2473eaf129</version_id>
-  <version_modified>20220124T220728Z</version_modified>
->>>>>>> 79cdc5b0
+  <version_id>20113118-8512-45b0-b9df-b4b790b6f3c2</version_id>
+  <version_modified>20220125T002908Z</version_modified>
   <xml_checksum>2C38F48B</xml_checksum>
   <class_name>BuildResidentialHPXML</class_name>
   <display_name>HPXML Builder (Beta)</display_name>
@@ -6682,64 +6677,22 @@
       <checksum>A887B353</checksum>
     </file>
     <file>
+      <filename>extra_files/extra-dhw-solar-latitude.xml</filename>
+      <filetype>xml</filetype>
+      <usage_type>test</usage_type>
+      <checksum>72383EF2</checksum>
+    </file>
+    <file>
       <filename>geometry.rb</filename>
       <filetype>rb</filetype>
       <usage_type>resource</usage_type>
       <checksum>6977E044</checksum>
     </file>
     <file>
-      <filename>extra_files/extra-dhw-solar-latitude.xml</filename>
-      <filetype>xml</filetype>
-      <usage_type>test</usage_type>
-      <checksum>CB51C54C</checksum>
-    </file>
-    <file>
       <filename>build_residential_hpxml_test.rb</filename>
       <filetype>rb</filetype>
       <usage_type>test</usage_type>
       <checksum>7221D74F</checksum>
-    </file>
-    <file>
-      <filename>extra_files/error-hip-roof-and-protruding-garage.xml</filename>
-      <filetype>xml</filetype>
-      <usage_type>test</usage_type>
-      <checksum>1C2C3DDC</checksum>
-    </file>
-    <file>
-      <filename>extra_files/error-invalid-living-and-garage-1.xml</filename>
-      <filetype>xml</filetype>
-      <usage_type>test</usage_type>
-      <checksum>0FEA5D8B</checksum>
-    </file>
-    <file>
-      <filename>extra_files/error-invalid-living-and-garage-2.xml</filename>
-      <filetype>xml</filetype>
-      <usage_type>test</usage_type>
-      <checksum>54090807</checksum>
-    </file>
-    <file>
-      <filename>extra_files/extra-mf-ambient.xml</filename>
-      <filetype>xml</filetype>
-      <usage_type>test</usage_type>
-      <checksum>312408D2</checksum>
-    </file>
-    <file>
-      <filename>extra_files/extra-sfa-ambient - Copy.xml</filename>
-      <filetype>xml</filetype>
-      <usage_type>test</usage_type>
-      <checksum>C028936D</checksum>
-    </file>
-    <file>
-      <filename>extra_files/extra-sfa-ambient.xml</filename>
-      <filetype>xml</filetype>
-      <usage_type>test</usage_type>
-      <checksum>C028936D</checksum>
-    </file>
-    <file>
-      <filename>extra_files/extra-time-zone-different-than-epw.xml</filename>
-      <filetype>xml</filetype>
-      <usage_type>test</usage_type>
-      <checksum>075A2A0F</checksum>
     </file>
     <file>
       <version>
@@ -6750,17 +6703,7 @@
       <filename>measure.rb</filename>
       <filetype>rb</filetype>
       <usage_type>script</usage_type>
-<<<<<<< HEAD
-      <checksum>DA891B98</checksum>
-=======
-      <checksum>EEA20102</checksum>
-    </file>
-    <file>
-      <filename>extra_files/extra-dhw-solar-latitude.xml</filename>
-      <filetype>xml</filetype>
-      <usage_type>test</usage_type>
-      <checksum>72383EF2</checksum>
->>>>>>> 79cdc5b0
+      <checksum>D6FCDD83</checksum>
     </file>
   </files>
 </measure>