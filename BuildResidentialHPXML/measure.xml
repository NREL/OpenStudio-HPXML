--- conflicted
+++ resolved
@@ -3,13 +3,8 @@
   <schema_version>3.0</schema_version>
   <name>build_residential_hpxml</name>
   <uid>a13a8983-2b01-4930-8af2-42030b6e4233</uid>
-<<<<<<< HEAD
-  <version_id>6a7d09d3-c7e3-4a69-be02-926c8fedfbd4</version_id>
-  <version_modified>20220204T150313Z</version_modified>
-=======
   <version_id>3d7f454a-e290-4fd5-8764-4ee722f50ae0</version_id>
   <version_modified>20220204T045049Z</version_modified>
->>>>>>> 98f7bee5
   <xml_checksum>2C38F48B</xml_checksum>
   <class_name>BuildResidentialHPXML</class_name>
   <display_name>HPXML Builder (Beta)</display_name>
@@ -5997,25 +5992,6 @@
       <type>String</type>
       <required>false</required>
       <model_dependent>false</model_dependent>
-    </argument>
-    <argument>
-      <name>apply_validation</name>
-      <display_name>Apply Validation?</display_name>
-      <description>If true, validates the output HPXML file. Set to false for faster performance. Note that validation is not needed if the HPXML file will be validated downstream (e.g., via the HPXMLtoOpenStudio measure).</description>
-      <type>Boolean</type>
-      <required>false</required>
-      <model_dependent>false</model_dependent>
-      <default_value>false</default_value>
-      <choices>
-        <choice>
-          <value>true</value>
-          <display_name>true</display_name>
-        </choice>
-        <choice>
-          <value>false</value>
-          <display_name>false</display_name>
-        </choice>
-      </choices>
     </argument>
   </arguments>
   <outputs />
@@ -6038,26 +6014,6 @@
       <checksum>2E568E41</checksum>
     </file>
     <file>
-<<<<<<< HEAD
-      <filename>build_residential_hpxml_test.rb</filename>
-      <filetype>rb</filetype>
-      <usage_type>test</usage_type>
-      <checksum>288BCD4E</checksum>
-    </file>
-    <file>
-      <version>
-        <software_program>OpenStudio</software_program>
-        <identifier>2.9.0</identifier>
-        <min_compatible>2.9.0</min_compatible>
-      </version>
-      <filename>measure.rb</filename>
-      <filetype>rb</filetype>
-      <usage_type>script</usage_type>
-      <checksum>82BD7DB7</checksum>
-    </file>
-    <file>
-=======
->>>>>>> 98f7bee5
       <filename>extra_files/extra-auto.xml</filename>
       <filetype>xml</filetype>
       <usage_type>test</usage_type>
@@ -6134,8 +6090,6 @@
       <filetype>xml</filetype>
       <usage_type>test</usage_type>
       <checksum>97A5F5F4</checksum>
-<<<<<<< HEAD
-=======
     </file>
     <file>
       <filename>extra_files/extra-no-rim-joists.xml</filename>
@@ -6232,7 +6186,6 @@
       <filetype>xml</filetype>
       <usage_type>test</usage_type>
       <checksum>51B7BF16</checksum>
->>>>>>> 98f7bee5
     </file>
     <file>
       <filename>extra_files/extra-mf-eaves.xml</filename>
@@ -6611,57 +6564,6 @@
       <filetype>xml</filetype>
       <usage_type>test</usage_type>
       <checksum>A9E8933B</checksum>
-<<<<<<< HEAD
-    </file>
-    <file>
-      <filename>extra_files/extra-no-rim-joists.xml</filename>
-      <filetype>xml</filetype>
-      <usage_type>test</usage_type>
-      <checksum>15510E9E</checksum>
-    </file>
-    <file>
-      <filename>extra_files/extra-pv-roofpitch.xml</filename>
-      <filetype>xml</filetype>
-      <usage_type>test</usage_type>
-      <checksum>96727187</checksum>
-    </file>
-    <file>
-      <filename>extra_files/extra-second-heating-system-boiler-to-heat-pump.xml</filename>
-      <filetype>xml</filetype>
-      <usage_type>test</usage_type>
-      <checksum>301C9883</checksum>
-    </file>
-    <file>
-      <filename>extra_files/extra-second-heating-system-boiler-to-heating-system.xml</filename>
-      <filetype>xml</filetype>
-      <usage_type>test</usage_type>
-      <checksum>7DC198F4</checksum>
-    </file>
-    <file>
-      <filename>extra_files/extra-second-heating-system-fireplace-to-heat-pump.xml</filename>
-      <filetype>xml</filetype>
-      <usage_type>test</usage_type>
-      <checksum>F03D167C</checksum>
-    </file>
-    <file>
-      <filename>extra_files/extra-second-heating-system-portable-heater-to-heat-pump.xml</filename>
-      <filetype>xml</filetype>
-      <usage_type>test</usage_type>
-      <checksum>50054AD5</checksum>
-    </file>
-    <file>
-      <filename>extra_files/extra-second-heating-system-portable-heater-to-heating-system.xml</filename>
-      <filetype>xml</filetype>
-      <usage_type>test</usage_type>
-      <checksum>970D6E72</checksum>
-    </file>
-    <file>
-      <filename>extra_files/extra-second-refrigerator.xml</filename>
-      <filetype>xml</filetype>
-      <usage_type>test</usage_type>
-      <checksum>2D9E0D4A</checksum>
-=======
->>>>>>> 98f7bee5
     </file>
     <file>
       <filename>extra_files/extra-sfa-atticroof-conditioned-eaves-gable.xml</filename>
@@ -6775,31 +6677,19 @@
       <filename>extra_files/warning-conditioned-attic-with-floor-insulation.xml</filename>
       <filetype>xml</filetype>
       <usage_type>test</usage_type>
-<<<<<<< HEAD
-      <checksum>80AB592A</checksum>
-=======
       <checksum>AD5B31E2</checksum>
->>>>>>> 98f7bee5
     </file>
     <file>
       <filename>extra_files/warning-conditioned-basement-with-ceiling-insulation.xml</filename>
       <filetype>xml</filetype>
       <usage_type>test</usage_type>
-<<<<<<< HEAD
-      <checksum>FBA73BE4</checksum>
-=======
       <checksum>742E8CD1</checksum>
->>>>>>> 98f7bee5
     </file>
     <file>
       <filename>extra_files/warning-mf-bottom-slab-non-zero-foundation-height.xml</filename>
       <filetype>xml</filetype>
       <usage_type>test</usage_type>
-<<<<<<< HEAD
-      <checksum>06800BD3</checksum>
-=======
       <checksum>4C13E085</checksum>
->>>>>>> 98f7bee5
     </file>
     <file>
       <filename>extra_files/warning-multipliers-without-fuel-loads.xml</filename>
@@ -6811,135 +6701,78 @@
       <filename>extra_files/warning-multipliers-without-other-plug-loads.xml</filename>
       <filetype>xml</filetype>
       <usage_type>test</usage_type>
-<<<<<<< HEAD
+      <checksum>5AFD095B</checksum>
+    </file>
+    <file>
+      <filename>extra_files/warning-multipliers-without-tv-plug-loads.xml</filename>
+      <filetype>xml</filetype>
+      <usage_type>test</usage_type>
+      <checksum>7D1AF762</checksum>
+    </file>
+    <file>
+      <filename>extra_files/warning-multipliers-without-vehicle-plug-loads.xml</filename>
+      <filetype>xml</filetype>
+      <usage_type>test</usage_type>
       <checksum>742E8CD1</checksum>
-=======
-      <checksum>5AFD095B</checksum>
->>>>>>> 98f7bee5
-    </file>
-    <file>
-      <filename>extra_files/warning-multipliers-without-tv-plug-loads.xml</filename>
-      <filetype>xml</filetype>
-      <usage_type>test</usage_type>
-<<<<<<< HEAD
-      <checksum>C2338102</checksum>
-=======
-      <checksum>7D1AF762</checksum>
->>>>>>> 98f7bee5
-    </file>
-    <file>
-      <filename>extra_files/warning-multipliers-without-vehicle-plug-loads.xml</filename>
-      <filetype>xml</filetype>
-      <usage_type>test</usage_type>
-<<<<<<< HEAD
-      <checksum>3C69C059</checksum>
-=======
+    </file>
+    <file>
+      <filename>extra_files/warning-multipliers-without-well-pump-plug-loads.xml</filename>
+      <filetype>xml</filetype>
+      <usage_type>test</usage_type>
       <checksum>742E8CD1</checksum>
->>>>>>> 98f7bee5
-    </file>
-    <file>
-      <filename>extra_files/warning-multipliers-without-well-pump-plug-loads.xml</filename>
-      <filetype>xml</filetype>
-      <usage_type>test</usage_type>
-<<<<<<< HEAD
-      <checksum>AD5B31E2</checksum>
-=======
-      <checksum>742E8CD1</checksum>
->>>>>>> 98f7bee5
     </file>
     <file>
       <filename>extra_files/warning-non-electric-heat-pump-water-heater.xml</filename>
       <filetype>xml</filetype>
       <usage_type>test</usage_type>
-<<<<<<< HEAD
-      <checksum>742E8CD1</checksum>
-=======
       <checksum>5370327F</checksum>
->>>>>>> 98f7bee5
     </file>
     <file>
       <filename>extra_files/warning-second-heating-system-serves-majority-heat.xml</filename>
       <filetype>xml</filetype>
       <usage_type>test</usage_type>
-<<<<<<< HEAD
-      <checksum>4C13E085</checksum>
-=======
       <checksum>92D853FB</checksum>
->>>>>>> 98f7bee5
     </file>
     <file>
       <filename>extra_files/warning-sfd-slab-non-zero-foundation-height.xml</filename>
       <filetype>xml</filetype>
       <usage_type>test</usage_type>
-<<<<<<< HEAD
-      <checksum>742E8CD1</checksum>
-=======
       <checksum>849FE397</checksum>
->>>>>>> 98f7bee5
     </file>
     <file>
       <filename>extra_files/warning-slab-non-zero-foundation-height-above-grade.xml</filename>
       <filetype>xml</filetype>
       <usage_type>test</usage_type>
-<<<<<<< HEAD
-      <checksum>5AFD095B</checksum>
-=======
       <checksum>849FE397</checksum>
->>>>>>> 98f7bee5
     </file>
     <file>
       <filename>extra_files/warning-unconditioned-basement-with-wall-and-ceiling-insulation.xml</filename>
       <filetype>xml</filetype>
       <usage_type>test</usage_type>
-<<<<<<< HEAD
-      <checksum>7D1AF762</checksum>
-=======
       <checksum>8B37DDCC</checksum>
->>>>>>> 98f7bee5
     </file>
     <file>
       <filename>extra_files/warning-unvented-attic-with-floor-and-roof-insulation.xml</filename>
       <filetype>xml</filetype>
       <usage_type>test</usage_type>
-<<<<<<< HEAD
-      <checksum>742E8CD1</checksum>
-=======
       <checksum>058A8C40</checksum>
->>>>>>> 98f7bee5
     </file>
     <file>
       <filename>extra_files/warning-unvented-crawlspace-with-wall-and-ceiling-insulation.xml</filename>
       <filetype>xml</filetype>
       <usage_type>test</usage_type>
-<<<<<<< HEAD
-      <checksum>742E8CD1</checksum>
-=======
       <checksum>CA70565D</checksum>
->>>>>>> 98f7bee5
     </file>
     <file>
       <filename>extra_files/warning-vented-attic-with-floor-and-roof-insulation.xml</filename>
       <filetype>xml</filetype>
       <usage_type>test</usage_type>
-<<<<<<< HEAD
-      <checksum>5370327F</checksum>
-=======
       <checksum>656305EF</checksum>
->>>>>>> 98f7bee5
     </file>
     <file>
       <filename>extra_files/warning-vented-crawlspace-with-wall-and-ceiling-insulation.xml</filename>
       <filetype>xml</filetype>
       <usage_type>test</usage_type>
-<<<<<<< HEAD
-      <checksum>92D853FB</checksum>
-    </file>
-    <file>
-      <filename>extra_files/warning-sfd-slab-non-zero-foundation-height.xml</filename>
-      <filetype>xml</filetype>
-      <usage_type>test</usage_type>
-      <checksum>849FE397</checksum>
-=======
       <checksum>1B214F55</checksum>
     </file>
     <file>
@@ -6952,103 +6785,42 @@
       <filetype>rb</filetype>
       <usage_type>script</usage_type>
       <checksum>D9E58A5E</checksum>
->>>>>>> 98f7bee5
     </file>
     <file>
       <filename>build_residential_hpxml_test.rb</filename>
       <filetype>rb</filetype>
       <usage_type>test</usage_type>
-<<<<<<< HEAD
-      <checksum>849FE397</checksum>
-=======
       <checksum>B0512A95</checksum>
->>>>>>> 98f7bee5
     </file>
     <file>
       <filename>extra_files/extra-emissions-fossil-fuel-factors.xml</filename>
       <filetype>xml</filetype>
       <usage_type>test</usage_type>
-<<<<<<< HEAD
-      <checksum>8B37DDCC</checksum>
-=======
       <checksum>29BF6BF8</checksum>
->>>>>>> 98f7bee5
     </file>
     <file>
       <filename>extra_files/extra-mf-ambient.xml</filename>
       <filetype>xml</filetype>
       <usage_type>test</usage_type>
-<<<<<<< HEAD
-      <checksum>058A8C40</checksum>
-=======
       <checksum>7F3AB2D5</checksum>
->>>>>>> 98f7bee5
     </file>
     <file>
       <filename>extra_files/extra-mf-atticroof-flat.xml</filename>
       <filetype>xml</filetype>
       <usage_type>test</usage_type>
-<<<<<<< HEAD
-      <checksum>CA70565D</checksum>
-=======
       <checksum>68BC0185</checksum>
->>>>>>> 98f7bee5
     </file>
     <file>
       <filename>extra_files/extra-mf-atticroof-vented.xml</filename>
       <filetype>xml</filetype>
       <usage_type>test</usage_type>
-<<<<<<< HEAD
-      <checksum>656305EF</checksum>
-=======
       <checksum>F7DFE521</checksum>
->>>>>>> 98f7bee5
     </file>
     <file>
       <filename>extra_files/extra-sfa-ambient.xml</filename>
       <filetype>xml</filetype>
       <usage_type>test</usage_type>
-<<<<<<< HEAD
-      <checksum>1B214F55</checksum>
-    </file>
-    <file>
-      <filename>extra_files/extra-emissions-fossil-fuel-factors.xml</filename>
-      <filetype>xml</filetype>
-      <usage_type>test</usage_type>
-      <checksum>29BF6BF8</checksum>
-    </file>
-    <file>
-      <filename>extra_files/extra-mf-ambient.xml</filename>
-      <filetype>xml</filetype>
-      <usage_type>test</usage_type>
-      <checksum>7F3AB2D5</checksum>
-    </file>
-    <file>
-      <filename>extra_files/extra-mf-atticroof-flat.xml</filename>
-      <filetype>xml</filetype>
-      <usage_type>test</usage_type>
-      <checksum>68BC0185</checksum>
-    </file>
-    <file>
-      <filename>extra_files/extra-mf-atticroof-vented.xml</filename>
-      <filetype>xml</filetype>
-      <usage_type>test</usage_type>
-      <checksum>F7DFE521</checksum>
-    </file>
-    <file>
-      <filename>extra_files/extra-sfa-ambient.xml</filename>
-      <filetype>xml</filetype>
-      <usage_type>test</usage_type>
       <checksum>1AC59B1D</checksum>
-    </file>
-    <file>
-      <filename>extra_files/extra-time-zone-different-than-epw.xml</filename>
-      <filetype>xml</filetype>
-      <usage_type>test</usage_type>
-      <checksum>51B7BF16</checksum>
-=======
-      <checksum>1AC59B1D</checksum>
->>>>>>> 98f7bee5
     </file>
   </files>
 </measure>