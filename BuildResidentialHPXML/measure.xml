--- conflicted
+++ resolved
@@ -3,13 +3,8 @@
   <schema_version>3.1</schema_version>
   <name>build_residential_hpxml</name>
   <uid>a13a8983-2b01-4930-8af2-42030b6e4233</uid>
-<<<<<<< HEAD
-  <version_id>4d9b4389-110d-496f-b6c9-fcaa08c29ef6</version_id>
-  <version_modified>2025-03-31T22:15:14Z</version_modified>
-=======
-  <version_id>f3de92aa-c41c-48b5-a7df-086b84dd289a</version_id>
-  <version_modified>2025-04-25T20:40:03Z</version_modified>
->>>>>>> 6d274c4f
+  <version_id>55889576-5088-47a7-98a9-7f4539f8ea0e</version_id>
+  <version_modified>2025-05-01T01:03:26Z</version_modified>
   <xml_checksum>2C38F48B</xml_checksum>
   <class_name>BuildResidentialHPXML</class_name>
   <display_name>HPXML Builder</display_name>
@@ -2676,40 +2671,6 @@
       <default_value>13</default_value>
     </argument>
     <argument>
-<<<<<<< HEAD
-=======
-      <name>cooling_system_cooling_compressor_type</name>
-      <display_name>Cooling System: Cooling Compressor Type</display_name>
-      <description>The compressor type of the cooling system. Only applies to central air conditioner and mini-split.</description>
-      <type>Choice</type>
-      <required>false</required>
-      <model_dependent>false</model_dependent>
-      <choices>
-        <choice>
-          <value>single stage</value>
-          <display_name>single stage</display_name>
-        </choice>
-        <choice>
-          <value>two stage</value>
-          <display_name>two stage</display_name>
-        </choice>
-        <choice>
-          <value>variable speed</value>
-          <display_name>variable speed</display_name>
-        </choice>
-      </choices>
-    </argument>
-    <argument>
-      <name>cooling_system_cooling_sensible_heat_fraction</name>
-      <display_name>Cooling System: Cooling Sensible Heat Fraction</display_name>
-      <description>The sensible heat fraction of the cooling system. Ignored for evaporative cooler. If not provided, the OS-HPXML default (see &lt;a href='https://openstudio-hpxml.readthedocs.io/en/v1.10.0/workflow_inputs.html#central-air-conditioner'&gt;Central Air Conditioner&lt;/a&gt;, &lt;a href='https://openstudio-hpxml.readthedocs.io/en/v1.10.0/workflow_inputs.html#room-air-conditioner'&gt;Room Air Conditioner&lt;/a&gt;, &lt;a href='https://openstudio-hpxml.readthedocs.io/en/v1.10.0/workflow_inputs.html#packaged-terminal-air-conditioner'&gt;Packaged Terminal Air Conditioner&lt;/a&gt;, &lt;a href='https://openstudio-hpxml.readthedocs.io/en/v1.10.0/workflow_inputs.html#mini-split-air-conditioner'&gt;Mini-Split Air Conditioner&lt;/a&gt;) is used.</description>
-      <type>Double</type>
-      <units>Frac</units>
-      <required>false</required>
-      <model_dependent>false</model_dependent>
-    </argument>
-    <argument>
->>>>>>> 6d274c4f
       <name>cooling_system_cooling_capacity</name>
       <display_name>Cooling System: Cooling Capacity</display_name>
       <description>The output cooling capacity of the cooling system. If not provided, the OS-HPXML autosized default (see &lt;a href='https://openstudio-hpxml.readthedocs.io/en/v1.10.0/workflow_inputs.html#central-air-conditioner'&gt;Central Air Conditioner&lt;/a&gt;, &lt;a href='https://openstudio-hpxml.readthedocs.io/en/v1.10.0/workflow_inputs.html#room-air-conditioner'&gt;Room Air Conditioner&lt;/a&gt;, &lt;a href='https://openstudio-hpxml.readthedocs.io/en/v1.10.0/workflow_inputs.html#packaged-terminal-air-conditioner'&gt;Packaged Terminal Air Conditioner&lt;/a&gt;, &lt;a href='https://openstudio-hpxml.readthedocs.io/en/v1.10.0/workflow_inputs.html#evaporative-cooler'&gt;Evaporative Cooler&lt;/a&gt;, &lt;a href='https://openstudio-hpxml.readthedocs.io/en/v1.10.0/workflow_inputs.html#mini-split-air-conditioner'&gt;Mini-Split Air Conditioner&lt;/a&gt;) is used.</description>
@@ -2894,7 +2855,7 @@
     <argument>
       <name>heat_pump_compressor_type</name>
       <display_name>Heat Pump: Cooling Compressor Type</display_name>
-      <description>The compressor type of the heat pump. Required for air-to-air and mini-split.</description>
+      <description>The compressor type of the heat pump. Required for air-to-air, mini-split and ground-to-air.</description>
       <type>Choice</type>
       <required>false</required>
       <model_dependent>false</model_dependent>
@@ -2982,40 +2943,6 @@
       <default_value>13</default_value>
     </argument>
     <argument>
-<<<<<<< HEAD
-=======
-      <name>heat_pump_cooling_compressor_type</name>
-      <display_name>Heat Pump: Cooling Compressor Type</display_name>
-      <description>The compressor type of the heat pump. Only applies to air-to-air, mini-split and ground-to-air.</description>
-      <type>Choice</type>
-      <required>false</required>
-      <model_dependent>false</model_dependent>
-      <choices>
-        <choice>
-          <value>single stage</value>
-          <display_name>single stage</display_name>
-        </choice>
-        <choice>
-          <value>two stage</value>
-          <display_name>two stage</display_name>
-        </choice>
-        <choice>
-          <value>variable speed</value>
-          <display_name>variable speed</display_name>
-        </choice>
-      </choices>
-    </argument>
-    <argument>
-      <name>heat_pump_cooling_sensible_heat_fraction</name>
-      <display_name>Heat Pump: Cooling Sensible Heat Fraction</display_name>
-      <description>The sensible heat fraction of the heat pump. If not provided, the OS-HPXML default (see &lt;a href='https://openstudio-hpxml.readthedocs.io/en/v1.10.0/workflow_inputs.html#air-to-air-heat-pump'&gt;Air-to-Air Heat Pump&lt;/a&gt;, &lt;a href='https://openstudio-hpxml.readthedocs.io/en/v1.10.0/workflow_inputs.html#mini-split-heat-pump'&gt;Mini-Split Heat Pump&lt;/a&gt;, &lt;a href='https://openstudio-hpxml.readthedocs.io/en/v1.10.0/workflow_inputs.html#packaged-terminal-heat-pump'&gt;Packaged Terminal Heat Pump&lt;/a&gt;, &lt;a href='https://openstudio-hpxml.readthedocs.io/en/v1.10.0/workflow_inputs.html#room-air-conditioner-w-reverse-cycle'&gt;Room Air Conditioner w/ Reverse Cycle&lt;/a&gt;, &lt;a href='https://openstudio-hpxml.readthedocs.io/en/v1.10.0/workflow_inputs.html#ground-to-air-heat-pump'&gt;Ground-to-Air Heat Pump&lt;/a&gt;) is used.</description>
-      <type>Double</type>
-      <units>Frac</units>
-      <required>false</required>
-      <model_dependent>false</model_dependent>
-    </argument>
-    <argument>
->>>>>>> 6d274c4f
       <name>heat_pump_heating_capacity</name>
       <display_name>Heat Pump: Heating Capacity</display_name>
       <description>The output heating capacity of the heat pump. If not provided, the OS-HPXML autosized default (see &lt;a href='https://openstudio-hpxml.readthedocs.io/en/v1.10.0/workflow_inputs.html#air-to-air-heat-pump'&gt;Air-to-Air Heat Pump&lt;/a&gt;, &lt;a href='https://openstudio-hpxml.readthedocs.io/en/v1.10.0/workflow_inputs.html#mini-split-heat-pump'&gt;Mini-Split Heat Pump&lt;/a&gt;, &lt;a href='https://openstudio-hpxml.readthedocs.io/en/v1.10.0/workflow_inputs.html#packaged-terminal-heat-pump'&gt;Packaged Terminal Heat Pump&lt;/a&gt;, &lt;a href='https://openstudio-hpxml.readthedocs.io/en/v1.10.0/workflow_inputs.html#room-air-conditioner-w-reverse-cycle'&gt;Room Air Conditioner w/ Reverse Cycle&lt;/a&gt;, &lt;a href='https://openstudio-hpxml.readthedocs.io/en/v1.10.0/workflow_inputs.html#ground-to-air-heat-pump'&gt;Ground-to-Air Heat Pump&lt;/a&gt;) is used.</description>
@@ -7791,11 +7718,7 @@
       <filename>README.md</filename>
       <filetype>md</filetype>
       <usage_type>readme</usage_type>
-<<<<<<< HEAD
-      <checksum>214DC03A</checksum>
-=======
-      <checksum>87C0B6BC</checksum>
->>>>>>> 6d274c4f
+      <checksum>A302DC4E</checksum>
     </file>
     <file>
       <filename>README.md.erb</filename>
@@ -7812,11 +7735,7 @@
       <filename>measure.rb</filename>
       <filetype>rb</filetype>
       <usage_type>script</usage_type>
-<<<<<<< HEAD
-      <checksum>F9C17603</checksum>
-=======
-      <checksum>49B0A10D</checksum>
->>>>>>> 6d274c4f
+      <checksum>1FA5E394</checksum>
     </file>
     <file>
       <filename>constants.rb</filename>
