--- conflicted
+++ resolved
@@ -3,13 +3,8 @@
   <schema_version>3.0</schema_version>
   <name>build_residential_hpxml</name>
   <uid>a13a8983-2b01-4930-8af2-42030b6e4233</uid>
-<<<<<<< HEAD
   <version_id>3c0deaed-318f-48f2-96f2-5951f1af0f9e</version_id>
   <version_modified>20210823T165827Z</version_modified>
-=======
-  <version_id>311a1132-e405-486b-831b-e1472bcfbcf7</version_id>
-  <version_modified>20210901T150657Z</version_modified>
->>>>>>> 7780a096
   <xml_checksum>2C38F48B</xml_checksum>
   <class_name>BuildResidentialHPXML</class_name>
   <display_name>HPXML Builder</display_name>
@@ -91,7 +86,6 @@
       <type>String</type>
       <required>false</required>
       <model_dependent>false</model_dependent>
-<<<<<<< HEAD
     </argument>
     <argument>
       <name>schedules_type</name>
@@ -140,8 +134,6 @@
       <units>#</units>
       <required>false</required>
       <model_dependent>false</model_dependent>
-=======
->>>>>>> 7780a096
     </argument>
     <argument>
       <name>weather_station_epw_filepath</name>
@@ -151,30 +143,15 @@
       <required>true</required>
       <model_dependent>false</model_dependent>
       <default_value>USA_CO_Denver.Intl.AP.725650_TMY3.epw</default_value>
-<<<<<<< HEAD
-    </argument>
-    <argument>
-      <name>zip_code</name>
+    </argument>
+    <argument>
       <display_name>Zip Code</display_name>
       <description>Zip code - used for informational purposes only</description>
-      <type>String</type>
-      <required>false</required>
-      <model_dependent>false</model_dependent>
-=======
->>>>>>> 7780a096
-    </argument>
-    <argument>
-      <name>site_state_code</name>
+    </argument>
       <display_name>Site: State Code</display_name>
       <description>State code of the home address. If not provided, uses the EPW weather file state code.</description>
-      <type>Choice</type>
-      <required>false</required>
-      <model_dependent>false</model_dependent>
-      <choices>
-        <choice>
+      <model_dependent>false</model_dependent>
           <value>AK</value>
-          <display_name>AK</display_name>
-        </choice>
         <choice>
           <value>AL</value>
           <display_name>AL</display_name>
@@ -398,7 +375,6 @@
           <display_name>rural</display_name>
         </choice>
       </choices>
-<<<<<<< HEAD
     </argument>
     <argument>
       <name>year_built</name>
@@ -407,8 +383,6 @@
       <type>Integer</type>
       <required>false</required>
       <model_dependent>false</model_dependent>
-=======
->>>>>>> 7780a096
     </argument>
     <argument>
       <name>geometry_unit_type</name>
@@ -3927,7 +3901,6 @@
       <required>true</required>
       <model_dependent>false</model_dependent>
       <default_value>1</default_value>
-<<<<<<< HEAD
     </argument>
     <argument>
       <name>year_modules_manufactured</name>
@@ -3937,8 +3910,6 @@
       <units>year</units>
       <required>false</required>
       <model_dependent>false</model_dependent>
-=======
->>>>>>> 7780a096
     </argument>
     <argument>
       <name>pv_system_module_type_2</name>
@@ -7731,7 +7702,6 @@
       <checksum>A7ED8E93</checksum>
     </file>
     <file>
-<<<<<<< HEAD
       <filename>schedules_config.json</filename>
       <filetype>json</filetype>
       <usage_type>resource</usage_type>
@@ -7748,18 +7718,11 @@
       <filetype>xml</filetype>
       <usage_type>test</usage_type>
       <checksum>4A44E6CE</checksum>
-=======
-      <filename>base-hvac-autosize-ground-to-air-heat-pump-manual-s-oversize-allowances.osw</filename>
-      <filetype>osw</filetype>
-      <usage_type>test</usage_type>
-      <checksum>12EC2CB2</checksum>
->>>>>>> 7780a096
     </file>
     <file>
       <filename>base-hvac-autosize-mini-split-heat-pump-ducted-manual-s-oversize-allowances.osw</filename>
       <filetype>osw</filetype>
       <usage_type>test</usage_type>
-<<<<<<< HEAD
       <checksum>AA111C8D</checksum>
     </file>
     <file>
@@ -7772,27 +7735,6 @@
       <filetype>rb</filetype>
       <usage_type>script</usage_type>
       <checksum>D87BC162</checksum>
-=======
-      <checksum>B50E8885</checksum>
-    </file>
-    <file>
-      <filename>build_residential_hpxml_test.rb</filename>
-      <filetype>rb</filetype>
-      <usage_type>test</usage_type>
-      <checksum>4E9A9F01</checksum>
-    </file>
-    <file>
-      <filename>test_measure.xml</filename>
-      <filetype>xml</filetype>
-      <usage_type>test</usage_type>
-      <checksum>FF9C8EF5</checksum>
-    </file>
-    <file>
-      <filename>test_rakefile.xml</filename>
-      <filetype>xml</filetype>
-      <usage_type>test</usage_type>
-      <checksum>A208C7E4</checksum>
->>>>>>> 7780a096
     </file>
   </files>
 </measure>