--- conflicted
+++ resolved
@@ -3,13 +3,8 @@
   <schema_version>3.1</schema_version>
   <name>build_residential_hpxml</name>
   <uid>a13a8983-2b01-4930-8af2-42030b6e4233</uid>
-<<<<<<< HEAD
-  <version_id>0d41672d-3eb7-4a0c-9ad5-1727b16985c4</version_id>
-  <version_modified>2024-04-16T23:26:46Z</version_modified>
-=======
-  <version_id>5bba0282-12b2-4602-b7cf-7242adce2cab</version_id>
-  <version_modified>2024-06-20T23:43:28Z</version_modified>
->>>>>>> 5b61ad23
+  <version_id>876f6ef5-abd5-4c52-9767-cc4b9a9816fe</version_id>
+  <version_modified>2024-06-21T22:38:47Z</version_modified>
   <xml_checksum>2C38F48B</xml_checksum>
   <class_name>BuildResidentialHPXML</class_name>
   <display_name>HPXML Builder</display_name>
@@ -894,7 +889,7 @@
     <argument>
       <name>geometry_floor_height_above_grade</name>
       <display_name>Geometry: Floor Height Above Grade</display_name>
-      <description>Describes the above-grade height of, e.g., apartment units on upper floors or homes above pier and beam (ambient) foundation. It is defined as the height of the lowest above-grade point within the infiltration pressure boundary and is used to calculate the wind speed for the infiltration model. If not provided, the OS-HPXML default (see &lt;a href='https://openstudio-hpxml.readthedocs.io/en/v1.7.0/workflow_inputs.html#hpxml-building-construction'&gt;HPXML Building Construction&lt;/a&gt;) is used.</description>
+      <description>Describes the above-grade height of, e.g., apartment units on upper floors or homes above pier and beam (ambient) foundation. It is defined as the height of the lowest above-grade point within the infiltration pressure boundary and is used to calculate the wind speed for the infiltration model. If not provided, the OS-HPXML default (see &lt;a href='https://openstudio-hpxml.readthedocs.io/en/v1.8.1/workflow_inputs.html#hpxml-building-construction'&gt;HPXML Building Construction&lt;/a&gt;) is used.</description>
       <type>Double</type>
       <units>ft</units>
       <required>false</required>
@@ -7357,11 +7352,7 @@
       <filename>README.md</filename>
       <filetype>md</filetype>
       <usage_type>readme</usage_type>
-<<<<<<< HEAD
-      <checksum>9E7BA7A1</checksum>
-=======
-      <checksum>7BEAF038</checksum>
->>>>>>> 5b61ad23
+      <checksum>7E32290D</checksum>
     </file>
     <file>
       <filename>README.md.erb</filename>
@@ -7378,11 +7369,7 @@
       <filename>measure.rb</filename>
       <filetype>rb</filetype>
       <usage_type>script</usage_type>
-<<<<<<< HEAD
-      <checksum>FD61946F</checksum>
-=======
-      <checksum>D8FCCD88</checksum>
->>>>>>> 5b61ad23
+      <checksum>CC39C129</checksum>
     </file>
     <file>
       <filename>geometry.rb</filename>
