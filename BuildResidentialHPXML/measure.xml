<?xml version="1.0"?>
<measure>
  <schema_version>3.0</schema_version>
  <name>build_residential_hpxml</name>
  <uid>a13a8983-2b01-4930-8af2-42030b6e4233</uid>
<<<<<<< HEAD
  <version_id>dda67212-b373-4227-b005-e932d9e5f961</version_id>
  <version_modified>20221021T100045Z</version_modified>
=======
  <version_id>d6845eb1-ab38-46cd-a135-f2d6f179501d</version_id>
  <version_modified>20221014T143310Z</version_modified>
>>>>>>> df2b9e47
  <xml_checksum>2C38F48B</xml_checksum>
  <class_name>BuildResidentialHPXML</class_name>
  <display_name>HPXML Builder</display_name>
  <description>Builds a residential HPXML file.</description>
  <modeler_description>Note: OS-HPXML default values can be found in the OS-HPXML documentation or can be seen by using the 'apply_defaults' argument.</modeler_description>
  <arguments>
    <argument>
      <name>hpxml_path</name>
      <display_name>HPXML File Path</display_name>
      <description>Absolute/relative path of the HPXML file.</description>
      <type>String</type>
      <required>true</required>
      <model_dependent>false</model_dependent>
    </argument>
    <argument>
      <name>software_info_program_used</name>
      <display_name>Software Info: Program Used</display_name>
      <description>The name of the software program used.</description>
      <type>String</type>
      <required>false</required>
      <model_dependent>false</model_dependent>
    </argument>
    <argument>
      <name>software_info_program_version</name>
      <display_name>Software Info: Program Version</display_name>
      <description>The version of the software program used.</description>
      <type>String</type>
      <required>false</required>
      <model_dependent>false</model_dependent>
    </argument>
    <argument>
      <name>occupancy_calculation_type</name>
      <display_name>Occupancy Calculation Type</display_name>
      <description>The type of occupancy calculation type. If 'asset' is chosen, various end uses (e.g., clothes washer) are calculated using number of bedrooms and/or conditioned floor area. If 'operational' is chosen, end uses based on number of bedrooms are adjusted for the number of occupants. If not provided, the OS-HPXML default is used.</description>
      <type>Choice</type>
      <required>false</required>
      <model_dependent>false</model_dependent>
      <choices>
        <choice>
          <value>asset</value>
          <display_name>asset</display_name>
        </choice>
        <choice>
          <value>operational</value>
          <display_name>operational</display_name>
        </choice>
      </choices>
    </argument>
    <argument>
      <name>schedules_filepaths</name>
      <display_name>Schedules: CSV File Paths</display_name>
      <description>Absolute/relative paths of csv files containing user-specified detailed schedules. If multiple files, use a comma-separated list.</description>
      <type>String</type>
      <required>false</required>
      <model_dependent>false</model_dependent>
    </argument>
    <argument>
      <name>simulation_control_timestep</name>
      <display_name>Simulation Control: Timestep</display_name>
      <description>Value must be a divisor of 60. If not provided, the OS-HPXML default is used.</description>
      <type>Integer</type>
      <units>min</units>
      <required>false</required>
      <model_dependent>false</model_dependent>
    </argument>
    <argument>
      <name>simulation_control_run_period</name>
      <display_name>Simulation Control: Run Period</display_name>
      <description>Enter a date like "Jan 1 - Dec 31". If not provided, the OS-HPXML default is used.</description>
      <type>String</type>
      <required>false</required>
      <model_dependent>false</model_dependent>
    </argument>
    <argument>
      <name>simulation_control_run_period_calendar_year</name>
      <display_name>Simulation Control: Run Period Calendar Year</display_name>
      <description>This numeric field should contain the calendar year that determines the start day of week. If you are running simulations using AMY weather files, the value entered for calendar year will not be used; it will be overridden by the actual year found in the AMY weather file. If not provided, the OS-HPXML default is used.</description>
      <type>Integer</type>
      <units>year</units>
      <required>false</required>
      <model_dependent>false</model_dependent>
    </argument>
    <argument>
      <name>simulation_control_daylight_saving_enabled</name>
      <display_name>Simulation Control: Daylight Saving Enabled</display_name>
      <description>Whether to use daylight saving. If not provided, the OS-HPXML default is used.</description>
      <type>Boolean</type>
      <required>false</required>
      <model_dependent>false</model_dependent>
      <choices>
        <choice>
          <value>true</value>
          <display_name>true</display_name>
        </choice>
        <choice>
          <value>false</value>
          <display_name>false</display_name>
        </choice>
      </choices>
    </argument>
    <argument>
      <name>simulation_control_daylight_saving_period</name>
      <display_name>Simulation Control: Daylight Saving Period</display_name>
      <description>Enter a date like "Mar 15 - Dec 15". If not provided, the OS-HPXML default is used.</description>
      <type>String</type>
      <required>false</required>
      <model_dependent>false</model_dependent>
    </argument>
    <argument>
      <name>simulation_control_temperature_capacitance_multiplier</name>
      <display_name>Simulation Control: Temperature Capacitance Multiplier</display_name>
      <description>Affects the transient calculation of indoor air temperatures. If not provided, the OS-HPXML default is used.</description>
      <type>String</type>
      <required>false</required>
      <model_dependent>false</model_dependent>
    </argument>
    <argument>
      <name>site_type</name>
      <display_name>Site: Type</display_name>
      <description>The type of site. If not provided, the OS-HPXML default is used.</description>
      <type>Choice</type>
      <required>false</required>
      <model_dependent>false</model_dependent>
      <choices>
        <choice>
          <value>suburban</value>
          <display_name>suburban</display_name>
        </choice>
        <choice>
          <value>urban</value>
          <display_name>urban</display_name>
        </choice>
        <choice>
          <value>rural</value>
          <display_name>rural</display_name>
        </choice>
      </choices>
    </argument>
    <argument>
      <name>site_shielding_of_home</name>
      <display_name>Site: Shielding of Home</display_name>
      <description>Presence of nearby buildings, trees, obstructions for infiltration model. If not provided, the OS-HPXML default is used.</description>
      <type>Choice</type>
      <required>false</required>
      <model_dependent>false</model_dependent>
      <choices>
        <choice>
          <value>exposed</value>
          <display_name>exposed</display_name>
        </choice>
        <choice>
          <value>normal</value>
          <display_name>normal</display_name>
        </choice>
        <choice>
          <value>well-shielded</value>
          <display_name>well-shielded</display_name>
        </choice>
      </choices>
    </argument>
    <argument>
      <name>site_ground_conductivity</name>
      <display_name>Site: Ground Conductivity</display_name>
      <description>Conductivity of the ground soil. If not provided, the OS-HPXML default is used.</description>
      <type>Double</type>
      <units>Btu/hr-ft-F</units>
      <required>false</required>
      <model_dependent>false</model_dependent>
    </argument>
    <argument>
      <name>site_zip_code</name>
      <display_name>Site: Zip Code</display_name>
      <description>Zip code of the home address.</description>
      <type>String</type>
      <required>false</required>
      <model_dependent>false</model_dependent>
    </argument>
    <argument>
      <name>site_iecc_zone</name>
      <display_name>Site: IECC Zone</display_name>
      <description>IECC zone of the home address.</description>
      <type>Choice</type>
      <required>false</required>
      <model_dependent>false</model_dependent>
      <choices>
        <choice>
          <value>1A</value>
          <display_name>1A</display_name>
        </choice>
        <choice>
          <value>1B</value>
          <display_name>1B</display_name>
        </choice>
        <choice>
          <value>1C</value>
          <display_name>1C</display_name>
        </choice>
        <choice>
          <value>2A</value>
          <display_name>2A</display_name>
        </choice>
        <choice>
          <value>2B</value>
          <display_name>2B</display_name>
        </choice>
        <choice>
          <value>2C</value>
          <display_name>2C</display_name>
        </choice>
        <choice>
          <value>3A</value>
          <display_name>3A</display_name>
        </choice>
        <choice>
          <value>3B</value>
          <display_name>3B</display_name>
        </choice>
        <choice>
          <value>3C</value>
          <display_name>3C</display_name>
        </choice>
        <choice>
          <value>4A</value>
          <display_name>4A</display_name>
        </choice>
        <choice>
          <value>4B</value>
          <display_name>4B</display_name>
        </choice>
        <choice>
          <value>4C</value>
          <display_name>4C</display_name>
        </choice>
        <choice>
          <value>5A</value>
          <display_name>5A</display_name>
        </choice>
        <choice>
          <value>5B</value>
          <display_name>5B</display_name>
        </choice>
        <choice>
          <value>5C</value>
          <display_name>5C</display_name>
        </choice>
        <choice>
          <value>6A</value>
          <display_name>6A</display_name>
        </choice>
        <choice>
          <value>6B</value>
          <display_name>6B</display_name>
        </choice>
        <choice>
          <value>6C</value>
          <display_name>6C</display_name>
        </choice>
        <choice>
          <value>7</value>
          <display_name>7</display_name>
        </choice>
        <choice>
          <value>8</value>
          <display_name>8</display_name>
        </choice>
      </choices>
    </argument>
    <argument>
      <name>site_state_code</name>
      <display_name>Site: State Code</display_name>
      <description>State code of the home address.</description>
      <type>Choice</type>
      <required>false</required>
      <model_dependent>false</model_dependent>
      <choices>
        <choice>
          <value>AK</value>
          <display_name>AK</display_name>
        </choice>
        <choice>
          <value>AL</value>
          <display_name>AL</display_name>
        </choice>
        <choice>
          <value>AR</value>
          <display_name>AR</display_name>
        </choice>
        <choice>
          <value>AZ</value>
          <display_name>AZ</display_name>
        </choice>
        <choice>
          <value>CA</value>
          <display_name>CA</display_name>
        </choice>
        <choice>
          <value>CO</value>
          <display_name>CO</display_name>
        </choice>
        <choice>
          <value>CT</value>
          <display_name>CT</display_name>
        </choice>
        <choice>
          <value>DC</value>
          <display_name>DC</display_name>
        </choice>
        <choice>
          <value>DE</value>
          <display_name>DE</display_name>
        </choice>
        <choice>
          <value>FL</value>
          <display_name>FL</display_name>
        </choice>
        <choice>
          <value>GA</value>
          <display_name>GA</display_name>
        </choice>
        <choice>
          <value>HI</value>
          <display_name>HI</display_name>
        </choice>
        <choice>
          <value>IA</value>
          <display_name>IA</display_name>
        </choice>
        <choice>
          <value>ID</value>
          <display_name>ID</display_name>
        </choice>
        <choice>
          <value>IL</value>
          <display_name>IL</display_name>
        </choice>
        <choice>
          <value>IN</value>
          <display_name>IN</display_name>
        </choice>
        <choice>
          <value>KS</value>
          <display_name>KS</display_name>
        </choice>
        <choice>
          <value>KY</value>
          <display_name>KY</display_name>
        </choice>
        <choice>
          <value>LA</value>
          <display_name>LA</display_name>
        </choice>
        <choice>
          <value>MA</value>
          <display_name>MA</display_name>
        </choice>
        <choice>
          <value>MD</value>
          <display_name>MD</display_name>
        </choice>
        <choice>
          <value>ME</value>
          <display_name>ME</display_name>
        </choice>
        <choice>
          <value>MI</value>
          <display_name>MI</display_name>
        </choice>
        <choice>
          <value>MN</value>
          <display_name>MN</display_name>
        </choice>
        <choice>
          <value>MO</value>
          <display_name>MO</display_name>
        </choice>
        <choice>
          <value>MS</value>
          <display_name>MS</display_name>
        </choice>
        <choice>
          <value>MT</value>
          <display_name>MT</display_name>
        </choice>
        <choice>
          <value>NC</value>
          <display_name>NC</display_name>
        </choice>
        <choice>
          <value>ND</value>
          <display_name>ND</display_name>
        </choice>
        <choice>
          <value>NE</value>
          <display_name>NE</display_name>
        </choice>
        <choice>
          <value>NH</value>
          <display_name>NH</display_name>
        </choice>
        <choice>
          <value>NJ</value>
          <display_name>NJ</display_name>
        </choice>
        <choice>
          <value>NM</value>
          <display_name>NM</display_name>
        </choice>
        <choice>
          <value>NV</value>
          <display_name>NV</display_name>
        </choice>
        <choice>
          <value>NY</value>
          <display_name>NY</display_name>
        </choice>
        <choice>
          <value>OH</value>
          <display_name>OH</display_name>
        </choice>
        <choice>
          <value>OK</value>
          <display_name>OK</display_name>
        </choice>
        <choice>
          <value>OR</value>
          <display_name>OR</display_name>
        </choice>
        <choice>
          <value>PA</value>
          <display_name>PA</display_name>
        </choice>
        <choice>
          <value>RI</value>
          <display_name>RI</display_name>
        </choice>
        <choice>
          <value>SC</value>
          <display_name>SC</display_name>
        </choice>
        <choice>
          <value>SD</value>
          <display_name>SD</display_name>
        </choice>
        <choice>
          <value>TN</value>
          <display_name>TN</display_name>
        </choice>
        <choice>
          <value>TX</value>
          <display_name>TX</display_name>
        </choice>
        <choice>
          <value>UT</value>
          <display_name>UT</display_name>
        </choice>
        <choice>
          <value>VA</value>
          <display_name>VA</display_name>
        </choice>
        <choice>
          <value>VT</value>
          <display_name>VT</display_name>
        </choice>
        <choice>
          <value>WA</value>
          <display_name>WA</display_name>
        </choice>
        <choice>
          <value>WI</value>
          <display_name>WI</display_name>
        </choice>
        <choice>
          <value>WV</value>
          <display_name>WV</display_name>
        </choice>
        <choice>
          <value>WY</value>
          <display_name>WY</display_name>
        </choice>
      </choices>
    </argument>
    <argument>
      <name>site_time_zone_utc_offset</name>
      <display_name>Site: Time Zone UTC Offset</display_name>
      <description>Time zone UTC offset of the home address. Must be between -12 and 14.</description>
      <type>Double</type>
      <units>hr</units>
      <required>false</required>
      <model_dependent>false</model_dependent>
    </argument>
    <argument>
      <name>weather_station_epw_filepath</name>
      <display_name>Weather Station: EnergyPlus Weather (EPW) Filepath</display_name>
      <description>Path of the EPW file.</description>
      <type>String</type>
      <required>true</required>
      <model_dependent>false</model_dependent>
      <default_value>USA_CO_Denver.Intl.AP.725650_TMY3.epw</default_value>
    </argument>
    <argument>
      <name>year_built</name>
      <display_name>Building Construction: Year Built</display_name>
      <description>The year the building was built.</description>
      <type>Integer</type>
      <required>false</required>
      <model_dependent>false</model_dependent>
    </argument>
    <argument>
      <name>geometry_unit_type</name>
      <display_name>Geometry: Unit Type</display_name>
      <description>The type of dwelling unit. Use single-family attached for a dwelling unit with 1 or more stories, attached units to one or both sides, and no units above/below. Use apartment unit for a dwelling unit with 1 story, attached units to one, two, or three sides, and units above and/or below.</description>
      <type>Choice</type>
      <required>true</required>
      <model_dependent>false</model_dependent>
      <default_value>single-family detached</default_value>
      <choices>
        <choice>
          <value>single-family detached</value>
          <display_name>single-family detached</display_name>
        </choice>
        <choice>
          <value>single-family attached</value>
          <display_name>single-family attached</display_name>
        </choice>
        <choice>
          <value>apartment unit</value>
          <display_name>apartment unit</display_name>
        </choice>
      </choices>
    </argument>
    <argument>
      <name>geometry_unit_left_wall_is_adiabatic</name>
      <display_name>Geometry: Unit Left Wall Is Adiabatic</display_name>
      <description>Presence of an adiabatic left wall.</description>
      <type>Boolean</type>
      <required>true</required>
      <model_dependent>false</model_dependent>
      <default_value>false</default_value>
      <choices>
        <choice>
          <value>true</value>
          <display_name>true</display_name>
        </choice>
        <choice>
          <value>false</value>
          <display_name>false</display_name>
        </choice>
      </choices>
    </argument>
    <argument>
      <name>geometry_unit_right_wall_is_adiabatic</name>
      <display_name>Geometry: Unit Right Wall Is Adiabatic</display_name>
      <description>Presence of an adiabatic right wall.</description>
      <type>Boolean</type>
      <required>true</required>
      <model_dependent>false</model_dependent>
      <default_value>false</default_value>
      <choices>
        <choice>
          <value>true</value>
          <display_name>true</display_name>
        </choice>
        <choice>
          <value>false</value>
          <display_name>false</display_name>
        </choice>
      </choices>
    </argument>
    <argument>
      <name>geometry_unit_front_wall_is_adiabatic</name>
      <display_name>Geometry: Unit Front Wall Is Adiabatic</display_name>
      <description>Presence of an adiabatic front wall, for example, the unit is adjacent to a conditioned corridor.</description>
      <type>Boolean</type>
      <required>true</required>
      <model_dependent>false</model_dependent>
      <default_value>false</default_value>
      <choices>
        <choice>
          <value>true</value>
          <display_name>true</display_name>
        </choice>
        <choice>
          <value>false</value>
          <display_name>false</display_name>
        </choice>
      </choices>
    </argument>
    <argument>
      <name>geometry_unit_back_wall_is_adiabatic</name>
      <display_name>Geometry: Unit Back Wall Is Adiabatic</display_name>
      <description>Presence of an adiabatic back wall.</description>
      <type>Boolean</type>
      <required>true</required>
      <model_dependent>false</model_dependent>
      <default_value>false</default_value>
      <choices>
        <choice>
          <value>true</value>
          <display_name>true</display_name>
        </choice>
        <choice>
          <value>false</value>
          <display_name>false</display_name>
        </choice>
      </choices>
    </argument>
    <argument>
      <name>geometry_unit_num_floors_above_grade</name>
      <display_name>Geometry: Unit Number of Floors Above Grade</display_name>
      <description>The number of floors above grade in the unit. Attic type ConditionedAttic is included. Assumed to be 1 for apartment units.</description>
      <type>Integer</type>
      <units>#</units>
      <required>true</required>
      <model_dependent>false</model_dependent>
      <default_value>2</default_value>
    </argument>
    <argument>
      <name>geometry_unit_cfa</name>
      <display_name>Geometry: Unit Conditioned Floor Area</display_name>
      <description>The total floor area of the unit's conditioned space (including any conditioned basement floor area).</description>
      <type>Double</type>
      <units>ft^2</units>
      <required>true</required>
      <model_dependent>false</model_dependent>
      <default_value>2000</default_value>
    </argument>
    <argument>
      <name>geometry_unit_aspect_ratio</name>
      <display_name>Geometry: Unit Aspect Ratio</display_name>
      <description>The ratio of front/back wall length to left/right wall length for the unit, excluding any protruding garage wall area.</description>
      <type>Double</type>
      <units>Frac</units>
      <required>true</required>
      <model_dependent>false</model_dependent>
      <default_value>2</default_value>
    </argument>
    <argument>
      <name>geometry_unit_orientation</name>
      <display_name>Geometry: Unit Orientation</display_name>
      <description>The unit's orientation is measured clockwise from north (e.g., North=0, East=90, South=180, West=270).</description>
      <type>Double</type>
      <units>degrees</units>
      <required>true</required>
      <model_dependent>false</model_dependent>
      <default_value>180</default_value>
    </argument>
    <argument>
      <name>geometry_unit_num_bedrooms</name>
      <display_name>Geometry: Unit Number of Bedrooms</display_name>
      <description>The number of bedrooms in the unit. Used to determine the energy usage of appliances and plug loads, hot water usage, etc.</description>
      <type>Integer</type>
      <units>#</units>
      <required>true</required>
      <model_dependent>false</model_dependent>
      <default_value>3</default_value>
    </argument>
    <argument>
      <name>geometry_unit_num_bathrooms</name>
      <display_name>Geometry: Unit Number of Bathrooms</display_name>
      <description>The number of bathrooms in the unit. If not provided, the OS-HPXML default is used.</description>
      <type>Integer</type>
      <units>#</units>
      <required>false</required>
      <model_dependent>false</model_dependent>
    </argument>
    <argument>
      <name>geometry_unit_num_occupants</name>
      <display_name>Geometry: Unit Number of Occupants</display_name>
      <description>The number of occupants in the unit. If not provided, the OS-HPXML default is used. Required if Occupancy Calculation Type is 'operational'.</description>
      <type>Double</type>
      <units>#</units>
      <required>false</required>
      <model_dependent>false</model_dependent>
    </argument>
    <argument>
      <name>geometry_building_num_units</name>
      <display_name>Geometry: Building Number of Units</display_name>
      <description>The number of units in the building. Required for single-family attached and apartment units.</description>
      <type>Integer</type>
      <units>#</units>
      <required>false</required>
      <model_dependent>false</model_dependent>
    </argument>
    <argument>
      <name>geometry_average_ceiling_height</name>
      <display_name>Geometry: Average Ceiling Height</display_name>
      <description>Average distance from the floor to the ceiling.</description>
      <type>Double</type>
      <units>ft</units>
      <required>true</required>
      <model_dependent>false</model_dependent>
      <default_value>8</default_value>
    </argument>
    <argument>
      <name>geometry_garage_width</name>
      <display_name>Geometry: Garage Width</display_name>
      <description>The width of the garage. Enter zero for no garage. Only applies to single-family detached units.</description>
      <type>Double</type>
      <units>ft</units>
      <required>true</required>
      <model_dependent>false</model_dependent>
      <default_value>0</default_value>
    </argument>
    <argument>
      <name>geometry_garage_depth</name>
      <display_name>Geometry: Garage Depth</display_name>
      <description>The depth of the garage. Only applies to single-family detached units.</description>
      <type>Double</type>
      <units>ft</units>
      <required>true</required>
      <model_dependent>false</model_dependent>
      <default_value>20</default_value>
    </argument>
    <argument>
      <name>geometry_garage_protrusion</name>
      <display_name>Geometry: Garage Protrusion</display_name>
      <description>The fraction of the garage that is protruding from the living space. Only applies to single-family detached units.</description>
      <type>Double</type>
      <units>Frac</units>
      <required>true</required>
      <model_dependent>false</model_dependent>
      <default_value>0</default_value>
    </argument>
    <argument>
      <name>geometry_garage_position</name>
      <display_name>Geometry: Garage Position</display_name>
      <description>The position of the garage. Only applies to single-family detached units.</description>
      <type>Choice</type>
      <required>true</required>
      <model_dependent>false</model_dependent>
      <default_value>Right</default_value>
      <choices>
        <choice>
          <value>Right</value>
          <display_name>Right</display_name>
        </choice>
        <choice>
          <value>Left</value>
          <display_name>Left</display_name>
        </choice>
      </choices>
    </argument>
    <argument>
      <name>geometry_foundation_type</name>
      <display_name>Geometry: Foundation Type</display_name>
      <description>The foundation type of the building. Foundation types ConditionedBasement and ConditionedCrawlspace are not allowed for apartment units.</description>
      <type>Choice</type>
      <required>true</required>
      <model_dependent>false</model_dependent>
      <default_value>SlabOnGrade</default_value>
      <choices>
        <choice>
          <value>SlabOnGrade</value>
          <display_name>SlabOnGrade</display_name>
        </choice>
        <choice>
          <value>VentedCrawlspace</value>
          <display_name>VentedCrawlspace</display_name>
        </choice>
        <choice>
          <value>UnventedCrawlspace</value>
          <display_name>UnventedCrawlspace</display_name>
        </choice>
        <choice>
          <value>ConditionedCrawlspace</value>
          <display_name>ConditionedCrawlspace</display_name>
        </choice>
        <choice>
          <value>UnconditionedBasement</value>
          <display_name>UnconditionedBasement</display_name>
        </choice>
        <choice>
          <value>ConditionedBasement</value>
          <display_name>ConditionedBasement</display_name>
        </choice>
        <choice>
          <value>Ambient</value>
          <display_name>Ambient</display_name>
        </choice>
        <choice>
          <value>AboveApartment</value>
          <display_name>AboveApartment</display_name>
        </choice>
      </choices>
    </argument>
    <argument>
      <name>geometry_foundation_height</name>
      <display_name>Geometry: Foundation Height</display_name>
      <description>The height of the foundation (e.g., 3ft for crawlspace, 8ft for basement). Only applies to basements/crawlspaces.</description>
      <type>Double</type>
      <units>ft</units>
      <required>true</required>
      <model_dependent>false</model_dependent>
      <default_value>0</default_value>
    </argument>
    <argument>
      <name>geometry_foundation_height_above_grade</name>
      <display_name>Geometry: Foundation Height Above Grade</display_name>
      <description>The depth above grade of the foundation wall. Only applies to basements/crawlspaces.</description>
      <type>Double</type>
      <units>ft</units>
      <required>true</required>
      <model_dependent>false</model_dependent>
      <default_value>0</default_value>
    </argument>
    <argument>
      <name>geometry_rim_joist_height</name>
      <display_name>Geometry: Rim Joist Height</display_name>
      <description>The height of the rim joists. Only applies to basements/crawlspaces.</description>
      <type>Double</type>
      <units>in</units>
      <required>false</required>
      <model_dependent>false</model_dependent>
    </argument>
    <argument>
      <name>geometry_attic_type</name>
      <display_name>Geometry: Attic Type</display_name>
      <description>The attic type of the building. Attic type ConditionedAttic is not allowed for apartment units.</description>
      <type>Choice</type>
      <required>true</required>
      <model_dependent>false</model_dependent>
      <default_value>VentedAttic</default_value>
      <choices>
        <choice>
          <value>FlatRoof</value>
          <display_name>FlatRoof</display_name>
        </choice>
        <choice>
          <value>VentedAttic</value>
          <display_name>VentedAttic</display_name>
        </choice>
        <choice>
          <value>UnventedAttic</value>
          <display_name>UnventedAttic</display_name>
        </choice>
        <choice>
          <value>ConditionedAttic</value>
          <display_name>ConditionedAttic</display_name>
        </choice>
        <choice>
          <value>BelowApartment</value>
          <display_name>BelowApartment</display_name>
        </choice>
      </choices>
    </argument>
    <argument>
      <name>geometry_roof_type</name>
      <display_name>Geometry: Roof Type</display_name>
      <description>The roof type of the building. Ignored if the building has a flat roof.</description>
      <type>Choice</type>
      <required>true</required>
      <model_dependent>false</model_dependent>
      <default_value>gable</default_value>
      <choices>
        <choice>
          <value>gable</value>
          <display_name>gable</display_name>
        </choice>
        <choice>
          <value>hip</value>
          <display_name>hip</display_name>
        </choice>
      </choices>
    </argument>
    <argument>
      <name>geometry_roof_pitch</name>
      <display_name>Geometry: Roof Pitch</display_name>
      <description>The roof pitch of the attic. Ignored if the building has a flat roof.</description>
      <type>Choice</type>
      <required>true</required>
      <model_dependent>false</model_dependent>
      <default_value>6:12</default_value>
      <choices>
        <choice>
          <value>1:12</value>
          <display_name>1:12</display_name>
        </choice>
        <choice>
          <value>2:12</value>
          <display_name>2:12</display_name>
        </choice>
        <choice>
          <value>3:12</value>
          <display_name>3:12</display_name>
        </choice>
        <choice>
          <value>4:12</value>
          <display_name>4:12</display_name>
        </choice>
        <choice>
          <value>5:12</value>
          <display_name>5:12</display_name>
        </choice>
        <choice>
          <value>6:12</value>
          <display_name>6:12</display_name>
        </choice>
        <choice>
          <value>7:12</value>
          <display_name>7:12</display_name>
        </choice>
        <choice>
          <value>8:12</value>
          <display_name>8:12</display_name>
        </choice>
        <choice>
          <value>9:12</value>
          <display_name>9:12</display_name>
        </choice>
        <choice>
          <value>10:12</value>
          <display_name>10:12</display_name>
        </choice>
        <choice>
          <value>11:12</value>
          <display_name>11:12</display_name>
        </choice>
        <choice>
          <value>12:12</value>
          <display_name>12:12</display_name>
        </choice>
      </choices>
    </argument>
    <argument>
      <name>geometry_eaves_depth</name>
      <display_name>Geometry: Eaves Depth</display_name>
      <description>The eaves depth of the roof.</description>
      <type>Double</type>
      <units>ft</units>
      <required>true</required>
      <model_dependent>false</model_dependent>
      <default_value>2</default_value>
    </argument>
    <argument>
      <name>geometry_has_flue_or_chimney</name>
      <display_name>Geometry: Has Flue or Chimney</display_name>
      <description>Presence of flue or chimney for infiltration model. If not provided, the OS-HPXML default is used.</description>
      <type>Boolean</type>
      <required>false</required>
      <model_dependent>false</model_dependent>
      <choices>
        <choice>
          <value>true</value>
          <display_name>true</display_name>
        </choice>
        <choice>
          <value>false</value>
          <display_name>false</display_name>
        </choice>
      </choices>
    </argument>
    <argument>
      <name>neighbor_front_distance</name>
      <display_name>Neighbor: Front Distance</display_name>
      <description>The distance between the unit and the neighboring building to the front (not including eaves). A value of zero indicates no neighbors. Used for shading.</description>
      <type>Double</type>
      <units>ft</units>
      <required>true</required>
      <model_dependent>false</model_dependent>
      <default_value>0</default_value>
    </argument>
    <argument>
      <name>neighbor_back_distance</name>
      <display_name>Neighbor: Back Distance</display_name>
      <description>The distance between the unit and the neighboring building to the back (not including eaves). A value of zero indicates no neighbors. Used for shading.</description>
      <type>Double</type>
      <units>ft</units>
      <required>true</required>
      <model_dependent>false</model_dependent>
      <default_value>0</default_value>
    </argument>
    <argument>
      <name>neighbor_left_distance</name>
      <display_name>Neighbor: Left Distance</display_name>
      <description>The distance between the unit and the neighboring building to the left (not including eaves). A value of zero indicates no neighbors. Used for shading.</description>
      <type>Double</type>
      <units>ft</units>
      <required>true</required>
      <model_dependent>false</model_dependent>
      <default_value>10</default_value>
    </argument>
    <argument>
      <name>neighbor_right_distance</name>
      <display_name>Neighbor: Right Distance</display_name>
      <description>The distance between the unit and the neighboring building to the right (not including eaves). A value of zero indicates no neighbors. Used for shading.</description>
      <type>Double</type>
      <units>ft</units>
      <required>true</required>
      <model_dependent>false</model_dependent>
      <default_value>10</default_value>
    </argument>
    <argument>
      <name>neighbor_front_height</name>
      <display_name>Neighbor: Front Height</display_name>
      <description>The height of the neighboring building to the front. If not provided, the OS-HPXML default is used.</description>
      <type>Double</type>
      <units>ft</units>
      <required>false</required>
      <model_dependent>false</model_dependent>
    </argument>
    <argument>
      <name>neighbor_back_height</name>
      <display_name>Neighbor: Back Height</display_name>
      <description>The height of the neighboring building to the back. If not provided, the OS-HPXML default is used.</description>
      <type>Double</type>
      <units>ft</units>
      <required>false</required>
      <model_dependent>false</model_dependent>
    </argument>
    <argument>
      <name>neighbor_left_height</name>
      <display_name>Neighbor: Left Height</display_name>
      <description>The height of the neighboring building to the left. If not provided, the OS-HPXML default is used.</description>
      <type>Double</type>
      <units>ft</units>
      <required>false</required>
      <model_dependent>false</model_dependent>
    </argument>
    <argument>
      <name>neighbor_right_height</name>
      <display_name>Neighbor: Right Height</display_name>
      <description>The height of the neighboring building to the right. If not provided, the OS-HPXML default is used.</description>
      <type>Double</type>
      <units>ft</units>
      <required>false</required>
      <model_dependent>false</model_dependent>
    </argument>
    <argument>
      <name>floor_over_foundation_assembly_r</name>
      <display_name>Floor: Over Foundation Assembly R-value</display_name>
      <description>Assembly R-value for the floor over the foundation. Ignored if the building has a slab-on-grade foundation.</description>
      <type>Double</type>
      <units>h-ft^2-R/Btu</units>
      <required>true</required>
      <model_dependent>false</model_dependent>
      <default_value>28.1</default_value>
    </argument>
    <argument>
      <name>floor_over_garage_assembly_r</name>
      <display_name>Floor: Over Garage Assembly R-value</display_name>
      <description>Assembly R-value for the floor over the garage. Ignored unless the building has a garage under conditioned space.</description>
      <type>Double</type>
      <units>h-ft^2-R/Btu</units>
      <required>true</required>
      <model_dependent>false</model_dependent>
      <default_value>28.1</default_value>
    </argument>
    <argument>
      <name>foundation_wall_type</name>
      <display_name>Foundation Wall: Type</display_name>
      <description>The material type of the foundation wall. If not provided, the OS-HPXML default is used.</description>
      <type>Choice</type>
      <required>false</required>
      <model_dependent>false</model_dependent>
      <choices>
        <choice>
          <value>solid concrete</value>
          <display_name>solid concrete</display_name>
        </choice>
        <choice>
          <value>concrete block</value>
          <display_name>concrete block</display_name>
        </choice>
        <choice>
          <value>concrete block foam core</value>
          <display_name>concrete block foam core</display_name>
        </choice>
        <choice>
          <value>concrete block perlite core</value>
          <display_name>concrete block perlite core</display_name>
        </choice>
        <choice>
          <value>concrete block vermiculite core</value>
          <display_name>concrete block vermiculite core</display_name>
        </choice>
        <choice>
          <value>concrete block solid core</value>
          <display_name>concrete block solid core</display_name>
        </choice>
        <choice>
          <value>double brick</value>
          <display_name>double brick</display_name>
        </choice>
        <choice>
          <value>wood</value>
          <display_name>wood</display_name>
        </choice>
      </choices>
    </argument>
    <argument>
      <name>foundation_wall_thickness</name>
      <display_name>Foundation Wall: Thickness</display_name>
      <description>The thickness of the foundation wall. If not provided, the OS-HPXML default is used.</description>
      <type>Double</type>
      <units>in</units>
      <required>false</required>
      <model_dependent>false</model_dependent>
    </argument>
    <argument>
      <name>foundation_wall_insulation_r</name>
      <display_name>Foundation Wall: Insulation Nominal R-value</display_name>
      <description>Nominal R-value for the foundation wall insulation. Only applies to basements/crawlspaces.</description>
      <type>Double</type>
      <units>h-ft^2-R/Btu</units>
      <required>true</required>
      <model_dependent>false</model_dependent>
      <default_value>0</default_value>
    </argument>
    <argument>
      <name>foundation_wall_insulation_location</name>
      <display_name>Foundation Wall: Insulation Location</display_name>
      <description>Whether the insulation is on the interior or exterior of the foundation wall. Only applies to basements/crawlspaces.</description>
      <type>Choice</type>
      <units>ft</units>
      <required>false</required>
      <model_dependent>false</model_dependent>
      <default_value>exterior</default_value>
      <choices>
        <choice>
          <value>interior</value>
          <display_name>interior</display_name>
        </choice>
        <choice>
          <value>exterior</value>
          <display_name>exterior</display_name>
        </choice>
      </choices>
    </argument>
    <argument>
      <name>foundation_wall_insulation_distance_to_top</name>
      <display_name>Foundation Wall: Insulation Distance To Top</display_name>
      <description>The distance from the top of the foundation wall to the top of the foundation wall insulation. Only applies to basements/crawlspaces. If not provided, the OS-HPXML default is used.</description>
      <type>Double</type>
      <units>ft</units>
      <required>false</required>
      <model_dependent>false</model_dependent>
    </argument>
    <argument>
      <name>foundation_wall_insulation_distance_to_bottom</name>
      <display_name>Foundation Wall: Insulation Distance To Bottom</display_name>
      <description>The distance from the top of the foundation wall to the bottom of the foundation wall insulation. Only applies to basements/crawlspaces. If not provided, the OS-HPXML default is used.</description>
      <type>Double</type>
      <units>ft</units>
      <required>false</required>
      <model_dependent>false</model_dependent>
    </argument>
    <argument>
      <name>foundation_wall_assembly_r</name>
      <display_name>Foundation Wall: Assembly R-value</display_name>
      <description>Assembly R-value for the foundation walls. Only applies to basements/crawlspaces. If provided, overrides the previous foundation wall insulation inputs. If not provided, it is ignored.</description>
      <type>Double</type>
      <units>h-ft^2-R/Btu</units>
      <required>false</required>
      <model_dependent>false</model_dependent>
    </argument>
    <argument>
      <name>rim_joist_assembly_r</name>
      <display_name>Rim Joist: Assembly R-value</display_name>
      <description>Assembly R-value for the rim joists. Only applies to basements/crawlspaces. Required if a rim joist height is provided.</description>
      <type>Double</type>
      <units>h-ft^2-R/Btu</units>
      <required>false</required>
      <model_dependent>false</model_dependent>
    </argument>
    <argument>
      <name>slab_perimeter_insulation_r</name>
      <display_name>Slab: Perimeter Insulation Nominal R-value</display_name>
      <description>Nominal R-value of the vertical slab perimeter insulation. Applies to slab-on-grade foundations and basement/crawlspace floors.</description>
      <type>Double</type>
      <units>h-ft^2-R/Btu</units>
      <required>true</required>
      <model_dependent>false</model_dependent>
      <default_value>0</default_value>
    </argument>
    <argument>
      <name>slab_perimeter_depth</name>
      <display_name>Slab: Perimeter Insulation Depth</display_name>
      <description>Depth from grade to bottom of vertical slab perimeter insulation. Applies to slab-on-grade foundations and basement/crawlspace floors.</description>
      <type>Double</type>
      <units>ft</units>
      <required>true</required>
      <model_dependent>false</model_dependent>
      <default_value>0</default_value>
    </argument>
    <argument>
      <name>slab_under_insulation_r</name>
      <display_name>Slab: Under Slab Insulation Nominal R-value</display_name>
      <description>Nominal R-value of the horizontal under slab insulation. Applies to slab-on-grade foundations and basement/crawlspace floors.</description>
      <type>Double</type>
      <units>h-ft^2-R/Btu</units>
      <required>true</required>
      <model_dependent>false</model_dependent>
      <default_value>0</default_value>
    </argument>
    <argument>
      <name>slab_under_width</name>
      <display_name>Slab: Under Slab Insulation Width</display_name>
      <description>Width from slab edge inward of horizontal under-slab insulation. Enter 999 to specify that the under slab insulation spans the entire slab. Applies to slab-on-grade foundations and basement/crawlspace floors.</description>
      <type>Double</type>
      <units>ft</units>
      <required>true</required>
      <model_dependent>false</model_dependent>
      <default_value>0</default_value>
    </argument>
    <argument>
      <name>slab_thickness</name>
      <display_name>Slab: Thickness</display_name>
      <description>The thickness of the slab. Zero can be entered if there is a dirt floor instead of a slab. If not provided, the OS-HPXML default is used.</description>
      <type>Double</type>
      <units>in</units>
      <required>false</required>
      <model_dependent>false</model_dependent>
    </argument>
    <argument>
      <name>slab_carpet_fraction</name>
      <display_name>Slab: Carpet Fraction</display_name>
      <description>Fraction of the slab floor area that is carpeted. If not provided, the OS-HPXML default is used.</description>
      <type>Double</type>
      <units>Frac</units>
      <required>false</required>
      <model_dependent>false</model_dependent>
    </argument>
    <argument>
      <name>slab_carpet_r</name>
      <display_name>Slab: Carpet R-value</display_name>
      <description>R-value of the slab carpet. If not provided, the OS-HPXML default is used.</description>
      <type>Double</type>
      <units>h-ft^2-R/Btu</units>
      <required>false</required>
      <model_dependent>false</model_dependent>
    </argument>
    <argument>
      <name>ceiling_assembly_r</name>
      <display_name>Ceiling: Assembly R-value</display_name>
      <description>Assembly R-value for the ceiling (attic floor).</description>
      <type>Double</type>
      <units>h-ft^2-R/Btu</units>
      <required>true</required>
      <model_dependent>false</model_dependent>
      <default_value>31.6</default_value>
    </argument>
    <argument>
      <name>roof_material_type</name>
      <display_name>Roof: Material Type</display_name>
      <description>The material type of the roof. If not provided, the OS-HPXML default is used.</description>
      <type>Choice</type>
      <required>false</required>
      <model_dependent>false</model_dependent>
      <choices>
        <choice>
          <value>asphalt or fiberglass shingles</value>
          <display_name>asphalt or fiberglass shingles</display_name>
        </choice>
        <choice>
          <value>concrete</value>
          <display_name>concrete</display_name>
        </choice>
        <choice>
          <value>cool roof</value>
          <display_name>cool roof</display_name>
        </choice>
        <choice>
          <value>slate or tile shingles</value>
          <display_name>slate or tile shingles</display_name>
        </choice>
        <choice>
          <value>expanded polystyrene sheathing</value>
          <display_name>expanded polystyrene sheathing</display_name>
        </choice>
        <choice>
          <value>metal surfacing</value>
          <display_name>metal surfacing</display_name>
        </choice>
        <choice>
          <value>plastic/rubber/synthetic sheeting</value>
          <display_name>plastic/rubber/synthetic sheeting</display_name>
        </choice>
        <choice>
          <value>shingles</value>
          <display_name>shingles</display_name>
        </choice>
        <choice>
          <value>wood shingles or shakes</value>
          <display_name>wood shingles or shakes</display_name>
        </choice>
      </choices>
    </argument>
    <argument>
      <name>roof_color</name>
      <display_name>Roof: Color</display_name>
      <description>The color of the roof. If not provided, the OS-HPXML default is used.</description>
      <type>Choice</type>
      <required>false</required>
      <model_dependent>false</model_dependent>
      <choices>
        <choice>
          <value>dark</value>
          <display_name>dark</display_name>
        </choice>
        <choice>
          <value>light</value>
          <display_name>light</display_name>
        </choice>
        <choice>
          <value>medium</value>
          <display_name>medium</display_name>
        </choice>
        <choice>
          <value>medium dark</value>
          <display_name>medium dark</display_name>
        </choice>
        <choice>
          <value>reflective</value>
          <display_name>reflective</display_name>
        </choice>
      </choices>
    </argument>
    <argument>
      <name>roof_assembly_r</name>
      <display_name>Roof: Assembly R-value</display_name>
      <description>Assembly R-value of the roof.</description>
      <type>Double</type>
      <units>h-ft^2-R/Btu</units>
      <required>true</required>
      <model_dependent>false</model_dependent>
      <default_value>2.3</default_value>
    </argument>
    <argument>
      <name>roof_radiant_barrier</name>
      <display_name>Roof: Has Radiant Barrier</display_name>
      <description>Presence of a radiant barrier in the attic.</description>
      <type>Boolean</type>
      <required>true</required>
      <model_dependent>false</model_dependent>
      <default_value>false</default_value>
      <choices>
        <choice>
          <value>true</value>
          <display_name>true</display_name>
        </choice>
        <choice>
          <value>false</value>
          <display_name>false</display_name>
        </choice>
      </choices>
    </argument>
    <argument>
      <name>roof_radiant_barrier_grade</name>
      <display_name>Roof: Radiant Barrier Grade</display_name>
      <description>The grade of the radiant barrier, if it exists.</description>
      <type>Choice</type>
      <required>true</required>
      <model_dependent>false</model_dependent>
      <default_value>1</default_value>
      <choices>
        <choice>
          <value>1</value>
          <display_name>1</display_name>
        </choice>
        <choice>
          <value>2</value>
          <display_name>2</display_name>
        </choice>
        <choice>
          <value>3</value>
          <display_name>3</display_name>
        </choice>
      </choices>
    </argument>
    <argument>
      <name>wall_type</name>
      <display_name>Wall: Type</display_name>
      <description>The type of walls.</description>
      <type>Choice</type>
      <required>true</required>
      <model_dependent>false</model_dependent>
      <default_value>WoodStud</default_value>
      <choices>
        <choice>
          <value>WoodStud</value>
          <display_name>WoodStud</display_name>
        </choice>
        <choice>
          <value>ConcreteMasonryUnit</value>
          <display_name>ConcreteMasonryUnit</display_name>
        </choice>
        <choice>
          <value>DoubleWoodStud</value>
          <display_name>DoubleWoodStud</display_name>
        </choice>
        <choice>
          <value>InsulatedConcreteForms</value>
          <display_name>InsulatedConcreteForms</display_name>
        </choice>
        <choice>
          <value>LogWall</value>
          <display_name>LogWall</display_name>
        </choice>
        <choice>
          <value>StructuralInsulatedPanel</value>
          <display_name>StructuralInsulatedPanel</display_name>
        </choice>
        <choice>
          <value>SolidConcrete</value>
          <display_name>SolidConcrete</display_name>
        </choice>
        <choice>
          <value>SteelFrame</value>
          <display_name>SteelFrame</display_name>
        </choice>
        <choice>
          <value>Stone</value>
          <display_name>Stone</display_name>
        </choice>
        <choice>
          <value>StrawBale</value>
          <display_name>StrawBale</display_name>
        </choice>
        <choice>
          <value>StructuralBrick</value>
          <display_name>StructuralBrick</display_name>
        </choice>
      </choices>
    </argument>
    <argument>
      <name>wall_siding_type</name>
      <display_name>Wall: Siding Type</display_name>
      <description>The siding type of the walls. Also applies to rim joists. If not provided, the OS-HPXML default is used.</description>
      <type>Choice</type>
      <required>false</required>
      <model_dependent>false</model_dependent>
      <choices>
        <choice>
          <value>aluminum siding</value>
          <display_name>aluminum siding</display_name>
        </choice>
        <choice>
          <value>asbestos siding</value>
          <display_name>asbestos siding</display_name>
        </choice>
        <choice>
          <value>brick veneer</value>
          <display_name>brick veneer</display_name>
        </choice>
        <choice>
          <value>composite shingle siding</value>
          <display_name>composite shingle siding</display_name>
        </choice>
        <choice>
          <value>fiber cement siding</value>
          <display_name>fiber cement siding</display_name>
        </choice>
        <choice>
          <value>masonite siding</value>
          <display_name>masonite siding</display_name>
        </choice>
        <choice>
          <value>none</value>
          <display_name>none</display_name>
        </choice>
        <choice>
          <value>stucco</value>
          <display_name>stucco</display_name>
        </choice>
        <choice>
          <value>synthetic stucco</value>
          <display_name>synthetic stucco</display_name>
        </choice>
        <choice>
          <value>vinyl siding</value>
          <display_name>vinyl siding</display_name>
        </choice>
        <choice>
          <value>wood siding</value>
          <display_name>wood siding</display_name>
        </choice>
      </choices>
    </argument>
    <argument>
      <name>wall_color</name>
      <display_name>Wall: Color</display_name>
      <description>The color of the walls. Also applies to rim joists. If not provided, the OS-HPXML default is used.</description>
      <type>Choice</type>
      <required>false</required>
      <model_dependent>false</model_dependent>
      <choices>
        <choice>
          <value>dark</value>
          <display_name>dark</display_name>
        </choice>
        <choice>
          <value>light</value>
          <display_name>light</display_name>
        </choice>
        <choice>
          <value>medium</value>
          <display_name>medium</display_name>
        </choice>
        <choice>
          <value>medium dark</value>
          <display_name>medium dark</display_name>
        </choice>
        <choice>
          <value>reflective</value>
          <display_name>reflective</display_name>
        </choice>
      </choices>
    </argument>
    <argument>
      <name>wall_assembly_r</name>
      <display_name>Wall: Assembly R-value</display_name>
      <description>Assembly R-value of the walls.</description>
      <type>Double</type>
      <units>h-ft^2-R/Btu</units>
      <required>true</required>
      <model_dependent>false</model_dependent>
      <default_value>11.9</default_value>
    </argument>
    <argument>
      <name>window_front_wwr</name>
      <display_name>Windows: Front Window-to-Wall Ratio</display_name>
      <description>The ratio of window area to wall area for the unit's front facade. Enter 0 if specifying Front Window Area instead.</description>
      <type>Double</type>
      <units>Frac</units>
      <required>true</required>
      <model_dependent>false</model_dependent>
      <default_value>0.18</default_value>
    </argument>
    <argument>
      <name>window_back_wwr</name>
      <display_name>Windows: Back Window-to-Wall Ratio</display_name>
      <description>The ratio of window area to wall area for the unit's back facade. Enter 0 if specifying Back Window Area instead.</description>
      <type>Double</type>
      <units>Frac</units>
      <required>true</required>
      <model_dependent>false</model_dependent>
      <default_value>0.18</default_value>
    </argument>
    <argument>
      <name>window_left_wwr</name>
      <display_name>Windows: Left Window-to-Wall Ratio</display_name>
      <description>The ratio of window area to wall area for the unit's left facade (when viewed from the front). Enter 0 if specifying Left Window Area instead.</description>
      <type>Double</type>
      <units>Frac</units>
      <required>true</required>
      <model_dependent>false</model_dependent>
      <default_value>0.18</default_value>
    </argument>
    <argument>
      <name>window_right_wwr</name>
      <display_name>Windows: Right Window-to-Wall Ratio</display_name>
      <description>The ratio of window area to wall area for the unit's right facade (when viewed from the front). Enter 0 if specifying Right Window Area instead.</description>
      <type>Double</type>
      <units>Frac</units>
      <required>true</required>
      <model_dependent>false</model_dependent>
      <default_value>0.18</default_value>
    </argument>
    <argument>
      <name>window_area_front</name>
      <display_name>Windows: Front Window Area</display_name>
      <description>The amount of window area on the unit's front facade. Enter 0 if specifying Front Window-to-Wall Ratio instead.</description>
      <type>Double</type>
      <units>ft^2</units>
      <required>true</required>
      <model_dependent>false</model_dependent>
      <default_value>0</default_value>
    </argument>
    <argument>
      <name>window_area_back</name>
      <display_name>Windows: Back Window Area</display_name>
      <description>The amount of window area on the unit's back facade. Enter 0 if specifying Back Window-to-Wall Ratio instead.</description>
      <type>Double</type>
      <units>ft^2</units>
      <required>true</required>
      <model_dependent>false</model_dependent>
      <default_value>0</default_value>
    </argument>
    <argument>
      <name>window_area_left</name>
      <display_name>Windows: Left Window Area</display_name>
      <description>The amount of window area on the unit's left facade (when viewed from the front). Enter 0 if specifying Left Window-to-Wall Ratio instead.</description>
      <type>Double</type>
      <units>ft^2</units>
      <required>true</required>
      <model_dependent>false</model_dependent>
      <default_value>0</default_value>
    </argument>
    <argument>
      <name>window_area_right</name>
      <display_name>Windows: Right Window Area</display_name>
      <description>The amount of window area on the unit's right facade (when viewed from the front). Enter 0 if specifying Right Window-to-Wall Ratio instead.</description>
      <type>Double</type>
      <units>ft^2</units>
      <required>true</required>
      <model_dependent>false</model_dependent>
      <default_value>0</default_value>
    </argument>
    <argument>
      <name>window_aspect_ratio</name>
      <display_name>Windows: Aspect Ratio</display_name>
      <description>Ratio of window height to width.</description>
      <type>Double</type>
      <units>Frac</units>
      <required>true</required>
      <model_dependent>false</model_dependent>
      <default_value>1.333</default_value>
    </argument>
    <argument>
      <name>window_fraction_operable</name>
      <display_name>Windows: Fraction Operable</display_name>
      <description>Fraction of windows that are operable. If not provided, the OS-HPXML default is used.</description>
      <type>Double</type>
      <units>Frac</units>
      <required>false</required>
      <model_dependent>false</model_dependent>
    </argument>
    <argument>
      <name>window_natvent_availability</name>
      <display_name>Windows: Natural Ventilation Availability</display_name>
      <description>For operable windows, the number of days/week that windows can be opened by occupants for natural ventilation. If not provided, the OS-HPXML default is used.</description>
      <type>Integer</type>
      <units>Days/week</units>
      <required>false</required>
      <model_dependent>false</model_dependent>
    </argument>
    <argument>
      <name>window_ufactor</name>
      <display_name>Windows: U-Factor</display_name>
      <description>Full-assembly NFRC U-factor.</description>
      <type>Double</type>
      <units>Btu/hr-ft^2-R</units>
      <required>true</required>
      <model_dependent>false</model_dependent>
      <default_value>0.37</default_value>
    </argument>
    <argument>
      <name>window_shgc</name>
      <display_name>Windows: SHGC</display_name>
      <description>Full-assembly NFRC solar heat gain coefficient.</description>
      <type>Double</type>
      <required>true</required>
      <model_dependent>false</model_dependent>
      <default_value>0.3</default_value>
    </argument>
    <argument>
      <name>window_interior_shading_winter</name>
      <display_name>Windows: Winter Interior Shading</display_name>
      <description>Interior shading multiplier for the heating season. 1.0 indicates no reduction in solar gain, 0.85 indicates 15% reduction, etc. If not provided, the OS-HPXML default is used.</description>
      <type>Double</type>
      <units>Frac</units>
      <required>false</required>
      <model_dependent>false</model_dependent>
    </argument>
    <argument>
      <name>window_interior_shading_summer</name>
      <display_name>Windows: Summer Interior Shading</display_name>
      <description>Interior shading multiplier for the cooling season. 1.0 indicates no reduction in solar gain, 0.85 indicates 15% reduction, etc. If not provided, the OS-HPXML default is used.</description>
      <type>Double</type>
      <units>Frac</units>
      <required>false</required>
      <model_dependent>false</model_dependent>
    </argument>
    <argument>
      <name>window_exterior_shading_winter</name>
      <display_name>Windows: Winter Exterior Shading</display_name>
      <description>Exterior shading multiplier for the heating season. 1.0 indicates no reduction in solar gain, 0.85 indicates 15% reduction, etc. If not provided, the OS-HPXML default is used.</description>
      <type>Double</type>
      <units>Frac</units>
      <required>false</required>
      <model_dependent>false</model_dependent>
    </argument>
    <argument>
      <name>window_exterior_shading_summer</name>
      <display_name>Windows: Summer Exterior Shading</display_name>
      <description>Exterior shading multiplier for the cooling season. 1.0 indicates no reduction in solar gain, 0.85 indicates 15% reduction, etc. If not provided, the OS-HPXML default is used.</description>
      <type>Double</type>
      <units>Frac</units>
      <required>false</required>
      <model_dependent>false</model_dependent>
    </argument>
    <argument>
      <name>window_storm_type</name>
      <display_name>Windows: Storm Type</display_name>
      <description>The type of storm, if present. If not provided, assumes there is no storm.</description>
      <type>Choice</type>
      <required>false</required>
      <model_dependent>false</model_dependent>
      <choices>
        <choice>
          <value>clear</value>
          <display_name>clear</display_name>
        </choice>
        <choice>
          <value>low-e</value>
          <display_name>low-e</display_name>
        </choice>
      </choices>
    </argument>
    <argument>
      <name>overhangs_front_depth</name>
      <display_name>Overhangs: Front Depth</display_name>
      <description>The depth of overhangs for windows for the front facade.</description>
      <type>Double</type>
      <units>ft</units>
      <required>true</required>
      <model_dependent>false</model_dependent>
      <default_value>0</default_value>
    </argument>
    <argument>
      <name>overhangs_front_distance_to_top_of_window</name>
      <display_name>Overhangs: Front Distance to Top of Window</display_name>
      <description>The overhangs distance to the top of window for the front facade.</description>
      <type>Double</type>
      <units>ft</units>
      <required>true</required>
      <model_dependent>false</model_dependent>
      <default_value>0</default_value>
    </argument>
    <argument>
      <name>overhangs_front_distance_to_bottom_of_window</name>
      <display_name>Overhangs: Front Distance to Bottom of Window</display_name>
      <description>The overhangs distance to the bottom of window for the front facade.</description>
      <type>Double</type>
      <units>ft</units>
      <required>true</required>
      <model_dependent>false</model_dependent>
      <default_value>4</default_value>
    </argument>
    <argument>
      <name>overhangs_back_depth</name>
      <display_name>Overhangs: Back Depth</display_name>
      <description>The depth of overhangs for windows for the back facade.</description>
      <type>Double</type>
      <units>ft</units>
      <required>true</required>
      <model_dependent>false</model_dependent>
      <default_value>0</default_value>
    </argument>
    <argument>
      <name>overhangs_back_distance_to_top_of_window</name>
      <display_name>Overhangs: Back Distance to Top of Window</display_name>
      <description>The overhangs distance to the top of window for the back facade.</description>
      <type>Double</type>
      <units>ft</units>
      <required>true</required>
      <model_dependent>false</model_dependent>
      <default_value>0</default_value>
    </argument>
    <argument>
      <name>overhangs_back_distance_to_bottom_of_window</name>
      <display_name>Overhangs: Back Distance to Bottom of Window</display_name>
      <description>The overhangs distance to the bottom of window for the back facade.</description>
      <type>Double</type>
      <units>ft</units>
      <required>true</required>
      <model_dependent>false</model_dependent>
      <default_value>4</default_value>
    </argument>
    <argument>
      <name>overhangs_left_depth</name>
      <display_name>Overhangs: Left Depth</display_name>
      <description>The depth of overhangs for windows for the left facade.</description>
      <type>Double</type>
      <units>ft</units>
      <required>true</required>
      <model_dependent>false</model_dependent>
      <default_value>0</default_value>
    </argument>
    <argument>
      <name>overhangs_left_distance_to_top_of_window</name>
      <display_name>Overhangs: Left Distance to Top of Window</display_name>
      <description>The overhangs distance to the top of window for the left facade.</description>
      <type>Double</type>
      <units>ft</units>
      <required>true</required>
      <model_dependent>false</model_dependent>
      <default_value>0</default_value>
    </argument>
    <argument>
      <name>overhangs_left_distance_to_bottom_of_window</name>
      <display_name>Overhangs: Left Distance to Bottom of Window</display_name>
      <description>The overhangs distance to the bottom of window for the left facade.</description>
      <type>Double</type>
      <units>ft</units>
      <required>true</required>
      <model_dependent>false</model_dependent>
      <default_value>4</default_value>
    </argument>
    <argument>
      <name>overhangs_right_depth</name>
      <display_name>Overhangs: Right Depth</display_name>
      <description>The depth of overhangs for windows for the right facade.</description>
      <type>Double</type>
      <units>ft</units>
      <required>true</required>
      <model_dependent>false</model_dependent>
      <default_value>0</default_value>
    </argument>
    <argument>
      <name>overhangs_right_distance_to_top_of_window</name>
      <display_name>Overhangs: Right Distance to Top of Window</display_name>
      <description>The overhangs distance to the top of window for the right facade.</description>
      <type>Double</type>
      <units>ft</units>
      <required>true</required>
      <model_dependent>false</model_dependent>
      <default_value>0</default_value>
    </argument>
    <argument>
      <name>overhangs_right_distance_to_bottom_of_window</name>
      <display_name>Overhangs: Right Distance to Bottom of Window</display_name>
      <description>The overhangs distance to the bottom of window for the right facade.</description>
      <type>Double</type>
      <units>ft</units>
      <required>true</required>
      <model_dependent>false</model_dependent>
      <default_value>4</default_value>
    </argument>
    <argument>
      <name>skylight_area_front</name>
      <display_name>Skylights: Front Roof Area</display_name>
      <description>The amount of skylight area on the unit's front conditioned roof facade.</description>
      <type>Double</type>
      <units>ft^2</units>
      <required>true</required>
      <model_dependent>false</model_dependent>
      <default_value>0</default_value>
    </argument>
    <argument>
      <name>skylight_area_back</name>
      <display_name>Skylights: Back Roof Area</display_name>
      <description>The amount of skylight area on the unit's back conditioned roof facade.</description>
      <type>Double</type>
      <units>ft^2</units>
      <required>true</required>
      <model_dependent>false</model_dependent>
      <default_value>0</default_value>
    </argument>
    <argument>
      <name>skylight_area_left</name>
      <display_name>Skylights: Left Roof Area</display_name>
      <description>The amount of skylight area on the unit's left conditioned roof facade (when viewed from the front).</description>
      <type>Double</type>
      <units>ft^2</units>
      <required>true</required>
      <model_dependent>false</model_dependent>
      <default_value>0</default_value>
    </argument>
    <argument>
      <name>skylight_area_right</name>
      <display_name>Skylights: Right Roof Area</display_name>
      <description>The amount of skylight area on the unit's right conditioned roof facade (when viewed from the front).</description>
      <type>Double</type>
      <units>ft^2</units>
      <required>true</required>
      <model_dependent>false</model_dependent>
      <default_value>0</default_value>
    </argument>
    <argument>
      <name>skylight_ufactor</name>
      <display_name>Skylights: U-Factor</display_name>
      <description>Full-assembly NFRC U-factor.</description>
      <type>Double</type>
      <units>Btu/hr-ft^2-R</units>
      <required>true</required>
      <model_dependent>false</model_dependent>
      <default_value>0.33</default_value>
    </argument>
    <argument>
      <name>skylight_shgc</name>
      <display_name>Skylights: SHGC</display_name>
      <description>Full-assembly NFRC solar heat gain coefficient.</description>
      <type>Double</type>
      <required>true</required>
      <model_dependent>false</model_dependent>
      <default_value>0.45</default_value>
    </argument>
    <argument>
      <name>skylight_storm_type</name>
      <display_name>Skylights: Storm Type</display_name>
      <description>The type of storm, if present. If not provided, assumes there is no storm.</description>
      <type>Choice</type>
      <required>false</required>
      <model_dependent>false</model_dependent>
      <choices>
        <choice>
          <value>clear</value>
          <display_name>clear</display_name>
        </choice>
        <choice>
          <value>low-e</value>
          <display_name>low-e</display_name>
        </choice>
      </choices>
    </argument>
    <argument>
      <name>door_area</name>
      <display_name>Doors: Area</display_name>
      <description>The area of the opaque door(s).</description>
      <type>Double</type>
      <units>ft^2</units>
      <required>true</required>
      <model_dependent>false</model_dependent>
      <default_value>20</default_value>
    </argument>
    <argument>
      <name>door_rvalue</name>
      <display_name>Doors: R-value</display_name>
      <description>R-value of the opaque door(s).</description>
      <type>Double</type>
      <units>h-ft^2-R/Btu</units>
      <required>true</required>
      <model_dependent>false</model_dependent>
      <default_value>4.4</default_value>
    </argument>
    <argument>
      <name>air_leakage_units</name>
      <display_name>Air Leakage: Units</display_name>
      <description>The unit of measure for the air leakage.</description>
      <type>Choice</type>
      <required>true</required>
      <model_dependent>false</model_dependent>
      <default_value>ACH</default_value>
      <choices>
        <choice>
          <value>ACH</value>
          <display_name>ACH</display_name>
        </choice>
        <choice>
          <value>CFM</value>
          <display_name>CFM</display_name>
        </choice>
        <choice>
          <value>ACHnatural</value>
          <display_name>ACHnatural</display_name>
        </choice>
      </choices>
    </argument>
    <argument>
      <name>air_leakage_house_pressure</name>
      <display_name>Air Leakage: House Pressure</display_name>
      <description>The house pressure relative to outside. Required when units are ACH or CFM.</description>
      <type>Double</type>
      <units>Pa</units>
      <required>true</required>
      <model_dependent>false</model_dependent>
      <default_value>50</default_value>
    </argument>
    <argument>
      <name>air_leakage_value</name>
      <display_name>Air Leakage: Value</display_name>
      <description>Air exchange rate value.</description>
      <type>Double</type>
      <required>true</required>
      <model_dependent>false</model_dependent>
      <default_value>3</default_value>
    </argument>
    <argument>
      <name>heating_system_type</name>
      <display_name>Heating System: Type</display_name>
      <description>The type of heating system. Use 'none' if there is no heating system or if there is a heat pump serving a heating load.</description>
      <type>Choice</type>
      <required>true</required>
      <model_dependent>false</model_dependent>
      <default_value>Furnace</default_value>
      <choices>
        <choice>
          <value>none</value>
          <display_name>none</display_name>
        </choice>
        <choice>
          <value>Furnace</value>
          <display_name>Furnace</display_name>
        </choice>
        <choice>
          <value>WallFurnace</value>
          <display_name>WallFurnace</display_name>
        </choice>
        <choice>
          <value>FloorFurnace</value>
          <display_name>FloorFurnace</display_name>
        </choice>
        <choice>
          <value>Boiler</value>
          <display_name>Boiler</display_name>
        </choice>
        <choice>
          <value>ElectricResistance</value>
          <display_name>ElectricResistance</display_name>
        </choice>
        <choice>
          <value>Stove</value>
          <display_name>Stove</display_name>
        </choice>
        <choice>
          <value>PortableHeater</value>
          <display_name>PortableHeater</display_name>
        </choice>
        <choice>
          <value>Fireplace</value>
          <display_name>Fireplace</display_name>
        </choice>
        <choice>
          <value>FixedHeater</value>
          <display_name>FixedHeater</display_name>
        </choice>
        <choice>
          <value>Shared Boiler w/ Baseboard</value>
          <display_name>Shared Boiler w/ Baseboard</display_name>
        </choice>
        <choice>
          <value>Shared Boiler w/ Ductless Fan Coil</value>
          <display_name>Shared Boiler w/ Ductless Fan Coil</display_name>
        </choice>
      </choices>
    </argument>
    <argument>
      <name>heating_system_fuel</name>
      <display_name>Heating System: Fuel Type</display_name>
      <description>The fuel type of the heating system. Ignored for ElectricResistance.</description>
      <type>Choice</type>
      <required>true</required>
      <model_dependent>false</model_dependent>
      <default_value>natural gas</default_value>
      <choices>
        <choice>
          <value>electricity</value>
          <display_name>electricity</display_name>
        </choice>
        <choice>
          <value>natural gas</value>
          <display_name>natural gas</display_name>
        </choice>
        <choice>
          <value>fuel oil</value>
          <display_name>fuel oil</display_name>
        </choice>
        <choice>
          <value>propane</value>
          <display_name>propane</display_name>
        </choice>
        <choice>
          <value>wood</value>
          <display_name>wood</display_name>
        </choice>
        <choice>
          <value>wood pellets</value>
          <display_name>wood pellets</display_name>
        </choice>
        <choice>
          <value>coal</value>
          <display_name>coal</display_name>
        </choice>
      </choices>
    </argument>
    <argument>
      <name>heating_system_heating_efficiency</name>
      <display_name>Heating System: Rated AFUE or Percent</display_name>
      <description>The rated heating efficiency value of the heating system.</description>
      <type>Double</type>
      <units>Frac</units>
      <required>true</required>
      <model_dependent>false</model_dependent>
      <default_value>0.78</default_value>
    </argument>
    <argument>
      <name>heating_system_heating_capacity</name>
      <display_name>Heating System: Heating Capacity</display_name>
      <description>The output heating capacity of the heating system. If not provided, the OS-HPXML autosized default is used.</description>
      <type>Double</type>
      <units>Btu/hr</units>
      <required>false</required>
      <model_dependent>false</model_dependent>
    </argument>
    <argument>
      <name>heating_system_fraction_heat_load_served</name>
      <display_name>Heating System: Fraction Heat Load Served</display_name>
      <description>The heating load served by the heating system.</description>
      <type>Double</type>
      <units>Frac</units>
      <required>true</required>
      <model_dependent>false</model_dependent>
      <default_value>1</default_value>
    </argument>
    <argument>
      <name>heating_system_airflow_defect_ratio</name>
      <display_name>Heating System: Airflow Defect Ratio</display_name>
      <description>The airflow defect ratio, defined as (InstalledAirflow - DesignAirflow) / DesignAirflow, of the heating system per ANSI/RESNET/ACCA Standard 310. A value of zero means no airflow defect. Applies only to Furnace. If not provided, assumes no defect.</description>
      <type>Double</type>
      <units>Frac</units>
      <required>false</required>
      <model_dependent>false</model_dependent>
    </argument>
    <argument>
      <name>cooling_system_type</name>
      <display_name>Cooling System: Type</display_name>
      <description>The type of cooling system. Use 'none' if there is no cooling system or if there is a heat pump serving a cooling load.</description>
      <type>Choice</type>
      <required>true</required>
      <model_dependent>false</model_dependent>
      <default_value>central air conditioner</default_value>
      <choices>
        <choice>
          <value>none</value>
          <display_name>none</display_name>
        </choice>
        <choice>
          <value>central air conditioner</value>
          <display_name>central air conditioner</display_name>
        </choice>
        <choice>
          <value>room air conditioner</value>
          <display_name>room air conditioner</display_name>
        </choice>
        <choice>
          <value>evaporative cooler</value>
          <display_name>evaporative cooler</display_name>
        </choice>
        <choice>
          <value>mini-split</value>
          <display_name>mini-split</display_name>
        </choice>
        <choice>
          <value>packaged terminal air conditioner</value>
          <display_name>packaged terminal air conditioner</display_name>
        </choice>
      </choices>
    </argument>
    <argument>
      <name>cooling_system_cooling_efficiency_type</name>
      <display_name>Cooling System: Efficiency Type</display_name>
      <description>The efficiency type of the cooling system. System types central air conditioner and mini-split use SEER or SEER2. System types room air conditioner and packaged terminal air conditioner use EER or CEER. Ignored for system type evaporative cooler.</description>
      <type>Choice</type>
      <required>true</required>
      <model_dependent>false</model_dependent>
      <default_value>SEER</default_value>
      <choices>
        <choice>
          <value>SEER</value>
          <display_name>SEER</display_name>
        </choice>
        <choice>
          <value>SEER2</value>
          <display_name>SEER2</display_name>
        </choice>
        <choice>
          <value>EER</value>
          <display_name>EER</display_name>
        </choice>
        <choice>
          <value>CEER</value>
          <display_name>CEER</display_name>
        </choice>
      </choices>
    </argument>
    <argument>
      <name>cooling_system_cooling_efficiency</name>
      <display_name>Cooling System: Efficiency</display_name>
      <description>The rated efficiency value of the cooling system. Ignored for evaporative cooler.</description>
      <type>Double</type>
      <required>true</required>
      <model_dependent>false</model_dependent>
      <default_value>13</default_value>
    </argument>
    <argument>
      <name>cooling_system_cooling_compressor_type</name>
      <display_name>Cooling System: Cooling Compressor Type</display_name>
      <description>The compressor type of the cooling system. Only applies to central air conditioner. If not provided, the OS-HPXML default is used.</description>
      <type>Choice</type>
      <required>false</required>
      <model_dependent>false</model_dependent>
      <choices>
        <choice>
          <value>single stage</value>
          <display_name>single stage</display_name>
        </choice>
        <choice>
          <value>two stage</value>
          <display_name>two stage</display_name>
        </choice>
        <choice>
          <value>variable speed</value>
          <display_name>variable speed</display_name>
        </choice>
      </choices>
    </argument>
    <argument>
      <name>cooling_system_cooling_sensible_heat_fraction</name>
      <display_name>Cooling System: Cooling Sensible Heat Fraction</display_name>
      <description>The sensible heat fraction of the cooling system. Ignored for evaporative cooler. If not provided, the OS-HPXML default is used.</description>
      <type>Double</type>
      <units>Frac</units>
      <required>false</required>
      <model_dependent>false</model_dependent>
    </argument>
    <argument>
      <name>cooling_system_cooling_capacity</name>
      <display_name>Cooling System: Cooling Capacity</display_name>
      <description>The output cooling capacity of the cooling system. If not provided, the OS-HPXML autosized default is used.</description>
      <type>Double</type>
      <units>Btu/hr</units>
      <required>false</required>
      <model_dependent>false</model_dependent>
    </argument>
    <argument>
      <name>cooling_system_fraction_cool_load_served</name>
      <display_name>Cooling System: Fraction Cool Load Served</display_name>
      <description>The cooling load served by the cooling system.</description>
      <type>Double</type>
      <units>Frac</units>
      <required>true</required>
      <model_dependent>false</model_dependent>
      <default_value>1</default_value>
    </argument>
    <argument>
      <name>cooling_system_is_ducted</name>
      <display_name>Cooling System: Is Ducted</display_name>
      <description>Whether the cooling system is ducted or not. Only used for mini-split and evaporative cooler. It's assumed that central air conditioner is ducted, and room air conditioner and packaged terminal air conditioner are not ducted.</description>
      <type>Boolean</type>
      <required>true</required>
      <model_dependent>false</model_dependent>
      <default_value>false</default_value>
      <choices>
        <choice>
          <value>true</value>
          <display_name>true</display_name>
        </choice>
        <choice>
          <value>false</value>
          <display_name>false</display_name>
        </choice>
      </choices>
    </argument>
    <argument>
      <name>cooling_system_airflow_defect_ratio</name>
      <display_name>Cooling System: Airflow Defect Ratio</display_name>
      <description>The airflow defect ratio, defined as (InstalledAirflow - DesignAirflow) / DesignAirflow, of the cooling system per ANSI/RESNET/ACCA Standard 310. A value of zero means no airflow defect. Applies only to central air conditioner and ducted mini-split. If not provided, assumes no defect.</description>
      <type>Double</type>
      <units>Frac</units>
      <required>false</required>
      <model_dependent>false</model_dependent>
    </argument>
    <argument>
      <name>cooling_system_charge_defect_ratio</name>
      <display_name>Cooling System: Charge Defect Ratio</display_name>
      <description>The refrigerant charge defect ratio, defined as (InstalledCharge - DesignCharge) / DesignCharge, of the cooling system per ANSI/RESNET/ACCA Standard 310. A value of zero means no refrigerant charge defect. Applies only to central air conditioner and mini-split. If not provided, assumes no defect.</description>
      <type>Double</type>
      <units>Frac</units>
      <required>false</required>
      <model_dependent>false</model_dependent>
    </argument>
    <argument>
      <name>cooling_system_integrated_heating_system_fuel</name>
      <display_name>Cooling System: Attached Heating System Fuel Type</display_name>
      <description>The fuel type of the heating system attached to cooling system. Only used for packaged terminal air conditioner and room air conditioner.</description>
      <type>Choice</type>
      <required>false</required>
      <model_dependent>false</model_dependent>
      <choices>
        <choice>
          <value>electricity</value>
          <display_name>electricity</display_name>
        </choice>
      </choices>
    </argument>
    <argument>
      <name>cooling_system_integrated_heating_system_efficiency</name>
      <display_name>Cooling System: Attached Heating System Efficiency</display_name>
      <description>The rated heating efficiency value of the heating system attached to cooling system. Only used for packaged terminal air conditioner and room air conditioner.</description>
      <type>Double</type>
      <units>Frac</units>
      <required>false</required>
      <model_dependent>false</model_dependent>
    </argument>
    <argument>
      <name>cooling_system_integrated_heating_system_capacity</name>
      <display_name>Cooling System: Attached Heating System Heating Capacity</display_name>
      <description>The output heating capacity of the heating system attached to cooling system. If not provided, size the capacity based on ACCA Manual J/S. Only used for packaged terminal air conditioner and room air conditioner.</description>
      <type>Double</type>
      <units>Btu/hr</units>
      <required>false</required>
      <model_dependent>false</model_dependent>
    </argument>
    <argument>
      <name>cooling_system_integrated_heating_system_fraction_heat_load_served</name>
      <display_name>Cooling System: Attached Heating System Fraction Heat Load Served</display_name>
      <description>The heating load served by the heating system attached to cooling system. Only used for packaged terminal air conditioner and room air conditioner.</description>
      <type>Double</type>
      <units>Frac</units>
      <required>false</required>
      <model_dependent>false</model_dependent>
    </argument>
    <argument>
      <name>heat_pump_type</name>
      <display_name>Heat Pump: Type</display_name>
      <description>The type of heat pump. Use 'none' if there is no heat pump.</description>
      <type>Choice</type>
      <required>true</required>
      <model_dependent>false</model_dependent>
      <default_value>none</default_value>
      <choices>
        <choice>
          <value>none</value>
          <display_name>none</display_name>
        </choice>
        <choice>
          <value>air-to-air</value>
          <display_name>air-to-air</display_name>
        </choice>
        <choice>
          <value>mini-split</value>
          <display_name>mini-split</display_name>
        </choice>
        <choice>
          <value>ground-to-air</value>
          <display_name>ground-to-air</display_name>
        </choice>
        <choice>
          <value>packaged terminal heat pump</value>
          <display_name>packaged terminal heat pump</display_name>
        </choice>
        <choice>
          <value>room heat pump</value>
          <display_name>room heat pump</display_name>
        </choice>
      </choices>
    </argument>
    <argument>
      <name>heat_pump_heating_efficiency_type</name>
      <display_name>Heat Pump: Heating Efficiency Type</display_name>
      <description>The heating efficiency type of heat pump. System types air-to-air and mini-split use HSPF or HSPF2. System types ground-to-air and packaged terminal heat pump use COP.</description>
      <type>Choice</type>
      <required>true</required>
      <model_dependent>false</model_dependent>
      <default_value>HSPF</default_value>
      <choices>
        <choice>
          <value>HSPF</value>
          <display_name>HSPF</display_name>
        </choice>
        <choice>
          <value>HSPF2</value>
          <display_name>HSPF2</display_name>
        </choice>
        <choice>
          <value>COP</value>
          <display_name>COP</display_name>
        </choice>
      </choices>
    </argument>
    <argument>
      <name>heat_pump_heating_efficiency</name>
      <display_name>Heat Pump: Heating Efficiency</display_name>
      <description>The rated heating efficiency value of the heat pump.</description>
      <type>Double</type>
      <required>true</required>
      <model_dependent>false</model_dependent>
      <default_value>7.7</default_value>
    </argument>
    <argument>
      <name>heat_pump_cooling_efficiency_type</name>
      <display_name>Heat Pump: Cooling Efficiency Type</display_name>
      <description>The cooling efficiency type of heat pump. System types air-to-air and mini-split use SEER or SEER2. System types ground-to-air and packaged terminal heat pump use EER.</description>
      <type>Choice</type>
      <required>true</required>
      <model_dependent>false</model_dependent>
      <default_value>SEER</default_value>
      <choices>
        <choice>
          <value>SEER</value>
          <display_name>SEER</display_name>
        </choice>
        <choice>
          <value>SEER2</value>
          <display_name>SEER2</display_name>
        </choice>
        <choice>
          <value>EER</value>
          <display_name>EER</display_name>
        </choice>
        <choice>
          <value>CEER</value>
          <display_name>CEER</display_name>
        </choice>
      </choices>
    </argument>
    <argument>
      <name>heat_pump_cooling_efficiency</name>
      <display_name>Heat Pump: Cooling Efficiency</display_name>
      <description>The rated cooling efficiency value of the heat pump.</description>
      <type>Double</type>
      <required>true</required>
      <model_dependent>false</model_dependent>
      <default_value>13</default_value>
    </argument>
    <argument>
      <name>heat_pump_cooling_compressor_type</name>
      <display_name>Heat Pump: Cooling Compressor Type</display_name>
      <description>The compressor type of the heat pump. Only applies to air-to-air. If not provided, the OS-HPXML default is used.</description>
      <type>Choice</type>
      <required>false</required>
      <model_dependent>false</model_dependent>
      <choices>
        <choice>
          <value>single stage</value>
          <display_name>single stage</display_name>
        </choice>
        <choice>
          <value>two stage</value>
          <display_name>two stage</display_name>
        </choice>
        <choice>
          <value>variable speed</value>
          <display_name>variable speed</display_name>
        </choice>
      </choices>
    </argument>
    <argument>
      <name>heat_pump_cooling_sensible_heat_fraction</name>
      <display_name>Heat Pump: Cooling Sensible Heat Fraction</display_name>
      <description>The sensible heat fraction of the heat pump. If not provided, the OS-HPXML default is used.</description>
      <type>Double</type>
      <units>Frac</units>
      <required>false</required>
      <model_dependent>false</model_dependent>
    </argument>
    <argument>
      <name>heat_pump_heating_capacity</name>
      <display_name>Heat Pump: Heating Capacity</display_name>
      <description>The output heating capacity of the heat pump. If not provided, the OS-HPXML autosized default is used.</description>
      <type>Double</type>
      <units>Btu/hr</units>
      <required>false</required>
      <model_dependent>false</model_dependent>
    </argument>
    <argument>
      <name>heat_pump_heating_capacity_17_f</name>
      <display_name>Heat Pump: Heating Capacity 17F</display_name>
      <description>The output heating capacity of the heat pump at 17F. Only applies to air-to-air and mini-split. If not provided, the OS-HPXML default is used.</description>
      <type>Double</type>
      <units>Btu/hr</units>
      <required>false</required>
      <model_dependent>false</model_dependent>
    </argument>
    <argument>
      <name>heat_pump_cooling_capacity</name>
      <display_name>Heat Pump: Cooling Capacity</display_name>
      <description>The output cooling capacity of the heat pump. If not provided, the OS-HPXML autosized default is used.</description>
      <type>Double</type>
      <units>Btu/hr</units>
      <required>false</required>
      <model_dependent>false</model_dependent>
    </argument>
    <argument>
      <name>heat_pump_fraction_heat_load_served</name>
      <display_name>Heat Pump: Fraction Heat Load Served</display_name>
      <description>The heating load served by the heat pump.</description>
      <type>Double</type>
      <units>Frac</units>
      <required>true</required>
      <model_dependent>false</model_dependent>
      <default_value>1</default_value>
    </argument>
    <argument>
      <name>heat_pump_fraction_cool_load_served</name>
      <display_name>Heat Pump: Fraction Cool Load Served</display_name>
      <description>The cooling load served by the heat pump.</description>
      <type>Double</type>
      <units>Frac</units>
      <required>true</required>
      <model_dependent>false</model_dependent>
      <default_value>1</default_value>
    </argument>
    <argument>
      <name>heat_pump_backup_type</name>
      <display_name>Heat Pump: Backup Type</display_name>
      <description>The backup type of the heat pump. If 'integrated', represents e.g. built-in electric strip heat or dual-fuel integrated furnace. If 'separate', represents e.g. electric baseboard or boiler based on the Heating System 2 specified below. Use 'none' if there is no backup heating.</description>
      <type>Choice</type>
      <required>true</required>
      <model_dependent>false</model_dependent>
      <default_value>integrated</default_value>
      <choices>
        <choice>
          <value>none</value>
          <display_name>none</display_name>
        </choice>
        <choice>
          <value>integrated</value>
          <display_name>integrated</display_name>
        </choice>
        <choice>
          <value>separate</value>
          <display_name>separate</display_name>
        </choice>
      </choices>
    </argument>
    <argument>
      <name>heat_pump_backup_fuel</name>
      <display_name>Heat Pump: Backup Fuel Type</display_name>
      <description>The backup fuel type of the heat pump. Only applies if Backup Type is 'integrated'.</description>
      <type>Choice</type>
      <required>true</required>
      <model_dependent>false</model_dependent>
      <default_value>electricity</default_value>
      <choices>
        <choice>
          <value>electricity</value>
          <display_name>electricity</display_name>
        </choice>
        <choice>
          <value>natural gas</value>
          <display_name>natural gas</display_name>
        </choice>
        <choice>
          <value>fuel oil</value>
          <display_name>fuel oil</display_name>
        </choice>
        <choice>
          <value>propane</value>
          <display_name>propane</display_name>
        </choice>
      </choices>
    </argument>
    <argument>
      <name>heat_pump_backup_heating_efficiency</name>
      <display_name>Heat Pump: Backup Rated Efficiency</display_name>
      <description>The backup rated efficiency value of the heat pump. Percent for electricity fuel type. AFUE otherwise. Only applies if Backup Type is 'integrated'.</description>
      <type>Double</type>
      <required>true</required>
      <model_dependent>false</model_dependent>
      <default_value>1</default_value>
    </argument>
    <argument>
      <name>heat_pump_backup_heating_capacity</name>
      <display_name>Heat Pump: Backup Heating Capacity</display_name>
      <description>The backup output heating capacity of the heat pump. If not provided, the OS-HPXML autosized default is used. Only applies if Backup Type is 'integrated'.</description>
      <type>Double</type>
      <units>Btu/hr</units>
      <required>false</required>
      <model_dependent>false</model_dependent>
    </argument>
    <argument>
      <name>heat_pump_backup_heating_switchover_temp</name>
      <display_name>Heat Pump: Backup Heating Switchover Temperature</display_name>
      <description>The temperature at which the heat pump stops operating and the backup heating system starts running. Only applies to air-to-air and mini-split. If not provided, backup heating will operate as needed when heat pump capacity is insufficient. Applies if Backup Type is either 'integrated' or 'separate'. Both Switchover Temperature and Lockout Temperature cannot be specified.</description>
      <type>Double</type>
      <units>deg-F</units>
      <required>false</required>
      <model_dependent>false</model_dependent>
    </argument>
    <argument>
      <name>heat_pump_backup_heating_lockout_temp</name>
      <display_name>Heat Pump: Backup Heating Lockout Temperature</display_name>
      <description>The temperature above which the backup system is disabled in order to prevent backup heating operation during, e.g., a thermostat heating setback recovery event. If not provided, backup heating will operate as needed when heat pump capacity is insufficient. Only applies if Backup Type is 'integrated'. Both Switchover Temperature and Lockout Temperature cannot be specified.</description>
      <type>Double</type>
      <units>deg-F</units>
      <required>false</required>
      <model_dependent>false</model_dependent>
    </argument>
    <argument>
      <name>heat_pump_sizing_methodology</name>
      <display_name>Heat Pump: Sizing Methodology</display_name>
      <description>The auto-sizing methodology to use when the heat pump capacity is not provided. If not provided, the OS-HPXML default is used.</description>
      <type>Choice</type>
      <required>false</required>
      <model_dependent>false</model_dependent>
      <choices>
        <choice>
          <value>ACCA</value>
          <display_name>ACCA</display_name>
        </choice>
        <choice>
          <value>HERS</value>
          <display_name>HERS</display_name>
        </choice>
        <choice>
          <value>MaxLoad</value>
          <display_name>MaxLoad</display_name>
        </choice>
      </choices>
    </argument>
    <argument>
      <name>heat_pump_is_ducted</name>
      <display_name>Heat Pump: Is Ducted</display_name>
      <description>Whether the heat pump is ducted or not. Only used for mini-split. It's assumed that air-to-air and ground-to-air are ducted. If not provided, assumes not ducted.</description>
      <type>Boolean</type>
      <required>false</required>
      <model_dependent>false</model_dependent>
      <choices>
        <choice>
          <value>true</value>
          <display_name>true</display_name>
        </choice>
        <choice>
          <value>false</value>
          <display_name>false</display_name>
        </choice>
      </choices>
    </argument>
    <argument>
      <name>heat_pump_airflow_defect_ratio</name>
      <display_name>Heat Pump: Airflow Defect Ratio</display_name>
      <description>The airflow defect ratio, defined as (InstalledAirflow - DesignAirflow) / DesignAirflow, of the heat pump per ANSI/RESNET/ACCA Standard 310. A value of zero means no airflow defect. Applies only to air-to-air, ducted mini-split, and ground-to-air. If not provided, assumes no defect.</description>
      <type>Double</type>
      <units>Frac</units>
      <required>false</required>
      <model_dependent>false</model_dependent>
    </argument>
    <argument>
      <name>heat_pump_charge_defect_ratio</name>
      <display_name>Heat Pump: Charge Defect Ratio</display_name>
      <description>The refrigerant charge defect ratio, defined as (InstalledCharge - DesignCharge) / DesignCharge, of the heat pump per ANSI/RESNET/ACCA Standard 310. A value of zero means no refrigerant charge defect. Applies to all heat pump types. If not provided, assumes no defect.</description>
      <type>Double</type>
      <units>Frac</units>
      <required>false</required>
      <model_dependent>false</model_dependent>
    </argument>
    <argument>
      <name>heating_system_2_type</name>
      <display_name>Heating System 2: Type</display_name>
      <description>The type of the second heating system.</description>
      <type>Choice</type>
      <required>true</required>
      <model_dependent>false</model_dependent>
      <default_value>none</default_value>
      <choices>
        <choice>
          <value>none</value>
          <display_name>none</display_name>
        </choice>
        <choice>
          <value>WallFurnace</value>
          <display_name>WallFurnace</display_name>
        </choice>
        <choice>
          <value>FloorFurnace</value>
          <display_name>FloorFurnace</display_name>
        </choice>
        <choice>
          <value>Boiler</value>
          <display_name>Boiler</display_name>
        </choice>
        <choice>
          <value>ElectricResistance</value>
          <display_name>ElectricResistance</display_name>
        </choice>
        <choice>
          <value>Stove</value>
          <display_name>Stove</display_name>
        </choice>
        <choice>
          <value>PortableHeater</value>
          <display_name>PortableHeater</display_name>
        </choice>
        <choice>
          <value>Fireplace</value>
          <display_name>Fireplace</display_name>
        </choice>
      </choices>
    </argument>
    <argument>
      <name>heating_system_2_fuel</name>
      <display_name>Heating System 2: Fuel Type</display_name>
      <description>The fuel type of the second heating system. Ignored for ElectricResistance.</description>
      <type>Choice</type>
      <required>true</required>
      <model_dependent>false</model_dependent>
      <default_value>electricity</default_value>
      <choices>
        <choice>
          <value>electricity</value>
          <display_name>electricity</display_name>
        </choice>
        <choice>
          <value>natural gas</value>
          <display_name>natural gas</display_name>
        </choice>
        <choice>
          <value>fuel oil</value>
          <display_name>fuel oil</display_name>
        </choice>
        <choice>
          <value>propane</value>
          <display_name>propane</display_name>
        </choice>
        <choice>
          <value>wood</value>
          <display_name>wood</display_name>
        </choice>
        <choice>
          <value>wood pellets</value>
          <display_name>wood pellets</display_name>
        </choice>
        <choice>
          <value>coal</value>
          <display_name>coal</display_name>
        </choice>
      </choices>
    </argument>
    <argument>
      <name>heating_system_2_heating_efficiency</name>
      <display_name>Heating System 2: Rated AFUE or Percent</display_name>
      <description>The rated heating efficiency value of the second heating system.</description>
      <type>Double</type>
      <units>Frac</units>
      <required>true</required>
      <model_dependent>false</model_dependent>
      <default_value>1</default_value>
    </argument>
    <argument>
      <name>heating_system_2_heating_capacity</name>
      <display_name>Heating System 2: Heating Capacity</display_name>
      <description>The output heating capacity of the second heating system. If not provided, the OS-HPXML autosized default is used.</description>
      <type>Double</type>
      <units>Btu/hr</units>
      <required>false</required>
      <model_dependent>false</model_dependent>
    </argument>
    <argument>
      <name>heating_system_2_fraction_heat_load_served</name>
      <display_name>Heating System 2: Fraction Heat Load Served</display_name>
      <description>The heat load served fraction of the second heating system. Ignored if this heating system serves as a backup system for a heat pump.</description>
      <type>Double</type>
      <units>Frac</units>
      <required>true</required>
      <model_dependent>false</model_dependent>
      <default_value>0.25</default_value>
    </argument>
    <argument>
      <name>hvac_control_heating_weekday_setpoint</name>
      <display_name>HVAC Control: Heating Weekday Setpoint Schedule</display_name>
      <description>Specify the constant or 24-hour comma-separated weekday heating setpoint schedule. Required unless a detailed CSV schedule is provided.</description>
      <type>String</type>
      <units>deg-F</units>
      <required>false</required>
      <model_dependent>false</model_dependent>
    </argument>
    <argument>
      <name>hvac_control_heating_weekend_setpoint</name>
      <display_name>HVAC Control: Heating Weekend Setpoint Schedule</display_name>
      <description>Specify the constant or 24-hour comma-separated weekend heating setpoint schedule. Required unless a detailed CSV schedule is provided.</description>
      <type>String</type>
      <units>deg-F</units>
      <required>false</required>
      <model_dependent>false</model_dependent>
    </argument>
    <argument>
      <name>hvac_control_cooling_weekday_setpoint</name>
      <display_name>HVAC Control: Cooling Weekday Setpoint Schedule</display_name>
      <description>Specify the constant or 24-hour comma-separated weekday cooling setpoint schedule. Required unless a detailed CSV schedule is provided.</description>
      <type>String</type>
      <units>deg-F</units>
      <required>false</required>
      <model_dependent>false</model_dependent>
    </argument>
    <argument>
      <name>hvac_control_cooling_weekend_setpoint</name>
      <display_name>HVAC Control: Cooling Weekend Setpoint Schedule</display_name>
      <description>Specify the constant or 24-hour comma-separated weekend cooling setpoint schedule. Required unless a detailed CSV schedule is provided.</description>
      <type>String</type>
      <units>deg-F</units>
      <required>false</required>
      <model_dependent>false</model_dependent>
    </argument>
    <argument>
      <name>hvac_control_heating_season_period</name>
      <display_name>HVAC Control: Heating Season Period</display_name>
      <description>Enter a date like 'Nov 1 - Jun 30'. If not provided, the OS-HPXML default is used. Can also provide 'BuildingAmerica' to use automatic seasons from the Building America House Simulation Protocols.</description>
      <type>String</type>
      <required>false</required>
      <model_dependent>false</model_dependent>
    </argument>
    <argument>
      <name>hvac_control_cooling_season_period</name>
      <display_name>HVAC Control: Cooling Season Period</display_name>
      <description>Enter a date like 'Jun 1 - Oct 31'. If not provided, the OS-HPXML default is used. Can also provide 'BuildingAmerica' to use automatic seasons from the Building America House Simulation Protocols.</description>
      <type>String</type>
      <required>false</required>
      <model_dependent>false</model_dependent>
    </argument>
    <argument>
      <name>ducts_leakage_units</name>
      <display_name>Ducts: Leakage Units</display_name>
      <description>The leakage units of the ducts.</description>
      <type>Choice</type>
      <required>true</required>
      <model_dependent>false</model_dependent>
      <default_value>Percent</default_value>
      <choices>
        <choice>
          <value>CFM25</value>
          <display_name>CFM25</display_name>
        </choice>
        <choice>
          <value>CFM50</value>
          <display_name>CFM50</display_name>
        </choice>
        <choice>
          <value>Percent</value>
          <display_name>Percent</display_name>
        </choice>
      </choices>
    </argument>
    <argument>
      <name>ducts_supply_leakage_to_outside_value</name>
      <display_name>Ducts: Supply Leakage to Outside Value</display_name>
      <description>The leakage value to outside for the supply ducts.</description>
      <type>Double</type>
      <required>true</required>
      <model_dependent>false</model_dependent>
      <default_value>0.1</default_value>
    </argument>
    <argument>
      <name>ducts_return_leakage_to_outside_value</name>
      <display_name>Ducts: Return Leakage to Outside Value</display_name>
      <description>The leakage value to outside for the return ducts.</description>
      <type>Double</type>
      <required>true</required>
      <model_dependent>false</model_dependent>
      <default_value>0.1</default_value>
    </argument>
    <argument>
      <name>ducts_supply_location</name>
      <display_name>Ducts: Supply Location</display_name>
      <description>The location of the supply ducts. If not provided, the OS-HPXML default is used.</description>
      <type>Choice</type>
      <required>false</required>
      <model_dependent>false</model_dependent>
      <choices>
        <choice>
          <value>living space</value>
          <display_name>living space</display_name>
        </choice>
        <choice>
          <value>basement - conditioned</value>
          <display_name>basement - conditioned</display_name>
        </choice>
        <choice>
          <value>basement - unconditioned</value>
          <display_name>basement - unconditioned</display_name>
        </choice>
        <choice>
          <value>crawlspace - vented</value>
          <display_name>crawlspace - vented</display_name>
        </choice>
        <choice>
          <value>crawlspace - unvented</value>
          <display_name>crawlspace - unvented</display_name>
        </choice>
        <choice>
          <value>crawlspace - conditioned</value>
          <display_name>crawlspace - conditioned</display_name>
        </choice>
        <choice>
          <value>attic - vented</value>
          <display_name>attic - vented</display_name>
        </choice>
        <choice>
          <value>attic - unvented</value>
          <display_name>attic - unvented</display_name>
        </choice>
        <choice>
          <value>garage</value>
          <display_name>garage</display_name>
        </choice>
        <choice>
          <value>exterior wall</value>
          <display_name>exterior wall</display_name>
        </choice>
        <choice>
          <value>under slab</value>
          <display_name>under slab</display_name>
        </choice>
        <choice>
          <value>roof deck</value>
          <display_name>roof deck</display_name>
        </choice>
        <choice>
          <value>outside</value>
          <display_name>outside</display_name>
        </choice>
        <choice>
          <value>other housing unit</value>
          <display_name>other housing unit</display_name>
        </choice>
        <choice>
          <value>other heated space</value>
          <display_name>other heated space</display_name>
        </choice>
        <choice>
          <value>other multifamily buffer space</value>
          <display_name>other multifamily buffer space</display_name>
        </choice>
        <choice>
          <value>other non-freezing space</value>
          <display_name>other non-freezing space</display_name>
        </choice>
      </choices>
    </argument>
    <argument>
      <name>ducts_supply_insulation_r</name>
      <display_name>Ducts: Supply Insulation R-Value</display_name>
      <description>The insulation r-value of the supply ducts excluding air films.</description>
      <type>Double</type>
      <units>h-ft^2-R/Btu</units>
      <required>true</required>
      <model_dependent>false</model_dependent>
      <default_value>0</default_value>
    </argument>
    <argument>
      <name>ducts_supply_surface_area</name>
      <display_name>Ducts: Supply Surface Area</display_name>
      <description>The surface area of the supply ducts. If not provided, the OS-HPXML default is used.</description>
      <type>Double</type>
      <units>ft^2</units>
      <required>false</required>
      <model_dependent>false</model_dependent>
    </argument>
    <argument>
      <name>ducts_return_location</name>
      <display_name>Ducts: Return Location</display_name>
      <description>The location of the return ducts. If not provided, the OS-HPXML default is used.</description>
      <type>Choice</type>
      <required>false</required>
      <model_dependent>false</model_dependent>
      <choices>
        <choice>
          <value>living space</value>
          <display_name>living space</display_name>
        </choice>
        <choice>
          <value>basement - conditioned</value>
          <display_name>basement - conditioned</display_name>
        </choice>
        <choice>
          <value>basement - unconditioned</value>
          <display_name>basement - unconditioned</display_name>
        </choice>
        <choice>
          <value>crawlspace - vented</value>
          <display_name>crawlspace - vented</display_name>
        </choice>
        <choice>
          <value>crawlspace - unvented</value>
          <display_name>crawlspace - unvented</display_name>
        </choice>
        <choice>
          <value>crawlspace - conditioned</value>
          <display_name>crawlspace - conditioned</display_name>
        </choice>
        <choice>
          <value>attic - vented</value>
          <display_name>attic - vented</display_name>
        </choice>
        <choice>
          <value>attic - unvented</value>
          <display_name>attic - unvented</display_name>
        </choice>
        <choice>
          <value>garage</value>
          <display_name>garage</display_name>
        </choice>
        <choice>
          <value>exterior wall</value>
          <display_name>exterior wall</display_name>
        </choice>
        <choice>
          <value>under slab</value>
          <display_name>under slab</display_name>
        </choice>
        <choice>
          <value>roof deck</value>
          <display_name>roof deck</display_name>
        </choice>
        <choice>
          <value>outside</value>
          <display_name>outside</display_name>
        </choice>
        <choice>
          <value>other housing unit</value>
          <display_name>other housing unit</display_name>
        </choice>
        <choice>
          <value>other heated space</value>
          <display_name>other heated space</display_name>
        </choice>
        <choice>
          <value>other multifamily buffer space</value>
          <display_name>other multifamily buffer space</display_name>
        </choice>
        <choice>
          <value>other non-freezing space</value>
          <display_name>other non-freezing space</display_name>
        </choice>
      </choices>
    </argument>
    <argument>
      <name>ducts_return_insulation_r</name>
      <display_name>Ducts: Return Insulation R-Value</display_name>
      <description>The insulation r-value of the return ducts excluding air films.</description>
      <type>Double</type>
      <units>h-ft^2-R/Btu</units>
      <required>true</required>
      <model_dependent>false</model_dependent>
      <default_value>0</default_value>
    </argument>
    <argument>
      <name>ducts_return_surface_area</name>
      <display_name>Ducts: Return Surface Area</display_name>
      <description>The surface area of the return ducts. If not provided, the OS-HPXML default is used.</description>
      <type>Double</type>
      <units>ft^2</units>
      <required>false</required>
      <model_dependent>false</model_dependent>
    </argument>
    <argument>
      <name>ducts_number_of_return_registers</name>
      <display_name>Ducts: Number of Return Registers</display_name>
      <description>The number of return registers of the ducts. Only used to calculate default return duct surface area. If not provided, the OS-HPXML default is used.</description>
      <type>Integer</type>
      <units>#</units>
      <required>false</required>
      <model_dependent>false</model_dependent>
    </argument>
    <argument>
      <name>mech_vent_fan_type</name>
      <display_name>Mechanical Ventilation: Fan Type</display_name>
      <description>The type of the mechanical ventilation. Use 'none' if there is no mechanical ventilation system.</description>
      <type>Choice</type>
      <required>true</required>
      <model_dependent>false</model_dependent>
      <default_value>none</default_value>
      <choices>
        <choice>
          <value>none</value>
          <display_name>none</display_name>
        </choice>
        <choice>
          <value>exhaust only</value>
          <display_name>exhaust only</display_name>
        </choice>
        <choice>
          <value>supply only</value>
          <display_name>supply only</display_name>
        </choice>
        <choice>
          <value>energy recovery ventilator</value>
          <display_name>energy recovery ventilator</display_name>
        </choice>
        <choice>
          <value>heat recovery ventilator</value>
          <display_name>heat recovery ventilator</display_name>
        </choice>
        <choice>
          <value>balanced</value>
          <display_name>balanced</display_name>
        </choice>
        <choice>
          <value>central fan integrated supply</value>
          <display_name>central fan integrated supply</display_name>
        </choice>
      </choices>
    </argument>
    <argument>
      <name>mech_vent_flow_rate</name>
      <display_name>Mechanical Ventilation: Flow Rate</display_name>
      <description>The flow rate of the mechanical ventilation. If not provided, the OS-HPXML default is used.</description>
      <type>Double</type>
      <units>CFM</units>
      <required>false</required>
      <model_dependent>false</model_dependent>
    </argument>
    <argument>
      <name>mech_vent_hours_in_operation</name>
      <display_name>Mechanical Ventilation: Hours In Operation</display_name>
      <description>The hours in operation of the mechanical ventilation. If not provided, the OS-HPXML default is used.</description>
      <type>Double</type>
      <units>hrs/day</units>
      <required>false</required>
      <model_dependent>false</model_dependent>
    </argument>
    <argument>
      <name>mech_vent_recovery_efficiency_type</name>
      <display_name>Mechanical Ventilation: Total Recovery Efficiency Type</display_name>
      <description>The total recovery efficiency type of the mechanical ventilation.</description>
      <type>Choice</type>
      <required>true</required>
      <model_dependent>false</model_dependent>
      <default_value>Unadjusted</default_value>
      <choices>
        <choice>
          <value>Unadjusted</value>
          <display_name>Unadjusted</display_name>
        </choice>
        <choice>
          <value>Adjusted</value>
          <display_name>Adjusted</display_name>
        </choice>
      </choices>
    </argument>
    <argument>
      <name>mech_vent_total_recovery_efficiency</name>
      <display_name>Mechanical Ventilation: Total Recovery Efficiency</display_name>
      <description>The Unadjusted or Adjusted total recovery efficiency of the mechanical ventilation. Applies to energy recovery ventilator.</description>
      <type>Double</type>
      <units>Frac</units>
      <required>true</required>
      <model_dependent>false</model_dependent>
      <default_value>0.48</default_value>
    </argument>
    <argument>
      <name>mech_vent_sensible_recovery_efficiency</name>
      <display_name>Mechanical Ventilation: Sensible Recovery Efficiency</display_name>
      <description>The Unadjusted or Adjusted sensible recovery efficiency of the mechanical ventilation. Applies to energy recovery ventilator and heat recovery ventilator.</description>
      <type>Double</type>
      <units>Frac</units>
      <required>true</required>
      <model_dependent>false</model_dependent>
      <default_value>0.72</default_value>
    </argument>
    <argument>
      <name>mech_vent_fan_power</name>
      <display_name>Mechanical Ventilation: Fan Power</display_name>
      <description>The fan power of the mechanical ventilation. If not provided, the OS-HPXML default is used.</description>
      <type>Double</type>
      <units>W</units>
      <required>false</required>
      <model_dependent>false</model_dependent>
    </argument>
    <argument>
      <name>mech_vent_num_units_served</name>
      <display_name>Mechanical Ventilation: Number of Units Served</display_name>
      <description>Number of dwelling units served by the mechanical ventilation system. Must be 1 if single-family detached. Used to apportion flow rate and fan power to the unit.</description>
      <type>Integer</type>
      <units>#</units>
      <required>true</required>
      <model_dependent>false</model_dependent>
      <default_value>1</default_value>
    </argument>
    <argument>
      <name>mech_vent_shared_frac_recirculation</name>
      <display_name>Shared Mechanical Ventilation: Fraction Recirculation</display_name>
      <description>Fraction of the total supply air that is recirculated, with the remainder assumed to be outdoor air. The value must be 0 for exhaust only systems. Required for a shared mechanical ventilation system.</description>
      <type>Double</type>
      <units>Frac</units>
      <required>false</required>
      <model_dependent>false</model_dependent>
    </argument>
    <argument>
      <name>mech_vent_shared_preheating_fuel</name>
      <display_name>Shared Mechanical Ventilation: Preheating Fuel</display_name>
      <description>Fuel type of the preconditioning heating equipment. Only used for a shared mechanical ventilation system. If not provided, assumes no preheating.</description>
      <type>Choice</type>
      <required>false</required>
      <model_dependent>false</model_dependent>
      <choices>
        <choice>
          <value>electricity</value>
          <display_name>electricity</display_name>
        </choice>
        <choice>
          <value>natural gas</value>
          <display_name>natural gas</display_name>
        </choice>
        <choice>
          <value>fuel oil</value>
          <display_name>fuel oil</display_name>
        </choice>
        <choice>
          <value>propane</value>
          <display_name>propane</display_name>
        </choice>
        <choice>
          <value>wood</value>
          <display_name>wood</display_name>
        </choice>
        <choice>
          <value>wood pellets</value>
          <display_name>wood pellets</display_name>
        </choice>
        <choice>
          <value>coal</value>
          <display_name>coal</display_name>
        </choice>
      </choices>
    </argument>
    <argument>
      <name>mech_vent_shared_preheating_efficiency</name>
      <display_name>Shared Mechanical Ventilation: Preheating Efficiency</display_name>
      <description>Efficiency of the preconditioning heating equipment. Only used for a shared mechanical ventilation system. If not provided, assumes no preheating.</description>
      <type>Double</type>
      <units>COP</units>
      <required>false</required>
      <model_dependent>false</model_dependent>
    </argument>
    <argument>
      <name>mech_vent_shared_preheating_fraction_heat_load_served</name>
      <display_name>Shared Mechanical Ventilation: Preheating Fraction Ventilation Heat Load Served</display_name>
      <description>Fraction of heating load introduced by the shared ventilation system that is met by the preconditioning heating equipment. If not provided, assumes no preheating.</description>
      <type>Double</type>
      <units>Frac</units>
      <required>false</required>
      <model_dependent>false</model_dependent>
    </argument>
    <argument>
      <name>mech_vent_shared_precooling_fuel</name>
      <display_name>Shared Mechanical Ventilation: Precooling Fuel</display_name>
      <description>Fuel type of the preconditioning cooling equipment. Only used for a shared mechanical ventilation system. If not provided, assumes no precooling.</description>
      <type>Choice</type>
      <required>false</required>
      <model_dependent>false</model_dependent>
      <choices>
        <choice>
          <value>electricity</value>
          <display_name>electricity</display_name>
        </choice>
      </choices>
    </argument>
    <argument>
      <name>mech_vent_shared_precooling_efficiency</name>
      <display_name>Shared Mechanical Ventilation: Precooling Efficiency</display_name>
      <description>Efficiency of the preconditioning cooling equipment. Only used for a shared mechanical ventilation system. If not provided, assumes no precooling.</description>
      <type>Double</type>
      <units>COP</units>
      <required>false</required>
      <model_dependent>false</model_dependent>
    </argument>
    <argument>
      <name>mech_vent_shared_precooling_fraction_cool_load_served</name>
      <display_name>Shared Mechanical Ventilation: Precooling Fraction Ventilation Cool Load Served</display_name>
      <description>Fraction of cooling load introduced by the shared ventilation system that is met by the preconditioning cooling equipment. If not provided, assumes no precooling.</description>
      <type>Double</type>
      <units>Frac</units>
      <required>false</required>
      <model_dependent>false</model_dependent>
    </argument>
    <argument>
      <name>mech_vent_2_fan_type</name>
      <display_name>Mechanical Ventilation 2: Fan Type</display_name>
      <description>The type of the second mechanical ventilation. Use 'none' if there is no second mechanical ventilation system.</description>
      <type>Choice</type>
      <required>true</required>
      <model_dependent>false</model_dependent>
      <default_value>none</default_value>
      <choices>
        <choice>
          <value>none</value>
          <display_name>none</display_name>
        </choice>
        <choice>
          <value>exhaust only</value>
          <display_name>exhaust only</display_name>
        </choice>
        <choice>
          <value>supply only</value>
          <display_name>supply only</display_name>
        </choice>
        <choice>
          <value>energy recovery ventilator</value>
          <display_name>energy recovery ventilator</display_name>
        </choice>
        <choice>
          <value>heat recovery ventilator</value>
          <display_name>heat recovery ventilator</display_name>
        </choice>
        <choice>
          <value>balanced</value>
          <display_name>balanced</display_name>
        </choice>
      </choices>
    </argument>
    <argument>
      <name>mech_vent_2_flow_rate</name>
      <display_name>Mechanical Ventilation 2: Flow Rate</display_name>
      <description>The flow rate of the second mechanical ventilation.</description>
      <type>Double</type>
      <units>CFM</units>
      <required>true</required>
      <model_dependent>false</model_dependent>
      <default_value>110</default_value>
    </argument>
    <argument>
      <name>mech_vent_2_hours_in_operation</name>
      <display_name>Mechanical Ventilation 2: Hours In Operation</display_name>
      <description>The hours in operation of the second mechanical ventilation.</description>
      <type>Double</type>
      <units>hrs/day</units>
      <required>true</required>
      <model_dependent>false</model_dependent>
      <default_value>24</default_value>
    </argument>
    <argument>
      <name>mech_vent_2_recovery_efficiency_type</name>
      <display_name>Mechanical Ventilation 2: Total Recovery Efficiency Type</display_name>
      <description>The total recovery efficiency type of the second mechanical ventilation.</description>
      <type>Choice</type>
      <required>true</required>
      <model_dependent>false</model_dependent>
      <default_value>Unadjusted</default_value>
      <choices>
        <choice>
          <value>Unadjusted</value>
          <display_name>Unadjusted</display_name>
        </choice>
        <choice>
          <value>Adjusted</value>
          <display_name>Adjusted</display_name>
        </choice>
      </choices>
    </argument>
    <argument>
      <name>mech_vent_2_total_recovery_efficiency</name>
      <display_name>Mechanical Ventilation 2: Total Recovery Efficiency</display_name>
      <description>The Unadjusted or Adjusted total recovery efficiency of the second mechanical ventilation. Applies to energy recovery ventilator.</description>
      <type>Double</type>
      <units>Frac</units>
      <required>true</required>
      <model_dependent>false</model_dependent>
      <default_value>0.48</default_value>
    </argument>
    <argument>
      <name>mech_vent_2_sensible_recovery_efficiency</name>
      <display_name>Mechanical Ventilation 2: Sensible Recovery Efficiency</display_name>
      <description>The Unadjusted or Adjusted sensible recovery efficiency of the second mechanical ventilation. Applies to energy recovery ventilator and heat recovery ventilator.</description>
      <type>Double</type>
      <units>Frac</units>
      <required>true</required>
      <model_dependent>false</model_dependent>
      <default_value>0.72</default_value>
    </argument>
    <argument>
      <name>mech_vent_2_fan_power</name>
      <display_name>Mechanical Ventilation 2: Fan Power</display_name>
      <description>The fan power of the second mechanical ventilation.</description>
      <type>Double</type>
      <units>W</units>
      <required>true</required>
      <model_dependent>false</model_dependent>
      <default_value>30</default_value>
    </argument>
    <argument>
      <name>kitchen_fans_quantity</name>
      <display_name>Kitchen Fans: Quantity</display_name>
      <description>The quantity of the kitchen fans. If not provided, the OS-HPXML default is used.</description>
      <type>Integer</type>
      <units>#</units>
      <required>false</required>
      <model_dependent>false</model_dependent>
    </argument>
    <argument>
      <name>kitchen_fans_flow_rate</name>
      <display_name>Kitchen Fans: Flow Rate</display_name>
      <description>The flow rate of the kitchen fan. If not provided, the OS-HPXML default is used.</description>
      <type>Double</type>
      <units>CFM</units>
      <required>false</required>
      <model_dependent>false</model_dependent>
    </argument>
    <argument>
      <name>kitchen_fans_hours_in_operation</name>
      <display_name>Kitchen Fans: Hours In Operation</display_name>
      <description>The hours in operation of the kitchen fan. If not provided, the OS-HPXML default is used.</description>
      <type>Double</type>
      <units>hrs/day</units>
      <required>false</required>
      <model_dependent>false</model_dependent>
    </argument>
    <argument>
      <name>kitchen_fans_power</name>
      <display_name>Kitchen Fans: Fan Power</display_name>
      <description>The fan power of the kitchen fan. If not provided, the OS-HPXML default is used.</description>
      <type>Double</type>
      <units>W</units>
      <required>false</required>
      <model_dependent>false</model_dependent>
    </argument>
    <argument>
      <name>kitchen_fans_start_hour</name>
      <display_name>Kitchen Fans: Start Hour</display_name>
      <description>The start hour of the kitchen fan. If not provided, the OS-HPXML default is used.</description>
      <type>Integer</type>
      <units>hr</units>
      <required>false</required>
      <model_dependent>false</model_dependent>
    </argument>
    <argument>
      <name>bathroom_fans_quantity</name>
      <display_name>Bathroom Fans: Quantity</display_name>
      <description>The quantity of the bathroom fans. If not provided, the OS-HPXML default is used.</description>
      <type>Integer</type>
      <units>#</units>
      <required>false</required>
      <model_dependent>false</model_dependent>
    </argument>
    <argument>
      <name>bathroom_fans_flow_rate</name>
      <display_name>Bathroom Fans: Flow Rate</display_name>
      <description>The flow rate of the bathroom fans. If not provided, the OS-HPXML default is used.</description>
      <type>Double</type>
      <units>CFM</units>
      <required>false</required>
      <model_dependent>false</model_dependent>
    </argument>
    <argument>
      <name>bathroom_fans_hours_in_operation</name>
      <display_name>Bathroom Fans: Hours In Operation</display_name>
      <description>The hours in operation of the bathroom fans. If not provided, the OS-HPXML default is used.</description>
      <type>Double</type>
      <units>hrs/day</units>
      <required>false</required>
      <model_dependent>false</model_dependent>
    </argument>
    <argument>
      <name>bathroom_fans_power</name>
      <display_name>Bathroom Fans: Fan Power</display_name>
      <description>The fan power of the bathroom fans. If not provided, the OS-HPXML default is used.</description>
      <type>Double</type>
      <units>W</units>
      <required>false</required>
      <model_dependent>false</model_dependent>
    </argument>
    <argument>
      <name>bathroom_fans_start_hour</name>
      <display_name>Bathroom Fans: Start Hour</display_name>
      <description>The start hour of the bathroom fans. If not provided, the OS-HPXML default is used.</description>
      <type>Integer</type>
      <units>hr</units>
      <required>false</required>
      <model_dependent>false</model_dependent>
    </argument>
    <argument>
      <name>whole_house_fan_present</name>
      <display_name>Whole House Fan: Present</display_name>
      <description>Whether there is a whole house fan.</description>
      <type>Boolean</type>
      <required>true</required>
      <model_dependent>false</model_dependent>
      <default_value>false</default_value>
      <choices>
        <choice>
          <value>true</value>
          <display_name>true</display_name>
        </choice>
        <choice>
          <value>false</value>
          <display_name>false</display_name>
        </choice>
      </choices>
    </argument>
    <argument>
      <name>whole_house_fan_flow_rate</name>
      <display_name>Whole House Fan: Flow Rate</display_name>
      <description>The flow rate of the whole house fan. If not provided, the OS-HPXML default is used.</description>
      <type>Double</type>
      <units>CFM</units>
      <required>false</required>
      <model_dependent>false</model_dependent>
    </argument>
    <argument>
      <name>whole_house_fan_power</name>
      <display_name>Whole House Fan: Fan Power</display_name>
      <description>The fan power of the whole house fan. If not provided, the OS-HPXML default is used.</description>
      <type>Double</type>
      <units>W</units>
      <required>false</required>
      <model_dependent>false</model_dependent>
    </argument>
    <argument>
      <name>water_heater_type</name>
      <display_name>Water Heater: Type</display_name>
      <description>The type of water heater. Use 'none' if there is no water heater.</description>
      <type>Choice</type>
      <required>true</required>
      <model_dependent>false</model_dependent>
      <default_value>storage water heater</default_value>
      <choices>
        <choice>
          <value>none</value>
          <display_name>none</display_name>
        </choice>
        <choice>
          <value>storage water heater</value>
          <display_name>storage water heater</display_name>
        </choice>
        <choice>
          <value>instantaneous water heater</value>
          <display_name>instantaneous water heater</display_name>
        </choice>
        <choice>
          <value>heat pump water heater</value>
          <display_name>heat pump water heater</display_name>
        </choice>
        <choice>
          <value>space-heating boiler with storage tank</value>
          <display_name>space-heating boiler with storage tank</display_name>
        </choice>
        <choice>
          <value>space-heating boiler with tankless coil</value>
          <display_name>space-heating boiler with tankless coil</display_name>
        </choice>
      </choices>
    </argument>
    <argument>
      <name>water_heater_fuel_type</name>
      <display_name>Water Heater: Fuel Type</display_name>
      <description>The fuel type of water heater. Ignored for heat pump water heater.</description>
      <type>Choice</type>
      <required>true</required>
      <model_dependent>false</model_dependent>
      <default_value>natural gas</default_value>
      <choices>
        <choice>
          <value>electricity</value>
          <display_name>electricity</display_name>
        </choice>
        <choice>
          <value>natural gas</value>
          <display_name>natural gas</display_name>
        </choice>
        <choice>
          <value>fuel oil</value>
          <display_name>fuel oil</display_name>
        </choice>
        <choice>
          <value>propane</value>
          <display_name>propane</display_name>
        </choice>
        <choice>
          <value>wood</value>
          <display_name>wood</display_name>
        </choice>
        <choice>
          <value>coal</value>
          <display_name>coal</display_name>
        </choice>
      </choices>
    </argument>
    <argument>
      <name>water_heater_location</name>
      <display_name>Water Heater: Location</display_name>
      <description>The location of water heater. If not provided, the OS-HPXML default is used.</description>
      <type>Choice</type>
      <required>false</required>
      <model_dependent>false</model_dependent>
      <choices>
        <choice>
          <value>living space</value>
          <display_name>living space</display_name>
        </choice>
        <choice>
          <value>basement - conditioned</value>
          <display_name>basement - conditioned</display_name>
        </choice>
        <choice>
          <value>basement - unconditioned</value>
          <display_name>basement - unconditioned</display_name>
        </choice>
        <choice>
          <value>garage</value>
          <display_name>garage</display_name>
        </choice>
        <choice>
          <value>attic - vented</value>
          <display_name>attic - vented</display_name>
        </choice>
        <choice>
          <value>attic - unvented</value>
          <display_name>attic - unvented</display_name>
        </choice>
        <choice>
          <value>crawlspace - vented</value>
          <display_name>crawlspace - vented</display_name>
        </choice>
        <choice>
          <value>crawlspace - unvented</value>
          <display_name>crawlspace - unvented</display_name>
        </choice>
        <choice>
          <value>crawlspace - conditioned</value>
          <display_name>crawlspace - conditioned</display_name>
        </choice>
        <choice>
          <value>other exterior</value>
          <display_name>other exterior</display_name>
        </choice>
        <choice>
          <value>other housing unit</value>
          <display_name>other housing unit</display_name>
        </choice>
        <choice>
          <value>other heated space</value>
          <display_name>other heated space</display_name>
        </choice>
        <choice>
          <value>other multifamily buffer space</value>
          <display_name>other multifamily buffer space</display_name>
        </choice>
        <choice>
          <value>other non-freezing space</value>
          <display_name>other non-freezing space</display_name>
        </choice>
      </choices>
    </argument>
    <argument>
      <name>water_heater_tank_volume</name>
      <display_name>Water Heater: Tank Volume</display_name>
      <description>Nominal volume of water heater tank. Only applies to storage water heater, heat pump water heater, and space-heating boiler with storage tank. If not provided, the OS-HPXML default is used.</description>
      <type>Double</type>
      <units>gal</units>
      <required>false</required>
      <model_dependent>false</model_dependent>
    </argument>
    <argument>
      <name>water_heater_efficiency_type</name>
      <display_name>Water Heater: Efficiency Type</display_name>
      <description>The efficiency type of water heater. Does not apply to space-heating boilers.</description>
      <type>Choice</type>
      <required>true</required>
      <model_dependent>false</model_dependent>
      <default_value>EnergyFactor</default_value>
      <choices>
        <choice>
          <value>EnergyFactor</value>
          <display_name>EnergyFactor</display_name>
        </choice>
        <choice>
          <value>UniformEnergyFactor</value>
          <display_name>UniformEnergyFactor</display_name>
        </choice>
      </choices>
    </argument>
    <argument>
      <name>water_heater_efficiency</name>
      <display_name>Water Heater: Efficiency</display_name>
      <description>Rated Energy Factor or Uniform Energy Factor. Does not apply to space-heating boilers.</description>
      <type>Double</type>
      <required>true</required>
      <model_dependent>false</model_dependent>
      <default_value>0.67</default_value>
    </argument>
    <argument>
      <name>water_heater_usage_bin</name>
      <display_name>Water Heater: Usage Bin</display_name>
      <description>The usage of the water heater. Only applies if Efficiency Type is UniformEnergyFactor and Type is not instantaneous water heater. Does not apply to space-heating boilers. If not provided, the OS-HPXML default is used.</description>
      <type>Choice</type>
      <required>false</required>
      <model_dependent>false</model_dependent>
      <choices>
        <choice>
          <value>very small</value>
          <display_name>very small</display_name>
        </choice>
        <choice>
          <value>low</value>
          <display_name>low</display_name>
        </choice>
        <choice>
          <value>medium</value>
          <display_name>medium</display_name>
        </choice>
        <choice>
          <value>high</value>
          <display_name>high</display_name>
        </choice>
      </choices>
    </argument>
    <argument>
      <name>water_heater_recovery_efficiency</name>
      <display_name>Water Heater: Recovery Efficiency</display_name>
      <description>Ratio of energy delivered to water heater to the energy content of the fuel consumed by the water heater. Only used for non-electric storage water heaters. If not provided, the OS-HPXML default is used.</description>
      <type>Double</type>
      <units>Frac</units>
      <required>false</required>
      <model_dependent>false</model_dependent>
    </argument>
    <argument>
      <name>water_heater_heating_capacity</name>
      <display_name>Water Heater: Heating Capacity</display_name>
      <description>Heating capacity. Only applies to storage water heater. If not provided, the OS-HPXML default is used.</description>
      <type>Double</type>
      <units>Btu/hr</units>
      <required>false</required>
      <model_dependent>false</model_dependent>
    </argument>
    <argument>
      <name>water_heater_standby_loss</name>
      <display_name>Water Heater: Standby Loss</display_name>
      <description>The standby loss of water heater. Only applies to space-heating boilers. If not provided, the OS-HPXML default is used.</description>
      <type>Double</type>
      <units>deg-F/hr</units>
      <required>false</required>
      <model_dependent>false</model_dependent>
    </argument>
    <argument>
      <name>water_heater_jacket_rvalue</name>
      <display_name>Water Heater: Jacket R-value</display_name>
      <description>The jacket R-value of water heater. Doesn't apply to instantaneous water heater or space-heating boiler with tankless coil. If not provided, defaults to no jacket insulation.</description>
      <type>Double</type>
      <units>h-ft^2-R/Btu</units>
      <required>false</required>
      <model_dependent>false</model_dependent>
    </argument>
    <argument>
      <name>water_heater_setpoint_temperature</name>
      <display_name>Water Heater: Setpoint Temperature</display_name>
      <description>The setpoint temperature of water heater. If not provided, the OS-HPXML default is used.</description>
      <type>Double</type>
      <units>deg-F</units>
      <required>false</required>
      <model_dependent>false</model_dependent>
    </argument>
    <argument>
      <name>water_heater_num_units_served</name>
      <display_name>Water Heater: Number of Units Served</display_name>
      <description>Number of dwelling units served (directly or indirectly) by the water heater. Must be 1 if single-family detached. Used to apportion water heater tank losses to the unit.</description>
      <type>Integer</type>
      <units>#</units>
      <required>true</required>
      <model_dependent>false</model_dependent>
      <default_value>1</default_value>
    </argument>
    <argument>
      <name>water_heater_uses_desuperheater</name>
      <display_name>Water Heater: Uses Desuperheater</display_name>
      <description>Requires that the dwelling unit has a air-to-air, mini-split, or ground-to-air heat pump or a central air conditioner or mini-split air conditioner. If not provided, assumes no desuperheater.</description>
      <type>Boolean</type>
      <required>false</required>
      <model_dependent>false</model_dependent>
      <choices>
        <choice>
          <value>true</value>
          <display_name>true</display_name>
        </choice>
        <choice>
          <value>false</value>
          <display_name>false</display_name>
        </choice>
      </choices>
    </argument>
    <argument>
      <name>water_heater_tank_model_type</name>
      <display_name>Water Heater: Tank Type</display_name>
      <description>Type of tank model to use. The 'stratified' tank generally provide more accurate results, but may significantly increase run time. Applies only to storage water heater. If not provided, the OS-HPXML default is used.</description>
      <type>Choice</type>
      <required>false</required>
      <model_dependent>false</model_dependent>
      <choices>
        <choice>
          <value>mixed</value>
          <display_name>mixed</display_name>
        </choice>
        <choice>
          <value>stratified</value>
          <display_name>stratified</display_name>
        </choice>
      </choices>
    </argument>
    <argument>
      <name>water_heater_operating_mode</name>
      <display_name>Water Heater: Operating Mode</display_name>
      <description>The water heater operating mode. The 'heat pump only' option only uses the heat pump, while 'standard' allows the backup electric resistance to come on in high demand situations. This is ignored if a scheduled operating mode type is selected. Applies only to heat pump water heater. If not provided, the OS-HPXML default is used.</description>
      <type>Choice</type>
      <required>false</required>
      <model_dependent>false</model_dependent>
      <choices>
        <choice>
          <value>standard</value>
          <display_name>standard</display_name>
        </choice>
        <choice>
          <value>heat pump only</value>
          <display_name>heat pump only</display_name>
        </choice>
      </choices>
    </argument>
    <argument>
      <name>hot_water_distribution_system_type</name>
      <display_name>Hot Water Distribution: System Type</display_name>
      <description>The type of the hot water distribution system.</description>
      <type>Choice</type>
      <required>true</required>
      <model_dependent>false</model_dependent>
      <default_value>Standard</default_value>
      <choices>
        <choice>
          <value>Standard</value>
          <display_name>Standard</display_name>
        </choice>
        <choice>
          <value>Recirculation</value>
          <display_name>Recirculation</display_name>
        </choice>
      </choices>
    </argument>
    <argument>
      <name>hot_water_distribution_standard_piping_length</name>
      <display_name>Hot Water Distribution: Standard Piping Length</display_name>
      <description>If the distribution system is Standard, the length of the piping. If not provided, the OS-HPXML default is used.</description>
      <type>Double</type>
      <units>ft</units>
      <required>false</required>
      <model_dependent>false</model_dependent>
    </argument>
    <argument>
      <name>hot_water_distribution_recirc_control_type</name>
      <display_name>Hot Water Distribution: Recirculation Control Type</display_name>
      <description>If the distribution system is Recirculation, the type of hot water recirculation control, if any.</description>
      <type>Choice</type>
      <required>true</required>
      <model_dependent>false</model_dependent>
      <default_value>no control</default_value>
      <choices>
        <choice>
          <value>no control</value>
          <display_name>no control</display_name>
        </choice>
        <choice>
          <value>timer</value>
          <display_name>timer</display_name>
        </choice>
        <choice>
          <value>temperature</value>
          <display_name>temperature</display_name>
        </choice>
        <choice>
          <value>presence sensor demand control</value>
          <display_name>presence sensor demand control</display_name>
        </choice>
        <choice>
          <value>manual demand control</value>
          <display_name>manual demand control</display_name>
        </choice>
      </choices>
    </argument>
    <argument>
      <name>hot_water_distribution_recirc_piping_length</name>
      <display_name>Hot Water Distribution: Recirculation Piping Length</display_name>
      <description>If the distribution system is Recirculation, the length of the recirculation piping. If not provided, the OS-HPXML default is used.</description>
      <type>Double</type>
      <units>ft</units>
      <required>false</required>
      <model_dependent>false</model_dependent>
    </argument>
    <argument>
      <name>hot_water_distribution_recirc_branch_piping_length</name>
      <display_name>Hot Water Distribution: Recirculation Branch Piping Length</display_name>
      <description>If the distribution system is Recirculation, the length of the recirculation branch piping. If not provided, the OS-HPXML default is used.</description>
      <type>Double</type>
      <units>ft</units>
      <required>false</required>
      <model_dependent>false</model_dependent>
    </argument>
    <argument>
      <name>hot_water_distribution_recirc_pump_power</name>
      <display_name>Hot Water Distribution: Recirculation Pump Power</display_name>
      <description>If the distribution system is Recirculation, the recirculation pump power. If not provided, the OS-HPXML default is used.</description>
      <type>Double</type>
      <units>W</units>
      <required>false</required>
      <model_dependent>false</model_dependent>
    </argument>
    <argument>
      <name>hot_water_distribution_pipe_r</name>
      <display_name>Hot Water Distribution: Pipe Insulation Nominal R-Value</display_name>
      <description>Nominal R-value of the pipe insulation. If not provided, the OS-HPXML default is used.</description>
      <type>Double</type>
      <units>h-ft^2-R/Btu</units>
      <required>false</required>
      <model_dependent>false</model_dependent>
    </argument>
    <argument>
      <name>dwhr_facilities_connected</name>
      <display_name>Drain Water Heat Recovery: Facilities Connected</display_name>
      <description>Which facilities are connected for the drain water heat recovery. Use 'none' if there is no drain water heat recovery system.</description>
      <type>Choice</type>
      <required>true</required>
      <model_dependent>false</model_dependent>
      <default_value>none</default_value>
      <choices>
        <choice>
          <value>none</value>
          <display_name>none</display_name>
        </choice>
        <choice>
          <value>one</value>
          <display_name>one</display_name>
        </choice>
        <choice>
          <value>all</value>
          <display_name>all</display_name>
        </choice>
      </choices>
    </argument>
    <argument>
      <name>dwhr_equal_flow</name>
      <display_name>Drain Water Heat Recovery: Equal Flow</display_name>
      <description>Whether the drain water heat recovery has equal flow.</description>
      <type>Boolean</type>
      <required>true</required>
      <model_dependent>false</model_dependent>
      <default_value>true</default_value>
      <choices>
        <choice>
          <value>true</value>
          <display_name>true</display_name>
        </choice>
        <choice>
          <value>false</value>
          <display_name>false</display_name>
        </choice>
      </choices>
    </argument>
    <argument>
      <name>dwhr_efficiency</name>
      <display_name>Drain Water Heat Recovery: Efficiency</display_name>
      <description>The efficiency of the drain water heat recovery.</description>
      <type>Double</type>
      <units>Frac</units>
      <required>true</required>
      <model_dependent>false</model_dependent>
      <default_value>0.55</default_value>
    </argument>
    <argument>
      <name>water_fixtures_shower_low_flow</name>
      <display_name>Hot Water Fixtures: Is Shower Low Flow</display_name>
      <description>Whether the shower fixture is low flow.</description>
      <type>Boolean</type>
      <required>true</required>
      <model_dependent>false</model_dependent>
      <default_value>false</default_value>
      <choices>
        <choice>
          <value>true</value>
          <display_name>true</display_name>
        </choice>
        <choice>
          <value>false</value>
          <display_name>false</display_name>
        </choice>
      </choices>
    </argument>
    <argument>
      <name>water_fixtures_sink_low_flow</name>
      <display_name>Hot Water Fixtures: Is Sink Low Flow</display_name>
      <description>Whether the sink fixture is low flow.</description>
      <type>Boolean</type>
      <required>true</required>
      <model_dependent>false</model_dependent>
      <default_value>false</default_value>
      <choices>
        <choice>
          <value>true</value>
          <display_name>true</display_name>
        </choice>
        <choice>
          <value>false</value>
          <display_name>false</display_name>
        </choice>
      </choices>
    </argument>
    <argument>
      <name>water_fixtures_usage_multiplier</name>
      <display_name>Hot Water Fixtures: Usage Multiplier</display_name>
      <description>Multiplier on the hot water usage that can reflect, e.g., high/low usage occupants. If not provided, the OS-HPXML default is used.</description>
      <type>Double</type>
      <required>false</required>
      <model_dependent>false</model_dependent>
    </argument>
    <argument>
      <name>solar_thermal_system_type</name>
      <display_name>Solar Thermal: System Type</display_name>
      <description>The type of solar thermal system. Use 'none' if there is no solar thermal system.</description>
      <type>Choice</type>
      <required>true</required>
      <model_dependent>false</model_dependent>
      <default_value>none</default_value>
      <choices>
        <choice>
          <value>none</value>
          <display_name>none</display_name>
        </choice>
        <choice>
          <value>hot water</value>
          <display_name>hot water</display_name>
        </choice>
      </choices>
    </argument>
    <argument>
      <name>solar_thermal_collector_area</name>
      <display_name>Solar Thermal: Collector Area</display_name>
      <description>The collector area of the solar thermal system.</description>
      <type>Double</type>
      <units>ft^2</units>
      <required>true</required>
      <model_dependent>false</model_dependent>
      <default_value>40</default_value>
    </argument>
    <argument>
      <name>solar_thermal_collector_loop_type</name>
      <display_name>Solar Thermal: Collector Loop Type</display_name>
      <description>The collector loop type of the solar thermal system.</description>
      <type>Choice</type>
      <required>true</required>
      <model_dependent>false</model_dependent>
      <default_value>liquid direct</default_value>
      <choices>
        <choice>
          <value>liquid direct</value>
          <display_name>liquid direct</display_name>
        </choice>
        <choice>
          <value>liquid indirect</value>
          <display_name>liquid indirect</display_name>
        </choice>
        <choice>
          <value>passive thermosyphon</value>
          <display_name>passive thermosyphon</display_name>
        </choice>
      </choices>
    </argument>
    <argument>
      <name>solar_thermal_collector_type</name>
      <display_name>Solar Thermal: Collector Type</display_name>
      <description>The collector type of the solar thermal system.</description>
      <type>Choice</type>
      <required>true</required>
      <model_dependent>false</model_dependent>
      <default_value>evacuated tube</default_value>
      <choices>
        <choice>
          <value>evacuated tube</value>
          <display_name>evacuated tube</display_name>
        </choice>
        <choice>
          <value>single glazing black</value>
          <display_name>single glazing black</display_name>
        </choice>
        <choice>
          <value>double glazing black</value>
          <display_name>double glazing black</display_name>
        </choice>
        <choice>
          <value>integrated collector storage</value>
          <display_name>integrated collector storage</display_name>
        </choice>
      </choices>
    </argument>
    <argument>
      <name>solar_thermal_collector_azimuth</name>
      <display_name>Solar Thermal: Collector Azimuth</display_name>
      <description>The collector azimuth of the solar thermal system. Azimuth is measured clockwise from north (e.g., North=0, East=90, South=180, West=270).</description>
      <type>Double</type>
      <units>degrees</units>
      <required>true</required>
      <model_dependent>false</model_dependent>
      <default_value>180</default_value>
    </argument>
    <argument>
      <name>solar_thermal_collector_tilt</name>
      <display_name>Solar Thermal: Collector Tilt</display_name>
      <description>The collector tilt of the solar thermal system. Can also enter, e.g., RoofPitch, RoofPitch+20, Latitude, Latitude-15, etc.</description>
      <type>String</type>
      <units>degrees</units>
      <required>true</required>
      <model_dependent>false</model_dependent>
      <default_value>RoofPitch</default_value>
    </argument>
    <argument>
      <name>solar_thermal_collector_rated_optical_efficiency</name>
      <display_name>Solar Thermal: Collector Rated Optical Efficiency</display_name>
      <description>The collector rated optical efficiency of the solar thermal system.</description>
      <type>Double</type>
      <units>Frac</units>
      <required>true</required>
      <model_dependent>false</model_dependent>
      <default_value>0.5</default_value>
    </argument>
    <argument>
      <name>solar_thermal_collector_rated_thermal_losses</name>
      <display_name>Solar Thermal: Collector Rated Thermal Losses</display_name>
      <description>The collector rated thermal losses of the solar thermal system.</description>
      <type>Double</type>
      <units>Btu/hr-ft^2-R</units>
      <required>true</required>
      <model_dependent>false</model_dependent>
      <default_value>0.2799</default_value>
    </argument>
    <argument>
      <name>solar_thermal_storage_volume</name>
      <display_name>Solar Thermal: Storage Volume</display_name>
      <description>The storage volume of the solar thermal system. If not provided, the OS-HPXML default is used.</description>
      <type>Double</type>
      <units>gal</units>
      <required>false</required>
      <model_dependent>false</model_dependent>
    </argument>
    <argument>
      <name>solar_thermal_solar_fraction</name>
      <display_name>Solar Thermal: Solar Fraction</display_name>
      <description>The solar fraction of the solar thermal system. If provided, overrides all other solar thermal inputs.</description>
      <type>Double</type>
      <units>Frac</units>
      <required>true</required>
      <model_dependent>false</model_dependent>
      <default_value>0</default_value>
    </argument>
    <argument>
      <name>pv_system_present</name>
      <display_name>PV System: Present</display_name>
      <description>Whether there is a PV system present.</description>
      <type>Boolean</type>
      <required>true</required>
      <model_dependent>false</model_dependent>
      <default_value>false</default_value>
      <choices>
        <choice>
          <value>true</value>
          <display_name>true</display_name>
        </choice>
        <choice>
          <value>false</value>
          <display_name>false</display_name>
        </choice>
      </choices>
    </argument>
    <argument>
      <name>pv_system_module_type</name>
      <display_name>PV System: Module Type</display_name>
      <description>Module type of the PV system. If not provided, the OS-HPXML default is used.</description>
      <type>Choice</type>
      <required>false</required>
      <model_dependent>false</model_dependent>
      <choices>
        <choice>
          <value>standard</value>
          <display_name>standard</display_name>
        </choice>
        <choice>
          <value>premium</value>
          <display_name>premium</display_name>
        </choice>
        <choice>
          <value>thin film</value>
          <display_name>thin film</display_name>
        </choice>
      </choices>
    </argument>
    <argument>
      <name>pv_system_location</name>
      <display_name>PV System: Location</display_name>
      <description>Location of the PV system. If not provided, the OS-HPXML default is used.</description>
      <type>Choice</type>
      <required>false</required>
      <model_dependent>false</model_dependent>
      <choices>
        <choice>
          <value>roof</value>
          <display_name>roof</display_name>
        </choice>
        <choice>
          <value>ground</value>
          <display_name>ground</display_name>
        </choice>
      </choices>
    </argument>
    <argument>
      <name>pv_system_tracking</name>
      <display_name>PV System: Tracking</display_name>
      <description>Type of tracking for the PV system. If not provided, the OS-HPXML default is used.</description>
      <type>Choice</type>
      <required>false</required>
      <model_dependent>false</model_dependent>
      <choices>
        <choice>
          <value>fixed</value>
          <display_name>fixed</display_name>
        </choice>
        <choice>
          <value>1-axis</value>
          <display_name>1-axis</display_name>
        </choice>
        <choice>
          <value>1-axis backtracked</value>
          <display_name>1-axis backtracked</display_name>
        </choice>
        <choice>
          <value>2-axis</value>
          <display_name>2-axis</display_name>
        </choice>
      </choices>
    </argument>
    <argument>
      <name>pv_system_array_azimuth</name>
      <display_name>PV System: Array Azimuth</display_name>
      <description>Array azimuth of the PV system. Azimuth is measured clockwise from north (e.g., North=0, East=90, South=180, West=270).</description>
      <type>Double</type>
      <units>degrees</units>
      <required>true</required>
      <model_dependent>false</model_dependent>
      <default_value>180</default_value>
    </argument>
    <argument>
      <name>pv_system_array_tilt</name>
      <display_name>PV System: Array Tilt</display_name>
      <description>Array tilt of the PV system. Can also enter, e.g., RoofPitch, RoofPitch+20, Latitude, Latitude-15, etc.</description>
      <type>String</type>
      <units>degrees</units>
      <required>true</required>
      <model_dependent>false</model_dependent>
      <default_value>RoofPitch</default_value>
    </argument>
    <argument>
      <name>pv_system_max_power_output</name>
      <display_name>PV System: Maximum Power Output</display_name>
      <description>Maximum power output of the PV system. For a shared system, this is the total building maximum power output.</description>
      <type>Double</type>
      <units>W</units>
      <required>true</required>
      <model_dependent>false</model_dependent>
      <default_value>4000</default_value>
    </argument>
    <argument>
      <name>pv_system_inverter_efficiency</name>
      <display_name>PV System: Inverter Efficiency</display_name>
      <description>Inverter efficiency of the PV system. If there are two PV systems, this will apply to both. If not provided, the OS-HPXML default is used.</description>
      <type>Double</type>
      <units>Frac</units>
      <required>false</required>
      <model_dependent>false</model_dependent>
    </argument>
    <argument>
      <name>pv_system_system_losses_fraction</name>
      <display_name>PV System: System Losses Fraction</display_name>
      <description>System losses fraction of the PV system. If there are two PV systems, this will apply to both. If not provided, the OS-HPXML default is used.</description>
      <type>Double</type>
      <units>Frac</units>
      <required>false</required>
      <model_dependent>false</model_dependent>
    </argument>
    <argument>
      <name>pv_system_num_bedrooms_served</name>
      <display_name>PV System: Number of Bedrooms Served</display_name>
      <description>Number of bedrooms served by PV system. Required if single-family attached or apartment unit. Used to apportion PV generation to the unit of a SFA/MF building. If there are two PV systems, this will apply to both.</description>
      <type>Integer</type>
      <units>#</units>
      <required>false</required>
      <model_dependent>false</model_dependent>
    </argument>
    <argument>
      <name>pv_system_2_present</name>
      <display_name>PV System 2: Present</display_name>
      <description>Whether there is a second PV system present.</description>
      <type>Boolean</type>
      <required>true</required>
      <model_dependent>false</model_dependent>
      <default_value>false</default_value>
      <choices>
        <choice>
          <value>true</value>
          <display_name>true</display_name>
        </choice>
        <choice>
          <value>false</value>
          <display_name>false</display_name>
        </choice>
      </choices>
    </argument>
    <argument>
      <name>pv_system_2_module_type</name>
      <display_name>PV System 2: Module Type</display_name>
      <description>Module type of the second PV system. If not provided, the OS-HPXML default is used.</description>
      <type>Choice</type>
      <required>false</required>
      <model_dependent>false</model_dependent>
      <choices>
        <choice>
          <value>standard</value>
          <display_name>standard</display_name>
        </choice>
        <choice>
          <value>premium</value>
          <display_name>premium</display_name>
        </choice>
        <choice>
          <value>thin film</value>
          <display_name>thin film</display_name>
        </choice>
      </choices>
    </argument>
    <argument>
      <name>pv_system_2_location</name>
      <display_name>PV System 2: Location</display_name>
      <description>Location of the second PV system. If not provided, the OS-HPXML default is used.</description>
      <type>Choice</type>
      <required>false</required>
      <model_dependent>false</model_dependent>
      <choices>
        <choice>
          <value>roof</value>
          <display_name>roof</display_name>
        </choice>
        <choice>
          <value>ground</value>
          <display_name>ground</display_name>
        </choice>
      </choices>
    </argument>
    <argument>
      <name>pv_system_2_tracking</name>
      <display_name>PV System 2: Tracking</display_name>
      <description>Type of tracking for the second PV system. If not provided, the OS-HPXML default is used.</description>
      <type>Choice</type>
      <required>false</required>
      <model_dependent>false</model_dependent>
      <choices>
        <choice>
          <value>fixed</value>
          <display_name>fixed</display_name>
        </choice>
        <choice>
          <value>1-axis</value>
          <display_name>1-axis</display_name>
        </choice>
        <choice>
          <value>1-axis backtracked</value>
          <display_name>1-axis backtracked</display_name>
        </choice>
        <choice>
          <value>2-axis</value>
          <display_name>2-axis</display_name>
        </choice>
      </choices>
    </argument>
    <argument>
      <name>pv_system_2_array_azimuth</name>
      <display_name>PV System 2: Array Azimuth</display_name>
      <description>Array azimuth of the second PV system. Azimuth is measured clockwise from north (e.g., North=0, East=90, South=180, West=270).</description>
      <type>Double</type>
      <units>degrees</units>
      <required>true</required>
      <model_dependent>false</model_dependent>
      <default_value>180</default_value>
    </argument>
    <argument>
      <name>pv_system_2_array_tilt</name>
      <display_name>PV System 2: Array Tilt</display_name>
      <description>Array tilt of the second PV system. Can also enter, e.g., RoofPitch, RoofPitch+20, Latitude, Latitude-15, etc.</description>
      <type>String</type>
      <units>degrees</units>
      <required>true</required>
      <model_dependent>false</model_dependent>
      <default_value>RoofPitch</default_value>
    </argument>
    <argument>
      <name>pv_system_2_max_power_output</name>
      <display_name>PV System 2: Maximum Power Output</display_name>
      <description>Maximum power output of the second PV system. For a shared system, this is the total building maximum power output.</description>
      <type>Double</type>
      <units>W</units>
      <required>true</required>
      <model_dependent>false</model_dependent>
      <default_value>4000</default_value>
    </argument>
    <argument>
      <name>battery_present</name>
      <display_name>Battery: Present</display_name>
      <description>Whether there is a lithium ion battery present.</description>
      <type>Boolean</type>
      <required>true</required>
      <model_dependent>false</model_dependent>
      <default_value>false</default_value>
      <choices>
        <choice>
          <value>true</value>
          <display_name>true</display_name>
        </choice>
        <choice>
          <value>false</value>
          <display_name>false</display_name>
        </choice>
      </choices>
    </argument>
    <argument>
      <name>battery_location</name>
      <display_name>Battery: Location</display_name>
      <description>The space type for the lithium ion battery location. If not provided, the OS-HPXML default is used.</description>
      <type>Choice</type>
      <required>false</required>
      <model_dependent>false</model_dependent>
      <choices>
        <choice>
          <value>living space</value>
          <display_name>living space</display_name>
        </choice>
        <choice>
          <value>basement - conditioned</value>
          <display_name>basement - conditioned</display_name>
        </choice>
        <choice>
          <value>basement - unconditioned</value>
          <display_name>basement - unconditioned</display_name>
        </choice>
        <choice>
          <value>crawlspace - vented</value>
          <display_name>crawlspace - vented</display_name>
        </choice>
        <choice>
          <value>crawlspace - unvented</value>
          <display_name>crawlspace - unvented</display_name>
        </choice>
        <choice>
          <value>crawlspace - conditioned</value>
          <display_name>crawlspace - conditioned</display_name>
        </choice>
        <choice>
          <value>attic - vented</value>
          <display_name>attic - vented</display_name>
        </choice>
        <choice>
          <value>attic - unvented</value>
          <display_name>attic - unvented</display_name>
        </choice>
        <choice>
          <value>garage</value>
          <display_name>garage</display_name>
        </choice>
        <choice>
          <value>outside</value>
          <display_name>outside</display_name>
        </choice>
      </choices>
    </argument>
    <argument>
      <name>battery_power</name>
      <display_name>Battery: Rated Power Output</display_name>
      <description>The rated power output of the lithium ion battery. If not provided, the OS-HPXML default is used.</description>
      <type>Double</type>
      <units>W</units>
      <required>false</required>
      <model_dependent>false</model_dependent>
    </argument>
    <argument>
      <name>battery_capacity</name>
      <display_name>Battery: Nominal Capacity</display_name>
      <description>The nominal capacity of the lithium ion battery. If not provided, the OS-HPXML default is used.</description>
      <type>Double</type>
      <units>kWh</units>
      <required>false</required>
      <model_dependent>false</model_dependent>
    </argument>
    <argument>
      <name>battery_usable_capacity</name>
      <display_name>Battery: Usable Capacity</display_name>
      <description>The usable capacity of the lithium ion battery. If not provided, the OS-HPXML default is used.</description>
      <type>Double</type>
      <units>kWh</units>
      <required>false</required>
      <model_dependent>false</model_dependent>
    </argument>
    <argument>
      <name>lighting_present</name>
      <display_name>Lighting: Present</display_name>
      <description>Whether there is lighting energy use.</description>
      <type>Boolean</type>
      <required>true</required>
      <model_dependent>false</model_dependent>
      <default_value>true</default_value>
      <choices>
        <choice>
          <value>true</value>
          <display_name>true</display_name>
        </choice>
        <choice>
          <value>false</value>
          <display_name>false</display_name>
        </choice>
      </choices>
    </argument>
    <argument>
      <name>lighting_interior_fraction_cfl</name>
      <display_name>Lighting: Interior Fraction CFL</display_name>
      <description>Fraction of all lamps (interior) that are compact fluorescent. Lighting not specified as CFL, LFL, or LED is assumed to be incandescent.</description>
      <type>Double</type>
      <required>true</required>
      <model_dependent>false</model_dependent>
      <default_value>0.1</default_value>
    </argument>
    <argument>
      <name>lighting_interior_fraction_lfl</name>
      <display_name>Lighting: Interior Fraction LFL</display_name>
      <description>Fraction of all lamps (interior) that are linear fluorescent. Lighting not specified as CFL, LFL, or LED is assumed to be incandescent.</description>
      <type>Double</type>
      <required>true</required>
      <model_dependent>false</model_dependent>
      <default_value>0</default_value>
    </argument>
    <argument>
      <name>lighting_interior_fraction_led</name>
      <display_name>Lighting: Interior Fraction LED</display_name>
      <description>Fraction of all lamps (interior) that are light emitting diodes. Lighting not specified as CFL, LFL, or LED is assumed to be incandescent.</description>
      <type>Double</type>
      <required>true</required>
      <model_dependent>false</model_dependent>
      <default_value>0</default_value>
    </argument>
    <argument>
      <name>lighting_interior_usage_multiplier</name>
      <display_name>Lighting: Interior Usage Multiplier</display_name>
      <description>Multiplier on the lighting energy usage (interior) that can reflect, e.g., high/low usage occupants. If not provided, the OS-HPXML default is used.</description>
      <type>Double</type>
      <required>false</required>
      <model_dependent>false</model_dependent>
    </argument>
    <argument>
      <name>lighting_exterior_fraction_cfl</name>
      <display_name>Lighting: Exterior Fraction CFL</display_name>
      <description>Fraction of all lamps (exterior) that are compact fluorescent. Lighting not specified as CFL, LFL, or LED is assumed to be incandescent.</description>
      <type>Double</type>
      <required>true</required>
      <model_dependent>false</model_dependent>
      <default_value>0</default_value>
    </argument>
    <argument>
      <name>lighting_exterior_fraction_lfl</name>
      <display_name>Lighting: Exterior Fraction LFL</display_name>
      <description>Fraction of all lamps (exterior) that are linear fluorescent. Lighting not specified as CFL, LFL, or LED is assumed to be incandescent.</description>
      <type>Double</type>
      <required>true</required>
      <model_dependent>false</model_dependent>
      <default_value>0</default_value>
    </argument>
    <argument>
      <name>lighting_exterior_fraction_led</name>
      <display_name>Lighting: Exterior Fraction LED</display_name>
      <description>Fraction of all lamps (exterior) that are light emitting diodes. Lighting not specified as CFL, LFL, or LED is assumed to be incandescent.</description>
      <type>Double</type>
      <required>true</required>
      <model_dependent>false</model_dependent>
      <default_value>0</default_value>
    </argument>
    <argument>
      <name>lighting_exterior_usage_multiplier</name>
      <display_name>Lighting: Exterior Usage Multiplier</display_name>
      <description>Multiplier on the lighting energy usage (exterior) that can reflect, e.g., high/low usage occupants. If not provided, the OS-HPXML default is used.</description>
      <type>Double</type>
      <required>false</required>
      <model_dependent>false</model_dependent>
    </argument>
    <argument>
      <name>lighting_garage_fraction_cfl</name>
      <display_name>Lighting: Garage Fraction CFL</display_name>
      <description>Fraction of all lamps (garage) that are compact fluorescent. Lighting not specified as CFL, LFL, or LED is assumed to be incandescent.</description>
      <type>Double</type>
      <required>true</required>
      <model_dependent>false</model_dependent>
      <default_value>0</default_value>
    </argument>
    <argument>
      <name>lighting_garage_fraction_lfl</name>
      <display_name>Lighting: Garage Fraction LFL</display_name>
      <description>Fraction of all lamps (garage) that are linear fluorescent. Lighting not specified as CFL, LFL, or LED is assumed to be incandescent.</description>
      <type>Double</type>
      <required>true</required>
      <model_dependent>false</model_dependent>
      <default_value>0</default_value>
    </argument>
    <argument>
      <name>lighting_garage_fraction_led</name>
      <display_name>Lighting: Garage Fraction LED</display_name>
      <description>Fraction of all lamps (garage) that are light emitting diodes. Lighting not specified as CFL, LFL, or LED is assumed to be incandescent.</description>
      <type>Double</type>
      <required>true</required>
      <model_dependent>false</model_dependent>
      <default_value>0</default_value>
    </argument>
    <argument>
      <name>lighting_garage_usage_multiplier</name>
      <display_name>Lighting: Garage Usage Multiplier</display_name>
      <description>Multiplier on the lighting energy usage (garage) that can reflect, e.g., high/low usage occupants. If not provided, the OS-HPXML default is used.</description>
      <type>Double</type>
      <required>false</required>
      <model_dependent>false</model_dependent>
    </argument>
    <argument>
      <name>holiday_lighting_present</name>
      <display_name>Holiday Lighting: Present</display_name>
      <description>Whether there is holiday lighting.</description>
      <type>Boolean</type>
      <required>true</required>
      <model_dependent>false</model_dependent>
      <default_value>false</default_value>
      <choices>
        <choice>
          <value>true</value>
          <display_name>true</display_name>
        </choice>
        <choice>
          <value>false</value>
          <display_name>false</display_name>
        </choice>
      </choices>
    </argument>
    <argument>
      <name>holiday_lighting_daily_kwh</name>
      <display_name>Holiday Lighting: Daily Consumption</display_name>
      <description>The daily energy consumption for holiday lighting (exterior). If not provided, the OS-HPXML default is used.</description>
      <type>Double</type>
      <units>kWh/day</units>
      <required>false</required>
      <model_dependent>false</model_dependent>
    </argument>
    <argument>
      <name>holiday_lighting_period</name>
      <display_name>Holiday Lighting: Period</display_name>
      <description>Enter a date like "Nov 25 - Jan 5". If not provided, the OS-HPXML default is used.</description>
      <type>String</type>
      <required>false</required>
      <model_dependent>false</model_dependent>
    </argument>
    <argument>
      <name>dehumidifier_type</name>
      <display_name>Dehumidifier: Type</display_name>
      <description>The type of dehumidifier.</description>
      <type>Choice</type>
      <required>true</required>
      <model_dependent>false</model_dependent>
      <default_value>none</default_value>
      <choices>
        <choice>
          <value>none</value>
          <display_name>none</display_name>
        </choice>
        <choice>
          <value>portable</value>
          <display_name>portable</display_name>
        </choice>
        <choice>
          <value>whole-home</value>
          <display_name>whole-home</display_name>
        </choice>
      </choices>
    </argument>
    <argument>
      <name>dehumidifier_efficiency_type</name>
      <display_name>Dehumidifier: Efficiency Type</display_name>
      <description>The efficiency type of dehumidifier.</description>
      <type>Choice</type>
      <required>true</required>
      <model_dependent>false</model_dependent>
      <default_value>IntegratedEnergyFactor</default_value>
      <choices>
        <choice>
          <value>EnergyFactor</value>
          <display_name>EnergyFactor</display_name>
        </choice>
        <choice>
          <value>IntegratedEnergyFactor</value>
          <display_name>IntegratedEnergyFactor</display_name>
        </choice>
      </choices>
    </argument>
    <argument>
      <name>dehumidifier_efficiency</name>
      <display_name>Dehumidifier: Efficiency</display_name>
      <description>The efficiency of the dehumidifier.</description>
      <type>Double</type>
      <units>liters/kWh</units>
      <required>true</required>
      <model_dependent>false</model_dependent>
      <default_value>1.5</default_value>
    </argument>
    <argument>
      <name>dehumidifier_capacity</name>
      <display_name>Dehumidifier: Capacity</display_name>
      <description>The capacity (water removal rate) of the dehumidifier.</description>
      <type>Double</type>
      <units>pint/day</units>
      <required>true</required>
      <model_dependent>false</model_dependent>
      <default_value>40</default_value>
    </argument>
    <argument>
      <name>dehumidifier_rh_setpoint</name>
      <display_name>Dehumidifier: Relative Humidity Setpoint</display_name>
      <description>The relative humidity setpoint of the dehumidifier.</description>
      <type>Double</type>
      <units>Frac</units>
      <required>true</required>
      <model_dependent>false</model_dependent>
      <default_value>0.5</default_value>
    </argument>
    <argument>
      <name>dehumidifier_fraction_dehumidification_load_served</name>
      <display_name>Dehumidifier: Fraction Dehumidification Load Served</display_name>
      <description>The dehumidification load served fraction of the dehumidifier.</description>
      <type>Double</type>
      <units>Frac</units>
      <required>true</required>
      <model_dependent>false</model_dependent>
      <default_value>1</default_value>
    </argument>
    <argument>
      <name>clothes_washer_present</name>
      <display_name>Clothes Washer: Present</display_name>
      <description>Whether there is a clothes washer present.</description>
      <type>Boolean</type>
      <required>true</required>
      <model_dependent>false</model_dependent>
      <default_value>true</default_value>
      <choices>
        <choice>
          <value>true</value>
          <display_name>true</display_name>
        </choice>
        <choice>
          <value>false</value>
          <display_name>false</display_name>
        </choice>
      </choices>
    </argument>
    <argument>
      <name>clothes_washer_location</name>
      <display_name>Clothes Washer: Location</display_name>
      <description>The space type for the clothes washer location. If not provided, the OS-HPXML default is used.</description>
      <type>Choice</type>
      <required>false</required>
      <model_dependent>false</model_dependent>
      <choices>
        <choice>
          <value>living space</value>
          <display_name>living space</display_name>
        </choice>
        <choice>
          <value>basement - conditioned</value>
          <display_name>basement - conditioned</display_name>
        </choice>
        <choice>
          <value>basement - unconditioned</value>
          <display_name>basement - unconditioned</display_name>
        </choice>
        <choice>
          <value>garage</value>
          <display_name>garage</display_name>
        </choice>
        <choice>
          <value>other housing unit</value>
          <display_name>other housing unit</display_name>
        </choice>
        <choice>
          <value>other heated space</value>
          <display_name>other heated space</display_name>
        </choice>
        <choice>
          <value>other multifamily buffer space</value>
          <display_name>other multifamily buffer space</display_name>
        </choice>
        <choice>
          <value>other non-freezing space</value>
          <display_name>other non-freezing space</display_name>
        </choice>
      </choices>
    </argument>
    <argument>
      <name>clothes_washer_efficiency_type</name>
      <display_name>Clothes Washer: Efficiency Type</display_name>
      <description>The efficiency type of the clothes washer.</description>
      <type>Choice</type>
      <required>true</required>
      <model_dependent>false</model_dependent>
      <default_value>IntegratedModifiedEnergyFactor</default_value>
      <choices>
        <choice>
          <value>ModifiedEnergyFactor</value>
          <display_name>ModifiedEnergyFactor</display_name>
        </choice>
        <choice>
          <value>IntegratedModifiedEnergyFactor</value>
          <display_name>IntegratedModifiedEnergyFactor</display_name>
        </choice>
      </choices>
    </argument>
    <argument>
      <name>clothes_washer_efficiency</name>
      <display_name>Clothes Washer: Efficiency</display_name>
      <description>The efficiency of the clothes washer. If not provided, the OS-HPXML default is used.</description>
      <type>Double</type>
      <units>ft^3/kWh-cyc</units>
      <required>false</required>
      <model_dependent>false</model_dependent>
    </argument>
    <argument>
      <name>clothes_washer_rated_annual_kwh</name>
      <display_name>Clothes Washer: Rated Annual Consumption</display_name>
      <description>The annual energy consumed by the clothes washer, as rated, obtained from the EnergyGuide label. This includes both the appliance electricity consumption and the energy required for water heating. If not provided, the OS-HPXML default is used.</description>
      <type>Double</type>
      <units>kWh/yr</units>
      <required>false</required>
      <model_dependent>false</model_dependent>
    </argument>
    <argument>
      <name>clothes_washer_label_electric_rate</name>
      <display_name>Clothes Washer: Label Electric Rate</display_name>
      <description>The annual energy consumed by the clothes washer, as rated, obtained from the EnergyGuide label. This includes both the appliance electricity consumption and the energy required for water heating. If not provided, the OS-HPXML default is used.</description>
      <type>Double</type>
      <units>$/kWh</units>
      <required>false</required>
      <model_dependent>false</model_dependent>
    </argument>
    <argument>
      <name>clothes_washer_label_gas_rate</name>
      <display_name>Clothes Washer: Label Gas Rate</display_name>
      <description>The annual energy consumed by the clothes washer, as rated, obtained from the EnergyGuide label. This includes both the appliance electricity consumption and the energy required for water heating. If not provided, the OS-HPXML default is used.</description>
      <type>Double</type>
      <units>$/therm</units>
      <required>false</required>
      <model_dependent>false</model_dependent>
    </argument>
    <argument>
      <name>clothes_washer_label_annual_gas_cost</name>
      <display_name>Clothes Washer: Label Annual Cost with Gas DHW</display_name>
      <description>The annual cost of using the system under test conditions. Input is obtained from the EnergyGuide label. If not provided, the OS-HPXML default is used.</description>
      <type>Double</type>
      <units>$</units>
      <required>false</required>
      <model_dependent>false</model_dependent>
    </argument>
    <argument>
      <name>clothes_washer_label_usage</name>
      <display_name>Clothes Washer: Label Usage</display_name>
      <description>The clothes washer loads per week. If not provided, the OS-HPXML default is used.</description>
      <type>Double</type>
      <units>cyc/wk</units>
      <required>false</required>
      <model_dependent>false</model_dependent>
    </argument>
    <argument>
      <name>clothes_washer_capacity</name>
      <display_name>Clothes Washer: Drum Volume</display_name>
      <description>Volume of the washer drum. Obtained from the EnergyStar website or the manufacturer's literature. If not provided, the OS-HPXML default is used.</description>
      <type>Double</type>
      <units>ft^3</units>
      <required>false</required>
      <model_dependent>false</model_dependent>
    </argument>
    <argument>
      <name>clothes_washer_usage_multiplier</name>
      <display_name>Clothes Washer: Usage Multiplier</display_name>
      <description>Multiplier on the clothes washer energy and hot water usage that can reflect, e.g., high/low usage occupants. If not provided, the OS-HPXML default is used.</description>
      <type>Double</type>
      <required>false</required>
      <model_dependent>false</model_dependent>
    </argument>
    <argument>
      <name>clothes_dryer_present</name>
      <display_name>Clothes Dryer: Present</display_name>
      <description>Whether there is a clothes dryer present.</description>
      <type>Boolean</type>
      <required>true</required>
      <model_dependent>false</model_dependent>
      <default_value>true</default_value>
      <choices>
        <choice>
          <value>true</value>
          <display_name>true</display_name>
        </choice>
        <choice>
          <value>false</value>
          <display_name>false</display_name>
        </choice>
      </choices>
    </argument>
    <argument>
      <name>clothes_dryer_location</name>
      <display_name>Clothes Dryer: Location</display_name>
      <description>The space type for the clothes dryer location. If not provided, the OS-HPXML default is used.</description>
      <type>Choice</type>
      <required>false</required>
      <model_dependent>false</model_dependent>
      <choices>
        <choice>
          <value>living space</value>
          <display_name>living space</display_name>
        </choice>
        <choice>
          <value>basement - conditioned</value>
          <display_name>basement - conditioned</display_name>
        </choice>
        <choice>
          <value>basement - unconditioned</value>
          <display_name>basement - unconditioned</display_name>
        </choice>
        <choice>
          <value>garage</value>
          <display_name>garage</display_name>
        </choice>
        <choice>
          <value>other housing unit</value>
          <display_name>other housing unit</display_name>
        </choice>
        <choice>
          <value>other heated space</value>
          <display_name>other heated space</display_name>
        </choice>
        <choice>
          <value>other multifamily buffer space</value>
          <display_name>other multifamily buffer space</display_name>
        </choice>
        <choice>
          <value>other non-freezing space</value>
          <display_name>other non-freezing space</display_name>
        </choice>
      </choices>
    </argument>
    <argument>
      <name>clothes_dryer_fuel_type</name>
      <display_name>Clothes Dryer: Fuel Type</display_name>
      <description>Type of fuel used by the clothes dryer.</description>
      <type>Choice</type>
      <required>true</required>
      <model_dependent>false</model_dependent>
      <default_value>natural gas</default_value>
      <choices>
        <choice>
          <value>electricity</value>
          <display_name>electricity</display_name>
        </choice>
        <choice>
          <value>natural gas</value>
          <display_name>natural gas</display_name>
        </choice>
        <choice>
          <value>fuel oil</value>
          <display_name>fuel oil</display_name>
        </choice>
        <choice>
          <value>propane</value>
          <display_name>propane</display_name>
        </choice>
        <choice>
          <value>wood</value>
          <display_name>wood</display_name>
        </choice>
        <choice>
          <value>coal</value>
          <display_name>coal</display_name>
        </choice>
      </choices>
    </argument>
    <argument>
      <name>clothes_dryer_efficiency_type</name>
      <display_name>Clothes Dryer: Efficiency Type</display_name>
      <description>The efficiency type of the clothes dryer.</description>
      <type>Choice</type>
      <required>true</required>
      <model_dependent>false</model_dependent>
      <default_value>CombinedEnergyFactor</default_value>
      <choices>
        <choice>
          <value>EnergyFactor</value>
          <display_name>EnergyFactor</display_name>
        </choice>
        <choice>
          <value>CombinedEnergyFactor</value>
          <display_name>CombinedEnergyFactor</display_name>
        </choice>
      </choices>
    </argument>
    <argument>
      <name>clothes_dryer_efficiency</name>
      <display_name>Clothes Dryer: Efficiency</display_name>
      <description>The efficiency of the clothes dryer. If not provided, the OS-HPXML default is used.</description>
      <type>Double</type>
      <units>lb/kWh</units>
      <required>false</required>
      <model_dependent>false</model_dependent>
    </argument>
    <argument>
      <name>clothes_dryer_vented_flow_rate</name>
      <display_name>Clothes Dryer: Vented Flow Rate</display_name>
      <description>The exhaust flow rate of the vented clothes dryer. If not provided, the OS-HPXML default is used.</description>
      <type>Double</type>
      <units>CFM</units>
      <required>false</required>
      <model_dependent>false</model_dependent>
    </argument>
    <argument>
      <name>clothes_dryer_usage_multiplier</name>
      <display_name>Clothes Dryer: Usage Multiplier</display_name>
      <description>Multiplier on the clothes dryer energy usage that can reflect, e.g., high/low usage occupants. If not provided, the OS-HPXML default is used.</description>
      <type>Double</type>
      <required>false</required>
      <model_dependent>false</model_dependent>
    </argument>
    <argument>
      <name>dishwasher_present</name>
      <display_name>Dishwasher: Present</display_name>
      <description>Whether there is a dishwasher present.</description>
      <type>Boolean</type>
      <required>true</required>
      <model_dependent>false</model_dependent>
      <default_value>true</default_value>
      <choices>
        <choice>
          <value>true</value>
          <display_name>true</display_name>
        </choice>
        <choice>
          <value>false</value>
          <display_name>false</display_name>
        </choice>
      </choices>
    </argument>
    <argument>
      <name>dishwasher_location</name>
      <display_name>Dishwasher: Location</display_name>
      <description>The space type for the dishwasher location. If not provided, the OS-HPXML default is used.</description>
      <type>Choice</type>
      <required>false</required>
      <model_dependent>false</model_dependent>
      <choices>
        <choice>
          <value>living space</value>
          <display_name>living space</display_name>
        </choice>
        <choice>
          <value>basement - conditioned</value>
          <display_name>basement - conditioned</display_name>
        </choice>
        <choice>
          <value>basement - unconditioned</value>
          <display_name>basement - unconditioned</display_name>
        </choice>
        <choice>
          <value>garage</value>
          <display_name>garage</display_name>
        </choice>
        <choice>
          <value>other housing unit</value>
          <display_name>other housing unit</display_name>
        </choice>
        <choice>
          <value>other heated space</value>
          <display_name>other heated space</display_name>
        </choice>
        <choice>
          <value>other multifamily buffer space</value>
          <display_name>other multifamily buffer space</display_name>
        </choice>
        <choice>
          <value>other non-freezing space</value>
          <display_name>other non-freezing space</display_name>
        </choice>
      </choices>
    </argument>
    <argument>
      <name>dishwasher_efficiency_type</name>
      <display_name>Dishwasher: Efficiency Type</display_name>
      <description>The efficiency type of dishwasher.</description>
      <type>Choice</type>
      <required>true</required>
      <model_dependent>false</model_dependent>
      <default_value>RatedAnnualkWh</default_value>
      <choices>
        <choice>
          <value>RatedAnnualkWh</value>
          <display_name>RatedAnnualkWh</display_name>
        </choice>
        <choice>
          <value>EnergyFactor</value>
          <display_name>EnergyFactor</display_name>
        </choice>
      </choices>
    </argument>
    <argument>
      <name>dishwasher_efficiency</name>
      <display_name>Dishwasher: Efficiency</display_name>
      <description>The efficiency of the dishwasher. If not provided, the OS-HPXML default is used.</description>
      <type>Double</type>
      <units>RatedAnnualkWh or EnergyFactor</units>
      <required>false</required>
      <model_dependent>false</model_dependent>
    </argument>
    <argument>
      <name>dishwasher_label_electric_rate</name>
      <display_name>Dishwasher: Label Electric Rate</display_name>
      <description>The label electric rate of the dishwasher. If not provided, the OS-HPXML default is used.</description>
      <type>Double</type>
      <units>$/kWh</units>
      <required>false</required>
      <model_dependent>false</model_dependent>
    </argument>
    <argument>
      <name>dishwasher_label_gas_rate</name>
      <display_name>Dishwasher: Label Gas Rate</display_name>
      <description>The label gas rate of the dishwasher. If not provided, the OS-HPXML default is used.</description>
      <type>Double</type>
      <units>$/therm</units>
      <required>false</required>
      <model_dependent>false</model_dependent>
    </argument>
    <argument>
      <name>dishwasher_label_annual_gas_cost</name>
      <display_name>Dishwasher: Label Annual Gas Cost</display_name>
      <description>The label annual gas cost of the dishwasher. If not provided, the OS-HPXML default is used.</description>
      <type>Double</type>
      <units>$</units>
      <required>false</required>
      <model_dependent>false</model_dependent>
    </argument>
    <argument>
      <name>dishwasher_label_usage</name>
      <display_name>Dishwasher: Label Usage</display_name>
      <description>The dishwasher loads per week. If not provided, the OS-HPXML default is used.</description>
      <type>Double</type>
      <units>cyc/wk</units>
      <required>false</required>
      <model_dependent>false</model_dependent>
    </argument>
    <argument>
      <name>dishwasher_place_setting_capacity</name>
      <display_name>Dishwasher: Number of Place Settings</display_name>
      <description>The number of place settings for the unit. Data obtained from manufacturer's literature. If not provided, the OS-HPXML default is used.</description>
      <type>Integer</type>
      <units>#</units>
      <required>false</required>
      <model_dependent>false</model_dependent>
    </argument>
    <argument>
      <name>dishwasher_usage_multiplier</name>
      <display_name>Dishwasher: Usage Multiplier</display_name>
      <description>Multiplier on the dishwasher energy usage that can reflect, e.g., high/low usage occupants. If not provided, the OS-HPXML default is used.</description>
      <type>Double</type>
      <required>false</required>
      <model_dependent>false</model_dependent>
    </argument>
    <argument>
      <name>refrigerator_present</name>
      <display_name>Refrigerator: Present</display_name>
      <description>Whether there is a refrigerator present.</description>
      <type>Boolean</type>
      <required>true</required>
      <model_dependent>false</model_dependent>
      <default_value>true</default_value>
      <choices>
        <choice>
          <value>true</value>
          <display_name>true</display_name>
        </choice>
        <choice>
          <value>false</value>
          <display_name>false</display_name>
        </choice>
      </choices>
    </argument>
    <argument>
      <name>refrigerator_location</name>
      <display_name>Refrigerator: Location</display_name>
      <description>The space type for the refrigerator location. If not provided, the OS-HPXML default is used.</description>
      <type>Choice</type>
      <required>false</required>
      <model_dependent>false</model_dependent>
      <choices>
        <choice>
          <value>living space</value>
          <display_name>living space</display_name>
        </choice>
        <choice>
          <value>basement - conditioned</value>
          <display_name>basement - conditioned</display_name>
        </choice>
        <choice>
          <value>basement - unconditioned</value>
          <display_name>basement - unconditioned</display_name>
        </choice>
        <choice>
          <value>garage</value>
          <display_name>garage</display_name>
        </choice>
        <choice>
          <value>other housing unit</value>
          <display_name>other housing unit</display_name>
        </choice>
        <choice>
          <value>other heated space</value>
          <display_name>other heated space</display_name>
        </choice>
        <choice>
          <value>other multifamily buffer space</value>
          <display_name>other multifamily buffer space</display_name>
        </choice>
        <choice>
          <value>other non-freezing space</value>
          <display_name>other non-freezing space</display_name>
        </choice>
      </choices>
    </argument>
    <argument>
      <name>refrigerator_rated_annual_kwh</name>
      <display_name>Refrigerator: Rated Annual Consumption</display_name>
      <description>The EnergyGuide rated annual energy consumption for a refrigerator. If not provided, the OS-HPXML default is used.</description>
      <type>Double</type>
      <units>kWh/yr</units>
      <required>false</required>
      <model_dependent>false</model_dependent>
    </argument>
    <argument>
      <name>refrigerator_usage_multiplier</name>
      <display_name>Refrigerator: Usage Multiplier</display_name>
      <description>Multiplier on the refrigerator energy usage that can reflect, e.g., high/low usage occupants. If not provided, the OS-HPXML default is used.</description>
      <type>Double</type>
      <required>false</required>
      <model_dependent>false</model_dependent>
    </argument>
    <argument>
      <name>extra_refrigerator_present</name>
      <display_name>Extra Refrigerator: Present</display_name>
      <description>Whether there is an extra refrigerator present.</description>
      <type>Boolean</type>
      <required>true</required>
      <model_dependent>false</model_dependent>
      <default_value>false</default_value>
      <choices>
        <choice>
          <value>true</value>
          <display_name>true</display_name>
        </choice>
        <choice>
          <value>false</value>
          <display_name>false</display_name>
        </choice>
      </choices>
    </argument>
    <argument>
      <name>extra_refrigerator_location</name>
      <display_name>Extra Refrigerator: Location</display_name>
      <description>The space type for the extra refrigerator location. If not provided, the OS-HPXML default is used.</description>
      <type>Choice</type>
      <required>false</required>
      <model_dependent>false</model_dependent>
      <choices>
        <choice>
          <value>living space</value>
          <display_name>living space</display_name>
        </choice>
        <choice>
          <value>basement - conditioned</value>
          <display_name>basement - conditioned</display_name>
        </choice>
        <choice>
          <value>basement - unconditioned</value>
          <display_name>basement - unconditioned</display_name>
        </choice>
        <choice>
          <value>garage</value>
          <display_name>garage</display_name>
        </choice>
        <choice>
          <value>other housing unit</value>
          <display_name>other housing unit</display_name>
        </choice>
        <choice>
          <value>other heated space</value>
          <display_name>other heated space</display_name>
        </choice>
        <choice>
          <value>other multifamily buffer space</value>
          <display_name>other multifamily buffer space</display_name>
        </choice>
        <choice>
          <value>other non-freezing space</value>
          <display_name>other non-freezing space</display_name>
        </choice>
      </choices>
    </argument>
    <argument>
      <name>extra_refrigerator_rated_annual_kwh</name>
      <display_name>Extra Refrigerator: Rated Annual Consumption</display_name>
      <description>The EnergyGuide rated annual energy consumption for an extra rrefrigerator. If not provided, the OS-HPXML default is used.</description>
      <type>Double</type>
      <units>kWh/yr</units>
      <required>false</required>
      <model_dependent>false</model_dependent>
    </argument>
    <argument>
      <name>extra_refrigerator_usage_multiplier</name>
      <display_name>Extra Refrigerator: Usage Multiplier</display_name>
      <description>Multiplier on the extra refrigerator energy usage that can reflect, e.g., high/low usage occupants. If not provided, the OS-HPXML default is used.</description>
      <type>Double</type>
      <required>false</required>
      <model_dependent>false</model_dependent>
    </argument>
    <argument>
      <name>freezer_present</name>
      <display_name>Freezer: Present</display_name>
      <description>Whether there is a freezer present.</description>
      <type>Boolean</type>
      <required>true</required>
      <model_dependent>false</model_dependent>
      <default_value>false</default_value>
      <choices>
        <choice>
          <value>true</value>
          <display_name>true</display_name>
        </choice>
        <choice>
          <value>false</value>
          <display_name>false</display_name>
        </choice>
      </choices>
    </argument>
    <argument>
      <name>freezer_location</name>
      <display_name>Freezer: Location</display_name>
      <description>The space type for the freezer location. If not provided, the OS-HPXML default is used.</description>
      <type>Choice</type>
      <required>false</required>
      <model_dependent>false</model_dependent>
      <choices>
        <choice>
          <value>living space</value>
          <display_name>living space</display_name>
        </choice>
        <choice>
          <value>basement - conditioned</value>
          <display_name>basement - conditioned</display_name>
        </choice>
        <choice>
          <value>basement - unconditioned</value>
          <display_name>basement - unconditioned</display_name>
        </choice>
        <choice>
          <value>garage</value>
          <display_name>garage</display_name>
        </choice>
        <choice>
          <value>other housing unit</value>
          <display_name>other housing unit</display_name>
        </choice>
        <choice>
          <value>other heated space</value>
          <display_name>other heated space</display_name>
        </choice>
        <choice>
          <value>other multifamily buffer space</value>
          <display_name>other multifamily buffer space</display_name>
        </choice>
        <choice>
          <value>other non-freezing space</value>
          <display_name>other non-freezing space</display_name>
        </choice>
      </choices>
    </argument>
    <argument>
      <name>freezer_rated_annual_kwh</name>
      <display_name>Freezer: Rated Annual Consumption</display_name>
      <description>The EnergyGuide rated annual energy consumption for a freezer. If not provided, the OS-HPXML default is used.</description>
      <type>Double</type>
      <units>kWh/yr</units>
      <required>false</required>
      <model_dependent>false</model_dependent>
    </argument>
    <argument>
      <name>freezer_usage_multiplier</name>
      <display_name>Freezer: Usage Multiplier</display_name>
      <description>Multiplier on the freezer energy usage that can reflect, e.g., high/low usage occupants. If not provided, the OS-HPXML default is used.</description>
      <type>Double</type>
      <required>false</required>
      <model_dependent>false</model_dependent>
    </argument>
    <argument>
      <name>cooking_range_oven_present</name>
      <display_name>Cooking Range/Oven: Present</display_name>
      <description>Whether there is a cooking range/oven present.</description>
      <type>Boolean</type>
      <required>true</required>
      <model_dependent>false</model_dependent>
      <default_value>true</default_value>
      <choices>
        <choice>
          <value>true</value>
          <display_name>true</display_name>
        </choice>
        <choice>
          <value>false</value>
          <display_name>false</display_name>
        </choice>
      </choices>
    </argument>
    <argument>
      <name>cooking_range_oven_location</name>
      <display_name>Cooking Range/Oven: Location</display_name>
      <description>The space type for the cooking range/oven location. If not provided, the OS-HPXML default is used.</description>
      <type>Choice</type>
      <required>false</required>
      <model_dependent>false</model_dependent>
      <choices>
        <choice>
          <value>living space</value>
          <display_name>living space</display_name>
        </choice>
        <choice>
          <value>basement - conditioned</value>
          <display_name>basement - conditioned</display_name>
        </choice>
        <choice>
          <value>basement - unconditioned</value>
          <display_name>basement - unconditioned</display_name>
        </choice>
        <choice>
          <value>garage</value>
          <display_name>garage</display_name>
        </choice>
        <choice>
          <value>other housing unit</value>
          <display_name>other housing unit</display_name>
        </choice>
        <choice>
          <value>other heated space</value>
          <display_name>other heated space</display_name>
        </choice>
        <choice>
          <value>other multifamily buffer space</value>
          <display_name>other multifamily buffer space</display_name>
        </choice>
        <choice>
          <value>other non-freezing space</value>
          <display_name>other non-freezing space</display_name>
        </choice>
      </choices>
    </argument>
    <argument>
      <name>cooking_range_oven_fuel_type</name>
      <display_name>Cooking Range/Oven: Fuel Type</display_name>
      <description>Type of fuel used by the cooking range/oven.</description>
      <type>Choice</type>
      <required>true</required>
      <model_dependent>false</model_dependent>
      <default_value>natural gas</default_value>
      <choices>
        <choice>
          <value>electricity</value>
          <display_name>electricity</display_name>
        </choice>
        <choice>
          <value>natural gas</value>
          <display_name>natural gas</display_name>
        </choice>
        <choice>
          <value>fuel oil</value>
          <display_name>fuel oil</display_name>
        </choice>
        <choice>
          <value>propane</value>
          <display_name>propane</display_name>
        </choice>
        <choice>
          <value>wood</value>
          <display_name>wood</display_name>
        </choice>
        <choice>
          <value>coal</value>
          <display_name>coal</display_name>
        </choice>
      </choices>
    </argument>
    <argument>
      <name>cooking_range_oven_is_induction</name>
      <display_name>Cooking Range/Oven: Is Induction</display_name>
      <description>Whether the cooking range is induction. If not provided, the OS-HPXML default is used.</description>
      <type>Boolean</type>
      <required>false</required>
      <model_dependent>false</model_dependent>
      <choices>
        <choice>
          <value>true</value>
          <display_name>true</display_name>
        </choice>
        <choice>
          <value>false</value>
          <display_name>false</display_name>
        </choice>
      </choices>
    </argument>
    <argument>
      <name>cooking_range_oven_is_convection</name>
      <display_name>Cooking Range/Oven: Is Convection</display_name>
      <description>Whether the oven is convection. If not provided, the OS-HPXML default is used.</description>
      <type>Boolean</type>
      <required>false</required>
      <model_dependent>false</model_dependent>
      <choices>
        <choice>
          <value>true</value>
          <display_name>true</display_name>
        </choice>
        <choice>
          <value>false</value>
          <display_name>false</display_name>
        </choice>
      </choices>
    </argument>
    <argument>
      <name>cooking_range_oven_usage_multiplier</name>
      <display_name>Cooking Range/Oven: Usage Multiplier</display_name>
      <description>Multiplier on the cooking range/oven energy usage that can reflect, e.g., high/low usage occupants. If not provided, the OS-HPXML default is used.</description>
      <type>Double</type>
      <required>false</required>
      <model_dependent>false</model_dependent>
    </argument>
    <argument>
      <name>ceiling_fan_present</name>
      <display_name>Ceiling Fan: Present</display_name>
      <description>Whether there are any ceiling fans.</description>
      <type>Boolean</type>
      <required>true</required>
      <model_dependent>false</model_dependent>
      <default_value>true</default_value>
      <choices>
        <choice>
          <value>true</value>
          <display_name>true</display_name>
        </choice>
        <choice>
          <value>false</value>
          <display_name>false</display_name>
        </choice>
      </choices>
    </argument>
    <argument>
      <name>ceiling_fan_efficiency</name>
      <display_name>Ceiling Fan: Efficiency</display_name>
      <description>The efficiency rating of the ceiling fan(s) at medium speed. If not provided, the OS-HPXML default is used.</description>
      <type>Double</type>
      <units>CFM/W</units>
      <required>false</required>
      <model_dependent>false</model_dependent>
    </argument>
    <argument>
      <name>ceiling_fan_quantity</name>
      <display_name>Ceiling Fan: Quantity</display_name>
      <description>Total number of ceiling fans. If not provided, the OS-HPXML default is used.</description>
      <type>Integer</type>
      <units>#</units>
      <required>false</required>
      <model_dependent>false</model_dependent>
    </argument>
    <argument>
      <name>ceiling_fan_cooling_setpoint_temp_offset</name>
      <display_name>Ceiling Fan: Cooling Setpoint Temperature Offset</display_name>
      <description>The setpoint temperature offset during cooling season for the ceiling fan(s). Only applies if ceiling fan quantity is greater than zero. If not provided, the OS-HPXML default is used.</description>
      <type>Double</type>
      <units>deg-F</units>
      <required>false</required>
      <model_dependent>false</model_dependent>
    </argument>
    <argument>
      <name>misc_plug_loads_television_present</name>
      <display_name>Misc Plug Loads: Television Present</display_name>
      <description>Whether there are televisions.</description>
      <type>Boolean</type>
      <required>true</required>
      <model_dependent>false</model_dependent>
      <default_value>true</default_value>
      <choices>
        <choice>
          <value>true</value>
          <display_name>true</display_name>
        </choice>
        <choice>
          <value>false</value>
          <display_name>false</display_name>
        </choice>
      </choices>
    </argument>
    <argument>
      <name>misc_plug_loads_television_annual_kwh</name>
      <display_name>Misc Plug Loads: Television Annual kWh</display_name>
      <description>The annual energy consumption of the television plug loads. If not provided, the OS-HPXML default is used.</description>
      <type>Double</type>
      <units>kWh/yr</units>
      <required>false</required>
      <model_dependent>false</model_dependent>
    </argument>
    <argument>
      <name>misc_plug_loads_television_usage_multiplier</name>
      <display_name>Misc Plug Loads: Television Usage Multiplier</display_name>
      <description>Multiplier on the television energy usage that can reflect, e.g., high/low usage occupants. If not provided, the OS-HPXML default is used.</description>
      <type>Double</type>
      <required>false</required>
      <model_dependent>false</model_dependent>
    </argument>
    <argument>
      <name>misc_plug_loads_other_annual_kwh</name>
      <display_name>Misc Plug Loads: Other Annual kWh</display_name>
      <description>The annual energy consumption of the other residual plug loads. If not provided, the OS-HPXML default is used.</description>
      <type>Double</type>
      <units>kWh/yr</units>
      <required>false</required>
      <model_dependent>false</model_dependent>
    </argument>
    <argument>
      <name>misc_plug_loads_other_frac_sensible</name>
      <display_name>Misc Plug Loads: Other Sensible Fraction</display_name>
      <description>Fraction of other residual plug loads' internal gains that are sensible. If not provided, the OS-HPXML default is used.</description>
      <type>Double</type>
      <units>Frac</units>
      <required>false</required>
      <model_dependent>false</model_dependent>
    </argument>
    <argument>
      <name>misc_plug_loads_other_frac_latent</name>
      <display_name>Misc Plug Loads: Other Latent Fraction</display_name>
      <description>Fraction of other residual plug loads' internal gains that are latent. If not provided, the OS-HPXML default is used.</description>
      <type>Double</type>
      <units>Frac</units>
      <required>false</required>
      <model_dependent>false</model_dependent>
    </argument>
    <argument>
      <name>misc_plug_loads_other_usage_multiplier</name>
      <display_name>Misc Plug Loads: Other Usage Multiplier</display_name>
      <description>Multiplier on the other energy usage that can reflect, e.g., high/low usage occupants. If not provided, the OS-HPXML default is used.</description>
      <type>Double</type>
      <required>false</required>
      <model_dependent>false</model_dependent>
    </argument>
    <argument>
      <name>misc_plug_loads_well_pump_present</name>
      <display_name>Misc Plug Loads: Well Pump Present</display_name>
      <description>Whether there is a well pump.</description>
      <type>Boolean</type>
      <required>true</required>
      <model_dependent>false</model_dependent>
      <default_value>false</default_value>
      <choices>
        <choice>
          <value>true</value>
          <display_name>true</display_name>
        </choice>
        <choice>
          <value>false</value>
          <display_name>false</display_name>
        </choice>
      </choices>
    </argument>
    <argument>
      <name>misc_plug_loads_well_pump_annual_kwh</name>
      <display_name>Misc Plug Loads: Well Pump Annual kWh</display_name>
      <description>The annual energy consumption of the well pump plug loads. If not provided, the OS-HPXML default is used.</description>
      <type>Double</type>
      <units>kWh/yr</units>
      <required>false</required>
      <model_dependent>false</model_dependent>
    </argument>
    <argument>
      <name>misc_plug_loads_well_pump_usage_multiplier</name>
      <display_name>Misc Plug Loads: Well Pump Usage Multiplier</display_name>
      <description>Multiplier on the well pump energy usage that can reflect, e.g., high/low usage occupants. If not provided, the OS-HPXML default is used.</description>
      <type>Double</type>
      <required>false</required>
      <model_dependent>false</model_dependent>
    </argument>
    <argument>
      <name>misc_plug_loads_vehicle_present</name>
      <display_name>Misc Plug Loads: Vehicle Present</display_name>
      <description>Whether there is an electric vehicle.</description>
      <type>Boolean</type>
      <required>true</required>
      <model_dependent>false</model_dependent>
      <default_value>false</default_value>
      <choices>
        <choice>
          <value>true</value>
          <display_name>true</display_name>
        </choice>
        <choice>
          <value>false</value>
          <display_name>false</display_name>
        </choice>
      </choices>
    </argument>
    <argument>
      <name>misc_plug_loads_vehicle_annual_kwh</name>
      <display_name>Misc Plug Loads: Vehicle Annual kWh</display_name>
      <description>The annual energy consumption of the electric vehicle plug loads. If not provided, the OS-HPXML default is used.</description>
      <type>Double</type>
      <units>kWh/yr</units>
      <required>false</required>
      <model_dependent>false</model_dependent>
    </argument>
    <argument>
      <name>misc_plug_loads_vehicle_usage_multiplier</name>
      <display_name>Misc Plug Loads: Vehicle Usage Multiplier</display_name>
      <description>Multiplier on the electric vehicle energy usage that can reflect, e.g., high/low usage occupants. If not provided, the OS-HPXML default is used.</description>
      <type>Double</type>
      <required>false</required>
      <model_dependent>false</model_dependent>
    </argument>
    <argument>
      <name>misc_fuel_loads_grill_present</name>
      <display_name>Misc Fuel Loads: Grill Present</display_name>
      <description>Whether there is a fuel loads grill.</description>
      <type>Boolean</type>
      <required>true</required>
      <model_dependent>false</model_dependent>
      <default_value>false</default_value>
      <choices>
        <choice>
          <value>true</value>
          <display_name>true</display_name>
        </choice>
        <choice>
          <value>false</value>
          <display_name>false</display_name>
        </choice>
      </choices>
    </argument>
    <argument>
      <name>misc_fuel_loads_grill_fuel_type</name>
      <display_name>Misc Fuel Loads: Grill Fuel Type</display_name>
      <description>The fuel type of the fuel loads grill.</description>
      <type>Choice</type>
      <required>true</required>
      <model_dependent>false</model_dependent>
      <default_value>natural gas</default_value>
      <choices>
        <choice>
          <value>natural gas</value>
          <display_name>natural gas</display_name>
        </choice>
        <choice>
          <value>fuel oil</value>
          <display_name>fuel oil</display_name>
        </choice>
        <choice>
          <value>propane</value>
          <display_name>propane</display_name>
        </choice>
        <choice>
          <value>wood</value>
          <display_name>wood</display_name>
        </choice>
        <choice>
          <value>wood pellets</value>
          <display_name>wood pellets</display_name>
        </choice>
      </choices>
    </argument>
    <argument>
      <name>misc_fuel_loads_grill_annual_therm</name>
      <display_name>Misc Fuel Loads: Grill Annual therm</display_name>
      <description>The annual energy consumption of the fuel loads grill. If not provided, the OS-HPXML default is used.</description>
      <type>Double</type>
      <units>therm/yr</units>
      <required>false</required>
      <model_dependent>false</model_dependent>
    </argument>
    <argument>
      <name>misc_fuel_loads_grill_usage_multiplier</name>
      <display_name>Misc Fuel Loads: Grill Usage Multiplier</display_name>
      <description>Multiplier on the fuel loads grill energy usage that can reflect, e.g., high/low usage occupants. If not provided, the OS-HPXML default is used.</description>
      <type>Double</type>
      <required>false</required>
      <model_dependent>false</model_dependent>
    </argument>
    <argument>
      <name>misc_fuel_loads_lighting_present</name>
      <display_name>Misc Fuel Loads: Lighting Present</display_name>
      <description>Whether there is fuel loads lighting.</description>
      <type>Boolean</type>
      <required>true</required>
      <model_dependent>false</model_dependent>
      <default_value>false</default_value>
      <choices>
        <choice>
          <value>true</value>
          <display_name>true</display_name>
        </choice>
        <choice>
          <value>false</value>
          <display_name>false</display_name>
        </choice>
      </choices>
    </argument>
    <argument>
      <name>misc_fuel_loads_lighting_fuel_type</name>
      <display_name>Misc Fuel Loads: Lighting Fuel Type</display_name>
      <description>The fuel type of the fuel loads lighting.</description>
      <type>Choice</type>
      <required>true</required>
      <model_dependent>false</model_dependent>
      <default_value>natural gas</default_value>
      <choices>
        <choice>
          <value>natural gas</value>
          <display_name>natural gas</display_name>
        </choice>
        <choice>
          <value>fuel oil</value>
          <display_name>fuel oil</display_name>
        </choice>
        <choice>
          <value>propane</value>
          <display_name>propane</display_name>
        </choice>
        <choice>
          <value>wood</value>
          <display_name>wood</display_name>
        </choice>
        <choice>
          <value>wood pellets</value>
          <display_name>wood pellets</display_name>
        </choice>
      </choices>
    </argument>
    <argument>
      <name>misc_fuel_loads_lighting_annual_therm</name>
      <display_name>Misc Fuel Loads: Lighting Annual therm</display_name>
      <description>The annual energy consumption of the fuel loads lighting. If not provided, the OS-HPXML default is used.</description>
      <type>Double</type>
      <units>therm/yr</units>
      <required>false</required>
      <model_dependent>false</model_dependent>
    </argument>
    <argument>
      <name>misc_fuel_loads_lighting_usage_multiplier</name>
      <display_name>Misc Fuel Loads: Lighting Usage Multiplier</display_name>
      <description>Multiplier on the fuel loads lighting energy usage that can reflect, e.g., high/low usage occupants. If not provided, the OS-HPXML default is used.</description>
      <type>Double</type>
      <required>false</required>
      <model_dependent>false</model_dependent>
    </argument>
    <argument>
      <name>misc_fuel_loads_fireplace_present</name>
      <display_name>Misc Fuel Loads: Fireplace Present</display_name>
      <description>Whether there is fuel loads fireplace.</description>
      <type>Boolean</type>
      <required>true</required>
      <model_dependent>false</model_dependent>
      <default_value>false</default_value>
      <choices>
        <choice>
          <value>true</value>
          <display_name>true</display_name>
        </choice>
        <choice>
          <value>false</value>
          <display_name>false</display_name>
        </choice>
      </choices>
    </argument>
    <argument>
      <name>misc_fuel_loads_fireplace_fuel_type</name>
      <display_name>Misc Fuel Loads: Fireplace Fuel Type</display_name>
      <description>The fuel type of the fuel loads fireplace.</description>
      <type>Choice</type>
      <required>true</required>
      <model_dependent>false</model_dependent>
      <default_value>natural gas</default_value>
      <choices>
        <choice>
          <value>natural gas</value>
          <display_name>natural gas</display_name>
        </choice>
        <choice>
          <value>fuel oil</value>
          <display_name>fuel oil</display_name>
        </choice>
        <choice>
          <value>propane</value>
          <display_name>propane</display_name>
        </choice>
        <choice>
          <value>wood</value>
          <display_name>wood</display_name>
        </choice>
        <choice>
          <value>wood pellets</value>
          <display_name>wood pellets</display_name>
        </choice>
      </choices>
    </argument>
    <argument>
      <name>misc_fuel_loads_fireplace_annual_therm</name>
      <display_name>Misc Fuel Loads: Fireplace Annual therm</display_name>
      <description>The annual energy consumption of the fuel loads fireplace. If not provided, the OS-HPXML default is used.</description>
      <type>Double</type>
      <units>therm/yr</units>
      <required>false</required>
      <model_dependent>false</model_dependent>
    </argument>
    <argument>
      <name>misc_fuel_loads_fireplace_frac_sensible</name>
      <display_name>Misc Fuel Loads: Fireplace Sensible Fraction</display_name>
      <description>Fraction of fireplace residual fuel loads' internal gains that are sensible. If not provided, the OS-HPXML default is used.</description>
      <type>Double</type>
      <units>Frac</units>
      <required>false</required>
      <model_dependent>false</model_dependent>
    </argument>
    <argument>
      <name>misc_fuel_loads_fireplace_frac_latent</name>
      <display_name>Misc Fuel Loads: Fireplace Latent Fraction</display_name>
      <description>Fraction of fireplace residual fuel loads' internal gains that are latent. If not provided, the OS-HPXML default is used.</description>
      <type>Double</type>
      <units>Frac</units>
      <required>false</required>
      <model_dependent>false</model_dependent>
    </argument>
    <argument>
      <name>misc_fuel_loads_fireplace_usage_multiplier</name>
      <display_name>Misc Fuel Loads: Fireplace Usage Multiplier</display_name>
      <description>Multiplier on the fuel loads fireplace energy usage that can reflect, e.g., high/low usage occupants. If not provided, the OS-HPXML default is used.</description>
      <type>Double</type>
      <required>false</required>
      <model_dependent>false</model_dependent>
    </argument>
    <argument>
      <name>pool_present</name>
      <display_name>Pool: Present</display_name>
      <description>Whether there is a pool.</description>
      <type>Boolean</type>
      <required>true</required>
      <model_dependent>false</model_dependent>
      <default_value>false</default_value>
      <choices>
        <choice>
          <value>true</value>
          <display_name>true</display_name>
        </choice>
        <choice>
          <value>false</value>
          <display_name>false</display_name>
        </choice>
      </choices>
    </argument>
    <argument>
      <name>pool_pump_annual_kwh</name>
      <display_name>Pool: Pump Annual kWh</display_name>
      <description>The annual energy consumption of the pool pump. If not provided, the OS-HPXML default is used.</description>
      <type>Double</type>
      <units>kWh/yr</units>
      <required>false</required>
      <model_dependent>false</model_dependent>
    </argument>
    <argument>
      <name>pool_pump_usage_multiplier</name>
      <display_name>Pool: Pump Usage Multiplier</display_name>
      <description>Multiplier on the pool pump energy usage that can reflect, e.g., high/low usage occupants. If not provided, the OS-HPXML default is used.</description>
      <type>Double</type>
      <required>false</required>
      <model_dependent>false</model_dependent>
    </argument>
    <argument>
      <name>pool_heater_type</name>
      <display_name>Pool: Heater Type</display_name>
      <description>The type of pool heater. Use 'none' if there is no pool heater.</description>
      <type>Choice</type>
      <required>true</required>
      <model_dependent>false</model_dependent>
      <default_value>none</default_value>
      <choices>
        <choice>
          <value>none</value>
          <display_name>none</display_name>
        </choice>
        <choice>
          <value>electric resistance</value>
          <display_name>electric resistance</display_name>
        </choice>
        <choice>
          <value>gas fired</value>
          <display_name>gas fired</display_name>
        </choice>
        <choice>
          <value>heat pump</value>
          <display_name>heat pump</display_name>
        </choice>
      </choices>
    </argument>
    <argument>
      <name>pool_heater_annual_kwh</name>
      <display_name>Pool: Heater Annual kWh</display_name>
      <description>The annual energy consumption of the electric resistance pool heater. If not provided, the OS-HPXML default is used.</description>
      <type>Double</type>
      <units>kWh/yr</units>
      <required>false</required>
      <model_dependent>false</model_dependent>
    </argument>
    <argument>
      <name>pool_heater_annual_therm</name>
      <display_name>Pool: Heater Annual therm</display_name>
      <description>The annual energy consumption of the gas fired pool heater. If not provided, the OS-HPXML default is used.</description>
      <type>Double</type>
      <units>therm/yr</units>
      <required>false</required>
      <model_dependent>false</model_dependent>
    </argument>
    <argument>
      <name>pool_heater_usage_multiplier</name>
      <display_name>Pool: Heater Usage Multiplier</display_name>
      <description>Multiplier on the pool heater energy usage that can reflect, e.g., high/low usage occupants. If not provided, the OS-HPXML default is used.</description>
      <type>Double</type>
      <required>false</required>
      <model_dependent>false</model_dependent>
    </argument>
    <argument>
      <name>hot_tub_present</name>
      <display_name>Hot Tub: Present</display_name>
      <description>Whether there is a hot tub.</description>
      <type>Boolean</type>
      <required>true</required>
      <model_dependent>false</model_dependent>
      <default_value>false</default_value>
      <choices>
        <choice>
          <value>true</value>
          <display_name>true</display_name>
        </choice>
        <choice>
          <value>false</value>
          <display_name>false</display_name>
        </choice>
      </choices>
    </argument>
    <argument>
      <name>hot_tub_pump_annual_kwh</name>
      <display_name>Hot Tub: Pump Annual kWh</display_name>
      <description>The annual energy consumption of the hot tub pump. If not provided, the OS-HPXML default is used.</description>
      <type>Double</type>
      <units>kWh/yr</units>
      <required>false</required>
      <model_dependent>false</model_dependent>
    </argument>
    <argument>
      <name>hot_tub_pump_usage_multiplier</name>
      <display_name>Hot Tub: Pump Usage Multiplier</display_name>
      <description>Multiplier on the hot tub pump energy usage that can reflect, e.g., high/low usage occupants. If not provided, the OS-HPXML default is used.</description>
      <type>Double</type>
      <required>false</required>
      <model_dependent>false</model_dependent>
    </argument>
    <argument>
      <name>hot_tub_heater_type</name>
      <display_name>Hot Tub: Heater Type</display_name>
      <description>The type of hot tub heater. Use 'none' if there is no hot tub heater.</description>
      <type>Choice</type>
      <required>true</required>
      <model_dependent>false</model_dependent>
      <default_value>none</default_value>
      <choices>
        <choice>
          <value>none</value>
          <display_name>none</display_name>
        </choice>
        <choice>
          <value>electric resistance</value>
          <display_name>electric resistance</display_name>
        </choice>
        <choice>
          <value>gas fired</value>
          <display_name>gas fired</display_name>
        </choice>
        <choice>
          <value>heat pump</value>
          <display_name>heat pump</display_name>
        </choice>
      </choices>
    </argument>
    <argument>
      <name>hot_tub_heater_annual_kwh</name>
      <display_name>Hot Tub: Heater Annual kWh</display_name>
      <description>The annual energy consumption of the electric resistance hot tub heater. If not provided, the OS-HPXML default is used.</description>
      <type>Double</type>
      <units>kWh/yr</units>
      <required>false</required>
      <model_dependent>false</model_dependent>
    </argument>
    <argument>
      <name>hot_tub_heater_annual_therm</name>
      <display_name>Hot Tub: Heater Annual therm</display_name>
      <description>The annual energy consumption of the gas fired hot tub heater. If not provided, the OS-HPXML default is used.</description>
      <type>Double</type>
      <units>therm/yr</units>
      <required>false</required>
      <model_dependent>false</model_dependent>
    </argument>
    <argument>
      <name>hot_tub_heater_usage_multiplier</name>
      <display_name>Hot Tub: Heater Usage Multiplier</display_name>
      <description>Multiplier on the hot tub heater energy usage that can reflect, e.g., high/low usage occupants. If not provided, the OS-HPXML default is used.</description>
      <type>Double</type>
      <required>false</required>
      <model_dependent>false</model_dependent>
    </argument>
    <argument>
      <name>emissions_scenario_names</name>
      <display_name>Emissions: Scenario Names</display_name>
      <description>Names of emissions scenarios. If multiple scenarios, use a comma-separated list. If not provided, no emissions scenarios are calculated.</description>
      <type>String</type>
      <required>false</required>
      <model_dependent>false</model_dependent>
    </argument>
    <argument>
      <name>emissions_types</name>
      <display_name>Emissions: Types</display_name>
      <description>Types of emissions (e.g., CO2e, NOx, etc.). If multiple scenarios, use a comma-separated list.</description>
      <type>String</type>
      <required>false</required>
      <model_dependent>false</model_dependent>
    </argument>
    <argument>
      <name>emissions_electricity_units</name>
      <display_name>Emissions: Electricity Units</display_name>
      <description>Electricity emissions factors units. If multiple scenarios, use a comma-separated list. Only lb/MWh and kg/MWh are allowed.</description>
      <type>String</type>
      <required>false</required>
      <model_dependent>false</model_dependent>
    </argument>
    <argument>
      <name>emissions_electricity_values_or_filepaths</name>
      <display_name>Emissions: Electricity Values or File Paths</display_name>
      <description>Electricity emissions factors values, specified as either an annual factor or an absolute/relative path to a file with hourly factors. If multiple scenarios, use a comma-separated list.</description>
      <type>String</type>
      <required>false</required>
      <model_dependent>false</model_dependent>
    </argument>
    <argument>
      <name>emissions_electricity_number_of_header_rows</name>
      <display_name>Emissions: Electricity Files Number of Header Rows</display_name>
      <description>The number of header rows in the electricity emissions factor file. Only applies when an electricity filepath is used. If multiple scenarios, use a comma-separated list.</description>
      <type>String</type>
      <required>false</required>
      <model_dependent>false</model_dependent>
    </argument>
    <argument>
      <name>emissions_electricity_column_numbers</name>
      <display_name>Emissions: Electricity Files Column Numbers</display_name>
      <description>The column number in the electricity emissions factor file. Only applies when an electricity filepath is used. If multiple scenarios, use a comma-separated list.</description>
      <type>String</type>
      <required>false</required>
      <model_dependent>false</model_dependent>
    </argument>
    <argument>
      <name>emissions_fossil_fuel_units</name>
      <display_name>Emissions: Fossil Fuel Units</display_name>
      <description>Fossil fuel emissions factors units. If multiple scenarios, use a comma-separated list. Only lb/MBtu and kg/MBtu are allowed.</description>
      <type>String</type>
      <required>false</required>
      <model_dependent>false</model_dependent>
    </argument>
    <argument>
      <name>emissions_natural_gas_values</name>
      <display_name>Emissions: Natural Gas Values</display_name>
      <description>Natural gas emissions factors values, specified as an annual factor. If multiple scenarios, use a comma-separated list.</description>
      <type>String</type>
      <required>false</required>
      <model_dependent>false</model_dependent>
    </argument>
    <argument>
      <name>emissions_propane_values</name>
      <display_name>Emissions: Propane Values</display_name>
      <description>Propane emissions factors values, specified as an annual factor. If multiple scenarios, use a comma-separated list.</description>
      <type>String</type>
      <required>false</required>
      <model_dependent>false</model_dependent>
    </argument>
    <argument>
      <name>emissions_fuel_oil_values</name>
      <display_name>Emissions: Fuel Oil Values</display_name>
      <description>Fuel oil emissions factors values, specified as an annual factor. If multiple scenarios, use a comma-separated list.</description>
      <type>String</type>
      <required>false</required>
      <model_dependent>false</model_dependent>
    </argument>
    <argument>
      <name>emissions_coal_values</name>
      <display_name>Emissions: Coal Values</display_name>
      <description>Coal emissions factors values, specified as an annual factor. If multiple scenarios, use a comma-separated list.</description>
      <type>String</type>
      <required>false</required>
      <model_dependent>false</model_dependent>
    </argument>
    <argument>
      <name>emissions_wood_values</name>
      <display_name>Emissions: Wood Values</display_name>
      <description>Wood emissions factors values, specified as an annual factor. If multiple scenarios, use a comma-separated list.</description>
      <type>String</type>
      <required>false</required>
      <model_dependent>false</model_dependent>
    </argument>
    <argument>
      <name>emissions_wood_pellets_values</name>
      <display_name>Emissions: Wood Pellets Values</display_name>
      <description>Wood pellets emissions factors values, specified as an annual factor. If multiple scenarios, use a comma-separated list.</description>
      <type>String</type>
      <required>false</required>
      <model_dependent>false</model_dependent>
    </argument>
    <argument>
      <name>utility_bill_scenario_names</name>
      <display_name>Utility Bills: Scenario Names</display_name>
      <description>Names of utility bill scenarios. If multiple scenarios, use a comma-separated list. If not provided, no utility bills scenarios are calculated.</description>
      <type>String</type>
      <required>false</required>
      <model_dependent>false</model_dependent>
    </argument>
    <argument>
      <name>utility_bill_electricity_fixed_charges</name>
      <display_name>Utility Bills: Electricity Fixed Charges</display_name>
      <description>Electricity utility bill monthly fixed charges. If multiple scenarios, use a comma-separated list.</description>
      <type>String</type>
      <required>false</required>
      <model_dependent>false</model_dependent>
    </argument>
    <argument>
      <name>utility_bill_natural_gas_fixed_charges</name>
      <display_name>Utility Bills: Natural Gas Fixed Charges</display_name>
      <description>Natural gas utility bill monthly fixed charges. If multiple scenarios, use a comma-separated list.</description>
      <type>String</type>
      <required>false</required>
      <model_dependent>false</model_dependent>
    </argument>
    <argument>
      <name>utility_bill_propane_fixed_charges</name>
      <display_name>Utility Bills: Propane Fixed Charges</display_name>
      <description>Propane utility bill monthly fixed charges. If multiple scenarios, use a comma-separated list.</description>
      <type>String</type>
      <required>false</required>
      <model_dependent>false</model_dependent>
    </argument>
    <argument>
      <name>utility_bill_fuel_oil_fixed_charges</name>
      <display_name>Utility Bills: Fuel Oil Fixed Charges</display_name>
      <description>Fuel oil utility bill monthly fixed charges. If multiple scenarios, use a comma-separated list.</description>
      <type>String</type>
      <required>false</required>
      <model_dependent>false</model_dependent>
    </argument>
    <argument>
      <name>utility_bill_coal_fixed_charges</name>
      <display_name>Utility Bills: Coal Fixed Charges</display_name>
      <description>Coal utility bill monthly fixed charges. If multiple scenarios, use a comma-separated list.</description>
      <type>String</type>
      <required>false</required>
      <model_dependent>false</model_dependent>
    </argument>
    <argument>
      <name>utility_bill_wood_fixed_charges</name>
      <display_name>Utility Bills: Wood Fixed Charges</display_name>
      <description>Wood utility bill monthly fixed charges. If multiple scenarios, use a comma-separated list.</description>
      <type>String</type>
      <required>false</required>
      <model_dependent>false</model_dependent>
    </argument>
    <argument>
      <name>utility_bill_wood_pellets_fixed_charges</name>
      <display_name>Utility Bills: Wood Pellets Fixed Charges</display_name>
      <description>Wood pellets utility bill monthly fixed charges. If multiple scenarios, use a comma-separated list.</description>
      <type>String</type>
      <required>false</required>
      <model_dependent>false</model_dependent>
    </argument>
    <argument>
      <name>utility_bill_electricity_marginal_rates</name>
      <display_name>Utility Bills: Electricity Marginal Rates</display_name>
      <description>Electricity utility bill marginal rates. If multiple scenarios, use a comma-separated list.</description>
      <type>String</type>
      <required>false</required>
      <model_dependent>false</model_dependent>
    </argument>
    <argument>
      <name>utility_bill_natural_gas_marginal_rates</name>
      <display_name>Utility Bills: Natural Gas Marginal Rates</display_name>
      <description>Natural gas utility bill marginal rates. If multiple scenarios, use a comma-separated list.</description>
      <type>String</type>
      <required>false</required>
      <model_dependent>false</model_dependent>
    </argument>
    <argument>
      <name>utility_bill_propane_marginal_rates</name>
      <display_name>Utility Bills: Propane Marginal Rates</display_name>
      <description>Propane utility bill marginal rates. If multiple scenarios, use a comma-separated list.</description>
      <type>String</type>
      <required>false</required>
      <model_dependent>false</model_dependent>
    </argument>
    <argument>
      <name>utility_bill_fuel_oil_marginal_rates</name>
      <display_name>Utility Bills: Fuel Oil Marginal Rates</display_name>
      <description>Fuel oil utility bill marginal rates. If multiple scenarios, use a comma-separated list.</description>
      <type>String</type>
      <required>false</required>
      <model_dependent>false</model_dependent>
    </argument>
    <argument>
      <name>utility_bill_coal_marginal_rates</name>
      <display_name>Utility Bills: Coal Marginal Rates</display_name>
      <description>Coal utility bill marginal rates. If multiple scenarios, use a comma-separated list.</description>
      <type>String</type>
      <required>false</required>
      <model_dependent>false</model_dependent>
    </argument>
    <argument>
      <name>utility_bill_wood_marginal_rates</name>
      <display_name>Utility Bills: Wood Marginal Rates</display_name>
      <description>Wood utility bill marginal rates. If multiple scenarios, use a comma-separated list.</description>
      <type>String</type>
      <required>false</required>
      <model_dependent>false</model_dependent>
    </argument>
    <argument>
      <name>utility_bill_wood_pellets_marginal_rates</name>
      <display_name>Utility Bills: Wood Pellets Marginal Rates</display_name>
      <description>Wood pellets utility bill marginal rates. If multiple scenarios, use a comma-separated list.</description>
      <type>String</type>
      <required>false</required>
      <model_dependent>false</model_dependent>
    </argument>
    <argument>
      <name>utility_bill_pv_compensation_types</name>
      <display_name>Utility Bills: PV Compensation Types</display_name>
      <description>Utility bill PV compensation types. If multiple scenarios, use a comma-separated list.</description>
      <type>String</type>
      <required>false</required>
      <model_dependent>false</model_dependent>
    </argument>
    <argument>
      <name>utility_bill_pv_net_metering_annual_excess_sellback_rate_types</name>
      <display_name>Utility Bills: PV Net Metering Annual Excess Sellback Rate Types</display_name>
      <description>Utility bill PV net metering annual excess sellback rate types. Only applies if the PV compensation type is 'NetMetering'. If multiple scenarios, use a comma-separated list.</description>
      <type>String</type>
      <required>false</required>
      <model_dependent>false</model_dependent>
    </argument>
    <argument>
      <name>utility_bill_pv_net_metering_annual_excess_sellback_rates</name>
      <display_name>Utility Bills: PV Net Metering Annual Excess Sellback Rates</display_name>
      <description>Utility bill PV net metering annual excess sellback rates. Only applies if the PV compensation type is 'NetMetering' and the PV annual excess sellback rate type is 'User-Specified'. If multiple scenarios, use a comma-separated list.</description>
      <type>String</type>
      <required>false</required>
      <model_dependent>false</model_dependent>
    </argument>
    <argument>
      <name>utility_bill_pv_feed_in_tariff_rates</name>
      <display_name>Utility Bills: PV Feed-In Tariff Rates</display_name>
      <description>Utility bill PV annual full/gross feed-in tariff rates. Only applies if the PV compensation type is 'FeedInTariff'. If multiple scenarios, use a comma-separated list.</description>
      <type>String</type>
      <required>false</required>
      <model_dependent>false</model_dependent>
    </argument>
    <argument>
      <name>utility_bill_pv_monthly_grid_connection_fee_units</name>
      <display_name>Utility Bills: PV Monthly Grid Connection Fee Units</display_name>
      <description>Utility bill PV monthly grid connection fee units. If multiple scenarios, use a comma-separated list.</description>
      <type>String</type>
      <required>false</required>
      <model_dependent>false</model_dependent>
    </argument>
    <argument>
      <name>utility_bill_pv_monthly_grid_connection_fees</name>
      <display_name>Utility Bills: PV Monthly Grid Connection Fees</display_name>
      <description>Utility bill PV monthly grid connection fees. If multiple scenarios, use a comma-separated list.</description>
      <type>String</type>
      <required>false</required>
      <model_dependent>false</model_dependent>
    </argument>
    <argument>
      <name>additional_properties</name>
      <display_name>Additional Properties</display_name>
      <description>Additional properties specified as key-value pairs (i.e., key=value). If multiple additional properties, use a |-separated list. For example, 'LowIncome=false|Remodeled|Description=2-story home in Denver'. These properties will be stored in the HPXML file under /HPXML/SoftwareInfo/extension/AdditionalProperties.</description>
      <type>String</type>
      <required>false</required>
      <model_dependent>false</model_dependent>
    </argument>
    <argument>
      <name>apply_defaults</name>
      <display_name>Apply Default Values?</display_name>
      <description>If true, applies OS-HPXML default values to the HPXML output file.</description>
      <type>Boolean</type>
      <required>false</required>
      <model_dependent>false</model_dependent>
      <default_value>false</default_value>
      <choices>
        <choice>
          <value>true</value>
          <display_name>true</display_name>
        </choice>
        <choice>
          <value>false</value>
          <display_name>false</display_name>
        </choice>
      </choices>
    </argument>
    <argument>
      <name>apply_validation</name>
      <display_name>Apply Validation?</display_name>
      <description>If true, validates the HPXML output file. Set to false for faster performance. Note that validation is not needed if the HPXML file will be validated downstream (e.g., via the HPXMLtoOpenStudio measure).</description>
      <type>Boolean</type>
      <required>false</required>
      <model_dependent>false</model_dependent>
      <default_value>false</default_value>
      <choices>
        <choice>
          <value>true</value>
          <display_name>true</display_name>
        </choice>
        <choice>
          <value>false</value>
          <display_name>false</display_name>
        </choice>
      </choices>
    </argument>
  </arguments>
  <outputs />
  <provenances />
  <tags>
    <tag>Whole Building.Space Types</tag>
  </tags>
  <attributes>
    <attribute>
      <name>Measure Type</name>
      <value>ModelMeasure</value>
      <datatype>string</datatype>
    </attribute>
  </attributes>
  <files>
    <file>
      <filename>build_residential_hpxml_test.rb</filename>
      <filetype>rb</filetype>
      <usage_type>test</usage_type>
      <checksum>CB987FCD</checksum>
    </file>
    <file>
      <filename>geometry.rb</filename>
      <filetype>rb</filetype>
      <usage_type>resource</usage_type>
      <checksum>80E1626B</checksum>
    </file>
    <file>
      <version>
        <software_program>OpenStudio</software_program>
        <identifier>2.9.0</identifier>
        <min_compatible>2.9.0</min_compatible>
      </version>
      <filename>measure.rb</filename>
      <filetype>rb</filetype>
      <usage_type>script</usage_type>
<<<<<<< HEAD
      <checksum>119701CB</checksum>
=======
      <checksum>19F95231</checksum>
>>>>>>> df2b9e47
    </file>
  </files>
</measure><|MERGE_RESOLUTION|>--- conflicted
+++ resolved
@@ -3,13 +3,8 @@
   <schema_version>3.0</schema_version>
   <name>build_residential_hpxml</name>
   <uid>a13a8983-2b01-4930-8af2-42030b6e4233</uid>
-<<<<<<< HEAD
-  <version_id>dda67212-b373-4227-b005-e932d9e5f961</version_id>
-  <version_modified>20221021T100045Z</version_modified>
-=======
   <version_id>d6845eb1-ab38-46cd-a135-f2d6f179501d</version_id>
   <version_modified>20221014T143310Z</version_modified>
->>>>>>> df2b9e47
   <xml_checksum>2C38F48B</xml_checksum>
   <class_name>BuildResidentialHPXML</class_name>
   <display_name>HPXML Builder</display_name>
@@ -6459,11 +6454,7 @@
       <filename>measure.rb</filename>
       <filetype>rb</filetype>
       <usage_type>script</usage_type>
-<<<<<<< HEAD
-      <checksum>119701CB</checksum>
-=======
       <checksum>19F95231</checksum>
->>>>>>> df2b9e47
     </file>
   </files>
 </measure>