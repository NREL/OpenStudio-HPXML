<?xml version="1.0"?>
<measure>
  <schema_version>3.1</schema_version>
  <name>build_residential_hpxml</name>
  <uid>a13a8983-2b01-4930-8af2-42030b6e4233</uid>
<<<<<<< HEAD
  <version_id>5c481add-ddb4-467e-bdff-be5b2b198856</version_id>
  <version_modified>2023-12-14T23:11:44Z</version_modified>
=======
  <version_id>131fc59f-57f8-4530-804b-d1c5e9ccc166</version_id>
  <version_modified>2023-12-20T20:22:01Z</version_modified>
>>>>>>> c9e7f3d3
  <xml_checksum>2C38F48B</xml_checksum>
  <class_name>BuildResidentialHPXML</class_name>
  <display_name>HPXML Builder</display_name>
  <description>Builds a residential HPXML file.</description>
  <modeler_description>Note: OS-HPXML default values can be found in the OS-HPXML documentation or can be seen by using the 'apply_defaults' argument.</modeler_description>
  <arguments>
    <argument>
      <name>hpxml_path</name>
      <display_name>HPXML File Path</display_name>
      <description>Absolute/relative path of the HPXML file.</description>
      <type>String</type>
      <required>true</required>
      <model_dependent>false</model_dependent>
    </argument>
    <argument>
      <name>existing_hpxml_path</name>
      <display_name>Existing HPXML File Path</display_name>
      <description>Absolute/relative path of the existing HPXML file. If not provided, a new HPXML file with one Building element is created. If provided, a new Building element will be appended to this HPXML file (e.g., to create a multifamily HPXML file describing multiple dwelling units).</description>
      <type>String</type>
      <required>false</required>
      <model_dependent>false</model_dependent>
    </argument>
    <argument>
      <name>software_info_program_used</name>
      <display_name>Software Info: Program Used</display_name>
      <description>The name of the software program used.</description>
      <type>String</type>
      <required>false</required>
      <model_dependent>false</model_dependent>
    </argument>
    <argument>
      <name>software_info_program_version</name>
      <display_name>Software Info: Program Version</display_name>
      <description>The version of the software program used.</description>
      <type>String</type>
      <required>false</required>
      <model_dependent>false</model_dependent>
    </argument>
    <argument>
      <name>schedules_filepaths</name>
      <display_name>Schedules: CSV File Paths</display_name>
      <description>Absolute/relative paths of csv files containing user-specified detailed schedules. If multiple files, use a comma-separated list.</description>
      <type>String</type>
      <required>false</required>
      <model_dependent>false</model_dependent>
    </argument>
    <argument>
      <name>schedules_vacancy_period</name>
      <display_name>Schedules: Vacancy Period</display_name>
      <description>Specifies the vacancy period. Enter a date like "Dec 15 - Jan 15". Optionally, can enter hour of the day like "Dec 15 2 - Jan 15 20" (start hour can be 0 through 23 and end hour can be 1 through 24).</description>
      <type>String</type>
      <required>false</required>
      <model_dependent>false</model_dependent>
    </argument>
    <argument>
      <name>schedules_power_outage_period</name>
      <display_name>Schedules: Power Outage Period</display_name>
      <description>Specifies the power outage period. Enter a date like "Dec 15 - Jan 15". Optionally, can enter hour of the day like "Dec 15 2 - Jan 15 20" (start hour can be 0 through 23 and end hour can be 1 through 24).</description>
      <type>String</type>
      <required>false</required>
      <model_dependent>false</model_dependent>
    </argument>
    <argument>
      <name>schedules_power_outage_window_natvent_availability</name>
      <display_name>Schedules: Power Outage Period Window Natural Ventilation Availability</display_name>
      <description>The availability of the natural ventilation schedule during the outage period.</description>
      <type>Choice</type>
      <required>false</required>
      <model_dependent>false</model_dependent>
      <choices>
        <choice>
          <value>regular schedule</value>
          <display_name>regular schedule</display_name>
        </choice>
        <choice>
          <value>always available</value>
          <display_name>always available</display_name>
        </choice>
        <choice>
          <value>always unavailable</value>
          <display_name>always unavailable</display_name>
        </choice>
      </choices>
    </argument>
    <argument>
      <name>simulation_control_timestep</name>
      <display_name>Simulation Control: Timestep</display_name>
      <description>Value must be a divisor of 60. If not provided, the OS-HPXML default (see &lt;a href='https://openstudio-hpxml.readthedocs.io/en/v1.7.0/workflow_inputs.html#hpxml-simulation-control'&gt;HPXML Simulation Control&lt;/a&gt;) is used.</description>
      <type>Integer</type>
      <units>min</units>
      <required>false</required>
      <model_dependent>false</model_dependent>
    </argument>
    <argument>
      <name>simulation_control_run_period</name>
      <display_name>Simulation Control: Run Period</display_name>
      <description>Enter a date like 'Jan 1 - Dec 31'. If not provided, the OS-HPXML default (see &lt;a href='https://openstudio-hpxml.readthedocs.io/en/v1.7.0/workflow_inputs.html#hpxml-simulation-control'&gt;HPXML Simulation Control&lt;/a&gt;) is used.</description>
      <type>String</type>
      <required>false</required>
      <model_dependent>false</model_dependent>
    </argument>
    <argument>
      <name>simulation_control_run_period_calendar_year</name>
      <display_name>Simulation Control: Run Period Calendar Year</display_name>
      <description>This numeric field should contain the calendar year that determines the start day of week. If you are running simulations using AMY weather files, the value entered for calendar year will not be used; it will be overridden by the actual year found in the AMY weather file. If not provided, the OS-HPXML default (see &lt;a href='https://openstudio-hpxml.readthedocs.io/en/v1.7.0/workflow_inputs.html#hpxml-simulation-control'&gt;HPXML Simulation Control&lt;/a&gt;) is used.</description>
      <type>Integer</type>
      <units>year</units>
      <required>false</required>
      <model_dependent>false</model_dependent>
    </argument>
    <argument>
      <name>simulation_control_daylight_saving_enabled</name>
      <display_name>Simulation Control: Daylight Saving Enabled</display_name>
      <description>Whether to use daylight saving. If not provided, the OS-HPXML default (see &lt;a href='https://openstudio-hpxml.readthedocs.io/en/v1.7.0/workflow_inputs.html#hpxml-building-site'&gt;HPXML Building Site&lt;/a&gt;) is used.</description>
      <type>Boolean</type>
      <required>false</required>
      <model_dependent>false</model_dependent>
      <choices>
        <choice>
          <value>true</value>
          <display_name>true</display_name>
        </choice>
        <choice>
          <value>false</value>
          <display_name>false</display_name>
        </choice>
      </choices>
    </argument>
    <argument>
      <name>simulation_control_daylight_saving_period</name>
      <display_name>Simulation Control: Daylight Saving Period</display_name>
      <description>Enter a date like 'Mar 15 - Dec 15'. If not provided, the OS-HPXML default (see &lt;a href='https://openstudio-hpxml.readthedocs.io/en/v1.7.0/workflow_inputs.html#hpxml-building-site'&gt;HPXML Building Site&lt;/a&gt;) is used.</description>
      <type>String</type>
      <required>false</required>
      <model_dependent>false</model_dependent>
    </argument>
    <argument>
      <name>simulation_control_temperature_capacitance_multiplier</name>
      <display_name>Simulation Control: Temperature Capacitance Multiplier</display_name>
      <description>Affects the transient calculation of indoor air temperatures. If not provided, the OS-HPXML default (see &lt;a href='https://openstudio-hpxml.readthedocs.io/en/v1.7.0/workflow_inputs.html#hpxml-simulation-control'&gt;HPXML Simulation Control&lt;/a&gt;) is used.</description>
      <type>String</type>
      <required>false</required>
      <model_dependent>false</model_dependent>
    </argument>
    <argument>
      <name>site_type</name>
      <display_name>Site: Type</display_name>
      <description>The type of site. If not provided, the OS-HPXML default (see &lt;a href='https://openstudio-hpxml.readthedocs.io/en/v1.7.0/workflow_inputs.html#hpxml-site'&gt;HPXML Site&lt;/a&gt;) is used.</description>
      <type>Choice</type>
      <required>false</required>
      <model_dependent>false</model_dependent>
      <choices>
        <choice>
          <value>suburban</value>
          <display_name>suburban</display_name>
        </choice>
        <choice>
          <value>urban</value>
          <display_name>urban</display_name>
        </choice>
        <choice>
          <value>rural</value>
          <display_name>rural</display_name>
        </choice>
      </choices>
    </argument>
    <argument>
      <name>site_shielding_of_home</name>
      <display_name>Site: Shielding of Home</display_name>
      <description>Presence of nearby buildings, trees, obstructions for infiltration model. If not provided, the OS-HPXML default (see &lt;a href='https://openstudio-hpxml.readthedocs.io/en/v1.7.0/workflow_inputs.html#hpxml-site'&gt;HPXML Site&lt;/a&gt;) is used.</description>
      <type>Choice</type>
      <required>false</required>
      <model_dependent>false</model_dependent>
      <choices>
        <choice>
          <value>exposed</value>
          <display_name>exposed</display_name>
        </choice>
        <choice>
          <value>normal</value>
          <display_name>normal</display_name>
        </choice>
        <choice>
          <value>well-shielded</value>
          <display_name>well-shielded</display_name>
        </choice>
      </choices>
    </argument>
    <argument>
      <name>site_soil_and_moisture_type</name>
      <display_name>Site: Soil and Moisture Type</display_name>
      <description>Type of soil and moisture. This is used to inform ground conductivity and diffusivity. If not provided, the OS-HPXML default (see &lt;a href='https://openstudio-hpxml.readthedocs.io/en/v1.7.0/workflow_inputs.html#hpxml-site'&gt;HPXML Site&lt;/a&gt;) is used.</description>
      <type>Choice</type>
      <required>false</required>
      <model_dependent>false</model_dependent>
      <choices>
        <choice>
          <value>clay, dry</value>
          <display_name>clay, dry</display_name>
        </choice>
        <choice>
          <value>clay, mixed</value>
          <display_name>clay, mixed</display_name>
        </choice>
        <choice>
          <value>clay, wet</value>
          <display_name>clay, wet</display_name>
        </choice>
        <choice>
          <value>gravel, dry</value>
          <display_name>gravel, dry</display_name>
        </choice>
        <choice>
          <value>gravel, mixed</value>
          <display_name>gravel, mixed</display_name>
        </choice>
        <choice>
          <value>gravel, wet</value>
          <display_name>gravel, wet</display_name>
        </choice>
        <choice>
          <value>loam, dry</value>
          <display_name>loam, dry</display_name>
        </choice>
        <choice>
          <value>loam, mixed</value>
          <display_name>loam, mixed</display_name>
        </choice>
        <choice>
          <value>loam, wet</value>
          <display_name>loam, wet</display_name>
        </choice>
        <choice>
          <value>sand, dry</value>
          <display_name>sand, dry</display_name>
        </choice>
        <choice>
          <value>sand, mixed</value>
          <display_name>sand, mixed</display_name>
        </choice>
        <choice>
          <value>sand, wet</value>
          <display_name>sand, wet</display_name>
        </choice>
        <choice>
          <value>silt, dry</value>
          <display_name>silt, dry</display_name>
        </choice>
        <choice>
          <value>silt, mixed</value>
          <display_name>silt, mixed</display_name>
        </choice>
        <choice>
          <value>silt, wet</value>
          <display_name>silt, wet</display_name>
        </choice>
        <choice>
          <value>unknown, dry</value>
          <display_name>unknown, dry</display_name>
        </choice>
        <choice>
          <value>unknown, mixed</value>
          <display_name>unknown, mixed</display_name>
        </choice>
        <choice>
          <value>unknown, wet</value>
          <display_name>unknown, wet</display_name>
        </choice>
      </choices>
    </argument>
    <argument>
      <name>site_ground_conductivity</name>
      <display_name>Site: Ground Conductivity</display_name>
      <description>Conductivity of the ground soil. If provided, overrides the previous site and moisture type input.</description>
      <type>Double</type>
      <units>Btu/hr-ft-F</units>
      <required>false</required>
      <model_dependent>false</model_dependent>
    </argument>
    <argument>
      <name>site_ground_diffusivity</name>
      <display_name>Site: Ground Diffusivity</display_name>
      <description>Diffusivity of the ground soil. If provided, overrides the previous site and moisture type input.</description>
      <type>Double</type>
      <units>ft^2/hr</units>
      <required>false</required>
      <model_dependent>false</model_dependent>
    </argument>
    <argument>
      <name>site_zip_code</name>
      <display_name>Site: Zip Code</display_name>
      <description>Zip code of the home address.</description>
      <type>String</type>
      <required>false</required>
      <model_dependent>false</model_dependent>
    </argument>
    <argument>
      <name>site_iecc_zone</name>
      <display_name>Site: IECC Zone</display_name>
      <description>IECC zone of the home address.</description>
      <type>Choice</type>
      <required>false</required>
      <model_dependent>false</model_dependent>
      <choices>
        <choice>
          <value>1A</value>
          <display_name>1A</display_name>
        </choice>
        <choice>
          <value>1B</value>
          <display_name>1B</display_name>
        </choice>
        <choice>
          <value>1C</value>
          <display_name>1C</display_name>
        </choice>
        <choice>
          <value>2A</value>
          <display_name>2A</display_name>
        </choice>
        <choice>
          <value>2B</value>
          <display_name>2B</display_name>
        </choice>
        <choice>
          <value>2C</value>
          <display_name>2C</display_name>
        </choice>
        <choice>
          <value>3A</value>
          <display_name>3A</display_name>
        </choice>
        <choice>
          <value>3B</value>
          <display_name>3B</display_name>
        </choice>
        <choice>
          <value>3C</value>
          <display_name>3C</display_name>
        </choice>
        <choice>
          <value>4A</value>
          <display_name>4A</display_name>
        </choice>
        <choice>
          <value>4B</value>
          <display_name>4B</display_name>
        </choice>
        <choice>
          <value>4C</value>
          <display_name>4C</display_name>
        </choice>
        <choice>
          <value>5A</value>
          <display_name>5A</display_name>
        </choice>
        <choice>
          <value>5B</value>
          <display_name>5B</display_name>
        </choice>
        <choice>
          <value>5C</value>
          <display_name>5C</display_name>
        </choice>
        <choice>
          <value>6A</value>
          <display_name>6A</display_name>
        </choice>
        <choice>
          <value>6B</value>
          <display_name>6B</display_name>
        </choice>
        <choice>
          <value>6C</value>
          <display_name>6C</display_name>
        </choice>
        <choice>
          <value>7</value>
          <display_name>7</display_name>
        </choice>
        <choice>
          <value>8</value>
          <display_name>8</display_name>
        </choice>
      </choices>
    </argument>
    <argument>
      <name>site_state_code</name>
      <display_name>Site: State Code</display_name>
      <description>State code of the home address.</description>
      <type>Choice</type>
      <required>false</required>
      <model_dependent>false</model_dependent>
      <choices>
        <choice>
          <value>AK</value>
          <display_name>AK</display_name>
        </choice>
        <choice>
          <value>AL</value>
          <display_name>AL</display_name>
        </choice>
        <choice>
          <value>AR</value>
          <display_name>AR</display_name>
        </choice>
        <choice>
          <value>AZ</value>
          <display_name>AZ</display_name>
        </choice>
        <choice>
          <value>CA</value>
          <display_name>CA</display_name>
        </choice>
        <choice>
          <value>CO</value>
          <display_name>CO</display_name>
        </choice>
        <choice>
          <value>CT</value>
          <display_name>CT</display_name>
        </choice>
        <choice>
          <value>DC</value>
          <display_name>DC</display_name>
        </choice>
        <choice>
          <value>DE</value>
          <display_name>DE</display_name>
        </choice>
        <choice>
          <value>FL</value>
          <display_name>FL</display_name>
        </choice>
        <choice>
          <value>GA</value>
          <display_name>GA</display_name>
        </choice>
        <choice>
          <value>HI</value>
          <display_name>HI</display_name>
        </choice>
        <choice>
          <value>IA</value>
          <display_name>IA</display_name>
        </choice>
        <choice>
          <value>ID</value>
          <display_name>ID</display_name>
        </choice>
        <choice>
          <value>IL</value>
          <display_name>IL</display_name>
        </choice>
        <choice>
          <value>IN</value>
          <display_name>IN</display_name>
        </choice>
        <choice>
          <value>KS</value>
          <display_name>KS</display_name>
        </choice>
        <choice>
          <value>KY</value>
          <display_name>KY</display_name>
        </choice>
        <choice>
          <value>LA</value>
          <display_name>LA</display_name>
        </choice>
        <choice>
          <value>MA</value>
          <display_name>MA</display_name>
        </choice>
        <choice>
          <value>MD</value>
          <display_name>MD</display_name>
        </choice>
        <choice>
          <value>ME</value>
          <display_name>ME</display_name>
        </choice>
        <choice>
          <value>MI</value>
          <display_name>MI</display_name>
        </choice>
        <choice>
          <value>MN</value>
          <display_name>MN</display_name>
        </choice>
        <choice>
          <value>MO</value>
          <display_name>MO</display_name>
        </choice>
        <choice>
          <value>MS</value>
          <display_name>MS</display_name>
        </choice>
        <choice>
          <value>MT</value>
          <display_name>MT</display_name>
        </choice>
        <choice>
          <value>NC</value>
          <display_name>NC</display_name>
        </choice>
        <choice>
          <value>ND</value>
          <display_name>ND</display_name>
        </choice>
        <choice>
          <value>NE</value>
          <display_name>NE</display_name>
        </choice>
        <choice>
          <value>NH</value>
          <display_name>NH</display_name>
        </choice>
        <choice>
          <value>NJ</value>
          <display_name>NJ</display_name>
        </choice>
        <choice>
          <value>NM</value>
          <display_name>NM</display_name>
        </choice>
        <choice>
          <value>NV</value>
          <display_name>NV</display_name>
        </choice>
        <choice>
          <value>NY</value>
          <display_name>NY</display_name>
        </choice>
        <choice>
          <value>OH</value>
          <display_name>OH</display_name>
        </choice>
        <choice>
          <value>OK</value>
          <display_name>OK</display_name>
        </choice>
        <choice>
          <value>OR</value>
          <display_name>OR</display_name>
        </choice>
        <choice>
          <value>PA</value>
          <display_name>PA</display_name>
        </choice>
        <choice>
          <value>RI</value>
          <display_name>RI</display_name>
        </choice>
        <choice>
          <value>SC</value>
          <display_name>SC</display_name>
        </choice>
        <choice>
          <value>SD</value>
          <display_name>SD</display_name>
        </choice>
        <choice>
          <value>TN</value>
          <display_name>TN</display_name>
        </choice>
        <choice>
          <value>TX</value>
          <display_name>TX</display_name>
        </choice>
        <choice>
          <value>UT</value>
          <display_name>UT</display_name>
        </choice>
        <choice>
          <value>VA</value>
          <display_name>VA</display_name>
        </choice>
        <choice>
          <value>VT</value>
          <display_name>VT</display_name>
        </choice>
        <choice>
          <value>WA</value>
          <display_name>WA</display_name>
        </choice>
        <choice>
          <value>WI</value>
          <display_name>WI</display_name>
        </choice>
        <choice>
          <value>WV</value>
          <display_name>WV</display_name>
        </choice>
        <choice>
          <value>WY</value>
          <display_name>WY</display_name>
        </choice>
      </choices>
    </argument>
    <argument>
      <name>site_time_zone_utc_offset</name>
      <display_name>Site: Time Zone UTC Offset</display_name>
      <description>Time zone UTC offset of the home address. Must be between -12 and 14.</description>
      <type>Double</type>
      <units>hr</units>
      <required>false</required>
      <model_dependent>false</model_dependent>
    </argument>
    <argument>
      <name>weather_station_epw_filepath</name>
      <display_name>Weather Station: EnergyPlus Weather (EPW) Filepath</display_name>
      <description>Path of the EPW file.</description>
      <type>String</type>
      <required>true</required>
      <model_dependent>false</model_dependent>
      <default_value>USA_CO_Denver.Intl.AP.725650_TMY3.epw</default_value>
    </argument>
    <argument>
      <name>year_built</name>
      <display_name>Building Construction: Year Built</display_name>
      <description>The year the building was built.</description>
      <type>Integer</type>
      <required>false</required>
      <model_dependent>false</model_dependent>
    </argument>
    <argument>
      <name>unit_multiplier</name>
      <display_name>Building Construction: Unit Multiplier</display_name>
      <description>The number of similar dwelling units. EnergyPlus simulation results will be multiplied this value. If not provided, defaults to 1.</description>
      <type>Integer</type>
      <required>false</required>
      <model_dependent>false</model_dependent>
    </argument>
    <argument>
      <name>geometry_unit_type</name>
      <display_name>Geometry: Unit Type</display_name>
      <description>The type of dwelling unit. Use single-family attached for a dwelling unit with 1 or more stories, attached units to one or both sides, and no units above/below. Use apartment unit for a dwelling unit with 1 story, attached units to one, two, or three sides, and units above and/or below.</description>
      <type>Choice</type>
      <required>true</required>
      <model_dependent>false</model_dependent>
      <default_value>single-family detached</default_value>
      <choices>
        <choice>
          <value>single-family detached</value>
          <display_name>single-family detached</display_name>
        </choice>
        <choice>
          <value>single-family attached</value>
          <display_name>single-family attached</display_name>
        </choice>
        <choice>
          <value>apartment unit</value>
          <display_name>apartment unit</display_name>
        </choice>
        <choice>
          <value>manufactured home</value>
          <display_name>manufactured home</display_name>
        </choice>
      </choices>
    </argument>
    <argument>
      <name>geometry_unit_left_wall_is_adiabatic</name>
      <display_name>Geometry: Unit Left Wall Is Adiabatic</display_name>
      <description>Presence of an adiabatic left wall.</description>
      <type>Boolean</type>
      <required>false</required>
      <model_dependent>false</model_dependent>
      <default_value>false</default_value>
      <choices>
        <choice>
          <value>true</value>
          <display_name>true</display_name>
        </choice>
        <choice>
          <value>false</value>
          <display_name>false</display_name>
        </choice>
      </choices>
    </argument>
    <argument>
      <name>geometry_unit_right_wall_is_adiabatic</name>
      <display_name>Geometry: Unit Right Wall Is Adiabatic</display_name>
      <description>Presence of an adiabatic right wall.</description>
      <type>Boolean</type>
      <required>false</required>
      <model_dependent>false</model_dependent>
      <default_value>false</default_value>
      <choices>
        <choice>
          <value>true</value>
          <display_name>true</display_name>
        </choice>
        <choice>
          <value>false</value>
          <display_name>false</display_name>
        </choice>
      </choices>
    </argument>
    <argument>
      <name>geometry_unit_front_wall_is_adiabatic</name>
      <display_name>Geometry: Unit Front Wall Is Adiabatic</display_name>
      <description>Presence of an adiabatic front wall, for example, the unit is adjacent to a conditioned corridor.</description>
      <type>Boolean</type>
      <required>false</required>
      <model_dependent>false</model_dependent>
      <default_value>false</default_value>
      <choices>
        <choice>
          <value>true</value>
          <display_name>true</display_name>
        </choice>
        <choice>
          <value>false</value>
          <display_name>false</display_name>
        </choice>
      </choices>
    </argument>
    <argument>
      <name>geometry_unit_back_wall_is_adiabatic</name>
      <display_name>Geometry: Unit Back Wall Is Adiabatic</display_name>
      <description>Presence of an adiabatic back wall.</description>
      <type>Boolean</type>
      <required>false</required>
      <model_dependent>false</model_dependent>
      <default_value>false</default_value>
      <choices>
        <choice>
          <value>true</value>
          <display_name>true</display_name>
        </choice>
        <choice>
          <value>false</value>
          <display_name>false</display_name>
        </choice>
      </choices>
    </argument>
    <argument>
      <name>geometry_unit_num_floors_above_grade</name>
      <display_name>Geometry: Unit Number of Floors Above Grade</display_name>
      <description>The number of floors above grade in the unit. Attic type ConditionedAttic is included. Assumed to be 1 for apartment units.</description>
      <type>Integer</type>
      <units>#</units>
      <required>true</required>
      <model_dependent>false</model_dependent>
      <default_value>2</default_value>
    </argument>
    <argument>
      <name>geometry_unit_cfa</name>
      <display_name>Geometry: Unit Conditioned Floor Area</display_name>
      <description>The total floor area of the unit's conditioned space (including any conditioned basement floor area).</description>
      <type>Double</type>
      <units>ft^2</units>
      <required>true</required>
      <model_dependent>false</model_dependent>
      <default_value>2000</default_value>
    </argument>
    <argument>
      <name>geometry_unit_aspect_ratio</name>
      <display_name>Geometry: Unit Aspect Ratio</display_name>
      <description>The ratio of front/back wall length to left/right wall length for the unit, excluding any protruding garage wall area.</description>
      <type>Double</type>
      <units>Frac</units>
      <required>true</required>
      <model_dependent>false</model_dependent>
      <default_value>2</default_value>
    </argument>
    <argument>
      <name>geometry_unit_orientation</name>
      <display_name>Geometry: Unit Orientation</display_name>
      <description>The unit's orientation is measured clockwise from north (e.g., North=0, East=90, South=180, West=270).</description>
      <type>Double</type>
      <units>degrees</units>
      <required>true</required>
      <model_dependent>false</model_dependent>
      <default_value>180</default_value>
    </argument>
    <argument>
      <name>geometry_unit_num_bedrooms</name>
      <display_name>Geometry: Unit Number of Bedrooms</display_name>
      <description>The number of bedrooms in the unit.</description>
      <type>Integer</type>
      <units>#</units>
      <required>true</required>
      <model_dependent>false</model_dependent>
      <default_value>3</default_value>
    </argument>
    <argument>
      <name>geometry_unit_num_bathrooms</name>
      <display_name>Geometry: Unit Number of Bathrooms</display_name>
      <description>The number of bathrooms in the unit. If not provided, the OS-HPXML default (see &lt;a href='https://openstudio-hpxml.readthedocs.io/en/v1.7.0/workflow_inputs.html#hpxml-building-construction'&gt;HPXML Building Construction&lt;/a&gt;) is used.</description>
      <type>Integer</type>
      <units>#</units>
      <required>false</required>
      <model_dependent>false</model_dependent>
    </argument>
    <argument>
      <name>geometry_unit_num_occupants</name>
      <display_name>Geometry: Unit Number of Occupants</display_name>
      <description>The number of occupants in the unit. If not provided, an *asset* calculation is performed assuming standard occupancy, in which various end use defaults (e.g., plug loads, appliances, and hot water usage) are calculated based on Number of Bedrooms and Conditioned Floor Area per ANSI/RESNET/ICC 301-2019. If provided, an *operational* calculation is instead performed in which the end use defaults are adjusted using the relationship between Number of Bedrooms and Number of Occupants from RECS 2015.</description>
      <type>Double</type>
      <units>#</units>
      <required>false</required>
      <model_dependent>false</model_dependent>
    </argument>
    <argument>
      <name>geometry_building_num_units</name>
      <display_name>Geometry: Building Number of Units</display_name>
      <description>The number of units in the building. Required for single-family attached and apartment units.</description>
      <type>Integer</type>
      <units>#</units>
      <required>false</required>
      <model_dependent>false</model_dependent>
    </argument>
    <argument>
      <name>geometry_average_ceiling_height</name>
      <display_name>Geometry: Average Ceiling Height</display_name>
      <description>Average distance from the floor to the ceiling.</description>
      <type>Double</type>
      <units>ft</units>
      <required>true</required>
      <model_dependent>false</model_dependent>
      <default_value>8</default_value>
    </argument>
    <argument>
      <name>geometry_garage_width</name>
      <display_name>Geometry: Garage Width</display_name>
      <description>The width of the garage. Enter zero for no garage. Only applies to single-family detached units.</description>
      <type>Double</type>
      <units>ft</units>
      <required>true</required>
      <model_dependent>false</model_dependent>
      <default_value>0</default_value>
    </argument>
    <argument>
      <name>geometry_garage_depth</name>
      <display_name>Geometry: Garage Depth</display_name>
      <description>The depth of the garage. Only applies to single-family detached units.</description>
      <type>Double</type>
      <units>ft</units>
      <required>true</required>
      <model_dependent>false</model_dependent>
      <default_value>20</default_value>
    </argument>
    <argument>
      <name>geometry_garage_protrusion</name>
      <display_name>Geometry: Garage Protrusion</display_name>
      <description>The fraction of the garage that is protruding from the conditioned space. Only applies to single-family detached units.</description>
      <type>Double</type>
      <units>Frac</units>
      <required>true</required>
      <model_dependent>false</model_dependent>
      <default_value>0</default_value>
    </argument>
    <argument>
      <name>geometry_garage_position</name>
      <display_name>Geometry: Garage Position</display_name>
      <description>The position of the garage. Only applies to single-family detached units.</description>
      <type>Choice</type>
      <required>true</required>
      <model_dependent>false</model_dependent>
      <default_value>Right</default_value>
      <choices>
        <choice>
          <value>Right</value>
          <display_name>Right</display_name>
        </choice>
        <choice>
          <value>Left</value>
          <display_name>Left</display_name>
        </choice>
      </choices>
    </argument>
    <argument>
      <name>geometry_foundation_type</name>
      <display_name>Geometry: Foundation Type</display_name>
      <description>The foundation type of the building. Foundation types ConditionedBasement and ConditionedCrawlspace are not allowed for apartment units.</description>
      <type>Choice</type>
      <required>true</required>
      <model_dependent>false</model_dependent>
      <default_value>SlabOnGrade</default_value>
      <choices>
        <choice>
          <value>SlabOnGrade</value>
          <display_name>SlabOnGrade</display_name>
        </choice>
        <choice>
          <value>VentedCrawlspace</value>
          <display_name>VentedCrawlspace</display_name>
        </choice>
        <choice>
          <value>UnventedCrawlspace</value>
          <display_name>UnventedCrawlspace</display_name>
        </choice>
        <choice>
          <value>ConditionedCrawlspace</value>
          <display_name>ConditionedCrawlspace</display_name>
        </choice>
        <choice>
          <value>UnconditionedBasement</value>
          <display_name>UnconditionedBasement</display_name>
        </choice>
        <choice>
          <value>ConditionedBasement</value>
          <display_name>ConditionedBasement</display_name>
        </choice>
        <choice>
          <value>Ambient</value>
          <display_name>Ambient</display_name>
        </choice>
        <choice>
          <value>AboveApartment</value>
          <display_name>AboveApartment</display_name>
        </choice>
        <choice>
          <value>BellyAndWingWithSkirt</value>
          <display_name>BellyAndWingWithSkirt</display_name>
        </choice>
        <choice>
          <value>BellyAndWingNoSkirt</value>
          <display_name>BellyAndWingNoSkirt</display_name>
        </choice>
      </choices>
    </argument>
    <argument>
      <name>geometry_foundation_height</name>
      <display_name>Geometry: Foundation Height</display_name>
      <description>The height of the foundation (e.g., 3ft for crawlspace, 8ft for basement). Only applies to basements/crawlspaces.</description>
      <type>Double</type>
      <units>ft</units>
      <required>true</required>
      <model_dependent>false</model_dependent>
      <default_value>0</default_value>
    </argument>
    <argument>
      <name>geometry_foundation_height_above_grade</name>
      <display_name>Geometry: Foundation Height Above Grade</display_name>
      <description>The depth above grade of the foundation wall. Only applies to basements/crawlspaces.</description>
      <type>Double</type>
      <units>ft</units>
      <required>true</required>
      <model_dependent>false</model_dependent>
      <default_value>0</default_value>
    </argument>
    <argument>
      <name>geometry_rim_joist_height</name>
      <display_name>Geometry: Rim Joist Height</display_name>
      <description>The height of the rim joists. Only applies to basements/crawlspaces.</description>
      <type>Double</type>
      <units>in</units>
      <required>false</required>
      <model_dependent>false</model_dependent>
    </argument>
    <argument>
      <name>geometry_attic_type</name>
      <display_name>Geometry: Attic Type</display_name>
      <description>The attic type of the building. Attic type ConditionedAttic is not allowed for apartment units.</description>
      <type>Choice</type>
      <required>true</required>
      <model_dependent>false</model_dependent>
      <default_value>VentedAttic</default_value>
      <choices>
        <choice>
          <value>FlatRoof</value>
          <display_name>FlatRoof</display_name>
        </choice>
        <choice>
          <value>VentedAttic</value>
          <display_name>VentedAttic</display_name>
        </choice>
        <choice>
          <value>UnventedAttic</value>
          <display_name>UnventedAttic</display_name>
        </choice>
        <choice>
          <value>ConditionedAttic</value>
          <display_name>ConditionedAttic</display_name>
        </choice>
        <choice>
          <value>BelowApartment</value>
          <display_name>BelowApartment</display_name>
        </choice>
      </choices>
    </argument>
    <argument>
      <name>geometry_roof_type</name>
      <display_name>Geometry: Roof Type</display_name>
      <description>The roof type of the building. Ignored if the building has a flat roof.</description>
      <type>Choice</type>
      <required>true</required>
      <model_dependent>false</model_dependent>
      <default_value>gable</default_value>
      <choices>
        <choice>
          <value>gable</value>
          <display_name>gable</display_name>
        </choice>
        <choice>
          <value>hip</value>
          <display_name>hip</display_name>
        </choice>
      </choices>
    </argument>
    <argument>
      <name>geometry_roof_pitch</name>
      <display_name>Geometry: Roof Pitch</display_name>
      <description>The roof pitch of the attic. Ignored if the building has a flat roof.</description>
      <type>Choice</type>
      <required>true</required>
      <model_dependent>false</model_dependent>
      <default_value>6:12</default_value>
      <choices>
        <choice>
          <value>1:12</value>
          <display_name>1:12</display_name>
        </choice>
        <choice>
          <value>2:12</value>
          <display_name>2:12</display_name>
        </choice>
        <choice>
          <value>3:12</value>
          <display_name>3:12</display_name>
        </choice>
        <choice>
          <value>4:12</value>
          <display_name>4:12</display_name>
        </choice>
        <choice>
          <value>5:12</value>
          <display_name>5:12</display_name>
        </choice>
        <choice>
          <value>6:12</value>
          <display_name>6:12</display_name>
        </choice>
        <choice>
          <value>7:12</value>
          <display_name>7:12</display_name>
        </choice>
        <choice>
          <value>8:12</value>
          <display_name>8:12</display_name>
        </choice>
        <choice>
          <value>9:12</value>
          <display_name>9:12</display_name>
        </choice>
        <choice>
          <value>10:12</value>
          <display_name>10:12</display_name>
        </choice>
        <choice>
          <value>11:12</value>
          <display_name>11:12</display_name>
        </choice>
        <choice>
          <value>12:12</value>
          <display_name>12:12</display_name>
        </choice>
      </choices>
    </argument>
    <argument>
      <name>geometry_eaves_depth</name>
      <display_name>Geometry: Eaves Depth</display_name>
      <description>The eaves depth of the roof.</description>
      <type>Double</type>
      <units>ft</units>
      <required>true</required>
      <model_dependent>false</model_dependent>
      <default_value>2</default_value>
    </argument>
    <argument>
      <name>neighbor_front_distance</name>
      <display_name>Neighbor: Front Distance</display_name>
      <description>The distance between the unit and the neighboring building to the front (not including eaves). A value of zero indicates no neighbors. Used for shading.</description>
      <type>Double</type>
      <units>ft</units>
      <required>true</required>
      <model_dependent>false</model_dependent>
      <default_value>0</default_value>
    </argument>
    <argument>
      <name>neighbor_back_distance</name>
      <display_name>Neighbor: Back Distance</display_name>
      <description>The distance between the unit and the neighboring building to the back (not including eaves). A value of zero indicates no neighbors. Used for shading.</description>
      <type>Double</type>
      <units>ft</units>
      <required>true</required>
      <model_dependent>false</model_dependent>
      <default_value>0</default_value>
    </argument>
    <argument>
      <name>neighbor_left_distance</name>
      <display_name>Neighbor: Left Distance</display_name>
      <description>The distance between the unit and the neighboring building to the left (not including eaves). A value of zero indicates no neighbors. Used for shading.</description>
      <type>Double</type>
      <units>ft</units>
      <required>true</required>
      <model_dependent>false</model_dependent>
      <default_value>10</default_value>
    </argument>
    <argument>
      <name>neighbor_right_distance</name>
      <display_name>Neighbor: Right Distance</display_name>
      <description>The distance between the unit and the neighboring building to the right (not including eaves). A value of zero indicates no neighbors. Used for shading.</description>
      <type>Double</type>
      <units>ft</units>
      <required>true</required>
      <model_dependent>false</model_dependent>
      <default_value>10</default_value>
    </argument>
    <argument>
      <name>neighbor_front_height</name>
      <display_name>Neighbor: Front Height</display_name>
      <description>The height of the neighboring building to the front. If not provided, the OS-HPXML default (see &lt;a href='https://openstudio-hpxml.readthedocs.io/en/v1.7.0/workflow_inputs.html#hpxml-site'&gt;HPXML Site&lt;/a&gt;) is used.</description>
      <type>Double</type>
      <units>ft</units>
      <required>false</required>
      <model_dependent>false</model_dependent>
    </argument>
    <argument>
      <name>neighbor_back_height</name>
      <display_name>Neighbor: Back Height</display_name>
      <description>The height of the neighboring building to the back. If not provided, the OS-HPXML default (see &lt;a href='https://openstudio-hpxml.readthedocs.io/en/v1.7.0/workflow_inputs.html#hpxml-site'&gt;HPXML Site&lt;/a&gt;) is used.</description>
      <type>Double</type>
      <units>ft</units>
      <required>false</required>
      <model_dependent>false</model_dependent>
    </argument>
    <argument>
      <name>neighbor_left_height</name>
      <display_name>Neighbor: Left Height</display_name>
      <description>The height of the neighboring building to the left. If not provided, the OS-HPXML default (see &lt;a href='https://openstudio-hpxml.readthedocs.io/en/v1.7.0/workflow_inputs.html#hpxml-site'&gt;HPXML Site&lt;/a&gt;) is used.</description>
      <type>Double</type>
      <units>ft</units>
      <required>false</required>
      <model_dependent>false</model_dependent>
    </argument>
    <argument>
      <name>neighbor_right_height</name>
      <display_name>Neighbor: Right Height</display_name>
      <description>The height of the neighboring building to the right. If not provided, the OS-HPXML default (see &lt;a href='https://openstudio-hpxml.readthedocs.io/en/v1.7.0/workflow_inputs.html#hpxml-site'&gt;HPXML Site&lt;/a&gt;) is used.</description>
      <type>Double</type>
      <units>ft</units>
      <required>false</required>
      <model_dependent>false</model_dependent>
    </argument>
    <argument>
      <name>floor_over_foundation_assembly_r</name>
      <display_name>Floor: Over Foundation Assembly R-value</display_name>
      <description>Assembly R-value for the floor over the foundation. Ignored if the building has a slab-on-grade foundation.</description>
      <type>Double</type>
      <units>h-ft^2-R/Btu</units>
      <required>true</required>
      <model_dependent>false</model_dependent>
      <default_value>28.1</default_value>
    </argument>
    <argument>
      <name>floor_over_garage_assembly_r</name>
      <display_name>Floor: Over Garage Assembly R-value</display_name>
      <description>Assembly R-value for the floor over the garage. Ignored unless the building has a garage under conditioned space.</description>
      <type>Double</type>
      <units>h-ft^2-R/Btu</units>
      <required>true</required>
      <model_dependent>false</model_dependent>
      <default_value>28.1</default_value>
    </argument>
    <argument>
      <name>floor_type</name>
      <display_name>Floor: Type</display_name>
      <description>The type of floors.</description>
      <type>Choice</type>
      <required>true</required>
      <model_dependent>false</model_dependent>
      <default_value>WoodFrame</default_value>
      <choices>
        <choice>
          <value>WoodFrame</value>
          <display_name>WoodFrame</display_name>
        </choice>
        <choice>
          <value>StructuralInsulatedPanel</value>
          <display_name>StructuralInsulatedPanel</display_name>
        </choice>
        <choice>
          <value>SolidConcrete</value>
          <display_name>SolidConcrete</display_name>
        </choice>
        <choice>
          <value>SteelFrame</value>
          <display_name>SteelFrame</display_name>
        </choice>
      </choices>
    </argument>
    <argument>
      <name>foundation_wall_type</name>
      <display_name>Foundation Wall: Type</display_name>
      <description>The material type of the foundation wall. If not provided, the OS-HPXML default (see &lt;a href='https://openstudio-hpxml.readthedocs.io/en/v1.7.0/workflow_inputs.html#hpxml-foundation-walls'&gt;HPXML Foundation Walls&lt;/a&gt;) is used.</description>
      <type>Choice</type>
      <required>false</required>
      <model_dependent>false</model_dependent>
      <choices>
        <choice>
          <value>solid concrete</value>
          <display_name>solid concrete</display_name>
        </choice>
        <choice>
          <value>concrete block</value>
          <display_name>concrete block</display_name>
        </choice>
        <choice>
          <value>concrete block foam core</value>
          <display_name>concrete block foam core</display_name>
        </choice>
        <choice>
          <value>concrete block perlite core</value>
          <display_name>concrete block perlite core</display_name>
        </choice>
        <choice>
          <value>concrete block vermiculite core</value>
          <display_name>concrete block vermiculite core</display_name>
        </choice>
        <choice>
          <value>concrete block solid core</value>
          <display_name>concrete block solid core</display_name>
        </choice>
        <choice>
          <value>double brick</value>
          <display_name>double brick</display_name>
        </choice>
        <choice>
          <value>wood</value>
          <display_name>wood</display_name>
        </choice>
      </choices>
    </argument>
    <argument>
      <name>foundation_wall_thickness</name>
      <display_name>Foundation Wall: Thickness</display_name>
      <description>The thickness of the foundation wall. If not provided, the OS-HPXML default (see &lt;a href='https://openstudio-hpxml.readthedocs.io/en/v1.7.0/workflow_inputs.html#hpxml-foundation-walls'&gt;HPXML Foundation Walls&lt;/a&gt;) is used.</description>
      <type>Double</type>
      <units>in</units>
      <required>false</required>
      <model_dependent>false</model_dependent>
    </argument>
    <argument>
      <name>foundation_wall_insulation_r</name>
      <display_name>Foundation Wall: Insulation Nominal R-value</display_name>
      <description>Nominal R-value for the foundation wall insulation. Only applies to basements/crawlspaces.</description>
      <type>Double</type>
      <units>h-ft^2-R/Btu</units>
      <required>true</required>
      <model_dependent>false</model_dependent>
      <default_value>0</default_value>
    </argument>
    <argument>
      <name>foundation_wall_insulation_location</name>
      <display_name>Foundation Wall: Insulation Location</display_name>
      <description>Whether the insulation is on the interior or exterior of the foundation wall. Only applies to basements/crawlspaces.</description>
      <type>Choice</type>
      <units>ft</units>
      <required>false</required>
      <model_dependent>false</model_dependent>
      <default_value>exterior</default_value>
      <choices>
        <choice>
          <value>interior</value>
          <display_name>interior</display_name>
        </choice>
        <choice>
          <value>exterior</value>
          <display_name>exterior</display_name>
        </choice>
      </choices>
    </argument>
    <argument>
      <name>foundation_wall_insulation_distance_to_top</name>
      <display_name>Foundation Wall: Insulation Distance To Top</display_name>
      <description>The distance from the top of the foundation wall to the top of the foundation wall insulation. Only applies to basements/crawlspaces. If not provided, the OS-HPXML default (see &lt;a href='https://openstudio-hpxml.readthedocs.io/en/v1.7.0/workflow_inputs.html#hpxml-foundation-walls'&gt;HPXML Foundation Walls&lt;/a&gt;) is used.</description>
      <type>Double</type>
      <units>ft</units>
      <required>false</required>
      <model_dependent>false</model_dependent>
    </argument>
    <argument>
      <name>foundation_wall_insulation_distance_to_bottom</name>
      <display_name>Foundation Wall: Insulation Distance To Bottom</display_name>
      <description>The distance from the top of the foundation wall to the bottom of the foundation wall insulation. Only applies to basements/crawlspaces. If not provided, the OS-HPXML default (see &lt;a href='https://openstudio-hpxml.readthedocs.io/en/v1.7.0/workflow_inputs.html#hpxml-foundation-walls'&gt;HPXML Foundation Walls&lt;/a&gt;) is used.</description>
      <type>Double</type>
      <units>ft</units>
      <required>false</required>
      <model_dependent>false</model_dependent>
    </argument>
    <argument>
      <name>foundation_wall_assembly_r</name>
      <display_name>Foundation Wall: Assembly R-value</display_name>
      <description>Assembly R-value for the foundation walls. Only applies to basements/crawlspaces. If provided, overrides the previous foundation wall insulation inputs. If not provided, it is ignored.</description>
      <type>Double</type>
      <units>h-ft^2-R/Btu</units>
      <required>false</required>
      <model_dependent>false</model_dependent>
    </argument>
    <argument>
      <name>rim_joist_assembly_r</name>
      <display_name>Rim Joist: Assembly R-value</display_name>
      <description>Assembly R-value for the rim joists. Only applies to basements/crawlspaces. Required if a rim joist height is provided.</description>
      <type>Double</type>
      <units>h-ft^2-R/Btu</units>
      <required>false</required>
      <model_dependent>false</model_dependent>
    </argument>
    <argument>
      <name>slab_perimeter_insulation_r</name>
      <display_name>Slab: Perimeter Insulation Nominal R-value</display_name>
      <description>Nominal R-value of the vertical slab perimeter insulation. Applies to slab-on-grade foundations and basement/crawlspace floors.</description>
      <type>Double</type>
      <units>h-ft^2-R/Btu</units>
      <required>true</required>
      <model_dependent>false</model_dependent>
      <default_value>0</default_value>
    </argument>
    <argument>
      <name>slab_perimeter_depth</name>
      <display_name>Slab: Perimeter Insulation Depth</display_name>
      <description>Depth from grade to bottom of vertical slab perimeter insulation. Applies to slab-on-grade foundations and basement/crawlspace floors.</description>
      <type>Double</type>
      <units>ft</units>
      <required>true</required>
      <model_dependent>false</model_dependent>
      <default_value>0</default_value>
    </argument>
    <argument>
      <name>slab_under_insulation_r</name>
      <display_name>Slab: Under Slab Insulation Nominal R-value</display_name>
      <description>Nominal R-value of the horizontal under slab insulation. Applies to slab-on-grade foundations and basement/crawlspace floors.</description>
      <type>Double</type>
      <units>h-ft^2-R/Btu</units>
      <required>true</required>
      <model_dependent>false</model_dependent>
      <default_value>0</default_value>
    </argument>
    <argument>
      <name>slab_under_width</name>
      <display_name>Slab: Under Slab Insulation Width</display_name>
      <description>Width from slab edge inward of horizontal under-slab insulation. Enter 999 to specify that the under slab insulation spans the entire slab. Applies to slab-on-grade foundations and basement/crawlspace floors.</description>
      <type>Double</type>
      <units>ft</units>
      <required>true</required>
      <model_dependent>false</model_dependent>
      <default_value>0</default_value>
    </argument>
    <argument>
      <name>slab_thickness</name>
      <display_name>Slab: Thickness</display_name>
      <description>The thickness of the slab. Zero can be entered if there is a dirt floor instead of a slab. If not provided, the OS-HPXML default (see &lt;a href='https://openstudio-hpxml.readthedocs.io/en/v1.7.0/workflow_inputs.html#hpxml-slabs'&gt;HPXML Slabs&lt;/a&gt;) is used.</description>
      <type>Double</type>
      <units>in</units>
      <required>false</required>
      <model_dependent>false</model_dependent>
    </argument>
    <argument>
      <name>slab_carpet_fraction</name>
      <display_name>Slab: Carpet Fraction</display_name>
      <description>Fraction of the slab floor area that is carpeted. If not provided, the OS-HPXML default (see &lt;a href='https://openstudio-hpxml.readthedocs.io/en/v1.7.0/workflow_inputs.html#hpxml-slabs'&gt;HPXML Slabs&lt;/a&gt;) is used.</description>
      <type>Double</type>
      <units>Frac</units>
      <required>false</required>
      <model_dependent>false</model_dependent>
    </argument>
    <argument>
      <name>slab_carpet_r</name>
      <display_name>Slab: Carpet R-value</display_name>
      <description>R-value of the slab carpet. If not provided, the OS-HPXML default (see &lt;a href='https://openstudio-hpxml.readthedocs.io/en/v1.7.0/workflow_inputs.html#hpxml-slabs'&gt;HPXML Slabs&lt;/a&gt;) is used.</description>
      <type>Double</type>
      <units>h-ft^2-R/Btu</units>
      <required>false</required>
      <model_dependent>false</model_dependent>
    </argument>
    <argument>
      <name>ceiling_assembly_r</name>
      <display_name>Ceiling: Assembly R-value</display_name>
      <description>Assembly R-value for the ceiling (attic floor).</description>
      <type>Double</type>
      <units>h-ft^2-R/Btu</units>
      <required>true</required>
      <model_dependent>false</model_dependent>
      <default_value>31.6</default_value>
    </argument>
    <argument>
      <name>roof_material_type</name>
      <display_name>Roof: Material Type</display_name>
      <description>The material type of the roof. If not provided, the OS-HPXML default (see &lt;a href='https://openstudio-hpxml.readthedocs.io/en/v1.7.0/workflow_inputs.html#hpxml-roofs'&gt;HPXML Roofs&lt;/a&gt;) is used.</description>
      <type>Choice</type>
      <required>false</required>
      <model_dependent>false</model_dependent>
      <choices>
        <choice>
          <value>asphalt or fiberglass shingles</value>
          <display_name>asphalt or fiberglass shingles</display_name>
        </choice>
        <choice>
          <value>concrete</value>
          <display_name>concrete</display_name>
        </choice>
        <choice>
          <value>cool roof</value>
          <display_name>cool roof</display_name>
        </choice>
        <choice>
          <value>slate or tile shingles</value>
          <display_name>slate or tile shingles</display_name>
        </choice>
        <choice>
          <value>expanded polystyrene sheathing</value>
          <display_name>expanded polystyrene sheathing</display_name>
        </choice>
        <choice>
          <value>metal surfacing</value>
          <display_name>metal surfacing</display_name>
        </choice>
        <choice>
          <value>plastic/rubber/synthetic sheeting</value>
          <display_name>plastic/rubber/synthetic sheeting</display_name>
        </choice>
        <choice>
          <value>shingles</value>
          <display_name>shingles</display_name>
        </choice>
        <choice>
          <value>wood shingles or shakes</value>
          <display_name>wood shingles or shakes</display_name>
        </choice>
      </choices>
    </argument>
    <argument>
      <name>roof_color</name>
      <display_name>Roof: Color</display_name>
      <description>The color of the roof. If not provided, the OS-HPXML default (see &lt;a href='https://openstudio-hpxml.readthedocs.io/en/v1.7.0/workflow_inputs.html#hpxml-roofs'&gt;HPXML Roofs&lt;/a&gt;) is used.</description>
      <type>Choice</type>
      <required>false</required>
      <model_dependent>false</model_dependent>
      <choices>
        <choice>
          <value>dark</value>
          <display_name>dark</display_name>
        </choice>
        <choice>
          <value>light</value>
          <display_name>light</display_name>
        </choice>
        <choice>
          <value>medium</value>
          <display_name>medium</display_name>
        </choice>
        <choice>
          <value>medium dark</value>
          <display_name>medium dark</display_name>
        </choice>
        <choice>
          <value>reflective</value>
          <display_name>reflective</display_name>
        </choice>
      </choices>
    </argument>
    <argument>
      <name>roof_assembly_r</name>
      <display_name>Roof: Assembly R-value</display_name>
      <description>Assembly R-value of the roof.</description>
      <type>Double</type>
      <units>h-ft^2-R/Btu</units>
      <required>true</required>
      <model_dependent>false</model_dependent>
      <default_value>2.3</default_value>
    </argument>
    <argument>
      <name>radiant_barrier_attic_location</name>
      <display_name>Attic: Radiant Barrier Location</display_name>
      <description>The location of the radiant barrier in the attic.</description>
      <type>Choice</type>
      <required>false</required>
      <model_dependent>false</model_dependent>
      <choices>
        <choice>
          <value>none</value>
          <display_name>none</display_name>
        </choice>
        <choice>
          <value>Attic roof only</value>
          <display_name>Attic roof only</display_name>
        </choice>
        <choice>
          <value>Attic roof and gable walls</value>
          <display_name>Attic roof and gable walls</display_name>
        </choice>
        <choice>
          <value>Attic floor</value>
          <display_name>Attic floor</display_name>
        </choice>
      </choices>
    </argument>
    <argument>
      <name>radiant_barrier_grade</name>
      <display_name>Attic: Radiant Barrier Grade</display_name>
      <description>The grade of the radiant barrier in the attic. If not provided, the OS-HPXML default (see &lt;a href='https://openstudio-hpxml.readthedocs.io/en/v1.7.0/workflow_inputs.html#hpxml-roofs'&gt;HPXML Roofs&lt;/a&gt;) is used.</description>
      <type>Choice</type>
      <required>false</required>
      <model_dependent>false</model_dependent>
      <choices>
        <choice>
          <value>1</value>
          <display_name>1</display_name>
        </choice>
        <choice>
          <value>2</value>
          <display_name>2</display_name>
        </choice>
        <choice>
          <value>3</value>
          <display_name>3</display_name>
        </choice>
      </choices>
    </argument>
    <argument>
      <name>wall_type</name>
      <display_name>Wall: Type</display_name>
      <description>The type of walls.</description>
      <type>Choice</type>
      <required>true</required>
      <model_dependent>false</model_dependent>
      <default_value>WoodStud</default_value>
      <choices>
        <choice>
          <value>WoodStud</value>
          <display_name>WoodStud</display_name>
        </choice>
        <choice>
          <value>ConcreteMasonryUnit</value>
          <display_name>ConcreteMasonryUnit</display_name>
        </choice>
        <choice>
          <value>DoubleWoodStud</value>
          <display_name>DoubleWoodStud</display_name>
        </choice>
        <choice>
          <value>InsulatedConcreteForms</value>
          <display_name>InsulatedConcreteForms</display_name>
        </choice>
        <choice>
          <value>LogWall</value>
          <display_name>LogWall</display_name>
        </choice>
        <choice>
          <value>StructuralInsulatedPanel</value>
          <display_name>StructuralInsulatedPanel</display_name>
        </choice>
        <choice>
          <value>SolidConcrete</value>
          <display_name>SolidConcrete</display_name>
        </choice>
        <choice>
          <value>SteelFrame</value>
          <display_name>SteelFrame</display_name>
        </choice>
        <choice>
          <value>Stone</value>
          <display_name>Stone</display_name>
        </choice>
        <choice>
          <value>StrawBale</value>
          <display_name>StrawBale</display_name>
        </choice>
        <choice>
          <value>StructuralBrick</value>
          <display_name>StructuralBrick</display_name>
        </choice>
      </choices>
    </argument>
    <argument>
      <name>wall_siding_type</name>
      <display_name>Wall: Siding Type</display_name>
      <description>The siding type of the walls. Also applies to rim joists. If not provided, the OS-HPXML default (see &lt;a href='https://openstudio-hpxml.readthedocs.io/en/v1.7.0/workflow_inputs.html#hpxml-walls'&gt;HPXML Walls&lt;/a&gt;) is used.</description>
      <type>Choice</type>
      <required>false</required>
      <model_dependent>false</model_dependent>
      <choices>
        <choice>
          <value>aluminum siding</value>
          <display_name>aluminum siding</display_name>
        </choice>
        <choice>
          <value>asbestos siding</value>
          <display_name>asbestos siding</display_name>
        </choice>
        <choice>
          <value>brick veneer</value>
          <display_name>brick veneer</display_name>
        </choice>
        <choice>
          <value>composite shingle siding</value>
          <display_name>composite shingle siding</display_name>
        </choice>
        <choice>
          <value>fiber cement siding</value>
          <display_name>fiber cement siding</display_name>
        </choice>
        <choice>
          <value>masonite siding</value>
          <display_name>masonite siding</display_name>
        </choice>
        <choice>
          <value>none</value>
          <display_name>none</display_name>
        </choice>
        <choice>
          <value>stucco</value>
          <display_name>stucco</display_name>
        </choice>
        <choice>
          <value>synthetic stucco</value>
          <display_name>synthetic stucco</display_name>
        </choice>
        <choice>
          <value>vinyl siding</value>
          <display_name>vinyl siding</display_name>
        </choice>
        <choice>
          <value>wood siding</value>
          <display_name>wood siding</display_name>
        </choice>
      </choices>
    </argument>
    <argument>
      <name>wall_color</name>
      <display_name>Wall: Color</display_name>
      <description>The color of the walls. Also applies to rim joists. If not provided, the OS-HPXML default (see &lt;a href='https://openstudio-hpxml.readthedocs.io/en/v1.7.0/workflow_inputs.html#hpxml-walls'&gt;HPXML Walls&lt;/a&gt;) is used.</description>
      <type>Choice</type>
      <required>false</required>
      <model_dependent>false</model_dependent>
      <choices>
        <choice>
          <value>dark</value>
          <display_name>dark</display_name>
        </choice>
        <choice>
          <value>light</value>
          <display_name>light</display_name>
        </choice>
        <choice>
          <value>medium</value>
          <display_name>medium</display_name>
        </choice>
        <choice>
          <value>medium dark</value>
          <display_name>medium dark</display_name>
        </choice>
        <choice>
          <value>reflective</value>
          <display_name>reflective</display_name>
        </choice>
      </choices>
    </argument>
    <argument>
      <name>wall_assembly_r</name>
      <display_name>Wall: Assembly R-value</display_name>
      <description>Assembly R-value of the walls.</description>
      <type>Double</type>
      <units>h-ft^2-R/Btu</units>
      <required>true</required>
      <model_dependent>false</model_dependent>
      <default_value>11.9</default_value>
    </argument>
    <argument>
      <name>window_front_wwr</name>
      <display_name>Windows: Front Window-to-Wall Ratio</display_name>
      <description>The ratio of window area to wall area for the unit's front facade. Enter 0 if specifying Front Window Area instead.</description>
      <type>Double</type>
      <units>Frac</units>
      <required>true</required>
      <model_dependent>false</model_dependent>
      <default_value>0.18</default_value>
    </argument>
    <argument>
      <name>window_back_wwr</name>
      <display_name>Windows: Back Window-to-Wall Ratio</display_name>
      <description>The ratio of window area to wall area for the unit's back facade. Enter 0 if specifying Back Window Area instead.</description>
      <type>Double</type>
      <units>Frac</units>
      <required>true</required>
      <model_dependent>false</model_dependent>
      <default_value>0.18</default_value>
    </argument>
    <argument>
      <name>window_left_wwr</name>
      <display_name>Windows: Left Window-to-Wall Ratio</display_name>
      <description>The ratio of window area to wall area for the unit's left facade (when viewed from the front). Enter 0 if specifying Left Window Area instead.</description>
      <type>Double</type>
      <units>Frac</units>
      <required>true</required>
      <model_dependent>false</model_dependent>
      <default_value>0.18</default_value>
    </argument>
    <argument>
      <name>window_right_wwr</name>
      <display_name>Windows: Right Window-to-Wall Ratio</display_name>
      <description>The ratio of window area to wall area for the unit's right facade (when viewed from the front). Enter 0 if specifying Right Window Area instead.</description>
      <type>Double</type>
      <units>Frac</units>
      <required>true</required>
      <model_dependent>false</model_dependent>
      <default_value>0.18</default_value>
    </argument>
    <argument>
      <name>window_area_front</name>
      <display_name>Windows: Front Window Area</display_name>
      <description>The amount of window area on the unit's front facade. Enter 0 if specifying Front Window-to-Wall Ratio instead.</description>
      <type>Double</type>
      <units>ft^2</units>
      <required>true</required>
      <model_dependent>false</model_dependent>
      <default_value>0</default_value>
    </argument>
    <argument>
      <name>window_area_back</name>
      <display_name>Windows: Back Window Area</display_name>
      <description>The amount of window area on the unit's back facade. Enter 0 if specifying Back Window-to-Wall Ratio instead.</description>
      <type>Double</type>
      <units>ft^2</units>
      <required>true</required>
      <model_dependent>false</model_dependent>
      <default_value>0</default_value>
    </argument>
    <argument>
      <name>window_area_left</name>
      <display_name>Windows: Left Window Area</display_name>
      <description>The amount of window area on the unit's left facade (when viewed from the front). Enter 0 if specifying Left Window-to-Wall Ratio instead.</description>
      <type>Double</type>
      <units>ft^2</units>
      <required>true</required>
      <model_dependent>false</model_dependent>
      <default_value>0</default_value>
    </argument>
    <argument>
      <name>window_area_right</name>
      <display_name>Windows: Right Window Area</display_name>
      <description>The amount of window area on the unit's right facade (when viewed from the front). Enter 0 if specifying Right Window-to-Wall Ratio instead.</description>
      <type>Double</type>
      <units>ft^2</units>
      <required>true</required>
      <model_dependent>false</model_dependent>
      <default_value>0</default_value>
    </argument>
    <argument>
      <name>window_aspect_ratio</name>
      <display_name>Windows: Aspect Ratio</display_name>
      <description>Ratio of window height to width.</description>
      <type>Double</type>
      <units>Frac</units>
      <required>true</required>
      <model_dependent>false</model_dependent>
      <default_value>1.333</default_value>
    </argument>
    <argument>
      <name>window_fraction_operable</name>
      <display_name>Windows: Fraction Operable</display_name>
      <description>Fraction of windows that are operable. If not provided, the OS-HPXML default (see &lt;a href='https://openstudio-hpxml.readthedocs.io/en/v1.7.0/workflow_inputs.html#hpxml-windows'&gt;HPXML Windows&lt;/a&gt;) is used.</description>
      <type>Double</type>
      <units>Frac</units>
      <required>false</required>
      <model_dependent>false</model_dependent>
    </argument>
    <argument>
      <name>window_natvent_availability</name>
      <display_name>Windows: Natural Ventilation Availability</display_name>
      <description>For operable windows, the number of days/week that windows can be opened by occupants for natural ventilation. If not provided, the OS-HPXML default (see &lt;a href='https://openstudio-hpxml.readthedocs.io/en/v1.7.0/workflow_inputs.html#hpxml-windows'&gt;HPXML Windows&lt;/a&gt;) is used.</description>
      <type>Integer</type>
      <units>Days/week</units>
      <required>false</required>
      <model_dependent>false</model_dependent>
    </argument>
    <argument>
      <name>window_ufactor</name>
      <display_name>Windows: U-Factor</display_name>
      <description>Full-assembly NFRC U-factor.</description>
      <type>Double</type>
      <units>Btu/hr-ft^2-R</units>
      <required>true</required>
      <model_dependent>false</model_dependent>
      <default_value>0.37</default_value>
    </argument>
    <argument>
      <name>window_shgc</name>
      <display_name>Windows: SHGC</display_name>
      <description>Full-assembly NFRC solar heat gain coefficient.</description>
      <type>Double</type>
      <required>true</required>
      <model_dependent>false</model_dependent>
      <default_value>0.3</default_value>
    </argument>
    <argument>
      <name>window_interior_shading_winter</name>
      <display_name>Windows: Winter Interior Shading</display_name>
      <description>Interior shading coefficient for the winter season. 1.0 indicates no reduction in solar gain, 0.85 indicates 15% reduction, etc. If not provided, the OS-HPXML default (see &lt;a href='https://openstudio-hpxml.readthedocs.io/en/v1.7.0/workflow_inputs.html#hpxml-windows'&gt;HPXML Windows&lt;/a&gt;) is used.</description>
      <type>Double</type>
      <units>Frac</units>
      <required>false</required>
      <model_dependent>false</model_dependent>
    </argument>
    <argument>
      <name>window_interior_shading_summer</name>
      <display_name>Windows: Summer Interior Shading</display_name>
      <description>Interior shading coefficient for the summer season. 1.0 indicates no reduction in solar gain, 0.85 indicates 15% reduction, etc. If not provided, the OS-HPXML default (see &lt;a href='https://openstudio-hpxml.readthedocs.io/en/v1.7.0/workflow_inputs.html#hpxml-windows'&gt;HPXML Windows&lt;/a&gt;) is used.</description>
      <type>Double</type>
      <units>Frac</units>
      <required>false</required>
      <model_dependent>false</model_dependent>
    </argument>
    <argument>
      <name>window_exterior_shading_winter</name>
      <display_name>Windows: Winter Exterior Shading</display_name>
      <description>Exterior shading coefficient for the winter season. 1.0 indicates no reduction in solar gain, 0.85 indicates 15% reduction, etc. If not provided, the OS-HPXML default (see &lt;a href='https://openstudio-hpxml.readthedocs.io/en/v1.7.0/workflow_inputs.html#hpxml-windows'&gt;HPXML Windows&lt;/a&gt;) is used.</description>
      <type>Double</type>
      <units>Frac</units>
      <required>false</required>
      <model_dependent>false</model_dependent>
    </argument>
    <argument>
      <name>window_exterior_shading_summer</name>
      <display_name>Windows: Summer Exterior Shading</display_name>
      <description>Exterior shading coefficient for the summer season. 1.0 indicates no reduction in solar gain, 0.85 indicates 15% reduction, etc. If not provided, the OS-HPXML default (see &lt;a href='https://openstudio-hpxml.readthedocs.io/en/v1.7.0/workflow_inputs.html#hpxml-windows'&gt;HPXML Windows&lt;/a&gt;) is used.</description>
      <type>Double</type>
      <units>Frac</units>
      <required>false</required>
      <model_dependent>false</model_dependent>
    </argument>
    <argument>
      <name>window_shading_summer_season</name>
      <display_name>Windows: Shading Summer Season</display_name>
      <description>Enter a date like 'May 1 - Sep 30'. Defines the summer season for purposes of shading coefficients; the rest of the year is assumed to be winter. If not provided, the OS-HPXML default (see &lt;a href='https://openstudio-hpxml.readthedocs.io/en/v1.7.0/workflow_inputs.html#hpxml-windows'&gt;HPXML Windows&lt;/a&gt;) is used.</description>
      <type>String</type>
      <required>false</required>
      <model_dependent>false</model_dependent>
    </argument>
    <argument>
      <name>window_storm_type</name>
      <display_name>Windows: Storm Type</display_name>
      <description>The type of storm, if present. If not provided, assumes there is no storm.</description>
      <type>Choice</type>
      <required>false</required>
      <model_dependent>false</model_dependent>
      <choices>
        <choice>
          <value>clear</value>
          <display_name>clear</display_name>
        </choice>
        <choice>
          <value>low-e</value>
          <display_name>low-e</display_name>
        </choice>
      </choices>
    </argument>
    <argument>
      <name>overhangs_front_depth</name>
      <display_name>Overhangs: Front Depth</display_name>
      <description>The depth of overhangs for windows for the front facade.</description>
      <type>Double</type>
      <units>ft</units>
      <required>true</required>
      <model_dependent>false</model_dependent>
      <default_value>0</default_value>
    </argument>
    <argument>
      <name>overhangs_front_distance_to_top_of_window</name>
      <display_name>Overhangs: Front Distance to Top of Window</display_name>
      <description>The overhangs distance to the top of window for the front facade.</description>
      <type>Double</type>
      <units>ft</units>
      <required>true</required>
      <model_dependent>false</model_dependent>
      <default_value>0</default_value>
    </argument>
    <argument>
      <name>overhangs_front_distance_to_bottom_of_window</name>
      <display_name>Overhangs: Front Distance to Bottom of Window</display_name>
      <description>The overhangs distance to the bottom of window for the front facade.</description>
      <type>Double</type>
      <units>ft</units>
      <required>true</required>
      <model_dependent>false</model_dependent>
      <default_value>4</default_value>
    </argument>
    <argument>
      <name>overhangs_back_depth</name>
      <display_name>Overhangs: Back Depth</display_name>
      <description>The depth of overhangs for windows for the back facade.</description>
      <type>Double</type>
      <units>ft</units>
      <required>true</required>
      <model_dependent>false</model_dependent>
      <default_value>0</default_value>
    </argument>
    <argument>
      <name>overhangs_back_distance_to_top_of_window</name>
      <display_name>Overhangs: Back Distance to Top of Window</display_name>
      <description>The overhangs distance to the top of window for the back facade.</description>
      <type>Double</type>
      <units>ft</units>
      <required>true</required>
      <model_dependent>false</model_dependent>
      <default_value>0</default_value>
    </argument>
    <argument>
      <name>overhangs_back_distance_to_bottom_of_window</name>
      <display_name>Overhangs: Back Distance to Bottom of Window</display_name>
      <description>The overhangs distance to the bottom of window for the back facade.</description>
      <type>Double</type>
      <units>ft</units>
      <required>true</required>
      <model_dependent>false</model_dependent>
      <default_value>4</default_value>
    </argument>
    <argument>
      <name>overhangs_left_depth</name>
      <display_name>Overhangs: Left Depth</display_name>
      <description>The depth of overhangs for windows for the left facade.</description>
      <type>Double</type>
      <units>ft</units>
      <required>true</required>
      <model_dependent>false</model_dependent>
      <default_value>0</default_value>
    </argument>
    <argument>
      <name>overhangs_left_distance_to_top_of_window</name>
      <display_name>Overhangs: Left Distance to Top of Window</display_name>
      <description>The overhangs distance to the top of window for the left facade.</description>
      <type>Double</type>
      <units>ft</units>
      <required>true</required>
      <model_dependent>false</model_dependent>
      <default_value>0</default_value>
    </argument>
    <argument>
      <name>overhangs_left_distance_to_bottom_of_window</name>
      <display_name>Overhangs: Left Distance to Bottom of Window</display_name>
      <description>The overhangs distance to the bottom of window for the left facade.</description>
      <type>Double</type>
      <units>ft</units>
      <required>true</required>
      <model_dependent>false</model_dependent>
      <default_value>4</default_value>
    </argument>
    <argument>
      <name>overhangs_right_depth</name>
      <display_name>Overhangs: Right Depth</display_name>
      <description>The depth of overhangs for windows for the right facade.</description>
      <type>Double</type>
      <units>ft</units>
      <required>true</required>
      <model_dependent>false</model_dependent>
      <default_value>0</default_value>
    </argument>
    <argument>
      <name>overhangs_right_distance_to_top_of_window</name>
      <display_name>Overhangs: Right Distance to Top of Window</display_name>
      <description>The overhangs distance to the top of window for the right facade.</description>
      <type>Double</type>
      <units>ft</units>
      <required>true</required>
      <model_dependent>false</model_dependent>
      <default_value>0</default_value>
    </argument>
    <argument>
      <name>overhangs_right_distance_to_bottom_of_window</name>
      <display_name>Overhangs: Right Distance to Bottom of Window</display_name>
      <description>The overhangs distance to the bottom of window for the right facade.</description>
      <type>Double</type>
      <units>ft</units>
      <required>true</required>
      <model_dependent>false</model_dependent>
      <default_value>4</default_value>
    </argument>
    <argument>
      <name>skylight_area_front</name>
      <display_name>Skylights: Front Roof Area</display_name>
      <description>The amount of skylight area on the unit's front conditioned roof facade.</description>
      <type>Double</type>
      <units>ft^2</units>
      <required>true</required>
      <model_dependent>false</model_dependent>
      <default_value>0</default_value>
    </argument>
    <argument>
      <name>skylight_area_back</name>
      <display_name>Skylights: Back Roof Area</display_name>
      <description>The amount of skylight area on the unit's back conditioned roof facade.</description>
      <type>Double</type>
      <units>ft^2</units>
      <required>true</required>
      <model_dependent>false</model_dependent>
      <default_value>0</default_value>
    </argument>
    <argument>
      <name>skylight_area_left</name>
      <display_name>Skylights: Left Roof Area</display_name>
      <description>The amount of skylight area on the unit's left conditioned roof facade (when viewed from the front).</description>
      <type>Double</type>
      <units>ft^2</units>
      <required>true</required>
      <model_dependent>false</model_dependent>
      <default_value>0</default_value>
    </argument>
    <argument>
      <name>skylight_area_right</name>
      <display_name>Skylights: Right Roof Area</display_name>
      <description>The amount of skylight area on the unit's right conditioned roof facade (when viewed from the front).</description>
      <type>Double</type>
      <units>ft^2</units>
      <required>true</required>
      <model_dependent>false</model_dependent>
      <default_value>0</default_value>
    </argument>
    <argument>
      <name>skylight_ufactor</name>
      <display_name>Skylights: U-Factor</display_name>
      <description>Full-assembly NFRC U-factor.</description>
      <type>Double</type>
      <units>Btu/hr-ft^2-R</units>
      <required>true</required>
      <model_dependent>false</model_dependent>
      <default_value>0.33</default_value>
    </argument>
    <argument>
      <name>skylight_shgc</name>
      <display_name>Skylights: SHGC</display_name>
      <description>Full-assembly NFRC solar heat gain coefficient.</description>
      <type>Double</type>
      <required>true</required>
      <model_dependent>false</model_dependent>
      <default_value>0.45</default_value>
    </argument>
    <argument>
      <name>skylight_storm_type</name>
      <display_name>Skylights: Storm Type</display_name>
      <description>The type of storm, if present. If not provided, assumes there is no storm.</description>
      <type>Choice</type>
      <required>false</required>
      <model_dependent>false</model_dependent>
      <choices>
        <choice>
          <value>clear</value>
          <display_name>clear</display_name>
        </choice>
        <choice>
          <value>low-e</value>
          <display_name>low-e</display_name>
        </choice>
      </choices>
    </argument>
    <argument>
      <name>door_area</name>
      <display_name>Doors: Area</display_name>
      <description>The area of the opaque door(s).</description>
      <type>Double</type>
      <units>ft^2</units>
      <required>true</required>
      <model_dependent>false</model_dependent>
      <default_value>20</default_value>
    </argument>
    <argument>
      <name>door_rvalue</name>
      <display_name>Doors: R-value</display_name>
      <description>R-value of the opaque door(s).</description>
      <type>Double</type>
      <units>h-ft^2-R/Btu</units>
      <required>true</required>
      <model_dependent>false</model_dependent>
      <default_value>4.4</default_value>
    </argument>
    <argument>
      <name>air_leakage_units</name>
      <display_name>Air Leakage: Units</display_name>
      <description>The unit of measure for the air leakage.</description>
      <type>Choice</type>
      <required>true</required>
      <model_dependent>false</model_dependent>
      <default_value>ACH</default_value>
      <choices>
        <choice>
          <value>ACH</value>
          <display_name>ACH</display_name>
        </choice>
        <choice>
          <value>CFM</value>
          <display_name>CFM</display_name>
        </choice>
        <choice>
          <value>ACHnatural</value>
          <display_name>ACHnatural</display_name>
        </choice>
        <choice>
          <value>CFMnatural</value>
          <display_name>CFMnatural</display_name>
        </choice>
        <choice>
          <value>EffectiveLeakageArea</value>
          <display_name>EffectiveLeakageArea</display_name>
        </choice>
      </choices>
    </argument>
    <argument>
      <name>air_leakage_house_pressure</name>
      <display_name>Air Leakage: House Pressure</display_name>
      <description>The house pressure relative to outside. Required when units are ACH or CFM.</description>
      <type>Double</type>
      <units>Pa</units>
      <required>true</required>
      <model_dependent>false</model_dependent>
      <default_value>50</default_value>
    </argument>
    <argument>
      <name>air_leakage_value</name>
      <display_name>Air Leakage: Value</display_name>
      <description>Air exchange rate value. For 'EffectiveLeakageArea', provide value in sq. in.</description>
      <type>Double</type>
      <required>true</required>
      <model_dependent>false</model_dependent>
      <default_value>3</default_value>
    </argument>
    <argument>
      <name>air_leakage_type</name>
      <display_name>Air Leakage: Type</display_name>
      <description>Type of air leakage. If 'unit total', represents the total infiltration to the unit as measured by a compartmentalization test, in which case the air leakage value will be adjusted by the ratio of exterior envelope surface area to total envelope surface area. Otherwise, if 'unit exterior only', represents the infiltration to the unit from outside only as measured by a guarded test. Required when unit type is single-family attached or apartment unit.</description>
      <type>Choice</type>
      <required>false</required>
      <model_dependent>false</model_dependent>
      <choices>
        <choice>
          <value>unit total</value>
          <display_name>unit total</display_name>
        </choice>
        <choice>
          <value>unit exterior only</value>
          <display_name>unit exterior only</display_name>
        </choice>
      </choices>
    </argument>
    <argument>
      <name>air_leakage_has_flue_or_chimney_in_conditioned_space</name>
      <display_name>Air Leakage: Has Flue or Chimney in Conditioned Space</display_name>
      <description>Presence of flue or chimney with combustion air from conditioned space; used for infiltration model. If not provided, the OS-HPXML default (see &lt;a href='https://openstudio-hpxml.readthedocs.io/en/v1.7.0/workflow_inputs.html#flue-or-chimney'&gt;Flue or Chimney&lt;/a&gt;) is used.</description>
      <type>Boolean</type>
      <required>false</required>
      <model_dependent>false</model_dependent>
      <choices>
        <choice>
          <value>true</value>
          <display_name>true</display_name>
        </choice>
        <choice>
          <value>false</value>
          <display_name>false</display_name>
        </choice>
      </choices>
    </argument>
    <argument>
      <name>heating_system_type</name>
      <display_name>Heating System: Type</display_name>
      <description>The type of heating system. Use 'none' if there is no heating system or if there is a heat pump serving a heating load.</description>
      <type>Choice</type>
      <required>true</required>
      <model_dependent>false</model_dependent>
      <default_value>Furnace</default_value>
      <choices>
        <choice>
          <value>none</value>
          <display_name>none</display_name>
        </choice>
        <choice>
          <value>Furnace</value>
          <display_name>Furnace</display_name>
        </choice>
        <choice>
          <value>WallFurnace</value>
          <display_name>WallFurnace</display_name>
        </choice>
        <choice>
          <value>FloorFurnace</value>
          <display_name>FloorFurnace</display_name>
        </choice>
        <choice>
          <value>Boiler</value>
          <display_name>Boiler</display_name>
        </choice>
        <choice>
          <value>ElectricResistance</value>
          <display_name>ElectricResistance</display_name>
        </choice>
        <choice>
          <value>Stove</value>
          <display_name>Stove</display_name>
        </choice>
        <choice>
          <value>SpaceHeater</value>
          <display_name>SpaceHeater</display_name>
        </choice>
        <choice>
          <value>Fireplace</value>
          <display_name>Fireplace</display_name>
        </choice>
        <choice>
          <value>Shared Boiler w/ Baseboard</value>
          <display_name>Shared Boiler w/ Baseboard</display_name>
        </choice>
        <choice>
          <value>Shared Boiler w/ Ductless Fan Coil</value>
          <display_name>Shared Boiler w/ Ductless Fan Coil</display_name>
        </choice>
      </choices>
    </argument>
    <argument>
      <name>heating_system_fuel</name>
      <display_name>Heating System: Fuel Type</display_name>
      <description>The fuel type of the heating system. Ignored for ElectricResistance.</description>
      <type>Choice</type>
      <required>true</required>
      <model_dependent>false</model_dependent>
      <default_value>natural gas</default_value>
      <choices>
        <choice>
          <value>electricity</value>
          <display_name>electricity</display_name>
        </choice>
        <choice>
          <value>natural gas</value>
          <display_name>natural gas</display_name>
        </choice>
        <choice>
          <value>fuel oil</value>
          <display_name>fuel oil</display_name>
        </choice>
        <choice>
          <value>propane</value>
          <display_name>propane</display_name>
        </choice>
        <choice>
          <value>wood</value>
          <display_name>wood</display_name>
        </choice>
        <choice>
          <value>wood pellets</value>
          <display_name>wood pellets</display_name>
        </choice>
        <choice>
          <value>coal</value>
          <display_name>coal</display_name>
        </choice>
      </choices>
    </argument>
    <argument>
      <name>heating_system_heating_efficiency</name>
      <display_name>Heating System: Rated AFUE or Percent</display_name>
      <description>The rated heating efficiency value of the heating system.</description>
      <type>Double</type>
      <units>Frac</units>
      <required>true</required>
      <model_dependent>false</model_dependent>
      <default_value>0.78</default_value>
    </argument>
    <argument>
      <name>heating_system_heating_capacity</name>
      <display_name>Heating System: Heating Capacity</display_name>
      <description>The output heating capacity of the heating system. If not provided, the OS-HPXML autosized default (see &lt;a href='https://openstudio-hpxml.readthedocs.io/en/v1.7.0/workflow_inputs.html#hpxml-heating-systems'&gt;HPXML Heating Systems&lt;/a&gt;) is used.</description>
      <type>Double</type>
      <units>Btu/hr</units>
      <required>false</required>
      <model_dependent>false</model_dependent>
    </argument>
    <argument>
      <name>heating_system_fraction_heat_load_served</name>
      <display_name>Heating System: Fraction Heat Load Served</display_name>
      <description>The heating load served by the heating system.</description>
      <type>Double</type>
      <units>Frac</units>
      <required>true</required>
      <model_dependent>false</model_dependent>
      <default_value>1</default_value>
    </argument>
    <argument>
      <name>heating_system_pilot_light</name>
      <display_name>Heating System: Pilot Light</display_name>
      <description>The fuel usage of the pilot light. Applies only to Furnace, WallFurnace, FloorFurnace, Stove, Boiler, and Fireplace with non-electric fuel type. If not provided, assumes no pilot light.</description>
      <type>Double</type>
      <units>Btuh</units>
      <required>false</required>
      <model_dependent>false</model_dependent>
    </argument>
    <argument>
      <name>heating_system_airflow_defect_ratio</name>
      <display_name>Heating System: Airflow Defect Ratio</display_name>
      <description>The airflow defect ratio, defined as (InstalledAirflow - DesignAirflow) / DesignAirflow, of the heating system per ANSI/RESNET/ACCA Standard 310. A value of zero means no airflow defect. Applies only to Furnace. If not provided, assumes no defect.</description>
      <type>Double</type>
      <units>Frac</units>
      <required>false</required>
      <model_dependent>false</model_dependent>
    </argument>
    <argument>
      <name>cooling_system_type</name>
      <display_name>Cooling System: Type</display_name>
      <description>The type of cooling system. Use 'none' if there is no cooling system or if there is a heat pump serving a cooling load.</description>
      <type>Choice</type>
      <required>true</required>
      <model_dependent>false</model_dependent>
      <default_value>central air conditioner</default_value>
      <choices>
        <choice>
          <value>none</value>
          <display_name>none</display_name>
        </choice>
        <choice>
          <value>central air conditioner</value>
          <display_name>central air conditioner</display_name>
        </choice>
        <choice>
          <value>room air conditioner</value>
          <display_name>room air conditioner</display_name>
        </choice>
        <choice>
          <value>evaporative cooler</value>
          <display_name>evaporative cooler</display_name>
        </choice>
        <choice>
          <value>mini-split</value>
          <display_name>mini-split</display_name>
        </choice>
        <choice>
          <value>packaged terminal air conditioner</value>
          <display_name>packaged terminal air conditioner</display_name>
        </choice>
      </choices>
    </argument>
    <argument>
      <name>cooling_system_cooling_efficiency_type</name>
      <display_name>Cooling System: Efficiency Type</display_name>
      <description>The efficiency type of the cooling system. System types central air conditioner and mini-split use SEER or SEER2. System types room air conditioner and packaged terminal air conditioner use EER or CEER. Ignored for system type evaporative cooler.</description>
      <type>Choice</type>
      <required>true</required>
      <model_dependent>false</model_dependent>
      <default_value>SEER</default_value>
      <choices>
        <choice>
          <value>SEER</value>
          <display_name>SEER</display_name>
        </choice>
        <choice>
          <value>SEER2</value>
          <display_name>SEER2</display_name>
        </choice>
        <choice>
          <value>EER</value>
          <display_name>EER</display_name>
        </choice>
        <choice>
          <value>CEER</value>
          <display_name>CEER</display_name>
        </choice>
      </choices>
    </argument>
    <argument>
      <name>cooling_system_cooling_efficiency</name>
      <display_name>Cooling System: Efficiency</display_name>
      <description>The rated efficiency value of the cooling system. Ignored for evaporative cooler.</description>
      <type>Double</type>
      <required>true</required>
      <model_dependent>false</model_dependent>
      <default_value>13</default_value>
    </argument>
    <argument>
      <name>cooling_system_cooling_compressor_type</name>
      <display_name>Cooling System: Cooling Compressor Type</display_name>
      <description>The compressor type of the cooling system. Only applies to central air conditioner and mini-split. If not provided, the OS-HPXML default (see &lt;a href='https://openstudio-hpxml.readthedocs.io/en/v1.7.0/workflow_inputs.html#central-air-conditioner'&gt;Central Air Conditioner&lt;/a&gt;, &lt;a href='https://openstudio-hpxml.readthedocs.io/en/v1.7.0/workflow_inputs.html#mini-split-air-conditioner'&gt;Mini-Split Air Conditioner&lt;/a&gt;) is used.</description>
      <type>Choice</type>
      <required>false</required>
      <model_dependent>false</model_dependent>
      <choices>
        <choice>
          <value>single stage</value>
          <display_name>single stage</display_name>
        </choice>
        <choice>
          <value>two stage</value>
          <display_name>two stage</display_name>
        </choice>
        <choice>
          <value>variable speed</value>
          <display_name>variable speed</display_name>
        </choice>
      </choices>
    </argument>
    <argument>
      <name>cooling_system_cooling_sensible_heat_fraction</name>
      <display_name>Cooling System: Cooling Sensible Heat Fraction</display_name>
      <description>The sensible heat fraction of the cooling system. Ignored for evaporative cooler. If not provided, the OS-HPXML default (see &lt;a href='https://openstudio-hpxml.readthedocs.io/en/v1.7.0/workflow_inputs.html#central-air-conditioner'&gt;Central Air Conditioner&lt;/a&gt;, &lt;a href='https://openstudio-hpxml.readthedocs.io/en/v1.7.0/workflow_inputs.html#room-air-conditioner'&gt;Room Air Conditioner&lt;/a&gt;, &lt;a href='https://openstudio-hpxml.readthedocs.io/en/v1.7.0/workflow_inputs.html#packaged-terminal-air-conditioner'&gt;Packaged Terminal Air Conditioner&lt;/a&gt;, &lt;a href='https://openstudio-hpxml.readthedocs.io/en/v1.7.0/workflow_inputs.html#mini-split-air-conditioner'&gt;Mini-Split Air Conditioner&lt;/a&gt;) is used.</description>
      <type>Double</type>
      <units>Frac</units>
      <required>false</required>
      <model_dependent>false</model_dependent>
    </argument>
    <argument>
      <name>cooling_system_cooling_capacity</name>
      <display_name>Cooling System: Cooling Capacity</display_name>
      <description>The output cooling capacity of the cooling system. If not provided, the OS-HPXML autosized default (see &lt;a href='https://openstudio-hpxml.readthedocs.io/en/v1.7.0/workflow_inputs.html#central-air-conditioner'&gt;Central Air Conditioner&lt;/a&gt;, &lt;a href='https://openstudio-hpxml.readthedocs.io/en/v1.7.0/workflow_inputs.html#room-air-conditioner'&gt;Room Air Conditioner&lt;/a&gt;, &lt;a href='https://openstudio-hpxml.readthedocs.io/en/v1.7.0/workflow_inputs.html#packaged-terminal-air-conditioner'&gt;Packaged Terminal Air Conditioner&lt;/a&gt;, &lt;a href='https://openstudio-hpxml.readthedocs.io/en/v1.7.0/workflow_inputs.html#evaporative-cooler'&gt;Evaporative Cooler&lt;/a&gt;, &lt;a href='https://openstudio-hpxml.readthedocs.io/en/v1.7.0/workflow_inputs.html#mini-split-air-conditioner'&gt;Mini-Split Air Conditioner&lt;/a&gt;) is used.</description>
      <type>Double</type>
      <units>Btu/hr</units>
      <required>false</required>
      <model_dependent>false</model_dependent>
    </argument>
    <argument>
      <name>cooling_system_fraction_cool_load_served</name>
      <display_name>Cooling System: Fraction Cool Load Served</display_name>
      <description>The cooling load served by the cooling system.</description>
      <type>Double</type>
      <units>Frac</units>
      <required>true</required>
      <model_dependent>false</model_dependent>
      <default_value>1</default_value>
    </argument>
    <argument>
      <name>cooling_system_is_ducted</name>
      <display_name>Cooling System: Is Ducted</display_name>
      <description>Whether the cooling system is ducted or not. Only used for mini-split and evaporative cooler. It's assumed that central air conditioner is ducted, and room air conditioner and packaged terminal air conditioner are not ducted.</description>
      <type>Boolean</type>
      <required>false</required>
      <model_dependent>false</model_dependent>
      <default_value>false</default_value>
      <choices>
        <choice>
          <value>true</value>
          <display_name>true</display_name>
        </choice>
        <choice>
          <value>false</value>
          <display_name>false</display_name>
        </choice>
      </choices>
    </argument>
    <argument>
      <name>cooling_system_airflow_defect_ratio</name>
      <display_name>Cooling System: Airflow Defect Ratio</display_name>
      <description>The airflow defect ratio, defined as (InstalledAirflow - DesignAirflow) / DesignAirflow, of the cooling system per ANSI/RESNET/ACCA Standard 310. A value of zero means no airflow defect. Applies only to central air conditioner and ducted mini-split. If not provided, assumes no defect.</description>
      <type>Double</type>
      <units>Frac</units>
      <required>false</required>
      <model_dependent>false</model_dependent>
    </argument>
    <argument>
      <name>cooling_system_charge_defect_ratio</name>
      <display_name>Cooling System: Charge Defect Ratio</display_name>
      <description>The refrigerant charge defect ratio, defined as (InstalledCharge - DesignCharge) / DesignCharge, of the cooling system per ANSI/RESNET/ACCA Standard 310. A value of zero means no refrigerant charge defect. Applies only to central air conditioner and mini-split. If not provided, assumes no defect.</description>
      <type>Double</type>
      <units>Frac</units>
      <required>false</required>
      <model_dependent>false</model_dependent>
    </argument>
    <argument>
      <name>cooling_system_crankcase_heater_watts</name>
      <display_name>Cooling System: Crankcase Heater Power Watts</display_name>
      <description>Cooling system crankcase heater power consumption in Watts. Applies only to central air conditioner, room air conditioner, packaged terminal air conditioner and mini-split. If not provided, the OS-HPXML default (see &lt;a href='https://openstudio-hpxml.readthedocs.io/en/v1.7.0/workflow_inputs.html#central-air-conditioner'&gt;Central Air Conditioner&lt;/a&gt;, &lt;a href='https://openstudio-hpxml.readthedocs.io/en/v1.7.0/workflow_inputs.html#room-air-conditioner'&gt;Room Air Conditioner&lt;/a&gt;, &lt;a href='https://openstudio-hpxml.readthedocs.io/en/v1.7.0/workflow_inputs.html#packaged-terminal-air-conditioner'&gt;Packaged Terminal Air Conditioner&lt;/a&gt;, &lt;a href='https://openstudio-hpxml.readthedocs.io/en/v1.7.0/workflow_inputs.html#mini-split-air-conditioner'&gt;Mini-Split Air Conditioner&lt;/a&gt;) is used.</description>
      <type>Double</type>
      <units>W</units>
      <required>false</required>
      <model_dependent>false</model_dependent>
    </argument>
    <argument>
      <name>cooling_system_integrated_heating_system_fuel</name>
      <display_name>Cooling System: Integrated Heating System Fuel Type</display_name>
      <description>The fuel type of the heating system integrated into cooling system. Only used for packaged terminal air conditioner and room air conditioner.</description>
      <type>Choice</type>
      <required>false</required>
      <model_dependent>false</model_dependent>
      <choices>
        <choice>
          <value>electricity</value>
          <display_name>electricity</display_name>
        </choice>
        <choice>
          <value>natural gas</value>
          <display_name>natural gas</display_name>
        </choice>
        <choice>
          <value>fuel oil</value>
          <display_name>fuel oil</display_name>
        </choice>
        <choice>
          <value>propane</value>
          <display_name>propane</display_name>
        </choice>
        <choice>
          <value>wood</value>
          <display_name>wood</display_name>
        </choice>
        <choice>
          <value>wood pellets</value>
          <display_name>wood pellets</display_name>
        </choice>
        <choice>
          <value>coal</value>
          <display_name>coal</display_name>
        </choice>
      </choices>
    </argument>
    <argument>
      <name>cooling_system_integrated_heating_system_efficiency_percent</name>
      <display_name>Cooling System: Integrated Heating System Efficiency</display_name>
      <description>The rated heating efficiency value of the heating system integrated into cooling system. Only used for packaged terminal air conditioner and room air conditioner.</description>
      <type>Double</type>
      <units>Frac</units>
      <required>false</required>
      <model_dependent>false</model_dependent>
    </argument>
    <argument>
      <name>cooling_system_integrated_heating_system_capacity</name>
      <display_name>Cooling System: Integrated Heating System Heating Capacity</display_name>
      <description>The output heating capacity of the heating system integrated into cooling system. If not provided, the OS-HPXML autosized default (see &lt;a href='https://openstudio-hpxml.readthedocs.io/en/v1.7.0/workflow_inputs.html#room-air-conditioner'&gt;Room Air Conditioner&lt;/a&gt;, &lt;a href='https://openstudio-hpxml.readthedocs.io/en/v1.7.0/workflow_inputs.html#packaged-terminal-air-conditioner'&gt;Packaged Terminal Air Conditioner&lt;/a&gt;) is used. Only used for room air conditioner and packaged terminal air conditioner.</description>
      <type>Double</type>
      <units>Btu/hr</units>
      <required>false</required>
      <model_dependent>false</model_dependent>
    </argument>
    <argument>
      <name>cooling_system_integrated_heating_system_fraction_heat_load_served</name>
      <display_name>Cooling System: Integrated Heating System Fraction Heat Load Served</display_name>
      <description>The heating load served by the heating system integrated into cooling system. Only used for packaged terminal air conditioner and room air conditioner.</description>
      <type>Double</type>
      <units>Frac</units>
      <required>false</required>
      <model_dependent>false</model_dependent>
    </argument>
    <argument>
      <name>heat_pump_type</name>
      <display_name>Heat Pump: Type</display_name>
      <description>The type of heat pump. Use 'none' if there is no heat pump.</description>
      <type>Choice</type>
      <required>true</required>
      <model_dependent>false</model_dependent>
      <default_value>none</default_value>
      <choices>
        <choice>
          <value>none</value>
          <display_name>none</display_name>
        </choice>
        <choice>
          <value>air-to-air</value>
          <display_name>air-to-air</display_name>
        </choice>
        <choice>
          <value>mini-split</value>
          <display_name>mini-split</display_name>
        </choice>
        <choice>
          <value>ground-to-air</value>
          <display_name>ground-to-air</display_name>
        </choice>
        <choice>
          <value>packaged terminal heat pump</value>
          <display_name>packaged terminal heat pump</display_name>
        </choice>
        <choice>
          <value>room air conditioner with reverse cycle</value>
          <display_name>room air conditioner with reverse cycle</display_name>
        </choice>
      </choices>
    </argument>
    <argument>
      <name>heat_pump_heating_efficiency_type</name>
      <display_name>Heat Pump: Heating Efficiency Type</display_name>
      <description>The heating efficiency type of heat pump. System types air-to-air and mini-split use HSPF or HSPF2. System types ground-to-air, packaged terminal heat pump and room air conditioner with reverse cycle use COP.</description>
      <type>Choice</type>
      <required>true</required>
      <model_dependent>false</model_dependent>
      <default_value>HSPF</default_value>
      <choices>
        <choice>
          <value>HSPF</value>
          <display_name>HSPF</display_name>
        </choice>
        <choice>
          <value>HSPF2</value>
          <display_name>HSPF2</display_name>
        </choice>
        <choice>
          <value>COP</value>
          <display_name>COP</display_name>
        </choice>
      </choices>
    </argument>
    <argument>
      <name>heat_pump_heating_efficiency</name>
      <display_name>Heat Pump: Heating Efficiency</display_name>
      <description>The rated heating efficiency value of the heat pump.</description>
      <type>Double</type>
      <required>true</required>
      <model_dependent>false</model_dependent>
      <default_value>7.7</default_value>
    </argument>
    <argument>
      <name>heat_pump_cooling_efficiency_type</name>
      <display_name>Heat Pump: Cooling Efficiency Type</display_name>
      <description>The cooling efficiency type of heat pump. System types air-to-air and mini-split use SEER or SEER2. System types ground-to-air, packaged terminal heat pump and room air conditioner with reverse cycle use EER.</description>
      <type>Choice</type>
      <required>true</required>
      <model_dependent>false</model_dependent>
      <default_value>SEER</default_value>
      <choices>
        <choice>
          <value>SEER</value>
          <display_name>SEER</display_name>
        </choice>
        <choice>
          <value>SEER2</value>
          <display_name>SEER2</display_name>
        </choice>
        <choice>
          <value>EER</value>
          <display_name>EER</display_name>
        </choice>
        <choice>
          <value>CEER</value>
          <display_name>CEER</display_name>
        </choice>
      </choices>
    </argument>
    <argument>
      <name>heat_pump_cooling_efficiency</name>
      <display_name>Heat Pump: Cooling Efficiency</display_name>
      <description>The rated cooling efficiency value of the heat pump.</description>
      <type>Double</type>
      <required>true</required>
      <model_dependent>false</model_dependent>
      <default_value>13</default_value>
    </argument>
    <argument>
      <name>heat_pump_cooling_compressor_type</name>
      <display_name>Heat Pump: Cooling Compressor Type</display_name>
      <description>The compressor type of the heat pump. Only applies to air-to-air and mini-split. If not provided, the OS-HPXML default (see &lt;a href='https://openstudio-hpxml.readthedocs.io/en/v1.7.0/workflow_inputs.html#air-to-air-heat-pump'&gt;Air-to-Air Heat Pump&lt;/a&gt;, &lt;a href='https://openstudio-hpxml.readthedocs.io/en/v1.7.0/workflow_inputs.html#mini-split-heat-pump'&gt;Mini-Split Heat Pump&lt;/a&gt;) is used.</description>
      <type>Choice</type>
      <required>false</required>
      <model_dependent>false</model_dependent>
      <choices>
        <choice>
          <value>single stage</value>
          <display_name>single stage</display_name>
        </choice>
        <choice>
          <value>two stage</value>
          <display_name>two stage</display_name>
        </choice>
        <choice>
          <value>variable speed</value>
          <display_name>variable speed</display_name>
        </choice>
      </choices>
    </argument>
    <argument>
      <name>heat_pump_cooling_sensible_heat_fraction</name>
      <display_name>Heat Pump: Cooling Sensible Heat Fraction</display_name>
      <description>The sensible heat fraction of the heat pump. If not provided, the OS-HPXML default (see &lt;a href='https://openstudio-hpxml.readthedocs.io/en/v1.7.0/workflow_inputs.html#air-to-air-heat-pump'&gt;Air-to-Air Heat Pump&lt;/a&gt;, &lt;a href='https://openstudio-hpxml.readthedocs.io/en/v1.7.0/workflow_inputs.html#mini-split-heat-pump'&gt;Mini-Split Heat Pump&lt;/a&gt;, &lt;a href='https://openstudio-hpxml.readthedocs.io/en/v1.7.0/workflow_inputs.html#packaged-terminal-heat-pump'&gt;Packaged Terminal Heat Pump&lt;/a&gt;, &lt;a href='https://openstudio-hpxml.readthedocs.io/en/v1.7.0/workflow_inputs.html#room-air-conditioner-w-reverse-cycle'&gt;Room Air Conditioner w/ Reverse Cycle&lt;/a&gt;, &lt;a href='https://openstudio-hpxml.readthedocs.io/en/v1.7.0/workflow_inputs.html#ground-to-air-heat-pump'&gt;Ground-to-Air Heat Pump&lt;/a&gt;) is used.</description>
      <type>Double</type>
      <units>Frac</units>
      <required>false</required>
      <model_dependent>false</model_dependent>
    </argument>
    <argument>
      <name>heat_pump_heating_capacity</name>
      <display_name>Heat Pump: Heating Capacity</display_name>
      <description>The output heating capacity of the heat pump. If not provided, the OS-HPXML autosized default (see &lt;a href='https://openstudio-hpxml.readthedocs.io/en/v1.7.0/workflow_inputs.html#air-to-air-heat-pump'&gt;Air-to-Air Heat Pump&lt;/a&gt;, &lt;a href='https://openstudio-hpxml.readthedocs.io/en/v1.7.0/workflow_inputs.html#mini-split-heat-pump'&gt;Mini-Split Heat Pump&lt;/a&gt;, &lt;a href='https://openstudio-hpxml.readthedocs.io/en/v1.7.0/workflow_inputs.html#packaged-terminal-heat-pump'&gt;Packaged Terminal Heat Pump&lt;/a&gt;, &lt;a href='https://openstudio-hpxml.readthedocs.io/en/v1.7.0/workflow_inputs.html#room-air-conditioner-w-reverse-cycle'&gt;Room Air Conditioner w/ Reverse Cycle&lt;/a&gt;, &lt;a href='https://openstudio-hpxml.readthedocs.io/en/v1.7.0/workflow_inputs.html#ground-to-air-heat-pump'&gt;Ground-to-Air Heat Pump&lt;/a&gt;) is used.</description>
      <type>Double</type>
      <units>Btu/hr</units>
      <required>false</required>
      <model_dependent>false</model_dependent>
    </argument>
    <argument>
      <name>heat_pump_heating_capacity_retention_fraction</name>
      <display_name>Heat Pump: Heating Capacity Retention Fraction</display_name>
      <description>The output heating capacity of the heat pump at a user-specified temperature (e.g., 17F or 5F) divided by the above nominal heating capacity. Applies to all heat pump types except ground-to-air. If not provided, the OS-HPXML default (see &lt;a href='https://openstudio-hpxml.readthedocs.io/en/v1.7.0/workflow_inputs.html#air-to-air-heat-pump'&gt;Air-to-Air Heat Pump&lt;/a&gt;, &lt;a href='https://openstudio-hpxml.readthedocs.io/en/v1.7.0/workflow_inputs.html#mini-split-heat-pump'&gt;Mini-Split Heat Pump&lt;/a&gt;, &lt;a href='https://openstudio-hpxml.readthedocs.io/en/v1.7.0/workflow_inputs.html#packaged-terminal-heat-pump'&gt;Packaged Terminal Heat Pump&lt;/a&gt;, &lt;a href='https://openstudio-hpxml.readthedocs.io/en/v1.7.0/workflow_inputs.html#room-air-conditioner-w-reverse-cycle'&gt;Room Air Conditioner w/ Reverse Cycle&lt;/a&gt;) is used.</description>
      <type>Double</type>
      <units>Frac</units>
      <required>false</required>
      <model_dependent>false</model_dependent>
    </argument>
    <argument>
      <name>heat_pump_heating_capacity_retention_temp</name>
      <display_name>Heat Pump: Heating Capacity Retention Temperature</display_name>
      <description>The user-specified temperature (e.g., 17F or 5F) for the above heating capacity retention fraction. Applies to all heat pump types except ground-to-air. Required if the Heating Capacity Retention Fraction is provided.</description>
      <type>Double</type>
      <units>deg-F</units>
      <required>false</required>
      <model_dependent>false</model_dependent>
    </argument>
    <argument>
      <name>heat_pump_cooling_capacity</name>
      <display_name>Heat Pump: Cooling Capacity</display_name>
      <description>The output cooling capacity of the heat pump. If not provided, the OS-HPXML autosized default (see &lt;a href='https://openstudio-hpxml.readthedocs.io/en/v1.7.0/workflow_inputs.html#air-to-air-heat-pump'&gt;Air-to-Air Heat Pump&lt;/a&gt;, &lt;a href='https://openstudio-hpxml.readthedocs.io/en/v1.7.0/workflow_inputs.html#mini-split-heat-pump'&gt;Mini-Split Heat Pump&lt;/a&gt;, &lt;a href='https://openstudio-hpxml.readthedocs.io/en/v1.7.0/workflow_inputs.html#packaged-terminal-heat-pump'&gt;Packaged Terminal Heat Pump&lt;/a&gt;, &lt;a href='https://openstudio-hpxml.readthedocs.io/en/v1.7.0/workflow_inputs.html#room-air-conditioner-w-reverse-cycle'&gt;Room Air Conditioner w/ Reverse Cycle&lt;/a&gt;, &lt;a href='https://openstudio-hpxml.readthedocs.io/en/v1.7.0/workflow_inputs.html#ground-to-air-heat-pump'&gt;Ground-to-Air Heat Pump&lt;/a&gt;) is used.</description>
      <type>Double</type>
      <units>Btu/hr</units>
      <required>false</required>
      <model_dependent>false</model_dependent>
    </argument>
    <argument>
      <name>heat_pump_fraction_heat_load_served</name>
      <display_name>Heat Pump: Fraction Heat Load Served</display_name>
      <description>The heating load served by the heat pump.</description>
      <type>Double</type>
      <units>Frac</units>
      <required>true</required>
      <model_dependent>false</model_dependent>
      <default_value>1</default_value>
    </argument>
    <argument>
      <name>heat_pump_fraction_cool_load_served</name>
      <display_name>Heat Pump: Fraction Cool Load Served</display_name>
      <description>The cooling load served by the heat pump.</description>
      <type>Double</type>
      <units>Frac</units>
      <required>true</required>
      <model_dependent>false</model_dependent>
      <default_value>1</default_value>
    </argument>
    <argument>
      <name>heat_pump_compressor_lockout_temp</name>
      <display_name>Heat Pump: Compressor Lockout Temperature</display_name>
      <description>The temperature below which the heat pump compressor is disabled. If both this and Backup Heating Lockout Temperature are provided and use the same value, it essentially defines a switchover temperature (for, e.g., a dual-fuel heat pump). Applies to all heat pump types other than ground-to-air. If not provided, the OS-HPXML default (see &lt;a href='https://openstudio-hpxml.readthedocs.io/en/v1.7.0/workflow_inputs.html#air-to-air-heat-pump'&gt;Air-to-Air Heat Pump&lt;/a&gt;, &lt;a href='https://openstudio-hpxml.readthedocs.io/en/v1.7.0/workflow_inputs.html#mini-split-heat-pump'&gt;Mini-Split Heat Pump&lt;/a&gt;, &lt;a href='https://openstudio-hpxml.readthedocs.io/en/v1.7.0/workflow_inputs.html#packaged-terminal-heat-pump'&gt;Packaged Terminal Heat Pump&lt;/a&gt;, &lt;a href='https://openstudio-hpxml.readthedocs.io/en/v1.7.0/workflow_inputs.html#room-air-conditioner-w-reverse-cycle'&gt;Room Air Conditioner w/ Reverse Cycle&lt;/a&gt;) is used.</description>
      <type>Double</type>
      <units>deg-F</units>
      <required>false</required>
      <model_dependent>false</model_dependent>
    </argument>
    <argument>
      <name>heat_pump_backup_type</name>
      <display_name>Heat Pump: Backup Type</display_name>
      <description>The backup type of the heat pump. If 'integrated', represents e.g. built-in electric strip heat or dual-fuel integrated furnace. If 'separate', represents e.g. electric baseboard or boiler based on the Heating System 2 specified below. Use 'none' if there is no backup heating.</description>
      <type>Choice</type>
      <required>true</required>
      <model_dependent>false</model_dependent>
      <default_value>integrated</default_value>
      <choices>
        <choice>
          <value>none</value>
          <display_name>none</display_name>
        </choice>
        <choice>
          <value>integrated</value>
          <display_name>integrated</display_name>
        </choice>
        <choice>
          <value>separate</value>
          <display_name>separate</display_name>
        </choice>
      </choices>
    </argument>
    <argument>
      <name>heat_pump_backup_fuel</name>
      <display_name>Heat Pump: Backup Fuel Type</display_name>
      <description>The backup fuel type of the heat pump. Only applies if Backup Type is 'integrated'.</description>
      <type>Choice</type>
      <required>true</required>
      <model_dependent>false</model_dependent>
      <default_value>electricity</default_value>
      <choices>
        <choice>
          <value>electricity</value>
          <display_name>electricity</display_name>
        </choice>
        <choice>
          <value>natural gas</value>
          <display_name>natural gas</display_name>
        </choice>
        <choice>
          <value>fuel oil</value>
          <display_name>fuel oil</display_name>
        </choice>
        <choice>
          <value>propane</value>
          <display_name>propane</display_name>
        </choice>
      </choices>
    </argument>
    <argument>
      <name>heat_pump_backup_heating_efficiency</name>
      <display_name>Heat Pump: Backup Rated Efficiency</display_name>
      <description>The backup rated efficiency value of the heat pump. Percent for electricity fuel type. AFUE otherwise. Only applies if Backup Type is 'integrated'.</description>
      <type>Double</type>
      <required>true</required>
      <model_dependent>false</model_dependent>
      <default_value>1</default_value>
    </argument>
    <argument>
      <name>heat_pump_backup_heating_capacity</name>
      <display_name>Heat Pump: Backup Heating Capacity</display_name>
      <description>The backup output heating capacity of the heat pump. If not provided, the OS-HPXML autosized default (see &lt;a href='https://openstudio-hpxml.readthedocs.io/en/v1.7.0/workflow_inputs.html#backup'&gt;Backup&lt;/a&gt;) is used. Only applies if Backup Type is 'integrated'.</description>
      <type>Double</type>
      <units>Btu/hr</units>
      <required>false</required>
      <model_dependent>false</model_dependent>
    </argument>
    <argument>
      <name>heat_pump_backup_heating_lockout_temp</name>
      <display_name>Heat Pump: Backup Heating Lockout Temperature</display_name>
      <description>The temperature above which the heat pump backup system is disabled. If both this and Compressor Lockout Temperature are provided and use the same value, it essentially defines a switchover temperature (for, e.g., a dual-fuel heat pump). Applies for both Backup Type of 'integrated' and 'separate'. If not provided, the OS-HPXML default (see &lt;a href='https://openstudio-hpxml.readthedocs.io/en/v1.7.0/workflow_inputs.html#backup'&gt;Backup&lt;/a&gt;) is used.</description>
      <type>Double</type>
      <units>deg-F</units>
      <required>false</required>
      <model_dependent>false</model_dependent>
    </argument>
    <argument>
      <name>heat_pump_sizing_methodology</name>
      <display_name>Heat Pump: Sizing Methodology</display_name>
      <description>The auto-sizing methodology to use when the heat pump capacity is not provided. If not provided, the OS-HPXML default (see &lt;a href='https://openstudio-hpxml.readthedocs.io/en/v1.7.0/workflow_inputs.html#hpxml-hvac-sizing-control'&gt;HPXML HVAC Sizing Control&lt;/a&gt;) is used.</description>
      <type>Choice</type>
      <required>false</required>
      <model_dependent>false</model_dependent>
      <choices>
        <choice>
          <value>ACCA</value>
          <display_name>ACCA</display_name>
        </choice>
        <choice>
          <value>HERS</value>
          <display_name>HERS</display_name>
        </choice>
        <choice>
          <value>MaxLoad</value>
          <display_name>MaxLoad</display_name>
        </choice>
      </choices>
    </argument>
    <argument>
      <name>heat_pump_is_ducted</name>
      <display_name>Heat Pump: Is Ducted</display_name>
      <description>Whether the heat pump is ducted or not. Only used for mini-split. It's assumed that air-to-air and ground-to-air are ducted, and packaged terminal heat pump and room air conditioner with reverse cycle are not ducted. If not provided, assumes not ducted.</description>
      <type>Boolean</type>
      <required>false</required>
      <model_dependent>false</model_dependent>
      <choices>
        <choice>
          <value>true</value>
          <display_name>true</display_name>
        </choice>
        <choice>
          <value>false</value>
          <display_name>false</display_name>
        </choice>
      </choices>
    </argument>
    <argument>
      <name>heat_pump_airflow_defect_ratio</name>
      <display_name>Heat Pump: Airflow Defect Ratio</display_name>
      <description>The airflow defect ratio, defined as (InstalledAirflow - DesignAirflow) / DesignAirflow, of the heat pump per ANSI/RESNET/ACCA Standard 310. A value of zero means no airflow defect. Applies only to air-to-air, ducted mini-split, and ground-to-air. If not provided, assumes no defect.</description>
      <type>Double</type>
      <units>Frac</units>
      <required>false</required>
      <model_dependent>false</model_dependent>
    </argument>
    <argument>
      <name>heat_pump_charge_defect_ratio</name>
      <display_name>Heat Pump: Charge Defect Ratio</display_name>
      <description>The refrigerant charge defect ratio, defined as (InstalledCharge - DesignCharge) / DesignCharge, of the heat pump per ANSI/RESNET/ACCA Standard 310. A value of zero means no refrigerant charge defect. Applies to all heat pump types. If not provided, assumes no defect.</description>
      <type>Double</type>
      <units>Frac</units>
      <required>false</required>
      <model_dependent>false</model_dependent>
    </argument>
    <argument>
      <name>heat_pump_crankcase_heater_watts</name>
      <display_name>Heat Pump: Crankcase Heater Power Watts</display_name>
      <description>Heat Pump crankcase heater power consumption in Watts. Applies only to air-to-air, mini-split, packaged terminal heat pump and room air conditioner with reverse cycle. If not provided, the OS-HPXML default (see &lt;a href='https://openstudio-hpxml.readthedocs.io/en/v1.7.0/workflow_inputs.html#air-to-air-heat-pump'&gt;Air-to-Air Heat Pump&lt;/a&gt;, &lt;a href='https://openstudio-hpxml.readthedocs.io/en/v1.7.0/workflow_inputs.html#mini-split-heat-pump'&gt;Mini-Split Heat Pump&lt;/a&gt;, &lt;a href='https://openstudio-hpxml.readthedocs.io/en/v1.7.0/workflow_inputs.html#packaged-terminal-heat-pump'&gt;Packaged Terminal Heat Pump&lt;/a&gt;, &lt;a href='https://openstudio-hpxml.readthedocs.io/en/v1.7.0/workflow_inputs.html#room-air-conditioner-w-reverse-cycle'&gt;Room Air Conditioner w/ Reverse Cycle&lt;/a&gt;) is used.</description>
      <type>Double</type>
      <units>W</units>
      <required>false</required>
      <model_dependent>false</model_dependent>
    </argument>
    <argument>
      <name>geothermal_loop_configuration</name>
      <display_name>Geothermal Loop: Configuration</display_name>
      <description>Configuration of the geothermal loop. Only applies to ground-to-air heat pump type. If not provided, the OS-HPXML default (see &lt;a href='https://openstudio-hpxml.readthedocs.io/en/v1.7.0/workflow_inputs.html#ground-to-air-heat-pump'&gt;Ground-to-Air Heat Pump&lt;/a&gt;) is used.</description>
      <type>Choice</type>
      <required>false</required>
      <model_dependent>false</model_dependent>
      <choices>
        <choice>
          <value>none</value>
          <display_name>none</display_name>
        </choice>
        <choice>
          <value>vertical</value>
          <display_name>vertical</display_name>
        </choice>
      </choices>
    </argument>
    <argument>
      <name>geothermal_loop_borefield_configuration</name>
      <display_name>Geothermal Loop: Borefield Configuration</display_name>
      <description>Borefield configuration of the geothermal loop. Only applies to ground-to-air heat pump type. If not provided, the OS-HPXML default (see &lt;a href='https://openstudio-hpxml.readthedocs.io/en/v1.7.0/workflow_inputs.html#hpxml-geothermal-loops'&gt;HPXML Geothermal Loops&lt;/a&gt;) is used.</description>
      <type>Choice</type>
      <required>false</required>
      <model_dependent>false</model_dependent>
      <choices>
        <choice>
          <value>Rectangle</value>
          <display_name>Rectangle</display_name>
        </choice>
        <choice>
          <value>Open Rectangle</value>
          <display_name>Open Rectangle</display_name>
        </choice>
        <choice>
          <value>C</value>
          <display_name>C</display_name>
        </choice>
        <choice>
          <value>L</value>
          <display_name>L</display_name>
        </choice>
        <choice>
          <value>U</value>
          <display_name>U</display_name>
        </choice>
        <choice>
          <value>Lopsided U</value>
          <display_name>Lopsided U</display_name>
        </choice>
      </choices>
    </argument>
    <argument>
      <name>geothermal_loop_loop_flow</name>
      <display_name>Geothermal Loop: Loop Flow</display_name>
      <description>Water flow rate through the geothermal loop. Only applies to ground-to-air heat pump type. If not provided, the OS-HPXML autosized default (see &lt;a href='https://openstudio-hpxml.readthedocs.io/en/v1.7.0/workflow_inputs.html#hpxml-geothermal-loops'&gt;HPXML Geothermal Loops&lt;/a&gt;) is used.</description>
      <type>Double</type>
      <units>gpm</units>
      <required>false</required>
      <model_dependent>false</model_dependent>
    </argument>
    <argument>
      <name>geothermal_loop_boreholes_count</name>
      <display_name>Geothermal Loop: Boreholes Count</display_name>
      <description>Number of boreholes. Only applies to ground-to-air heat pump type. If not provided, the OS-HPXML autosized default (see &lt;a href='https://openstudio-hpxml.readthedocs.io/en/v1.7.0/workflow_inputs.html#hpxml-geothermal-loops'&gt;HPXML Geothermal Loops&lt;/a&gt;) is used.</description>
      <type>Integer</type>
      <units>#</units>
      <required>false</required>
      <model_dependent>false</model_dependent>
    </argument>
    <argument>
      <name>geothermal_loop_boreholes_length</name>
      <display_name>Geothermal Loop: Boreholes Length</display_name>
      <description>Average length of each borehole (vertical). Only applies to ground-to-air heat pump type. If not provided, the OS-HPXML autosized default (see &lt;a href='https://openstudio-hpxml.readthedocs.io/en/v1.7.0/workflow_inputs.html#hpxml-geothermal-loops'&gt;HPXML Geothermal Loops&lt;/a&gt;) is used.</description>
      <type>Double</type>
      <units>ft</units>
      <required>false</required>
      <model_dependent>false</model_dependent>
    </argument>
    <argument>
      <name>geothermal_loop_boreholes_spacing</name>
      <display_name>Geothermal Loop: Boreholes Spacing</display_name>
      <description>Distance between bores. Only applies to ground-to-air heat pump type. If not provided, the OS-HPXML default (see &lt;a href='https://openstudio-hpxml.readthedocs.io/en/v1.7.0/workflow_inputs.html#hpxml-geothermal-loops'&gt;HPXML Geothermal Loops&lt;/a&gt;) is used.</description>
      <type>Double</type>
      <units>ft</units>
      <required>false</required>
      <model_dependent>false</model_dependent>
    </argument>
    <argument>
      <name>geothermal_loop_boreholes_diameter</name>
      <display_name>Geothermal Loop: Boreholes Diameter</display_name>
      <description>Diameter of bores. Only applies to ground-to-air heat pump type. If not provided, the OS-HPXML default (see &lt;a href='https://openstudio-hpxml.readthedocs.io/en/v1.7.0/workflow_inputs.html#hpxml-geothermal-loops'&gt;HPXML Geothermal Loops&lt;/a&gt;) is used.</description>
      <type>Double</type>
      <units>in</units>
      <required>false</required>
      <model_dependent>false</model_dependent>
    </argument>
    <argument>
      <name>geothermal_loop_grout_type</name>
      <display_name>Geothermal Loop: Grout Type</display_name>
      <description>Grout type of the geothermal loop. Only applies to ground-to-air heat pump type. If not provided, the OS-HPXML default (see &lt;a href='https://openstudio-hpxml.readthedocs.io/en/v1.7.0/workflow_inputs.html#hpxml-geothermal-loops'&gt;HPXML Geothermal Loops&lt;/a&gt;) is used.</description>
      <type>Choice</type>
      <required>false</required>
      <model_dependent>false</model_dependent>
      <choices>
        <choice>
          <value>standard</value>
          <display_name>standard</display_name>
        </choice>
        <choice>
          <value>thermally enhanced</value>
          <display_name>thermally enhanced</display_name>
        </choice>
      </choices>
    </argument>
    <argument>
      <name>geothermal_loop_pipe_type</name>
      <display_name>Geothermal Loop: Pipe Type</display_name>
      <description>Pipe type of the geothermal loop. Only applies to ground-to-air heat pump type. If not provided, the OS-HPXML default (see &lt;a href='https://openstudio-hpxml.readthedocs.io/en/v1.7.0/workflow_inputs.html#hpxml-geothermal-loops'&gt;HPXML Geothermal Loops&lt;/a&gt;) is used.</description>
      <type>Choice</type>
      <required>false</required>
      <model_dependent>false</model_dependent>
      <choices>
        <choice>
          <value>standard</value>
          <display_name>standard</display_name>
        </choice>
        <choice>
          <value>thermally enhanced</value>
          <display_name>thermally enhanced</display_name>
        </choice>
      </choices>
    </argument>
    <argument>
      <name>geothermal_loop_pipe_diameter</name>
      <display_name>Geothermal Loop: Pipe Diameter</display_name>
      <description>Pipe diameter of the geothermal loop. Only applies to ground-to-air heat pump type. If not provided, the OS-HPXML default (see &lt;a href='https://openstudio-hpxml.readthedocs.io/en/v1.7.0/workflow_inputs.html#hpxml-geothermal-loops'&gt;HPXML Geothermal Loops&lt;/a&gt;) is used.</description>
      <type>Choice</type>
      <units>in</units>
      <required>false</required>
      <model_dependent>false</model_dependent>
      <choices>
        <choice>
          <value>3/4" pipe</value>
          <display_name>3/4" pipe</display_name>
        </choice>
        <choice>
          <value>1" pipe</value>
          <display_name>1" pipe</display_name>
        </choice>
        <choice>
          <value>1-1/4" pipe</value>
          <display_name>1-1/4" pipe</display_name>
        </choice>
      </choices>
    </argument>
    <argument>
      <name>heating_system_2_type</name>
      <display_name>Heating System 2: Type</display_name>
      <description>The type of the second heating system.</description>
      <type>Choice</type>
      <required>true</required>
      <model_dependent>false</model_dependent>
      <default_value>none</default_value>
      <choices>
        <choice>
          <value>none</value>
          <display_name>none</display_name>
        </choice>
        <choice>
          <value>Furnace</value>
          <display_name>Furnace</display_name>
        </choice>
        <choice>
          <value>WallFurnace</value>
          <display_name>WallFurnace</display_name>
        </choice>
        <choice>
          <value>FloorFurnace</value>
          <display_name>FloorFurnace</display_name>
        </choice>
        <choice>
          <value>Boiler</value>
          <display_name>Boiler</display_name>
        </choice>
        <choice>
          <value>ElectricResistance</value>
          <display_name>ElectricResistance</display_name>
        </choice>
        <choice>
          <value>Stove</value>
          <display_name>Stove</display_name>
        </choice>
        <choice>
          <value>SpaceHeater</value>
          <display_name>SpaceHeater</display_name>
        </choice>
        <choice>
          <value>Fireplace</value>
          <display_name>Fireplace</display_name>
        </choice>
      </choices>
    </argument>
    <argument>
      <name>heating_system_2_fuel</name>
      <display_name>Heating System 2: Fuel Type</display_name>
      <description>The fuel type of the second heating system. Ignored for ElectricResistance.</description>
      <type>Choice</type>
      <required>true</required>
      <model_dependent>false</model_dependent>
      <default_value>electricity</default_value>
      <choices>
        <choice>
          <value>electricity</value>
          <display_name>electricity</display_name>
        </choice>
        <choice>
          <value>natural gas</value>
          <display_name>natural gas</display_name>
        </choice>
        <choice>
          <value>fuel oil</value>
          <display_name>fuel oil</display_name>
        </choice>
        <choice>
          <value>propane</value>
          <display_name>propane</display_name>
        </choice>
        <choice>
          <value>wood</value>
          <display_name>wood</display_name>
        </choice>
        <choice>
          <value>wood pellets</value>
          <display_name>wood pellets</display_name>
        </choice>
        <choice>
          <value>coal</value>
          <display_name>coal</display_name>
        </choice>
      </choices>
    </argument>
    <argument>
      <name>heating_system_2_heating_efficiency</name>
      <display_name>Heating System 2: Rated AFUE or Percent</display_name>
      <description>The rated heating efficiency value of the second heating system.</description>
      <type>Double</type>
      <units>Frac</units>
      <required>true</required>
      <model_dependent>false</model_dependent>
      <default_value>1</default_value>
    </argument>
    <argument>
      <name>heating_system_2_heating_capacity</name>
      <display_name>Heating System 2: Heating Capacity</display_name>
      <description>The output heating capacity of the second heating system. If not provided, the OS-HPXML autosized default (see &lt;a href='https://openstudio-hpxml.readthedocs.io/en/v1.7.0/workflow_inputs.html#hpxml-heating-systems'&gt;HPXML Heating Systems&lt;/a&gt;) is used.</description>
      <type>Double</type>
      <units>Btu/hr</units>
      <required>false</required>
      <model_dependent>false</model_dependent>
    </argument>
    <argument>
      <name>heating_system_2_fraction_heat_load_served</name>
      <display_name>Heating System 2: Fraction Heat Load Served</display_name>
      <description>The heat load served fraction of the second heating system. Ignored if this heating system serves as a backup system for a heat pump.</description>
      <type>Double</type>
      <units>Frac</units>
      <required>true</required>
      <model_dependent>false</model_dependent>
      <default_value>0.25</default_value>
    </argument>
    <argument>
      <name>hvac_control_heating_weekday_setpoint</name>
      <display_name>HVAC Control: Heating Weekday Setpoint Schedule</display_name>
      <description>Specify the constant or 24-hour comma-separated weekday heating setpoint schedule. Required unless a detailed CSV schedule is provided.</description>
      <type>String</type>
      <units>deg-F</units>
      <required>false</required>
      <model_dependent>false</model_dependent>
    </argument>
    <argument>
      <name>hvac_control_heating_weekend_setpoint</name>
      <display_name>HVAC Control: Heating Weekend Setpoint Schedule</display_name>
      <description>Specify the constant or 24-hour comma-separated weekend heating setpoint schedule. Required unless a detailed CSV schedule is provided.</description>
      <type>String</type>
      <units>deg-F</units>
      <required>false</required>
      <model_dependent>false</model_dependent>
    </argument>
    <argument>
      <name>hvac_control_cooling_weekday_setpoint</name>
      <display_name>HVAC Control: Cooling Weekday Setpoint Schedule</display_name>
      <description>Specify the constant or 24-hour comma-separated weekday cooling setpoint schedule. Required unless a detailed CSV schedule is provided.</description>
      <type>String</type>
      <units>deg-F</units>
      <required>false</required>
      <model_dependent>false</model_dependent>
    </argument>
    <argument>
      <name>hvac_control_cooling_weekend_setpoint</name>
      <display_name>HVAC Control: Cooling Weekend Setpoint Schedule</display_name>
      <description>Specify the constant or 24-hour comma-separated weekend cooling setpoint schedule. Required unless a detailed CSV schedule is provided.</description>
      <type>String</type>
      <units>deg-F</units>
      <required>false</required>
      <model_dependent>false</model_dependent>
    </argument>
    <argument>
      <name>hvac_control_heating_season_period</name>
      <display_name>HVAC Control: Heating Season Period</display_name>
      <description>Enter a date like 'Nov 1 - Jun 30'. If not provided, the OS-HPXML default (see &lt;a href='https://openstudio-hpxml.readthedocs.io/en/v1.7.0/workflow_inputs.html#hpxml-hvac-control'&gt;HPXML HVAC Control&lt;/a&gt;) is used. Can also provide 'BuildingAmerica' to use automatic seasons from the Building America House Simulation Protocols.</description>
      <type>String</type>
      <required>false</required>
      <model_dependent>false</model_dependent>
    </argument>
    <argument>
      <name>hvac_control_cooling_season_period</name>
      <display_name>HVAC Control: Cooling Season Period</display_name>
      <description>Enter a date like 'Jun 1 - Oct 31'. If not provided, the OS-HPXML default (see &lt;a href='https://openstudio-hpxml.readthedocs.io/en/v1.7.0/workflow_inputs.html#hpxml-hvac-control'&gt;HPXML HVAC Control&lt;/a&gt;) is used. Can also provide 'BuildingAmerica' to use automatic seasons from the Building America House Simulation Protocols.</description>
      <type>String</type>
      <required>false</required>
      <model_dependent>false</model_dependent>
    </argument>
    <argument>
      <name>ducts_leakage_units</name>
      <display_name>Ducts: Leakage Units</display_name>
      <description>The leakage units of the ducts.</description>
      <type>Choice</type>
      <required>true</required>
      <model_dependent>false</model_dependent>
      <default_value>Percent</default_value>
      <choices>
        <choice>
          <value>CFM25</value>
          <display_name>CFM25</display_name>
        </choice>
        <choice>
          <value>CFM50</value>
          <display_name>CFM50</display_name>
        </choice>
        <choice>
          <value>Percent</value>
          <display_name>Percent</display_name>
        </choice>
      </choices>
    </argument>
    <argument>
      <name>ducts_supply_leakage_to_outside_value</name>
      <display_name>Ducts: Supply Leakage to Outside Value</display_name>
      <description>The leakage value to outside for the supply ducts.</description>
      <type>Double</type>
      <required>true</required>
      <model_dependent>false</model_dependent>
      <default_value>0.1</default_value>
    </argument>
    <argument>
      <name>ducts_return_leakage_to_outside_value</name>
      <display_name>Ducts: Return Leakage to Outside Value</display_name>
      <description>The leakage value to outside for the return ducts.</description>
      <type>Double</type>
      <required>true</required>
      <model_dependent>false</model_dependent>
      <default_value>0.1</default_value>
    </argument>
    <argument>
      <name>ducts_supply_location</name>
      <display_name>Ducts: Supply Location</display_name>
      <description>The location of the supply ducts. If not provided, the OS-HPXML default (see &lt;a href='https://openstudio-hpxml.readthedocs.io/en/v1.7.0/workflow_inputs.html#air-distribution'&gt;Air Distribution&lt;/a&gt;) is used.</description>
      <type>Choice</type>
      <required>false</required>
      <model_dependent>false</model_dependent>
      <choices>
        <choice>
          <value>conditioned space</value>
          <display_name>conditioned space</display_name>
        </choice>
        <choice>
          <value>basement - conditioned</value>
          <display_name>basement - conditioned</display_name>
        </choice>
        <choice>
          <value>basement - unconditioned</value>
          <display_name>basement - unconditioned</display_name>
        </choice>
        <choice>
          <value>crawlspace</value>
          <display_name>crawlspace</display_name>
        </choice>
        <choice>
          <value>crawlspace - vented</value>
          <display_name>crawlspace - vented</display_name>
        </choice>
        <choice>
          <value>crawlspace - unvented</value>
          <display_name>crawlspace - unvented</display_name>
        </choice>
        <choice>
          <value>crawlspace - conditioned</value>
          <display_name>crawlspace - conditioned</display_name>
        </choice>
        <choice>
          <value>attic</value>
          <display_name>attic</display_name>
        </choice>
        <choice>
          <value>attic - vented</value>
          <display_name>attic - vented</display_name>
        </choice>
        <choice>
          <value>attic - unvented</value>
          <display_name>attic - unvented</display_name>
        </choice>
        <choice>
          <value>garage</value>
          <display_name>garage</display_name>
        </choice>
        <choice>
          <value>exterior wall</value>
          <display_name>exterior wall</display_name>
        </choice>
        <choice>
          <value>under slab</value>
          <display_name>under slab</display_name>
        </choice>
        <choice>
          <value>roof deck</value>
          <display_name>roof deck</display_name>
        </choice>
        <choice>
          <value>outside</value>
          <display_name>outside</display_name>
        </choice>
        <choice>
          <value>other housing unit</value>
          <display_name>other housing unit</display_name>
        </choice>
        <choice>
          <value>other heated space</value>
          <display_name>other heated space</display_name>
        </choice>
        <choice>
          <value>other multifamily buffer space</value>
          <display_name>other multifamily buffer space</display_name>
        </choice>
        <choice>
          <value>other non-freezing space</value>
          <display_name>other non-freezing space</display_name>
        </choice>
        <choice>
          <value>manufactured home belly</value>
          <display_name>manufactured home belly</display_name>
        </choice>
      </choices>
    </argument>
    <argument>
      <name>ducts_supply_insulation_r</name>
      <display_name>Ducts: Supply Insulation R-Value</display_name>
      <description>The insulation r-value of the supply ducts excluding air films.</description>
      <type>Double</type>
      <units>h-ft^2-R/Btu</units>
      <required>true</required>
      <model_dependent>false</model_dependent>
      <default_value>0</default_value>
    </argument>
    <argument>
      <name>ducts_supply_buried_insulation_level</name>
      <display_name>Ducts: Supply Buried Insulation Level</display_name>
      <description>Whether the supply ducts are buried in, e.g., attic loose-fill insulation. Partially buried ducts have insulation that does not cover the top of the ducts. Fully buried ducts have insulation that just covers the top of the ducts. Deeply buried ducts have insulation that continues above the top of the ducts.</description>
      <type>Choice</type>
      <required>false</required>
      <model_dependent>false</model_dependent>
      <choices>
        <choice>
          <value>not buried</value>
          <display_name>not buried</display_name>
        </choice>
        <choice>
          <value>partially buried</value>
          <display_name>partially buried</display_name>
        </choice>
        <choice>
          <value>fully buried</value>
          <display_name>fully buried</display_name>
        </choice>
        <choice>
          <value>deeply buried</value>
          <display_name>deeply buried</display_name>
        </choice>
      </choices>
    </argument>
    <argument>
      <name>ducts_supply_surface_area</name>
      <display_name>Ducts: Supply Surface Area</display_name>
      <description>The supply ducts surface area in the given location. If neither Surface Area nor Area Fraction provided, the OS-HPXML default (see &lt;a href='https://openstudio-hpxml.readthedocs.io/en/v1.7.0/workflow_inputs.html#air-distribution'&gt;Air Distribution&lt;/a&gt;) is used.</description>
      <type>Double</type>
      <units>ft^2</units>
      <required>false</required>
      <model_dependent>false</model_dependent>
    </argument>
    <argument>
      <name>ducts_supply_surface_area_fraction</name>
      <display_name>Ducts: Supply Area Fraction</display_name>
      <description>The fraction of supply ducts surface area in the given location. Only used if Surface Area is not provided. If the fraction is less than 1, the remaining duct area is assumed to be in conditioned space. If neither Surface Area nor Area Fraction provided, the OS-HPXML default (see &lt;a href='https://openstudio-hpxml.readthedocs.io/en/v1.7.0/workflow_inputs.html#air-distribution'&gt;Air Distribution&lt;/a&gt;) is used.</description>
      <type>Double</type>
      <units>frac</units>
      <required>false</required>
      <model_dependent>false</model_dependent>
    </argument>
    <argument>
      <name>ducts_return_location</name>
      <display_name>Ducts: Return Location</display_name>
      <description>The location of the return ducts. If not provided, the OS-HPXML default (see &lt;a href='https://openstudio-hpxml.readthedocs.io/en/v1.7.0/workflow_inputs.html#air-distribution'&gt;Air Distribution&lt;/a&gt;) is used.</description>
      <type>Choice</type>
      <required>false</required>
      <model_dependent>false</model_dependent>
      <choices>
        <choice>
          <value>conditioned space</value>
          <display_name>conditioned space</display_name>
        </choice>
        <choice>
          <value>basement - conditioned</value>
          <display_name>basement - conditioned</display_name>
        </choice>
        <choice>
          <value>basement - unconditioned</value>
          <display_name>basement - unconditioned</display_name>
        </choice>
        <choice>
          <value>crawlspace</value>
          <display_name>crawlspace</display_name>
        </choice>
        <choice>
          <value>crawlspace - vented</value>
          <display_name>crawlspace - vented</display_name>
        </choice>
        <choice>
          <value>crawlspace - unvented</value>
          <display_name>crawlspace - unvented</display_name>
        </choice>
        <choice>
          <value>crawlspace - conditioned</value>
          <display_name>crawlspace - conditioned</display_name>
        </choice>
        <choice>
          <value>attic</value>
          <display_name>attic</display_name>
        </choice>
        <choice>
          <value>attic - vented</value>
          <display_name>attic - vented</display_name>
        </choice>
        <choice>
          <value>attic - unvented</value>
          <display_name>attic - unvented</display_name>
        </choice>
        <choice>
          <value>garage</value>
          <display_name>garage</display_name>
        </choice>
        <choice>
          <value>exterior wall</value>
          <display_name>exterior wall</display_name>
        </choice>
        <choice>
          <value>under slab</value>
          <display_name>under slab</display_name>
        </choice>
        <choice>
          <value>roof deck</value>
          <display_name>roof deck</display_name>
        </choice>
        <choice>
          <value>outside</value>
          <display_name>outside</display_name>
        </choice>
        <choice>
          <value>other housing unit</value>
          <display_name>other housing unit</display_name>
        </choice>
        <choice>
          <value>other heated space</value>
          <display_name>other heated space</display_name>
        </choice>
        <choice>
          <value>other multifamily buffer space</value>
          <display_name>other multifamily buffer space</display_name>
        </choice>
        <choice>
          <value>other non-freezing space</value>
          <display_name>other non-freezing space</display_name>
        </choice>
        <choice>
          <value>manufactured home belly</value>
          <display_name>manufactured home belly</display_name>
        </choice>
      </choices>
    </argument>
    <argument>
      <name>ducts_return_insulation_r</name>
      <display_name>Ducts: Return Insulation R-Value</display_name>
      <description>The insulation r-value of the return ducts excluding air films.</description>
      <type>Double</type>
      <units>h-ft^2-R/Btu</units>
      <required>true</required>
      <model_dependent>false</model_dependent>
      <default_value>0</default_value>
    </argument>
    <argument>
      <name>ducts_return_buried_insulation_level</name>
      <display_name>Ducts: Return Buried Insulation Level</display_name>
      <description>Whether the return ducts are buried in, e.g., attic loose-fill insulation. Partially buried ducts have insulation that does not cover the top of the ducts. Fully buried ducts have insulation that just covers the top of the ducts. Deeply buried ducts have insulation that continues above the top of the ducts.</description>
      <type>Choice</type>
      <required>false</required>
      <model_dependent>false</model_dependent>
      <choices>
        <choice>
          <value>not buried</value>
          <display_name>not buried</display_name>
        </choice>
        <choice>
          <value>partially buried</value>
          <display_name>partially buried</display_name>
        </choice>
        <choice>
          <value>fully buried</value>
          <display_name>fully buried</display_name>
        </choice>
        <choice>
          <value>deeply buried</value>
          <display_name>deeply buried</display_name>
        </choice>
      </choices>
    </argument>
    <argument>
      <name>ducts_return_surface_area</name>
      <display_name>Ducts: Return Surface Area</display_name>
      <description>The return ducts surface area in the given location. If neither Surface Area nor Area Fraction provided, the OS-HPXML default (see &lt;a href='https://openstudio-hpxml.readthedocs.io/en/v1.7.0/workflow_inputs.html#air-distribution'&gt;Air Distribution&lt;/a&gt;) is used.</description>
      <type>Double</type>
      <units>ft^2</units>
      <required>false</required>
      <model_dependent>false</model_dependent>
    </argument>
    <argument>
      <name>ducts_return_surface_area_fraction</name>
      <display_name>Ducts: Return Area Fraction</display_name>
      <description>The fraction of return ducts surface area in the given location. Only used if Surface Area is not provided. If the fraction is less than 1, the remaining duct area is assumed to be in conditioned space. If neither Surface Area nor Area Fraction provided, the OS-HPXML default (see &lt;a href='https://openstudio-hpxml.readthedocs.io/en/v1.7.0/workflow_inputs.html#air-distribution'&gt;Air Distribution&lt;/a&gt;) is used.</description>
      <type>Double</type>
      <units>frac</units>
      <required>false</required>
      <model_dependent>false</model_dependent>
    </argument>
    <argument>
      <name>ducts_number_of_return_registers</name>
      <display_name>Ducts: Number of Return Registers</display_name>
      <description>The number of return registers of the ducts. Only used to calculate default return duct surface area. If not provided, the OS-HPXML default (see &lt;a href='https://openstudio-hpxml.readthedocs.io/en/v1.7.0/workflow_inputs.html#air-distribution'&gt;Air Distribution&lt;/a&gt;) is used.</description>
      <type>Integer</type>
      <units>#</units>
      <required>false</required>
      <model_dependent>false</model_dependent>
    </argument>
    <argument>
      <name>mech_vent_fan_type</name>
      <display_name>Mechanical Ventilation: Fan Type</display_name>
      <description>The type of the mechanical ventilation. Use 'none' if there is no mechanical ventilation system.</description>
      <type>Choice</type>
      <required>true</required>
      <model_dependent>false</model_dependent>
      <default_value>none</default_value>
      <choices>
        <choice>
          <value>none</value>
          <display_name>none</display_name>
        </choice>
        <choice>
          <value>exhaust only</value>
          <display_name>exhaust only</display_name>
        </choice>
        <choice>
          <value>supply only</value>
          <display_name>supply only</display_name>
        </choice>
        <choice>
          <value>energy recovery ventilator</value>
          <display_name>energy recovery ventilator</display_name>
        </choice>
        <choice>
          <value>heat recovery ventilator</value>
          <display_name>heat recovery ventilator</display_name>
        </choice>
        <choice>
          <value>balanced</value>
          <display_name>balanced</display_name>
        </choice>
        <choice>
          <value>central fan integrated supply</value>
          <display_name>central fan integrated supply</display_name>
        </choice>
      </choices>
    </argument>
    <argument>
      <name>mech_vent_flow_rate</name>
      <display_name>Mechanical Ventilation: Flow Rate</display_name>
      <description>The flow rate of the mechanical ventilation. If not provided, the OS-HPXML default (see &lt;a href='https://openstudio-hpxml.readthedocs.io/en/v1.7.0/workflow_inputs.html#whole-ventilation-fan'&gt;Whole Ventilation Fan&lt;/a&gt;) is used.</description>
      <type>Double</type>
      <units>CFM</units>
      <required>false</required>
      <model_dependent>false</model_dependent>
    </argument>
    <argument>
      <name>mech_vent_hours_in_operation</name>
      <display_name>Mechanical Ventilation: Hours In Operation</display_name>
      <description>The hours in operation of the mechanical ventilation. If not provided, the OS-HPXML default (see &lt;a href='https://openstudio-hpxml.readthedocs.io/en/v1.7.0/workflow_inputs.html#whole-ventilation-fan'&gt;Whole Ventilation Fan&lt;/a&gt;) is used.</description>
      <type>Double</type>
      <units>hrs/day</units>
      <required>false</required>
      <model_dependent>false</model_dependent>
    </argument>
    <argument>
      <name>mech_vent_recovery_efficiency_type</name>
      <display_name>Mechanical Ventilation: Total Recovery Efficiency Type</display_name>
      <description>The total recovery efficiency type of the mechanical ventilation.</description>
      <type>Choice</type>
      <required>true</required>
      <model_dependent>false</model_dependent>
      <default_value>Unadjusted</default_value>
      <choices>
        <choice>
          <value>Unadjusted</value>
          <display_name>Unadjusted</display_name>
        </choice>
        <choice>
          <value>Adjusted</value>
          <display_name>Adjusted</display_name>
        </choice>
      </choices>
    </argument>
    <argument>
      <name>mech_vent_total_recovery_efficiency</name>
      <display_name>Mechanical Ventilation: Total Recovery Efficiency</display_name>
      <description>The Unadjusted or Adjusted total recovery efficiency of the mechanical ventilation. Applies to energy recovery ventilator.</description>
      <type>Double</type>
      <units>Frac</units>
      <required>true</required>
      <model_dependent>false</model_dependent>
      <default_value>0.48</default_value>
    </argument>
    <argument>
      <name>mech_vent_sensible_recovery_efficiency</name>
      <display_name>Mechanical Ventilation: Sensible Recovery Efficiency</display_name>
      <description>The Unadjusted or Adjusted sensible recovery efficiency of the mechanical ventilation. Applies to energy recovery ventilator and heat recovery ventilator.</description>
      <type>Double</type>
      <units>Frac</units>
      <required>true</required>
      <model_dependent>false</model_dependent>
      <default_value>0.72</default_value>
    </argument>
    <argument>
      <name>mech_vent_fan_power</name>
      <display_name>Mechanical Ventilation: Fan Power</display_name>
      <description>The fan power of the mechanical ventilation. If not provided, the OS-HPXML default (see &lt;a href='https://openstudio-hpxml.readthedocs.io/en/v1.7.0/workflow_inputs.html#whole-ventilation-fan'&gt;Whole Ventilation Fan&lt;/a&gt;) is used.</description>
      <type>Double</type>
      <units>W</units>
      <required>false</required>
      <model_dependent>false</model_dependent>
    </argument>
    <argument>
      <name>mech_vent_num_units_served</name>
      <display_name>Mechanical Ventilation: Number of Units Served</display_name>
      <description>Number of dwelling units served by the mechanical ventilation system. Must be 1 if single-family detached. Used to apportion flow rate and fan power to the unit.</description>
      <type>Integer</type>
      <units>#</units>
      <required>true</required>
      <model_dependent>false</model_dependent>
      <default_value>1</default_value>
    </argument>
    <argument>
      <name>mech_vent_shared_frac_recirculation</name>
      <display_name>Shared Mechanical Ventilation: Fraction Recirculation</display_name>
      <description>Fraction of the total supply air that is recirculated, with the remainder assumed to be outdoor air. The value must be 0 for exhaust only systems. Required for a shared mechanical ventilation system.</description>
      <type>Double</type>
      <units>Frac</units>
      <required>false</required>
      <model_dependent>false</model_dependent>
    </argument>
    <argument>
      <name>mech_vent_shared_preheating_fuel</name>
      <display_name>Shared Mechanical Ventilation: Preheating Fuel</display_name>
      <description>Fuel type of the preconditioning heating equipment. Only used for a shared mechanical ventilation system. If not provided, assumes no preheating.</description>
      <type>Choice</type>
      <required>false</required>
      <model_dependent>false</model_dependent>
      <choices>
        <choice>
          <value>electricity</value>
          <display_name>electricity</display_name>
        </choice>
        <choice>
          <value>natural gas</value>
          <display_name>natural gas</display_name>
        </choice>
        <choice>
          <value>fuel oil</value>
          <display_name>fuel oil</display_name>
        </choice>
        <choice>
          <value>propane</value>
          <display_name>propane</display_name>
        </choice>
        <choice>
          <value>wood</value>
          <display_name>wood</display_name>
        </choice>
        <choice>
          <value>wood pellets</value>
          <display_name>wood pellets</display_name>
        </choice>
        <choice>
          <value>coal</value>
          <display_name>coal</display_name>
        </choice>
      </choices>
    </argument>
    <argument>
      <name>mech_vent_shared_preheating_efficiency</name>
      <display_name>Shared Mechanical Ventilation: Preheating Efficiency</display_name>
      <description>Efficiency of the preconditioning heating equipment. Only used for a shared mechanical ventilation system. If not provided, assumes no preheating.</description>
      <type>Double</type>
      <units>COP</units>
      <required>false</required>
      <model_dependent>false</model_dependent>
    </argument>
    <argument>
      <name>mech_vent_shared_preheating_fraction_heat_load_served</name>
      <display_name>Shared Mechanical Ventilation: Preheating Fraction Ventilation Heat Load Served</display_name>
      <description>Fraction of heating load introduced by the shared ventilation system that is met by the preconditioning heating equipment. If not provided, assumes no preheating.</description>
      <type>Double</type>
      <units>Frac</units>
      <required>false</required>
      <model_dependent>false</model_dependent>
    </argument>
    <argument>
      <name>mech_vent_shared_precooling_fuel</name>
      <display_name>Shared Mechanical Ventilation: Precooling Fuel</display_name>
      <description>Fuel type of the preconditioning cooling equipment. Only used for a shared mechanical ventilation system. If not provided, assumes no precooling.</description>
      <type>Choice</type>
      <required>false</required>
      <model_dependent>false</model_dependent>
      <choices>
        <choice>
          <value>electricity</value>
          <display_name>electricity</display_name>
        </choice>
      </choices>
    </argument>
    <argument>
      <name>mech_vent_shared_precooling_efficiency</name>
      <display_name>Shared Mechanical Ventilation: Precooling Efficiency</display_name>
      <description>Efficiency of the preconditioning cooling equipment. Only used for a shared mechanical ventilation system. If not provided, assumes no precooling.</description>
      <type>Double</type>
      <units>COP</units>
      <required>false</required>
      <model_dependent>false</model_dependent>
    </argument>
    <argument>
      <name>mech_vent_shared_precooling_fraction_cool_load_served</name>
      <display_name>Shared Mechanical Ventilation: Precooling Fraction Ventilation Cool Load Served</display_name>
      <description>Fraction of cooling load introduced by the shared ventilation system that is met by the preconditioning cooling equipment. If not provided, assumes no precooling.</description>
      <type>Double</type>
      <units>Frac</units>
      <required>false</required>
      <model_dependent>false</model_dependent>
    </argument>
    <argument>
      <name>mech_vent_2_fan_type</name>
      <display_name>Mechanical Ventilation 2: Fan Type</display_name>
      <description>The type of the second mechanical ventilation. Use 'none' if there is no second mechanical ventilation system.</description>
      <type>Choice</type>
      <required>true</required>
      <model_dependent>false</model_dependent>
      <default_value>none</default_value>
      <choices>
        <choice>
          <value>none</value>
          <display_name>none</display_name>
        </choice>
        <choice>
          <value>exhaust only</value>
          <display_name>exhaust only</display_name>
        </choice>
        <choice>
          <value>supply only</value>
          <display_name>supply only</display_name>
        </choice>
        <choice>
          <value>energy recovery ventilator</value>
          <display_name>energy recovery ventilator</display_name>
        </choice>
        <choice>
          <value>heat recovery ventilator</value>
          <display_name>heat recovery ventilator</display_name>
        </choice>
        <choice>
          <value>balanced</value>
          <display_name>balanced</display_name>
        </choice>
      </choices>
    </argument>
    <argument>
      <name>mech_vent_2_flow_rate</name>
      <display_name>Mechanical Ventilation 2: Flow Rate</display_name>
      <description>The flow rate of the second mechanical ventilation.</description>
      <type>Double</type>
      <units>CFM</units>
      <required>true</required>
      <model_dependent>false</model_dependent>
      <default_value>110</default_value>
    </argument>
    <argument>
      <name>mech_vent_2_hours_in_operation</name>
      <display_name>Mechanical Ventilation 2: Hours In Operation</display_name>
      <description>The hours in operation of the second mechanical ventilation.</description>
      <type>Double</type>
      <units>hrs/day</units>
      <required>true</required>
      <model_dependent>false</model_dependent>
      <default_value>24</default_value>
    </argument>
    <argument>
      <name>mech_vent_2_recovery_efficiency_type</name>
      <display_name>Mechanical Ventilation 2: Total Recovery Efficiency Type</display_name>
      <description>The total recovery efficiency type of the second mechanical ventilation.</description>
      <type>Choice</type>
      <required>true</required>
      <model_dependent>false</model_dependent>
      <default_value>Unadjusted</default_value>
      <choices>
        <choice>
          <value>Unadjusted</value>
          <display_name>Unadjusted</display_name>
        </choice>
        <choice>
          <value>Adjusted</value>
          <display_name>Adjusted</display_name>
        </choice>
      </choices>
    </argument>
    <argument>
      <name>mech_vent_2_total_recovery_efficiency</name>
      <display_name>Mechanical Ventilation 2: Total Recovery Efficiency</display_name>
      <description>The Unadjusted or Adjusted total recovery efficiency of the second mechanical ventilation. Applies to energy recovery ventilator.</description>
      <type>Double</type>
      <units>Frac</units>
      <required>true</required>
      <model_dependent>false</model_dependent>
      <default_value>0.48</default_value>
    </argument>
    <argument>
      <name>mech_vent_2_sensible_recovery_efficiency</name>
      <display_name>Mechanical Ventilation 2: Sensible Recovery Efficiency</display_name>
      <description>The Unadjusted or Adjusted sensible recovery efficiency of the second mechanical ventilation. Applies to energy recovery ventilator and heat recovery ventilator.</description>
      <type>Double</type>
      <units>Frac</units>
      <required>true</required>
      <model_dependent>false</model_dependent>
      <default_value>0.72</default_value>
    </argument>
    <argument>
      <name>mech_vent_2_fan_power</name>
      <display_name>Mechanical Ventilation 2: Fan Power</display_name>
      <description>The fan power of the second mechanical ventilation.</description>
      <type>Double</type>
      <units>W</units>
      <required>true</required>
      <model_dependent>false</model_dependent>
      <default_value>30</default_value>
    </argument>
    <argument>
      <name>kitchen_fans_quantity</name>
      <display_name>Kitchen Fans: Quantity</display_name>
      <description>The quantity of the kitchen fans. If not provided, the OS-HPXML default (see &lt;a href='https://openstudio-hpxml.readthedocs.io/en/v1.7.0/workflow_inputs.html#local-ventilation-fan'&gt;Local Ventilation Fan&lt;/a&gt;) is used.</description>
      <type>Integer</type>
      <units>#</units>
      <required>false</required>
      <model_dependent>false</model_dependent>
    </argument>
    <argument>
      <name>kitchen_fans_flow_rate</name>
      <display_name>Kitchen Fans: Flow Rate</display_name>
      <description>The flow rate of the kitchen fan. If not provided, the OS-HPXML default (see &lt;a href='https://openstudio-hpxml.readthedocs.io/en/v1.7.0/workflow_inputs.html#local-ventilation-fan'&gt;Local Ventilation Fan&lt;/a&gt;) is used.</description>
      <type>Double</type>
      <units>CFM</units>
      <required>false</required>
      <model_dependent>false</model_dependent>
    </argument>
    <argument>
      <name>kitchen_fans_hours_in_operation</name>
      <display_name>Kitchen Fans: Hours In Operation</display_name>
      <description>The hours in operation of the kitchen fan. If not provided, the OS-HPXML default (see &lt;a href='https://openstudio-hpxml.readthedocs.io/en/v1.7.0/workflow_inputs.html#local-ventilation-fan'&gt;Local Ventilation Fan&lt;/a&gt;) is used.</description>
      <type>Double</type>
      <units>hrs/day</units>
      <required>false</required>
      <model_dependent>false</model_dependent>
    </argument>
    <argument>
      <name>kitchen_fans_power</name>
      <display_name>Kitchen Fans: Fan Power</display_name>
      <description>The fan power of the kitchen fan. If not provided, the OS-HPXML default (see &lt;a href='https://openstudio-hpxml.readthedocs.io/en/v1.7.0/workflow_inputs.html#local-ventilation-fan'&gt;Local Ventilation Fan&lt;/a&gt;) is used.</description>
      <type>Double</type>
      <units>W</units>
      <required>false</required>
      <model_dependent>false</model_dependent>
    </argument>
    <argument>
      <name>kitchen_fans_start_hour</name>
      <display_name>Kitchen Fans: Start Hour</display_name>
      <description>The start hour of the kitchen fan. If not provided, the OS-HPXML default (see &lt;a href='https://openstudio-hpxml.readthedocs.io/en/v1.7.0/workflow_inputs.html#local-ventilation-fan'&gt;Local Ventilation Fan&lt;/a&gt;) is used.</description>
      <type>Integer</type>
      <units>hr</units>
      <required>false</required>
      <model_dependent>false</model_dependent>
    </argument>
    <argument>
      <name>bathroom_fans_quantity</name>
      <display_name>Bathroom Fans: Quantity</display_name>
      <description>The quantity of the bathroom fans. If not provided, the OS-HPXML default (see &lt;a href='https://openstudio-hpxml.readthedocs.io/en/v1.7.0/workflow_inputs.html#local-ventilation-fan'&gt;Local Ventilation Fan&lt;/a&gt;) is used.</description>
      <type>Integer</type>
      <units>#</units>
      <required>false</required>
      <model_dependent>false</model_dependent>
    </argument>
    <argument>
      <name>bathroom_fans_flow_rate</name>
      <display_name>Bathroom Fans: Flow Rate</display_name>
      <description>The flow rate of the bathroom fans. If not provided, the OS-HPXML default (see &lt;a href='https://openstudio-hpxml.readthedocs.io/en/v1.7.0/workflow_inputs.html#local-ventilation-fan'&gt;Local Ventilation Fan&lt;/a&gt;) is used.</description>
      <type>Double</type>
      <units>CFM</units>
      <required>false</required>
      <model_dependent>false</model_dependent>
    </argument>
    <argument>
      <name>bathroom_fans_hours_in_operation</name>
      <display_name>Bathroom Fans: Hours In Operation</display_name>
      <description>The hours in operation of the bathroom fans. If not provided, the OS-HPXML default (see &lt;a href='https://openstudio-hpxml.readthedocs.io/en/v1.7.0/workflow_inputs.html#local-ventilation-fan'&gt;Local Ventilation Fan&lt;/a&gt;) is used.</description>
      <type>Double</type>
      <units>hrs/day</units>
      <required>false</required>
      <model_dependent>false</model_dependent>
    </argument>
    <argument>
      <name>bathroom_fans_power</name>
      <display_name>Bathroom Fans: Fan Power</display_name>
      <description>The fan power of the bathroom fans. If not provided, the OS-HPXML default (see &lt;a href='https://openstudio-hpxml.readthedocs.io/en/v1.7.0/workflow_inputs.html#local-ventilation-fan'&gt;Local Ventilation Fan&lt;/a&gt;) is used.</description>
      <type>Double</type>
      <units>W</units>
      <required>false</required>
      <model_dependent>false</model_dependent>
    </argument>
    <argument>
      <name>bathroom_fans_start_hour</name>
      <display_name>Bathroom Fans: Start Hour</display_name>
      <description>The start hour of the bathroom fans. If not provided, the OS-HPXML default (see &lt;a href='https://openstudio-hpxml.readthedocs.io/en/v1.7.0/workflow_inputs.html#local-ventilation-fan'&gt;Local Ventilation Fan&lt;/a&gt;) is used.</description>
      <type>Integer</type>
      <units>hr</units>
      <required>false</required>
      <model_dependent>false</model_dependent>
    </argument>
    <argument>
      <name>whole_house_fan_present</name>
      <display_name>Whole House Fan: Present</display_name>
      <description>Whether there is a whole house fan.</description>
      <type>Boolean</type>
      <required>true</required>
      <model_dependent>false</model_dependent>
      <default_value>false</default_value>
      <choices>
        <choice>
          <value>true</value>
          <display_name>true</display_name>
        </choice>
        <choice>
          <value>false</value>
          <display_name>false</display_name>
        </choice>
      </choices>
    </argument>
    <argument>
      <name>whole_house_fan_flow_rate</name>
      <display_name>Whole House Fan: Flow Rate</display_name>
      <description>The flow rate of the whole house fan. If not provided, the OS-HPXML default (see &lt;a href='https://openstudio-hpxml.readthedocs.io/en/v1.7.0/workflow_inputs.html#whole-house-fan'&gt;Whole House Fan&lt;/a&gt;) is used.</description>
      <type>Double</type>
      <units>CFM</units>
      <required>false</required>
      <model_dependent>false</model_dependent>
    </argument>
    <argument>
      <name>whole_house_fan_power</name>
      <display_name>Whole House Fan: Fan Power</display_name>
      <description>The fan power of the whole house fan. If not provided, the OS-HPXML default (see &lt;a href='https://openstudio-hpxml.readthedocs.io/en/v1.7.0/workflow_inputs.html#whole-house-fan'&gt;Whole House Fan&lt;/a&gt;) is used.</description>
      <type>Double</type>
      <units>W</units>
      <required>false</required>
      <model_dependent>false</model_dependent>
    </argument>
    <argument>
      <name>water_heater_type</name>
      <display_name>Water Heater: Type</display_name>
      <description>The type of water heater. Use 'none' if there is no water heater.</description>
      <type>Choice</type>
      <required>true</required>
      <model_dependent>false</model_dependent>
      <default_value>storage water heater</default_value>
      <choices>
        <choice>
          <value>none</value>
          <display_name>none</display_name>
        </choice>
        <choice>
          <value>storage water heater</value>
          <display_name>storage water heater</display_name>
        </choice>
        <choice>
          <value>instantaneous water heater</value>
          <display_name>instantaneous water heater</display_name>
        </choice>
        <choice>
          <value>heat pump water heater</value>
          <display_name>heat pump water heater</display_name>
        </choice>
        <choice>
          <value>space-heating boiler with storage tank</value>
          <display_name>space-heating boiler with storage tank</display_name>
        </choice>
        <choice>
          <value>space-heating boiler with tankless coil</value>
          <display_name>space-heating boiler with tankless coil</display_name>
        </choice>
      </choices>
    </argument>
    <argument>
      <name>water_heater_fuel_type</name>
      <display_name>Water Heater: Fuel Type</display_name>
      <description>The fuel type of water heater. Ignored for heat pump water heater.</description>
      <type>Choice</type>
      <required>true</required>
      <model_dependent>false</model_dependent>
      <default_value>natural gas</default_value>
      <choices>
        <choice>
          <value>electricity</value>
          <display_name>electricity</display_name>
        </choice>
        <choice>
          <value>natural gas</value>
          <display_name>natural gas</display_name>
        </choice>
        <choice>
          <value>fuel oil</value>
          <display_name>fuel oil</display_name>
        </choice>
        <choice>
          <value>propane</value>
          <display_name>propane</display_name>
        </choice>
        <choice>
          <value>wood</value>
          <display_name>wood</display_name>
        </choice>
        <choice>
          <value>coal</value>
          <display_name>coal</display_name>
        </choice>
      </choices>
    </argument>
    <argument>
      <name>water_heater_location</name>
      <display_name>Water Heater: Location</display_name>
      <description>The location of water heater. If not provided, the OS-HPXML default (see &lt;a href='https://openstudio-hpxml.readthedocs.io/en/v1.7.0/workflow_inputs.html#hpxml-water-heating-systems'&gt;HPXML Water Heating Systems&lt;/a&gt;) is used.</description>
      <type>Choice</type>
      <required>false</required>
      <model_dependent>false</model_dependent>
      <choices>
        <choice>
          <value>conditioned space</value>
          <display_name>conditioned space</display_name>
        </choice>
        <choice>
          <value>basement - conditioned</value>
          <display_name>basement - conditioned</display_name>
        </choice>
        <choice>
          <value>basement - unconditioned</value>
          <display_name>basement - unconditioned</display_name>
        </choice>
        <choice>
          <value>garage</value>
          <display_name>garage</display_name>
        </choice>
        <choice>
          <value>attic</value>
          <display_name>attic</display_name>
        </choice>
        <choice>
          <value>attic - vented</value>
          <display_name>attic - vented</display_name>
        </choice>
        <choice>
          <value>attic - unvented</value>
          <display_name>attic - unvented</display_name>
        </choice>
        <choice>
          <value>crawlspace</value>
          <display_name>crawlspace</display_name>
        </choice>
        <choice>
          <value>crawlspace - vented</value>
          <display_name>crawlspace - vented</display_name>
        </choice>
        <choice>
          <value>crawlspace - unvented</value>
          <display_name>crawlspace - unvented</display_name>
        </choice>
        <choice>
          <value>crawlspace - conditioned</value>
          <display_name>crawlspace - conditioned</display_name>
        </choice>
        <choice>
          <value>other exterior</value>
          <display_name>other exterior</display_name>
        </choice>
        <choice>
          <value>other housing unit</value>
          <display_name>other housing unit</display_name>
        </choice>
        <choice>
          <value>other heated space</value>
          <display_name>other heated space</display_name>
        </choice>
        <choice>
          <value>other multifamily buffer space</value>
          <display_name>other multifamily buffer space</display_name>
        </choice>
        <choice>
          <value>other non-freezing space</value>
          <display_name>other non-freezing space</display_name>
        </choice>
      </choices>
    </argument>
    <argument>
      <name>water_heater_tank_volume</name>
      <display_name>Water Heater: Tank Volume</display_name>
      <description>Nominal volume of water heater tank. Only applies to storage water heater, heat pump water heater, and space-heating boiler with storage tank. If not provided, the OS-HPXML default (see &lt;a href='https://openstudio-hpxml.readthedocs.io/en/v1.7.0/workflow_inputs.html#conventional-storage'&gt;Conventional Storage&lt;/a&gt;, &lt;a href='https://openstudio-hpxml.readthedocs.io/en/v1.7.0/workflow_inputs.html#heat-pump'&gt;Heat Pump&lt;/a&gt;, &lt;a href='https://openstudio-hpxml.readthedocs.io/en/v1.7.0/workflow_inputs.html#combi-boiler-w-storage'&gt;Combi Boiler w/ Storage&lt;/a&gt;) is used.</description>
      <type>Double</type>
      <units>gal</units>
      <required>false</required>
      <model_dependent>false</model_dependent>
    </argument>
    <argument>
      <name>water_heater_efficiency_type</name>
      <display_name>Water Heater: Efficiency Type</display_name>
      <description>The efficiency type of water heater. Does not apply to space-heating boilers.</description>
      <type>Choice</type>
      <required>true</required>
      <model_dependent>false</model_dependent>
      <default_value>EnergyFactor</default_value>
      <choices>
        <choice>
          <value>EnergyFactor</value>
          <display_name>EnergyFactor</display_name>
        </choice>
        <choice>
          <value>UniformEnergyFactor</value>
          <display_name>UniformEnergyFactor</display_name>
        </choice>
      </choices>
    </argument>
    <argument>
      <name>water_heater_efficiency</name>
      <display_name>Water Heater: Efficiency</display_name>
      <description>Rated Energy Factor or Uniform Energy Factor. Does not apply to space-heating boilers.</description>
      <type>Double</type>
      <required>true</required>
      <model_dependent>false</model_dependent>
      <default_value>0.67</default_value>
    </argument>
    <argument>
      <name>water_heater_usage_bin</name>
      <display_name>Water Heater: Usage Bin</display_name>
      <description>The usage of the water heater. Only applies if Efficiency Type is UniformEnergyFactor and Type is not instantaneous water heater. Does not apply to space-heating boilers. If not provided, the OS-HPXML default (see &lt;a href='https://openstudio-hpxml.readthedocs.io/en/v1.7.0/workflow_inputs.html#conventional-storage'&gt;Conventional Storage&lt;/a&gt;, &lt;a href='https://openstudio-hpxml.readthedocs.io/en/v1.7.0/workflow_inputs.html#heat-pump'&gt;Heat Pump&lt;/a&gt;) is used.</description>
      <type>Choice</type>
      <required>false</required>
      <model_dependent>false</model_dependent>
      <choices>
        <choice>
          <value>very small</value>
          <display_name>very small</display_name>
        </choice>
        <choice>
          <value>low</value>
          <display_name>low</display_name>
        </choice>
        <choice>
          <value>medium</value>
          <display_name>medium</display_name>
        </choice>
        <choice>
          <value>high</value>
          <display_name>high</display_name>
        </choice>
      </choices>
    </argument>
    <argument>
      <name>water_heater_recovery_efficiency</name>
      <display_name>Water Heater: Recovery Efficiency</display_name>
      <description>Ratio of energy delivered to water heater to the energy content of the fuel consumed by the water heater. Only used for non-electric storage water heaters. If not provided, the OS-HPXML default (see &lt;a href='https://openstudio-hpxml.readthedocs.io/en/v1.7.0/workflow_inputs.html#conventional-storage'&gt;Conventional Storage&lt;/a&gt;) is used.</description>
      <type>Double</type>
      <units>Frac</units>
      <required>false</required>
      <model_dependent>false</model_dependent>
    </argument>
    <argument>
      <name>water_heater_heating_capacity</name>
      <display_name>Water Heater: Heating Capacity</display_name>
      <description>Heating capacity. Only applies to storage water heater. If not provided, the OS-HPXML default (see &lt;a href='https://openstudio-hpxml.readthedocs.io/en/v1.7.0/workflow_inputs.html#conventional-storage'&gt;Conventional Storage&lt;/a&gt;) is used.</description>
      <type>Double</type>
      <units>Btu/hr</units>
      <required>false</required>
      <model_dependent>false</model_dependent>
    </argument>
    <argument>
      <name>water_heater_standby_loss</name>
      <display_name>Water Heater: Standby Loss</display_name>
      <description>The standby loss of water heater. Only applies to space-heating boilers. If not provided, the OS-HPXML default (see &lt;a href='https://openstudio-hpxml.readthedocs.io/en/v1.7.0/workflow_inputs.html#combi-boiler-w-storage'&gt;Combi Boiler w/ Storage&lt;/a&gt;) is used.</description>
      <type>Double</type>
      <units>deg-F/hr</units>
      <required>false</required>
      <model_dependent>false</model_dependent>
    </argument>
    <argument>
      <name>water_heater_jacket_rvalue</name>
      <display_name>Water Heater: Jacket R-value</display_name>
      <description>The jacket R-value of water heater. Doesn't apply to instantaneous water heater or space-heating boiler with tankless coil. If not provided, defaults to no jacket insulation.</description>
      <type>Double</type>
      <units>h-ft^2-R/Btu</units>
      <required>false</required>
      <model_dependent>false</model_dependent>
    </argument>
    <argument>
      <name>water_heater_setpoint_temperature</name>
      <display_name>Water Heater: Setpoint Temperature</display_name>
      <description>The setpoint temperature of water heater. If not provided, the OS-HPXML default (see &lt;a href='https://openstudio-hpxml.readthedocs.io/en/v1.7.0/workflow_inputs.html#hpxml-water-heating-systems'&gt;HPXML Water Heating Systems&lt;/a&gt;) is used.</description>
      <type>Double</type>
      <units>deg-F</units>
      <required>false</required>
      <model_dependent>false</model_dependent>
    </argument>
    <argument>
      <name>water_heater_num_units_served</name>
      <display_name>Water Heater: Number of Units Served</display_name>
      <description>Number of dwelling units served (directly or indirectly) by the water heater. Must be 1 if single-family detached. Used to apportion water heater tank losses to the unit.</description>
      <type>Integer</type>
      <units>#</units>
      <required>true</required>
      <model_dependent>false</model_dependent>
      <default_value>1</default_value>
    </argument>
    <argument>
      <name>water_heater_uses_desuperheater</name>
      <display_name>Water Heater: Uses Desuperheater</display_name>
      <description>Requires that the dwelling unit has a air-to-air, mini-split, or ground-to-air heat pump or a central air conditioner or mini-split air conditioner. If not provided, assumes no desuperheater.</description>
      <type>Boolean</type>
      <required>false</required>
      <model_dependent>false</model_dependent>
      <choices>
        <choice>
          <value>true</value>
          <display_name>true</display_name>
        </choice>
        <choice>
          <value>false</value>
          <display_name>false</display_name>
        </choice>
      </choices>
    </argument>
    <argument>
      <name>water_heater_tank_model_type</name>
      <display_name>Water Heater: Tank Type</display_name>
      <description>Type of tank model to use. The 'stratified' tank generally provide more accurate results, but may significantly increase run time. Applies only to storage water heater. If not provided, the OS-HPXML default (see &lt;a href='https://openstudio-hpxml.readthedocs.io/en/v1.7.0/workflow_inputs.html#conventional-storage'&gt;Conventional Storage&lt;/a&gt;) is used.</description>
      <type>Choice</type>
      <required>false</required>
      <model_dependent>false</model_dependent>
      <choices>
        <choice>
          <value>mixed</value>
          <display_name>mixed</display_name>
        </choice>
        <choice>
          <value>stratified</value>
          <display_name>stratified</display_name>
        </choice>
      </choices>
    </argument>
    <argument>
      <name>water_heater_operating_mode</name>
      <display_name>Water Heater: Operating Mode</display_name>
      <description>The water heater operating mode. The 'heat pump only' option only uses the heat pump, while 'hybrid/auto' allows the backup electric resistance to come on in high demand situations. This is ignored if a scheduled operating mode type is selected. Applies only to heat pump water heater. If not provided, the OS-HPXML default (see &lt;a href='https://openstudio-hpxml.readthedocs.io/en/v1.7.0/workflow_inputs.html#heat-pump'&gt;Heat Pump&lt;/a&gt;) is used.</description>
      <type>Choice</type>
      <required>false</required>
      <model_dependent>false</model_dependent>
      <choices>
        <choice>
          <value>hybrid/auto</value>
          <display_name>hybrid/auto</display_name>
        </choice>
        <choice>
          <value>heat pump only</value>
          <display_name>heat pump only</display_name>
        </choice>
      </choices>
    </argument>
    <argument>
      <name>hot_water_distribution_system_type</name>
      <display_name>Hot Water Distribution: System Type</display_name>
      <description>The type of the hot water distribution system.</description>
      <type>Choice</type>
      <required>true</required>
      <model_dependent>false</model_dependent>
      <default_value>Standard</default_value>
      <choices>
        <choice>
          <value>Standard</value>
          <display_name>Standard</display_name>
        </choice>
        <choice>
          <value>Recirculation</value>
          <display_name>Recirculation</display_name>
        </choice>
      </choices>
    </argument>
    <argument>
      <name>hot_water_distribution_standard_piping_length</name>
      <display_name>Hot Water Distribution: Standard Piping Length</display_name>
      <description>If the distribution system is Standard, the length of the piping. If not provided, the OS-HPXML default (see &lt;a href='https://openstudio-hpxml.readthedocs.io/en/v1.7.0/workflow_inputs.html#standard'&gt;Standard&lt;/a&gt;) is used.</description>
      <type>Double</type>
      <units>ft</units>
      <required>false</required>
      <model_dependent>false</model_dependent>
    </argument>
    <argument>
      <name>hot_water_distribution_recirc_control_type</name>
      <display_name>Hot Water Distribution: Recirculation Control Type</display_name>
      <description>If the distribution system is Recirculation, the type of hot water recirculation control, if any.</description>
      <type>Choice</type>
      <required>false</required>
      <model_dependent>false</model_dependent>
      <default_value>no control</default_value>
      <choices>
        <choice>
          <value>no control</value>
          <display_name>no control</display_name>
        </choice>
        <choice>
          <value>timer</value>
          <display_name>timer</display_name>
        </choice>
        <choice>
          <value>temperature</value>
          <display_name>temperature</display_name>
        </choice>
        <choice>
          <value>presence sensor demand control</value>
          <display_name>presence sensor demand control</display_name>
        </choice>
        <choice>
          <value>manual demand control</value>
          <display_name>manual demand control</display_name>
        </choice>
      </choices>
    </argument>
    <argument>
      <name>hot_water_distribution_recirc_piping_length</name>
      <display_name>Hot Water Distribution: Recirculation Piping Length</display_name>
      <description>If the distribution system is Recirculation, the length of the recirculation piping. If not provided, the OS-HPXML default (see &lt;a href='https://openstudio-hpxml.readthedocs.io/en/v1.7.0/workflow_inputs.html#recirculation'&gt;Recirculation&lt;/a&gt;) is used.</description>
      <type>Double</type>
      <units>ft</units>
      <required>false</required>
      <model_dependent>false</model_dependent>
    </argument>
    <argument>
      <name>hot_water_distribution_recirc_branch_piping_length</name>
      <display_name>Hot Water Distribution: Recirculation Branch Piping Length</display_name>
      <description>If the distribution system is Recirculation, the length of the recirculation branch piping. If not provided, the OS-HPXML default (see &lt;a href='https://openstudio-hpxml.readthedocs.io/en/v1.7.0/workflow_inputs.html#recirculation'&gt;Recirculation&lt;/a&gt;) is used.</description>
      <type>Double</type>
      <units>ft</units>
      <required>false</required>
      <model_dependent>false</model_dependent>
    </argument>
    <argument>
      <name>hot_water_distribution_recirc_pump_power</name>
      <display_name>Hot Water Distribution: Recirculation Pump Power</display_name>
      <description>If the distribution system is Recirculation, the recirculation pump power. If not provided, the OS-HPXML default (see &lt;a href='https://openstudio-hpxml.readthedocs.io/en/v1.7.0/workflow_inputs.html#recirculation'&gt;Recirculation&lt;/a&gt;) is used.</description>
      <type>Double</type>
      <units>W</units>
      <required>false</required>
      <model_dependent>false</model_dependent>
    </argument>
    <argument>
      <name>hot_water_distribution_pipe_r</name>
      <display_name>Hot Water Distribution: Pipe Insulation Nominal R-Value</display_name>
      <description>Nominal R-value of the pipe insulation. If not provided, the OS-HPXML default (see &lt;a href='https://openstudio-hpxml.readthedocs.io/en/v1.7.0/workflow_inputs.html#hpxml-hot-water-distribution'&gt;HPXML Hot Water Distribution&lt;/a&gt;) is used.</description>
      <type>Double</type>
      <units>h-ft^2-R/Btu</units>
      <required>false</required>
      <model_dependent>false</model_dependent>
    </argument>
    <argument>
      <name>dwhr_facilities_connected</name>
      <display_name>Drain Water Heat Recovery: Facilities Connected</display_name>
      <description>Which facilities are connected for the drain water heat recovery. Use 'none' if there is no drain water heat recovery system.</description>
      <type>Choice</type>
      <required>true</required>
      <model_dependent>false</model_dependent>
      <default_value>none</default_value>
      <choices>
        <choice>
          <value>none</value>
          <display_name>none</display_name>
        </choice>
        <choice>
          <value>one</value>
          <display_name>one</display_name>
        </choice>
        <choice>
          <value>all</value>
          <display_name>all</display_name>
        </choice>
      </choices>
    </argument>
    <argument>
      <name>dwhr_equal_flow</name>
      <display_name>Drain Water Heat Recovery: Equal Flow</display_name>
      <description>Whether the drain water heat recovery has equal flow.</description>
      <type>Boolean</type>
      <required>false</required>
      <model_dependent>false</model_dependent>
      <default_value>true</default_value>
      <choices>
        <choice>
          <value>true</value>
          <display_name>true</display_name>
        </choice>
        <choice>
          <value>false</value>
          <display_name>false</display_name>
        </choice>
      </choices>
    </argument>
    <argument>
      <name>dwhr_efficiency</name>
      <display_name>Drain Water Heat Recovery: Efficiency</display_name>
      <description>The efficiency of the drain water heat recovery.</description>
      <type>Double</type>
      <units>Frac</units>
      <required>false</required>
      <model_dependent>false</model_dependent>
      <default_value>0.55</default_value>
    </argument>
    <argument>
      <name>water_fixtures_shower_low_flow</name>
      <display_name>Hot Water Fixtures: Is Shower Low Flow</display_name>
      <description>Whether the shower fixture is low flow.</description>
      <type>Boolean</type>
      <required>true</required>
      <model_dependent>false</model_dependent>
      <default_value>false</default_value>
      <choices>
        <choice>
          <value>true</value>
          <display_name>true</display_name>
        </choice>
        <choice>
          <value>false</value>
          <display_name>false</display_name>
        </choice>
      </choices>
    </argument>
    <argument>
      <name>water_fixtures_sink_low_flow</name>
      <display_name>Hot Water Fixtures: Is Sink Low Flow</display_name>
      <description>Whether the sink fixture is low flow.</description>
      <type>Boolean</type>
      <required>true</required>
      <model_dependent>false</model_dependent>
      <default_value>false</default_value>
      <choices>
        <choice>
          <value>true</value>
          <display_name>true</display_name>
        </choice>
        <choice>
          <value>false</value>
          <display_name>false</display_name>
        </choice>
      </choices>
    </argument>
    <argument>
      <name>water_fixtures_usage_multiplier</name>
      <display_name>Hot Water Fixtures: Usage Multiplier</display_name>
      <description>Multiplier on the hot water usage that can reflect, e.g., high/low usage occupants. If not provided, the OS-HPXML default (see &lt;a href='https://openstudio-hpxml.readthedocs.io/en/v1.7.0/workflow_inputs.html#hpxml-water-fixtures'&gt;HPXML Water Fixtures&lt;/a&gt;) is used.</description>
      <type>Double</type>
      <required>false</required>
      <model_dependent>false</model_dependent>
    </argument>
    <argument>
      <name>solar_thermal_system_type</name>
      <display_name>Solar Thermal: System Type</display_name>
      <description>The type of solar thermal system. Use 'none' if there is no solar thermal system.</description>
      <type>Choice</type>
      <required>true</required>
      <model_dependent>false</model_dependent>
      <default_value>none</default_value>
      <choices>
        <choice>
          <value>none</value>
          <display_name>none</display_name>
        </choice>
        <choice>
          <value>hot water</value>
          <display_name>hot water</display_name>
        </choice>
      </choices>
    </argument>
    <argument>
      <name>solar_thermal_collector_area</name>
      <display_name>Solar Thermal: Collector Area</display_name>
      <description>The collector area of the solar thermal system.</description>
      <type>Double</type>
      <units>ft^2</units>
      <required>true</required>
      <model_dependent>false</model_dependent>
      <default_value>40</default_value>
    </argument>
    <argument>
      <name>solar_thermal_collector_loop_type</name>
      <display_name>Solar Thermal: Collector Loop Type</display_name>
      <description>The collector loop type of the solar thermal system.</description>
      <type>Choice</type>
      <required>true</required>
      <model_dependent>false</model_dependent>
      <default_value>liquid direct</default_value>
      <choices>
        <choice>
          <value>liquid direct</value>
          <display_name>liquid direct</display_name>
        </choice>
        <choice>
          <value>liquid indirect</value>
          <display_name>liquid indirect</display_name>
        </choice>
        <choice>
          <value>passive thermosyphon</value>
          <display_name>passive thermosyphon</display_name>
        </choice>
      </choices>
    </argument>
    <argument>
      <name>solar_thermal_collector_type</name>
      <display_name>Solar Thermal: Collector Type</display_name>
      <description>The collector type of the solar thermal system.</description>
      <type>Choice</type>
      <required>true</required>
      <model_dependent>false</model_dependent>
      <default_value>evacuated tube</default_value>
      <choices>
        <choice>
          <value>evacuated tube</value>
          <display_name>evacuated tube</display_name>
        </choice>
        <choice>
          <value>single glazing black</value>
          <display_name>single glazing black</display_name>
        </choice>
        <choice>
          <value>double glazing black</value>
          <display_name>double glazing black</display_name>
        </choice>
        <choice>
          <value>integrated collector storage</value>
          <display_name>integrated collector storage</display_name>
        </choice>
      </choices>
    </argument>
    <argument>
      <name>solar_thermal_collector_azimuth</name>
      <display_name>Solar Thermal: Collector Azimuth</display_name>
      <description>The collector azimuth of the solar thermal system. Azimuth is measured clockwise from north (e.g., North=0, East=90, South=180, West=270).</description>
      <type>Double</type>
      <units>degrees</units>
      <required>true</required>
      <model_dependent>false</model_dependent>
      <default_value>180</default_value>
    </argument>
    <argument>
      <name>solar_thermal_collector_tilt</name>
      <display_name>Solar Thermal: Collector Tilt</display_name>
      <description>The collector tilt of the solar thermal system. Can also enter, e.g., RoofPitch, RoofPitch+20, Latitude, Latitude-15, etc.</description>
      <type>String</type>
      <units>degrees</units>
      <required>true</required>
      <model_dependent>false</model_dependent>
      <default_value>RoofPitch</default_value>
    </argument>
    <argument>
      <name>solar_thermal_collector_rated_optical_efficiency</name>
      <display_name>Solar Thermal: Collector Rated Optical Efficiency</display_name>
      <description>The collector rated optical efficiency of the solar thermal system.</description>
      <type>Double</type>
      <units>Frac</units>
      <required>true</required>
      <model_dependent>false</model_dependent>
      <default_value>0.5</default_value>
    </argument>
    <argument>
      <name>solar_thermal_collector_rated_thermal_losses</name>
      <display_name>Solar Thermal: Collector Rated Thermal Losses</display_name>
      <description>The collector rated thermal losses of the solar thermal system.</description>
      <type>Double</type>
      <units>Btu/hr-ft^2-R</units>
      <required>true</required>
      <model_dependent>false</model_dependent>
      <default_value>0.2799</default_value>
    </argument>
    <argument>
      <name>solar_thermal_storage_volume</name>
      <display_name>Solar Thermal: Storage Volume</display_name>
      <description>The storage volume of the solar thermal system. If not provided, the OS-HPXML default (see &lt;a href='https://openstudio-hpxml.readthedocs.io/en/v1.7.0/workflow_inputs.html#detailed-inputs'&gt;Detailed Inputs&lt;/a&gt;) is used.</description>
      <type>Double</type>
      <units>gal</units>
      <required>false</required>
      <model_dependent>false</model_dependent>
    </argument>
    <argument>
      <name>solar_thermal_solar_fraction</name>
      <display_name>Solar Thermal: Solar Fraction</display_name>
      <description>The solar fraction of the solar thermal system. If provided, overrides all other solar thermal inputs.</description>
      <type>Double</type>
      <units>Frac</units>
      <required>true</required>
      <model_dependent>false</model_dependent>
      <default_value>0</default_value>
    </argument>
    <argument>
      <name>pv_system_present</name>
      <display_name>PV System: Present</display_name>
      <description>Whether there is a PV system present.</description>
      <type>Boolean</type>
      <required>true</required>
      <model_dependent>false</model_dependent>
      <default_value>false</default_value>
      <choices>
        <choice>
          <value>true</value>
          <display_name>true</display_name>
        </choice>
        <choice>
          <value>false</value>
          <display_name>false</display_name>
        </choice>
      </choices>
    </argument>
    <argument>
      <name>pv_system_module_type</name>
      <display_name>PV System: Module Type</display_name>
      <description>Module type of the PV system. If not provided, the OS-HPXML default (see &lt;a href='https://openstudio-hpxml.readthedocs.io/en/v1.7.0/workflow_inputs.html#hpxml-photovoltaics'&gt;HPXML Photovoltaics&lt;/a&gt;) is used.</description>
      <type>Choice</type>
      <required>false</required>
      <model_dependent>false</model_dependent>
      <choices>
        <choice>
          <value>standard</value>
          <display_name>standard</display_name>
        </choice>
        <choice>
          <value>premium</value>
          <display_name>premium</display_name>
        </choice>
        <choice>
          <value>thin film</value>
          <display_name>thin film</display_name>
        </choice>
      </choices>
    </argument>
    <argument>
      <name>pv_system_location</name>
      <display_name>PV System: Location</display_name>
      <description>Location of the PV system. If not provided, the OS-HPXML default (see &lt;a href='https://openstudio-hpxml.readthedocs.io/en/v1.7.0/workflow_inputs.html#hpxml-photovoltaics'&gt;HPXML Photovoltaics&lt;/a&gt;) is used.</description>
      <type>Choice</type>
      <required>false</required>
      <model_dependent>false</model_dependent>
      <choices>
        <choice>
          <value>roof</value>
          <display_name>roof</display_name>
        </choice>
        <choice>
          <value>ground</value>
          <display_name>ground</display_name>
        </choice>
      </choices>
    </argument>
    <argument>
      <name>pv_system_tracking</name>
      <display_name>PV System: Tracking</display_name>
      <description>Type of tracking for the PV system. If not provided, the OS-HPXML default (see &lt;a href='https://openstudio-hpxml.readthedocs.io/en/v1.7.0/workflow_inputs.html#hpxml-photovoltaics'&gt;HPXML Photovoltaics&lt;/a&gt;) is used.</description>
      <type>Choice</type>
      <required>false</required>
      <model_dependent>false</model_dependent>
      <choices>
        <choice>
          <value>fixed</value>
          <display_name>fixed</display_name>
        </choice>
        <choice>
          <value>1-axis</value>
          <display_name>1-axis</display_name>
        </choice>
        <choice>
          <value>1-axis backtracked</value>
          <display_name>1-axis backtracked</display_name>
        </choice>
        <choice>
          <value>2-axis</value>
          <display_name>2-axis</display_name>
        </choice>
      </choices>
    </argument>
    <argument>
      <name>pv_system_array_azimuth</name>
      <display_name>PV System: Array Azimuth</display_name>
      <description>Array azimuth of the PV system. Azimuth is measured clockwise from north (e.g., North=0, East=90, South=180, West=270).</description>
      <type>Double</type>
      <units>degrees</units>
      <required>true</required>
      <model_dependent>false</model_dependent>
      <default_value>180</default_value>
    </argument>
    <argument>
      <name>pv_system_array_tilt</name>
      <display_name>PV System: Array Tilt</display_name>
      <description>Array tilt of the PV system. Can also enter, e.g., RoofPitch, RoofPitch+20, Latitude, Latitude-15, etc.</description>
      <type>String</type>
      <units>degrees</units>
      <required>true</required>
      <model_dependent>false</model_dependent>
      <default_value>RoofPitch</default_value>
    </argument>
    <argument>
      <name>pv_system_max_power_output</name>
      <display_name>PV System: Maximum Power Output</display_name>
      <description>Maximum power output of the PV system. For a shared system, this is the total building maximum power output.</description>
      <type>Double</type>
      <units>W</units>
      <required>true</required>
      <model_dependent>false</model_dependent>
      <default_value>4000</default_value>
    </argument>
    <argument>
      <name>pv_system_inverter_efficiency</name>
      <display_name>PV System: Inverter Efficiency</display_name>
      <description>Inverter efficiency of the PV system. If there are two PV systems, this will apply to both. If not provided, the OS-HPXML default (see &lt;a href='https://openstudio-hpxml.readthedocs.io/en/v1.7.0/workflow_inputs.html#hpxml-photovoltaics'&gt;HPXML Photovoltaics&lt;/a&gt;) is used.</description>
      <type>Double</type>
      <units>Frac</units>
      <required>false</required>
      <model_dependent>false</model_dependent>
    </argument>
    <argument>
      <name>pv_system_system_losses_fraction</name>
      <display_name>PV System: System Losses Fraction</display_name>
      <description>System losses fraction of the PV system. If there are two PV systems, this will apply to both. If not provided, the OS-HPXML default (see &lt;a href='https://openstudio-hpxml.readthedocs.io/en/v1.7.0/workflow_inputs.html#hpxml-photovoltaics'&gt;HPXML Photovoltaics&lt;/a&gt;) is used.</description>
      <type>Double</type>
      <units>Frac</units>
      <required>false</required>
      <model_dependent>false</model_dependent>
    </argument>
    <argument>
      <name>pv_system_num_bedrooms_served</name>
      <display_name>PV System: Number of Bedrooms Served</display_name>
      <description>Number of bedrooms served by PV system. Required if single-family attached or apartment unit. Used to apportion PV generation to the unit of a SFA/MF building. If there are two PV systems, this will apply to both.</description>
      <type>Integer</type>
      <units>#</units>
      <required>false</required>
      <model_dependent>false</model_dependent>
    </argument>
    <argument>
      <name>pv_system_2_present</name>
      <display_name>PV System 2: Present</display_name>
      <description>Whether there is a second PV system present.</description>
      <type>Boolean</type>
      <required>true</required>
      <model_dependent>false</model_dependent>
      <default_value>false</default_value>
      <choices>
        <choice>
          <value>true</value>
          <display_name>true</display_name>
        </choice>
        <choice>
          <value>false</value>
          <display_name>false</display_name>
        </choice>
      </choices>
    </argument>
    <argument>
      <name>pv_system_2_module_type</name>
      <display_name>PV System 2: Module Type</display_name>
      <description>Module type of the second PV system. If not provided, the OS-HPXML default (see &lt;a href='https://openstudio-hpxml.readthedocs.io/en/v1.7.0/workflow_inputs.html#hpxml-photovoltaics'&gt;HPXML Photovoltaics&lt;/a&gt;) is used.</description>
      <type>Choice</type>
      <required>false</required>
      <model_dependent>false</model_dependent>
      <choices>
        <choice>
          <value>standard</value>
          <display_name>standard</display_name>
        </choice>
        <choice>
          <value>premium</value>
          <display_name>premium</display_name>
        </choice>
        <choice>
          <value>thin film</value>
          <display_name>thin film</display_name>
        </choice>
      </choices>
    </argument>
    <argument>
      <name>pv_system_2_location</name>
      <display_name>PV System 2: Location</display_name>
      <description>Location of the second PV system. If not provided, the OS-HPXML default (see &lt;a href='https://openstudio-hpxml.readthedocs.io/en/v1.7.0/workflow_inputs.html#hpxml-photovoltaics'&gt;HPXML Photovoltaics&lt;/a&gt;) is used.</description>
      <type>Choice</type>
      <required>false</required>
      <model_dependent>false</model_dependent>
      <choices>
        <choice>
          <value>roof</value>
          <display_name>roof</display_name>
        </choice>
        <choice>
          <value>ground</value>
          <display_name>ground</display_name>
        </choice>
      </choices>
    </argument>
    <argument>
      <name>pv_system_2_tracking</name>
      <display_name>PV System 2: Tracking</display_name>
      <description>Type of tracking for the second PV system. If not provided, the OS-HPXML default (see &lt;a href='https://openstudio-hpxml.readthedocs.io/en/v1.7.0/workflow_inputs.html#hpxml-photovoltaics'&gt;HPXML Photovoltaics&lt;/a&gt;) is used.</description>
      <type>Choice</type>
      <required>false</required>
      <model_dependent>false</model_dependent>
      <choices>
        <choice>
          <value>fixed</value>
          <display_name>fixed</display_name>
        </choice>
        <choice>
          <value>1-axis</value>
          <display_name>1-axis</display_name>
        </choice>
        <choice>
          <value>1-axis backtracked</value>
          <display_name>1-axis backtracked</display_name>
        </choice>
        <choice>
          <value>2-axis</value>
          <display_name>2-axis</display_name>
        </choice>
      </choices>
    </argument>
    <argument>
      <name>pv_system_2_array_azimuth</name>
      <display_name>PV System 2: Array Azimuth</display_name>
      <description>Array azimuth of the second PV system. Azimuth is measured clockwise from north (e.g., North=0, East=90, South=180, West=270).</description>
      <type>Double</type>
      <units>degrees</units>
      <required>true</required>
      <model_dependent>false</model_dependent>
      <default_value>180</default_value>
    </argument>
    <argument>
      <name>pv_system_2_array_tilt</name>
      <display_name>PV System 2: Array Tilt</display_name>
      <description>Array tilt of the second PV system. Can also enter, e.g., RoofPitch, RoofPitch+20, Latitude, Latitude-15, etc.</description>
      <type>String</type>
      <units>degrees</units>
      <required>true</required>
      <model_dependent>false</model_dependent>
      <default_value>RoofPitch</default_value>
    </argument>
    <argument>
      <name>pv_system_2_max_power_output</name>
      <display_name>PV System 2: Maximum Power Output</display_name>
      <description>Maximum power output of the second PV system. For a shared system, this is the total building maximum power output.</description>
      <type>Double</type>
      <units>W</units>
      <required>true</required>
      <model_dependent>false</model_dependent>
      <default_value>4000</default_value>
    </argument>
    <argument>
      <name>battery_present</name>
      <display_name>Battery: Present</display_name>
      <description>Whether there is a lithium ion battery present.</description>
      <type>Boolean</type>
      <required>true</required>
      <model_dependent>false</model_dependent>
      <default_value>false</default_value>
      <choices>
        <choice>
          <value>true</value>
          <display_name>true</display_name>
        </choice>
        <choice>
          <value>false</value>
          <display_name>false</display_name>
        </choice>
      </choices>
    </argument>
    <argument>
      <name>battery_location</name>
      <display_name>Battery: Location</display_name>
      <description>The space type for the lithium ion battery location. If not provided, the OS-HPXML default (see &lt;a href='https://openstudio-hpxml.readthedocs.io/en/v1.7.0/workflow_inputs.html#hpxml-batteries'&gt;HPXML Batteries&lt;/a&gt;) is used.</description>
      <type>Choice</type>
      <required>false</required>
      <model_dependent>false</model_dependent>
      <choices>
        <choice>
          <value>conditioned space</value>
          <display_name>conditioned space</display_name>
        </choice>
        <choice>
          <value>basement - conditioned</value>
          <display_name>basement - conditioned</display_name>
        </choice>
        <choice>
          <value>basement - unconditioned</value>
          <display_name>basement - unconditioned</display_name>
        </choice>
        <choice>
          <value>crawlspace</value>
          <display_name>crawlspace</display_name>
        </choice>
        <choice>
          <value>crawlspace - vented</value>
          <display_name>crawlspace - vented</display_name>
        </choice>
        <choice>
          <value>crawlspace - unvented</value>
          <display_name>crawlspace - unvented</display_name>
        </choice>
        <choice>
          <value>crawlspace - conditioned</value>
          <display_name>crawlspace - conditioned</display_name>
        </choice>
        <choice>
          <value>attic</value>
          <display_name>attic</display_name>
        </choice>
        <choice>
          <value>attic - vented</value>
          <display_name>attic - vented</display_name>
        </choice>
        <choice>
          <value>attic - unvented</value>
          <display_name>attic - unvented</display_name>
        </choice>
        <choice>
          <value>garage</value>
          <display_name>garage</display_name>
        </choice>
        <choice>
          <value>outside</value>
          <display_name>outside</display_name>
        </choice>
      </choices>
    </argument>
    <argument>
      <name>battery_power</name>
      <display_name>Battery: Rated Power Output</display_name>
      <description>The rated power output of the lithium ion battery. If not provided, the OS-HPXML default (see &lt;a href='https://openstudio-hpxml.readthedocs.io/en/v1.7.0/workflow_inputs.html#hpxml-batteries'&gt;HPXML Batteries&lt;/a&gt;) is used.</description>
      <type>Double</type>
      <units>W</units>
      <required>false</required>
      <model_dependent>false</model_dependent>
    </argument>
    <argument>
      <name>battery_capacity</name>
      <display_name>Battery: Nominal Capacity</display_name>
      <description>The nominal capacity of the lithium ion battery. If not provided, the OS-HPXML default (see &lt;a href='https://openstudio-hpxml.readthedocs.io/en/v1.7.0/workflow_inputs.html#hpxml-batteries'&gt;HPXML Batteries&lt;/a&gt;) is used.</description>
      <type>Double</type>
      <units>kWh</units>
      <required>false</required>
      <model_dependent>false</model_dependent>
    </argument>
    <argument>
      <name>battery_usable_capacity</name>
      <display_name>Battery: Usable Capacity</display_name>
      <description>The usable capacity of the lithium ion battery. If not provided, the OS-HPXML default (see &lt;a href='https://openstudio-hpxml.readthedocs.io/en/v1.7.0/workflow_inputs.html#hpxml-batteries'&gt;HPXML Batteries&lt;/a&gt;) is used.</description>
      <type>Double</type>
      <units>kWh</units>
      <required>false</required>
      <model_dependent>false</model_dependent>
    </argument>
    <argument>
      <name>battery_round_trip_efficiency</name>
      <display_name>Battery: Round Trip Efficiency</display_name>
      <description>The round trip efficiency of the lithium ion battery. If not provided, the OS-HPXML default (see &lt;a href='https://openstudio-hpxml.readthedocs.io/en/v1.7.0/workflow_inputs.html#hpxml-batteries'&gt;HPXML Batteries&lt;/a&gt;) is used.</description>
      <type>Double</type>
      <units>Frac</units>
      <required>false</required>
      <model_dependent>false</model_dependent>
    </argument>
    <argument>
      <name>lighting_present</name>
      <display_name>Lighting: Present</display_name>
      <description>Whether there is lighting energy use.</description>
      <type>Boolean</type>
      <required>true</required>
      <model_dependent>false</model_dependent>
      <default_value>true</default_value>
      <choices>
        <choice>
          <value>true</value>
          <display_name>true</display_name>
        </choice>
        <choice>
          <value>false</value>
          <display_name>false</display_name>
        </choice>
      </choices>
    </argument>
    <argument>
      <name>lighting_interior_fraction_cfl</name>
      <display_name>Lighting: Interior Fraction CFL</display_name>
      <description>Fraction of all lamps (interior) that are compact fluorescent. Lighting not specified as CFL, LFL, or LED is assumed to be incandescent.</description>
      <type>Double</type>
      <required>true</required>
      <model_dependent>false</model_dependent>
      <default_value>0.1</default_value>
    </argument>
    <argument>
      <name>lighting_interior_fraction_lfl</name>
      <display_name>Lighting: Interior Fraction LFL</display_name>
      <description>Fraction of all lamps (interior) that are linear fluorescent. Lighting not specified as CFL, LFL, or LED is assumed to be incandescent.</description>
      <type>Double</type>
      <required>true</required>
      <model_dependent>false</model_dependent>
      <default_value>0</default_value>
    </argument>
    <argument>
      <name>lighting_interior_fraction_led</name>
      <display_name>Lighting: Interior Fraction LED</display_name>
      <description>Fraction of all lamps (interior) that are light emitting diodes. Lighting not specified as CFL, LFL, or LED is assumed to be incandescent.</description>
      <type>Double</type>
      <required>true</required>
      <model_dependent>false</model_dependent>
      <default_value>0</default_value>
    </argument>
    <argument>
      <name>lighting_interior_usage_multiplier</name>
      <display_name>Lighting: Interior Usage Multiplier</display_name>
      <description>Multiplier on the lighting energy usage (interior) that can reflect, e.g., high/low usage occupants. If not provided, the OS-HPXML default (see &lt;a href='https://openstudio-hpxml.readthedocs.io/en/v1.7.0/workflow_inputs.html#hpxml-lighting'&gt;HPXML Lighting&lt;/a&gt;) is used.</description>
      <type>Double</type>
      <required>false</required>
      <model_dependent>false</model_dependent>
    </argument>
    <argument>
      <name>lighting_exterior_fraction_cfl</name>
      <display_name>Lighting: Exterior Fraction CFL</display_name>
      <description>Fraction of all lamps (exterior) that are compact fluorescent. Lighting not specified as CFL, LFL, or LED is assumed to be incandescent.</description>
      <type>Double</type>
      <required>true</required>
      <model_dependent>false</model_dependent>
      <default_value>0</default_value>
    </argument>
    <argument>
      <name>lighting_exterior_fraction_lfl</name>
      <display_name>Lighting: Exterior Fraction LFL</display_name>
      <description>Fraction of all lamps (exterior) that are linear fluorescent. Lighting not specified as CFL, LFL, or LED is assumed to be incandescent.</description>
      <type>Double</type>
      <required>true</required>
      <model_dependent>false</model_dependent>
      <default_value>0</default_value>
    </argument>
    <argument>
      <name>lighting_exterior_fraction_led</name>
      <display_name>Lighting: Exterior Fraction LED</display_name>
      <description>Fraction of all lamps (exterior) that are light emitting diodes. Lighting not specified as CFL, LFL, or LED is assumed to be incandescent.</description>
      <type>Double</type>
      <required>true</required>
      <model_dependent>false</model_dependent>
      <default_value>0</default_value>
    </argument>
    <argument>
      <name>lighting_exterior_usage_multiplier</name>
      <display_name>Lighting: Exterior Usage Multiplier</display_name>
      <description>Multiplier on the lighting energy usage (exterior) that can reflect, e.g., high/low usage occupants. If not provided, the OS-HPXML default (see &lt;a href='https://openstudio-hpxml.readthedocs.io/en/v1.7.0/workflow_inputs.html#hpxml-lighting'&gt;HPXML Lighting&lt;/a&gt;) is used.</description>
      <type>Double</type>
      <required>false</required>
      <model_dependent>false</model_dependent>
    </argument>
    <argument>
      <name>lighting_garage_fraction_cfl</name>
      <display_name>Lighting: Garage Fraction CFL</display_name>
      <description>Fraction of all lamps (garage) that are compact fluorescent. Lighting not specified as CFL, LFL, or LED is assumed to be incandescent.</description>
      <type>Double</type>
      <required>true</required>
      <model_dependent>false</model_dependent>
      <default_value>0</default_value>
    </argument>
    <argument>
      <name>lighting_garage_fraction_lfl</name>
      <display_name>Lighting: Garage Fraction LFL</display_name>
      <description>Fraction of all lamps (garage) that are linear fluorescent. Lighting not specified as CFL, LFL, or LED is assumed to be incandescent.</description>
      <type>Double</type>
      <required>true</required>
      <model_dependent>false</model_dependent>
      <default_value>0</default_value>
    </argument>
    <argument>
      <name>lighting_garage_fraction_led</name>
      <display_name>Lighting: Garage Fraction LED</display_name>
      <description>Fraction of all lamps (garage) that are light emitting diodes. Lighting not specified as CFL, LFL, or LED is assumed to be incandescent.</description>
      <type>Double</type>
      <required>true</required>
      <model_dependent>false</model_dependent>
      <default_value>0</default_value>
    </argument>
    <argument>
      <name>lighting_garage_usage_multiplier</name>
      <display_name>Lighting: Garage Usage Multiplier</display_name>
      <description>Multiplier on the lighting energy usage (garage) that can reflect, e.g., high/low usage occupants. If not provided, the OS-HPXML default (see &lt;a href='https://openstudio-hpxml.readthedocs.io/en/v1.7.0/workflow_inputs.html#hpxml-lighting'&gt;HPXML Lighting&lt;/a&gt;) is used.</description>
      <type>Double</type>
      <required>false</required>
      <model_dependent>false</model_dependent>
    </argument>
    <argument>
      <name>holiday_lighting_present</name>
      <display_name>Holiday Lighting: Present</display_name>
      <description>Whether there is holiday lighting.</description>
      <type>Boolean</type>
      <required>true</required>
      <model_dependent>false</model_dependent>
      <default_value>false</default_value>
      <choices>
        <choice>
          <value>true</value>
          <display_name>true</display_name>
        </choice>
        <choice>
          <value>false</value>
          <display_name>false</display_name>
        </choice>
      </choices>
    </argument>
    <argument>
      <name>holiday_lighting_daily_kwh</name>
      <display_name>Holiday Lighting: Daily Consumption</display_name>
      <description>The daily energy consumption for holiday lighting (exterior). If not provided, the OS-HPXML default (see &lt;a href='https://openstudio-hpxml.readthedocs.io/en/v1.7.0/workflow_inputs.html#hpxml-lighting'&gt;HPXML Lighting&lt;/a&gt;) is used.</description>
      <type>Double</type>
      <units>kWh/day</units>
      <required>false</required>
      <model_dependent>false</model_dependent>
    </argument>
    <argument>
      <name>holiday_lighting_period</name>
      <display_name>Holiday Lighting: Period</display_name>
      <description>Enter a date like 'Nov 25 - Jan 5'. If not provided, the OS-HPXML default (see &lt;a href='https://openstudio-hpxml.readthedocs.io/en/v1.7.0/workflow_inputs.html#hpxml-lighting'&gt;HPXML Lighting&lt;/a&gt;) is used.</description>
      <type>String</type>
      <required>false</required>
      <model_dependent>false</model_dependent>
    </argument>
    <argument>
      <name>dehumidifier_type</name>
      <display_name>Dehumidifier: Type</display_name>
      <description>The type of dehumidifier.</description>
      <type>Choice</type>
      <required>true</required>
      <model_dependent>false</model_dependent>
      <default_value>none</default_value>
      <choices>
        <choice>
          <value>none</value>
          <display_name>none</display_name>
        </choice>
        <choice>
          <value>portable</value>
          <display_name>portable</display_name>
        </choice>
        <choice>
          <value>whole-home</value>
          <display_name>whole-home</display_name>
        </choice>
      </choices>
    </argument>
    <argument>
      <name>dehumidifier_efficiency_type</name>
      <display_name>Dehumidifier: Efficiency Type</display_name>
      <description>The efficiency type of dehumidifier.</description>
      <type>Choice</type>
      <required>true</required>
      <model_dependent>false</model_dependent>
      <default_value>IntegratedEnergyFactor</default_value>
      <choices>
        <choice>
          <value>EnergyFactor</value>
          <display_name>EnergyFactor</display_name>
        </choice>
        <choice>
          <value>IntegratedEnergyFactor</value>
          <display_name>IntegratedEnergyFactor</display_name>
        </choice>
      </choices>
    </argument>
    <argument>
      <name>dehumidifier_efficiency</name>
      <display_name>Dehumidifier: Efficiency</display_name>
      <description>The efficiency of the dehumidifier.</description>
      <type>Double</type>
      <units>liters/kWh</units>
      <required>true</required>
      <model_dependent>false</model_dependent>
      <default_value>1.5</default_value>
    </argument>
    <argument>
      <name>dehumidifier_capacity</name>
      <display_name>Dehumidifier: Capacity</display_name>
      <description>The capacity (water removal rate) of the dehumidifier.</description>
      <type>Double</type>
      <units>pint/day</units>
      <required>true</required>
      <model_dependent>false</model_dependent>
      <default_value>40</default_value>
    </argument>
    <argument>
      <name>dehumidifier_rh_setpoint</name>
      <display_name>Dehumidifier: Relative Humidity Setpoint</display_name>
      <description>The relative humidity setpoint of the dehumidifier.</description>
      <type>Double</type>
      <units>Frac</units>
      <required>true</required>
      <model_dependent>false</model_dependent>
      <default_value>0.5</default_value>
    </argument>
    <argument>
      <name>dehumidifier_fraction_dehumidification_load_served</name>
      <display_name>Dehumidifier: Fraction Dehumidification Load Served</display_name>
      <description>The dehumidification load served fraction of the dehumidifier.</description>
      <type>Double</type>
      <units>Frac</units>
      <required>true</required>
      <model_dependent>false</model_dependent>
      <default_value>1</default_value>
    </argument>
    <argument>
      <name>clothes_washer_present</name>
      <display_name>Clothes Washer: Present</display_name>
      <description>Whether there is a clothes washer present.</description>
      <type>Boolean</type>
      <required>true</required>
      <model_dependent>false</model_dependent>
      <default_value>true</default_value>
      <choices>
        <choice>
          <value>true</value>
          <display_name>true</display_name>
        </choice>
        <choice>
          <value>false</value>
          <display_name>false</display_name>
        </choice>
      </choices>
    </argument>
    <argument>
      <name>clothes_washer_location</name>
      <display_name>Clothes Washer: Location</display_name>
      <description>The space type for the clothes washer location. If not provided, the OS-HPXML default (see &lt;a href='https://openstudio-hpxml.readthedocs.io/en/v1.7.0/workflow_inputs.html#hpxml-clothes-washer'&gt;HPXML Clothes Washer&lt;/a&gt;) is used.</description>
      <type>Choice</type>
      <required>false</required>
      <model_dependent>false</model_dependent>
      <choices>
        <choice>
          <value>conditioned space</value>
          <display_name>conditioned space</display_name>
        </choice>
        <choice>
          <value>basement - conditioned</value>
          <display_name>basement - conditioned</display_name>
        </choice>
        <choice>
          <value>basement - unconditioned</value>
          <display_name>basement - unconditioned</display_name>
        </choice>
        <choice>
          <value>garage</value>
          <display_name>garage</display_name>
        </choice>
        <choice>
          <value>other housing unit</value>
          <display_name>other housing unit</display_name>
        </choice>
        <choice>
          <value>other heated space</value>
          <display_name>other heated space</display_name>
        </choice>
        <choice>
          <value>other multifamily buffer space</value>
          <display_name>other multifamily buffer space</display_name>
        </choice>
        <choice>
          <value>other non-freezing space</value>
          <display_name>other non-freezing space</display_name>
        </choice>
      </choices>
    </argument>
    <argument>
      <name>clothes_washer_efficiency_type</name>
      <display_name>Clothes Washer: Efficiency Type</display_name>
      <description>The efficiency type of the clothes washer.</description>
      <type>Choice</type>
      <required>true</required>
      <model_dependent>false</model_dependent>
      <default_value>IntegratedModifiedEnergyFactor</default_value>
      <choices>
        <choice>
          <value>ModifiedEnergyFactor</value>
          <display_name>ModifiedEnergyFactor</display_name>
        </choice>
        <choice>
          <value>IntegratedModifiedEnergyFactor</value>
          <display_name>IntegratedModifiedEnergyFactor</display_name>
        </choice>
      </choices>
    </argument>
    <argument>
      <name>clothes_washer_efficiency</name>
      <display_name>Clothes Washer: Efficiency</display_name>
      <description>The efficiency of the clothes washer. If not provided, the OS-HPXML default (see &lt;a href='https://openstudio-hpxml.readthedocs.io/en/v1.7.0/workflow_inputs.html#hpxml-clothes-washer'&gt;HPXML Clothes Washer&lt;/a&gt;) is used.</description>
      <type>Double</type>
      <units>ft^3/kWh-cyc</units>
      <required>false</required>
      <model_dependent>false</model_dependent>
    </argument>
    <argument>
      <name>clothes_washer_rated_annual_kwh</name>
      <display_name>Clothes Washer: Rated Annual Consumption</display_name>
      <description>The annual energy consumed by the clothes washer, as rated, obtained from the EnergyGuide label. This includes both the appliance electricity consumption and the energy required for water heating. If not provided, the OS-HPXML default (see &lt;a href='https://openstudio-hpxml.readthedocs.io/en/v1.7.0/workflow_inputs.html#hpxml-clothes-washer'&gt;HPXML Clothes Washer&lt;/a&gt;) is used.</description>
      <type>Double</type>
      <units>kWh/yr</units>
      <required>false</required>
      <model_dependent>false</model_dependent>
    </argument>
    <argument>
      <name>clothes_washer_label_electric_rate</name>
      <display_name>Clothes Washer: Label Electric Rate</display_name>
      <description>The annual energy consumed by the clothes washer, as rated, obtained from the EnergyGuide label. This includes both the appliance electricity consumption and the energy required for water heating. If not provided, the OS-HPXML default (see &lt;a href='https://openstudio-hpxml.readthedocs.io/en/v1.7.0/workflow_inputs.html#hpxml-clothes-washer'&gt;HPXML Clothes Washer&lt;/a&gt;) is used.</description>
      <type>Double</type>
      <units>$/kWh</units>
      <required>false</required>
      <model_dependent>false</model_dependent>
    </argument>
    <argument>
      <name>clothes_washer_label_gas_rate</name>
      <display_name>Clothes Washer: Label Gas Rate</display_name>
      <description>The annual energy consumed by the clothes washer, as rated, obtained from the EnergyGuide label. This includes both the appliance electricity consumption and the energy required for water heating. If not provided, the OS-HPXML default (see &lt;a href='https://openstudio-hpxml.readthedocs.io/en/v1.7.0/workflow_inputs.html#hpxml-clothes-washer'&gt;HPXML Clothes Washer&lt;/a&gt;) is used.</description>
      <type>Double</type>
      <units>$/therm</units>
      <required>false</required>
      <model_dependent>false</model_dependent>
    </argument>
    <argument>
      <name>clothes_washer_label_annual_gas_cost</name>
      <display_name>Clothes Washer: Label Annual Cost with Gas DHW</display_name>
      <description>The annual cost of using the system under test conditions. Input is obtained from the EnergyGuide label. If not provided, the OS-HPXML default (see &lt;a href='https://openstudio-hpxml.readthedocs.io/en/v1.7.0/workflow_inputs.html#hpxml-clothes-washer'&gt;HPXML Clothes Washer&lt;/a&gt;) is used.</description>
      <type>Double</type>
      <units>$</units>
      <required>false</required>
      <model_dependent>false</model_dependent>
    </argument>
    <argument>
      <name>clothes_washer_label_usage</name>
      <display_name>Clothes Washer: Label Usage</display_name>
      <description>The clothes washer loads per week. If not provided, the OS-HPXML default (see &lt;a href='https://openstudio-hpxml.readthedocs.io/en/v1.7.0/workflow_inputs.html#hpxml-clothes-washer'&gt;HPXML Clothes Washer&lt;/a&gt;) is used.</description>
      <type>Double</type>
      <units>cyc/wk</units>
      <required>false</required>
      <model_dependent>false</model_dependent>
    </argument>
    <argument>
      <name>clothes_washer_capacity</name>
      <display_name>Clothes Washer: Drum Volume</display_name>
      <description>Volume of the washer drum. Obtained from the EnergyStar website or the manufacturer's literature. If not provided, the OS-HPXML default (see &lt;a href='https://openstudio-hpxml.readthedocs.io/en/v1.7.0/workflow_inputs.html#hpxml-clothes-washer'&gt;HPXML Clothes Washer&lt;/a&gt;) is used.</description>
      <type>Double</type>
      <units>ft^3</units>
      <required>false</required>
      <model_dependent>false</model_dependent>
    </argument>
    <argument>
      <name>clothes_washer_usage_multiplier</name>
      <display_name>Clothes Washer: Usage Multiplier</display_name>
      <description>Multiplier on the clothes washer energy and hot water usage that can reflect, e.g., high/low usage occupants. If not provided, the OS-HPXML default (see &lt;a href='https://openstudio-hpxml.readthedocs.io/en/v1.7.0/workflow_inputs.html#hpxml-clothes-washer'&gt;HPXML Clothes Washer&lt;/a&gt;) is used.</description>
      <type>Double</type>
      <required>false</required>
      <model_dependent>false</model_dependent>
    </argument>
    <argument>
      <name>clothes_dryer_present</name>
      <display_name>Clothes Dryer: Present</display_name>
      <description>Whether there is a clothes dryer present.</description>
      <type>Boolean</type>
      <required>true</required>
      <model_dependent>false</model_dependent>
      <default_value>true</default_value>
      <choices>
        <choice>
          <value>true</value>
          <display_name>true</display_name>
        </choice>
        <choice>
          <value>false</value>
          <display_name>false</display_name>
        </choice>
      </choices>
    </argument>
    <argument>
      <name>clothes_dryer_location</name>
      <display_name>Clothes Dryer: Location</display_name>
      <description>The space type for the clothes dryer location. If not provided, the OS-HPXML default (see &lt;a href='https://openstudio-hpxml.readthedocs.io/en/v1.7.0/workflow_inputs.html#hpxml-clothes-dryer'&gt;HPXML Clothes Dryer&lt;/a&gt;) is used.</description>
      <type>Choice</type>
      <required>false</required>
      <model_dependent>false</model_dependent>
      <choices>
        <choice>
          <value>conditioned space</value>
          <display_name>conditioned space</display_name>
        </choice>
        <choice>
          <value>basement - conditioned</value>
          <display_name>basement - conditioned</display_name>
        </choice>
        <choice>
          <value>basement - unconditioned</value>
          <display_name>basement - unconditioned</display_name>
        </choice>
        <choice>
          <value>garage</value>
          <display_name>garage</display_name>
        </choice>
        <choice>
          <value>other housing unit</value>
          <display_name>other housing unit</display_name>
        </choice>
        <choice>
          <value>other heated space</value>
          <display_name>other heated space</display_name>
        </choice>
        <choice>
          <value>other multifamily buffer space</value>
          <display_name>other multifamily buffer space</display_name>
        </choice>
        <choice>
          <value>other non-freezing space</value>
          <display_name>other non-freezing space</display_name>
        </choice>
      </choices>
    </argument>
    <argument>
      <name>clothes_dryer_fuel_type</name>
      <display_name>Clothes Dryer: Fuel Type</display_name>
      <description>Type of fuel used by the clothes dryer.</description>
      <type>Choice</type>
      <required>true</required>
      <model_dependent>false</model_dependent>
      <default_value>natural gas</default_value>
      <choices>
        <choice>
          <value>electricity</value>
          <display_name>electricity</display_name>
        </choice>
        <choice>
          <value>natural gas</value>
          <display_name>natural gas</display_name>
        </choice>
        <choice>
          <value>fuel oil</value>
          <display_name>fuel oil</display_name>
        </choice>
        <choice>
          <value>propane</value>
          <display_name>propane</display_name>
        </choice>
        <choice>
          <value>wood</value>
          <display_name>wood</display_name>
        </choice>
        <choice>
          <value>coal</value>
          <display_name>coal</display_name>
        </choice>
      </choices>
    </argument>
    <argument>
      <name>clothes_dryer_efficiency_type</name>
      <display_name>Clothes Dryer: Efficiency Type</display_name>
      <description>The efficiency type of the clothes dryer.</description>
      <type>Choice</type>
      <required>true</required>
      <model_dependent>false</model_dependent>
      <default_value>CombinedEnergyFactor</default_value>
      <choices>
        <choice>
          <value>EnergyFactor</value>
          <display_name>EnergyFactor</display_name>
        </choice>
        <choice>
          <value>CombinedEnergyFactor</value>
          <display_name>CombinedEnergyFactor</display_name>
        </choice>
      </choices>
    </argument>
    <argument>
      <name>clothes_dryer_efficiency</name>
      <display_name>Clothes Dryer: Efficiency</display_name>
      <description>The efficiency of the clothes dryer. If not provided, the OS-HPXML default (see &lt;a href='https://openstudio-hpxml.readthedocs.io/en/v1.7.0/workflow_inputs.html#hpxml-clothes-dryer'&gt;HPXML Clothes Dryer&lt;/a&gt;) is used.</description>
      <type>Double</type>
      <units>lb/kWh</units>
      <required>false</required>
      <model_dependent>false</model_dependent>
    </argument>
    <argument>
      <name>clothes_dryer_vented_flow_rate</name>
      <display_name>Clothes Dryer: Vented Flow Rate</display_name>
      <description>The exhaust flow rate of the vented clothes dryer. If not provided, the OS-HPXML default (see &lt;a href='https://openstudio-hpxml.readthedocs.io/en/v1.7.0/workflow_inputs.html#hpxml-clothes-dryer'&gt;HPXML Clothes Dryer&lt;/a&gt;) is used.</description>
      <type>Double</type>
      <units>CFM</units>
      <required>false</required>
      <model_dependent>false</model_dependent>
    </argument>
    <argument>
      <name>clothes_dryer_usage_multiplier</name>
      <display_name>Clothes Dryer: Usage Multiplier</display_name>
      <description>Multiplier on the clothes dryer energy usage that can reflect, e.g., high/low usage occupants. If not provided, the OS-HPXML default (see &lt;a href='https://openstudio-hpxml.readthedocs.io/en/v1.7.0/workflow_inputs.html#hpxml-clothes-dryer'&gt;HPXML Clothes Dryer&lt;/a&gt;) is used.</description>
      <type>Double</type>
      <required>false</required>
      <model_dependent>false</model_dependent>
    </argument>
    <argument>
      <name>dishwasher_present</name>
      <display_name>Dishwasher: Present</display_name>
      <description>Whether there is a dishwasher present.</description>
      <type>Boolean</type>
      <required>true</required>
      <model_dependent>false</model_dependent>
      <default_value>true</default_value>
      <choices>
        <choice>
          <value>true</value>
          <display_name>true</display_name>
        </choice>
        <choice>
          <value>false</value>
          <display_name>false</display_name>
        </choice>
      </choices>
    </argument>
    <argument>
      <name>dishwasher_location</name>
      <display_name>Dishwasher: Location</display_name>
      <description>The space type for the dishwasher location. If not provided, the OS-HPXML default (see &lt;a href='https://openstudio-hpxml.readthedocs.io/en/v1.7.0/workflow_inputs.html#hpxml-dishwasher'&gt;HPXML Dishwasher&lt;/a&gt;) is used.</description>
      <type>Choice</type>
      <required>false</required>
      <model_dependent>false</model_dependent>
      <choices>
        <choice>
          <value>conditioned space</value>
          <display_name>conditioned space</display_name>
        </choice>
        <choice>
          <value>basement - conditioned</value>
          <display_name>basement - conditioned</display_name>
        </choice>
        <choice>
          <value>basement - unconditioned</value>
          <display_name>basement - unconditioned</display_name>
        </choice>
        <choice>
          <value>garage</value>
          <display_name>garage</display_name>
        </choice>
        <choice>
          <value>other housing unit</value>
          <display_name>other housing unit</display_name>
        </choice>
        <choice>
          <value>other heated space</value>
          <display_name>other heated space</display_name>
        </choice>
        <choice>
          <value>other multifamily buffer space</value>
          <display_name>other multifamily buffer space</display_name>
        </choice>
        <choice>
          <value>other non-freezing space</value>
          <display_name>other non-freezing space</display_name>
        </choice>
      </choices>
    </argument>
    <argument>
      <name>dishwasher_efficiency_type</name>
      <display_name>Dishwasher: Efficiency Type</display_name>
      <description>The efficiency type of dishwasher.</description>
      <type>Choice</type>
      <required>true</required>
      <model_dependent>false</model_dependent>
      <default_value>RatedAnnualkWh</default_value>
      <choices>
        <choice>
          <value>RatedAnnualkWh</value>
          <display_name>RatedAnnualkWh</display_name>
        </choice>
        <choice>
          <value>EnergyFactor</value>
          <display_name>EnergyFactor</display_name>
        </choice>
      </choices>
    </argument>
    <argument>
      <name>dishwasher_efficiency</name>
      <display_name>Dishwasher: Efficiency</display_name>
      <description>The efficiency of the dishwasher. If not provided, the OS-HPXML default (see &lt;a href='https://openstudio-hpxml.readthedocs.io/en/v1.7.0/workflow_inputs.html#hpxml-dishwasher'&gt;HPXML Dishwasher&lt;/a&gt;) is used.</description>
      <type>Double</type>
      <units>RatedAnnualkWh or EnergyFactor</units>
      <required>false</required>
      <model_dependent>false</model_dependent>
    </argument>
    <argument>
      <name>dishwasher_label_electric_rate</name>
      <display_name>Dishwasher: Label Electric Rate</display_name>
      <description>The label electric rate of the dishwasher. If not provided, the OS-HPXML default (see &lt;a href='https://openstudio-hpxml.readthedocs.io/en/v1.7.0/workflow_inputs.html#hpxml-dishwasher'&gt;HPXML Dishwasher&lt;/a&gt;) is used.</description>
      <type>Double</type>
      <units>$/kWh</units>
      <required>false</required>
      <model_dependent>false</model_dependent>
    </argument>
    <argument>
      <name>dishwasher_label_gas_rate</name>
      <display_name>Dishwasher: Label Gas Rate</display_name>
      <description>The label gas rate of the dishwasher. If not provided, the OS-HPXML default (see &lt;a href='https://openstudio-hpxml.readthedocs.io/en/v1.7.0/workflow_inputs.html#hpxml-dishwasher'&gt;HPXML Dishwasher&lt;/a&gt;) is used.</description>
      <type>Double</type>
      <units>$/therm</units>
      <required>false</required>
      <model_dependent>false</model_dependent>
    </argument>
    <argument>
      <name>dishwasher_label_annual_gas_cost</name>
      <display_name>Dishwasher: Label Annual Gas Cost</display_name>
      <description>The label annual gas cost of the dishwasher. If not provided, the OS-HPXML default (see &lt;a href='https://openstudio-hpxml.readthedocs.io/en/v1.7.0/workflow_inputs.html#hpxml-dishwasher'&gt;HPXML Dishwasher&lt;/a&gt;) is used.</description>
      <type>Double</type>
      <units>$</units>
      <required>false</required>
      <model_dependent>false</model_dependent>
    </argument>
    <argument>
      <name>dishwasher_label_usage</name>
      <display_name>Dishwasher: Label Usage</display_name>
      <description>The dishwasher loads per week. If not provided, the OS-HPXML default (see &lt;a href='https://openstudio-hpxml.readthedocs.io/en/v1.7.0/workflow_inputs.html#hpxml-dishwasher'&gt;HPXML Dishwasher&lt;/a&gt;) is used.</description>
      <type>Double</type>
      <units>cyc/wk</units>
      <required>false</required>
      <model_dependent>false</model_dependent>
    </argument>
    <argument>
      <name>dishwasher_place_setting_capacity</name>
      <display_name>Dishwasher: Number of Place Settings</display_name>
      <description>The number of place settings for the unit. Data obtained from manufacturer's literature. If not provided, the OS-HPXML default (see &lt;a href='https://openstudio-hpxml.readthedocs.io/en/v1.7.0/workflow_inputs.html#hpxml-dishwasher'&gt;HPXML Dishwasher&lt;/a&gt;) is used.</description>
      <type>Integer</type>
      <units>#</units>
      <required>false</required>
      <model_dependent>false</model_dependent>
    </argument>
    <argument>
      <name>dishwasher_usage_multiplier</name>
      <display_name>Dishwasher: Usage Multiplier</display_name>
      <description>Multiplier on the dishwasher energy usage that can reflect, e.g., high/low usage occupants. If not provided, the OS-HPXML default (see &lt;a href='https://openstudio-hpxml.readthedocs.io/en/v1.7.0/workflow_inputs.html#hpxml-dishwasher'&gt;HPXML Dishwasher&lt;/a&gt;) is used.</description>
      <type>Double</type>
      <required>false</required>
      <model_dependent>false</model_dependent>
    </argument>
    <argument>
      <name>refrigerator_present</name>
      <display_name>Refrigerator: Present</display_name>
      <description>Whether there is a refrigerator present.</description>
      <type>Boolean</type>
      <required>true</required>
      <model_dependent>false</model_dependent>
      <default_value>true</default_value>
      <choices>
        <choice>
          <value>true</value>
          <display_name>true</display_name>
        </choice>
        <choice>
          <value>false</value>
          <display_name>false</display_name>
        </choice>
      </choices>
    </argument>
    <argument>
      <name>refrigerator_location</name>
      <display_name>Refrigerator: Location</display_name>
      <description>The space type for the refrigerator location. If not provided, the OS-HPXML default (see &lt;a href='https://openstudio-hpxml.readthedocs.io/en/v1.7.0/workflow_inputs.html#hpxml-refrigerators'&gt;HPXML Refrigerators&lt;/a&gt;) is used.</description>
      <type>Choice</type>
      <required>false</required>
      <model_dependent>false</model_dependent>
      <choices>
        <choice>
          <value>conditioned space</value>
          <display_name>conditioned space</display_name>
        </choice>
        <choice>
          <value>basement - conditioned</value>
          <display_name>basement - conditioned</display_name>
        </choice>
        <choice>
          <value>basement - unconditioned</value>
          <display_name>basement - unconditioned</display_name>
        </choice>
        <choice>
          <value>garage</value>
          <display_name>garage</display_name>
        </choice>
        <choice>
          <value>other housing unit</value>
          <display_name>other housing unit</display_name>
        </choice>
        <choice>
          <value>other heated space</value>
          <display_name>other heated space</display_name>
        </choice>
        <choice>
          <value>other multifamily buffer space</value>
          <display_name>other multifamily buffer space</display_name>
        </choice>
        <choice>
          <value>other non-freezing space</value>
          <display_name>other non-freezing space</display_name>
        </choice>
      </choices>
    </argument>
    <argument>
      <name>refrigerator_rated_annual_kwh</name>
      <display_name>Refrigerator: Rated Annual Consumption</display_name>
      <description>The EnergyGuide rated annual energy consumption for a refrigerator. If not provided, the OS-HPXML default (see &lt;a href='https://openstudio-hpxml.readthedocs.io/en/v1.7.0/workflow_inputs.html#hpxml-refrigerators'&gt;HPXML Refrigerators&lt;/a&gt;) is used.</description>
      <type>Double</type>
      <units>kWh/yr</units>
      <required>false</required>
      <model_dependent>false</model_dependent>
    </argument>
    <argument>
      <name>refrigerator_usage_multiplier</name>
      <display_name>Refrigerator: Usage Multiplier</display_name>
      <description>Multiplier on the refrigerator energy usage that can reflect, e.g., high/low usage occupants. If not provided, the OS-HPXML default (see &lt;a href='https://openstudio-hpxml.readthedocs.io/en/v1.7.0/workflow_inputs.html#hpxml-refrigerators'&gt;HPXML Refrigerators&lt;/a&gt;) is used.</description>
      <type>Double</type>
      <required>false</required>
      <model_dependent>false</model_dependent>
    </argument>
    <argument>
      <name>extra_refrigerator_present</name>
      <display_name>Extra Refrigerator: Present</display_name>
      <description>Whether there is an extra refrigerator present.</description>
      <type>Boolean</type>
      <required>true</required>
      <model_dependent>false</model_dependent>
      <default_value>false</default_value>
      <choices>
        <choice>
          <value>true</value>
          <display_name>true</display_name>
        </choice>
        <choice>
          <value>false</value>
          <display_name>false</display_name>
        </choice>
      </choices>
    </argument>
    <argument>
      <name>extra_refrigerator_location</name>
      <display_name>Extra Refrigerator: Location</display_name>
      <description>The space type for the extra refrigerator location. If not provided, the OS-HPXML default (see &lt;a href='https://openstudio-hpxml.readthedocs.io/en/v1.7.0/workflow_inputs.html#hpxml-refrigerators'&gt;HPXML Refrigerators&lt;/a&gt;) is used.</description>
      <type>Choice</type>
      <required>false</required>
      <model_dependent>false</model_dependent>
      <choices>
        <choice>
          <value>conditioned space</value>
          <display_name>conditioned space</display_name>
        </choice>
        <choice>
          <value>basement - conditioned</value>
          <display_name>basement - conditioned</display_name>
        </choice>
        <choice>
          <value>basement - unconditioned</value>
          <display_name>basement - unconditioned</display_name>
        </choice>
        <choice>
          <value>garage</value>
          <display_name>garage</display_name>
        </choice>
        <choice>
          <value>other housing unit</value>
          <display_name>other housing unit</display_name>
        </choice>
        <choice>
          <value>other heated space</value>
          <display_name>other heated space</display_name>
        </choice>
        <choice>
          <value>other multifamily buffer space</value>
          <display_name>other multifamily buffer space</display_name>
        </choice>
        <choice>
          <value>other non-freezing space</value>
          <display_name>other non-freezing space</display_name>
        </choice>
      </choices>
    </argument>
    <argument>
      <name>extra_refrigerator_rated_annual_kwh</name>
      <display_name>Extra Refrigerator: Rated Annual Consumption</display_name>
      <description>The EnergyGuide rated annual energy consumption for an extra rrefrigerator. If not provided, the OS-HPXML default (see &lt;a href='https://openstudio-hpxml.readthedocs.io/en/v1.7.0/workflow_inputs.html#hpxml-refrigerators'&gt;HPXML Refrigerators&lt;/a&gt;) is used.</description>
      <type>Double</type>
      <units>kWh/yr</units>
      <required>false</required>
      <model_dependent>false</model_dependent>
    </argument>
    <argument>
      <name>extra_refrigerator_usage_multiplier</name>
      <display_name>Extra Refrigerator: Usage Multiplier</display_name>
      <description>Multiplier on the extra refrigerator energy usage that can reflect, e.g., high/low usage occupants. If not provided, the OS-HPXML default (see &lt;a href='https://openstudio-hpxml.readthedocs.io/en/v1.7.0/workflow_inputs.html#hpxml-refrigerators'&gt;HPXML Refrigerators&lt;/a&gt;) is used.</description>
      <type>Double</type>
      <required>false</required>
      <model_dependent>false</model_dependent>
    </argument>
    <argument>
      <name>freezer_present</name>
      <display_name>Freezer: Present</display_name>
      <description>Whether there is a freezer present.</description>
      <type>Boolean</type>
      <required>true</required>
      <model_dependent>false</model_dependent>
      <default_value>false</default_value>
      <choices>
        <choice>
          <value>true</value>
          <display_name>true</display_name>
        </choice>
        <choice>
          <value>false</value>
          <display_name>false</display_name>
        </choice>
      </choices>
    </argument>
    <argument>
      <name>freezer_location</name>
      <display_name>Freezer: Location</display_name>
      <description>The space type for the freezer location. If not provided, the OS-HPXML default (see &lt;a href='https://openstudio-hpxml.readthedocs.io/en/v1.7.0/workflow_inputs.html#hpxml-freezers'&gt;HPXML Freezers&lt;/a&gt;) is used.</description>
      <type>Choice</type>
      <required>false</required>
      <model_dependent>false</model_dependent>
      <choices>
        <choice>
          <value>conditioned space</value>
          <display_name>conditioned space</display_name>
        </choice>
        <choice>
          <value>basement - conditioned</value>
          <display_name>basement - conditioned</display_name>
        </choice>
        <choice>
          <value>basement - unconditioned</value>
          <display_name>basement - unconditioned</display_name>
        </choice>
        <choice>
          <value>garage</value>
          <display_name>garage</display_name>
        </choice>
        <choice>
          <value>other housing unit</value>
          <display_name>other housing unit</display_name>
        </choice>
        <choice>
          <value>other heated space</value>
          <display_name>other heated space</display_name>
        </choice>
        <choice>
          <value>other multifamily buffer space</value>
          <display_name>other multifamily buffer space</display_name>
        </choice>
        <choice>
          <value>other non-freezing space</value>
          <display_name>other non-freezing space</display_name>
        </choice>
      </choices>
    </argument>
    <argument>
      <name>freezer_rated_annual_kwh</name>
      <display_name>Freezer: Rated Annual Consumption</display_name>
      <description>The EnergyGuide rated annual energy consumption for a freezer. If not provided, the OS-HPXML default (see &lt;a href='https://openstudio-hpxml.readthedocs.io/en/v1.7.0/workflow_inputs.html#hpxml-freezers'&gt;HPXML Freezers&lt;/a&gt;) is used.</description>
      <type>Double</type>
      <units>kWh/yr</units>
      <required>false</required>
      <model_dependent>false</model_dependent>
    </argument>
    <argument>
      <name>freezer_usage_multiplier</name>
      <display_name>Freezer: Usage Multiplier</display_name>
      <description>Multiplier on the freezer energy usage that can reflect, e.g., high/low usage occupants. If not provided, the OS-HPXML default (see &lt;a href='https://openstudio-hpxml.readthedocs.io/en/v1.7.0/workflow_inputs.html#hpxml-freezers'&gt;HPXML Freezers&lt;/a&gt;) is used.</description>
      <type>Double</type>
      <required>false</required>
      <model_dependent>false</model_dependent>
    </argument>
    <argument>
      <name>cooking_range_oven_present</name>
      <display_name>Cooking Range/Oven: Present</display_name>
      <description>Whether there is a cooking range/oven present.</description>
      <type>Boolean</type>
      <required>true</required>
      <model_dependent>false</model_dependent>
      <default_value>true</default_value>
      <choices>
        <choice>
          <value>true</value>
          <display_name>true</display_name>
        </choice>
        <choice>
          <value>false</value>
          <display_name>false</display_name>
        </choice>
      </choices>
    </argument>
    <argument>
      <name>cooking_range_oven_location</name>
      <display_name>Cooking Range/Oven: Location</display_name>
      <description>The space type for the cooking range/oven location. If not provided, the OS-HPXML default (see &lt;a href='https://openstudio-hpxml.readthedocs.io/en/v1.7.0/workflow_inputs.html#hpxml-cooking-range-oven'&gt;HPXML Cooking Range/Oven&lt;/a&gt;) is used.</description>
      <type>Choice</type>
      <required>false</required>
      <model_dependent>false</model_dependent>
      <choices>
        <choice>
          <value>conditioned space</value>
          <display_name>conditioned space</display_name>
        </choice>
        <choice>
          <value>basement - conditioned</value>
          <display_name>basement - conditioned</display_name>
        </choice>
        <choice>
          <value>basement - unconditioned</value>
          <display_name>basement - unconditioned</display_name>
        </choice>
        <choice>
          <value>garage</value>
          <display_name>garage</display_name>
        </choice>
        <choice>
          <value>other housing unit</value>
          <display_name>other housing unit</display_name>
        </choice>
        <choice>
          <value>other heated space</value>
          <display_name>other heated space</display_name>
        </choice>
        <choice>
          <value>other multifamily buffer space</value>
          <display_name>other multifamily buffer space</display_name>
        </choice>
        <choice>
          <value>other non-freezing space</value>
          <display_name>other non-freezing space</display_name>
        </choice>
      </choices>
    </argument>
    <argument>
      <name>cooking_range_oven_fuel_type</name>
      <display_name>Cooking Range/Oven: Fuel Type</display_name>
      <description>Type of fuel used by the cooking range/oven.</description>
      <type>Choice</type>
      <required>true</required>
      <model_dependent>false</model_dependent>
      <default_value>natural gas</default_value>
      <choices>
        <choice>
          <value>electricity</value>
          <display_name>electricity</display_name>
        </choice>
        <choice>
          <value>natural gas</value>
          <display_name>natural gas</display_name>
        </choice>
        <choice>
          <value>fuel oil</value>
          <display_name>fuel oil</display_name>
        </choice>
        <choice>
          <value>propane</value>
          <display_name>propane</display_name>
        </choice>
        <choice>
          <value>wood</value>
          <display_name>wood</display_name>
        </choice>
        <choice>
          <value>coal</value>
          <display_name>coal</display_name>
        </choice>
      </choices>
    </argument>
    <argument>
      <name>cooking_range_oven_is_induction</name>
      <display_name>Cooking Range/Oven: Is Induction</display_name>
      <description>Whether the cooking range is induction. If not provided, the OS-HPXML default (see &lt;a href='https://openstudio-hpxml.readthedocs.io/en/v1.7.0/workflow_inputs.html#hpxml-cooking-range-oven'&gt;HPXML Cooking Range/Oven&lt;/a&gt;) is used.</description>
      <type>Boolean</type>
      <required>false</required>
      <model_dependent>false</model_dependent>
      <choices>
        <choice>
          <value>true</value>
          <display_name>true</display_name>
        </choice>
        <choice>
          <value>false</value>
          <display_name>false</display_name>
        </choice>
      </choices>
    </argument>
    <argument>
      <name>cooking_range_oven_is_convection</name>
      <display_name>Cooking Range/Oven: Is Convection</display_name>
      <description>Whether the oven is convection. If not provided, the OS-HPXML default (see &lt;a href='https://openstudio-hpxml.readthedocs.io/en/v1.7.0/workflow_inputs.html#hpxml-cooking-range-oven'&gt;HPXML Cooking Range/Oven&lt;/a&gt;) is used.</description>
      <type>Boolean</type>
      <required>false</required>
      <model_dependent>false</model_dependent>
      <choices>
        <choice>
          <value>true</value>
          <display_name>true</display_name>
        </choice>
        <choice>
          <value>false</value>
          <display_name>false</display_name>
        </choice>
      </choices>
    </argument>
    <argument>
      <name>cooking_range_oven_usage_multiplier</name>
      <display_name>Cooking Range/Oven: Usage Multiplier</display_name>
      <description>Multiplier on the cooking range/oven energy usage that can reflect, e.g., high/low usage occupants. If not provided, the OS-HPXML default (see &lt;a href='https://openstudio-hpxml.readthedocs.io/en/v1.7.0/workflow_inputs.html#hpxml-cooking-range-oven'&gt;HPXML Cooking Range/Oven&lt;/a&gt;) is used.</description>
      <type>Double</type>
      <required>false</required>
      <model_dependent>false</model_dependent>
    </argument>
    <argument>
      <name>ceiling_fan_present</name>
      <display_name>Ceiling Fan: Present</display_name>
      <description>Whether there are any ceiling fans.</description>
      <type>Boolean</type>
      <required>true</required>
      <model_dependent>false</model_dependent>
      <default_value>true</default_value>
      <choices>
        <choice>
          <value>true</value>
          <display_name>true</display_name>
        </choice>
        <choice>
          <value>false</value>
          <display_name>false</display_name>
        </choice>
      </choices>
    </argument>
    <argument>
      <name>ceiling_fan_efficiency</name>
      <display_name>Ceiling Fan: Efficiency</display_name>
      <description>The efficiency rating of the ceiling fan(s) at medium speed. If not provided, the OS-HPXML default (see &lt;a href='https://openstudio-hpxml.readthedocs.io/en/v1.7.0/workflow_inputs.html#hpxml-ceiling-fans'&gt;HPXML Ceiling Fans&lt;/a&gt;) is used.</description>
      <type>Double</type>
      <units>CFM/W</units>
      <required>false</required>
      <model_dependent>false</model_dependent>
    </argument>
    <argument>
      <name>ceiling_fan_quantity</name>
      <display_name>Ceiling Fan: Quantity</display_name>
      <description>Total number of ceiling fans. If not provided, the OS-HPXML default (see &lt;a href='https://openstudio-hpxml.readthedocs.io/en/v1.7.0/workflow_inputs.html#hpxml-ceiling-fans'&gt;HPXML Ceiling Fans&lt;/a&gt;) is used.</description>
      <type>Integer</type>
      <units>#</units>
      <required>false</required>
      <model_dependent>false</model_dependent>
    </argument>
    <argument>
      <name>ceiling_fan_cooling_setpoint_temp_offset</name>
      <display_name>Ceiling Fan: Cooling Setpoint Temperature Offset</display_name>
      <description>The cooling setpoint temperature offset during months when the ceiling fans are operating. Only applies if ceiling fan quantity is greater than zero. If not provided, the OS-HPXML default (see &lt;a href='https://openstudio-hpxml.readthedocs.io/en/v1.7.0/workflow_inputs.html#hpxml-ceiling-fans'&gt;HPXML Ceiling Fans&lt;/a&gt;) is used.</description>
      <type>Double</type>
      <units>deg-F</units>
      <required>false</required>
      <model_dependent>false</model_dependent>
    </argument>
    <argument>
      <name>misc_plug_loads_television_present</name>
      <display_name>Misc Plug Loads: Television Present</display_name>
      <description>Whether there are televisions.</description>
      <type>Boolean</type>
      <required>true</required>
      <model_dependent>false</model_dependent>
      <default_value>true</default_value>
      <choices>
        <choice>
          <value>true</value>
          <display_name>true</display_name>
        </choice>
        <choice>
          <value>false</value>
          <display_name>false</display_name>
        </choice>
      </choices>
    </argument>
    <argument>
      <name>misc_plug_loads_television_annual_kwh</name>
      <display_name>Misc Plug Loads: Television Annual kWh</display_name>
      <description>The annual energy consumption of the television plug loads. If not provided, the OS-HPXML default (see &lt;a href='https://openstudio-hpxml.readthedocs.io/en/v1.7.0/workflow_inputs.html#hpxml-plug-loads'&gt;HPXML Plug Loads&lt;/a&gt;) is used.</description>
      <type>Double</type>
      <units>kWh/yr</units>
      <required>false</required>
      <model_dependent>false</model_dependent>
    </argument>
    <argument>
      <name>misc_plug_loads_television_usage_multiplier</name>
      <display_name>Misc Plug Loads: Television Usage Multiplier</display_name>
      <description>Multiplier on the television energy usage that can reflect, e.g., high/low usage occupants. If not provided, the OS-HPXML default (see &lt;a href='https://openstudio-hpxml.readthedocs.io/en/v1.7.0/workflow_inputs.html#hpxml-plug-loads'&gt;HPXML Plug Loads&lt;/a&gt;) is used.</description>
      <type>Double</type>
      <required>false</required>
      <model_dependent>false</model_dependent>
    </argument>
    <argument>
      <name>misc_plug_loads_other_annual_kwh</name>
      <display_name>Misc Plug Loads: Other Annual kWh</display_name>
      <description>The annual energy consumption of the other residual plug loads. If not provided, the OS-HPXML default (see &lt;a href='https://openstudio-hpxml.readthedocs.io/en/v1.7.0/workflow_inputs.html#hpxml-plug-loads'&gt;HPXML Plug Loads&lt;/a&gt;) is used.</description>
      <type>Double</type>
      <units>kWh/yr</units>
      <required>false</required>
      <model_dependent>false</model_dependent>
    </argument>
    <argument>
      <name>misc_plug_loads_other_frac_sensible</name>
      <display_name>Misc Plug Loads: Other Sensible Fraction</display_name>
      <description>Fraction of other residual plug loads' internal gains that are sensible. If not provided, the OS-HPXML default (see &lt;a href='https://openstudio-hpxml.readthedocs.io/en/v1.7.0/workflow_inputs.html#hpxml-plug-loads'&gt;HPXML Plug Loads&lt;/a&gt;) is used.</description>
      <type>Double</type>
      <units>Frac</units>
      <required>false</required>
      <model_dependent>false</model_dependent>
    </argument>
    <argument>
      <name>misc_plug_loads_other_frac_latent</name>
      <display_name>Misc Plug Loads: Other Latent Fraction</display_name>
      <description>Fraction of other residual plug loads' internal gains that are latent. If not provided, the OS-HPXML default (see &lt;a href='https://openstudio-hpxml.readthedocs.io/en/v1.7.0/workflow_inputs.html#hpxml-plug-loads'&gt;HPXML Plug Loads&lt;/a&gt;) is used.</description>
      <type>Double</type>
      <units>Frac</units>
      <required>false</required>
      <model_dependent>false</model_dependent>
    </argument>
    <argument>
      <name>misc_plug_loads_other_usage_multiplier</name>
      <display_name>Misc Plug Loads: Other Usage Multiplier</display_name>
      <description>Multiplier on the other energy usage that can reflect, e.g., high/low usage occupants. If not provided, the OS-HPXML default (see &lt;a href='https://openstudio-hpxml.readthedocs.io/en/v1.7.0/workflow_inputs.html#hpxml-plug-loads'&gt;HPXML Plug Loads&lt;/a&gt;) is used.</description>
      <type>Double</type>
      <required>false</required>
      <model_dependent>false</model_dependent>
    </argument>
    <argument>
      <name>misc_plug_loads_well_pump_present</name>
      <display_name>Misc Plug Loads: Well Pump Present</display_name>
      <description>Whether there is a well pump.</description>
      <type>Boolean</type>
      <required>true</required>
      <model_dependent>false</model_dependent>
      <default_value>false</default_value>
      <choices>
        <choice>
          <value>true</value>
          <display_name>true</display_name>
        </choice>
        <choice>
          <value>false</value>
          <display_name>false</display_name>
        </choice>
      </choices>
    </argument>
    <argument>
      <name>misc_plug_loads_well_pump_annual_kwh</name>
      <display_name>Misc Plug Loads: Well Pump Annual kWh</display_name>
      <description>The annual energy consumption of the well pump plug loads. If not provided, the OS-HPXML default (see &lt;a href='https://openstudio-hpxml.readthedocs.io/en/v1.7.0/workflow_inputs.html#hpxml-plug-loads'&gt;HPXML Plug Loads&lt;/a&gt;) is used.</description>
      <type>Double</type>
      <units>kWh/yr</units>
      <required>false</required>
      <model_dependent>false</model_dependent>
    </argument>
    <argument>
      <name>misc_plug_loads_well_pump_usage_multiplier</name>
      <display_name>Misc Plug Loads: Well Pump Usage Multiplier</display_name>
      <description>Multiplier on the well pump energy usage that can reflect, e.g., high/low usage occupants. If not provided, the OS-HPXML default (see &lt;a href='https://openstudio-hpxml.readthedocs.io/en/v1.7.0/workflow_inputs.html#hpxml-plug-loads'&gt;HPXML Plug Loads&lt;/a&gt;) is used.</description>
      <type>Double</type>
      <required>false</required>
      <model_dependent>false</model_dependent>
    </argument>
    <argument>
      <name>misc_plug_loads_vehicle_present</name>
      <display_name>Misc Plug Loads: Vehicle Present</display_name>
      <description>Whether there is an electric vehicle.</description>
      <type>Boolean</type>
      <required>true</required>
      <model_dependent>false</model_dependent>
      <default_value>false</default_value>
      <choices>
        <choice>
          <value>true</value>
          <display_name>true</display_name>
        </choice>
        <choice>
          <value>false</value>
          <display_name>false</display_name>
        </choice>
      </choices>
    </argument>
    <argument>
      <name>misc_plug_loads_vehicle_annual_kwh</name>
      <display_name>Misc Plug Loads: Vehicle Annual kWh</display_name>
      <description>The annual energy consumption of the electric vehicle plug loads. If not provided, the OS-HPXML default (see &lt;a href='https://openstudio-hpxml.readthedocs.io/en/v1.7.0/workflow_inputs.html#hpxml-plug-loads'&gt;HPXML Plug Loads&lt;/a&gt;) is used.</description>
      <type>Double</type>
      <units>kWh/yr</units>
      <required>false</required>
      <model_dependent>false</model_dependent>
    </argument>
    <argument>
      <name>misc_plug_loads_vehicle_usage_multiplier</name>
      <display_name>Misc Plug Loads: Vehicle Usage Multiplier</display_name>
      <description>Multiplier on the electric vehicle energy usage that can reflect, e.g., high/low usage occupants. If not provided, the OS-HPXML default (see &lt;a href='https://openstudio-hpxml.readthedocs.io/en/v1.7.0/workflow_inputs.html#hpxml-plug-loads'&gt;HPXML Plug Loads&lt;/a&gt;) is used.</description>
      <type>Double</type>
      <required>false</required>
      <model_dependent>false</model_dependent>
    </argument>
    <argument>
      <name>misc_fuel_loads_grill_present</name>
      <display_name>Misc Fuel Loads: Grill Present</display_name>
      <description>Whether there is a fuel loads grill.</description>
      <type>Boolean</type>
      <required>true</required>
      <model_dependent>false</model_dependent>
      <default_value>false</default_value>
      <choices>
        <choice>
          <value>true</value>
          <display_name>true</display_name>
        </choice>
        <choice>
          <value>false</value>
          <display_name>false</display_name>
        </choice>
      </choices>
    </argument>
    <argument>
      <name>misc_fuel_loads_grill_fuel_type</name>
      <display_name>Misc Fuel Loads: Grill Fuel Type</display_name>
      <description>The fuel type of the fuel loads grill.</description>
      <type>Choice</type>
      <required>true</required>
      <model_dependent>false</model_dependent>
      <default_value>natural gas</default_value>
      <choices>
        <choice>
          <value>natural gas</value>
          <display_name>natural gas</display_name>
        </choice>
        <choice>
          <value>fuel oil</value>
          <display_name>fuel oil</display_name>
        </choice>
        <choice>
          <value>propane</value>
          <display_name>propane</display_name>
        </choice>
        <choice>
          <value>wood</value>
          <display_name>wood</display_name>
        </choice>
        <choice>
          <value>wood pellets</value>
          <display_name>wood pellets</display_name>
        </choice>
      </choices>
    </argument>
    <argument>
      <name>misc_fuel_loads_grill_annual_therm</name>
      <display_name>Misc Fuel Loads: Grill Annual therm</display_name>
      <description>The annual energy consumption of the fuel loads grill. If not provided, the OS-HPXML default (see &lt;a href='https://openstudio-hpxml.readthedocs.io/en/v1.7.0/workflow_inputs.html#hpxml-fuel-loads'&gt;HPXML Fuel Loads&lt;/a&gt;) is used.</description>
      <type>Double</type>
      <units>therm/yr</units>
      <required>false</required>
      <model_dependent>false</model_dependent>
    </argument>
    <argument>
      <name>misc_fuel_loads_grill_usage_multiplier</name>
      <display_name>Misc Fuel Loads: Grill Usage Multiplier</display_name>
      <description>Multiplier on the fuel loads grill energy usage that can reflect, e.g., high/low usage occupants. If not provided, the OS-HPXML default (see &lt;a href='https://openstudio-hpxml.readthedocs.io/en/v1.7.0/workflow_inputs.html#hpxml-fuel-loads'&gt;HPXML Fuel Loads&lt;/a&gt;) is used.</description>
      <type>Double</type>
      <required>false</required>
      <model_dependent>false</model_dependent>
    </argument>
    <argument>
      <name>misc_fuel_loads_lighting_present</name>
      <display_name>Misc Fuel Loads: Lighting Present</display_name>
      <description>Whether there is fuel loads lighting.</description>
      <type>Boolean</type>
      <required>true</required>
      <model_dependent>false</model_dependent>
      <default_value>false</default_value>
      <choices>
        <choice>
          <value>true</value>
          <display_name>true</display_name>
        </choice>
        <choice>
          <value>false</value>
          <display_name>false</display_name>
        </choice>
      </choices>
    </argument>
    <argument>
      <name>misc_fuel_loads_lighting_fuel_type</name>
      <display_name>Misc Fuel Loads: Lighting Fuel Type</display_name>
      <description>The fuel type of the fuel loads lighting.</description>
      <type>Choice</type>
      <required>true</required>
      <model_dependent>false</model_dependent>
      <default_value>natural gas</default_value>
      <choices>
        <choice>
          <value>natural gas</value>
          <display_name>natural gas</display_name>
        </choice>
        <choice>
          <value>fuel oil</value>
          <display_name>fuel oil</display_name>
        </choice>
        <choice>
          <value>propane</value>
          <display_name>propane</display_name>
        </choice>
        <choice>
          <value>wood</value>
          <display_name>wood</display_name>
        </choice>
        <choice>
          <value>wood pellets</value>
          <display_name>wood pellets</display_name>
        </choice>
      </choices>
    </argument>
    <argument>
      <name>misc_fuel_loads_lighting_annual_therm</name>
      <display_name>Misc Fuel Loads: Lighting Annual therm</display_name>
      <description>The annual energy consumption of the fuel loads lighting. If not provided, the OS-HPXML default (see &lt;a href='https://openstudio-hpxml.readthedocs.io/en/v1.7.0/workflow_inputs.html#hpxml-fuel-loads'&gt;HPXML Fuel Loads&lt;/a&gt;)is used.</description>
      <type>Double</type>
      <units>therm/yr</units>
      <required>false</required>
      <model_dependent>false</model_dependent>
    </argument>
    <argument>
      <name>misc_fuel_loads_lighting_usage_multiplier</name>
      <display_name>Misc Fuel Loads: Lighting Usage Multiplier</display_name>
      <description>Multiplier on the fuel loads lighting energy usage that can reflect, e.g., high/low usage occupants. If not provided, the OS-HPXML default (see &lt;a href='https://openstudio-hpxml.readthedocs.io/en/v1.7.0/workflow_inputs.html#hpxml-fuel-loads'&gt;HPXML Fuel Loads&lt;/a&gt;) is used.</description>
      <type>Double</type>
      <required>false</required>
      <model_dependent>false</model_dependent>
    </argument>
    <argument>
      <name>misc_fuel_loads_fireplace_present</name>
      <display_name>Misc Fuel Loads: Fireplace Present</display_name>
      <description>Whether there is fuel loads fireplace.</description>
      <type>Boolean</type>
      <required>true</required>
      <model_dependent>false</model_dependent>
      <default_value>false</default_value>
      <choices>
        <choice>
          <value>true</value>
          <display_name>true</display_name>
        </choice>
        <choice>
          <value>false</value>
          <display_name>false</display_name>
        </choice>
      </choices>
    </argument>
    <argument>
      <name>misc_fuel_loads_fireplace_fuel_type</name>
      <display_name>Misc Fuel Loads: Fireplace Fuel Type</display_name>
      <description>The fuel type of the fuel loads fireplace.</description>
      <type>Choice</type>
      <required>true</required>
      <model_dependent>false</model_dependent>
      <default_value>natural gas</default_value>
      <choices>
        <choice>
          <value>natural gas</value>
          <display_name>natural gas</display_name>
        </choice>
        <choice>
          <value>fuel oil</value>
          <display_name>fuel oil</display_name>
        </choice>
        <choice>
          <value>propane</value>
          <display_name>propane</display_name>
        </choice>
        <choice>
          <value>wood</value>
          <display_name>wood</display_name>
        </choice>
        <choice>
          <value>wood pellets</value>
          <display_name>wood pellets</display_name>
        </choice>
      </choices>
    </argument>
    <argument>
      <name>misc_fuel_loads_fireplace_annual_therm</name>
      <display_name>Misc Fuel Loads: Fireplace Annual therm</display_name>
      <description>The annual energy consumption of the fuel loads fireplace. If not provided, the OS-HPXML default (see &lt;a href='https://openstudio-hpxml.readthedocs.io/en/v1.7.0/workflow_inputs.html#hpxml-fuel-loads'&gt;HPXML Fuel Loads&lt;/a&gt;) is used.</description>
      <type>Double</type>
      <units>therm/yr</units>
      <required>false</required>
      <model_dependent>false</model_dependent>
    </argument>
    <argument>
      <name>misc_fuel_loads_fireplace_frac_sensible</name>
      <display_name>Misc Fuel Loads: Fireplace Sensible Fraction</display_name>
      <description>Fraction of fireplace residual fuel loads' internal gains that are sensible. If not provided, the OS-HPXML default (see &lt;a href='https://openstudio-hpxml.readthedocs.io/en/v1.7.0/workflow_inputs.html#hpxml-fuel-loads'&gt;HPXML Fuel Loads&lt;/a&gt;) is used.</description>
      <type>Double</type>
      <units>Frac</units>
      <required>false</required>
      <model_dependent>false</model_dependent>
    </argument>
    <argument>
      <name>misc_fuel_loads_fireplace_frac_latent</name>
      <display_name>Misc Fuel Loads: Fireplace Latent Fraction</display_name>
      <description>Fraction of fireplace residual fuel loads' internal gains that are latent. If not provided, the OS-HPXML default (see &lt;a href='https://openstudio-hpxml.readthedocs.io/en/v1.7.0/workflow_inputs.html#hpxml-fuel-loads'&gt;HPXML Fuel Loads&lt;/a&gt;) is used.</description>
      <type>Double</type>
      <units>Frac</units>
      <required>false</required>
      <model_dependent>false</model_dependent>
    </argument>
    <argument>
      <name>misc_fuel_loads_fireplace_usage_multiplier</name>
      <display_name>Misc Fuel Loads: Fireplace Usage Multiplier</display_name>
      <description>Multiplier on the fuel loads fireplace energy usage that can reflect, e.g., high/low usage occupants. If not provided, the OS-HPXML default (see &lt;a href='https://openstudio-hpxml.readthedocs.io/en/v1.7.0/workflow_inputs.html#hpxml-fuel-loads'&gt;HPXML Fuel Loads&lt;/a&gt;) is used.</description>
      <type>Double</type>
      <required>false</required>
      <model_dependent>false</model_dependent>
    </argument>
    <argument>
      <name>pool_present</name>
      <display_name>Pool: Present</display_name>
      <description>Whether there is a pool.</description>
      <type>Boolean</type>
      <required>true</required>
      <model_dependent>false</model_dependent>
      <default_value>false</default_value>
      <choices>
        <choice>
          <value>true</value>
          <display_name>true</display_name>
        </choice>
        <choice>
          <value>false</value>
          <display_name>false</display_name>
        </choice>
      </choices>
    </argument>
    <argument>
      <name>pool_pump_annual_kwh</name>
      <display_name>Pool: Pump Annual kWh</display_name>
      <description>The annual energy consumption of the pool pump. If not provided, the OS-HPXML default (see &lt;a href='https://openstudio-hpxml.readthedocs.io/en/v1.7.0/workflow_inputs.html#pool-pump'&gt;Pool Pump&lt;/a&gt;) is used.</description>
      <type>Double</type>
      <units>kWh/yr</units>
      <required>false</required>
      <model_dependent>false</model_dependent>
    </argument>
    <argument>
      <name>pool_pump_usage_multiplier</name>
      <display_name>Pool: Pump Usage Multiplier</display_name>
      <description>Multiplier on the pool pump energy usage that can reflect, e.g., high/low usage occupants. If not provided, the OS-HPXML default (see &lt;a href='https://openstudio-hpxml.readthedocs.io/en/v1.7.0/workflow_inputs.html#pool-pump'&gt;Pool Pump&lt;/a&gt;) is used.</description>
      <type>Double</type>
      <required>false</required>
      <model_dependent>false</model_dependent>
    </argument>
    <argument>
      <name>pool_heater_type</name>
      <display_name>Pool: Heater Type</display_name>
      <description>The type of pool heater. Use 'none' if there is no pool heater.</description>
      <type>Choice</type>
      <required>true</required>
      <model_dependent>false</model_dependent>
      <default_value>none</default_value>
      <choices>
        <choice>
          <value>none</value>
          <display_name>none</display_name>
        </choice>
        <choice>
          <value>electric resistance</value>
          <display_name>electric resistance</display_name>
        </choice>
        <choice>
          <value>gas fired</value>
          <display_name>gas fired</display_name>
        </choice>
        <choice>
          <value>heat pump</value>
          <display_name>heat pump</display_name>
        </choice>
      </choices>
    </argument>
    <argument>
      <name>pool_heater_annual_kwh</name>
      <display_name>Pool: Heater Annual kWh</display_name>
      <description>The annual energy consumption of the electric resistance pool heater. If not provided, the OS-HPXML default (see &lt;a href='https://openstudio-hpxml.readthedocs.io/en/v1.7.0/workflow_inputs.html#pool-heater'&gt;Pool Heater&lt;/a&gt;) is used.</description>
      <type>Double</type>
      <units>kWh/yr</units>
      <required>false</required>
      <model_dependent>false</model_dependent>
    </argument>
    <argument>
      <name>pool_heater_annual_therm</name>
      <display_name>Pool: Heater Annual therm</display_name>
      <description>The annual energy consumption of the gas fired pool heater. If not provided, the OS-HPXML default (see &lt;a href='https://openstudio-hpxml.readthedocs.io/en/v1.7.0/workflow_inputs.html#pool-heater'&gt;Pool Heater&lt;/a&gt;) is used.</description>
      <type>Double</type>
      <units>therm/yr</units>
      <required>false</required>
      <model_dependent>false</model_dependent>
    </argument>
    <argument>
      <name>pool_heater_usage_multiplier</name>
      <display_name>Pool: Heater Usage Multiplier</display_name>
      <description>Multiplier on the pool heater energy usage that can reflect, e.g., high/low usage occupants. If not provided, the OS-HPXML default (see &lt;a href='https://openstudio-hpxml.readthedocs.io/en/v1.7.0/workflow_inputs.html#pool-heater'&gt;Pool Heater&lt;/a&gt;) is used.</description>
      <type>Double</type>
      <required>false</required>
      <model_dependent>false</model_dependent>
    </argument>
    <argument>
      <name>permanent_spa_present</name>
      <display_name>Permanent Spa: Present</display_name>
      <description>Whether there is a permanent spa.</description>
      <type>Boolean</type>
      <required>true</required>
      <model_dependent>false</model_dependent>
      <default_value>false</default_value>
      <choices>
        <choice>
          <value>true</value>
          <display_name>true</display_name>
        </choice>
        <choice>
          <value>false</value>
          <display_name>false</display_name>
        </choice>
      </choices>
    </argument>
    <argument>
      <name>permanent_spa_pump_annual_kwh</name>
      <display_name>Permanent Spa: Pump Annual kWh</display_name>
      <description>The annual energy consumption of the permanent spa pump. If not provided, the OS-HPXML default (see &lt;a href='https://openstudio-hpxml.readthedocs.io/en/v1.7.0/workflow_inputs.html#permanent-spa-pump'&gt;Permanent Spa Pump&lt;/a&gt;) is used.</description>
      <type>Double</type>
      <units>kWh/yr</units>
      <required>false</required>
      <model_dependent>false</model_dependent>
    </argument>
    <argument>
      <name>permanent_spa_pump_usage_multiplier</name>
      <display_name>Permanent Spa: Pump Usage Multiplier</display_name>
      <description>Multiplier on the permanent spa pump energy usage that can reflect, e.g., high/low usage occupants. If not provided, the OS-HPXML default (see &lt;a href='https://openstudio-hpxml.readthedocs.io/en/v1.7.0/workflow_inputs.html#permanent-spa-pump'&gt;Permanent Spa Pump&lt;/a&gt;) is used.</description>
      <type>Double</type>
      <required>false</required>
      <model_dependent>false</model_dependent>
    </argument>
    <argument>
      <name>permanent_spa_heater_type</name>
      <display_name>Permanent Spa: Heater Type</display_name>
      <description>The type of permanent spa heater. Use 'none' if there is no permanent spa heater.</description>
      <type>Choice</type>
      <required>true</required>
      <model_dependent>false</model_dependent>
      <default_value>none</default_value>
      <choices>
        <choice>
          <value>none</value>
          <display_name>none</display_name>
        </choice>
        <choice>
          <value>electric resistance</value>
          <display_name>electric resistance</display_name>
        </choice>
        <choice>
          <value>gas fired</value>
          <display_name>gas fired</display_name>
        </choice>
        <choice>
          <value>heat pump</value>
          <display_name>heat pump</display_name>
        </choice>
      </choices>
    </argument>
    <argument>
      <name>permanent_spa_heater_annual_kwh</name>
      <display_name>Permanent Spa: Heater Annual kWh</display_name>
      <description>The annual energy consumption of the electric resistance permanent spa heater. If not provided, the OS-HPXML default (see &lt;a href='https://openstudio-hpxml.readthedocs.io/en/v1.7.0/workflow_inputs.html#permanent-spa-heater'&gt;Permanent Spa Heater&lt;/a&gt;) is used.</description>
      <type>Double</type>
      <units>kWh/yr</units>
      <required>false</required>
      <model_dependent>false</model_dependent>
    </argument>
    <argument>
      <name>permanent_spa_heater_annual_therm</name>
      <display_name>Permanent Spa: Heater Annual therm</display_name>
      <description>The annual energy consumption of the gas fired permanent spa heater. If not provided, the OS-HPXML default (see &lt;a href='https://openstudio-hpxml.readthedocs.io/en/v1.7.0/workflow_inputs.html#permanent-spa-heater'&gt;Permanent Spa Heater&lt;/a&gt;) is used.</description>
      <type>Double</type>
      <units>therm/yr</units>
      <required>false</required>
      <model_dependent>false</model_dependent>
    </argument>
    <argument>
      <name>permanent_spa_heater_usage_multiplier</name>
      <display_name>Permanent Spa: Heater Usage Multiplier</display_name>
      <description>Multiplier on the permanent spa heater energy usage that can reflect, e.g., high/low usage occupants. If not provided, the OS-HPXML default (see &lt;a href='https://openstudio-hpxml.readthedocs.io/en/v1.7.0/workflow_inputs.html#permanent-spa-heater'&gt;Permanent Spa Heater&lt;/a&gt;) is used.</description>
      <type>Double</type>
      <required>false</required>
      <model_dependent>false</model_dependent>
    </argument>
    <argument>
      <name>emissions_scenario_names</name>
      <display_name>Emissions: Scenario Names</display_name>
      <description>Names of emissions scenarios. If multiple scenarios, use a comma-separated list. If not provided, no emissions scenarios are calculated.</description>
      <type>String</type>
      <required>false</required>
      <model_dependent>false</model_dependent>
    </argument>
    <argument>
      <name>emissions_types</name>
      <display_name>Emissions: Types</display_name>
      <description>Types of emissions (e.g., CO2e, NOx, etc.). If multiple scenarios, use a comma-separated list.</description>
      <type>String</type>
      <required>false</required>
      <model_dependent>false</model_dependent>
    </argument>
    <argument>
      <name>emissions_electricity_units</name>
      <display_name>Emissions: Electricity Units</display_name>
      <description>Electricity emissions factors units. If multiple scenarios, use a comma-separated list. Only lb/MWh and kg/MWh are allowed.</description>
      <type>String</type>
      <required>false</required>
      <model_dependent>false</model_dependent>
    </argument>
    <argument>
      <name>emissions_electricity_values_or_filepaths</name>
      <display_name>Emissions: Electricity Values or File Paths</display_name>
      <description>Electricity emissions factors values, specified as either an annual factor or an absolute/relative path to a file with hourly factors. If multiple scenarios, use a comma-separated list.</description>
      <type>String</type>
      <required>false</required>
      <model_dependent>false</model_dependent>
    </argument>
    <argument>
      <name>emissions_electricity_number_of_header_rows</name>
      <display_name>Emissions: Electricity Files Number of Header Rows</display_name>
      <description>The number of header rows in the electricity emissions factor file. Only applies when an electricity filepath is used. If multiple scenarios, use a comma-separated list.</description>
      <type>String</type>
      <required>false</required>
      <model_dependent>false</model_dependent>
    </argument>
    <argument>
      <name>emissions_electricity_column_numbers</name>
      <display_name>Emissions: Electricity Files Column Numbers</display_name>
      <description>The column number in the electricity emissions factor file. Only applies when an electricity filepath is used. If multiple scenarios, use a comma-separated list.</description>
      <type>String</type>
      <required>false</required>
      <model_dependent>false</model_dependent>
    </argument>
    <argument>
      <name>emissions_fossil_fuel_units</name>
      <display_name>Emissions: Fossil Fuel Units</display_name>
      <description>Fossil fuel emissions factors units. If multiple scenarios, use a comma-separated list. Only lb/MBtu and kg/MBtu are allowed.</description>
      <type>String</type>
      <required>false</required>
      <model_dependent>false</model_dependent>
    </argument>
    <argument>
      <name>emissions_natural_gas_values</name>
      <display_name>Emissions: Natural Gas Values</display_name>
      <description>Natural gas emissions factors values, specified as an annual factor. If multiple scenarios, use a comma-separated list.</description>
      <type>String</type>
      <required>false</required>
      <model_dependent>false</model_dependent>
    </argument>
    <argument>
      <name>emissions_propane_values</name>
      <display_name>Emissions: Propane Values</display_name>
      <description>Propane emissions factors values, specified as an annual factor. If multiple scenarios, use a comma-separated list.</description>
      <type>String</type>
      <required>false</required>
      <model_dependent>false</model_dependent>
    </argument>
    <argument>
      <name>emissions_fuel_oil_values</name>
      <display_name>Emissions: Fuel Oil Values</display_name>
      <description>Fuel oil emissions factors values, specified as an annual factor. If multiple scenarios, use a comma-separated list.</description>
      <type>String</type>
      <required>false</required>
      <model_dependent>false</model_dependent>
    </argument>
    <argument>
      <name>emissions_coal_values</name>
      <display_name>Emissions: Coal Values</display_name>
      <description>Coal emissions factors values, specified as an annual factor. If multiple scenarios, use a comma-separated list.</description>
      <type>String</type>
      <required>false</required>
      <model_dependent>false</model_dependent>
    </argument>
    <argument>
      <name>emissions_wood_values</name>
      <display_name>Emissions: Wood Values</display_name>
      <description>Wood emissions factors values, specified as an annual factor. If multiple scenarios, use a comma-separated list.</description>
      <type>String</type>
      <required>false</required>
      <model_dependent>false</model_dependent>
    </argument>
    <argument>
      <name>emissions_wood_pellets_values</name>
      <display_name>Emissions: Wood Pellets Values</display_name>
      <description>Wood pellets emissions factors values, specified as an annual factor. If multiple scenarios, use a comma-separated list.</description>
      <type>String</type>
      <required>false</required>
      <model_dependent>false</model_dependent>
    </argument>
    <argument>
      <name>utility_bill_scenario_names</name>
      <display_name>Utility Bills: Scenario Names</display_name>
      <description>Names of utility bill scenarios. If multiple scenarios, use a comma-separated list. If not provided, no utility bills scenarios are calculated.</description>
      <type>String</type>
      <required>false</required>
      <model_dependent>false</model_dependent>
    </argument>
    <argument>
      <name>utility_bill_electricity_filepaths</name>
      <display_name>Utility Bills: Electricity File Paths</display_name>
      <description>Electricity tariff file specified as an absolute/relative path to a file with utility rate structure information. Tariff file must be formatted to OpenEI API version 7. If multiple scenarios, use a comma-separated list.</description>
      <type>String</type>
      <required>false</required>
      <model_dependent>false</model_dependent>
    </argument>
    <argument>
      <name>utility_bill_electricity_fixed_charges</name>
      <display_name>Utility Bills: Electricity Fixed Charges</display_name>
      <description>Electricity utility bill monthly fixed charges. If multiple scenarios, use a comma-separated list.</description>
      <type>String</type>
      <required>false</required>
      <model_dependent>false</model_dependent>
    </argument>
    <argument>
      <name>utility_bill_natural_gas_fixed_charges</name>
      <display_name>Utility Bills: Natural Gas Fixed Charges</display_name>
      <description>Natural gas utility bill monthly fixed charges. If multiple scenarios, use a comma-separated list.</description>
      <type>String</type>
      <required>false</required>
      <model_dependent>false</model_dependent>
    </argument>
    <argument>
      <name>utility_bill_propane_fixed_charges</name>
      <display_name>Utility Bills: Propane Fixed Charges</display_name>
      <description>Propane utility bill monthly fixed charges. If multiple scenarios, use a comma-separated list.</description>
      <type>String</type>
      <required>false</required>
      <model_dependent>false</model_dependent>
    </argument>
    <argument>
      <name>utility_bill_fuel_oil_fixed_charges</name>
      <display_name>Utility Bills: Fuel Oil Fixed Charges</display_name>
      <description>Fuel oil utility bill monthly fixed charges. If multiple scenarios, use a comma-separated list.</description>
      <type>String</type>
      <required>false</required>
      <model_dependent>false</model_dependent>
    </argument>
    <argument>
      <name>utility_bill_coal_fixed_charges</name>
      <display_name>Utility Bills: Coal Fixed Charges</display_name>
      <description>Coal utility bill monthly fixed charges. If multiple scenarios, use a comma-separated list.</description>
      <type>String</type>
      <required>false</required>
      <model_dependent>false</model_dependent>
    </argument>
    <argument>
      <name>utility_bill_wood_fixed_charges</name>
      <display_name>Utility Bills: Wood Fixed Charges</display_name>
      <description>Wood utility bill monthly fixed charges. If multiple scenarios, use a comma-separated list.</description>
      <type>String</type>
      <required>false</required>
      <model_dependent>false</model_dependent>
    </argument>
    <argument>
      <name>utility_bill_wood_pellets_fixed_charges</name>
      <display_name>Utility Bills: Wood Pellets Fixed Charges</display_name>
      <description>Wood pellets utility bill monthly fixed charges. If multiple scenarios, use a comma-separated list.</description>
      <type>String</type>
      <required>false</required>
      <model_dependent>false</model_dependent>
    </argument>
    <argument>
      <name>utility_bill_electricity_marginal_rates</name>
      <display_name>Utility Bills: Electricity Marginal Rates</display_name>
      <description>Electricity utility bill marginal rates. If multiple scenarios, use a comma-separated list.</description>
      <type>String</type>
      <required>false</required>
      <model_dependent>false</model_dependent>
    </argument>
    <argument>
      <name>utility_bill_natural_gas_marginal_rates</name>
      <display_name>Utility Bills: Natural Gas Marginal Rates</display_name>
      <description>Natural gas utility bill marginal rates. If multiple scenarios, use a comma-separated list.</description>
      <type>String</type>
      <required>false</required>
      <model_dependent>false</model_dependent>
    </argument>
    <argument>
      <name>utility_bill_propane_marginal_rates</name>
      <display_name>Utility Bills: Propane Marginal Rates</display_name>
      <description>Propane utility bill marginal rates. If multiple scenarios, use a comma-separated list.</description>
      <type>String</type>
      <required>false</required>
      <model_dependent>false</model_dependent>
    </argument>
    <argument>
      <name>utility_bill_fuel_oil_marginal_rates</name>
      <display_name>Utility Bills: Fuel Oil Marginal Rates</display_name>
      <description>Fuel oil utility bill marginal rates. If multiple scenarios, use a comma-separated list.</description>
      <type>String</type>
      <required>false</required>
      <model_dependent>false</model_dependent>
    </argument>
    <argument>
      <name>utility_bill_coal_marginal_rates</name>
      <display_name>Utility Bills: Coal Marginal Rates</display_name>
      <description>Coal utility bill marginal rates. If multiple scenarios, use a comma-separated list.</description>
      <type>String</type>
      <required>false</required>
      <model_dependent>false</model_dependent>
    </argument>
    <argument>
      <name>utility_bill_wood_marginal_rates</name>
      <display_name>Utility Bills: Wood Marginal Rates</display_name>
      <description>Wood utility bill marginal rates. If multiple scenarios, use a comma-separated list.</description>
      <type>String</type>
      <required>false</required>
      <model_dependent>false</model_dependent>
    </argument>
    <argument>
      <name>utility_bill_wood_pellets_marginal_rates</name>
      <display_name>Utility Bills: Wood Pellets Marginal Rates</display_name>
      <description>Wood pellets utility bill marginal rates. If multiple scenarios, use a comma-separated list.</description>
      <type>String</type>
      <required>false</required>
      <model_dependent>false</model_dependent>
    </argument>
    <argument>
      <name>utility_bill_pv_compensation_types</name>
      <display_name>Utility Bills: PV Compensation Types</display_name>
      <description>Utility bill PV compensation types. If multiple scenarios, use a comma-separated list.</description>
      <type>String</type>
      <required>false</required>
      <model_dependent>false</model_dependent>
    </argument>
    <argument>
      <name>utility_bill_pv_net_metering_annual_excess_sellback_rate_types</name>
      <display_name>Utility Bills: PV Net Metering Annual Excess Sellback Rate Types</display_name>
      <description>Utility bill PV net metering annual excess sellback rate types. Only applies if the PV compensation type is 'NetMetering'. If multiple scenarios, use a comma-separated list.</description>
      <type>String</type>
      <required>false</required>
      <model_dependent>false</model_dependent>
    </argument>
    <argument>
      <name>utility_bill_pv_net_metering_annual_excess_sellback_rates</name>
      <display_name>Utility Bills: PV Net Metering Annual Excess Sellback Rates</display_name>
      <description>Utility bill PV net metering annual excess sellback rates. Only applies if the PV compensation type is 'NetMetering' and the PV annual excess sellback rate type is 'User-Specified'. If multiple scenarios, use a comma-separated list.</description>
      <type>String</type>
      <required>false</required>
      <model_dependent>false</model_dependent>
    </argument>
    <argument>
      <name>utility_bill_pv_feed_in_tariff_rates</name>
      <display_name>Utility Bills: PV Feed-In Tariff Rates</display_name>
      <description>Utility bill PV annual full/gross feed-in tariff rates. Only applies if the PV compensation type is 'FeedInTariff'. If multiple scenarios, use a comma-separated list.</description>
      <type>String</type>
      <required>false</required>
      <model_dependent>false</model_dependent>
    </argument>
    <argument>
      <name>utility_bill_pv_monthly_grid_connection_fee_units</name>
      <display_name>Utility Bills: PV Monthly Grid Connection Fee Units</display_name>
      <description>Utility bill PV monthly grid connection fee units. If multiple scenarios, use a comma-separated list.</description>
      <type>String</type>
      <required>false</required>
      <model_dependent>false</model_dependent>
    </argument>
    <argument>
      <name>utility_bill_pv_monthly_grid_connection_fees</name>
      <display_name>Utility Bills: PV Monthly Grid Connection Fees</display_name>
      <description>Utility bill PV monthly grid connection fees. If multiple scenarios, use a comma-separated list.</description>
      <type>String</type>
      <required>false</required>
      <model_dependent>false</model_dependent>
    </argument>
    <argument>
      <name>additional_properties</name>
      <display_name>Additional Properties</display_name>
      <description>Additional properties specified as key-value pairs (i.e., key=value). If multiple additional properties, use a |-separated list. For example, 'LowIncome=false|Remodeled|Description=2-story home in Denver'. These properties will be stored in the HPXML file under /HPXML/SoftwareInfo/extension/AdditionalProperties.</description>
      <type>String</type>
      <required>false</required>
      <model_dependent>false</model_dependent>
    </argument>
    <argument>
      <name>combine_like_surfaces</name>
      <display_name>Combine like surfaces?</display_name>
      <description>If true, combines like surfaces to simplify the HPXML file generated.</description>
      <type>Boolean</type>
      <required>false</required>
      <model_dependent>false</model_dependent>
      <default_value>false</default_value>
      <choices>
        <choice>
          <value>true</value>
          <display_name>true</display_name>
        </choice>
        <choice>
          <value>false</value>
          <display_name>false</display_name>
        </choice>
      </choices>
    </argument>
    <argument>
      <name>apply_defaults</name>
      <display_name>Apply Default Values?</display_name>
      <description>If true, applies OS-HPXML default values to the HPXML output file. Setting to true will also force validation of the HPXML output file before applying OS-HPXML default values.</description>
      <type>Boolean</type>
      <required>false</required>
      <model_dependent>false</model_dependent>
      <default_value>false</default_value>
      <choices>
        <choice>
          <value>true</value>
          <display_name>true</display_name>
        </choice>
        <choice>
          <value>false</value>
          <display_name>false</display_name>
        </choice>
      </choices>
    </argument>
    <argument>
      <name>apply_validation</name>
      <display_name>Apply Validation?</display_name>
      <description>If true, validates the HPXML output file. Set to false for faster performance. Note that validation is not needed if the HPXML file will be validated downstream (e.g., via the HPXMLtoOpenStudio measure).</description>
      <type>Boolean</type>
      <required>false</required>
      <model_dependent>false</model_dependent>
      <default_value>false</default_value>
      <choices>
        <choice>
          <value>true</value>
          <display_name>true</display_name>
        </choice>
        <choice>
          <value>false</value>
          <display_name>false</display_name>
        </choice>
      </choices>
    </argument>
  </arguments>
  <outputs />
  <provenances />
  <tags>
    <tag>Whole Building.Space Types</tag>
  </tags>
  <attributes>
    <attribute>
      <name>Measure Type</name>
      <value>ModelMeasure</value>
      <datatype>string</datatype>
    </attribute>
  </attributes>
  <files>
    <file>
      <filename>README.md</filename>
      <filetype>md</filetype>
      <usage_type>readme</usage_type>
<<<<<<< HEAD
      <checksum>356A3D98</checksum>
=======
      <checksum>CCBF3E74</checksum>
>>>>>>> c9e7f3d3
    </file>
    <file>
      <filename>README.md.erb</filename>
      <filetype>erb</filetype>
      <usage_type>readmeerb</usage_type>
      <checksum>513F28E9</checksum>
    </file>
    <file>
      <version>
        <software_program>OpenStudio</software_program>
        <identifier>2.9.0</identifier>
        <min_compatible>2.9.0</min_compatible>
      </version>
      <filename>measure.rb</filename>
      <filetype>rb</filetype>
      <usage_type>script</usage_type>
<<<<<<< HEAD
      <checksum>1A7DE7EA</checksum>
=======
      <checksum>000C8235</checksum>
>>>>>>> c9e7f3d3
    </file>
    <file>
      <filename>geometry.rb</filename>
      <filetype>rb</filetype>
      <usage_type>resource</usage_type>
      <checksum>84CB0D65</checksum>
    </file>
    <file>
      <filename>test_build_residential_hpxml.rb</filename>
      <filetype>rb</filetype>
      <usage_type>test</usage_type>
<<<<<<< HEAD
      <checksum>34258F80</checksum>
=======
      <checksum>544C00A5</checksum>
>>>>>>> c9e7f3d3
    </file>
  </files>
</measure><|MERGE_RESOLUTION|>--- conflicted
+++ resolved
@@ -3,13 +3,8 @@
   <schema_version>3.1</schema_version>
   <name>build_residential_hpxml</name>
   <uid>a13a8983-2b01-4930-8af2-42030b6e4233</uid>
-<<<<<<< HEAD
-  <version_id>5c481add-ddb4-467e-bdff-be5b2b198856</version_id>
-  <version_modified>2023-12-14T23:11:44Z</version_modified>
-=======
-  <version_id>131fc59f-57f8-4530-804b-d1c5e9ccc166</version_id>
-  <version_modified>2023-12-20T20:22:01Z</version_modified>
->>>>>>> c9e7f3d3
+  <version_id>5c120a24-790f-45d1-8928-39587e156f33</version_id>
+  <version_modified>2023-12-21T21:32:12Z</version_modified>
   <xml_checksum>2C38F48B</xml_checksum>
   <class_name>BuildResidentialHPXML</class_name>
   <display_name>HPXML Builder</display_name>
@@ -7010,11 +7005,7 @@
       <filename>README.md</filename>
       <filetype>md</filetype>
       <usage_type>readme</usage_type>
-<<<<<<< HEAD
-      <checksum>356A3D98</checksum>
-=======
-      <checksum>CCBF3E74</checksum>
->>>>>>> c9e7f3d3
+      <checksum>58036A34</checksum>
     </file>
     <file>
       <filename>README.md.erb</filename>
@@ -7031,11 +7022,7 @@
       <filename>measure.rb</filename>
       <filetype>rb</filetype>
       <usage_type>script</usage_type>
-<<<<<<< HEAD
-      <checksum>1A7DE7EA</checksum>
-=======
-      <checksum>000C8235</checksum>
->>>>>>> c9e7f3d3
+      <checksum>17ACCED3</checksum>
     </file>
     <file>
       <filename>geometry.rb</filename>
@@ -7047,11 +7034,7 @@
       <filename>test_build_residential_hpxml.rb</filename>
       <filetype>rb</filetype>
       <usage_type>test</usage_type>
-<<<<<<< HEAD
-      <checksum>34258F80</checksum>
-=======
-      <checksum>544C00A5</checksum>
->>>>>>> c9e7f3d3
+      <checksum>EDC4A88B</checksum>
     </file>
   </files>
 </measure>