<?xml version="1.0"?>
<measure>
  <schema_version>3.0</schema_version>
  <name>build_residential_hpxml</name>
  <uid>a13a8983-2b01-4930-8af2-42030b6e4233</uid>
<<<<<<< HEAD
  <version_id>b72a936a-c09e-400f-b0f5-d83cb927135d</version_id>
  <version_modified>20200729T211619Z</version_modified>
=======
  <version_id>88ac0b8b-e390-405c-bf16-2f5c8d5fba88</version_id>
  <version_modified>20200729T215923Z</version_modified>
>>>>>>> 457cc6da
  <xml_checksum>2C38F48B</xml_checksum>
  <class_name>BuildResidentialHPXML</class_name>
  <display_name>HPXML Builder</display_name>
  <description>Builds a residential HPXML file.</description>
  <modeler_description>TODO</modeler_description>
  <arguments>
    <argument>
      <name>hpxml_path</name>
      <display_name>HPXML File Path</display_name>
      <description>Absolute/relative path of the HPXML file.</description>
      <type>String</type>
      <required>true</required>
      <model_dependent>false</model_dependent>
    </argument>
    <argument>
      <name>weather_dir</name>
      <display_name>Weather Directory</display_name>
      <description>Absolute/relative path of the weather directory.</description>
      <type>String</type>
      <required>true</required>
      <model_dependent>false</model_dependent>
      <default_value>weather</default_value>
    </argument>
    <argument>
      <name>software_program_used</name>
      <display_name>Software Program Used</display_name>
      <description>The name of the software program used.</description>
      <type>String</type>
      <required>false</required>
      <model_dependent>false</model_dependent>
    </argument>
    <argument>
      <name>software_program_version</name>
      <display_name>Software Program Version</display_name>
      <description>The version of the software program used.</description>
      <type>String</type>
      <required>false</required>
      <model_dependent>false</model_dependent>
    </argument>
    <argument>
      <name>simulation_control_timestep</name>
      <display_name>Simulation Control: Timestep</display_name>
      <description>Value must be a divisor of 60.</description>
      <type>Integer</type>
      <units>min</units>
      <required>false</required>
      <model_dependent>false</model_dependent>
    </argument>
    <argument>
      <name>simulation_control_run_period_begin_month</name>
      <display_name>Simulation Control: Run Period Begin Month</display_name>
      <description>This numeric field should contain the starting month number (1 = January, 2 = February, etc.) for the annual run period desired.</description>
      <type>Integer</type>
      <units>month</units>
      <required>false</required>
      <model_dependent>false</model_dependent>
    </argument>
    <argument>
      <name>simulation_control_run_period_begin_day_of_month</name>
      <display_name>Simulation Control: Run Period Begin Day of Month</display_name>
      <description>This numeric field should contain the starting day of the starting month (must be valid for month) for the annual run period desired.</description>
      <type>Integer</type>
      <units>day</units>
      <required>false</required>
      <model_dependent>false</model_dependent>
    </argument>
    <argument>
      <name>simulation_control_run_period_end_month</name>
      <display_name>Simulation Control: Run Period End Month</display_name>
      <description>This numeric field should contain the end month number (1 = January, 2 = February, etc.) for the annual run period desired.</description>
      <type>Integer</type>
      <units>month</units>
      <required>false</required>
      <model_dependent>false</model_dependent>
    </argument>
    <argument>
      <name>simulation_control_run_period_end_day_of_month</name>
      <display_name>Simulation Control: Run Period End Day of Month</display_name>
      <description>This numeric field should contain the ending day of the ending month (must be valid for month) for the annual run period desired.</description>
      <type>Integer</type>
      <units>day</units>
      <required>false</required>
      <model_dependent>false</model_dependent>
    </argument>
    <argument>
      <name>simulation_control_daylight_saving_enabled</name>
      <display_name>Simulation Control: Daylight Saving Enabled</display_name>
      <description>Whether to use daylight saving.</description>
      <type>Boolean</type>
      <required>false</required>
      <model_dependent>false</model_dependent>
      <choices>
        <choice>
          <value>true</value>
          <display_name>true</display_name>
        </choice>
        <choice>
          <value>false</value>
          <display_name>false</display_name>
        </choice>
      </choices>
    </argument>
    <argument>
      <name>simulation_control_daylight_saving_begin_month</name>
      <display_name>Simulation Control: Daylight Saving Begin Month</display_name>
      <description>This numeric field should contain the starting month number (1 = January, 2 = February, etc.) for the annual daylight saving period desired.</description>
      <type>Integer</type>
      <units>month</units>
      <required>false</required>
      <model_dependent>false</model_dependent>
    </argument>
    <argument>
      <name>simulation_control_daylight_saving_begin_day_of_month</name>
      <display_name>Simulation Control: Daylight Saving Begin Day of Month</display_name>
      <description>This numeric field should contain the starting day of the starting month (must be valid for month) for the daylight saving period desired.</description>
      <type>Integer</type>
      <units>day</units>
      <required>false</required>
      <model_dependent>false</model_dependent>
    </argument>
    <argument>
      <name>simulation_control_daylight_saving_end_month</name>
      <display_name>Simulation Control: Daylight Saving End Month</display_name>
      <description>This numeric field should contain the end month number (1 = January, 2 = February, etc.) for the daylight saving period desired.</description>
      <type>Integer</type>
      <units>month</units>
      <required>false</required>
      <model_dependent>false</model_dependent>
    </argument>
    <argument>
      <name>simulation_control_daylight_saving_end_day_of_month</name>
      <display_name>Simulation Control: Daylight Saving End Day of Month</display_name>
      <description>This numeric field should contain the ending day of the ending month (must be valid for month) for the daylight saving period desired.</description>
      <type>Integer</type>
      <units>day</units>
      <required>false</required>
      <model_dependent>false</model_dependent>
    </argument>
    <argument>
      <name>simulation_control_vacancy_begin_month</name>
      <display_name>Simulation Control: Vacancy Start Begin Month</display_name>
      <description>This numeric field should contain the starting month number (1 = January, 2 = February, etc.) for the vacancy period desired.</description>
      <type>Integer</type>
      <units>month</units>
      <required>false</required>
      <model_dependent>false</model_dependent>
    </argument>
    <argument>
      <name>simulation_control_vacancy_begin_day_of_month</name>
      <display_name>Simulation Control: Vacancy Begin Day of Month</display_name>
      <description>This numeric field should contain the starting day of the starting month (must be valid for month) for the vacancy period desired.</description>
      <type>Integer</type>
      <units>day</units>
      <required>false</required>
      <model_dependent>false</model_dependent>
    </argument>
    <argument>
      <name>simulation_control_vacancy_end_month</name>
      <display_name>Simulation Control: Vacancy Start End Month</display_name>
      <description>This numeric field should contain the end month number (1 = January, 2 = February, etc.) for the vacancy period desired.</description>
      <type>Integer</type>
      <units>month</units>
      <required>false</required>
      <model_dependent>false</model_dependent>
    </argument>
    <argument>
      <name>simulation_control_vacancy_end_day_of_month</name>
      <display_name>Simulation Control: Vacancy End Day of Month</display_name>
      <description>This numeric field should contain the ending day of the ending month (must be valid for month) for the vacancy period desired.</description>
      <type>Integer</type>
      <units>day</units>
      <required>false</required>
      <model_dependent>false</model_dependent>
    </argument>
    <argument>
      <name>schedules_type</name>
      <display_name>Schedules: Type</display_name>
      <description>The type of schedules to use.</description>
      <type>Choice</type>
      <required>true</required>
      <model_dependent>false</model_dependent>
      <default_value>average</default_value>
      <choices>
        <choice>
          <value>average</value>
          <display_name>average</display_name>
        </choice>
        <choice>
          <value>stochastic</value>
          <display_name>stochastic</display_name>
        </choice>
        <choice>
          <value>user-specified</value>
          <display_name>user-specified</display_name>
        </choice>
      </choices>
    </argument>
    <argument>
      <name>schedules_path</name>
      <display_name>Schedules: Path</display_name>
      <description>Absolute (or relative) path of the user-specified schedules csv file.</description>
      <type>String</type>
      <required>false</required>
      <model_dependent>false</model_dependent>
    </argument>
    <argument>
      <name>weather_station_epw_filepath</name>
      <display_name>EnergyPlus Weather (EPW) Filepath</display_name>
      <description>Name of the EPW file.</description>
      <type>String</type>
      <required>true</required>
      <model_dependent>false</model_dependent>
      <default_value>USA_CO_Denver.Intl.AP.725650_TMY3.epw</default_value>
    </argument>
    <argument>
      <name>site_type</name>
      <display_name>Site: Type</display_name>
      <description>The type of site.</description>
      <type>Choice</type>
      <required>false</required>
      <model_dependent>false</model_dependent>
      <choices>
        <choice>
          <value>suburban</value>
          <display_name>suburban</display_name>
        </choice>
        <choice>
          <value>urban</value>
          <display_name>urban</display_name>
        </choice>
        <choice>
          <value>rural</value>
          <display_name>rural</display_name>
        </choice>
      </choices>
    </argument>
    <argument>
      <name>geometry_unit_type</name>
      <display_name>Geometry: Unit Type</display_name>
      <description>The type of unit.</description>
      <type>Choice</type>
      <required>true</required>
      <model_dependent>false</model_dependent>
      <default_value>single-family detached</default_value>
      <choices>
        <choice>
          <value>manufactured home</value>
          <display_name>manufactured home</display_name>
        </choice>
        <choice>
          <value>single-family detached</value>
          <display_name>single-family detached</display_name>
        </choice>
        <choice>
          <value>single-family attached</value>
          <display_name>single-family attached</display_name>
        </choice>
        <choice>
          <value>apartment unit</value>
          <display_name>apartment unit</display_name>
        </choice>
      </choices>
    </argument>
    <argument>
      <name>geometry_num_units</name>
      <display_name>Geometry: Number of Units</display_name>
      <description>The number of units in the building. This is required for single-family attached and apartment unit buildings.</description>
      <type>Integer</type>
      <units>#</units>
      <required>false</required>
      <model_dependent>false</model_dependent>
    </argument>
    <argument>
      <name>geometry_cfa</name>
      <display_name>Geometry: Conditioned Floor Area</display_name>
      <description>The total floor area of the conditioned space (including any conditioned basement floor area).</description>
      <type>Double</type>
      <units>ft^2</units>
      <required>true</required>
      <model_dependent>false</model_dependent>
      <default_value>2000</default_value>
    </argument>
    <argument>
      <name>geometry_num_floors_above_grade</name>
      <display_name>Geometry: Number of Floors</display_name>
      <description>The number of floors above grade (in the unit if single-family attached, and in the building if apartment unit).</description>
      <type>Integer</type>
      <units>#</units>
      <required>true</required>
      <model_dependent>false</model_dependent>
      <default_value>2</default_value>
    </argument>
    <argument>
      <name>geometry_wall_height</name>
      <display_name>Geometry: Average Wall Height</display_name>
      <description>The average height of the walls.</description>
      <type>Double</type>
      <units>ft</units>
      <required>true</required>
      <model_dependent>false</model_dependent>
      <default_value>8</default_value>
    </argument>
    <argument>
      <name>geometry_orientation</name>
      <display_name>Geometry: Orientation</display_name>
      <description>The house's orientation is measured clockwise from due south when viewed from above (e.g., North=0, East=90, South=180, West=270).</description>
      <type>Double</type>
      <units>degrees</units>
      <required>true</required>
      <model_dependent>false</model_dependent>
      <default_value>180</default_value>
    </argument>
    <argument>
      <name>geometry_aspect_ratio</name>
      <display_name>Geometry: Aspect Ratio</display_name>
      <description>The ratio of the front/back wall length to the left/right wall length, excluding any protruding garage wall area.</description>
      <type>Double</type>
      <units>FB/LR</units>
      <required>true</required>
      <model_dependent>false</model_dependent>
      <default_value>2</default_value>
    </argument>
    <argument>
      <name>geometry_level</name>
      <display_name>Geometry: Level</display_name>
      <description>The level of the apartment unit unit.</description>
      <type>Choice</type>
      <required>true</required>
      <model_dependent>false</model_dependent>
      <default_value>Bottom</default_value>
      <choices>
        <choice>
          <value>Bottom</value>
          <display_name>Bottom</display_name>
        </choice>
        <choice>
          <value>Middle</value>
          <display_name>Middle</display_name>
        </choice>
        <choice>
          <value>Top</value>
          <display_name>Top</display_name>
        </choice>
      </choices>
    </argument>
    <argument>
      <name>geometry_horizontal_location</name>
      <display_name>Geometry: Horizontal Location</display_name>
      <description>The horizontal location of the single-family attached or apartment unit unit when viewing the front of the building.</description>
      <type>Choice</type>
      <required>true</required>
      <model_dependent>false</model_dependent>
      <default_value>Left</default_value>
      <choices>
        <choice>
          <value>Left</value>
          <display_name>Left</display_name>
        </choice>
        <choice>
          <value>Middle</value>
          <display_name>Middle</display_name>
        </choice>
        <choice>
          <value>Right</value>
          <display_name>Right</display_name>
        </choice>
      </choices>
    </argument>
    <argument>
      <name>geometry_corridor_position</name>
      <display_name>Geometry: Corridor Position</display_name>
      <description>The position of the corridor.</description>
      <type>Choice</type>
      <required>true</required>
      <model_dependent>false</model_dependent>
      <default_value>Double-Loaded Interior</default_value>
      <choices>
        <choice>
          <value>Double-Loaded Interior</value>
          <display_name>Double-Loaded Interior</display_name>
        </choice>
        <choice>
          <value>Single Exterior (Front)</value>
          <display_name>Single Exterior (Front)</display_name>
        </choice>
        <choice>
          <value>Double Exterior</value>
          <display_name>Double Exterior</display_name>
        </choice>
        <choice>
          <value>None</value>
          <display_name>None</display_name>
        </choice>
      </choices>
    </argument>
    <argument>
      <name>geometry_corridor_width</name>
      <display_name>Geometry: Corridor Width</display_name>
      <description>The width of the corridor.</description>
      <type>Double</type>
      <units>ft</units>
      <required>true</required>
      <model_dependent>false</model_dependent>
      <default_value>10</default_value>
    </argument>
    <argument>
      <name>geometry_inset_width</name>
      <display_name>Geometry: Inset Width</display_name>
      <description>The width of the inset.</description>
      <type>Double</type>
      <units>ft</units>
      <required>true</required>
      <model_dependent>false</model_dependent>
      <default_value>0</default_value>
    </argument>
    <argument>
      <name>geometry_inset_depth</name>
      <display_name>Geometry: Inset Depth</display_name>
      <description>The depth of the inset.</description>
      <type>Double</type>
      <units>ft</units>
      <required>true</required>
      <model_dependent>false</model_dependent>
      <default_value>0</default_value>
    </argument>
    <argument>
      <name>geometry_inset_position</name>
      <display_name>Geometry: Inset Position</display_name>
      <description>The position of the inset.</description>
      <type>Choice</type>
      <required>true</required>
      <model_dependent>false</model_dependent>
      <default_value>Right</default_value>
      <choices>
        <choice>
          <value>Right</value>
          <display_name>Right</display_name>
        </choice>
        <choice>
          <value>Left</value>
          <display_name>Left</display_name>
        </choice>
      </choices>
    </argument>
    <argument>
      <name>geometry_balcony_depth</name>
      <display_name>Geometry: Balcony Depth</display_name>
      <description>The depth of the balcony.</description>
      <type>Double</type>
      <units>ft</units>
      <required>true</required>
      <model_dependent>false</model_dependent>
      <default_value>0</default_value>
    </argument>
    <argument>
      <name>geometry_garage_width</name>
      <display_name>Geometry: Garage Width</display_name>
      <description>The width of the garage. Enter zero for no garage.</description>
      <type>Double</type>
      <units>ft</units>
      <required>true</required>
      <model_dependent>false</model_dependent>
      <default_value>0</default_value>
    </argument>
    <argument>
      <name>geometry_garage_depth</name>
      <display_name>Geometry: Garage Depth</display_name>
      <description>The depth of the garage.</description>
      <type>Double</type>
      <units>ft</units>
      <required>true</required>
      <model_dependent>false</model_dependent>
      <default_value>20</default_value>
    </argument>
    <argument>
      <name>geometry_garage_protrusion</name>
      <display_name>Geometry: Garage Protrusion</display_name>
      <description>The fraction of the garage that is protruding from the living space.</description>
      <type>Double</type>
      <units>frac</units>
      <required>true</required>
      <model_dependent>false</model_dependent>
      <default_value>0</default_value>
    </argument>
    <argument>
      <name>geometry_garage_position</name>
      <display_name>Geometry: Garage Position</display_name>
      <description>The position of the garage.</description>
      <type>Choice</type>
      <required>true</required>
      <model_dependent>false</model_dependent>
      <default_value>Right</default_value>
      <choices>
        <choice>
          <value>Right</value>
          <display_name>Right</display_name>
        </choice>
        <choice>
          <value>Left</value>
          <display_name>Left</display_name>
        </choice>
      </choices>
    </argument>
    <argument>
      <name>geometry_foundation_type</name>
      <display_name>Geometry: Foundation Type</display_name>
      <description>The foundation type of the building.</description>
      <type>Choice</type>
      <required>true</required>
      <model_dependent>false</model_dependent>
      <default_value>SlabOnGrade</default_value>
      <choices>
        <choice>
          <value>SlabOnGrade</value>
          <display_name>SlabOnGrade</display_name>
        </choice>
        <choice>
          <value>VentedCrawlspace</value>
          <display_name>VentedCrawlspace</display_name>
        </choice>
        <choice>
          <value>UnventedCrawlspace</value>
          <display_name>UnventedCrawlspace</display_name>
        </choice>
        <choice>
          <value>UnconditionedBasement</value>
          <display_name>UnconditionedBasement</display_name>
        </choice>
        <choice>
          <value>ConditionedBasement</value>
          <display_name>ConditionedBasement</display_name>
        </choice>
        <choice>
          <value>Ambient</value>
          <display_name>Ambient</display_name>
        </choice>
      </choices>
    </argument>
    <argument>
      <name>geometry_foundation_height</name>
      <display_name>Geometry: Foundation Height</display_name>
      <description>The height of the foundation (e.g., 3ft for crawlspace, 8ft for basement). Only applies to basements/crawlspaces.</description>
      <type>Double</type>
      <units>ft</units>
      <required>true</required>
      <model_dependent>false</model_dependent>
      <default_value>0</default_value>
    </argument>
    <argument>
      <name>geometry_foundation_height_above_grade</name>
      <display_name>Geometry: Foundation Height Above Grade</display_name>
      <description>The depth above grade of the foundation wall. Only applies to basements/crawlspaces.</description>
      <type>Double</type>
      <units>ft</units>
      <required>true</required>
      <model_dependent>false</model_dependent>
      <default_value>0</default_value>
    </argument>
    <argument>
      <name>geometry_roof_type</name>
      <display_name>Geometry: Roof Type</display_name>
      <description>The roof type of the building.</description>
      <type>Choice</type>
      <required>true</required>
      <model_dependent>false</model_dependent>
      <default_value>gable</default_value>
      <choices>
        <choice>
          <value>gable</value>
          <display_name>gable</display_name>
        </choice>
        <choice>
          <value>hip</value>
          <display_name>hip</display_name>
        </choice>
        <choice>
          <value>flat</value>
          <display_name>flat</display_name>
        </choice>
      </choices>
    </argument>
    <argument>
      <name>geometry_roof_pitch</name>
      <display_name>Geometry: Roof Pitch</display_name>
      <description>The roof pitch of the attic. Ignored if the building has a flat roof.</description>
      <type>Choice</type>
      <required>true</required>
      <model_dependent>false</model_dependent>
      <default_value>6:12</default_value>
      <choices>
        <choice>
          <value>1:12</value>
          <display_name>1:12</display_name>
        </choice>
        <choice>
          <value>2:12</value>
          <display_name>2:12</display_name>
        </choice>
        <choice>
          <value>3:12</value>
          <display_name>3:12</display_name>
        </choice>
        <choice>
          <value>4:12</value>
          <display_name>4:12</display_name>
        </choice>
        <choice>
          <value>5:12</value>
          <display_name>5:12</display_name>
        </choice>
        <choice>
          <value>6:12</value>
          <display_name>6:12</display_name>
        </choice>
        <choice>
          <value>7:12</value>
          <display_name>7:12</display_name>
        </choice>
        <choice>
          <value>8:12</value>
          <display_name>8:12</display_name>
        </choice>
        <choice>
          <value>9:12</value>
          <display_name>9:12</display_name>
        </choice>
        <choice>
          <value>10:12</value>
          <display_name>10:12</display_name>
        </choice>
        <choice>
          <value>11:12</value>
          <display_name>11:12</display_name>
        </choice>
        <choice>
          <value>12:12</value>
          <display_name>12:12</display_name>
        </choice>
      </choices>
    </argument>
    <argument>
      <name>geometry_roof_structure</name>
      <display_name>Geometry: Roof Structure</display_name>
      <description>The roof structure of the building. Ignored if the building has a flat roof.</description>
      <type>Choice</type>
      <required>true</required>
      <model_dependent>false</model_dependent>
      <default_value>truss, cantilever</default_value>
      <choices>
        <choice>
          <value>truss, cantilever</value>
          <display_name>truss, cantilever</display_name>
        </choice>
        <choice>
          <value>rafter</value>
          <display_name>rafter</display_name>
        </choice>
      </choices>
    </argument>
    <argument>
      <name>geometry_attic_type</name>
      <display_name>Geometry: Attic Type</display_name>
      <description>The attic type of the building. Ignored if the building has a flat roof.</description>
      <type>Choice</type>
      <required>true</required>
      <model_dependent>false</model_dependent>
      <default_value>VentedAttic</default_value>
      <choices>
        <choice>
          <value>VentedAttic</value>
          <display_name>VentedAttic</display_name>
        </choice>
        <choice>
          <value>UnventedAttic</value>
          <display_name>UnventedAttic</display_name>
        </choice>
        <choice>
          <value>ConditionedAttic</value>
          <display_name>ConditionedAttic</display_name>
        </choice>
      </choices>
    </argument>
    <argument>
      <name>geometry_eaves_depth</name>
      <display_name>Geometry: Eaves Depth</display_name>
      <description>The eaves depth of the roof.</description>
      <type>Double</type>
      <units>ft</units>
      <required>true</required>
      <model_dependent>false</model_dependent>
      <default_value>2</default_value>
    </argument>
    <argument>
      <name>geometry_num_bedrooms</name>
      <display_name>Geometry: Number of Bedrooms</display_name>
      <description>Specify the number of bedrooms. Used to determine the energy usage of appliances and plug loads, hot water usage, etc.</description>
      <type>Integer</type>
      <required>true</required>
      <model_dependent>false</model_dependent>
      <default_value>3</default_value>
    </argument>
    <argument>
      <name>geometry_num_bathrooms</name>
      <display_name>Geometry: Number of Bathrooms</display_name>
      <description>Specify the number of bathrooms.</description>
      <type>String</type>
      <required>true</required>
      <model_dependent>false</model_dependent>
      <default_value>auto</default_value>
    </argument>
    <argument>
      <name>geometry_num_occupants</name>
      <display_name>Geometry: Number of Occupants</display_name>
      <description>Specify the number of occupants. A value of 'auto' will calculate the average number of occupants from the number of bedrooms. Used to specify the internal gains from people only.</description>
      <type>String</type>
      <required>true</required>
      <model_dependent>false</model_dependent>
      <default_value>auto</default_value>
    </argument>
    <argument>
      <name>floor_assembly_r</name>
      <display_name>Floor: Assembly R-value</display_name>
      <description>Assembly R-value for the floor (foundation ceiling). Ignored if a slab foundation.</description>
      <type>Double</type>
      <units>h-ft^2-R/Btu</units>
      <required>true</required>
      <model_dependent>false</model_dependent>
      <default_value>30</default_value>
    </argument>
    <argument>
      <name>foundation_wall_insulation_r</name>
      <display_name>Foundation: Wall Insulation Nominal R-value</display_name>
      <description>Nominal R-value for the foundation wall insulation. Only applies to basements/crawlspaces.</description>
      <type>Double</type>
      <units>h-ft^2-R/Btu</units>
      <required>true</required>
      <model_dependent>false</model_dependent>
      <default_value>0</default_value>
    </argument>
    <argument>
      <name>foundation_wall_insulation_distance_to_top</name>
      <display_name>Foundation: Wall Insulation Distance To Top</display_name>
      <description>The distance from the top of the foundation wall to the top of the foundation wall insulation. Only applies to basements/crawlspaces.</description>
      <type>Double</type>
      <units>ft</units>
      <required>true</required>
      <model_dependent>false</model_dependent>
      <default_value>0</default_value>
    </argument>
    <argument>
      <name>foundation_wall_insulation_distance_to_bottom</name>
      <display_name>Foundation: Wall Insulation Distance To Bottom</display_name>
      <description>The distance from the top of the foundation wall to the bottom of the foundation wall insulation. Only applies to basements/crawlspaces.</description>
      <type>Double</type>
      <units>ft</units>
      <required>true</required>
      <model_dependent>false</model_dependent>
      <default_value>0</default_value>
    </argument>
    <argument>
      <name>foundation_wall_assembly_r</name>
      <display_name>Foundation: Wall Assembly R-value</display_name>
      <description>Assembly R-value for the foundation walls. Only applies to basements/crawlspaces. If provided, overrides the previous foundation wall insulation inputs.</description>
      <type>Double</type>
      <units>h-ft^2-R/Btu</units>
      <required>false</required>
      <model_dependent>false</model_dependent>
    </argument>
    <argument>
      <name>slab_perimeter_insulation_r</name>
      <display_name>Slab: Perimeter Insulation Nominal R-value</display_name>
      <description>Nominal R-value of the vertical slab perimeter insulation. Applies to slab-on-grade foundations and basement/crawlspace floors.</description>
      <type>Double</type>
      <units>h-ft^2-R/Btu</units>
      <required>true</required>
      <model_dependent>false</model_dependent>
      <default_value>0</default_value>
    </argument>
    <argument>
      <name>slab_perimeter_depth</name>
      <display_name>Slab: Perimeter Insulation Depth</display_name>
      <description>Depth from grade to bottom of vertical slab perimeter insulation. Applies to slab-on-grade foundations and basement/crawlspace floors.</description>
      <type>Double</type>
      <units>ft</units>
      <required>true</required>
      <model_dependent>false</model_dependent>
      <default_value>0</default_value>
    </argument>
    <argument>
      <name>slab_under_insulation_r</name>
      <display_name>Slab: Under Slab Insulation Nominal R-value</display_name>
      <description>Nominal R-value of the horizontal under slab insulation. Applies to slab-on-grade foundations and basement/crawlspace floors.</description>
      <type>Double</type>
      <units>h-ft^2-R/Btu</units>
      <required>true</required>
      <model_dependent>false</model_dependent>
      <default_value>0</default_value>
    </argument>
    <argument>
      <name>slab_under_width</name>
      <display_name>Slab: Under Slab Insulation Width</display_name>
      <description>Width from slab edge inward of horizontal under-slab insulation. Enter 999 to specify that the under slab insulation spans the entire slab. Applies to slab-on-grade foundations and basement/crawlspace floors.</description>
      <type>Double</type>
      <units>ft</units>
      <required>true</required>
      <model_dependent>false</model_dependent>
      <default_value>0</default_value>
    </argument>
    <argument>
      <name>slab_carpet_fraction</name>
      <display_name>Slab: Carpet Fraction</display_name>
      <description>Fraction of the slab floor area that is carpeted.</description>
      <type>Double</type>
      <units>Frac</units>
      <required>true</required>
      <model_dependent>false</model_dependent>
      <default_value>0</default_value>
    </argument>
    <argument>
      <name>slab_carpet_r</name>
      <display_name>Slab: Carpet R-value</display_name>
      <description>R-value of the slab carpet.</description>
      <type>Double</type>
      <units>h-ft^2-R/Btu</units>
      <required>true</required>
      <model_dependent>false</model_dependent>
      <default_value>0</default_value>
    </argument>
    <argument>
      <name>ceiling_assembly_r</name>
      <display_name>Ceiling: Assembly R-value</display_name>
      <description>Assembly R-value for the ceiling (attic floor).</description>
      <type>Double</type>
      <units>h-ft^2-R/Btu</units>
      <required>true</required>
      <model_dependent>false</model_dependent>
      <default_value>30</default_value>
    </argument>
    <argument>
      <name>roof_material_type</name>
      <display_name>Roof: Material Type</display_name>
      <description>The material type of the roof.</description>
      <type>Choice</type>
      <required>false</required>
      <model_dependent>false</model_dependent>
      <choices>
        <choice>
          <value>asphalt or fiberglass shingles</value>
          <display_name>asphalt or fiberglass shingles</display_name>
        </choice>
        <choice>
          <value>concrete</value>
          <display_name>concrete</display_name>
        </choice>
        <choice>
          <value>slate or tile shingles</value>
          <display_name>slate or tile shingles</display_name>
        </choice>
        <choice>
          <value>metal surfacing</value>
          <display_name>metal surfacing</display_name>
        </choice>
        <choice>
          <value>plastic/rubber/synthetic sheeting</value>
          <display_name>plastic/rubber/synthetic sheeting</display_name>
        </choice>
        <choice>
          <value>wood shingles or shakes</value>
          <display_name>wood shingles or shakes</display_name>
        </choice>
      </choices>
    </argument>
    <argument>
      <name>roof_color</name>
      <display_name>Roof: Color</display_name>
      <description>The color of the roof.</description>
      <type>Choice</type>
      <required>true</required>
      <model_dependent>false</model_dependent>
      <default_value>auto</default_value>
      <choices>
        <choice>
          <value>auto</value>
          <display_name>auto</display_name>
        </choice>
        <choice>
          <value>dark</value>
          <display_name>dark</display_name>
        </choice>
        <choice>
          <value>light</value>
          <display_name>light</display_name>
        </choice>
        <choice>
          <value>medium</value>
          <display_name>medium</display_name>
        </choice>
        <choice>
          <value>medium dark</value>
          <display_name>medium dark</display_name>
        </choice>
        <choice>
          <value>reflective</value>
          <display_name>reflective</display_name>
        </choice>
      </choices>
    </argument>
    <argument>
      <name>roof_assembly_r</name>
      <display_name>Roof: Assembly R-value</display_name>
      <description>Assembly R-value of the roof.</description>
      <type>Double</type>
      <units>h-ft^2-R/Btu</units>
      <required>true</required>
      <model_dependent>false</model_dependent>
      <default_value>2.3</default_value>
    </argument>
    <argument>
      <name>roof_solar_absorptance</name>
      <display_name>Roof: Solar Absorptance</display_name>
      <description>The solar absorptance of the roof.</description>
      <type>String</type>
      <required>true</required>
      <model_dependent>false</model_dependent>
      <default_value>auto</default_value>
    </argument>
    <argument>
      <name>roof_emittance</name>
      <display_name>Roof: Emittance</display_name>
      <description>The emittance of the roof.</description>
      <type>Double</type>
      <required>true</required>
      <model_dependent>false</model_dependent>
      <default_value>0.92</default_value>
    </argument>
    <argument>
      <name>roof_radiant_barrier</name>
      <display_name>Roof: Has Radiant Barrier</display_name>
      <description>Specifies whether the attic has a radiant barrier.</description>
      <type>Boolean</type>
      <required>true</required>
      <model_dependent>false</model_dependent>
      <default_value>false</default_value>
      <choices>
        <choice>
          <value>true</value>
          <display_name>true</display_name>
        </choice>
        <choice>
          <value>false</value>
          <display_name>false</display_name>
        </choice>
      </choices>
    </argument>
    <argument>
      <name>neighbor_front_distance</name>
      <display_name>Neighbor: Front Distance</display_name>
      <description>The minimum distance between the simulated house and the neighboring house to the front (not including eaves). A value of zero indicates no neighbors.</description>
      <type>Double</type>
      <units>ft</units>
      <required>true</required>
      <model_dependent>false</model_dependent>
      <default_value>0</default_value>
    </argument>
    <argument>
      <name>neighbor_back_distance</name>
      <display_name>Neighbor: Back Distance</display_name>
      <description>The minimum distance between the simulated house and the neighboring house to the back (not including eaves). A value of zero indicates no neighbors.</description>
      <type>Double</type>
      <units>ft</units>
      <required>true</required>
      <model_dependent>false</model_dependent>
      <default_value>0</default_value>
    </argument>
    <argument>
      <name>neighbor_left_distance</name>
      <display_name>Neighbor: Left Distance</display_name>
      <description>The minimum distance between the simulated house and the neighboring house to the left (not including eaves). A value of zero indicates no neighbors.</description>
      <type>Double</type>
      <units>ft</units>
      <required>true</required>
      <model_dependent>false</model_dependent>
      <default_value>10</default_value>
    </argument>
    <argument>
      <name>neighbor_right_distance</name>
      <display_name>Neighbor: Right Distance</display_name>
      <description>The minimum distance between the simulated house and the neighboring house to the right (not including eaves). A value of zero indicates no neighbors.</description>
      <type>Double</type>
      <units>ft</units>
      <required>true</required>
      <model_dependent>false</model_dependent>
      <default_value>10</default_value>
    </argument>
    <argument>
      <name>neighbor_front_height</name>
      <display_name>Neighbor: Front Height</display_name>
      <description>The height of the neighboring building to the front. A value of 'auto' will use the same height as this building.</description>
      <type>String</type>
      <units>ft</units>
      <required>true</required>
      <model_dependent>false</model_dependent>
      <default_value>auto</default_value>
    </argument>
    <argument>
      <name>neighbor_back_height</name>
      <display_name>Neighbor: Back Height</display_name>
      <description>The height of the neighboring building to the back. A value of 'auto' will use the same height as this building.</description>
      <type>String</type>
      <units>ft</units>
      <required>true</required>
      <model_dependent>false</model_dependent>
      <default_value>auto</default_value>
    </argument>
    <argument>
      <name>neighbor_left_height</name>
      <display_name>Neighbor: Left Height</display_name>
      <description>The height of the neighboring building to the left. A value of 'auto' will use the same height as this building.</description>
      <type>String</type>
      <units>ft</units>
      <required>true</required>
      <model_dependent>false</model_dependent>
      <default_value>auto</default_value>
    </argument>
    <argument>
      <name>neighbor_right_height</name>
      <display_name>Neighbor: Right Height</display_name>
      <description>The height of the neighboring building to the right. A value of 'auto' will use the same height as this building.</description>
      <type>String</type>
      <units>ft</units>
      <required>true</required>
      <model_dependent>false</model_dependent>
      <default_value>auto</default_value>
    </argument>
    <argument>
      <name>wall_type</name>
      <display_name>Walls: Type</display_name>
      <description>The type of exterior walls.</description>
      <type>Choice</type>
      <required>true</required>
      <model_dependent>false</model_dependent>
      <default_value>WoodStud</default_value>
      <choices>
        <choice>
          <value>WoodStud</value>
          <display_name>WoodStud</display_name>
        </choice>
        <choice>
          <value>ConcreteMasonryUnit</value>
          <display_name>ConcreteMasonryUnit</display_name>
        </choice>
        <choice>
          <value>DoubleWoodStud</value>
          <display_name>DoubleWoodStud</display_name>
        </choice>
        <choice>
          <value>InsulatedConcreteForms</value>
          <display_name>InsulatedConcreteForms</display_name>
        </choice>
        <choice>
          <value>LogWall</value>
          <display_name>LogWall</display_name>
        </choice>
        <choice>
          <value>StructurallyInsulatedPanel</value>
          <display_name>StructurallyInsulatedPanel</display_name>
        </choice>
        <choice>
          <value>SolidConcrete</value>
          <display_name>SolidConcrete</display_name>
        </choice>
        <choice>
          <value>SteelFrame</value>
          <display_name>SteelFrame</display_name>
        </choice>
        <choice>
          <value>Stone</value>
          <display_name>Stone</display_name>
        </choice>
        <choice>
          <value>StrawBale</value>
          <display_name>StrawBale</display_name>
        </choice>
        <choice>
          <value>StructuralBrick</value>
          <display_name>StructuralBrick</display_name>
        </choice>
      </choices>
    </argument>
    <argument>
      <name>wall_siding_type</name>
      <display_name>Wall: Siding Type</display_name>
      <description>The siding type of the exterior walls.</description>
      <type>Choice</type>
      <required>false</required>
      <model_dependent>false</model_dependent>
      <choices>
        <choice>
          <value>aluminum siding</value>
          <display_name>aluminum siding</display_name>
        </choice>
        <choice>
          <value>brick veneer</value>
          <display_name>brick veneer</display_name>
        </choice>
        <choice>
          <value>fiber cement siding</value>
          <display_name>fiber cement siding</display_name>
        </choice>
        <choice>
          <value>stucco</value>
          <display_name>stucco</display_name>
        </choice>
        <choice>
          <value>vinyl siding</value>
          <display_name>vinyl siding</display_name>
        </choice>
        <choice>
          <value>wood siding</value>
          <display_name>wood siding</display_name>
        </choice>
      </choices>
    </argument>
    <argument>
      <name>wall_color</name>
      <display_name>Wall: Color</display_name>
      <description>The color of the exterior walls.</description>
      <type>Choice</type>
      <required>true</required>
      <model_dependent>false</model_dependent>
      <default_value>auto</default_value>
      <choices>
        <choice>
          <value>auto</value>
          <display_name>auto</display_name>
        </choice>
        <choice>
          <value>dark</value>
          <display_name>dark</display_name>
        </choice>
        <choice>
          <value>light</value>
          <display_name>light</display_name>
        </choice>
        <choice>
          <value>medium</value>
          <display_name>medium</display_name>
        </choice>
        <choice>
          <value>medium dark</value>
          <display_name>medium dark</display_name>
        </choice>
        <choice>
          <value>reflective</value>
          <display_name>reflective</display_name>
        </choice>
      </choices>
    </argument>
    <argument>
      <name>wall_assembly_r</name>
      <display_name>Walls: Assembly R-value</display_name>
      <description>Assembly R-value of the exterior walls.</description>
      <type>Double</type>
      <units>h-ft^2-R/Btu</units>
      <required>true</required>
      <model_dependent>false</model_dependent>
      <default_value>13</default_value>
    </argument>
    <argument>
      <name>wall_solar_absorptance</name>
      <display_name>Wall: Solar Absorptance</display_name>
      <description>The solar absorptance of the exterior walls.</description>
      <type>String</type>
      <required>true</required>
      <model_dependent>false</model_dependent>
      <default_value>auto</default_value>
    </argument>
    <argument>
      <name>wall_emittance</name>
      <display_name>Wall: Emittance</display_name>
      <description>The emittance of the exterior walls.</description>
      <type>Double</type>
      <required>true</required>
      <model_dependent>false</model_dependent>
      <default_value>0.92</default_value>
    </argument>
    <argument>
      <name>window_front_wwr</name>
      <display_name>Windows: Front Window-to-Wall Ratio</display_name>
      <description>The ratio of window area to wall area for the building's front facade. Enter 0 if specifying Front Window Area instead.</description>
      <type>Double</type>
      <required>true</required>
      <model_dependent>false</model_dependent>
      <default_value>0.18</default_value>
    </argument>
    <argument>
      <name>window_back_wwr</name>
      <display_name>Windows: Back Window-to-Wall Ratio</display_name>
      <description>The ratio of window area to wall area for the building's back facade. Enter 0 if specifying Back Window Area instead.</description>
      <type>Double</type>
      <required>true</required>
      <model_dependent>false</model_dependent>
      <default_value>0.18</default_value>
    </argument>
    <argument>
      <name>window_left_wwr</name>
      <display_name>Windows: Left Window-to-Wall Ratio</display_name>
      <description>The ratio of window area to wall area for the building's left facade. Enter 0 if specifying Left Window Area instead.</description>
      <type>Double</type>
      <required>true</required>
      <model_dependent>false</model_dependent>
      <default_value>0.18</default_value>
    </argument>
    <argument>
      <name>window_right_wwr</name>
      <display_name>Windows: Right Window-to-Wall Ratio</display_name>
      <description>The ratio of window area to wall area for the building's right facade. Enter 0 if specifying Right Window Area instead.</description>
      <type>Double</type>
      <required>true</required>
      <model_dependent>false</model_dependent>
      <default_value>0.18</default_value>
    </argument>
    <argument>
      <name>window_area_front</name>
      <display_name>Windows: Front Window Area</display_name>
      <description>The amount of window area on the building's front facade. Enter 0 if specifying Front Window-to-Wall Ratio instead.</description>
      <type>Double</type>
      <required>true</required>
      <model_dependent>false</model_dependent>
      <default_value>0</default_value>
    </argument>
    <argument>
      <name>window_area_back</name>
      <display_name>Windows: Back Window Area</display_name>
      <description>The amount of window area on the building's back facade. Enter 0 if specifying Back Window-to-Wall Ratio instead.</description>
      <type>Double</type>
      <required>true</required>
      <model_dependent>false</model_dependent>
      <default_value>0</default_value>
    </argument>
    <argument>
      <name>window_area_left</name>
      <display_name>Windows: Left Window Area</display_name>
      <description>The amount of window area on the building's left facade. Enter 0 if specifying Left Window-to-Wall Ratio instead.</description>
      <type>Double</type>
      <required>true</required>
      <model_dependent>false</model_dependent>
      <default_value>0</default_value>
    </argument>
    <argument>
      <name>window_area_right</name>
      <display_name>Windows: Right Window Area</display_name>
      <description>The amount of window area on the building's right facade. Enter 0 if specifying Right Window-to-Wall Ratio instead.</description>
      <type>Double</type>
      <required>true</required>
      <model_dependent>false</model_dependent>
      <default_value>0</default_value>
    </argument>
    <argument>
      <name>window_aspect_ratio</name>
      <display_name>Windows: Aspect Ratio</display_name>
      <description>Ratio of window height to width.</description>
      <type>Double</type>
      <required>true</required>
      <model_dependent>false</model_dependent>
      <default_value>1.333</default_value>
    </argument>
    <argument>
      <name>window_fraction_operable</name>
      <display_name>Windows: Fraction Operable</display_name>
      <description>Fraction of windows that are operable.</description>
      <type>Double</type>
      <required>false</required>
      <model_dependent>false</model_dependent>
    </argument>
    <argument>
      <name>window_ufactor</name>
      <display_name>Windows: U-Factor</display_name>
      <description>The heat transfer coefficient of the windows.</description>
      <type>Double</type>
      <units>Btu/hr-ft^2-R</units>
      <required>true</required>
      <model_dependent>false</model_dependent>
      <default_value>0.37</default_value>
    </argument>
    <argument>
      <name>window_shgc</name>
      <display_name>Windows: SHGC</display_name>
      <description>The ratio of solar heat gain through a glazing system compared to that of an unobstructed opening, for windows.</description>
      <type>Double</type>
      <required>true</required>
      <model_dependent>false</model_dependent>
      <default_value>0.3</default_value>
    </argument>
    <argument>
      <name>window_interior_shading_winter</name>
      <display_name>Windows: Winter Interior Shading</display_name>
      <description>Interior shading multiplier for the heating season. 1.0 indicates no reduction in solar gain, 0.85 indicates 15% reduction, etc.</description>
      <type>Double</type>
      <required>false</required>
      <model_dependent>false</model_dependent>
    </argument>
    <argument>
      <name>window_interior_shading_summer</name>
      <display_name>Windows: Summer Interior Shading</display_name>
      <description>Interior shading multiplier for the cooling season. 1.0 indicates no reduction in solar gain, 0.85 indicates 15% reduction, etc.</description>
      <type>Double</type>
      <required>false</required>
      <model_dependent>false</model_dependent>
    </argument>
    <argument>
      <name>overhangs_front_depth</name>
      <display_name>Overhangs: Front Facade Depth</display_name>
      <description>Specifies the depth of overhangs for windows on the front facade.</description>
      <type>Double</type>
      <required>true</required>
      <model_dependent>false</model_dependent>
      <default_value>0</default_value>
    </argument>
    <argument>
      <name>overhangs_front_distance_to_top_of_window</name>
      <display_name>Overhangs: Front Facade Distance to Top of Window</display_name>
      <description>Specifies the distance to the top of window of overhangs for windows on the front facade.</description>
      <type>Double</type>
      <required>true</required>
      <model_dependent>false</model_dependent>
      <default_value>0</default_value>
    </argument>
    <argument>
      <name>overhangs_back_depth</name>
      <display_name>Overhangs: Back Facade Depth</display_name>
      <description>Specifies the depth of overhangs for windows on the back facade.</description>
      <type>Double</type>
      <required>true</required>
      <model_dependent>false</model_dependent>
      <default_value>0</default_value>
    </argument>
    <argument>
      <name>overhangs_back_distance_to_top_of_window</name>
      <display_name>Overhangs: Back Facade Distance to Top of Window</display_name>
      <description>Specifies the distance to the top of window of overhangs for windows on the back facade.</description>
      <type>Double</type>
      <required>true</required>
      <model_dependent>false</model_dependent>
      <default_value>0</default_value>
    </argument>
    <argument>
      <name>overhangs_left_depth</name>
      <display_name>Overhangs: Left Facade Depth</display_name>
      <description>Specifies the depth of overhangs for windows on the left facade.</description>
      <type>Double</type>
      <required>true</required>
      <model_dependent>false</model_dependent>
      <default_value>0</default_value>
    </argument>
    <argument>
      <name>overhangs_left_distance_to_top_of_window</name>
      <display_name>Overhangs: Left Facade Distance to Top of Window</display_name>
      <description>Specifies the distance to the top of window of overhangs for windows on the left facade.</description>
      <type>Double</type>
      <required>true</required>
      <model_dependent>false</model_dependent>
      <default_value>0</default_value>
    </argument>
    <argument>
      <name>overhangs_right_depth</name>
      <display_name>Overhangs: Right Facade Depth</display_name>
      <description>Specifies the depth of overhangs for windows on the right facade.</description>
      <type>Double</type>
      <required>true</required>
      <model_dependent>false</model_dependent>
      <default_value>0</default_value>
    </argument>
    <argument>
      <name>overhangs_right_distance_to_top_of_window</name>
      <display_name>Overhangs: Right Facade Distance to Top of Window</display_name>
      <description>Specifies the distance to the top of window of overhangs for windows on the right facade.</description>
      <type>Double</type>
      <required>true</required>
      <model_dependent>false</model_dependent>
      <default_value>0</default_value>
    </argument>
    <argument>
      <name>skylight_area_front</name>
      <display_name>Skylights: Front Roof Area</display_name>
      <description>The amount of skylight area on the building's front conditioned roof facade.</description>
      <type>Double</type>
      <required>true</required>
      <model_dependent>false</model_dependent>
      <default_value>0</default_value>
    </argument>
    <argument>
      <name>skylight_area_back</name>
      <display_name>Skylights: Back Roof Area</display_name>
      <description>The amount of skylight area on the building's back conditioned roof facade.</description>
      <type>Double</type>
      <required>true</required>
      <model_dependent>false</model_dependent>
      <default_value>0</default_value>
    </argument>
    <argument>
      <name>skylight_area_left</name>
      <display_name>Skylights: Left Roof Area</display_name>
      <description>The amount of skylight area on the building's left conditioned roof facade.</description>
      <type>Double</type>
      <required>true</required>
      <model_dependent>false</model_dependent>
      <default_value>0</default_value>
    </argument>
    <argument>
      <name>skylight_area_right</name>
      <display_name>Skylights: Right Roof Area</display_name>
      <description>The amount of skylight area on the building's right conditioned roof facade.</description>
      <type>Double</type>
      <required>true</required>
      <model_dependent>false</model_dependent>
      <default_value>0</default_value>
    </argument>
    <argument>
      <name>skylight_ufactor</name>
      <display_name>Skylights: U-Factor</display_name>
      <description>The heat transfer coefficient of the skylights.</description>
      <type>Double</type>
      <units>Btu/hr-ft^2-R</units>
      <required>true</required>
      <model_dependent>false</model_dependent>
      <default_value>0.33</default_value>
    </argument>
    <argument>
      <name>skylight_shgc</name>
      <display_name>Skylights: SHGC</display_name>
      <description>The ratio of solar heat gain through a glazing system compared to that of an unobstructed opening, for skylights.</description>
      <type>Double</type>
      <required>true</required>
      <model_dependent>false</model_dependent>
      <default_value>0.45</default_value>
    </argument>
    <argument>
      <name>door_area</name>
      <display_name>Doors: Area</display_name>
      <description>The area of the opaque door(s).</description>
      <type>Double</type>
      <units>ft^2</units>
      <required>true</required>
      <model_dependent>false</model_dependent>
      <default_value>20</default_value>
    </argument>
    <argument>
      <name>door_rvalue</name>
      <display_name>Doors: R-value</display_name>
      <description>R-value of the doors.</description>
      <type>Double</type>
      <units>h-ft^2-R/Btu</units>
      <required>true</required>
      <model_dependent>false</model_dependent>
      <default_value>5</default_value>
    </argument>
    <argument>
      <name>air_leakage_units</name>
      <display_name>Air Leakage: Units</display_name>
      <description>The unit of measure for the above-grade living air leakage.</description>
      <type>Choice</type>
      <required>true</required>
      <model_dependent>false</model_dependent>
      <default_value>ACH</default_value>
      <choices>
        <choice>
          <value>ACH</value>
          <display_name>ACH</display_name>
        </choice>
        <choice>
          <value>CFM</value>
          <display_name>CFM</display_name>
        </choice>
        <choice>
          <value>ACHnatural</value>
          <display_name>ACHnatural</display_name>
        </choice>
      </choices>
    </argument>
    <argument>
      <name>air_leakage_value</name>
      <display_name>Air Leakage: Value</display_name>
      <description>Air exchange rate, in ACH or CFM at 50 Pascals.</description>
      <type>Double</type>
      <required>true</required>
      <model_dependent>false</model_dependent>
      <default_value>3</default_value>
    </argument>
    <argument>
      <name>air_leakage_shelter_coefficient</name>
      <display_name>Air Leakage: Shelter Coefficient</display_name>
      <description>The local shelter coefficient (AIM-2 infiltration model) accounts for nearby buildings, trees, and obstructions.</description>
      <type>String</type>
      <units>Frac</units>
      <required>true</required>
      <model_dependent>false</model_dependent>
      <default_value>auto</default_value>
    </argument>
    <argument>
      <name>heating_system_type</name>
      <display_name>Heating System: Type</display_name>
      <description>The type of heating system. Use 'none' if there is no heating system.</description>
      <type>Choice</type>
      <required>true</required>
      <model_dependent>false</model_dependent>
      <default_value>Furnace</default_value>
      <choices>
        <choice>
          <value>none</value>
          <display_name>none</display_name>
        </choice>
        <choice>
          <value>Furnace</value>
          <display_name>Furnace</display_name>
        </choice>
        <choice>
          <value>WallFurnace</value>
          <display_name>WallFurnace</display_name>
        </choice>
        <choice>
          <value>FloorFurnace</value>
          <display_name>FloorFurnace</display_name>
        </choice>
        <choice>
          <value>Boiler</value>
          <display_name>Boiler</display_name>
        </choice>
        <choice>
          <value>ElectricResistance</value>
          <display_name>ElectricResistance</display_name>
        </choice>
        <choice>
          <value>Stove</value>
          <display_name>Stove</display_name>
        </choice>
        <choice>
          <value>PortableHeater</value>
          <display_name>PortableHeater</display_name>
        </choice>
        <choice>
          <value>Fireplace</value>
          <display_name>Fireplace</display_name>
        </choice>
        <choice>
          <value>FixedHeater</value>
          <display_name>FixedHeater</display_name>
        </choice>
      </choices>
    </argument>
    <argument>
      <name>heating_system_fuel</name>
      <display_name>Heating System: Fuel Type</display_name>
      <description>The fuel type of the heating system. Ignored for ElectricResistance.</description>
      <type>Choice</type>
      <required>true</required>
      <model_dependent>false</model_dependent>
      <default_value>natural gas</default_value>
      <choices>
        <choice>
          <value>electricity</value>
          <display_name>electricity</display_name>
        </choice>
        <choice>
          <value>natural gas</value>
          <display_name>natural gas</display_name>
        </choice>
        <choice>
          <value>fuel oil</value>
          <display_name>fuel oil</display_name>
        </choice>
        <choice>
          <value>propane</value>
          <display_name>propane</display_name>
        </choice>
        <choice>
          <value>wood</value>
          <display_name>wood</display_name>
        </choice>
        <choice>
          <value>wood pellets</value>
          <display_name>wood pellets</display_name>
        </choice>
        <choice>
          <value>coal</value>
          <display_name>coal</display_name>
        </choice>
      </choices>
    </argument>
    <argument>
      <name>heating_system_heating_efficiency</name>
      <display_name>Heating System: Rated AFUE or Percent</display_name>
      <description>The rated heating efficiency value of the heating system.</description>
      <type>Double</type>
      <units>Frac</units>
      <required>true</required>
      <model_dependent>false</model_dependent>
      <default_value>0.78</default_value>
    </argument>
    <argument>
      <name>heating_system_heating_capacity</name>
      <display_name>Heating System: Heating Capacity</display_name>
      <description>The output heating capacity of the heating system. If using 'auto', the autosizing algorithm will use ACCA Manual J/S to set the capacity to meet its load served.</description>
      <type>String</type>
      <units>Btu/hr</units>
      <required>true</required>
      <model_dependent>false</model_dependent>
      <default_value>auto</default_value>
    </argument>
    <argument>
      <name>heating_system_fraction_heat_load_served</name>
      <display_name>Heating System: Fraction Heat Load Served</display_name>
      <description>The heating load served by the heating system.</description>
      <type>Double</type>
      <units>Frac</units>
      <required>true</required>
      <model_dependent>false</model_dependent>
      <default_value>1</default_value>
    </argument>
    <argument>
      <name>heating_system_electric_auxiliary_energy</name>
      <display_name>Heating System: Electric Auxiliary Energy</display_name>
      <description>The electric auxiliary energy of the heating system.</description>
      <type>Double</type>
      <units>kWh/yr</units>
      <required>false</required>
      <model_dependent>false</model_dependent>
    </argument>
    <argument>
      <name>cooling_system_type</name>
      <display_name>Cooling System: Type</display_name>
      <description>The type of cooling system. Use 'none' if there is no cooling system.</description>
      <type>Choice</type>
      <required>true</required>
      <model_dependent>false</model_dependent>
      <default_value>central air conditioner</default_value>
      <choices>
        <choice>
          <value>none</value>
          <display_name>none</display_name>
        </choice>
        <choice>
          <value>central air conditioner</value>
          <display_name>central air conditioner</display_name>
        </choice>
        <choice>
          <value>room air conditioner</value>
          <display_name>room air conditioner</display_name>
        </choice>
        <choice>
          <value>evaporative cooler</value>
          <display_name>evaporative cooler</display_name>
        </choice>
        <choice>
          <value>mini-split</value>
          <display_name>mini-split</display_name>
        </choice>
      </choices>
    </argument>
    <argument>
      <name>cooling_system_cooling_efficiency_seer</name>
      <display_name>Cooling System: Rated SEER</display_name>
      <description>The rated efficiency value of the central air conditioner cooling system.</description>
      <type>Double</type>
      <units>SEER</units>
      <required>true</required>
      <model_dependent>false</model_dependent>
      <default_value>13</default_value>
    </argument>
    <argument>
      <name>cooling_system_cooling_efficiency_eer</name>
      <display_name>Cooling System: Rated EER</display_name>
      <description>The rated efficiency value of the room air conditioner cooling system.</description>
      <type>Double</type>
      <units>EER</units>
      <required>true</required>
      <model_dependent>false</model_dependent>
      <default_value>8.5</default_value>
    </argument>
    <argument>
      <name>cooling_system_cooling_compressor_type</name>
      <display_name>Cooling System: Cooling Compressor Type</display_name>
      <description>The compressor type of the cooling system. Only applies to central air conditioner.</description>
      <type>Choice</type>
      <required>false</required>
      <model_dependent>false</model_dependent>
      <choices>
        <choice>
          <value>single stage</value>
          <display_name>single stage</display_name>
        </choice>
        <choice>
          <value>two stage</value>
          <display_name>two stage</display_name>
        </choice>
        <choice>
          <value>variable speed</value>
          <display_name>variable speed</display_name>
        </choice>
      </choices>
    </argument>
    <argument>
      <name>cooling_system_cooling_sensible_heat_fraction</name>
      <display_name>Cooling System: Cooling Sensible Heat Fraction</display_name>
      <description>The sensible heat fraction of the cooling system. Ignored for evaporative cooler.</description>
      <type>Double</type>
      <units>Frac</units>
      <required>false</required>
      <model_dependent>false</model_dependent>
    </argument>
    <argument>
      <name>cooling_system_cooling_capacity</name>
      <display_name>Cooling System: Cooling Capacity</display_name>
      <description>The output cooling capacity of the cooling system. If using 'auto', the autosizing algorithm will use ACCA Manual J/S to set the capacity to meet its load served. Ignored for evaporative cooler.</description>
      <type>String</type>
      <units>tons</units>
      <required>true</required>
      <model_dependent>false</model_dependent>
      <default_value>auto</default_value>
    </argument>
    <argument>
      <name>cooling_system_fraction_cool_load_served</name>
      <display_name>Cooling System: Fraction Cool Load Served</display_name>
      <description>The cooling load served by the cooling system.</description>
      <type>Double</type>
      <units>Frac</units>
      <required>true</required>
      <model_dependent>false</model_dependent>
      <default_value>1</default_value>
    </argument>
    <argument>
      <name>cooling_system_is_ducted</name>
      <display_name>Cooling System: Is Ducted</display_name>
      <description>Whether the cooling system is ducted or not. Only used for evaporative cooler and mini-split.</description>
      <type>Boolean</type>
      <required>true</required>
      <model_dependent>false</model_dependent>
      <default_value>false</default_value>
      <choices>
        <choice>
          <value>true</value>
          <display_name>true</display_name>
        </choice>
        <choice>
          <value>false</value>
          <display_name>false</display_name>
        </choice>
      </choices>
    </argument>
    <argument>
      <name>heat_pump_type</name>
      <display_name>Heat Pump: Type</display_name>
      <description>The type of heat pump. Use 'none' if there is no heat pump.</description>
      <type>Choice</type>
      <required>true</required>
      <model_dependent>false</model_dependent>
      <default_value>none</default_value>
      <choices>
        <choice>
          <value>none</value>
          <display_name>none</display_name>
        </choice>
        <choice>
          <value>air-to-air</value>
          <display_name>air-to-air</display_name>
        </choice>
        <choice>
          <value>mini-split</value>
          <display_name>mini-split</display_name>
        </choice>
        <choice>
          <value>ground-to-air</value>
          <display_name>ground-to-air</display_name>
        </choice>
      </choices>
    </argument>
    <argument>
      <name>heat_pump_heating_efficiency_hspf</name>
      <display_name>Heat Pump: Rated Heating HSPF</display_name>
      <description>The rated heating efficiency value of the air-to-air/mini-split heat pump.</description>
      <type>Double</type>
      <units>HSPF</units>
      <required>true</required>
      <model_dependent>false</model_dependent>
      <default_value>7.7</default_value>
    </argument>
    <argument>
      <name>heat_pump_heating_efficiency_cop</name>
      <display_name>Heat Pump: Rated Heating COP</display_name>
      <description>The rated heating efficiency value of the ground-to-air heat pump.</description>
      <type>Double</type>
      <units>COP</units>
      <required>true</required>
      <model_dependent>false</model_dependent>
      <default_value>3.6</default_value>
    </argument>
    <argument>
      <name>heat_pump_cooling_efficiency_seer</name>
      <display_name>Heat Pump: Rated Cooling SEER</display_name>
      <description>The rated cooling efficiency value of the air-to-air/mini-split heat pump.</description>
      <type>Double</type>
      <units>SEER</units>
      <required>true</required>
      <model_dependent>false</model_dependent>
      <default_value>13</default_value>
    </argument>
    <argument>
      <name>heat_pump_cooling_efficiency_eer</name>
      <display_name>Heat Pump: Rated Cooling EER</display_name>
      <description>The rated cooling efficiency value of the ground-to-air heat pump.</description>
      <type>Double</type>
      <units>EER</units>
      <required>true</required>
      <model_dependent>false</model_dependent>
      <default_value>16.6</default_value>
    </argument>
    <argument>
      <name>heat_pump_cooling_compressor_type</name>
      <display_name>Heat Pump: Cooling Compressor Type</display_name>
      <description>The compressor type of the heat pump. Only applies to air-to-air and mini-split.</description>
      <type>Choice</type>
      <required>false</required>
      <model_dependent>false</model_dependent>
      <choices>
        <choice>
          <value>single stage</value>
          <display_name>single stage</display_name>
        </choice>
        <choice>
          <value>two stage</value>
          <display_name>two stage</display_name>
        </choice>
        <choice>
          <value>variable speed</value>
          <display_name>variable speed</display_name>
        </choice>
      </choices>
    </argument>
    <argument>
      <name>heat_pump_cooling_sensible_heat_fraction</name>
      <display_name>Heat Pump: Cooling Sensible Heat Fraction</display_name>
      <description>The sensible heat fraction of the heat pump.</description>
      <type>Double</type>
      <units>Frac</units>
      <required>false</required>
      <model_dependent>false</model_dependent>
    </argument>
    <argument>
      <name>heat_pump_heating_capacity</name>
      <display_name>Heat Pump: Heating Capacity</display_name>
      <description>The output heating capacity of the heat pump. If using 'auto', the autosizing algorithm will use ACCA Manual J/S to set the capacity to meet its load served.</description>
      <type>String</type>
      <units>Btu/hr</units>
      <required>true</required>
      <model_dependent>false</model_dependent>
      <default_value>auto</default_value>
    </argument>
    <argument>
      <name>heat_pump_heating_capacity_17F</name>
      <display_name>Heat Pump: Heating Capacity 17F</display_name>
      <description>The output heating capacity of the heat pump at 17F. Only applies to air-to-air and mini-split.</description>
      <type>String</type>
      <units>Btu/hr</units>
      <required>true</required>
      <model_dependent>false</model_dependent>
      <default_value>auto</default_value>
    </argument>
    <argument>
      <name>heat_pump_cooling_capacity</name>
      <display_name>Heat Pump: Cooling Capacity</display_name>
      <description>The output cooling capacity of the heat pump. If using 'auto', the autosizing algorithm will use ACCA Manual J/S to set the capacity to meet its load served.</description>
      <type>String</type>
      <units>Btu/hr</units>
      <required>true</required>
      <model_dependent>false</model_dependent>
      <default_value>auto</default_value>
    </argument>
    <argument>
      <name>heat_pump_fraction_heat_load_served</name>
      <display_name>Heat Pump: Fraction Heat Load Served</display_name>
      <description>The heating load served by the heat pump.</description>
      <type>Double</type>
      <units>Frac</units>
      <required>true</required>
      <model_dependent>false</model_dependent>
      <default_value>1</default_value>
    </argument>
    <argument>
      <name>heat_pump_fraction_cool_load_served</name>
      <display_name>Heat Pump: Fraction Cool Load Served</display_name>
      <description>The cooling load served by the heat pump.</description>
      <type>Double</type>
      <units>Frac</units>
      <required>true</required>
      <model_dependent>false</model_dependent>
      <default_value>1</default_value>
    </argument>
    <argument>
      <name>heat_pump_backup_fuel</name>
      <display_name>Heat Pump: Backup Fuel Type</display_name>
      <description>The backup fuel type of the heat pump. Use 'none' if there is no backup heating.</description>
      <type>Choice</type>
      <required>true</required>
      <model_dependent>false</model_dependent>
      <default_value>none</default_value>
      <choices>
        <choice>
          <value>none</value>
          <display_name>none</display_name>
        </choice>
        <choice>
          <value>electricity</value>
          <display_name>electricity</display_name>
        </choice>
        <choice>
          <value>natural gas</value>
          <display_name>natural gas</display_name>
        </choice>
        <choice>
          <value>fuel oil</value>
          <display_name>fuel oil</display_name>
        </choice>
        <choice>
          <value>propane</value>
          <display_name>propane</display_name>
        </choice>
      </choices>
    </argument>
    <argument>
      <name>heat_pump_backup_heating_efficiency</name>
      <display_name>Heat Pump: Backup Rated Efficiency</display_name>
      <description>The backup rated efficiency value of the heat pump. Percent for electricity fuel type. AFUE otherwise.</description>
      <type>Double</type>
      <required>true</required>
      <model_dependent>false</model_dependent>
      <default_value>1</default_value>
    </argument>
    <argument>
      <name>heat_pump_backup_heating_capacity</name>
      <display_name>Heat Pump: Backup Heating Capacity</display_name>
      <description>The backup output heating capacity of the heat pump. If using 'auto', the autosizing algorithm will use ACCA Manual J/S to set the capacity to meet its load served.</description>
      <type>String</type>
      <units>Btu/hr</units>
      <required>true</required>
      <model_dependent>false</model_dependent>
      <default_value>auto</default_value>
    </argument>
    <argument>
      <name>heat_pump_backup_heating_switchover_temp</name>
      <display_name>Heat Pump: Backup Heating Switchover Temperature</display_name>
      <description>The temperature at which the heat pump stops operating and the backup heating system starts running. Only applies to air-to-air and mini-split.</description>
      <type>Double</type>
      <units>deg-F</units>
      <required>false</required>
      <model_dependent>false</model_dependent>
    </argument>
    <argument>
      <name>heat_pump_mini_split_is_ducted</name>
      <display_name>Heat Pump: Mini-Split Is Ducted</display_name>
      <description>Whether the mini-split heat pump is ducted or not.</description>
      <type>Boolean</type>
      <required>true</required>
      <model_dependent>false</model_dependent>
      <default_value>false</default_value>
      <choices>
        <choice>
          <value>true</value>
          <display_name>true</display_name>
        </choice>
        <choice>
          <value>false</value>
          <display_name>false</display_name>
        </choice>
      </choices>
    </argument>
    <argument>
      <name>setpoint_heating_temp</name>
      <display_name>Setpoint: Heating Temperature</display_name>
      <description>Specify the heating setpoint temperature.</description>
      <type>Double</type>
      <units>deg-F</units>
      <required>true</required>
      <model_dependent>false</model_dependent>
      <default_value>71</default_value>
    </argument>
    <argument>
      <name>setpoint_heating_setback_temp</name>
      <display_name>Setpoint: Heating Setback Temperature</display_name>
      <description>Specify the heating setback temperature.</description>
      <type>Double</type>
      <units>deg-F</units>
      <required>true</required>
      <model_dependent>false</model_dependent>
      <default_value>71</default_value>
    </argument>
    <argument>
      <name>setpoint_heating_setback_hours_per_week</name>
      <display_name>Setpoint: Heating Setback Hours per Week</display_name>
      <description>Specify the heating setback number of hours per week value.</description>
      <type>Double</type>
      <required>true</required>
      <model_dependent>false</model_dependent>
      <default_value>0</default_value>
    </argument>
    <argument>
      <name>setpoint_heating_setback_start_hour</name>
      <display_name>Setpoint: Heating Setback Start Hour</display_name>
      <description>Specify the heating setback start hour value. 0 = midnight, 12 = noon</description>
      <type>Double</type>
      <required>true</required>
      <model_dependent>false</model_dependent>
      <default_value>23</default_value>
    </argument>
    <argument>
      <name>setpoint_cooling_temp</name>
      <display_name>Setpoint: Cooling Temperature</display_name>
      <description>Specify the cooling setpoint temperature.</description>
      <type>Double</type>
      <units>deg-F</units>
      <required>true</required>
      <model_dependent>false</model_dependent>
      <default_value>76</default_value>
    </argument>
    <argument>
      <name>setpoint_cooling_setup_temp</name>
      <display_name>Setpoint: Cooling Setup Temperature</display_name>
      <description>Specify the cooling setup temperature.</description>
      <type>Double</type>
      <units>deg-F</units>
      <required>true</required>
      <model_dependent>false</model_dependent>
      <default_value>76</default_value>
    </argument>
    <argument>
      <name>setpoint_cooling_setup_hours_per_week</name>
      <display_name>Setpoint: Cooling Setup Hours per Week</display_name>
      <description>Specify the cooling setup number of hours per week value.</description>
      <type>Double</type>
      <required>true</required>
      <model_dependent>false</model_dependent>
      <default_value>0</default_value>
    </argument>
    <argument>
      <name>setpoint_cooling_setup_start_hour</name>
      <display_name>Setpoint: Cooling Setup Start Hour</display_name>
      <description>Specify the cooling setup start hour value. 0 = midnight, 12 = noon</description>
      <type>Double</type>
      <required>true</required>
      <model_dependent>false</model_dependent>
      <default_value>9</default_value>
    </argument>
    <argument>
      <name>ducts_supply_leakage_units</name>
      <display_name>Ducts: Supply Leakage Units</display_name>
      <description>The leakage units of the supply ducts.</description>
      <type>Choice</type>
      <required>true</required>
      <model_dependent>false</model_dependent>
      <default_value>CFM25</default_value>
      <choices>
        <choice>
          <value>CFM25</value>
          <display_name>CFM25</display_name>
        </choice>
        <choice>
          <value>Percent</value>
          <display_name>Percent</display_name>
        </choice>
      </choices>
    </argument>
    <argument>
      <name>ducts_return_leakage_units</name>
      <display_name>Ducts: Return Leakage Units</display_name>
      <description>The leakage units of the return ducts.</description>
      <type>Choice</type>
      <required>true</required>
      <model_dependent>false</model_dependent>
      <default_value>CFM25</default_value>
      <choices>
        <choice>
          <value>CFM25</value>
          <display_name>CFM25</display_name>
        </choice>
        <choice>
          <value>Percent</value>
          <display_name>Percent</display_name>
        </choice>
      </choices>
    </argument>
    <argument>
      <name>ducts_supply_leakage_value</name>
      <display_name>Ducts: Supply Leakage Value</display_name>
      <description>The leakage value to outside of the supply ducts.</description>
      <type>Double</type>
      <required>true</required>
      <model_dependent>false</model_dependent>
      <default_value>75</default_value>
    </argument>
    <argument>
      <name>ducts_return_leakage_value</name>
      <display_name>Ducts: Return Leakage Value</display_name>
      <description>The leakage value to outside of the return ducts.</description>
      <type>Double</type>
      <required>true</required>
      <model_dependent>false</model_dependent>
      <default_value>25</default_value>
    </argument>
    <argument>
      <name>ducts_supply_insulation_r</name>
      <display_name>Ducts: Supply Insulation R-Value</display_name>
      <description>The insulation r-value of the supply ducts.</description>
      <type>Double</type>
      <units>h-ft^2-R/Btu</units>
      <required>true</required>
      <model_dependent>false</model_dependent>
      <default_value>0</default_value>
    </argument>
    <argument>
      <name>ducts_return_insulation_r</name>
      <display_name>Ducts: Return Insulation R-Value</display_name>
      <description>The insulation r-value of the return ducts.</description>
      <type>Double</type>
      <units>h-ft^2-R/Btu</units>
      <required>true</required>
      <model_dependent>false</model_dependent>
      <default_value>0</default_value>
    </argument>
    <argument>
      <name>ducts_supply_location</name>
      <display_name>Ducts: Supply Location</display_name>
      <description>The location of the supply ducts.</description>
      <type>Choice</type>
      <required>true</required>
      <model_dependent>false</model_dependent>
      <default_value>auto</default_value>
      <choices>
        <choice>
          <value>auto</value>
          <display_name>auto</display_name>
        </choice>
        <choice>
          <value>living space</value>
          <display_name>living space</display_name>
        </choice>
        <choice>
          <value>basement - conditioned</value>
          <display_name>basement - conditioned</display_name>
        </choice>
        <choice>
          <value>basement - unconditioned</value>
          <display_name>basement - unconditioned</display_name>
        </choice>
        <choice>
          <value>crawlspace - vented</value>
          <display_name>crawlspace - vented</display_name>
        </choice>
        <choice>
          <value>crawlspace - unvented</value>
          <display_name>crawlspace - unvented</display_name>
        </choice>
        <choice>
          <value>attic - vented</value>
          <display_name>attic - vented</display_name>
        </choice>
        <choice>
          <value>attic - unvented</value>
          <display_name>attic - unvented</display_name>
        </choice>
        <choice>
          <value>garage</value>
          <display_name>garage</display_name>
        </choice>
        <choice>
          <value>exterior wall</value>
          <display_name>exterior wall</display_name>
        </choice>
        <choice>
          <value>under slab</value>
          <display_name>under slab</display_name>
        </choice>
        <choice>
          <value>roof deck</value>
          <display_name>roof deck</display_name>
        </choice>
        <choice>
          <value>outside</value>
          <display_name>outside</display_name>
        </choice>
        <choice>
          <value>other housing unit</value>
          <display_name>other housing unit</display_name>
        </choice>
        <choice>
          <value>other heated space</value>
          <display_name>other heated space</display_name>
        </choice>
        <choice>
          <value>other multifamily buffer space</value>
          <display_name>other multifamily buffer space</display_name>
        </choice>
        <choice>
          <value>other non-freezing space</value>
          <display_name>other non-freezing space</display_name>
        </choice>
      </choices>
    </argument>
    <argument>
      <name>ducts_return_location</name>
      <display_name>Ducts: Return Location</display_name>
      <description>The location of the return ducts.</description>
      <type>Choice</type>
      <required>true</required>
      <model_dependent>false</model_dependent>
      <default_value>auto</default_value>
      <choices>
        <choice>
          <value>auto</value>
          <display_name>auto</display_name>
        </choice>
        <choice>
          <value>living space</value>
          <display_name>living space</display_name>
        </choice>
        <choice>
          <value>basement - conditioned</value>
          <display_name>basement - conditioned</display_name>
        </choice>
        <choice>
          <value>basement - unconditioned</value>
          <display_name>basement - unconditioned</display_name>
        </choice>
        <choice>
          <value>crawlspace - vented</value>
          <display_name>crawlspace - vented</display_name>
        </choice>
        <choice>
          <value>crawlspace - unvented</value>
          <display_name>crawlspace - unvented</display_name>
        </choice>
        <choice>
          <value>attic - vented</value>
          <display_name>attic - vented</display_name>
        </choice>
        <choice>
          <value>attic - unvented</value>
          <display_name>attic - unvented</display_name>
        </choice>
        <choice>
          <value>garage</value>
          <display_name>garage</display_name>
        </choice>
        <choice>
          <value>exterior wall</value>
          <display_name>exterior wall</display_name>
        </choice>
        <choice>
          <value>under slab</value>
          <display_name>under slab</display_name>
        </choice>
        <choice>
          <value>roof deck</value>
          <display_name>roof deck</display_name>
        </choice>
        <choice>
          <value>outside</value>
          <display_name>outside</display_name>
        </choice>
        <choice>
          <value>other housing unit</value>
          <display_name>other housing unit</display_name>
        </choice>
        <choice>
          <value>other heated space</value>
          <display_name>other heated space</display_name>
        </choice>
        <choice>
          <value>other multifamily buffer space</value>
          <display_name>other multifamily buffer space</display_name>
        </choice>
        <choice>
          <value>other non-freezing space</value>
          <display_name>other non-freezing space</display_name>
        </choice>
      </choices>
    </argument>
    <argument>
      <name>ducts_supply_surface_area</name>
      <display_name>Ducts: Supply Surface Area</display_name>
      <description>The surface area of the supply ducts.</description>
      <type>String</type>
      <units>ft^2</units>
      <required>true</required>
      <model_dependent>false</model_dependent>
      <default_value>auto</default_value>
    </argument>
    <argument>
      <name>ducts_return_surface_area</name>
      <display_name>Ducts: Return Surface Area</display_name>
      <description>The surface area of the return ducts.</description>
      <type>String</type>
      <units>ft^2</units>
      <required>true</required>
      <model_dependent>false</model_dependent>
      <default_value>auto</default_value>
    </argument>
    <argument>
      <name>ducts_number_of_return_registers</name>
      <display_name>Ducts: Number of Return Registers</display_name>
      <description>The number of return registers of the ducts.</description>
      <type>String</type>
      <units>#</units>
      <required>true</required>
      <model_dependent>false</model_dependent>
      <default_value>auto</default_value>
    </argument>
    <argument>
      <name>ducts_cfa_served</name>
      <display_name>Ducts: Conditioned Floor Area Served</display_name>
      <description>The conditioned floor area served by the air distribution system.</description>
      <type>Double</type>
      <units>ft^2</units>
      <required>false</required>
      <model_dependent>false</model_dependent>
    </argument>
    <argument>
      <name>heating_system_type_2</name>
      <display_name>Heating System 2: Type</display_name>
      <description>The type of the second heating system.</description>
      <type>Choice</type>
      <required>true</required>
      <model_dependent>false</model_dependent>
      <default_value>none</default_value>
      <choices>
        <choice>
          <value>none</value>
          <display_name>none</display_name>
        </choice>
        <choice>
          <value>WallFurnace</value>
          <display_name>WallFurnace</display_name>
        </choice>
        <choice>
          <value>FloorFurnace</value>
          <display_name>FloorFurnace</display_name>
        </choice>
        <choice>
          <value>ElectricResistance</value>
          <display_name>ElectricResistance</display_name>
        </choice>
        <choice>
          <value>Stove</value>
          <display_name>Stove</display_name>
        </choice>
        <choice>
          <value>PortableHeater</value>
          <display_name>PortableHeater</display_name>
        </choice>
        <choice>
          <value>Fireplace</value>
          <display_name>Fireplace</display_name>
        </choice>
      </choices>
    </argument>
    <argument>
      <name>heating_system_fuel_2</name>
      <display_name>Heating System 2: Fuel Type</display_name>
      <description>The fuel type of the second heating system. Ignored for ElectricResistance.</description>
      <type>Choice</type>
      <required>true</required>
      <model_dependent>false</model_dependent>
      <default_value>electricity</default_value>
      <choices>
        <choice>
          <value>electricity</value>
          <display_name>electricity</display_name>
        </choice>
        <choice>
          <value>natural gas</value>
          <display_name>natural gas</display_name>
        </choice>
        <choice>
          <value>fuel oil</value>
          <display_name>fuel oil</display_name>
        </choice>
        <choice>
          <value>propane</value>
          <display_name>propane</display_name>
        </choice>
        <choice>
          <value>wood</value>
          <display_name>wood</display_name>
        </choice>
        <choice>
          <value>wood pellets</value>
          <display_name>wood pellets</display_name>
        </choice>
        <choice>
          <value>coal</value>
          <display_name>coal</display_name>
        </choice>
      </choices>
    </argument>
    <argument>
      <name>heating_system_heating_efficiency_2</name>
      <display_name>Heating System 2: Rated AFUE or Percent</display_name>
      <description>For Furnace/WallFurnace/FloorFurnace/Boiler second heating system, the rated AFUE value. For ElectricResistance/Stove/PortableHeater/Fireplace, the rated Percent value.</description>
      <type>Double</type>
      <units>Frac</units>
      <required>true</required>
      <model_dependent>false</model_dependent>
      <default_value>1</default_value>
    </argument>
    <argument>
      <name>heating_system_heating_capacity_2</name>
      <display_name>Heating System 2: Heating Capacity</display_name>
      <description>The output heating capacity of the second heating system. If using 'auto', the autosizing algorithm will use ACCA Manual J/S to set the capacity to meet its load served.</description>
      <type>String</type>
      <units>Btu/hr</units>
      <required>true</required>
      <model_dependent>false</model_dependent>
      <default_value>auto</default_value>
    </argument>
    <argument>
      <name>heating_system_fraction_heat_load_served_2</name>
      <display_name>Heating System 2: Fraction Heat Load Served</display_name>
      <description>The heat load served fraction of the second heating system.</description>
      <type>Double</type>
      <units>Frac</units>
      <required>true</required>
      <model_dependent>false</model_dependent>
      <default_value>0.25</default_value>
    </argument>
    <argument>
      <name>heating_system_electric_auxiliary_energy_2</name>
      <display_name>Heating System 2: Electric Auxiliary Energy</display_name>
      <description>The electric auxiliary energy of the second heating system.</description>
      <type>Double</type>
      <units>kWh/yr</units>
      <required>false</required>
      <model_dependent>false</model_dependent>
    </argument>
    <argument>
      <name>mech_vent_fan_type</name>
      <display_name>Mechanical Ventilation: Fan Type</display_name>
      <description>The type of the mechanical ventilation. Use 'none' if there is no mechanical ventilation system.</description>
      <type>Choice</type>
      <required>true</required>
      <model_dependent>false</model_dependent>
      <default_value>none</default_value>
      <choices>
        <choice>
          <value>none</value>
          <display_name>none</display_name>
        </choice>
        <choice>
          <value>exhaust only</value>
          <display_name>exhaust only</display_name>
        </choice>
        <choice>
          <value>supply only</value>
          <display_name>supply only</display_name>
        </choice>
        <choice>
          <value>energy recovery ventilator</value>
          <display_name>energy recovery ventilator</display_name>
        </choice>
        <choice>
          <value>heat recovery ventilator</value>
          <display_name>heat recovery ventilator</display_name>
        </choice>
        <choice>
          <value>balanced</value>
          <display_name>balanced</display_name>
        </choice>
        <choice>
          <value>central fan integrated supply</value>
          <display_name>central fan integrated supply</display_name>
        </choice>
      </choices>
    </argument>
    <argument>
      <name>mech_vent_flow_rate</name>
      <display_name>Mechanical Ventilation: Flow Rate</display_name>
      <description>The flow rate of the mechanical ventilation.</description>
      <type>Double</type>
      <units>CFM</units>
      <required>true</required>
      <model_dependent>false</model_dependent>
      <default_value>110</default_value>
    </argument>
    <argument>
      <name>mech_vent_hours_in_operation</name>
      <display_name>Mechanical Ventilation: Hours In Operation</display_name>
      <description>The hours in operation of the mechanical ventilation.</description>
      <type>Double</type>
      <units>hrs</units>
      <required>true</required>
      <model_dependent>false</model_dependent>
      <default_value>24</default_value>
    </argument>
    <argument>
      <name>mech_vent_total_recovery_efficiency_type</name>
      <display_name>Mechanical Ventilation: Total Recovery Efficiency Type</display_name>
      <description>The total recovery efficiency type of the mechanical ventilation.</description>
      <type>Choice</type>
      <required>true</required>
      <model_dependent>false</model_dependent>
      <default_value>Unadjusted</default_value>
      <choices>
        <choice>
          <value>Unadjusted</value>
          <display_name>Unadjusted</display_name>
        </choice>
        <choice>
          <value>Adjusted</value>
          <display_name>Adjusted</display_name>
        </choice>
      </choices>
    </argument>
    <argument>
      <name>mech_vent_total_recovery_efficiency</name>
      <display_name>Mechanical Ventilation: Total Recovery Efficiency</display_name>
      <description>The Unadjusted or Adjusted total recovery efficiency of the mechanical ventilation.</description>
      <type>Double</type>
      <units>Frac</units>
      <required>true</required>
      <model_dependent>false</model_dependent>
      <default_value>0.48</default_value>
    </argument>
    <argument>
      <name>mech_vent_sensible_recovery_efficiency_type</name>
      <display_name>Mechanical Ventilation: Sensible Recovery Efficiency Type</display_name>
      <description>The sensible recovery efficiency type of the mechanical ventilation.</description>
      <type>Choice</type>
      <required>true</required>
      <model_dependent>false</model_dependent>
      <default_value>Unadjusted</default_value>
      <choices>
        <choice>
          <value>Unadjusted</value>
          <display_name>Unadjusted</display_name>
        </choice>
        <choice>
          <value>Adjusted</value>
          <display_name>Adjusted</display_name>
        </choice>
      </choices>
    </argument>
    <argument>
      <name>mech_vent_sensible_recovery_efficiency</name>
      <display_name>Mechanical Ventilation: Sensible Recovery Efficiency</display_name>
      <description>The Unadjusted or Adjusted sensible recovery efficiency of the mechanical ventilation.</description>
      <type>Double</type>
      <units>Frac</units>
      <required>true</required>
      <model_dependent>false</model_dependent>
      <default_value>0.72</default_value>
    </argument>
    <argument>
      <name>mech_vent_fan_power</name>
      <display_name>Mechanical Ventilation: Fan Power</display_name>
      <description>The fan power of the mechanical ventilation.</description>
      <type>Double</type>
      <units>W</units>
      <required>true</required>
      <model_dependent>false</model_dependent>
      <default_value>30</default_value>
    </argument>
    <argument>
      <name>kitchen_fan_present</name>
      <display_name>Whole House Fan: Present</display_name>
      <description>Whether there is a kitchen fan.</description>
      <type>Boolean</type>
      <required>true</required>
      <model_dependent>false</model_dependent>
      <default_value>false</default_value>
      <choices>
        <choice>
          <value>true</value>
          <display_name>true</display_name>
        </choice>
        <choice>
          <value>false</value>
          <display_name>false</display_name>
        </choice>
      </choices>
    </argument>
    <argument>
      <name>kitchen_fan_flow_rate</name>
      <display_name>Kitchen Fan: Flow Rate</display_name>
      <description>The flow rate of the kitchen fan.</description>
      <type>Double</type>
      <units>CFM</units>
      <required>false</required>
      <model_dependent>false</model_dependent>
    </argument>
    <argument>
      <name>kitchen_fan_hours_in_operation</name>
      <display_name>Kitchen Fan: Hours In Operation</display_name>
      <description>The hours in operation of the kitchen fan.</description>
      <type>Double</type>
      <units>hrs</units>
      <required>false</required>
      <model_dependent>false</model_dependent>
    </argument>
    <argument>
      <name>kitchen_fan_power</name>
      <display_name>Kitchen Fan: Fan Power</display_name>
      <description>The fan power of the kitchen fan.</description>
      <type>Double</type>
      <units>W</units>
      <required>false</required>
      <model_dependent>false</model_dependent>
    </argument>
    <argument>
      <name>kitchen_fan_start_hour</name>
      <display_name>Kitchen Fan: Start Hour</display_name>
      <description>The start hour of the kitchen fan.</description>
      <type>Integer</type>
      <units>hr</units>
      <required>false</required>
      <model_dependent>false</model_dependent>
    </argument>
    <argument>
      <name>bathroom_fans_present</name>
      <display_name>Bathroom Fans: Present</display_name>
      <description>Whether there are bathroom fans.</description>
      <type>Boolean</type>
      <required>true</required>
      <model_dependent>false</model_dependent>
      <default_value>false</default_value>
      <choices>
        <choice>
          <value>true</value>
          <display_name>true</display_name>
        </choice>
        <choice>
          <value>false</value>
          <display_name>false</display_name>
        </choice>
      </choices>
    </argument>
    <argument>
      <name>bathroom_fans_flow_rate</name>
      <display_name>Bathroom Fans: Flow Rate</display_name>
      <description>The flow rate of the bathroom fans.</description>
      <type>Double</type>
      <units>CFM</units>
      <required>false</required>
      <model_dependent>false</model_dependent>
    </argument>
    <argument>
      <name>bathroom_fans_hours_in_operation</name>
      <display_name>Bathroom Fans: Hours In Operation</display_name>
      <description>The hours in operation of the bathroom fans.</description>
      <type>Double</type>
      <units>hrs</units>
      <required>false</required>
      <model_dependent>false</model_dependent>
    </argument>
    <argument>
      <name>bathroom_fans_power</name>
      <display_name>Bathroom Fans: Fan Power</display_name>
      <description>The fan power of the bathroom fans.</description>
      <type>Double</type>
      <units>W</units>
      <required>false</required>
      <model_dependent>false</model_dependent>
    </argument>
    <argument>
      <name>bathroom_fans_start_hour</name>
      <display_name>Bathroom Fans: Start Hour</display_name>
      <description>The start hour of the bathroom fans.</description>
      <type>Integer</type>
      <units>hr</units>
      <required>false</required>
      <model_dependent>false</model_dependent>
    </argument>
    <argument>
      <name>bathroom_fans_quantity</name>
      <display_name>Bathroom Fans: Quantity</display_name>
      <description>The quantity of the bathroom fans.</description>
      <type>Integer</type>
      <units>#</units>
      <required>false</required>
      <model_dependent>false</model_dependent>
    </argument>
    <argument>
      <name>whole_house_fan_present</name>
      <display_name>Whole House Fan: Present</display_name>
      <description>Whether there is a whole house fan.</description>
      <type>Boolean</type>
      <required>true</required>
      <model_dependent>false</model_dependent>
      <default_value>false</default_value>
      <choices>
        <choice>
          <value>true</value>
          <display_name>true</display_name>
        </choice>
        <choice>
          <value>false</value>
          <display_name>false</display_name>
        </choice>
      </choices>
    </argument>
    <argument>
      <name>whole_house_fan_flow_rate</name>
      <display_name>Whole House Fan: Flow Rate</display_name>
      <description>The flow rate of the whole house fan.</description>
      <type>Double</type>
      <units>CFM</units>
      <required>true</required>
      <model_dependent>false</model_dependent>
      <default_value>4500</default_value>
    </argument>
    <argument>
      <name>whole_house_fan_power</name>
      <display_name>Whole House Fan: Fan Power</display_name>
      <description>The fan power of the whole house fan.</description>
      <type>Double</type>
      <units>W</units>
      <required>true</required>
      <model_dependent>false</model_dependent>
      <default_value>300</default_value>
    </argument>
    <argument>
      <name>water_heater_type</name>
      <display_name>Water Heater: Type</display_name>
      <description>The type of water heater. Use 'none' if there is no water heater.</description>
      <type>Choice</type>
      <required>true</required>
      <model_dependent>false</model_dependent>
      <default_value>storage water heater</default_value>
      <choices>
        <choice>
          <value>none</value>
          <display_name>none</display_name>
        </choice>
        <choice>
          <value>storage water heater</value>
          <display_name>storage water heater</display_name>
        </choice>
        <choice>
          <value>instantaneous water heater</value>
          <display_name>instantaneous water heater</display_name>
        </choice>
        <choice>
          <value>heat pump water heater</value>
          <display_name>heat pump water heater</display_name>
        </choice>
        <choice>
          <value>space-heating boiler with storage tank</value>
          <display_name>space-heating boiler with storage tank</display_name>
        </choice>
        <choice>
          <value>space-heating boiler with tankless coil</value>
          <display_name>space-heating boiler with tankless coil</display_name>
        </choice>
      </choices>
    </argument>
    <argument>
      <name>water_heater_fuel_type</name>
      <display_name>Water Heater: Fuel Type</display_name>
      <description>The fuel type of water heater. Ignored for heat pump water heater.</description>
      <type>Choice</type>
      <required>true</required>
      <model_dependent>false</model_dependent>
      <default_value>natural gas</default_value>
      <choices>
        <choice>
          <value>electricity</value>
          <display_name>electricity</display_name>
        </choice>
        <choice>
          <value>natural gas</value>
          <display_name>natural gas</display_name>
        </choice>
        <choice>
          <value>fuel oil</value>
          <display_name>fuel oil</display_name>
        </choice>
        <choice>
          <value>propane</value>
          <display_name>propane</display_name>
        </choice>
        <choice>
          <value>wood</value>
          <display_name>wood</display_name>
        </choice>
        <choice>
          <value>coal</value>
          <display_name>coal</display_name>
        </choice>
      </choices>
    </argument>
    <argument>
      <name>water_heater_location</name>
      <display_name>Water Heater: Location</display_name>
      <description>The location of water heater.</description>
      <type>Choice</type>
      <required>true</required>
      <model_dependent>false</model_dependent>
      <default_value>auto</default_value>
      <choices>
        <choice>
          <value>auto</value>
          <display_name>auto</display_name>
        </choice>
        <choice>
          <value>living space</value>
          <display_name>living space</display_name>
        </choice>
        <choice>
          <value>basement - conditioned</value>
          <display_name>basement - conditioned</display_name>
        </choice>
        <choice>
          <value>basement - unconditioned</value>
          <display_name>basement - unconditioned</display_name>
        </choice>
        <choice>
          <value>garage</value>
          <display_name>garage</display_name>
        </choice>
        <choice>
          <value>attic - vented</value>
          <display_name>attic - vented</display_name>
        </choice>
        <choice>
          <value>attic - unvented</value>
          <display_name>attic - unvented</display_name>
        </choice>
        <choice>
          <value>crawlspace - vented</value>
          <display_name>crawlspace - vented</display_name>
        </choice>
        <choice>
          <value>crawlspace - unvented</value>
          <display_name>crawlspace - unvented</display_name>
        </choice>
        <choice>
          <value>other exterior</value>
          <display_name>other exterior</display_name>
        </choice>
        <choice>
          <value>other housing unit</value>
          <display_name>other housing unit</display_name>
        </choice>
        <choice>
          <value>other heated space</value>
          <display_name>other heated space</display_name>
        </choice>
        <choice>
          <value>other multifamily buffer space</value>
          <display_name>other multifamily buffer space</display_name>
        </choice>
        <choice>
          <value>other non-freezing space</value>
          <display_name>other non-freezing space</display_name>
        </choice>
      </choices>
    </argument>
    <argument>
      <name>water_heater_tank_volume</name>
      <display_name>Water Heater: Tank Volume</display_name>
      <description>Nominal volume of water heater tank. Set to auto to have volume autosized. Only applies to storage water heater, heat pump water heater, and space-heating boiler with storage tank.</description>
      <type>String</type>
      <units>gal</units>
      <required>true</required>
      <model_dependent>false</model_dependent>
      <default_value>auto</default_value>
    </argument>
    <argument>
      <name>water_heater_heating_capacity</name>
      <display_name>Water Heater: Input Capacity</display_name>
      <description>The maximum energy input rating of water heater. Set to auto to have this field autosized. Only applies to storage water heater.</description>
      <type>String</type>
      <units>Btu/hr</units>
      <required>true</required>
      <model_dependent>false</model_dependent>
      <default_value>auto</default_value>
    </argument>
    <argument>
      <name>water_heater_efficiency_type</name>
      <display_name>Water Heater: Efficiency Type</display_name>
      <description>The efficiency type of water heater. Does not apply to space-heating boilers.</description>
      <type>Choice</type>
      <required>true</required>
      <model_dependent>false</model_dependent>
      <default_value>EnergyFactor</default_value>
      <choices>
        <choice>
          <value>EnergyFactor</value>
          <display_name>EnergyFactor</display_name>
        </choice>
        <choice>
          <value>UniformEnergyFactor</value>
          <display_name>UniformEnergyFactor</display_name>
        </choice>
      </choices>
    </argument>
    <argument>
      <name>water_heater_efficiency_ef</name>
      <display_name>Water Heater: Energy Factor</display_name>
      <description>Ratio of useful energy output from water heater to the total amount of energy delivered from the water heater.</description>
      <type>Double</type>
      <required>true</required>
      <model_dependent>false</model_dependent>
      <default_value>0.67</default_value>
    </argument>
    <argument>
      <name>water_heater_efficiency_uef</name>
      <display_name>Water Heater: Uniform Energy Factor</display_name>
      <description>The uniform energy factor of water heater. Does not apply to space-heating boilers.</description>
      <type>Double</type>
      <required>true</required>
      <model_dependent>false</model_dependent>
      <default_value>0.67</default_value>
    </argument>
    <argument>
      <name>water_heater_recovery_efficiency</name>
      <display_name>Water Heater: Recovery Efficiency</display_name>
      <description>Ratio of energy delivered to water heater to the energy content of the fuel consumed by the water heater. Only used for non-electric storage water heaters.</description>
      <type>String</type>
      <units>Frac</units>
      <required>true</required>
      <model_dependent>false</model_dependent>
      <default_value>auto</default_value>
    </argument>
    <argument>
      <name>water_heater_standby_loss</name>
      <display_name>Water Heater: Standby Loss</display_name>
      <description>The standby loss of water heater. Only applies to space-heating boilers.</description>
      <type>Double</type>
      <units>deg-F/hr</units>
      <required>false</required>
      <model_dependent>false</model_dependent>
    </argument>
    <argument>
      <name>water_heater_jacket_rvalue</name>
      <display_name>Water Heater: Jacket R-value</display_name>
      <description>The jacket R-value of water heater. Doesn't apply to instantaneous water heater or space-heating boiler with tankless coil.</description>
      <type>Double</type>
      <units>h-ft^2-R/Btu</units>
      <required>false</required>
      <model_dependent>false</model_dependent>
    </argument>
    <argument>
      <name>water_heater_setpoint_temperature</name>
      <display_name>Water Heater: Setpoint Temperature</display_name>
      <description>The setpoint temperature of water heater.</description>
      <type>String</type>
      <units>deg-F</units>
      <required>true</required>
      <model_dependent>false</model_dependent>
      <default_value>auto</default_value>
    </argument>
    <argument>
      <name>dhw_distribution_system_type</name>
      <display_name>Hot Water Distribution: System Type</display_name>
      <description>The type of the hot water distribution system.</description>
      <type>Choice</type>
      <required>true</required>
      <model_dependent>false</model_dependent>
      <default_value>Standard</default_value>
      <choices>
        <choice>
          <value>Standard</value>
          <display_name>Standard</display_name>
        </choice>
        <choice>
          <value>Recirculation</value>
          <display_name>Recirculation</display_name>
        </choice>
      </choices>
    </argument>
    <argument>
      <name>dhw_distribution_standard_piping_length</name>
      <display_name>Hot Water Distribution: Standard Piping Length</display_name>
      <description>If the distribution system is Standard, the length of the piping. A value of 'auto' will use a default.</description>
      <type>String</type>
      <units>ft</units>
      <required>true</required>
      <model_dependent>false</model_dependent>
      <default_value>auto</default_value>
    </argument>
    <argument>
      <name>dhw_distribution_recirc_control_type</name>
      <display_name>Hot Water Distribution: Recirculation Control Type</display_name>
      <description>If the distribution system is Recirculation, the type of hot water recirculation control, if any.</description>
      <type>Choice</type>
      <required>true</required>
      <model_dependent>false</model_dependent>
      <default_value>no control</default_value>
      <choices>
        <choice>
          <value>no control</value>
          <display_name>no control</display_name>
        </choice>
        <choice>
          <value>timer</value>
          <display_name>timer</display_name>
        </choice>
        <choice>
          <value>temperature</value>
          <display_name>temperature</display_name>
        </choice>
        <choice>
          <value>presence sensor demand control</value>
          <display_name>presence sensor demand control</display_name>
        </choice>
        <choice>
          <value>manual demand control</value>
          <display_name>manual demand control</display_name>
        </choice>
      </choices>
    </argument>
    <argument>
      <name>dhw_distribution_recirc_piping_length</name>
      <display_name>Hot Water Distribution: Recirculation Piping Length</display_name>
      <description>If the distribution system is Recirculation, the length of the recirculation piping.</description>
      <type>String</type>
      <units>ft</units>
      <required>true</required>
      <model_dependent>false</model_dependent>
      <default_value>auto</default_value>
    </argument>
    <argument>
      <name>dhw_distribution_recirc_branch_piping_length</name>
      <display_name>Hot Water Distribution: Recirculation Branch Piping Length</display_name>
      <description>If the distribution system is Recirculation, the length of the recirculation branch piping.</description>
      <type>String</type>
      <units>ft</units>
      <required>true</required>
      <model_dependent>false</model_dependent>
      <default_value>auto</default_value>
    </argument>
    <argument>
      <name>dhw_distribution_recirc_pump_power</name>
      <display_name>Hot Water Distribution: Recirculation Pump Power</display_name>
      <description>If the distribution system is Recirculation, the recirculation pump power.</description>
      <type>String</type>
      <units>W</units>
      <required>true</required>
      <model_dependent>false</model_dependent>
      <default_value>auto</default_value>
    </argument>
    <argument>
      <name>dhw_distribution_pipe_r</name>
      <display_name>Hot Water Distribution: Pipe Insulation Nominal R-Value</display_name>
      <description>Nominal R-value of the pipe insulation.</description>
      <type>Double</type>
      <units>h-ft^2-R/Btu</units>
      <required>true</required>
      <model_dependent>false</model_dependent>
      <default_value>0</default_value>
    </argument>
    <argument>
      <name>dwhr_facilities_connected</name>
      <display_name>Drain Water Heat Recovery: Facilities Connected</display_name>
      <description>Which facilities are connected for the drain water heat recovery. Use 'none' if there is no drawin water heat recovery system.</description>
      <type>Choice</type>
      <required>true</required>
      <model_dependent>false</model_dependent>
      <default_value>none</default_value>
      <choices>
        <choice>
          <value>none</value>
          <display_name>none</display_name>
        </choice>
        <choice>
          <value>one</value>
          <display_name>one</display_name>
        </choice>
        <choice>
          <value>all</value>
          <display_name>all</display_name>
        </choice>
      </choices>
    </argument>
    <argument>
      <name>dwhr_equal_flow</name>
      <display_name>Drain Water Heat Recovery: Equal Flow</display_name>
      <description>Whether the drain water heat recovery has equal flow.</description>
      <type>Boolean</type>
      <required>true</required>
      <model_dependent>false</model_dependent>
      <default_value>true</default_value>
      <choices>
        <choice>
          <value>true</value>
          <display_name>true</display_name>
        </choice>
        <choice>
          <value>false</value>
          <display_name>false</display_name>
        </choice>
      </choices>
    </argument>
    <argument>
      <name>dwhr_efficiency</name>
      <display_name>Drain Water Heat Recovery: Efficiency</display_name>
      <description>The efficiency of the drain water heat recovery.</description>
      <type>Double</type>
      <units>Frac</units>
      <required>true</required>
      <model_dependent>false</model_dependent>
      <default_value>0.55</default_value>
    </argument>
    <argument>
      <name>water_fixtures_shower_low_flow</name>
      <display_name>Hot Water Fixtures: Is Shower Low Flow</display_name>
      <description>Whether the shower fixture is low flow.</description>
      <type>Boolean</type>
      <required>true</required>
      <model_dependent>false</model_dependent>
      <default_value>false</default_value>
      <choices>
        <choice>
          <value>true</value>
          <display_name>true</display_name>
        </choice>
        <choice>
          <value>false</value>
          <display_name>false</display_name>
        </choice>
      </choices>
    </argument>
    <argument>
      <name>water_fixtures_sink_low_flow</name>
      <display_name>Hot Water Fixtures: Is Sink Low Flow</display_name>
      <description>Whether the sink fixture is low flow.</description>
      <type>Boolean</type>
      <required>true</required>
      <model_dependent>false</model_dependent>
      <default_value>false</default_value>
      <choices>
        <choice>
          <value>true</value>
          <display_name>true</display_name>
        </choice>
        <choice>
          <value>false</value>
          <display_name>false</display_name>
        </choice>
      </choices>
    </argument>
    <argument>
      <name>water_fixtures_usage_multiplier</name>
      <display_name>Hot Water Fixtures: Usage Multiplier</display_name>
      <description>Multiplier on the hot water usage that can reflect, e.g., high/low usage occupants.</description>
      <type>Double</type>
      <required>true</required>
      <model_dependent>false</model_dependent>
      <default_value>1</default_value>
    </argument>
    <argument>
      <name>solar_thermal_system_type</name>
      <display_name>Solar Thermal: System Type</display_name>
      <description>The type of solar thermal system. Use 'none' if there is no solar thermal system.</description>
      <type>Choice</type>
      <required>true</required>
      <model_dependent>false</model_dependent>
      <default_value>none</default_value>
      <choices>
        <choice>
          <value>none</value>
          <display_name>none</display_name>
        </choice>
        <choice>
          <value>hot water</value>
          <display_name>hot water</display_name>
        </choice>
      </choices>
    </argument>
    <argument>
      <name>solar_thermal_collector_area</name>
      <display_name>Solar Thermal: Collector Area</display_name>
      <description>The collector area of the solar thermal system.</description>
      <type>Double</type>
      <units>ft^2</units>
      <required>true</required>
      <model_dependent>false</model_dependent>
      <default_value>40</default_value>
    </argument>
    <argument>
      <name>solar_thermal_collector_loop_type</name>
      <display_name>Solar Thermal: Collector Loop Type</display_name>
      <description>The collector loop type of the solar thermal system.</description>
      <type>Choice</type>
      <required>true</required>
      <model_dependent>false</model_dependent>
      <default_value>liquid direct</default_value>
      <choices>
        <choice>
          <value>liquid direct</value>
          <display_name>liquid direct</display_name>
        </choice>
        <choice>
          <value>liquid indirect</value>
          <display_name>liquid indirect</display_name>
        </choice>
        <choice>
          <value>passive thermosyphon</value>
          <display_name>passive thermosyphon</display_name>
        </choice>
      </choices>
    </argument>
    <argument>
      <name>solar_thermal_collector_type</name>
      <display_name>Solar Thermal: Collector Type</display_name>
      <description>The collector type of the solar thermal system.</description>
      <type>Choice</type>
      <required>true</required>
      <model_dependent>false</model_dependent>
      <default_value>evacuated tube</default_value>
      <choices>
        <choice>
          <value>evacuated tube</value>
          <display_name>evacuated tube</display_name>
        </choice>
        <choice>
          <value>single glazing black</value>
          <display_name>single glazing black</display_name>
        </choice>
        <choice>
          <value>double glazing black</value>
          <display_name>double glazing black</display_name>
        </choice>
        <choice>
          <value>integrated collector storage</value>
          <display_name>integrated collector storage</display_name>
        </choice>
      </choices>
    </argument>
    <argument>
      <name>solar_thermal_collector_azimuth</name>
      <display_name>Solar Thermal: Collector Azimuth</display_name>
      <description>The collector azimuth of the solar thermal system.</description>
      <type>Double</type>
      <units>degrees</units>
      <required>true</required>
      <model_dependent>false</model_dependent>
      <default_value>180</default_value>
    </argument>
    <argument>
      <name>solar_thermal_collector_tilt</name>
      <display_name>Solar Thermal: Collector Tilt</display_name>
      <description>The collector tilt of the solar thermal system. Can also enter, e.g., RoofPitch, RoofPitch+20, Latitude, Latitude-15, etc.</description>
      <type>String</type>
      <units>degrees</units>
      <required>true</required>
      <model_dependent>false</model_dependent>
      <default_value>RoofPitch</default_value>
    </argument>
    <argument>
      <name>solar_thermal_collector_rated_optical_efficiency</name>
      <display_name>Solar Thermal: Collector Rated Optical Efficiency</display_name>
      <description>The collector rated optical efficiency of the solar thermal system.</description>
      <type>Double</type>
      <units>Frac</units>
      <required>true</required>
      <model_dependent>false</model_dependent>
      <default_value>0.5</default_value>
    </argument>
    <argument>
      <name>solar_thermal_collector_rated_thermal_losses</name>
      <display_name>Solar Thermal: Collector Rated Thermal Losses</display_name>
      <description>The collector rated thermal losses of the solar thermal system.</description>
      <type>Double</type>
      <units>Frac</units>
      <required>true</required>
      <model_dependent>false</model_dependent>
      <default_value>0.2799</default_value>
    </argument>
    <argument>
      <name>solar_thermal_storage_volume</name>
      <display_name>Solar Thermal: Storage Volume</display_name>
      <description>The storage volume of the solar thermal system.</description>
      <type>String</type>
      <units>Frac</units>
      <required>true</required>
      <model_dependent>false</model_dependent>
      <default_value>auto</default_value>
    </argument>
    <argument>
      <name>solar_thermal_solar_fraction</name>
      <display_name>Solar Thermal: Solar Fraction</display_name>
      <description>The solar fraction of the solar thermal system. If provided, overrides all other solar thermal inputs.</description>
      <type>Double</type>
      <units>Frac</units>
      <required>true</required>
      <model_dependent>false</model_dependent>
      <default_value>0</default_value>
    </argument>
    <argument>
      <name>pv_system_module_type_1</name>
      <display_name>Photovoltaics 1: Module Type</display_name>
      <description>Module type of the PV system 1. Use 'none' if there is no PV system 1.</description>
      <type>Choice</type>
      <required>true</required>
      <model_dependent>false</model_dependent>
      <default_value>none</default_value>
      <choices>
        <choice>
          <value>none</value>
          <display_name>none</display_name>
        </choice>
        <choice>
          <value>standard</value>
          <display_name>standard</display_name>
        </choice>
        <choice>
          <value>premium</value>
          <display_name>premium</display_name>
        </choice>
        <choice>
          <value>thin film</value>
          <display_name>thin film</display_name>
        </choice>
      </choices>
    </argument>
    <argument>
      <name>pv_system_location_1</name>
      <display_name>Photovoltaics 1: Location</display_name>
      <description>Location of the PV system 1.</description>
      <type>Choice</type>
      <required>true</required>
      <model_dependent>false</model_dependent>
      <default_value>roof</default_value>
      <choices>
        <choice>
          <value>roof</value>
          <display_name>roof</display_name>
        </choice>
        <choice>
          <value>ground</value>
          <display_name>ground</display_name>
        </choice>
      </choices>
    </argument>
    <argument>
      <name>pv_system_tracking_1</name>
      <display_name>Photovoltaics 1: Tracking</display_name>
      <description>Tracking of the PV system 1.</description>
      <type>Choice</type>
      <required>true</required>
      <model_dependent>false</model_dependent>
      <default_value>fixed</default_value>
      <choices>
        <choice>
          <value>fixed</value>
          <display_name>fixed</display_name>
        </choice>
        <choice>
          <value>1-axis</value>
          <display_name>1-axis</display_name>
        </choice>
        <choice>
          <value>1-axis backtracked</value>
          <display_name>1-axis backtracked</display_name>
        </choice>
        <choice>
          <value>2-axis</value>
          <display_name>2-axis</display_name>
        </choice>
      </choices>
    </argument>
    <argument>
      <name>pv_system_array_azimuth_1</name>
      <display_name>Photovoltaics 1: Array Azimuth</display_name>
      <description>Array azimuth of the PV system 1.</description>
      <type>Double</type>
      <units>degrees</units>
      <required>true</required>
      <model_dependent>false</model_dependent>
      <default_value>180</default_value>
    </argument>
    <argument>
      <name>pv_system_array_tilt_1</name>
      <display_name>Photovoltaics 1: Array Tilt</display_name>
      <description>Array tilt of the PV system 1. Can also enter, e.g., RoofPitch, RoofPitch+20, Latitude, Latitude-15, etc.</description>
      <type>String</type>
      <units>degrees</units>
      <required>true</required>
      <model_dependent>false</model_dependent>
      <default_value>RoofPitch</default_value>
    </argument>
    <argument>
      <name>pv_system_max_power_output_1</name>
      <display_name>Photovoltaics 1: Maximum Power Output</display_name>
      <description>Maximum power output of the PV system 1.</description>
      <type>Double</type>
      <units>W</units>
      <required>true</required>
      <model_dependent>false</model_dependent>
      <default_value>4000</default_value>
    </argument>
    <argument>
      <name>pv_system_inverter_efficiency_1</name>
      <display_name>Photovoltaics 1: Inverter Efficiency</display_name>
      <description>Inverter efficiency of the PV system 1.</description>
      <type>Double</type>
      <units>Frac</units>
      <required>false</required>
      <model_dependent>false</model_dependent>
    </argument>
    <argument>
      <name>pv_system_system_losses_fraction_1</name>
      <display_name>Photovoltaics 1: System Losses Fraction</display_name>
      <description>System losses fraction of the PV system 1.</description>
      <type>Double</type>
      <units>Frac</units>
      <required>false</required>
      <model_dependent>false</model_dependent>
    </argument>
    <argument>
      <name>pv_system_year_modules_manufactured_1</name>
      <display_name>Photovoltaics 1: Year Modules Manufactured</display_name>
      <description>Year modules manufactured of the PV system 1.</description>
      <type>Integer</type>
      <units>Year</units>
      <required>false</required>
      <model_dependent>false</model_dependent>
    </argument>
    <argument>
      <name>pv_system_module_type_2</name>
      <display_name>Photovoltaics 2: Module Type</display_name>
      <description>Module type of the PV system 2. Use 'none' if there is no PV system 2.</description>
      <type>Choice</type>
      <required>true</required>
      <model_dependent>false</model_dependent>
      <default_value>none</default_value>
      <choices>
        <choice>
          <value>none</value>
          <display_name>none</display_name>
        </choice>
        <choice>
          <value>standard</value>
          <display_name>standard</display_name>
        </choice>
        <choice>
          <value>premium</value>
          <display_name>premium</display_name>
        </choice>
        <choice>
          <value>thin film</value>
          <display_name>thin film</display_name>
        </choice>
      </choices>
    </argument>
    <argument>
      <name>pv_system_location_2</name>
      <display_name>Photovoltaics 2: Location</display_name>
      <description>Location of the PV system 2.</description>
      <type>Choice</type>
      <required>true</required>
      <model_dependent>false</model_dependent>
      <default_value>roof</default_value>
      <choices>
        <choice>
          <value>roof</value>
          <display_name>roof</display_name>
        </choice>
        <choice>
          <value>ground</value>
          <display_name>ground</display_name>
        </choice>
      </choices>
    </argument>
    <argument>
      <name>pv_system_tracking_2</name>
      <display_name>Photovoltaics 2: Tracking</display_name>
      <description>Tracking of the PV system 2.</description>
      <type>Choice</type>
      <required>true</required>
      <model_dependent>false</model_dependent>
      <default_value>fixed</default_value>
      <choices>
        <choice>
          <value>fixed</value>
          <display_name>fixed</display_name>
        </choice>
        <choice>
          <value>1-axis</value>
          <display_name>1-axis</display_name>
        </choice>
        <choice>
          <value>1-axis backtracked</value>
          <display_name>1-axis backtracked</display_name>
        </choice>
        <choice>
          <value>2-axis</value>
          <display_name>2-axis</display_name>
        </choice>
      </choices>
    </argument>
    <argument>
      <name>pv_system_array_azimuth_2</name>
      <display_name>Photovoltaics 2: Array Azimuth</display_name>
      <description>Array azimuth of the PV system 2.</description>
      <type>Double</type>
      <units>degrees</units>
      <required>true</required>
      <model_dependent>false</model_dependent>
      <default_value>180</default_value>
    </argument>
    <argument>
      <name>pv_system_array_tilt_2</name>
      <display_name>Photovoltaics 2: Array Tilt</display_name>
      <description>Array tilt of the PV system 2. Can also enter, e.g., RoofPitch, RoofPitch+20, Latitude, Latitude-15, etc.</description>
      <type>String</type>
      <units>degrees</units>
      <required>true</required>
      <model_dependent>false</model_dependent>
      <default_value>RoofPitch</default_value>
    </argument>
    <argument>
      <name>pv_system_max_power_output_2</name>
      <display_name>Photovoltaics 2: Maximum Power Output</display_name>
      <description>Maximum power output of the PV system 2.</description>
      <type>Double</type>
      <units>W</units>
      <required>true</required>
      <model_dependent>false</model_dependent>
      <default_value>4000</default_value>
    </argument>
    <argument>
      <name>pv_system_inverter_efficiency_2</name>
      <display_name>Photovoltaics 2: Inverter Efficiency</display_name>
      <description>Inverter efficiency of the PV system 2.</description>
      <type>Double</type>
      <units>Frac</units>
      <required>false</required>
      <model_dependent>false</model_dependent>
    </argument>
    <argument>
      <name>pv_system_system_losses_fraction_2</name>
      <display_name>Photovoltaics 2: System Losses Fraction</display_name>
      <description>System losses fraction of the PV system 2.</description>
      <type>Double</type>
      <units>Frac</units>
      <required>false</required>
      <model_dependent>false</model_dependent>
    </argument>
    <argument>
      <name>pv_system_year_modules_manufactured_2</name>
      <display_name>Photovoltaics 2: Year Modules Manufactured</display_name>
      <description>Year modules manufactured of the PV system 2.</description>
      <type>Integer</type>
      <units>Year</units>
      <required>false</required>
      <model_dependent>false</model_dependent>
    </argument>
    <argument>
      <name>lighting_fraction_cfl_interior</name>
      <display_name>Lighting: Fraction CFL Interior</display_name>
      <description>Fraction of all lamps (interior) that are compact fluorescent. Lighting not specified as CFL, LFL, or LED is assumed to be incandescent.</description>
      <type>Double</type>
      <required>true</required>
      <model_dependent>false</model_dependent>
      <default_value>0.4</default_value>
    </argument>
    <argument>
      <name>lighting_fraction_lfl_interior</name>
      <display_name>Lighting: Fraction LFL Interior</display_name>
      <description>Fraction of all lamps (interior) that are linear fluorescent. Lighting not specified as CFL, LFL, or LED is assumed to be incandescent.</description>
      <type>Double</type>
      <required>true</required>
      <model_dependent>false</model_dependent>
      <default_value>0.1</default_value>
    </argument>
    <argument>
      <name>lighting_fraction_led_interior</name>
      <display_name>Lighting: Fraction LED Interior</display_name>
      <description>Fraction of all lamps (interior) that are light emitting diodes. Lighting not specified as CFL, LFL, or LED is assumed to be incandescent.</description>
      <type>Double</type>
      <required>true</required>
      <model_dependent>false</model_dependent>
      <default_value>0.25</default_value>
    </argument>
    <argument>
      <name>lighting_usage_multiplier_interior</name>
      <display_name>Lighting: Usage Multiplier Interior</display_name>
      <description>Multiplier on the lighting energy usage (interior) that can reflect, e.g., high/low usage occupants.</description>
      <type>Double</type>
      <required>true</required>
      <model_dependent>false</model_dependent>
      <default_value>1</default_value>
    </argument>
    <argument>
      <name>lighting_fraction_cfl_exterior</name>
      <display_name>Lighting: Fraction CFL Exterior</display_name>
      <description>Fraction of all lamps (exterior) that are compact fluorescent. Lighting not specified as CFL, LFL, or LED is assumed to be incandescent.</description>
      <type>Double</type>
      <required>true</required>
      <model_dependent>false</model_dependent>
      <default_value>0.4</default_value>
    </argument>
    <argument>
      <name>lighting_fraction_lfl_exterior</name>
      <display_name>Lighting: Fraction LFL Exterior</display_name>
      <description>Fraction of all lamps (exterior) that are linear fluorescent. Lighting not specified as CFL, LFL, or LED is assumed to be incandescent.</description>
      <type>Double</type>
      <required>true</required>
      <model_dependent>false</model_dependent>
      <default_value>0.1</default_value>
    </argument>
    <argument>
      <name>lighting_fraction_led_exterior</name>
      <display_name>Lighting: Fraction LED Exterior</display_name>
      <description>Fraction of all lamps (exterior) that are light emitting diodes. Lighting not specified as CFL, LFL, or LED is assumed to be incandescent.</description>
      <type>Double</type>
      <required>true</required>
      <model_dependent>false</model_dependent>
      <default_value>0.25</default_value>
    </argument>
    <argument>
      <name>lighting_usage_multiplier_exterior</name>
      <display_name>Lighting: Usage Multiplier Exterior</display_name>
      <description>Multiplier on the lighting energy usage (exterior) that can reflect, e.g., high/low usage occupants.</description>
      <type>Double</type>
      <required>true</required>
      <model_dependent>false</model_dependent>
      <default_value>1</default_value>
    </argument>
    <argument>
      <name>lighting_fraction_cfl_garage</name>
      <display_name>Lighting: Fraction CFL Garage</display_name>
      <description>Fraction of all lamps (garage) that are compact fluorescent. Lighting not specified as CFL, LFL, or LED is assumed to be incandescent.</description>
      <type>Double</type>
      <required>true</required>
      <model_dependent>false</model_dependent>
      <default_value>0.4</default_value>
    </argument>
    <argument>
      <name>lighting_fraction_lfl_garage</name>
      <display_name>Lighting: Fraction LFL Garage</display_name>
      <description>Fraction of all lamps (garage) that are linear fluorescent. Lighting not specified as CFL, LFL, or LED is assumed to be incandescent.</description>
      <type>Double</type>
      <required>true</required>
      <model_dependent>false</model_dependent>
      <default_value>0.1</default_value>
    </argument>
    <argument>
      <name>lighting_fraction_led_garage</name>
      <display_name>Lighting: Fraction LED Garage</display_name>
      <description>Fraction of all lamps (garage) that are light emitting diodes. Lighting not specified as CFL, LFL, or LED is assumed to be incandescent.</description>
      <type>Double</type>
      <required>true</required>
      <model_dependent>false</model_dependent>
      <default_value>0.25</default_value>
    </argument>
    <argument>
      <name>lighting_usage_multiplier_garage</name>
      <display_name>Lighting: Usage Multiplier Garage</display_name>
      <description>Multiplier on the lighting energy usage (garage) that can reflect, e.g., high/low usage occupants.</description>
      <type>Double</type>
      <required>true</required>
      <model_dependent>false</model_dependent>
      <default_value>1</default_value>
    </argument>
    <argument>
      <name>holiday_lighting_present</name>
      <display_name>Holiday Lighting: Present</display_name>
      <description>Whether there is holiday lighting.</description>
      <type>Boolean</type>
      <required>true</required>
      <model_dependent>false</model_dependent>
      <default_value>false</default_value>
      <choices>
        <choice>
          <value>true</value>
          <display_name>true</display_name>
        </choice>
        <choice>
          <value>false</value>
          <display_name>false</display_name>
        </choice>
      </choices>
    </argument>
    <argument>
      <name>holiday_lighting_daily_kwh</name>
      <display_name>Holiday Lighting: Daily Consumption</display_name>
      <description>The daily energy consumption for holiday lighting (exterior).</description>
      <type>String</type>
      <units>kWh/day</units>
      <required>true</required>
      <model_dependent>false</model_dependent>
      <default_value>auto</default_value>
    </argument>
    <argument>
      <name>dehumidifier_present</name>
      <display_name>Dehumidifier: Present</display_name>
      <description>Whether there is a dehumidifier.</description>
      <type>Boolean</type>
      <required>true</required>
      <model_dependent>false</model_dependent>
      <default_value>false</default_value>
      <choices>
        <choice>
          <value>true</value>
          <display_name>true</display_name>
        </choice>
        <choice>
          <value>false</value>
          <display_name>false</display_name>
        </choice>
      </choices>
    </argument>
    <argument>
      <name>dehumidifier_efficiency_type</name>
      <display_name>Dehumidifier: Efficiency Type</display_name>
      <description>The efficiency type of dehumidifier.</description>
      <type>Choice</type>
      <required>true</required>
      <model_dependent>false</model_dependent>
      <default_value>EnergyFactor</default_value>
      <choices>
        <choice>
          <value>EnergyFactor</value>
          <display_name>EnergyFactor</display_name>
        </choice>
        <choice>
          <value>IntegratedEnergyFactor</value>
          <display_name>IntegratedEnergyFactor</display_name>
        </choice>
      </choices>
    </argument>
    <argument>
      <name>dehumidifier_efficiency_ef</name>
      <display_name>Dehumidifier: Energy Factor</display_name>
      <description>The Energy Factor (EF) of the dehumidifier.</description>
      <type>Double</type>
      <units>liters/kWh</units>
      <required>true</required>
      <model_dependent>false</model_dependent>
      <default_value>1.8</default_value>
    </argument>
    <argument>
      <name>dehumidifier_efficiency_ief</name>
      <display_name>Dehumidifier: Integrated Energy Factor</display_name>
      <description>The Integrated Energy Factor (IEF) of the dehumidifier.</description>
      <type>Double</type>
      <units>liters/kWh</units>
      <required>true</required>
      <model_dependent>false</model_dependent>
      <default_value>1.5</default_value>
    </argument>
    <argument>
      <name>dehumidifier_capacity</name>
      <display_name>Dehumidifier: Capacity</display_name>
      <description>The capacity (water removal rate) of the dehumidifier.</description>
      <type>Double</type>
      <units>pint/day</units>
      <required>true</required>
      <model_dependent>false</model_dependent>
      <default_value>40</default_value>
    </argument>
    <argument>
      <name>dehumidifier_rh_setpoint</name>
      <display_name>Dehumidifier: Relative Humidity Setpoint</display_name>
      <description>The relative humidity setpoint of the dehumidifier.</description>
      <type>Double</type>
      <units>Frac</units>
      <required>true</required>
      <model_dependent>false</model_dependent>
      <default_value>0.5</default_value>
    </argument>
    <argument>
      <name>dehumidifier_fraction_dehumidification_load_served</name>
      <display_name>Dehumidifier: Fraction Dehumidification Load Served</display_name>
      <description>The dehumidification load served fraction of the dehumidifier.</description>
      <type>Double</type>
      <units>Frac</units>
      <required>true</required>
      <model_dependent>false</model_dependent>
      <default_value>1</default_value>
    </argument>
    <argument>
      <name>clothes_washer_present</name>
      <display_name>Clothes Washer: Present</display_name>
      <description>Whether there is a clothes washer.</description>
      <type>Boolean</type>
      <required>true</required>
      <model_dependent>false</model_dependent>
      <default_value>true</default_value>
      <choices>
        <choice>
          <value>true</value>
          <display_name>true</display_name>
        </choice>
        <choice>
          <value>false</value>
          <display_name>false</display_name>
        </choice>
      </choices>
    </argument>
    <argument>
      <name>clothes_washer_location</name>
      <display_name>Clothes Washer: Location</display_name>
      <description>The space type for the clothes washer location.</description>
      <type>Choice</type>
      <required>true</required>
      <model_dependent>false</model_dependent>
      <default_value>auto</default_value>
      <choices>
        <choice>
          <value>auto</value>
          <display_name>auto</display_name>
        </choice>
        <choice>
          <value>living space</value>
          <display_name>living space</display_name>
        </choice>
        <choice>
          <value>basement - conditioned</value>
          <display_name>basement - conditioned</display_name>
        </choice>
        <choice>
          <value>basement - unconditioned</value>
          <display_name>basement - unconditioned</display_name>
        </choice>
        <choice>
          <value>garage</value>
          <display_name>garage</display_name>
        </choice>
        <choice>
          <value>other housing unit</value>
          <display_name>other housing unit</display_name>
        </choice>
        <choice>
          <value>other heated space</value>
          <display_name>other heated space</display_name>
        </choice>
        <choice>
          <value>other multifamily buffer space</value>
          <display_name>other multifamily buffer space</display_name>
        </choice>
        <choice>
          <value>other non-freezing space</value>
          <display_name>other non-freezing space</display_name>
        </choice>
      </choices>
    </argument>
    <argument>
      <name>clothes_washer_efficiency_type</name>
      <display_name>Clothes Washer: Efficiency Type</display_name>
      <description>The efficiency type of clothes washer.</description>
      <type>Choice</type>
      <required>true</required>
      <model_dependent>false</model_dependent>
      <default_value>IntegratedModifiedEnergyFactor</default_value>
      <choices>
        <choice>
          <value>ModifiedEnergyFactor</value>
          <display_name>ModifiedEnergyFactor</display_name>
        </choice>
        <choice>
          <value>IntegratedModifiedEnergyFactor</value>
          <display_name>IntegratedModifiedEnergyFactor</display_name>
        </choice>
      </choices>
    </argument>
    <argument>
      <name>clothes_washer_efficiency_mef</name>
      <display_name>Clothes Washer: Modified Energy Factor</display_name>
      <description>The Modified Energy Factor (MEF) is the capacity of the clothes container divided by the total clothes washer energy consumption per cycle, where the energy consumption is the sum of the machine electrical energy consumption, the hot water energy consumption, the energy required for removal of the remaining moisture in the wash load, standby energy, and off-mode energy consumption.</description>
      <type>String</type>
      <units>ft^3/kWh-cycle</units>
      <required>true</required>
      <model_dependent>false</model_dependent>
      <default_value>auto</default_value>
    </argument>
    <argument>
      <name>clothes_washer_efficiency_imef</name>
      <display_name>Clothes Washer: Integrated Modified Energy Factor</display_name>
      <description>The energy performance metric for ENERGY STAR certified residential clothes washers as of March 7, 2015.</description>
      <type>String</type>
      <required>true</required>
      <model_dependent>false</model_dependent>
      <default_value>auto</default_value>
    </argument>
    <argument>
      <name>clothes_washer_rated_annual_kwh</name>
      <display_name>Clothes Washer: Rated Annual Consumption</display_name>
      <description>The annual energy consumed by the clothes washer, as rated, obtained from the EnergyGuide label. This includes both the appliance electricity consumption and the energy required for water heating.</description>
      <type>String</type>
      <units>kWh</units>
      <required>true</required>
      <model_dependent>false</model_dependent>
      <default_value>auto</default_value>
    </argument>
    <argument>
      <name>clothes_washer_label_electric_rate</name>
      <display_name>Clothes Washer: Label Electric Rate</display_name>
      <description>The annual energy consumed by the clothes washer, as rated, obtained from the EnergyGuide label. This includes both the appliance electricity consumption and the energy required for water heating.</description>
      <type>String</type>
      <units>$/kWh</units>
      <required>true</required>
      <model_dependent>false</model_dependent>
      <default_value>auto</default_value>
    </argument>
    <argument>
      <name>clothes_washer_label_gas_rate</name>
      <display_name>Clothes Washer: Label Gas Rate</display_name>
      <description>The annual energy consumed by the clothes washer, as rated, obtained from the EnergyGuide label. This includes both the appliance electricity consumption and the energy required for water heating.</description>
      <type>String</type>
      <units>$/therm</units>
      <required>true</required>
      <model_dependent>false</model_dependent>
      <default_value>auto</default_value>
    </argument>
    <argument>
      <name>clothes_washer_label_annual_gas_cost</name>
      <display_name>Clothes Washer: Label Annual Cost with Gas DHW</display_name>
      <description>The annual cost of using the system under test conditions. Input is obtained from the EnergyGuide label.</description>
      <type>String</type>
      <units>$</units>
      <required>true</required>
      <model_dependent>false</model_dependent>
      <default_value>auto</default_value>
    </argument>
    <argument>
      <name>clothes_washer_label_usage</name>
      <display_name>Clothes Washer: Label Usage</display_name>
      <description>The clothes washer loads per week.</description>
      <type>String</type>
      <units>cyc/wk</units>
      <required>true</required>
      <model_dependent>false</model_dependent>
      <default_value>auto</default_value>
    </argument>
    <argument>
      <name>clothes_washer_capacity</name>
      <display_name>Clothes Washer: Drum Volume</display_name>
      <description>Volume of the washer drum. Obtained from the EnergyStar website or the manufacturer's literature.</description>
      <type>String</type>
      <units>ft^3</units>
      <required>true</required>
      <model_dependent>false</model_dependent>
      <default_value>auto</default_value>
    </argument>
    <argument>
      <name>clothes_washer_usage_multiplier</name>
      <display_name>Clothes Washer: Usage Multiplier</display_name>
      <description>Multiplier on the clothes washer energy and hot water usage that can reflect, e.g., high/low usage occupants.</description>
      <type>Double</type>
      <required>true</required>
      <model_dependent>false</model_dependent>
      <default_value>1</default_value>
    </argument>
    <argument>
      <name>clothes_dryer_present</name>
      <display_name>Clothes Dryer: Present</display_name>
      <description>Whether there is a clothes dryer.</description>
      <type>Boolean</type>
      <required>true</required>
      <model_dependent>false</model_dependent>
      <default_value>true</default_value>
      <choices>
        <choice>
          <value>true</value>
          <display_name>true</display_name>
        </choice>
        <choice>
          <value>false</value>
          <display_name>false</display_name>
        </choice>
      </choices>
    </argument>
    <argument>
      <name>clothes_dryer_location</name>
      <display_name>Clothes Dryer: Location</display_name>
      <description>The space type for the clothes dryer location.</description>
      <type>Choice</type>
      <required>true</required>
      <model_dependent>false</model_dependent>
      <default_value>auto</default_value>
      <choices>
        <choice>
          <value>auto</value>
          <display_name>auto</display_name>
        </choice>
        <choice>
          <value>living space</value>
          <display_name>living space</display_name>
        </choice>
        <choice>
          <value>basement - conditioned</value>
          <display_name>basement - conditioned</display_name>
        </choice>
        <choice>
          <value>basement - unconditioned</value>
          <display_name>basement - unconditioned</display_name>
        </choice>
        <choice>
          <value>garage</value>
          <display_name>garage</display_name>
        </choice>
        <choice>
          <value>other housing unit</value>
          <display_name>other housing unit</display_name>
        </choice>
        <choice>
          <value>other heated space</value>
          <display_name>other heated space</display_name>
        </choice>
        <choice>
          <value>other multifamily buffer space</value>
          <display_name>other multifamily buffer space</display_name>
        </choice>
        <choice>
          <value>other non-freezing space</value>
          <display_name>other non-freezing space</display_name>
        </choice>
      </choices>
    </argument>
    <argument>
      <name>clothes_dryer_fuel_type</name>
      <display_name>Clothes Dryer: Fuel Type</display_name>
      <description>Type of fuel used by the clothes dryer.</description>
      <type>Choice</type>
      <required>true</required>
      <model_dependent>false</model_dependent>
      <default_value>natural gas</default_value>
      <choices>
        <choice>
          <value>electricity</value>
          <display_name>electricity</display_name>
        </choice>
        <choice>
          <value>natural gas</value>
          <display_name>natural gas</display_name>
        </choice>
        <choice>
          <value>fuel oil</value>
          <display_name>fuel oil</display_name>
        </choice>
        <choice>
          <value>propane</value>
          <display_name>propane</display_name>
        </choice>
        <choice>
          <value>wood</value>
          <display_name>wood</display_name>
        </choice>
        <choice>
          <value>coal</value>
          <display_name>coal</display_name>
        </choice>
      </choices>
    </argument>
    <argument>
      <name>clothes_dryer_efficiency_type</name>
      <display_name>Clothes Dryer: Efficiency Type</display_name>
      <description>The efficiency type of clothes dryer.</description>
      <type>Choice</type>
      <required>true</required>
      <model_dependent>false</model_dependent>
      <default_value>CombinedEnergyFactor</default_value>
      <choices>
        <choice>
          <value>EnergyFactor</value>
          <display_name>EnergyFactor</display_name>
        </choice>
        <choice>
          <value>CombinedEnergyFactor</value>
          <display_name>CombinedEnergyFactor</display_name>
        </choice>
      </choices>
    </argument>
    <argument>
      <name>clothes_dryer_efficiency_ef</name>
      <display_name>Clothes Dryer: Energy Factor</display_name>
      <description>The energy performance metric for ENERGY STAR certified residential clothes dryers prior to September 13, 2013. The new metric is Combined Energy Factor.</description>
      <type>Double</type>
      <units>lb/kWh</units>
      <required>true</required>
      <model_dependent>false</model_dependent>
      <default_value>3.4615</default_value>
    </argument>
    <argument>
      <name>clothes_dryer_efficiency_cef</name>
      <display_name>Clothes Dryer: Combined Energy Factor</display_name>
      <description>The Combined Energy Factor (CEF) measures the pounds of clothing that can be dried per kWh (Fuel equivalent) of electricity, including energy consumed during Stand-by and Off modes.</description>
      <type>String</type>
      <units>lb/kWh</units>
      <required>true</required>
      <model_dependent>false</model_dependent>
      <default_value>auto</default_value>
    </argument>
    <argument>
      <name>clothes_dryer_control_type</name>
      <display_name>Clothes Dryer: Control Type</display_name>
      <description>Type of control used by the clothes dryer.</description>
      <type>Choice</type>
      <required>true</required>
      <model_dependent>false</model_dependent>
      <default_value>auto</default_value>
      <choices>
        <choice>
          <value>auto</value>
          <display_name>auto</display_name>
        </choice>
        <choice>
          <value>timer</value>
          <display_name>timer</display_name>
        </choice>
        <choice>
          <value>moisture</value>
          <display_name>moisture</display_name>
        </choice>
      </choices>
    </argument>
    <argument>
      <name>clothes_dryer_usage_multiplier</name>
      <display_name>Clothes Dryer: Usage Multiplier</display_name>
      <description>Multiplier on the clothes dryer energy usage that can reflect, e.g., high/low usage occupants.</description>
      <type>Double</type>
      <required>true</required>
      <model_dependent>false</model_dependent>
      <default_value>1</default_value>
    </argument>
    <argument>
      <name>dishwasher_present</name>
      <display_name>Dishwasher: Present</display_name>
      <description>Whether there is a dishwasher.</description>
      <type>Boolean</type>
      <required>true</required>
      <model_dependent>false</model_dependent>
      <default_value>true</default_value>
      <choices>
        <choice>
          <value>true</value>
          <display_name>true</display_name>
        </choice>
        <choice>
          <value>false</value>
          <display_name>false</display_name>
        </choice>
      </choices>
    </argument>
    <argument>
      <name>dishwasher_location</name>
      <display_name>Dishwasher: Location</display_name>
      <description>The space type for the dishwasher location.</description>
      <type>Choice</type>
      <required>true</required>
      <model_dependent>false</model_dependent>
      <default_value>auto</default_value>
      <choices>
        <choice>
          <value>auto</value>
          <display_name>auto</display_name>
        </choice>
        <choice>
          <value>living space</value>
          <display_name>living space</display_name>
        </choice>
        <choice>
          <value>basement - conditioned</value>
          <display_name>basement - conditioned</display_name>
        </choice>
        <choice>
          <value>basement - unconditioned</value>
          <display_name>basement - unconditioned</display_name>
        </choice>
        <choice>
          <value>garage</value>
          <display_name>garage</display_name>
        </choice>
        <choice>
          <value>other housing unit</value>
          <display_name>other housing unit</display_name>
        </choice>
        <choice>
          <value>other heated space</value>
          <display_name>other heated space</display_name>
        </choice>
        <choice>
          <value>other multifamily buffer space</value>
          <display_name>other multifamily buffer space</display_name>
        </choice>
        <choice>
          <value>other non-freezing space</value>
          <display_name>other non-freezing space</display_name>
        </choice>
      </choices>
    </argument>
    <argument>
      <name>dishwasher_efficiency_type</name>
      <display_name>Dishwasher: Efficiency Type</display_name>
      <description>The efficiency type of dishwasher.</description>
      <type>Choice</type>
      <required>true</required>
      <model_dependent>false</model_dependent>
      <default_value>RatedAnnualkWh</default_value>
      <choices>
        <choice>
          <value>RatedAnnualkWh</value>
          <display_name>RatedAnnualkWh</display_name>
        </choice>
        <choice>
          <value>EnergyFactor</value>
          <display_name>EnergyFactor</display_name>
        </choice>
      </choices>
    </argument>
    <argument>
      <name>dishwasher_efficiency_kwh</name>
      <display_name>Dishwasher: Rated Annual kWh</display_name>
      <description>The rated annual kWh of the dishwasher.</description>
      <type>String</type>
      <required>true</required>
      <model_dependent>false</model_dependent>
      <default_value>auto</default_value>
    </argument>
    <argument>
      <name>dishwasher_efficiency_ef</name>
      <display_name>Dishwasher: Energy Factor</display_name>
      <description>The energy factor of the dishwasher.</description>
      <type>Double</type>
      <required>true</required>
      <model_dependent>false</model_dependent>
      <default_value>0.46</default_value>
    </argument>
    <argument>
      <name>dishwasher_label_electric_rate</name>
      <display_name>Dishwasher: Label Electric Rate</display_name>
      <description>The label electric rate of the dishwasher.</description>
      <type>String</type>
      <units>$/kWh</units>
      <required>true</required>
      <model_dependent>false</model_dependent>
      <default_value>auto</default_value>
    </argument>
    <argument>
      <name>dishwasher_label_gas_rate</name>
      <display_name>Dishwasher: Label Gas Rate</display_name>
      <description>The label gas rate of the dishwasher.</description>
      <type>String</type>
      <units>$/therm</units>
      <required>true</required>
      <model_dependent>false</model_dependent>
      <default_value>auto</default_value>
    </argument>
    <argument>
      <name>dishwasher_label_annual_gas_cost</name>
      <display_name>Dishwasher: Label Annual Gas Cost</display_name>
      <description>The label annual gas cost of the dishwasher.</description>
      <type>String</type>
      <units>$</units>
      <required>true</required>
      <model_dependent>false</model_dependent>
      <default_value>auto</default_value>
    </argument>
    <argument>
      <name>dishwasher_label_usage</name>
      <display_name>Dishwasher: Label Usage</display_name>
      <description>The dishwasher loads per week.</description>
      <type>String</type>
      <units>cyc/wk</units>
      <required>true</required>
      <model_dependent>false</model_dependent>
      <default_value>auto</default_value>
    </argument>
    <argument>
      <name>dishwasher_place_setting_capacity</name>
      <display_name>Dishwasher: Number of Place Settings</display_name>
      <description>The number of place settings for the unit. Data obtained from manufacturer's literature.</description>
      <type>String</type>
      <units>#</units>
      <required>true</required>
      <model_dependent>false</model_dependent>
      <default_value>auto</default_value>
    </argument>
    <argument>
      <name>dishwasher_usage_multiplier</name>
      <display_name>Dishwasher: Usage Multiplier</display_name>
      <description>Multiplier on the dishwasher energy usage that can reflect, e.g., high/low usage occupants.</description>
      <type>Double</type>
      <required>true</required>
      <model_dependent>false</model_dependent>
      <default_value>1</default_value>
    </argument>
    <argument>
      <name>refrigerator_present</name>
      <display_name>Refrigerator: Present</display_name>
      <description>Whether there is a refrigerator.</description>
      <type>Boolean</type>
      <required>true</required>
      <model_dependent>false</model_dependent>
      <default_value>true</default_value>
      <choices>
        <choice>
          <value>true</value>
          <display_name>true</display_name>
        </choice>
        <choice>
          <value>false</value>
          <display_name>false</display_name>
        </choice>
      </choices>
    </argument>
    <argument>
      <name>refrigerator_location</name>
      <display_name>Refrigerator: Location</display_name>
      <description>The space type for the refrigerator location.</description>
      <type>Choice</type>
      <required>true</required>
      <model_dependent>false</model_dependent>
      <default_value>auto</default_value>
      <choices>
        <choice>
          <value>auto</value>
          <display_name>auto</display_name>
        </choice>
        <choice>
          <value>living space</value>
          <display_name>living space</display_name>
        </choice>
        <choice>
          <value>basement - conditioned</value>
          <display_name>basement - conditioned</display_name>
        </choice>
        <choice>
          <value>basement - unconditioned</value>
          <display_name>basement - unconditioned</display_name>
        </choice>
        <choice>
          <value>garage</value>
          <display_name>garage</display_name>
        </choice>
        <choice>
          <value>other housing unit</value>
          <display_name>other housing unit</display_name>
        </choice>
        <choice>
          <value>other heated space</value>
          <display_name>other heated space</display_name>
        </choice>
        <choice>
          <value>other multifamily buffer space</value>
          <display_name>other multifamily buffer space</display_name>
        </choice>
        <choice>
          <value>other non-freezing space</value>
          <display_name>other non-freezing space</display_name>
        </choice>
      </choices>
    </argument>
    <argument>
      <name>refrigerator_rated_annual_kwh</name>
      <display_name>Refrigerator: Rated Annual Consumption</display_name>
      <description>The EnergyGuide rated annual energy consumption for a refrigerator.</description>
      <type>String</type>
      <units>kWh/yr</units>
      <required>true</required>
      <model_dependent>false</model_dependent>
      <default_value>auto</default_value>
    </argument>
    <argument>
      <name>refrigerator_usage_multiplier</name>
      <display_name>Refrigerator: Usage Multiplier</display_name>
      <description>Multiplier on the refrigerator energy usage that can reflect, e.g., high/low usage occupants.</description>
      <type>Double</type>
      <required>true</required>
      <model_dependent>false</model_dependent>
      <default_value>1</default_value>
    </argument>
    <argument>
      <name>extra_refrigerator_present</name>
      <display_name>Extra Refrigerator: Present</display_name>
      <description>Whether there is an extra refrigerator.</description>
      <type>Boolean</type>
      <required>true</required>
      <model_dependent>false</model_dependent>
      <default_value>false</default_value>
      <choices>
        <choice>
          <value>true</value>
          <display_name>true</display_name>
        </choice>
        <choice>
          <value>false</value>
          <display_name>false</display_name>
        </choice>
      </choices>
    </argument>
    <argument>
      <name>extra_refrigerator_location</name>
      <display_name>Extra Refrigerator: Location</display_name>
      <description>The space type for the extra refrigerator location.</description>
      <type>Choice</type>
      <required>true</required>
      <model_dependent>false</model_dependent>
      <default_value>auto</default_value>
      <choices>
        <choice>
          <value>auto</value>
          <display_name>auto</display_name>
        </choice>
        <choice>
          <value>living space</value>
          <display_name>living space</display_name>
        </choice>
        <choice>
          <value>basement - conditioned</value>
          <display_name>basement - conditioned</display_name>
        </choice>
        <choice>
          <value>basement - unconditioned</value>
          <display_name>basement - unconditioned</display_name>
        </choice>
        <choice>
          <value>garage</value>
          <display_name>garage</display_name>
        </choice>
        <choice>
          <value>other housing unit</value>
          <display_name>other housing unit</display_name>
        </choice>
        <choice>
          <value>other heated space</value>
          <display_name>other heated space</display_name>
        </choice>
        <choice>
          <value>other multifamily buffer space</value>
          <display_name>other multifamily buffer space</display_name>
        </choice>
        <choice>
          <value>other non-freezing space</value>
          <display_name>other non-freezing space</display_name>
        </choice>
      </choices>
    </argument>
    <argument>
      <name>extra_refrigerator_rated_annual_kwh</name>
      <display_name>Extra Refrigerator: Rated Annual Consumption</display_name>
      <description>The EnergyGuide rated annual energy consumption for an extra rrefrigerator.</description>
      <type>String</type>
      <units>kWh/yr</units>
      <required>true</required>
      <model_dependent>false</model_dependent>
      <default_value>auto</default_value>
    </argument>
    <argument>
      <name>extra_refrigerator_usage_multiplier</name>
      <display_name>Extra Refrigerator: Usage Multiplier</display_name>
      <description>Multiplier on the extra refrigerator energy usage that can reflect, e.g., high/low usage occupants.</description>
      <type>Double</type>
      <required>true</required>
      <model_dependent>false</model_dependent>
      <default_value>1</default_value>
    </argument>
    <argument>
      <name>freezer_present</name>
      <display_name>Freezer: Present</display_name>
      <description>Whether there is a freezer.</description>
      <type>Boolean</type>
      <required>true</required>
      <model_dependent>false</model_dependent>
      <default_value>false</default_value>
      <choices>
        <choice>
          <value>true</value>
          <display_name>true</display_name>
        </choice>
        <choice>
          <value>false</value>
          <display_name>false</display_name>
        </choice>
      </choices>
    </argument>
    <argument>
      <name>freezer_location</name>
      <display_name>Freezer: Location</display_name>
      <description>The space type for the freezer location.</description>
      <type>Choice</type>
      <required>true</required>
      <model_dependent>false</model_dependent>
      <default_value>auto</default_value>
      <choices>
        <choice>
          <value>auto</value>
          <display_name>auto</display_name>
        </choice>
        <choice>
          <value>living space</value>
          <display_name>living space</display_name>
        </choice>
        <choice>
          <value>basement - conditioned</value>
          <display_name>basement - conditioned</display_name>
        </choice>
        <choice>
          <value>basement - unconditioned</value>
          <display_name>basement - unconditioned</display_name>
        </choice>
        <choice>
          <value>garage</value>
          <display_name>garage</display_name>
        </choice>
        <choice>
          <value>other housing unit</value>
          <display_name>other housing unit</display_name>
        </choice>
        <choice>
          <value>other heated space</value>
          <display_name>other heated space</display_name>
        </choice>
        <choice>
          <value>other multifamily buffer space</value>
          <display_name>other multifamily buffer space</display_name>
        </choice>
        <choice>
          <value>other non-freezing space</value>
          <display_name>other non-freezing space</display_name>
        </choice>
      </choices>
    </argument>
    <argument>
      <name>freezer_rated_annual_kwh</name>
      <display_name>Freezer: Rated Annual Consumption</display_name>
      <description>The EnergyGuide rated annual energy consumption for a freezer.</description>
      <type>String</type>
      <units>kWh/yr</units>
      <required>true</required>
      <model_dependent>false</model_dependent>
      <default_value>auto</default_value>
    </argument>
    <argument>
      <name>freezer_usage_multiplier</name>
      <display_name>Freezer: Usage Multiplier</display_name>
      <description>Multiplier on the freezer energy usage that can reflect, e.g., high/low usage occupants.</description>
      <type>Double</type>
      <required>true</required>
      <model_dependent>false</model_dependent>
      <default_value>1</default_value>
    </argument>
    <argument>
      <name>cooking_range_oven_present</name>
      <display_name>Cooking Range/Oven: Present</display_name>
      <description>Whether there is a cooking range/oven.</description>
      <type>Boolean</type>
      <required>true</required>
      <model_dependent>false</model_dependent>
      <default_value>true</default_value>
      <choices>
        <choice>
          <value>true</value>
          <display_name>true</display_name>
        </choice>
        <choice>
          <value>false</value>
          <display_name>false</display_name>
        </choice>
      </choices>
    </argument>
    <argument>
      <name>cooking_range_oven_location</name>
      <display_name>Cooking Range/Oven: Location</display_name>
      <description>The space type for the cooking range/oven location.</description>
      <type>Choice</type>
      <required>true</required>
      <model_dependent>false</model_dependent>
      <default_value>auto</default_value>
      <choices>
        <choice>
          <value>auto</value>
          <display_name>auto</display_name>
        </choice>
        <choice>
          <value>living space</value>
          <display_name>living space</display_name>
        </choice>
        <choice>
          <value>basement - conditioned</value>
          <display_name>basement - conditioned</display_name>
        </choice>
        <choice>
          <value>basement - unconditioned</value>
          <display_name>basement - unconditioned</display_name>
        </choice>
        <choice>
          <value>garage</value>
          <display_name>garage</display_name>
        </choice>
        <choice>
          <value>other housing unit</value>
          <display_name>other housing unit</display_name>
        </choice>
        <choice>
          <value>other heated space</value>
          <display_name>other heated space</display_name>
        </choice>
        <choice>
          <value>other multifamily buffer space</value>
          <display_name>other multifamily buffer space</display_name>
        </choice>
        <choice>
          <value>other non-freezing space</value>
          <display_name>other non-freezing space</display_name>
        </choice>
      </choices>
    </argument>
    <argument>
      <name>cooking_range_oven_fuel_type</name>
      <display_name>Cooking Range/Oven: Fuel Type</display_name>
      <description>Type of fuel used by the cooking range/oven.</description>
      <type>Choice</type>
      <required>true</required>
      <model_dependent>false</model_dependent>
      <default_value>natural gas</default_value>
      <choices>
        <choice>
          <value>electricity</value>
          <display_name>electricity</display_name>
        </choice>
        <choice>
          <value>natural gas</value>
          <display_name>natural gas</display_name>
        </choice>
        <choice>
          <value>fuel oil</value>
          <display_name>fuel oil</display_name>
        </choice>
        <choice>
          <value>propane</value>
          <display_name>propane</display_name>
        </choice>
        <choice>
          <value>wood</value>
          <display_name>wood</display_name>
        </choice>
        <choice>
          <value>coal</value>
          <display_name>coal</display_name>
        </choice>
      </choices>
    </argument>
    <argument>
      <name>cooking_range_oven_is_induction</name>
      <display_name>Cooking Range/Oven: Is Induction</display_name>
      <description>Whether the cooking range is induction.</description>
      <type>Boolean</type>
      <required>false</required>
      <model_dependent>false</model_dependent>
      <choices>
        <choice>
          <value>true</value>
          <display_name>true</display_name>
        </choice>
        <choice>
          <value>false</value>
          <display_name>false</display_name>
        </choice>
      </choices>
    </argument>
    <argument>
      <name>cooking_range_oven_is_convection</name>
      <display_name>Cooking Range/Oven: Is Convection</display_name>
      <description>Whether the oven is convection.</description>
      <type>Boolean</type>
      <required>false</required>
      <model_dependent>false</model_dependent>
      <choices>
        <choice>
          <value>true</value>
          <display_name>true</display_name>
        </choice>
        <choice>
          <value>false</value>
          <display_name>false</display_name>
        </choice>
      </choices>
    </argument>
    <argument>
      <name>cooking_range_oven_usage_multiplier</name>
      <display_name>Cooking Range/Oven: Usage Multiplier</display_name>
      <description>Multiplier on the cooking range/oven energy usage that can reflect, e.g., high/low usage occupants.</description>
      <type>Double</type>
      <required>true</required>
      <model_dependent>false</model_dependent>
      <default_value>1</default_value>
    </argument>
    <argument>
      <name>ceiling_fan_present</name>
      <display_name>Ceiling Fan: Present</display_name>
      <description>Whether there is are any ceiling fans.</description>
      <type>Boolean</type>
      <required>true</required>
      <model_dependent>false</model_dependent>
      <default_value>true</default_value>
      <choices>
        <choice>
          <value>true</value>
          <display_name>true</display_name>
        </choice>
        <choice>
          <value>false</value>
          <display_name>false</display_name>
        </choice>
      </choices>
    </argument>
    <argument>
      <name>ceiling_fan_efficiency</name>
      <display_name>Ceiling Fan: Efficiency</display_name>
      <description>The efficiency rating of the ceiling fan(s) at medium speed.</description>
      <type>String</type>
      <units>CFM/watt</units>
      <required>true</required>
      <model_dependent>false</model_dependent>
      <default_value>auto</default_value>
    </argument>
    <argument>
      <name>ceiling_fan_quantity</name>
      <display_name>Ceiling Fan: Quantity</display_name>
      <description>Total number of ceiling fans.</description>
      <type>String</type>
      <units>#</units>
      <required>true</required>
      <model_dependent>false</model_dependent>
      <default_value>auto</default_value>
    </argument>
    <argument>
      <name>ceiling_fan_cooling_setpoint_temp_offset</name>
      <display_name>Ceiling Fan: Cooling Setpoint Temperature Offset</display_name>
      <description>The setpoint temperature offset during cooling season for the ceiling fan(s). Only applies if ceiling fan quantity is greater than zero.</description>
      <type>Double</type>
      <units>deg-F</units>
      <required>true</required>
      <model_dependent>false</model_dependent>
      <default_value>0.5</default_value>
    </argument>
    <argument>
      <name>plug_loads_television_annual_kwh</name>
      <display_name>Plug Loads: Television Annual kWh</display_name>
      <description>The annual energy consumption of the television plug loads.</description>
      <type>String</type>
      <units>kWh/yr</units>
      <required>true</required>
      <model_dependent>false</model_dependent>
      <default_value>auto</default_value>
    </argument>
    <argument>
      <name>plug_loads_television_usage_multiplier</name>
      <display_name>Plug Loads: Television Usage Multiplier</display_name>
      <description>Multiplier on the television energy usage that can reflect, e.g., high/low usage occupants.</description>
      <type>Double</type>
      <required>true</required>
      <model_dependent>false</model_dependent>
      <default_value>1</default_value>
    </argument>
    <argument>
      <name>plug_loads_other_annual_kwh</name>
      <display_name>Plug Loads: Other Annual kWh</display_name>
      <description>The annual energy consumption of the other residual plug loads.</description>
      <type>String</type>
      <units>kWh/yr</units>
      <required>true</required>
      <model_dependent>false</model_dependent>
      <default_value>auto</default_value>
    </argument>
    <argument>
      <name>plug_loads_other_frac_sensible</name>
      <display_name>Plug Loads: Other Sensible Fraction</display_name>
      <description>Fraction of other residual plug loads' internal gains that are sensible.</description>
      <type>String</type>
      <units>Frac</units>
      <required>true</required>
      <model_dependent>false</model_dependent>
      <default_value>auto</default_value>
    </argument>
    <argument>
      <name>plug_loads_other_frac_latent</name>
      <display_name>Plug Loads: Other Latent Fraction</display_name>
      <description>Fraction of other residual plug loads' internal gains that are latent.</description>
      <type>String</type>
      <units>Frac</units>
      <required>true</required>
      <model_dependent>false</model_dependent>
      <default_value>auto</default_value>
    </argument>
    <argument>
      <name>plug_loads_other_usage_multiplier</name>
      <display_name>Plug Loads: Other Usage Multiplier</display_name>
      <description>Multiplier on the other energy usage that can reflect, e.g., high/low usage occupants.</description>
      <type>Double</type>
      <required>true</required>
      <model_dependent>false</model_dependent>
      <default_value>1</default_value>
    </argument>
    <argument>
      <name>plug_loads_well_pump_present</name>
      <display_name>Plug Loads: Well Pump Present</display_name>
      <description>Whether there is a well pump.</description>
      <type>Boolean</type>
      <required>true</required>
      <model_dependent>false</model_dependent>
      <default_value>false</default_value>
      <choices>
        <choice>
          <value>true</value>
          <display_name>true</display_name>
        </choice>
        <choice>
          <value>false</value>
          <display_name>false</display_name>
        </choice>
      </choices>
    </argument>
    <argument>
      <name>plug_loads_well_pump_annual_kwh</name>
      <display_name>Plug Loads: Well Pump Annual kWh</display_name>
      <description>The annual energy consumption of the well pump plug loads.</description>
      <type>String</type>
      <units>kWh/yr</units>
      <required>true</required>
      <model_dependent>false</model_dependent>
      <default_value>auto</default_value>
    </argument>
    <argument>
      <name>plug_loads_well_pump_usage_multiplier</name>
      <display_name>Plug Loads: Well Pump Usage Multiplier</display_name>
      <description>Multiplier on the well_pump energy usage that can reflect, e.g., high/low usage occupants.</description>
      <type>Double</type>
      <required>true</required>
      <model_dependent>false</model_dependent>
      <default_value>1</default_value>
    </argument>
    <argument>
      <name>plug_loads_vehicle_present</name>
      <display_name>Plug Loads: Vehicle Present</display_name>
      <description>Whether there is a vehicle.</description>
      <type>Boolean</type>
      <required>true</required>
      <model_dependent>false</model_dependent>
      <default_value>false</default_value>
      <choices>
        <choice>
          <value>true</value>
          <display_name>true</display_name>
        </choice>
        <choice>
          <value>false</value>
          <display_name>false</display_name>
        </choice>
      </choices>
    </argument>
    <argument>
      <name>plug_loads_vehicle_annual_kwh</name>
      <display_name>Plug Loads: Vehicle Annual kWh</display_name>
      <description>The annual energy consumption of the well pump plug loads.</description>
      <type>String</type>
      <units>kWh/yr</units>
      <required>true</required>
      <model_dependent>false</model_dependent>
      <default_value>auto</default_value>
    </argument>
    <argument>
      <name>plug_loads_vehicle_usage_multiplier</name>
      <display_name>Plug Loads: Vehicle Usage Multiplier</display_name>
      <description>Multiplier on the well_pump energy usage that can reflect, e.g., high/low usage occupants.</description>
      <type>Double</type>
      <required>true</required>
      <model_dependent>false</model_dependent>
      <default_value>1</default_value>
    </argument>
    <argument>
      <name>fuel_loads_grill_present</name>
      <display_name>Fuel Loads: Grill Present</display_name>
      <description>Whether there is a fuel loads grill.</description>
      <type>Boolean</type>
      <required>true</required>
      <model_dependent>false</model_dependent>
      <default_value>false</default_value>
      <choices>
        <choice>
          <value>true</value>
          <display_name>true</display_name>
        </choice>
        <choice>
          <value>false</value>
          <display_name>false</display_name>
        </choice>
      </choices>
    </argument>
    <argument>
      <name>fuel_loads_grill_fuel_type</name>
      <display_name>Fuel Loads: Grill Fuel Type</display_name>
      <description>The fuel type of the fuel loads grill.</description>
      <type>Choice</type>
      <required>true</required>
      <model_dependent>false</model_dependent>
      <default_value>natural gas</default_value>
      <choices>
        <choice>
          <value>natural gas</value>
          <display_name>natural gas</display_name>
        </choice>
        <choice>
          <value>fuel oil</value>
          <display_name>fuel oil</display_name>
        </choice>
        <choice>
          <value>propane</value>
          <display_name>propane</display_name>
        </choice>
        <choice>
          <value>wood</value>
          <display_name>wood</display_name>
        </choice>
        <choice>
          <value>wood pellets</value>
          <display_name>wood pellets</display_name>
        </choice>
      </choices>
    </argument>
    <argument>
      <name>fuel_loads_grill_annual_therm</name>
      <display_name>Fuel Loads: Grill Annual therm</display_name>
      <description>The annual energy consumption of the fuel loads grill.</description>
      <type>String</type>
      <units>therm/yr</units>
      <required>true</required>
      <model_dependent>false</model_dependent>
      <default_value>auto</default_value>
    </argument>
    <argument>
      <name>fuel_loads_grill_usage_multiplier</name>
      <display_name>Fuel Loads: Grill Usage Multiplier</display_name>
      <description>Multiplier on the fuel loads grill energy usage that can reflect, e.g., high/low usage occupants.</description>
      <type>Double</type>
      <required>true</required>
      <model_dependent>false</model_dependent>
      <default_value>1</default_value>
    </argument>
    <argument>
      <name>fuel_loads_lighting_present</name>
      <display_name>Fuel Loads: Lighting Present</display_name>
      <description>Whether there is fuel loads lighting.</description>
      <type>Boolean</type>
      <required>true</required>
      <model_dependent>false</model_dependent>
      <default_value>false</default_value>
      <choices>
        <choice>
          <value>true</value>
          <display_name>true</display_name>
        </choice>
        <choice>
          <value>false</value>
          <display_name>false</display_name>
        </choice>
      </choices>
    </argument>
    <argument>
      <name>fuel_loads_lighting_fuel_type</name>
      <display_name>Fuel Loads: Lighting Fuel Type</display_name>
      <description>The fuel type of the fuel loads lighting.</description>
      <type>Choice</type>
      <required>true</required>
      <model_dependent>false</model_dependent>
      <default_value>natural gas</default_value>
      <choices>
        <choice>
          <value>natural gas</value>
          <display_name>natural gas</display_name>
        </choice>
        <choice>
          <value>fuel oil</value>
          <display_name>fuel oil</display_name>
        </choice>
        <choice>
          <value>propane</value>
          <display_name>propane</display_name>
        </choice>
        <choice>
          <value>wood</value>
          <display_name>wood</display_name>
        </choice>
        <choice>
          <value>wood pellets</value>
          <display_name>wood pellets</display_name>
        </choice>
      </choices>
    </argument>
    <argument>
      <name>fuel_loads_lighting_annual_therm</name>
      <display_name>Fuel Loads: Lighting Annual therm</display_name>
      <description>The annual energy consumption of the fuel loads lighting.</description>
      <type>String</type>
      <units>therm/yr</units>
      <required>true</required>
      <model_dependent>false</model_dependent>
      <default_value>auto</default_value>
    </argument>
    <argument>
      <name>fuel_loads_lighting_usage_multiplier</name>
      <display_name>Fuel Loads: Lighting Usage Multiplier</display_name>
      <description>Multiplier on the fuel loads lighting energy usage that can reflect, e.g., high/low usage occupants.</description>
      <type>Double</type>
      <required>true</required>
      <model_dependent>false</model_dependent>
      <default_value>1</default_value>
    </argument>
    <argument>
      <name>fuel_loads_fireplace_present</name>
      <display_name>Fuel Loads: Fireplace Present</display_name>
      <description>Whether there is fuel loads fireplace.</description>
      <type>Boolean</type>
      <required>true</required>
      <model_dependent>false</model_dependent>
      <default_value>false</default_value>
      <choices>
        <choice>
          <value>true</value>
          <display_name>true</display_name>
        </choice>
        <choice>
          <value>false</value>
          <display_name>false</display_name>
        </choice>
      </choices>
    </argument>
    <argument>
      <name>fuel_loads_fireplace_fuel_type</name>
      <display_name>Fuel Loads: Fireplace Fuel Type</display_name>
      <description>The fuel type of the fuel loads fireplace.</description>
      <type>Choice</type>
      <required>true</required>
      <model_dependent>false</model_dependent>
      <default_value>natural gas</default_value>
      <choices>
        <choice>
          <value>natural gas</value>
          <display_name>natural gas</display_name>
        </choice>
        <choice>
          <value>fuel oil</value>
          <display_name>fuel oil</display_name>
        </choice>
        <choice>
          <value>propane</value>
          <display_name>propane</display_name>
        </choice>
        <choice>
          <value>wood</value>
          <display_name>wood</display_name>
        </choice>
        <choice>
          <value>wood pellets</value>
          <display_name>wood pellets</display_name>
        </choice>
      </choices>
    </argument>
    <argument>
      <name>fuel_loads_fireplace_annual_therm</name>
      <display_name>Fuel Loads: Fireplace Annual therm</display_name>
      <description>The annual energy consumption of the fuel loads fireplace.</description>
      <type>String</type>
      <units>therm/yr</units>
      <required>true</required>
      <model_dependent>false</model_dependent>
      <default_value>auto</default_value>
    </argument>
    <argument>
      <name>fuel_loads_fireplace_usage_multiplier</name>
      <display_name>Fuel Loads: Fireplace Usage Multiplier</display_name>
      <description>Multiplier on the fuel loads fireplace energy usage that can reflect, e.g., high/low usage occupants.</description>
      <type>Double</type>
      <required>true</required>
      <model_dependent>false</model_dependent>
      <default_value>1</default_value>
    </argument>
    <argument>
      <name>pool_present</name>
      <display_name>Pool: Present</display_name>
      <description>Whether there is a pool.</description>
      <type>Boolean</type>
      <required>true</required>
      <model_dependent>false</model_dependent>
      <default_value>false</default_value>
      <choices>
        <choice>
          <value>true</value>
          <display_name>true</display_name>
        </choice>
        <choice>
          <value>false</value>
          <display_name>false</display_name>
        </choice>
      </choices>
    </argument>
    <argument>
      <name>pool_pump_annual_kwh</name>
      <display_name>Pool: Pump Annual kWh</display_name>
      <description>The annual energy consumption of the pool pump.</description>
      <type>String</type>
      <units>kWh/yr</units>
      <required>true</required>
      <model_dependent>false</model_dependent>
      <default_value>auto</default_value>
    </argument>
    <argument>
      <name>pool_pump_usage_multiplier</name>
      <display_name>Pool: Pump Usage Multiplier</display_name>
      <description>Multiplier on the pool pump energy usage that can reflect, e.g., high/low usage occupants.</description>
      <type>Double</type>
      <required>true</required>
      <model_dependent>false</model_dependent>
      <default_value>1</default_value>
    </argument>
    <argument>
      <name>pool_heater_type</name>
      <display_name>Pool: Heater Type</display_name>
      <description>The type of pool heater. Use 'none' if there is no pool heater.</description>
      <type>Choice</type>
      <required>true</required>
      <model_dependent>false</model_dependent>
      <default_value>none</default_value>
      <choices>
        <choice>
          <value>none</value>
          <display_name>none</display_name>
        </choice>
        <choice>
          <value>electric resistance</value>
          <display_name>electric resistance</display_name>
        </choice>
        <choice>
          <value>gas fired</value>
          <display_name>gas fired</display_name>
        </choice>
        <choice>
          <value>heat pump</value>
          <display_name>heat pump</display_name>
        </choice>
      </choices>
    </argument>
    <argument>
      <name>pool_heater_annual_kwh</name>
      <display_name>Pool: Heater Annual kWh</display_name>
      <description>The annual energy consumption of the electric resistance pool heater.</description>
      <type>String</type>
      <units>kWh/yr</units>
      <required>true</required>
      <model_dependent>false</model_dependent>
      <default_value>auto</default_value>
    </argument>
    <argument>
      <name>pool_heater_annual_therm</name>
      <display_name>Pool: Heater Annual therm</display_name>
      <description>The annual energy consumption of the gas fired pool heater.</description>
      <type>String</type>
      <units>therm/yr</units>
      <required>true</required>
      <model_dependent>false</model_dependent>
      <default_value>auto</default_value>
    </argument>
    <argument>
      <name>pool_heater_usage_multiplier</name>
      <display_name>Pool: Heater Usage Multiplier</display_name>
      <description>Multiplier on the pool heater energy usage that can reflect, e.g., high/low usage occupants.</description>
      <type>Double</type>
      <required>true</required>
      <model_dependent>false</model_dependent>
      <default_value>1</default_value>
    </argument>
    <argument>
      <name>hot_tub_present</name>
      <display_name>Hot Tub: Present</display_name>
      <description>Whether there is a hot tub.</description>
      <type>Boolean</type>
      <required>true</required>
      <model_dependent>false</model_dependent>
      <default_value>false</default_value>
      <choices>
        <choice>
          <value>true</value>
          <display_name>true</display_name>
        </choice>
        <choice>
          <value>false</value>
          <display_name>false</display_name>
        </choice>
      </choices>
    </argument>
    <argument>
      <name>hot_tub_pump_annual_kwh</name>
      <display_name>Hot Tub: Pump Annual kWh</display_name>
      <description>The annual energy consumption of the hot tub pump.</description>
      <type>String</type>
      <units>kWh/yr</units>
      <required>true</required>
      <model_dependent>false</model_dependent>
      <default_value>auto</default_value>
    </argument>
    <argument>
      <name>hot_tub_pump_usage_multiplier</name>
      <display_name>Hot Tub: Pump Usage Multiplier</display_name>
      <description>Multiplier on the hot tub pump energy usage that can reflect, e.g., high/low usage occupants.</description>
      <type>Double</type>
      <required>true</required>
      <model_dependent>false</model_dependent>
      <default_value>1</default_value>
    </argument>
    <argument>
      <name>hot_tub_heater_type</name>
      <display_name>Hot Tub: Heater Type</display_name>
      <description>The type of hot tub heater. Use 'none' if there is no hot tub heater.</description>
      <type>Choice</type>
      <required>true</required>
      <model_dependent>false</model_dependent>
      <default_value>none</default_value>
      <choices>
        <choice>
          <value>none</value>
          <display_name>none</display_name>
        </choice>
        <choice>
          <value>electric resistance</value>
          <display_name>electric resistance</display_name>
        </choice>
        <choice>
          <value>gas fired</value>
          <display_name>gas fired</display_name>
        </choice>
        <choice>
          <value>heat pump</value>
          <display_name>heat pump</display_name>
        </choice>
      </choices>
    </argument>
    <argument>
      <name>hot_tub_heater_annual_kwh</name>
      <display_name>Hot Tub: Heater Annual kWh</display_name>
      <description>The annual energy consumption of the electric resistance hot tub heater.</description>
      <type>String</type>
      <units>kWh/yr</units>
      <required>true</required>
      <model_dependent>false</model_dependent>
      <default_value>auto</default_value>
    </argument>
    <argument>
      <name>hot_tub_heater_annual_therm</name>
      <display_name>Hot Tub: Heater Annual therm</display_name>
      <description>The annual energy consumption of the gas fired hot tub heater.</description>
      <type>String</type>
      <units>therm/yr</units>
      <required>true</required>
      <model_dependent>false</model_dependent>
      <default_value>auto</default_value>
    </argument>
    <argument>
      <name>hot_tub_heater_usage_multiplier</name>
      <display_name>Hot Tub: Heater Usage Multiplier</display_name>
      <description>Multiplier on the hot tub heater energy usage that can reflect, e.g., high/low usage occupants.</description>
      <type>Double</type>
      <required>true</required>
      <model_dependent>false</model_dependent>
      <default_value>1</default_value>
    </argument>
  </arguments>
  <outputs />
  <provenances />
  <tags>
    <tag>Whole Building.Space Types</tag>
  </tags>
  <attributes>
    <attribute>
      <name>Measure Type</name>
      <value>ModelMeasure</value>
      <datatype>string</datatype>
    </attribute>
  </attributes>
  <files>
    <file>
      <filename>location.rb</filename>
      <filetype>rb</filetype>
      <usage_type>resource</usage_type>
      <checksum>B7ECA492</checksum>
    </file>
    <file>
      <filename>geometry.rb</filename>
      <filetype>rb</filetype>
      <usage_type>resource</usage_type>
      <checksum>BB96903B</checksum>
    </file>
    <file>
      <filename>constants.rb</filename>
      <filetype>rb</filetype>
      <usage_type>resource</usage_type>
      <checksum>1DD2A8EE</checksum>
    </file>
    <file>
      <filename>base-misc-defaults.osw</filename>
      <filetype>osw</filetype>
      <usage_type>test</usage_type>
      <checksum>249232E6</checksum>
    </file>
    <file>
      <filename>base.osw</filename>
      <filetype>osw</filetype>
      <usage_type>test</usage_type>
      <checksum>296EC0E4</checksum>
    </file>
    <file>
      <filename>base-appliances-none.osw</filename>
      <filetype>osw</filetype>
      <usage_type>test</usage_type>
      <checksum>3C8EA5F7</checksum>
    </file>
    <file>
      <filename>base-appliances-dehumidifier-50percent.osw</filename>
      <filetype>osw</filetype>
      <usage_type>test</usage_type>
      <checksum>DE4EA931</checksum>
    </file>
    <file>
      <filename>base-appliances-dehumidifier-ief.osw</filename>
      <filetype>osw</filetype>
      <usage_type>test</usage_type>
      <checksum>58732ECA</checksum>
    </file>
    <file>
      <filename>base-appliances-dehumidifier.osw</filename>
      <filetype>osw</filetype>
      <usage_type>test</usage_type>
      <checksum>CC3FB34A</checksum>
    </file>
    <file>
      <filename>base-single-family-attached.osw</filename>
      <filetype>osw</filetype>
      <usage_type>test</usage_type>
      <checksum>08EFB17F</checksum>
    </file>
    <file>
      <filename>base-appliances-gas.osw</filename>
      <filetype>osw</filetype>
      <usage_type>test</usage_type>
      <checksum>6ECC90E1</checksum>
    </file>
    <file>
      <filename>base-appliances-oil.osw</filename>
      <filetype>osw</filetype>
      <usage_type>test</usage_type>
      <checksum>B47D94D4</checksum>
    </file>
    <file>
      <filename>base-appliances-propane.osw</filename>
      <filetype>osw</filetype>
      <usage_type>test</usage_type>
      <checksum>931670D9</checksum>
    </file>
    <file>
      <filename>base-appliances-modified.osw</filename>
      <filetype>osw</filetype>
      <usage_type>test</usage_type>
      <checksum>B878DB55</checksum>
    </file>
    <file>
      <filename>base-appliances-wood.osw</filename>
      <filetype>osw</filetype>
      <usage_type>test</usage_type>
      <checksum>2331C706</checksum>
    </file>
    <file>
      <filename>base-hvac-dual-fuel-air-to-air-heat-pump-1-speed.osw</filename>
      <filetype>osw</filetype>
      <usage_type>test</usage_type>
      <checksum>87800E26</checksum>
    </file>
    <file>
      <filename>base-hvac-dual-fuel-air-to-air-heat-pump-2-speed.osw</filename>
      <filetype>osw</filetype>
      <usage_type>test</usage_type>
      <checksum>AC87DE7C</checksum>
    </file>
    <file>
      <filename>base-hvac-dual-fuel-mini-split-heat-pump-ducted.osw</filename>
      <filetype>osw</filetype>
      <usage_type>test</usage_type>
      <checksum>82C2B006</checksum>
    </file>
    <file>
      <filename>base-hvac-dual-fuel-air-to-air-heat-pump-var-speed.osw</filename>
      <filetype>osw</filetype>
      <usage_type>test</usage_type>
      <checksum>A26A8C15</checksum>
    </file>
    <file>
      <filename>base-hvac-dual-fuel-air-to-air-heat-pump-1-speed-electric.osw</filename>
      <filetype>osw</filetype>
      <usage_type>test</usage_type>
      <checksum>A18AC29E</checksum>
    </file>
    <file>
      <filename>base-mechvent-cfis.osw</filename>
      <filetype>osw</filetype>
      <usage_type>test</usage_type>
      <checksum>0D5A63B6</checksum>
    </file>
    <file>
      <filename>base-dhw-indirect-outside.osw</filename>
      <filetype>osw</filetype>
      <usage_type>test</usage_type>
      <checksum>6B164DBF</checksum>
    </file>
    <file>
      <filename>base-dhw-jacket-electric.osw</filename>
      <filetype>osw</filetype>
      <usage_type>test</usage_type>
      <checksum>7D0027AF</checksum>
    </file>
    <file>
      <filename>base-dhw-low-flow-fixtures.osw</filename>
      <filetype>osw</filetype>
      <usage_type>test</usage_type>
      <checksum>E26640CF</checksum>
    </file>
    <file>
      <filename>base-dhw-none.osw</filename>
      <filetype>osw</filetype>
      <usage_type>test</usage_type>
      <checksum>D6CF7B5C</checksum>
    </file>
    <file>
      <filename>base-dhw-recirc-demand.osw</filename>
      <filetype>osw</filetype>
      <usage_type>test</usage_type>
      <checksum>C8CD6BBE</checksum>
    </file>
    <file>
      <filename>base-dhw-recirc-manual.osw</filename>
      <filetype>osw</filetype>
      <usage_type>test</usage_type>
      <checksum>86D8C3A3</checksum>
    </file>
    <file>
      <filename>base-dhw-recirc-nocontrol.osw</filename>
      <filetype>osw</filetype>
      <usage_type>test</usage_type>
      <checksum>F53E8146</checksum>
    </file>
    <file>
      <filename>base-dhw-recirc-temperature.osw</filename>
      <filetype>osw</filetype>
      <usage_type>test</usage_type>
      <checksum>0FCAD0ED</checksum>
    </file>
    <file>
      <filename>base-dhw-recirc-timer.osw</filename>
      <filetype>osw</filetype>
      <usage_type>test</usage_type>
      <checksum>2EB5A158</checksum>
    </file>
    <file>
      <filename>base-dhw-solar-fraction.osw</filename>
      <filetype>osw</filetype>
      <usage_type>test</usage_type>
      <checksum>332EB73C</checksum>
    </file>
    <file>
      <filename>base-dhw-uef.osw</filename>
      <filetype>osw</filetype>
      <usage_type>test</usage_type>
      <checksum>660BBBDA</checksum>
    </file>
    <file>
      <filename>base-enclosure-infil-cfm50.osw</filename>
      <filetype>osw</filetype>
      <usage_type>test</usage_type>
      <checksum>1A862622</checksum>
    </file>
    <file>
      <filename>base-foundation-conditioned-basement-slab-insulation.osw</filename>
      <filetype>osw</filetype>
      <usage_type>test</usage_type>
      <checksum>58AFDABA</checksum>
    </file>
    <file>
      <filename>base-hvac-boiler-gas-only.osw</filename>
      <filetype>osw</filetype>
      <usage_type>test</usage_type>
      <checksum>063E9A9F</checksum>
    </file>
    <file>
      <filename>base-hvac-boiler-oil-only.osw</filename>
      <filetype>osw</filetype>
      <usage_type>test</usage_type>
      <checksum>4A5A6D9A</checksum>
    </file>
    <file>
      <filename>base-hvac-boiler-propane-only.osw</filename>
      <filetype>osw</filetype>
      <usage_type>test</usage_type>
      <checksum>23C6CFA2</checksum>
    </file>
    <file>
      <filename>base-hvac-boiler-wood-only.osw</filename>
      <filetype>osw</filetype>
      <usage_type>test</usage_type>
      <checksum>C0E0A074</checksum>
    </file>
    <file>
      <filename>base-hvac-central-ac-only-1-speed.osw</filename>
      <filetype>osw</filetype>
      <usage_type>test</usage_type>
      <checksum>FE2EC14C</checksum>
    </file>
    <file>
      <filename>base-hvac-ducts-leakage-percent.osw</filename>
      <filetype>osw</filetype>
      <usage_type>test</usage_type>
      <checksum>2B26EE1B</checksum>
    </file>
    <file>
      <filename>base-hvac-furnace-elec-only.osw</filename>
      <filetype>osw</filetype>
      <usage_type>test</usage_type>
      <checksum>1F07261A</checksum>
    </file>
    <file>
      <filename>base-hvac-furnace-gas-only.osw</filename>
      <filetype>osw</filetype>
      <usage_type>test</usage_type>
      <checksum>89840AB1</checksum>
    </file>
    <file>
      <filename>base-hvac-furnace-oil-only.osw</filename>
      <filetype>osw</filetype>
      <usage_type>test</usage_type>
      <checksum>0CEF615C</checksum>
    </file>
    <file>
      <filename>base-hvac-furnace-propane-only.osw</filename>
      <filetype>osw</filetype>
      <usage_type>test</usage_type>
      <checksum>A4C7AE94</checksum>
    </file>
    <file>
      <filename>base-hvac-furnace-wood-only.osw</filename>
      <filetype>osw</filetype>
      <usage_type>test</usage_type>
      <checksum>C43A2AB7</checksum>
    </file>
    <file>
      <filename>base-hvac-none.osw</filename>
      <filetype>osw</filetype>
      <usage_type>test</usage_type>
      <checksum>C23469CE</checksum>
    </file>
    <file>
      <filename>base-hvac-programmable-thermostat.osw</filename>
      <filetype>osw</filetype>
      <usage_type>test</usage_type>
      <checksum>5020FAB8</checksum>
    </file>
    <file>
      <filename>base-hvac-setpoints.osw</filename>
      <filetype>osw</filetype>
      <usage_type>test</usage_type>
      <checksum>C090A991</checksum>
    </file>
    <file>
      <filename>base-location-baltimore-md.osw</filename>
      <filetype>osw</filetype>
      <usage_type>test</usage_type>
      <checksum>235D5207</checksum>
    </file>
    <file>
      <filename>base-location-dallas-tx.osw</filename>
      <filetype>osw</filetype>
      <usage_type>test</usage_type>
      <checksum>3545F600</checksum>
    </file>
    <file>
      <filename>base-location-duluth-mn.osw</filename>
      <filetype>osw</filetype>
      <usage_type>test</usage_type>
      <checksum>E4552295</checksum>
    </file>
    <file>
      <filename>base-location-miami-fl.osw</filename>
      <filetype>osw</filetype>
      <usage_type>test</usage_type>
      <checksum>52ABD197</checksum>
    </file>
    <file>
      <filename>base-mechvent-balanced.osw</filename>
      <filetype>osw</filetype>
      <usage_type>test</usage_type>
      <checksum>A0384939</checksum>
    </file>
    <file>
      <filename>base-mechvent-erv.osw</filename>
      <filetype>osw</filetype>
      <usage_type>test</usage_type>
      <checksum>FC77FB61</checksum>
    </file>
    <file>
      <filename>base-mechvent-exhaust.osw</filename>
      <filetype>osw</filetype>
      <usage_type>test</usage_type>
      <checksum>D5EB472B</checksum>
    </file>
    <file>
      <filename>base-mechvent-hrv.osw</filename>
      <filetype>osw</filetype>
      <usage_type>test</usage_type>
      <checksum>1AEF8779</checksum>
    </file>
    <file>
      <filename>base-mechvent-supply.osw</filename>
      <filetype>osw</filetype>
      <usage_type>test</usage_type>
      <checksum>BF26E125</checksum>
    </file>
    <file>
<<<<<<< HEAD
      <filename>base-misc-whole-house-fan.osw</filename>
      <filetype>osw</filetype>
      <usage_type>test</usage_type>
      <checksum>C665567A</checksum>
    </file>
    <file>
=======
>>>>>>> 457cc6da
      <filename>base-hvac-air-to-air-heat-pump-1-speed.osw</filename>
      <filetype>osw</filetype>
      <usage_type>test</usage_type>
      <checksum>D3286FC9</checksum>
    </file>
    <file>
      <filename>base-mechvent-erv-atre-asre.osw</filename>
      <filetype>osw</filetype>
      <usage_type>test</usage_type>
      <checksum>A5B15238</checksum>
    </file>
    <file>
      <filename>base-enclosure-windows-none.osw</filename>
      <filetype>osw</filetype>
      <usage_type>test</usage_type>
      <checksum>BB86BAEC</checksum>
    </file>
    <file>
      <filename>base-dhw-indirect-standbyloss.osw</filename>
      <filetype>osw</filetype>
      <usage_type>test</usage_type>
      <checksum>6276B070</checksum>
    </file>
    <file>
      <filename>base-dhw-indirect.osw</filename>
      <filetype>osw</filetype>
      <usage_type>test</usage_type>
      <checksum>CFCA60CA</checksum>
    </file>
    <file>
      <filename>base-dhw-jacket-indirect.osw</filename>
      <filetype>osw</filetype>
      <usage_type>test</usage_type>
      <checksum>D89F7B68</checksum>
    </file>
    <file>
      <filename>base-hvac-undersized.osw</filename>
      <filetype>osw</filetype>
      <usage_type>test</usage_type>
      <checksum>BED65E84</checksum>
    </file>
    <file>
      <filename>base-atticroof-unvented-insulated-roof.osw</filename>
      <filetype>osw</filetype>
      <usage_type>test</usage_type>
      <checksum>9108B2A5</checksum>
    </file>
    <file>
      <filename>base-pv.osw</filename>
      <filetype>osw</filetype>
      <usage_type>test</usage_type>
      <checksum>BA6D24B9</checksum>
    </file>
    <file>
      <filename>base-mechvent-hrv-asre.osw</filename>
      <filetype>osw</filetype>
      <usage_type>test</usage_type>
      <checksum>15D1F934</checksum>
    </file>
    <file>
      <filename>base-enclosure-overhangs.osw</filename>
      <filetype>osw</filetype>
      <usage_type>test</usage_type>
      <checksum>1B6FA9FA</checksum>
    </file>
    <file>
      <filename>base-atticroof-vented.osw</filename>
      <filetype>osw</filetype>
      <usage_type>test</usage_type>
      <checksum>0F969C55</checksum>
    </file>
    <file>
      <filename>base-dhw-dwhr.osw</filename>
      <filetype>osw</filetype>
      <usage_type>test</usage_type>
      <checksum>ABD2EEB7</checksum>
    </file>
    <file>
      <filename>base-enclosure-beds-4.osw</filename>
      <filetype>osw</filetype>
      <usage_type>test</usage_type>
      <checksum>AFAAE30B</checksum>
    </file>
    <file>
      <filename>base-enclosure-beds-5.osw</filename>
      <filetype>osw</filetype>
      <usage_type>test</usage_type>
      <checksum>E721A12B</checksum>
    </file>
    <file>
      <filename>base-foundation-ambient.osw</filename>
      <filetype>osw</filetype>
      <usage_type>test</usage_type>
      <checksum>76627A4F</checksum>
    </file>
    <file>
      <filename>base-foundation-vented-crawlspace.osw</filename>
      <filetype>osw</filetype>
      <usage_type>test</usage_type>
      <checksum>E273047F</checksum>
    </file>
    <file>
      <filename>base-foundation-unvented-crawlspace.osw</filename>
      <filetype>osw</filetype>
      <usage_type>test</usage_type>
      <checksum>A4D56705</checksum>
    </file>
    <file>
      <filename>base-hvac-central-ac-plus-air-to-air-heat-pump-heating.osw</filename>
      <filetype>osw</filetype>
      <usage_type>test</usage_type>
      <checksum>DE857F0B</checksum>
    </file>
    <file>
      <filename>base-hvac-air-to-air-heat-pump-2-speed.osw</filename>
      <filetype>osw</filetype>
      <usage_type>test</usage_type>
      <checksum>1D14385B</checksum>
    </file>
    <file>
      <filename>base-hvac-central-ac-only-2-speed.osw</filename>
      <filetype>osw</filetype>
      <usage_type>test</usage_type>
      <checksum>761EDB19</checksum>
    </file>
    <file>
      <filename>base-hvac-air-to-air-heat-pump-var-speed.osw</filename>
      <filetype>osw</filetype>
      <usage_type>test</usage_type>
      <checksum>AE4BA3F5</checksum>
    </file>
    <file>
      <filename>base-hvac-furnace-gas-central-ac-2-speed.osw</filename>
      <filetype>osw</filetype>
      <usage_type>test</usage_type>
      <checksum>52A3E332</checksum>
    </file>
    <file>
      <filename>base-hvac-ground-to-air-heat-pump.osw</filename>
      <filetype>osw</filetype>
      <usage_type>test</usage_type>
      <checksum>CA53631C</checksum>
    </file>
    <file>
      <filename>base-hvac-mini-split-heat-pump-ducted.osw</filename>
      <filetype>osw</filetype>
      <usage_type>test</usage_type>
      <checksum>F245650F</checksum>
    </file>
    <file>
      <filename>base-hvac-central-ac-only-var-speed.osw</filename>
      <filetype>osw</filetype>
      <usage_type>test</usage_type>
      <checksum>7127075B</checksum>
    </file>
    <file>
      <filename>base-hvac-evap-cooler-furnace-gas.osw</filename>
      <filetype>osw</filetype>
      <usage_type>test</usage_type>
      <checksum>F702A128</checksum>
    </file>
    <file>
      <filename>base-hvac-evap-cooler-only.osw</filename>
      <filetype>osw</filetype>
      <usage_type>test</usage_type>
      <checksum>70A8833F</checksum>
    </file>
    <file>
      <filename>base-hvac-evap-cooler-only-ducted.osw</filename>
      <filetype>osw</filetype>
      <usage_type>test</usage_type>
      <checksum>0A8636C3</checksum>
    </file>
    <file>
      <filename>base-hvac-furnace-gas-central-ac-var-speed.osw</filename>
      <filetype>osw</filetype>
      <usage_type>test</usage_type>
      <checksum>125E7080</checksum>
    </file>
    <file>
      <filename>base-hvac-furnace-gas-room-ac.osw</filename>
      <filetype>osw</filetype>
      <usage_type>test</usage_type>
      <checksum>A87C8790</checksum>
    </file>
    <file>
      <filename>base-hvac-room-ac-only.osw</filename>
      <filetype>osw</filetype>
      <usage_type>test</usage_type>
      <checksum>43107304</checksum>
    </file>
    <file>
      <filename>base-mechvent-cfis-evap-cooler-only-ducted.osw</filename>
      <filetype>osw</filetype>
      <usage_type>test</usage_type>
      <checksum>7C0269E2</checksum>
    </file>
    <file>
      <filename>base-atticroof-flat.osw</filename>
      <filetype>osw</filetype>
      <usage_type>test</usage_type>
      <checksum>4071DE34</checksum>
    </file>
    <file>
      <filename>base-atticroof-radiant-barrier.osw</filename>
      <filetype>osw</filetype>
      <usage_type>test</usage_type>
      <checksum>A70865A4</checksum>
    </file>
    <file>
      <filename>base-hvac-boiler-elec-only.osw</filename>
      <filetype>osw</filetype>
      <usage_type>test</usage_type>
      <checksum>7E9D3F9F</checksum>
    </file>
    <file>
      <filename>base-hvac-portable-heater-electric-only.osw</filename>
      <filetype>osw</filetype>
      <usage_type>test</usage_type>
      <checksum>A36EFE59</checksum>
    </file>
    <file>
      <filename>base-hvac-stove-oil-only.osw</filename>
      <filetype>osw</filetype>
      <usage_type>test</usage_type>
      <checksum>4E22A135</checksum>
    </file>
    <file>
      <filename>base-hvac-wall-furnace-elec-only.osw</filename>
      <filetype>osw</filetype>
      <usage_type>test</usage_type>
      <checksum>38B620DE</checksum>
    </file>
    <file>
      <filename>base-hvac-stove-wood-pellets-only.osw</filename>
      <filetype>osw</filetype>
      <usage_type>test</usage_type>
      <checksum>FF11AC4C</checksum>
    </file>
    <file>
      <filename>base-mechvent-bath-kitchen-fans.osw</filename>
      <filetype>osw</filetype>
      <usage_type>test</usage_type>
      <checksum>AF73B904</checksum>
    </file>
    <file>
      <filename>base-misc-neighbor-shading.osw</filename>
      <filetype>osw</filetype>
      <usage_type>test</usage_type>
      <checksum>8F1D5F53</checksum>
    </file>
    <file>
      <filename>base-dhw-indirect-with-solar-fraction.osw</filename>
      <filetype>osw</filetype>
      <usage_type>test</usage_type>
      <checksum>EBA04C9C</checksum>
    </file>
    <file>
      <filename>base-location-epw-filepath-AMY-2012.osw</filename>
      <filetype>osw</filetype>
      <usage_type>test</usage_type>
      <checksum>07076489</checksum>
    </file>
    <file>
      <filename>base-location-epw-filepath.osw</filename>
      <filetype>osw</filetype>
      <usage_type>test</usage_type>
      <checksum>B3EA166C</checksum>
    </file>
    <file>
      <filename>base-enclosure-beds-1.osw</filename>
      <filetype>osw</filetype>
      <usage_type>test</usage_type>
      <checksum>698E84A3</checksum>
    </file>
    <file>
      <filename>base-enclosure-beds-2.osw</filename>
      <filetype>osw</filetype>
      <usage_type>test</usage_type>
      <checksum>64CED0A0</checksum>
    </file>
    <file>
      <filename>base-dhw-combi-tankless-outside.osw</filename>
      <filetype>osw</filetype>
      <usage_type>test</usage_type>
      <checksum>37A95ADE</checksum>
    </file>
    <file>
      <filename>base-dhw-combi-tankless.osw</filename>
      <filetype>osw</filetype>
      <usage_type>test</usage_type>
      <checksum>29C74761</checksum>
    </file>
    <file>
      <filename>base-misc-defaults2.osw</filename>
      <filetype>osw</filetype>
      <usage_type>test</usage_type>
      <checksum>69048396</checksum>
    </file>
    <file>
      <filename>base-dhw-tank-heat-pump-outside.osw</filename>
      <filetype>osw</filetype>
      <usage_type>test</usage_type>
      <checksum>6D13E60C</checksum>
    </file>
    <file>
      <filename>base-dhw-tank-heat-pump-with-solar-fraction.osw</filename>
      <filetype>osw</filetype>
      <usage_type>test</usage_type>
      <checksum>90585F4C</checksum>
    </file>
    <file>
      <filename>base-dhw-tank-heat-pump.osw</filename>
      <filetype>osw</filetype>
      <usage_type>test</usage_type>
      <checksum>BCC2F022</checksum>
    </file>
    <file>
      <filename>base-dhw-jacket-hpwh.osw</filename>
      <filetype>osw</filetype>
      <usage_type>test</usage_type>
      <checksum>82CDE4E8</checksum>
    </file>
    <file>
      <filename>base-dhw-jacket-gas.osw</filename>
      <filetype>osw</filetype>
      <usage_type>test</usage_type>
      <checksum>991909A4</checksum>
    </file>
    <file>
      <filename>base-dhw-solar-direct-evacuated-tube.osw</filename>
      <filetype>osw</filetype>
      <usage_type>test</usage_type>
      <checksum>FCADE843</checksum>
    </file>
    <file>
      <filename>base-dhw-solar-direct-flat-plate.osw</filename>
      <filetype>osw</filetype>
      <usage_type>test</usage_type>
      <checksum>A59DD4B8</checksum>
    </file>
    <file>
      <filename>base-dhw-solar-direct-ics.osw</filename>
      <filetype>osw</filetype>
      <usage_type>test</usage_type>
      <checksum>5FF3D2B5</checksum>
    </file>
    <file>
      <filename>base-dhw-solar-indirect-flat-plate.osw</filename>
      <filetype>osw</filetype>
      <usage_type>test</usage_type>
      <checksum>B8B14AE9</checksum>
    </file>
    <file>
      <filename>base-dhw-solar-thermosyphon-flat-plate.osw</filename>
      <filetype>osw</filetype>
      <usage_type>test</usage_type>
      <checksum>F3DB3282</checksum>
    </file>
    <file>
      <filename>base-dhw-tank-heat-pump-with-solar.osw</filename>
      <filetype>osw</filetype>
      <usage_type>test</usage_type>
      <checksum>75E25BA8</checksum>
    </file>
    <file>
      <filename>base-dhw-tank-gas-outside.osw</filename>
      <filetype>osw</filetype>
      <usage_type>test</usage_type>
      <checksum>DE584D8F</checksum>
    </file>
    <file>
      <filename>base-dhw-tank-gas.osw</filename>
      <filetype>osw</filetype>
      <usage_type>test</usage_type>
      <checksum>5E608A6C</checksum>
    </file>
    <file>
      <filename>base-dhw-tank-oil.osw</filename>
      <filetype>osw</filetype>
      <usage_type>test</usage_type>
      <checksum>2470FC62</checksum>
    </file>
    <file>
      <filename>base-dhw-tank-wood.osw</filename>
      <filetype>osw</filetype>
      <usage_type>test</usage_type>
      <checksum>8140D2C5</checksum>
    </file>
    <file>
      <filename>base-dhw-tankless-gas-with-solar.osw</filename>
      <filetype>osw</filetype>
      <usage_type>test</usage_type>
      <checksum>E7C9A18D</checksum>
    </file>
    <file>
      <filename>base-dhw-tankless-electric-outside.osw</filename>
      <filetype>osw</filetype>
      <usage_type>test</usage_type>
      <checksum>A84705DC</checksum>
    </file>
    <file>
      <filename>base-dhw-tankless-electric.osw</filename>
      <filetype>osw</filetype>
      <usage_type>test</usage_type>
      <checksum>D942FC98</checksum>
    </file>
    <file>
      <filename>base-dhw-tankless-gas-with-solar-fraction.osw</filename>
      <filetype>osw</filetype>
      <usage_type>test</usage_type>
      <checksum>24E24259</checksum>
    </file>
    <file>
      <filename>base-dhw-tankless-propane.osw</filename>
      <filetype>osw</filetype>
      <usage_type>test</usage_type>
      <checksum>266B9E6A</checksum>
    </file>
    <file>
      <filename>base-dhw-tankless-gas.osw</filename>
      <filetype>osw</filetype>
      <usage_type>test</usage_type>
      <checksum>FEA24417</checksum>
    </file>
    <file>
      <filename>base-hvac-room-ac-only-33percent.osw</filename>
      <filetype>osw</filetype>
      <usage_type>test</usage_type>
      <checksum>425CCD7D</checksum>
    </file>
    <file>
      <filename>base-hvac-mini-split-heat-pump-ducted-cooling-only.osw</filename>
      <filetype>osw</filetype>
      <usage_type>test</usage_type>
      <checksum>BB0C1914</checksum>
    </file>
    <file>
      <filename>base-hvac-mini-split-heat-pump-ducted-heating-only.osw</filename>
      <filetype>osw</filetype>
      <usage_type>test</usage_type>
      <checksum>A25C6498</checksum>
    </file>
    <file>
      <filename>base-hvac-furnace-elec-central-ac-1-speed.osw</filename>
      <filetype>osw</filetype>
      <usage_type>test</usage_type>
      <checksum>B7388D53</checksum>
    </file>
    <file>
      <filename>base-enclosure-infil-natural-ach.osw</filename>
      <filetype>osw</filetype>
      <usage_type>test</usage_type>
      <checksum>28E59113</checksum>
    </file>
    <file>
      <filename>base-foundation-unconditioned-basement-assembly-r.osw</filename>
      <filetype>osw</filetype>
      <usage_type>test</usage_type>
      <checksum>A8582A6D</checksum>
    </file>
    <file>
      <filename>base-foundation-unconditioned-basement-wall-insulation.osw</filename>
      <filetype>osw</filetype>
      <usage_type>test</usage_type>
      <checksum>AE8FB4D0</checksum>
    </file>
    <file>
      <filename>base-foundation-unconditioned-basement.osw</filename>
      <filetype>osw</filetype>
      <usage_type>test</usage_type>
      <checksum>703DEBBA</checksum>
    </file>
    <file>
      <filename>base-hvac-fireplace-wood-only.osw</filename>
      <filetype>osw</filetype>
      <usage_type>test</usage_type>
      <checksum>A172658A</checksum>
    </file>
    <file>
      <filename>base-hvac-floor-furnace-propane-only.osw</filename>
      <filetype>osw</filetype>
      <usage_type>test</usage_type>
      <checksum>8D68A232</checksum>
    </file>
    <file>
      <filename>base-enclosure-2stories-garage.osw</filename>
      <filetype>osw</filetype>
      <usage_type>test</usage_type>
      <checksum>F5C27313</checksum>
    </file>
    <file>
      <filename>base-enclosure-2stories.osw</filename>
      <filetype>osw</filetype>
      <usage_type>test</usage_type>
      <checksum>CB7873B7</checksum>
    </file>
    <file>
      <filename>base-foundation-slab.osw</filename>
      <filetype>osw</filetype>
      <usage_type>test</usage_type>
      <checksum>16868D4E</checksum>
    </file>
    <file>
      <filename>base-hvac-mini-split-heat-pump-ductless.osw</filename>
      <filetype>osw</filetype>
      <usage_type>test</usage_type>
      <checksum>C27BA0B8</checksum>
    </file>
    <file>
      <filename>base-enclosure-garage.osw</filename>
      <filetype>osw</filetype>
      <usage_type>test</usage_type>
      <checksum>08015AC1</checksum>
    </file>
    <file>
<<<<<<< HEAD
      <filename>base-misc-ceiling-fans.osw</filename>
      <filetype>osw</filetype>
      <usage_type>test</usage_type>
      <checksum>7D45D4A4</checksum>
    </file>
    <file>
=======
>>>>>>> 457cc6da
      <filename>base-hvac-boiler-gas-central-ac-1-speed.osw</filename>
      <filetype>osw</filetype>
      <usage_type>test</usage_type>
      <checksum>7976A85A</checksum>
    </file>
    <file>
      <filename>base-appliances-coal.osw</filename>
      <filetype>osw</filetype>
      <usage_type>test</usage_type>
      <checksum>5F6C0EA2</checksum>
    </file>
    <file>
      <filename>base-dhw-tank-coal.osw</filename>
      <filetype>osw</filetype>
      <usage_type>test</usage_type>
      <checksum>02B1EE80</checksum>
    </file>
    <file>
      <filename>base-hvac-boiler-coal-only.osw</filename>
      <filetype>osw</filetype>
      <usage_type>test</usage_type>
      <checksum>AE0E00CC</checksum>
    </file>
    <file>
      <filename>base-hvac-elec-resistance-only.osw</filename>
      <filetype>osw</filetype>
      <usage_type>test</usage_type>
      <checksum>083A77B3</checksum>
    </file>
    <file>
      <filename>base-simcontrol-timestep-10-mins.osw</filename>
      <filetype>osw</filetype>
      <usage_type>test</usage_type>
      <checksum>0D7F0AD6</checksum>
    </file>
    <file>
      <filename>base-simcontrol-daylight-saving-custom.osw</filename>
      <filetype>osw</filetype>
      <usage_type>test</usage_type>
      <checksum>CD32A84A</checksum>
    </file>
    <file>
      <filename>base-simcontrol-daylight-saving-disabled.osw</filename>
      <filetype>osw</filetype>
      <usage_type>test</usage_type>
      <checksum>2BD49467</checksum>
    </file>
    <file>
      <filename>base-simcontrol-runperiod-1-month.osw</filename>
      <filetype>osw</filetype>
      <usage_type>test</usage_type>
      <checksum>3E8D9BFC</checksum>
    </file>
    <file>
      <filename>base-hvac-fixed-heater-electric-only.osw</filename>
      <filetype>osw</filetype>
      <usage_type>test</usage_type>
      <checksum>1C6EA4D1</checksum>
    </file>
    <file>
      <filename>base-hvac-mini-split-air-conditioner-only-ducted.osw</filename>
      <filetype>osw</filetype>
      <usage_type>test</usage_type>
      <checksum>8362C17E</checksum>
    </file>
    <file>
      <filename>base-hvac-mini-split-air-conditioner-only-ductless.osw</filename>
      <filetype>osw</filetype>
      <usage_type>test</usage_type>
      <checksum>418BDE77</checksum>
    </file>
    <file>
      <filename>base-misc-usage-multiplier.osw</filename>
      <filetype>osw</filetype>
      <usage_type>test</usage_type>
      <checksum>77EC6674</checksum>
    </file>
    <file>
      <filename>base-misc-lighting-detailed.osw</filename>
      <filetype>osw</filetype>
      <usage_type>test</usage_type>
      <checksum>ABF6463A</checksum>
    </file>
    <file>
      <filename>base-multifamily.osw</filename>
      <filetype>osw</filetype>
      <usage_type>test</usage_type>
      <checksum>88BED38F</checksum>
    </file>
    <file>
<<<<<<< HEAD
      <filename>base-misc-large-uncommon-loads.osw</filename>
      <filetype>osw</filetype>
      <usage_type>test</usage_type>
      <checksum>6B3FFA52</checksum>
    </file>
    <file>
      <filename>base-misc-large-uncommon-loads2.osw</filename>
      <filetype>osw</filetype>
      <usage_type>test</usage_type>
      <checksum>99024092</checksum>
    </file>
    <file>
      <filename>extra-dhw-solar-latitude.osw</filename>
=======
      <filename>base-hvac-fixed-heater-electric-only.osw</filename>
>>>>>>> 457cc6da
      <filetype>osw</filetype>
      <usage_type>test</usage_type>
      <checksum>E58A200B</checksum>
    </file>
    <file>
      <filename>extra-pv-roofpitch.osw</filename>
      <filetype>osw</filetype>
      <usage_type>test</usage_type>
      <checksum>EF6869E9</checksum>
    </file>
    <file>
      <filename>extra-auto.osw</filename>
      <filetype>osw</filetype>
      <usage_type>test</usage_type>
      <checksum>37319DFD</checksum>
    </file>
    <file>
      <filename>extra-second-refrigerator.osw</filename>
      <filetype>osw</filetype>
      <usage_type>test</usage_type>
      <checksum>38A44601</checksum>
    </file>
    <file>
      <filename>extra-second-heating-system-fireplace.osw</filename>
      <filetype>osw</filetype>
      <usage_type>test</usage_type>
      <checksum>4E628696</checksum>
    </file>
    <file>
<<<<<<< HEAD
      <filename>extra-second-heating-system-portable-heater.osw</filename>
      <filetype>osw</filetype>
      <usage_type>test</usage_type>
      <checksum>F869F03B</checksum>
    </file>
    <file>
      <filename>base-schedules-average.osw</filename>
      <filetype>osw</filetype>
      <usage_type>test</usage_type>
      <checksum>6A569C19</checksum>
    </file>
    <file>
      <filename>base-schedules-stochastic.osw</filename>
      <filetype>osw</filetype>
      <usage_type>test</usage_type>
      <checksum>A791ACAF</checksum>
=======
      <filename>base-multifamily.osw</filename>
      <filetype>osw</filetype>
      <usage_type>test</usage_type>
      <checksum>56CD7146</checksum>
    </file>
    <file>
      <filename>build_residential_hpxml_test.rb</filename>
      <filetype>rb</filetype>
      <usage_type>test</usage_type>
      <checksum>8CF50541</checksum>
    </file>
    <file>
      <version>
        <software_program>OpenStudio</software_program>
        <identifier>2.9.0</identifier>
        <min_compatible>2.9.0</min_compatible>
      </version>
      <filename>measure.rb</filename>
      <filetype>rb</filetype>
      <usage_type>script</usage_type>
      <checksum>1CE238BE</checksum>
>>>>>>> 457cc6da
    </file>
    <file>
      <filename>test_measure.xml</filename>
      <filetype>xml</filetype>
      <usage_type>test</usage_type>
<<<<<<< HEAD
      <checksum>1CDF7CE3</checksum>
=======
      <checksum>27D82DBD</checksum>
>>>>>>> 457cc6da
    </file>
    <file>
      <filename>test_rakefile.xml</filename>
      <filetype>xml</filetype>
      <usage_type>test</usage_type>
<<<<<<< HEAD
      <checksum>631B97CD</checksum>
    </file>
    <file>
      <filename>extra-vacancy-6-months.osw</filename>
      <filetype>osw</filetype>
      <usage_type>test</usage_type>
      <checksum>CF798D3C</checksum>
    </file>
    <file>
      <filename>schedules.rb</filename>
      <filetype>rb</filetype>
      <usage_type>resource</usage_type>
      <checksum>71F92DF4</checksum>
    </file>
    <file>
      <version>
        <software_program>OpenStudio</software_program>
        <identifier>2.9.0</identifier>
        <min_compatible>2.9.0</min_compatible>
      </version>
      <filename>measure.rb</filename>
      <filetype>rb</filetype>
      <usage_type>script</usage_type>
      <checksum>2EB2E1CB</checksum>
    </file>
    <file>
      <filename>build_residential_hpxml_test.rb</filename>
      <filetype>rb</filetype>
      <usage_type>test</usage_type>
      <checksum>0B0F4FF4</checksum>
=======
      <checksum>BFC47683</checksum>
    </file>
    <file>
      <filename>base-lighting-ceiling-fans.osw</filename>
      <filetype>osw</filetype>
      <usage_type>test</usage_type>
      <checksum>125B9D69</checksum>
    </file>
    <file>
      <filename>base-lighting-detailed.osw</filename>
      <filetype>osw</filetype>
      <usage_type>test</usage_type>
      <checksum>4A30D318</checksum>
    </file>
    <file>
      <filename>base-mechvent-whole-house-fan.osw</filename>
      <filetype>osw</filetype>
      <usage_type>test</usage_type>
      <checksum>E4C1EA9B</checksum>
    </file>
    <file>
      <filename>base-misc-loads-large-uncommon.osw</filename>
      <filetype>osw</filetype>
      <usage_type>test</usage_type>
      <checksum>6B7F0CB2</checksum>
    </file>
    <file>
      <filename>base-misc-loads-large-uncommon2.osw</filename>
      <filetype>osw</filetype>
      <usage_type>test</usage_type>
      <checksum>A92F6DC4</checksum>
    </file>
    <file>
      <filename>base-misc-loads-usage-multiplier.osw</filename>
      <filetype>osw</filetype>
      <usage_type>test</usage_type>
      <checksum>B43B241E</checksum>
>>>>>>> 457cc6da
    </file>
  </files>
</measure><|MERGE_RESOLUTION|>--- conflicted
+++ resolved
@@ -3,13 +3,8 @@
   <schema_version>3.0</schema_version>
   <name>build_residential_hpxml</name>
   <uid>a13a8983-2b01-4930-8af2-42030b6e4233</uid>
-<<<<<<< HEAD
-  <version_id>b72a936a-c09e-400f-b0f5-d83cb927135d</version_id>
-  <version_modified>20200729T211619Z</version_modified>
-=======
-  <version_id>88ac0b8b-e390-405c-bf16-2f5c8d5fba88</version_id>
-  <version_modified>20200729T215923Z</version_modified>
->>>>>>> 457cc6da
+  <version_id>193c20e1-3db5-4954-a4bd-f0f88f24feb4</version_id>
+  <version_modified>20200730T161032Z</version_modified>
   <xml_checksum>2C38F48B</xml_checksum>
   <class_name>BuildResidentialHPXML</class_name>
   <display_name>HPXML Builder</display_name>
@@ -5304,1075 +5299,34 @@
       <checksum>BB96903B</checksum>
     </file>
     <file>
+      <filename>test_measure.xml</filename>
+      <filetype>xml</filetype>
+      <usage_type>test</usage_type>
+      <checksum>27D82DBD</checksum>
+    </file>
+    <file>
+      <filename>test_rakefile.xml</filename>
+      <filetype>xml</filetype>
+      <usage_type>test</usage_type>
+      <checksum>BFC47683</checksum>
+    </file>
+    <file>
+      <filename>schedules.rb</filename>
+      <filetype>rb</filetype>
+      <usage_type>resource</usage_type>
+      <checksum>71F92DF4</checksum>
+    </file>
+    <file>
       <filename>constants.rb</filename>
       <filetype>rb</filetype>
       <usage_type>resource</usage_type>
       <checksum>1DD2A8EE</checksum>
     </file>
     <file>
-      <filename>base-misc-defaults.osw</filename>
-      <filetype>osw</filetype>
-      <usage_type>test</usage_type>
-      <checksum>249232E6</checksum>
-    </file>
-    <file>
-      <filename>base.osw</filename>
-      <filetype>osw</filetype>
-      <usage_type>test</usage_type>
-      <checksum>296EC0E4</checksum>
-    </file>
-    <file>
-      <filename>base-appliances-none.osw</filename>
-      <filetype>osw</filetype>
-      <usage_type>test</usage_type>
-      <checksum>3C8EA5F7</checksum>
-    </file>
-    <file>
-      <filename>base-appliances-dehumidifier-50percent.osw</filename>
-      <filetype>osw</filetype>
-      <usage_type>test</usage_type>
-      <checksum>DE4EA931</checksum>
-    </file>
-    <file>
-      <filename>base-appliances-dehumidifier-ief.osw</filename>
-      <filetype>osw</filetype>
-      <usage_type>test</usage_type>
-      <checksum>58732ECA</checksum>
-    </file>
-    <file>
-      <filename>base-appliances-dehumidifier.osw</filename>
-      <filetype>osw</filetype>
-      <usage_type>test</usage_type>
-      <checksum>CC3FB34A</checksum>
-    </file>
-    <file>
-      <filename>base-single-family-attached.osw</filename>
-      <filetype>osw</filetype>
-      <usage_type>test</usage_type>
-      <checksum>08EFB17F</checksum>
-    </file>
-    <file>
-      <filename>base-appliances-gas.osw</filename>
-      <filetype>osw</filetype>
-      <usage_type>test</usage_type>
-      <checksum>6ECC90E1</checksum>
-    </file>
-    <file>
-      <filename>base-appliances-oil.osw</filename>
-      <filetype>osw</filetype>
-      <usage_type>test</usage_type>
-      <checksum>B47D94D4</checksum>
-    </file>
-    <file>
-      <filename>base-appliances-propane.osw</filename>
-      <filetype>osw</filetype>
-      <usage_type>test</usage_type>
-      <checksum>931670D9</checksum>
-    </file>
-    <file>
-      <filename>base-appliances-modified.osw</filename>
-      <filetype>osw</filetype>
-      <usage_type>test</usage_type>
-      <checksum>B878DB55</checksum>
-    </file>
-    <file>
-      <filename>base-appliances-wood.osw</filename>
-      <filetype>osw</filetype>
-      <usage_type>test</usage_type>
-      <checksum>2331C706</checksum>
-    </file>
-    <file>
-      <filename>base-hvac-dual-fuel-air-to-air-heat-pump-1-speed.osw</filename>
-      <filetype>osw</filetype>
-      <usage_type>test</usage_type>
-      <checksum>87800E26</checksum>
-    </file>
-    <file>
-      <filename>base-hvac-dual-fuel-air-to-air-heat-pump-2-speed.osw</filename>
-      <filetype>osw</filetype>
-      <usage_type>test</usage_type>
-      <checksum>AC87DE7C</checksum>
-    </file>
-    <file>
-      <filename>base-hvac-dual-fuel-mini-split-heat-pump-ducted.osw</filename>
-      <filetype>osw</filetype>
-      <usage_type>test</usage_type>
-      <checksum>82C2B006</checksum>
-    </file>
-    <file>
-      <filename>base-hvac-dual-fuel-air-to-air-heat-pump-var-speed.osw</filename>
-      <filetype>osw</filetype>
-      <usage_type>test</usage_type>
-      <checksum>A26A8C15</checksum>
-    </file>
-    <file>
-      <filename>base-hvac-dual-fuel-air-to-air-heat-pump-1-speed-electric.osw</filename>
-      <filetype>osw</filetype>
-      <usage_type>test</usage_type>
-      <checksum>A18AC29E</checksum>
-    </file>
-    <file>
-      <filename>base-mechvent-cfis.osw</filename>
-      <filetype>osw</filetype>
-      <usage_type>test</usage_type>
-      <checksum>0D5A63B6</checksum>
-    </file>
-    <file>
-      <filename>base-dhw-indirect-outside.osw</filename>
-      <filetype>osw</filetype>
-      <usage_type>test</usage_type>
-      <checksum>6B164DBF</checksum>
-    </file>
-    <file>
-      <filename>base-dhw-jacket-electric.osw</filename>
-      <filetype>osw</filetype>
-      <usage_type>test</usage_type>
-      <checksum>7D0027AF</checksum>
-    </file>
-    <file>
-      <filename>base-dhw-low-flow-fixtures.osw</filename>
-      <filetype>osw</filetype>
-      <usage_type>test</usage_type>
-      <checksum>E26640CF</checksum>
-    </file>
-    <file>
-      <filename>base-dhw-none.osw</filename>
-      <filetype>osw</filetype>
-      <usage_type>test</usage_type>
-      <checksum>D6CF7B5C</checksum>
-    </file>
-    <file>
-      <filename>base-dhw-recirc-demand.osw</filename>
-      <filetype>osw</filetype>
-      <usage_type>test</usage_type>
-      <checksum>C8CD6BBE</checksum>
-    </file>
-    <file>
-      <filename>base-dhw-recirc-manual.osw</filename>
-      <filetype>osw</filetype>
-      <usage_type>test</usage_type>
-      <checksum>86D8C3A3</checksum>
-    </file>
-    <file>
-      <filename>base-dhw-recirc-nocontrol.osw</filename>
-      <filetype>osw</filetype>
-      <usage_type>test</usage_type>
-      <checksum>F53E8146</checksum>
-    </file>
-    <file>
-      <filename>base-dhw-recirc-temperature.osw</filename>
-      <filetype>osw</filetype>
-      <usage_type>test</usage_type>
-      <checksum>0FCAD0ED</checksum>
-    </file>
-    <file>
-      <filename>base-dhw-recirc-timer.osw</filename>
-      <filetype>osw</filetype>
-      <usage_type>test</usage_type>
-      <checksum>2EB5A158</checksum>
-    </file>
-    <file>
-      <filename>base-dhw-solar-fraction.osw</filename>
-      <filetype>osw</filetype>
-      <usage_type>test</usage_type>
-      <checksum>332EB73C</checksum>
-    </file>
-    <file>
-      <filename>base-dhw-uef.osw</filename>
-      <filetype>osw</filetype>
-      <usage_type>test</usage_type>
-      <checksum>660BBBDA</checksum>
-    </file>
-    <file>
-      <filename>base-enclosure-infil-cfm50.osw</filename>
-      <filetype>osw</filetype>
-      <usage_type>test</usage_type>
-      <checksum>1A862622</checksum>
-    </file>
-    <file>
-      <filename>base-foundation-conditioned-basement-slab-insulation.osw</filename>
-      <filetype>osw</filetype>
-      <usage_type>test</usage_type>
-      <checksum>58AFDABA</checksum>
-    </file>
-    <file>
-      <filename>base-hvac-boiler-gas-only.osw</filename>
-      <filetype>osw</filetype>
-      <usage_type>test</usage_type>
-      <checksum>063E9A9F</checksum>
-    </file>
-    <file>
-      <filename>base-hvac-boiler-oil-only.osw</filename>
-      <filetype>osw</filetype>
-      <usage_type>test</usage_type>
-      <checksum>4A5A6D9A</checksum>
-    </file>
-    <file>
-      <filename>base-hvac-boiler-propane-only.osw</filename>
-      <filetype>osw</filetype>
-      <usage_type>test</usage_type>
-      <checksum>23C6CFA2</checksum>
-    </file>
-    <file>
-      <filename>base-hvac-boiler-wood-only.osw</filename>
-      <filetype>osw</filetype>
-      <usage_type>test</usage_type>
-      <checksum>C0E0A074</checksum>
-    </file>
-    <file>
-      <filename>base-hvac-central-ac-only-1-speed.osw</filename>
-      <filetype>osw</filetype>
-      <usage_type>test</usage_type>
-      <checksum>FE2EC14C</checksum>
-    </file>
-    <file>
-      <filename>base-hvac-ducts-leakage-percent.osw</filename>
-      <filetype>osw</filetype>
-      <usage_type>test</usage_type>
-      <checksum>2B26EE1B</checksum>
-    </file>
-    <file>
-      <filename>base-hvac-furnace-elec-only.osw</filename>
-      <filetype>osw</filetype>
-      <usage_type>test</usage_type>
-      <checksum>1F07261A</checksum>
-    </file>
-    <file>
-      <filename>base-hvac-furnace-gas-only.osw</filename>
-      <filetype>osw</filetype>
-      <usage_type>test</usage_type>
-      <checksum>89840AB1</checksum>
-    </file>
-    <file>
-      <filename>base-hvac-furnace-oil-only.osw</filename>
-      <filetype>osw</filetype>
-      <usage_type>test</usage_type>
-      <checksum>0CEF615C</checksum>
-    </file>
-    <file>
-      <filename>base-hvac-furnace-propane-only.osw</filename>
-      <filetype>osw</filetype>
-      <usage_type>test</usage_type>
-      <checksum>A4C7AE94</checksum>
-    </file>
-    <file>
-      <filename>base-hvac-furnace-wood-only.osw</filename>
-      <filetype>osw</filetype>
-      <usage_type>test</usage_type>
-      <checksum>C43A2AB7</checksum>
-    </file>
-    <file>
-      <filename>base-hvac-none.osw</filename>
-      <filetype>osw</filetype>
-      <usage_type>test</usage_type>
-      <checksum>C23469CE</checksum>
-    </file>
-    <file>
-      <filename>base-hvac-programmable-thermostat.osw</filename>
-      <filetype>osw</filetype>
-      <usage_type>test</usage_type>
-      <checksum>5020FAB8</checksum>
-    </file>
-    <file>
-      <filename>base-hvac-setpoints.osw</filename>
-      <filetype>osw</filetype>
-      <usage_type>test</usage_type>
-      <checksum>C090A991</checksum>
-    </file>
-    <file>
-      <filename>base-location-baltimore-md.osw</filename>
-      <filetype>osw</filetype>
-      <usage_type>test</usage_type>
-      <checksum>235D5207</checksum>
-    </file>
-    <file>
-      <filename>base-location-dallas-tx.osw</filename>
-      <filetype>osw</filetype>
-      <usage_type>test</usage_type>
-      <checksum>3545F600</checksum>
-    </file>
-    <file>
-      <filename>base-location-duluth-mn.osw</filename>
-      <filetype>osw</filetype>
-      <usage_type>test</usage_type>
-      <checksum>E4552295</checksum>
-    </file>
-    <file>
-      <filename>base-location-miami-fl.osw</filename>
-      <filetype>osw</filetype>
-      <usage_type>test</usage_type>
-      <checksum>52ABD197</checksum>
-    </file>
-    <file>
-      <filename>base-mechvent-balanced.osw</filename>
-      <filetype>osw</filetype>
-      <usage_type>test</usage_type>
-      <checksum>A0384939</checksum>
-    </file>
-    <file>
-      <filename>base-mechvent-erv.osw</filename>
-      <filetype>osw</filetype>
-      <usage_type>test</usage_type>
-      <checksum>FC77FB61</checksum>
-    </file>
-    <file>
-      <filename>base-mechvent-exhaust.osw</filename>
-      <filetype>osw</filetype>
-      <usage_type>test</usage_type>
-      <checksum>D5EB472B</checksum>
-    </file>
-    <file>
-      <filename>base-mechvent-hrv.osw</filename>
-      <filetype>osw</filetype>
-      <usage_type>test</usage_type>
-      <checksum>1AEF8779</checksum>
-    </file>
-    <file>
-      <filename>base-mechvent-supply.osw</filename>
-      <filetype>osw</filetype>
-      <usage_type>test</usage_type>
-      <checksum>BF26E125</checksum>
-    </file>
-    <file>
-<<<<<<< HEAD
-      <filename>base-misc-whole-house-fan.osw</filename>
-      <filetype>osw</filetype>
-      <usage_type>test</usage_type>
-      <checksum>C665567A</checksum>
-    </file>
-    <file>
-=======
->>>>>>> 457cc6da
-      <filename>base-hvac-air-to-air-heat-pump-1-speed.osw</filename>
-      <filetype>osw</filetype>
-      <usage_type>test</usage_type>
-      <checksum>D3286FC9</checksum>
-    </file>
-    <file>
-      <filename>base-mechvent-erv-atre-asre.osw</filename>
-      <filetype>osw</filetype>
-      <usage_type>test</usage_type>
-      <checksum>A5B15238</checksum>
-    </file>
-    <file>
-      <filename>base-enclosure-windows-none.osw</filename>
-      <filetype>osw</filetype>
-      <usage_type>test</usage_type>
-      <checksum>BB86BAEC</checksum>
-    </file>
-    <file>
-      <filename>base-dhw-indirect-standbyloss.osw</filename>
-      <filetype>osw</filetype>
-      <usage_type>test</usage_type>
-      <checksum>6276B070</checksum>
-    </file>
-    <file>
-      <filename>base-dhw-indirect.osw</filename>
-      <filetype>osw</filetype>
-      <usage_type>test</usage_type>
-      <checksum>CFCA60CA</checksum>
-    </file>
-    <file>
-      <filename>base-dhw-jacket-indirect.osw</filename>
-      <filetype>osw</filetype>
-      <usage_type>test</usage_type>
-      <checksum>D89F7B68</checksum>
-    </file>
-    <file>
-      <filename>base-hvac-undersized.osw</filename>
-      <filetype>osw</filetype>
-      <usage_type>test</usage_type>
-      <checksum>BED65E84</checksum>
-    </file>
-    <file>
-      <filename>base-atticroof-unvented-insulated-roof.osw</filename>
-      <filetype>osw</filetype>
-      <usage_type>test</usage_type>
-      <checksum>9108B2A5</checksum>
-    </file>
-    <file>
-      <filename>base-pv.osw</filename>
-      <filetype>osw</filetype>
-      <usage_type>test</usage_type>
-      <checksum>BA6D24B9</checksum>
-    </file>
-    <file>
-      <filename>base-mechvent-hrv-asre.osw</filename>
-      <filetype>osw</filetype>
-      <usage_type>test</usage_type>
-      <checksum>15D1F934</checksum>
-    </file>
-    <file>
-      <filename>base-enclosure-overhangs.osw</filename>
-      <filetype>osw</filetype>
-      <usage_type>test</usage_type>
-      <checksum>1B6FA9FA</checksum>
-    </file>
-    <file>
-      <filename>base-atticroof-vented.osw</filename>
-      <filetype>osw</filetype>
-      <usage_type>test</usage_type>
-      <checksum>0F969C55</checksum>
-    </file>
-    <file>
-      <filename>base-dhw-dwhr.osw</filename>
-      <filetype>osw</filetype>
-      <usage_type>test</usage_type>
-      <checksum>ABD2EEB7</checksum>
-    </file>
-    <file>
-      <filename>base-enclosure-beds-4.osw</filename>
-      <filetype>osw</filetype>
-      <usage_type>test</usage_type>
-      <checksum>AFAAE30B</checksum>
-    </file>
-    <file>
-      <filename>base-enclosure-beds-5.osw</filename>
-      <filetype>osw</filetype>
-      <usage_type>test</usage_type>
-      <checksum>E721A12B</checksum>
-    </file>
-    <file>
-      <filename>base-foundation-ambient.osw</filename>
-      <filetype>osw</filetype>
-      <usage_type>test</usage_type>
-      <checksum>76627A4F</checksum>
-    </file>
-    <file>
-      <filename>base-foundation-vented-crawlspace.osw</filename>
-      <filetype>osw</filetype>
-      <usage_type>test</usage_type>
-      <checksum>E273047F</checksum>
-    </file>
-    <file>
-      <filename>base-foundation-unvented-crawlspace.osw</filename>
-      <filetype>osw</filetype>
-      <usage_type>test</usage_type>
-      <checksum>A4D56705</checksum>
-    </file>
-    <file>
-      <filename>base-hvac-central-ac-plus-air-to-air-heat-pump-heating.osw</filename>
-      <filetype>osw</filetype>
-      <usage_type>test</usage_type>
-      <checksum>DE857F0B</checksum>
-    </file>
-    <file>
-      <filename>base-hvac-air-to-air-heat-pump-2-speed.osw</filename>
-      <filetype>osw</filetype>
-      <usage_type>test</usage_type>
-      <checksum>1D14385B</checksum>
-    </file>
-    <file>
-      <filename>base-hvac-central-ac-only-2-speed.osw</filename>
-      <filetype>osw</filetype>
-      <usage_type>test</usage_type>
-      <checksum>761EDB19</checksum>
-    </file>
-    <file>
-      <filename>base-hvac-air-to-air-heat-pump-var-speed.osw</filename>
-      <filetype>osw</filetype>
-      <usage_type>test</usage_type>
-      <checksum>AE4BA3F5</checksum>
-    </file>
-    <file>
-      <filename>base-hvac-furnace-gas-central-ac-2-speed.osw</filename>
-      <filetype>osw</filetype>
-      <usage_type>test</usage_type>
-      <checksum>52A3E332</checksum>
-    </file>
-    <file>
-      <filename>base-hvac-ground-to-air-heat-pump.osw</filename>
-      <filetype>osw</filetype>
-      <usage_type>test</usage_type>
-      <checksum>CA53631C</checksum>
-    </file>
-    <file>
-      <filename>base-hvac-mini-split-heat-pump-ducted.osw</filename>
-      <filetype>osw</filetype>
-      <usage_type>test</usage_type>
-      <checksum>F245650F</checksum>
-    </file>
-    <file>
-      <filename>base-hvac-central-ac-only-var-speed.osw</filename>
-      <filetype>osw</filetype>
-      <usage_type>test</usage_type>
-      <checksum>7127075B</checksum>
-    </file>
-    <file>
-      <filename>base-hvac-evap-cooler-furnace-gas.osw</filename>
-      <filetype>osw</filetype>
-      <usage_type>test</usage_type>
-      <checksum>F702A128</checksum>
-    </file>
-    <file>
-      <filename>base-hvac-evap-cooler-only.osw</filename>
-      <filetype>osw</filetype>
-      <usage_type>test</usage_type>
-      <checksum>70A8833F</checksum>
-    </file>
-    <file>
-      <filename>base-hvac-evap-cooler-only-ducted.osw</filename>
-      <filetype>osw</filetype>
-      <usage_type>test</usage_type>
-      <checksum>0A8636C3</checksum>
-    </file>
-    <file>
-      <filename>base-hvac-furnace-gas-central-ac-var-speed.osw</filename>
-      <filetype>osw</filetype>
-      <usage_type>test</usage_type>
-      <checksum>125E7080</checksum>
-    </file>
-    <file>
-      <filename>base-hvac-furnace-gas-room-ac.osw</filename>
-      <filetype>osw</filetype>
-      <usage_type>test</usage_type>
-      <checksum>A87C8790</checksum>
-    </file>
-    <file>
-      <filename>base-hvac-room-ac-only.osw</filename>
-      <filetype>osw</filetype>
-      <usage_type>test</usage_type>
-      <checksum>43107304</checksum>
-    </file>
-    <file>
-      <filename>base-mechvent-cfis-evap-cooler-only-ducted.osw</filename>
-      <filetype>osw</filetype>
-      <usage_type>test</usage_type>
-      <checksum>7C0269E2</checksum>
-    </file>
-    <file>
-      <filename>base-atticroof-flat.osw</filename>
-      <filetype>osw</filetype>
-      <usage_type>test</usage_type>
-      <checksum>4071DE34</checksum>
-    </file>
-    <file>
-      <filename>base-atticroof-radiant-barrier.osw</filename>
-      <filetype>osw</filetype>
-      <usage_type>test</usage_type>
-      <checksum>A70865A4</checksum>
-    </file>
-    <file>
-      <filename>base-hvac-boiler-elec-only.osw</filename>
-      <filetype>osw</filetype>
-      <usage_type>test</usage_type>
-      <checksum>7E9D3F9F</checksum>
-    </file>
-    <file>
-      <filename>base-hvac-portable-heater-electric-only.osw</filename>
-      <filetype>osw</filetype>
-      <usage_type>test</usage_type>
-      <checksum>A36EFE59</checksum>
-    </file>
-    <file>
-      <filename>base-hvac-stove-oil-only.osw</filename>
-      <filetype>osw</filetype>
-      <usage_type>test</usage_type>
-      <checksum>4E22A135</checksum>
-    </file>
-    <file>
-      <filename>base-hvac-wall-furnace-elec-only.osw</filename>
-      <filetype>osw</filetype>
-      <usage_type>test</usage_type>
-      <checksum>38B620DE</checksum>
-    </file>
-    <file>
-      <filename>base-hvac-stove-wood-pellets-only.osw</filename>
-      <filetype>osw</filetype>
-      <usage_type>test</usage_type>
-      <checksum>FF11AC4C</checksum>
-    </file>
-    <file>
-      <filename>base-mechvent-bath-kitchen-fans.osw</filename>
-      <filetype>osw</filetype>
-      <usage_type>test</usage_type>
-      <checksum>AF73B904</checksum>
-    </file>
-    <file>
-      <filename>base-misc-neighbor-shading.osw</filename>
-      <filetype>osw</filetype>
-      <usage_type>test</usage_type>
-      <checksum>8F1D5F53</checksum>
-    </file>
-    <file>
-      <filename>base-dhw-indirect-with-solar-fraction.osw</filename>
-      <filetype>osw</filetype>
-      <usage_type>test</usage_type>
-      <checksum>EBA04C9C</checksum>
-    </file>
-    <file>
-      <filename>base-location-epw-filepath-AMY-2012.osw</filename>
-      <filetype>osw</filetype>
-      <usage_type>test</usage_type>
-      <checksum>07076489</checksum>
-    </file>
-    <file>
-      <filename>base-location-epw-filepath.osw</filename>
-      <filetype>osw</filetype>
-      <usage_type>test</usage_type>
-      <checksum>B3EA166C</checksum>
-    </file>
-    <file>
-      <filename>base-enclosure-beds-1.osw</filename>
-      <filetype>osw</filetype>
-      <usage_type>test</usage_type>
-      <checksum>698E84A3</checksum>
-    </file>
-    <file>
-      <filename>base-enclosure-beds-2.osw</filename>
-      <filetype>osw</filetype>
-      <usage_type>test</usage_type>
-      <checksum>64CED0A0</checksum>
-    </file>
-    <file>
-      <filename>base-dhw-combi-tankless-outside.osw</filename>
-      <filetype>osw</filetype>
-      <usage_type>test</usage_type>
-      <checksum>37A95ADE</checksum>
-    </file>
-    <file>
-      <filename>base-dhw-combi-tankless.osw</filename>
-      <filetype>osw</filetype>
-      <usage_type>test</usage_type>
-      <checksum>29C74761</checksum>
-    </file>
-    <file>
-      <filename>base-misc-defaults2.osw</filename>
-      <filetype>osw</filetype>
-      <usage_type>test</usage_type>
-      <checksum>69048396</checksum>
-    </file>
-    <file>
-      <filename>base-dhw-tank-heat-pump-outside.osw</filename>
-      <filetype>osw</filetype>
-      <usage_type>test</usage_type>
-      <checksum>6D13E60C</checksum>
-    </file>
-    <file>
-      <filename>base-dhw-tank-heat-pump-with-solar-fraction.osw</filename>
-      <filetype>osw</filetype>
-      <usage_type>test</usage_type>
-      <checksum>90585F4C</checksum>
-    </file>
-    <file>
-      <filename>base-dhw-tank-heat-pump.osw</filename>
-      <filetype>osw</filetype>
-      <usage_type>test</usage_type>
-      <checksum>BCC2F022</checksum>
-    </file>
-    <file>
-      <filename>base-dhw-jacket-hpwh.osw</filename>
-      <filetype>osw</filetype>
-      <usage_type>test</usage_type>
-      <checksum>82CDE4E8</checksum>
-    </file>
-    <file>
-      <filename>base-dhw-jacket-gas.osw</filename>
-      <filetype>osw</filetype>
-      <usage_type>test</usage_type>
-      <checksum>991909A4</checksum>
-    </file>
-    <file>
-      <filename>base-dhw-solar-direct-evacuated-tube.osw</filename>
-      <filetype>osw</filetype>
-      <usage_type>test</usage_type>
-      <checksum>FCADE843</checksum>
-    </file>
-    <file>
-      <filename>base-dhw-solar-direct-flat-plate.osw</filename>
-      <filetype>osw</filetype>
-      <usage_type>test</usage_type>
-      <checksum>A59DD4B8</checksum>
-    </file>
-    <file>
-      <filename>base-dhw-solar-direct-ics.osw</filename>
-      <filetype>osw</filetype>
-      <usage_type>test</usage_type>
-      <checksum>5FF3D2B5</checksum>
-    </file>
-    <file>
-      <filename>base-dhw-solar-indirect-flat-plate.osw</filename>
-      <filetype>osw</filetype>
-      <usage_type>test</usage_type>
-      <checksum>B8B14AE9</checksum>
-    </file>
-    <file>
-      <filename>base-dhw-solar-thermosyphon-flat-plate.osw</filename>
-      <filetype>osw</filetype>
-      <usage_type>test</usage_type>
-      <checksum>F3DB3282</checksum>
-    </file>
-    <file>
-      <filename>base-dhw-tank-heat-pump-with-solar.osw</filename>
-      <filetype>osw</filetype>
-      <usage_type>test</usage_type>
-      <checksum>75E25BA8</checksum>
-    </file>
-    <file>
-      <filename>base-dhw-tank-gas-outside.osw</filename>
-      <filetype>osw</filetype>
-      <usage_type>test</usage_type>
-      <checksum>DE584D8F</checksum>
-    </file>
-    <file>
-      <filename>base-dhw-tank-gas.osw</filename>
-      <filetype>osw</filetype>
-      <usage_type>test</usage_type>
-      <checksum>5E608A6C</checksum>
-    </file>
-    <file>
-      <filename>base-dhw-tank-oil.osw</filename>
-      <filetype>osw</filetype>
-      <usage_type>test</usage_type>
-      <checksum>2470FC62</checksum>
-    </file>
-    <file>
-      <filename>base-dhw-tank-wood.osw</filename>
-      <filetype>osw</filetype>
-      <usage_type>test</usage_type>
-      <checksum>8140D2C5</checksum>
-    </file>
-    <file>
-      <filename>base-dhw-tankless-gas-with-solar.osw</filename>
-      <filetype>osw</filetype>
-      <usage_type>test</usage_type>
-      <checksum>E7C9A18D</checksum>
-    </file>
-    <file>
-      <filename>base-dhw-tankless-electric-outside.osw</filename>
-      <filetype>osw</filetype>
-      <usage_type>test</usage_type>
-      <checksum>A84705DC</checksum>
-    </file>
-    <file>
-      <filename>base-dhw-tankless-electric.osw</filename>
-      <filetype>osw</filetype>
-      <usage_type>test</usage_type>
-      <checksum>D942FC98</checksum>
-    </file>
-    <file>
-      <filename>base-dhw-tankless-gas-with-solar-fraction.osw</filename>
-      <filetype>osw</filetype>
-      <usage_type>test</usage_type>
-      <checksum>24E24259</checksum>
-    </file>
-    <file>
-      <filename>base-dhw-tankless-propane.osw</filename>
-      <filetype>osw</filetype>
-      <usage_type>test</usage_type>
-      <checksum>266B9E6A</checksum>
-    </file>
-    <file>
-      <filename>base-dhw-tankless-gas.osw</filename>
-      <filetype>osw</filetype>
-      <usage_type>test</usage_type>
-      <checksum>FEA24417</checksum>
-    </file>
-    <file>
-      <filename>base-hvac-room-ac-only-33percent.osw</filename>
-      <filetype>osw</filetype>
-      <usage_type>test</usage_type>
-      <checksum>425CCD7D</checksum>
-    </file>
-    <file>
-      <filename>base-hvac-mini-split-heat-pump-ducted-cooling-only.osw</filename>
-      <filetype>osw</filetype>
-      <usage_type>test</usage_type>
-      <checksum>BB0C1914</checksum>
-    </file>
-    <file>
-      <filename>base-hvac-mini-split-heat-pump-ducted-heating-only.osw</filename>
-      <filetype>osw</filetype>
-      <usage_type>test</usage_type>
-      <checksum>A25C6498</checksum>
-    </file>
-    <file>
-      <filename>base-hvac-furnace-elec-central-ac-1-speed.osw</filename>
-      <filetype>osw</filetype>
-      <usage_type>test</usage_type>
-      <checksum>B7388D53</checksum>
-    </file>
-    <file>
-      <filename>base-enclosure-infil-natural-ach.osw</filename>
-      <filetype>osw</filetype>
-      <usage_type>test</usage_type>
-      <checksum>28E59113</checksum>
-    </file>
-    <file>
-      <filename>base-foundation-unconditioned-basement-assembly-r.osw</filename>
-      <filetype>osw</filetype>
-      <usage_type>test</usage_type>
-      <checksum>A8582A6D</checksum>
-    </file>
-    <file>
-      <filename>base-foundation-unconditioned-basement-wall-insulation.osw</filename>
-      <filetype>osw</filetype>
-      <usage_type>test</usage_type>
-      <checksum>AE8FB4D0</checksum>
-    </file>
-    <file>
-      <filename>base-foundation-unconditioned-basement.osw</filename>
-      <filetype>osw</filetype>
-      <usage_type>test</usage_type>
-      <checksum>703DEBBA</checksum>
-    </file>
-    <file>
-      <filename>base-hvac-fireplace-wood-only.osw</filename>
-      <filetype>osw</filetype>
-      <usage_type>test</usage_type>
-      <checksum>A172658A</checksum>
-    </file>
-    <file>
-      <filename>base-hvac-floor-furnace-propane-only.osw</filename>
-      <filetype>osw</filetype>
-      <usage_type>test</usage_type>
-      <checksum>8D68A232</checksum>
-    </file>
-    <file>
-      <filename>base-enclosure-2stories-garage.osw</filename>
-      <filetype>osw</filetype>
-      <usage_type>test</usage_type>
-      <checksum>F5C27313</checksum>
-    </file>
-    <file>
-      <filename>base-enclosure-2stories.osw</filename>
-      <filetype>osw</filetype>
-      <usage_type>test</usage_type>
-      <checksum>CB7873B7</checksum>
-    </file>
-    <file>
-      <filename>base-foundation-slab.osw</filename>
-      <filetype>osw</filetype>
-      <usage_type>test</usage_type>
-      <checksum>16868D4E</checksum>
-    </file>
-    <file>
-      <filename>base-hvac-mini-split-heat-pump-ductless.osw</filename>
-      <filetype>osw</filetype>
-      <usage_type>test</usage_type>
-      <checksum>C27BA0B8</checksum>
-    </file>
-    <file>
-      <filename>base-enclosure-garage.osw</filename>
-      <filetype>osw</filetype>
-      <usage_type>test</usage_type>
-      <checksum>08015AC1</checksum>
-    </file>
-    <file>
-<<<<<<< HEAD
-      <filename>base-misc-ceiling-fans.osw</filename>
-      <filetype>osw</filetype>
-      <usage_type>test</usage_type>
-      <checksum>7D45D4A4</checksum>
-    </file>
-    <file>
-=======
->>>>>>> 457cc6da
-      <filename>base-hvac-boiler-gas-central-ac-1-speed.osw</filename>
-      <filetype>osw</filetype>
-      <usage_type>test</usage_type>
-      <checksum>7976A85A</checksum>
-    </file>
-    <file>
-      <filename>base-appliances-coal.osw</filename>
-      <filetype>osw</filetype>
-      <usage_type>test</usage_type>
-      <checksum>5F6C0EA2</checksum>
-    </file>
-    <file>
-      <filename>base-dhw-tank-coal.osw</filename>
-      <filetype>osw</filetype>
-      <usage_type>test</usage_type>
-      <checksum>02B1EE80</checksum>
-    </file>
-    <file>
-      <filename>base-hvac-boiler-coal-only.osw</filename>
-      <filetype>osw</filetype>
-      <usage_type>test</usage_type>
-      <checksum>AE0E00CC</checksum>
-    </file>
-    <file>
-      <filename>base-hvac-elec-resistance-only.osw</filename>
-      <filetype>osw</filetype>
-      <usage_type>test</usage_type>
-      <checksum>083A77B3</checksum>
-    </file>
-    <file>
-      <filename>base-simcontrol-timestep-10-mins.osw</filename>
-      <filetype>osw</filetype>
-      <usage_type>test</usage_type>
-      <checksum>0D7F0AD6</checksum>
-    </file>
-    <file>
-      <filename>base-simcontrol-daylight-saving-custom.osw</filename>
-      <filetype>osw</filetype>
-      <usage_type>test</usage_type>
-      <checksum>CD32A84A</checksum>
-    </file>
-    <file>
-      <filename>base-simcontrol-daylight-saving-disabled.osw</filename>
-      <filetype>osw</filetype>
-      <usage_type>test</usage_type>
-      <checksum>2BD49467</checksum>
-    </file>
-    <file>
-      <filename>base-simcontrol-runperiod-1-month.osw</filename>
-      <filetype>osw</filetype>
-      <usage_type>test</usage_type>
-      <checksum>3E8D9BFC</checksum>
-    </file>
-    <file>
-      <filename>base-hvac-fixed-heater-electric-only.osw</filename>
-      <filetype>osw</filetype>
-      <usage_type>test</usage_type>
-      <checksum>1C6EA4D1</checksum>
-    </file>
-    <file>
-      <filename>base-hvac-mini-split-air-conditioner-only-ducted.osw</filename>
-      <filetype>osw</filetype>
-      <usage_type>test</usage_type>
-      <checksum>8362C17E</checksum>
-    </file>
-    <file>
-      <filename>base-hvac-mini-split-air-conditioner-only-ductless.osw</filename>
-      <filetype>osw</filetype>
-      <usage_type>test</usage_type>
-      <checksum>418BDE77</checksum>
-    </file>
-    <file>
-      <filename>base-misc-usage-multiplier.osw</filename>
-      <filetype>osw</filetype>
-      <usage_type>test</usage_type>
-      <checksum>77EC6674</checksum>
-    </file>
-    <file>
-      <filename>base-misc-lighting-detailed.osw</filename>
-      <filetype>osw</filetype>
-      <usage_type>test</usage_type>
-      <checksum>ABF6463A</checksum>
-    </file>
-    <file>
-      <filename>base-multifamily.osw</filename>
-      <filetype>osw</filetype>
-      <usage_type>test</usage_type>
-      <checksum>88BED38F</checksum>
-    </file>
-    <file>
-<<<<<<< HEAD
-      <filename>base-misc-large-uncommon-loads.osw</filename>
-      <filetype>osw</filetype>
-      <usage_type>test</usage_type>
-      <checksum>6B3FFA52</checksum>
-    </file>
-    <file>
-      <filename>base-misc-large-uncommon-loads2.osw</filename>
-      <filetype>osw</filetype>
-      <usage_type>test</usage_type>
-      <checksum>99024092</checksum>
-    </file>
-    <file>
-      <filename>extra-dhw-solar-latitude.osw</filename>
-=======
-      <filename>base-hvac-fixed-heater-electric-only.osw</filename>
->>>>>>> 457cc6da
-      <filetype>osw</filetype>
-      <usage_type>test</usage_type>
-      <checksum>E58A200B</checksum>
-    </file>
-    <file>
-      <filename>extra-pv-roofpitch.osw</filename>
-      <filetype>osw</filetype>
-      <usage_type>test</usage_type>
-      <checksum>EF6869E9</checksum>
-    </file>
-    <file>
-      <filename>extra-auto.osw</filename>
-      <filetype>osw</filetype>
-      <usage_type>test</usage_type>
-      <checksum>37319DFD</checksum>
-    </file>
-    <file>
-      <filename>extra-second-refrigerator.osw</filename>
-      <filetype>osw</filetype>
-      <usage_type>test</usage_type>
-      <checksum>38A44601</checksum>
-    </file>
-    <file>
-      <filename>extra-second-heating-system-fireplace.osw</filename>
-      <filetype>osw</filetype>
-      <usage_type>test</usage_type>
-      <checksum>4E628696</checksum>
-    </file>
-    <file>
-<<<<<<< HEAD
-      <filename>extra-second-heating-system-portable-heater.osw</filename>
-      <filetype>osw</filetype>
-      <usage_type>test</usage_type>
-      <checksum>F869F03B</checksum>
-    </file>
-    <file>
-      <filename>base-schedules-average.osw</filename>
-      <filetype>osw</filetype>
-      <usage_type>test</usage_type>
-      <checksum>6A569C19</checksum>
-    </file>
-    <file>
-      <filename>base-schedules-stochastic.osw</filename>
-      <filetype>osw</filetype>
-      <usage_type>test</usage_type>
-      <checksum>A791ACAF</checksum>
-=======
-      <filename>base-multifamily.osw</filename>
-      <filetype>osw</filetype>
-      <usage_type>test</usage_type>
-      <checksum>56CD7146</checksum>
-    </file>
-    <file>
       <filename>build_residential_hpxml_test.rb</filename>
       <filetype>rb</filetype>
       <usage_type>test</usage_type>
-      <checksum>8CF50541</checksum>
-    </file>
-    <file>
-      <version>
-        <software_program>OpenStudio</software_program>
-        <identifier>2.9.0</identifier>
-        <min_compatible>2.9.0</min_compatible>
-      </version>
-      <filename>measure.rb</filename>
-      <filetype>rb</filetype>
-      <usage_type>script</usage_type>
-      <checksum>1CE238BE</checksum>
->>>>>>> 457cc6da
-    </file>
-    <file>
-      <filename>test_measure.xml</filename>
-      <filetype>xml</filetype>
-      <usage_type>test</usage_type>
-<<<<<<< HEAD
-      <checksum>1CDF7CE3</checksum>
-=======
-      <checksum>27D82DBD</checksum>
->>>>>>> 457cc6da
-    </file>
-    <file>
-      <filename>test_rakefile.xml</filename>
-      <filetype>xml</filetype>
-      <usage_type>test</usage_type>
-<<<<<<< HEAD
-      <checksum>631B97CD</checksum>
-    </file>
-    <file>
-      <filename>extra-vacancy-6-months.osw</filename>
-      <filetype>osw</filetype>
-      <usage_type>test</usage_type>
-      <checksum>CF798D3C</checksum>
-    </file>
-    <file>
-      <filename>schedules.rb</filename>
-      <filetype>rb</filetype>
-      <usage_type>resource</usage_type>
-      <checksum>71F92DF4</checksum>
+      <checksum>053ED291</checksum>
     </file>
     <file>
       <version>
@@ -6386,49 +5340,1012 @@
       <checksum>2EB2E1CB</checksum>
     </file>
     <file>
-      <filename>build_residential_hpxml_test.rb</filename>
-      <filetype>rb</filetype>
-      <usage_type>test</usage_type>
-      <checksum>0B0F4FF4</checksum>
-=======
-      <checksum>BFC47683</checksum>
-    </file>
-    <file>
       <filename>base-lighting-ceiling-fans.osw</filename>
       <filetype>osw</filetype>
       <usage_type>test</usage_type>
-      <checksum>125B9D69</checksum>
+      <checksum>2E913BCF</checksum>
     </file>
     <file>
       <filename>base-lighting-detailed.osw</filename>
       <filetype>osw</filetype>
       <usage_type>test</usage_type>
-      <checksum>4A30D318</checksum>
+      <checksum>E0A42C84</checksum>
     </file>
     <file>
       <filename>base-mechvent-whole-house-fan.osw</filename>
       <filetype>osw</filetype>
       <usage_type>test</usage_type>
-      <checksum>E4C1EA9B</checksum>
+      <checksum>A85A39D7</checksum>
     </file>
     <file>
       <filename>base-misc-loads-large-uncommon.osw</filename>
       <filetype>osw</filetype>
       <usage_type>test</usage_type>
-      <checksum>6B7F0CB2</checksum>
+      <checksum>7596DC7D</checksum>
     </file>
     <file>
       <filename>base-misc-loads-large-uncommon2.osw</filename>
       <filetype>osw</filetype>
       <usage_type>test</usage_type>
-      <checksum>A92F6DC4</checksum>
+      <checksum>F09ACE0A</checksum>
     </file>
     <file>
       <filename>base-misc-loads-usage-multiplier.osw</filename>
       <filetype>osw</filetype>
       <usage_type>test</usage_type>
-      <checksum>B43B241E</checksum>
->>>>>>> 457cc6da
+      <checksum>E949EB06</checksum>
+    </file>
+    <file>
+      <filename>base-misc-defaults.osw</filename>
+      <filetype>osw</filetype>
+      <usage_type>test</usage_type>
+      <checksum>249232E6</checksum>
+    </file>
+    <file>
+      <filename>base.osw</filename>
+      <filetype>osw</filetype>
+      <usage_type>test</usage_type>
+      <checksum>296EC0E4</checksum>
+    </file>
+    <file>
+      <filename>base-appliances-none.osw</filename>
+      <filetype>osw</filetype>
+      <usage_type>test</usage_type>
+      <checksum>3C8EA5F7</checksum>
+    </file>
+    <file>
+      <filename>base-appliances-dehumidifier-50percent.osw</filename>
+      <filetype>osw</filetype>
+      <usage_type>test</usage_type>
+      <checksum>DE4EA931</checksum>
+    </file>
+    <file>
+      <filename>base-appliances-dehumidifier-ief.osw</filename>
+      <filetype>osw</filetype>
+      <usage_type>test</usage_type>
+      <checksum>58732ECA</checksum>
+    </file>
+    <file>
+      <filename>base-appliances-dehumidifier.osw</filename>
+      <filetype>osw</filetype>
+      <usage_type>test</usage_type>
+      <checksum>CC3FB34A</checksum>
+    </file>
+    <file>
+      <filename>base-single-family-attached.osw</filename>
+      <filetype>osw</filetype>
+      <usage_type>test</usage_type>
+      <checksum>08EFB17F</checksum>
+    </file>
+    <file>
+      <filename>base-appliances-gas.osw</filename>
+      <filetype>osw</filetype>
+      <usage_type>test</usage_type>
+      <checksum>6ECC90E1</checksum>
+    </file>
+    <file>
+      <filename>base-appliances-oil.osw</filename>
+      <filetype>osw</filetype>
+      <usage_type>test</usage_type>
+      <checksum>B47D94D4</checksum>
+    </file>
+    <file>
+      <filename>base-appliances-propane.osw</filename>
+      <filetype>osw</filetype>
+      <usage_type>test</usage_type>
+      <checksum>931670D9</checksum>
+    </file>
+    <file>
+      <filename>base-appliances-modified.osw</filename>
+      <filetype>osw</filetype>
+      <usage_type>test</usage_type>
+      <checksum>B878DB55</checksum>
+    </file>
+    <file>
+      <filename>base-appliances-wood.osw</filename>
+      <filetype>osw</filetype>
+      <usage_type>test</usage_type>
+      <checksum>2331C706</checksum>
+    </file>
+    <file>
+      <filename>base-hvac-dual-fuel-air-to-air-heat-pump-1-speed.osw</filename>
+      <filetype>osw</filetype>
+      <usage_type>test</usage_type>
+      <checksum>87800E26</checksum>
+    </file>
+    <file>
+      <filename>base-hvac-dual-fuel-air-to-air-heat-pump-2-speed.osw</filename>
+      <filetype>osw</filetype>
+      <usage_type>test</usage_type>
+      <checksum>AC87DE7C</checksum>
+    </file>
+    <file>
+      <filename>base-hvac-dual-fuel-mini-split-heat-pump-ducted.osw</filename>
+      <filetype>osw</filetype>
+      <usage_type>test</usage_type>
+      <checksum>82C2B006</checksum>
+    </file>
+    <file>
+      <filename>base-hvac-dual-fuel-air-to-air-heat-pump-var-speed.osw</filename>
+      <filetype>osw</filetype>
+      <usage_type>test</usage_type>
+      <checksum>A26A8C15</checksum>
+    </file>
+    <file>
+      <filename>base-hvac-dual-fuel-air-to-air-heat-pump-1-speed-electric.osw</filename>
+      <filetype>osw</filetype>
+      <usage_type>test</usage_type>
+      <checksum>A18AC29E</checksum>
+    </file>
+    <file>
+      <filename>base-mechvent-cfis.osw</filename>
+      <filetype>osw</filetype>
+      <usage_type>test</usage_type>
+      <checksum>0D5A63B6</checksum>
+    </file>
+    <file>
+      <filename>base-dhw-indirect-outside.osw</filename>
+      <filetype>osw</filetype>
+      <usage_type>test</usage_type>
+      <checksum>6B164DBF</checksum>
+    </file>
+    <file>
+      <filename>base-dhw-jacket-electric.osw</filename>
+      <filetype>osw</filetype>
+      <usage_type>test</usage_type>
+      <checksum>7D0027AF</checksum>
+    </file>
+    <file>
+      <filename>base-dhw-low-flow-fixtures.osw</filename>
+      <filetype>osw</filetype>
+      <usage_type>test</usage_type>
+      <checksum>E26640CF</checksum>
+    </file>
+    <file>
+      <filename>base-dhw-none.osw</filename>
+      <filetype>osw</filetype>
+      <usage_type>test</usage_type>
+      <checksum>D6CF7B5C</checksum>
+    </file>
+    <file>
+      <filename>base-dhw-recirc-demand.osw</filename>
+      <filetype>osw</filetype>
+      <usage_type>test</usage_type>
+      <checksum>C8CD6BBE</checksum>
+    </file>
+    <file>
+      <filename>base-dhw-recirc-manual.osw</filename>
+      <filetype>osw</filetype>
+      <usage_type>test</usage_type>
+      <checksum>86D8C3A3</checksum>
+    </file>
+    <file>
+      <filename>base-dhw-recirc-nocontrol.osw</filename>
+      <filetype>osw</filetype>
+      <usage_type>test</usage_type>
+      <checksum>F53E8146</checksum>
+    </file>
+    <file>
+      <filename>base-dhw-recirc-temperature.osw</filename>
+      <filetype>osw</filetype>
+      <usage_type>test</usage_type>
+      <checksum>0FCAD0ED</checksum>
+    </file>
+    <file>
+      <filename>base-dhw-recirc-timer.osw</filename>
+      <filetype>osw</filetype>
+      <usage_type>test</usage_type>
+      <checksum>2EB5A158</checksum>
+    </file>
+    <file>
+      <filename>base-dhw-solar-fraction.osw</filename>
+      <filetype>osw</filetype>
+      <usage_type>test</usage_type>
+      <checksum>332EB73C</checksum>
+    </file>
+    <file>
+      <filename>base-dhw-uef.osw</filename>
+      <filetype>osw</filetype>
+      <usage_type>test</usage_type>
+      <checksum>660BBBDA</checksum>
+    </file>
+    <file>
+      <filename>base-enclosure-infil-cfm50.osw</filename>
+      <filetype>osw</filetype>
+      <usage_type>test</usage_type>
+      <checksum>1A862622</checksum>
+    </file>
+    <file>
+      <filename>base-foundation-conditioned-basement-slab-insulation.osw</filename>
+      <filetype>osw</filetype>
+      <usage_type>test</usage_type>
+      <checksum>58AFDABA</checksum>
+    </file>
+    <file>
+      <filename>base-hvac-boiler-gas-only.osw</filename>
+      <filetype>osw</filetype>
+      <usage_type>test</usage_type>
+      <checksum>063E9A9F</checksum>
+    </file>
+    <file>
+      <filename>base-hvac-boiler-oil-only.osw</filename>
+      <filetype>osw</filetype>
+      <usage_type>test</usage_type>
+      <checksum>4A5A6D9A</checksum>
+    </file>
+    <file>
+      <filename>base-hvac-boiler-propane-only.osw</filename>
+      <filetype>osw</filetype>
+      <usage_type>test</usage_type>
+      <checksum>23C6CFA2</checksum>
+    </file>
+    <file>
+      <filename>base-hvac-boiler-wood-only.osw</filename>
+      <filetype>osw</filetype>
+      <usage_type>test</usage_type>
+      <checksum>C0E0A074</checksum>
+    </file>
+    <file>
+      <filename>base-hvac-central-ac-only-1-speed.osw</filename>
+      <filetype>osw</filetype>
+      <usage_type>test</usage_type>
+      <checksum>FE2EC14C</checksum>
+    </file>
+    <file>
+      <filename>base-hvac-ducts-leakage-percent.osw</filename>
+      <filetype>osw</filetype>
+      <usage_type>test</usage_type>
+      <checksum>2B26EE1B</checksum>
+    </file>
+    <file>
+      <filename>base-hvac-furnace-elec-only.osw</filename>
+      <filetype>osw</filetype>
+      <usage_type>test</usage_type>
+      <checksum>1F07261A</checksum>
+    </file>
+    <file>
+      <filename>base-hvac-furnace-gas-only.osw</filename>
+      <filetype>osw</filetype>
+      <usage_type>test</usage_type>
+      <checksum>89840AB1</checksum>
+    </file>
+    <file>
+      <filename>base-hvac-furnace-oil-only.osw</filename>
+      <filetype>osw</filetype>
+      <usage_type>test</usage_type>
+      <checksum>0CEF615C</checksum>
+    </file>
+    <file>
+      <filename>base-hvac-furnace-propane-only.osw</filename>
+      <filetype>osw</filetype>
+      <usage_type>test</usage_type>
+      <checksum>A4C7AE94</checksum>
+    </file>
+    <file>
+      <filename>base-hvac-furnace-wood-only.osw</filename>
+      <filetype>osw</filetype>
+      <usage_type>test</usage_type>
+      <checksum>C43A2AB7</checksum>
+    </file>
+    <file>
+      <filename>base-hvac-none.osw</filename>
+      <filetype>osw</filetype>
+      <usage_type>test</usage_type>
+      <checksum>C23469CE</checksum>
+    </file>
+    <file>
+      <filename>base-hvac-programmable-thermostat.osw</filename>
+      <filetype>osw</filetype>
+      <usage_type>test</usage_type>
+      <checksum>5020FAB8</checksum>
+    </file>
+    <file>
+      <filename>base-hvac-setpoints.osw</filename>
+      <filetype>osw</filetype>
+      <usage_type>test</usage_type>
+      <checksum>C090A991</checksum>
+    </file>
+    <file>
+      <filename>base-location-baltimore-md.osw</filename>
+      <filetype>osw</filetype>
+      <usage_type>test</usage_type>
+      <checksum>235D5207</checksum>
+    </file>
+    <file>
+      <filename>base-location-dallas-tx.osw</filename>
+      <filetype>osw</filetype>
+      <usage_type>test</usage_type>
+      <checksum>3545F600</checksum>
+    </file>
+    <file>
+      <filename>base-location-duluth-mn.osw</filename>
+      <filetype>osw</filetype>
+      <usage_type>test</usage_type>
+      <checksum>E4552295</checksum>
+    </file>
+    <file>
+      <filename>base-location-miami-fl.osw</filename>
+      <filetype>osw</filetype>
+      <usage_type>test</usage_type>
+      <checksum>52ABD197</checksum>
+    </file>
+    <file>
+      <filename>base-mechvent-balanced.osw</filename>
+      <filetype>osw</filetype>
+      <usage_type>test</usage_type>
+      <checksum>A0384939</checksum>
+    </file>
+    <file>
+      <filename>base-mechvent-erv.osw</filename>
+      <filetype>osw</filetype>
+      <usage_type>test</usage_type>
+      <checksum>FC77FB61</checksum>
+    </file>
+    <file>
+      <filename>base-mechvent-exhaust.osw</filename>
+      <filetype>osw</filetype>
+      <usage_type>test</usage_type>
+      <checksum>D5EB472B</checksum>
+    </file>
+    <file>
+      <filename>base-mechvent-hrv.osw</filename>
+      <filetype>osw</filetype>
+      <usage_type>test</usage_type>
+      <checksum>1AEF8779</checksum>
+    </file>
+    <file>
+      <filename>base-mechvent-supply.osw</filename>
+      <filetype>osw</filetype>
+      <usage_type>test</usage_type>
+      <checksum>BF26E125</checksum>
+    </file>
+    <file>
+      <filename>base-hvac-air-to-air-heat-pump-1-speed.osw</filename>
+      <filetype>osw</filetype>
+      <usage_type>test</usage_type>
+      <checksum>D3286FC9</checksum>
+    </file>
+    <file>
+      <filename>base-mechvent-erv-atre-asre.osw</filename>
+      <filetype>osw</filetype>
+      <usage_type>test</usage_type>
+      <checksum>A5B15238</checksum>
+    </file>
+    <file>
+      <filename>base-enclosure-windows-none.osw</filename>
+      <filetype>osw</filetype>
+      <usage_type>test</usage_type>
+      <checksum>BB86BAEC</checksum>
+    </file>
+    <file>
+      <filename>base-dhw-indirect-standbyloss.osw</filename>
+      <filetype>osw</filetype>
+      <usage_type>test</usage_type>
+      <checksum>6276B070</checksum>
+    </file>
+    <file>
+      <filename>base-dhw-indirect.osw</filename>
+      <filetype>osw</filetype>
+      <usage_type>test</usage_type>
+      <checksum>CFCA60CA</checksum>
+    </file>
+    <file>
+      <filename>base-dhw-jacket-indirect.osw</filename>
+      <filetype>osw</filetype>
+      <usage_type>test</usage_type>
+      <checksum>D89F7B68</checksum>
+    </file>
+    <file>
+      <filename>base-hvac-undersized.osw</filename>
+      <filetype>osw</filetype>
+      <usage_type>test</usage_type>
+      <checksum>BED65E84</checksum>
+    </file>
+    <file>
+      <filename>base-atticroof-unvented-insulated-roof.osw</filename>
+      <filetype>osw</filetype>
+      <usage_type>test</usage_type>
+      <checksum>9108B2A5</checksum>
+    </file>
+    <file>
+      <filename>base-pv.osw</filename>
+      <filetype>osw</filetype>
+      <usage_type>test</usage_type>
+      <checksum>BA6D24B9</checksum>
+    </file>
+    <file>
+      <filename>base-mechvent-hrv-asre.osw</filename>
+      <filetype>osw</filetype>
+      <usage_type>test</usage_type>
+      <checksum>15D1F934</checksum>
+    </file>
+    <file>
+      <filename>base-enclosure-overhangs.osw</filename>
+      <filetype>osw</filetype>
+      <usage_type>test</usage_type>
+      <checksum>1B6FA9FA</checksum>
+    </file>
+    <file>
+      <filename>base-atticroof-vented.osw</filename>
+      <filetype>osw</filetype>
+      <usage_type>test</usage_type>
+      <checksum>0F969C55</checksum>
+    </file>
+    <file>
+      <filename>base-dhw-dwhr.osw</filename>
+      <filetype>osw</filetype>
+      <usage_type>test</usage_type>
+      <checksum>ABD2EEB7</checksum>
+    </file>
+    <file>
+      <filename>base-enclosure-beds-4.osw</filename>
+      <filetype>osw</filetype>
+      <usage_type>test</usage_type>
+      <checksum>AFAAE30B</checksum>
+    </file>
+    <file>
+      <filename>base-enclosure-beds-5.osw</filename>
+      <filetype>osw</filetype>
+      <usage_type>test</usage_type>
+      <checksum>E721A12B</checksum>
+    </file>
+    <file>
+      <filename>base-foundation-ambient.osw</filename>
+      <filetype>osw</filetype>
+      <usage_type>test</usage_type>
+      <checksum>76627A4F</checksum>
+    </file>
+    <file>
+      <filename>base-foundation-vented-crawlspace.osw</filename>
+      <filetype>osw</filetype>
+      <usage_type>test</usage_type>
+      <checksum>E273047F</checksum>
+    </file>
+    <file>
+      <filename>base-foundation-unvented-crawlspace.osw</filename>
+      <filetype>osw</filetype>
+      <usage_type>test</usage_type>
+      <checksum>A4D56705</checksum>
+    </file>
+    <file>
+      <filename>base-hvac-central-ac-plus-air-to-air-heat-pump-heating.osw</filename>
+      <filetype>osw</filetype>
+      <usage_type>test</usage_type>
+      <checksum>DE857F0B</checksum>
+    </file>
+    <file>
+      <filename>base-hvac-air-to-air-heat-pump-2-speed.osw</filename>
+      <filetype>osw</filetype>
+      <usage_type>test</usage_type>
+      <checksum>1D14385B</checksum>
+    </file>
+    <file>
+      <filename>base-hvac-central-ac-only-2-speed.osw</filename>
+      <filetype>osw</filetype>
+      <usage_type>test</usage_type>
+      <checksum>761EDB19</checksum>
+    </file>
+    <file>
+      <filename>base-hvac-air-to-air-heat-pump-var-speed.osw</filename>
+      <filetype>osw</filetype>
+      <usage_type>test</usage_type>
+      <checksum>AE4BA3F5</checksum>
+    </file>
+    <file>
+      <filename>base-hvac-furnace-gas-central-ac-2-speed.osw</filename>
+      <filetype>osw</filetype>
+      <usage_type>test</usage_type>
+      <checksum>52A3E332</checksum>
+    </file>
+    <file>
+      <filename>base-hvac-ground-to-air-heat-pump.osw</filename>
+      <filetype>osw</filetype>
+      <usage_type>test</usage_type>
+      <checksum>CA53631C</checksum>
+    </file>
+    <file>
+      <filename>base-hvac-mini-split-heat-pump-ducted.osw</filename>
+      <filetype>osw</filetype>
+      <usage_type>test</usage_type>
+      <checksum>F245650F</checksum>
+    </file>
+    <file>
+      <filename>base-hvac-central-ac-only-var-speed.osw</filename>
+      <filetype>osw</filetype>
+      <usage_type>test</usage_type>
+      <checksum>7127075B</checksum>
+    </file>
+    <file>
+      <filename>base-hvac-evap-cooler-furnace-gas.osw</filename>
+      <filetype>osw</filetype>
+      <usage_type>test</usage_type>
+      <checksum>F702A128</checksum>
+    </file>
+    <file>
+      <filename>base-hvac-evap-cooler-only.osw</filename>
+      <filetype>osw</filetype>
+      <usage_type>test</usage_type>
+      <checksum>70A8833F</checksum>
+    </file>
+    <file>
+      <filename>base-hvac-evap-cooler-only-ducted.osw</filename>
+      <filetype>osw</filetype>
+      <usage_type>test</usage_type>
+      <checksum>0A8636C3</checksum>
+    </file>
+    <file>
+      <filename>base-hvac-furnace-gas-central-ac-var-speed.osw</filename>
+      <filetype>osw</filetype>
+      <usage_type>test</usage_type>
+      <checksum>125E7080</checksum>
+    </file>
+    <file>
+      <filename>base-hvac-furnace-gas-room-ac.osw</filename>
+      <filetype>osw</filetype>
+      <usage_type>test</usage_type>
+      <checksum>A87C8790</checksum>
+    </file>
+    <file>
+      <filename>base-hvac-room-ac-only.osw</filename>
+      <filetype>osw</filetype>
+      <usage_type>test</usage_type>
+      <checksum>43107304</checksum>
+    </file>
+    <file>
+      <filename>base-mechvent-cfis-evap-cooler-only-ducted.osw</filename>
+      <filetype>osw</filetype>
+      <usage_type>test</usage_type>
+      <checksum>7C0269E2</checksum>
+    </file>
+    <file>
+      <filename>base-atticroof-flat.osw</filename>
+      <filetype>osw</filetype>
+      <usage_type>test</usage_type>
+      <checksum>4071DE34</checksum>
+    </file>
+    <file>
+      <filename>extra-dhw-solar-latitude.osw</filename>
+      <filetype>osw</filetype>
+      <usage_type>test</usage_type>
+      <checksum>E58A200B</checksum>
+    </file>
+    <file>
+      <filename>extra-pv-roofpitch.osw</filename>
+      <filetype>osw</filetype>
+      <usage_type>test</usage_type>
+      <checksum>EF6869E9</checksum>
+    </file>
+    <file>
+      <filename>extra-auto.osw</filename>
+      <filetype>osw</filetype>
+      <usage_type>test</usage_type>
+      <checksum>37319DFD</checksum>
+    </file>
+    <file>
+      <filename>base-atticroof-radiant-barrier.osw</filename>
+      <filetype>osw</filetype>
+      <usage_type>test</usage_type>
+      <checksum>A70865A4</checksum>
+    </file>
+    <file>
+      <filename>base-hvac-boiler-elec-only.osw</filename>
+      <filetype>osw</filetype>
+      <usage_type>test</usage_type>
+      <checksum>7E9D3F9F</checksum>
+    </file>
+    <file>
+      <filename>base-hvac-portable-heater-electric-only.osw</filename>
+      <filetype>osw</filetype>
+      <usage_type>test</usage_type>
+      <checksum>A36EFE59</checksum>
+    </file>
+    <file>
+      <filename>base-hvac-stove-oil-only.osw</filename>
+      <filetype>osw</filetype>
+      <usage_type>test</usage_type>
+      <checksum>4E22A135</checksum>
+    </file>
+    <file>
+      <filename>base-hvac-wall-furnace-elec-only.osw</filename>
+      <filetype>osw</filetype>
+      <usage_type>test</usage_type>
+      <checksum>38B620DE</checksum>
+    </file>
+    <file>
+      <filename>base-hvac-stove-wood-pellets-only.osw</filename>
+      <filetype>osw</filetype>
+      <usage_type>test</usage_type>
+      <checksum>FF11AC4C</checksum>
+    </file>
+    <file>
+      <filename>base-mechvent-bath-kitchen-fans.osw</filename>
+      <filetype>osw</filetype>
+      <usage_type>test</usage_type>
+      <checksum>AF73B904</checksum>
+    </file>
+    <file>
+      <filename>base-misc-neighbor-shading.osw</filename>
+      <filetype>osw</filetype>
+      <usage_type>test</usage_type>
+      <checksum>8F1D5F53</checksum>
+    </file>
+    <file>
+      <filename>base-dhw-indirect-with-solar-fraction.osw</filename>
+      <filetype>osw</filetype>
+      <usage_type>test</usage_type>
+      <checksum>EBA04C9C</checksum>
+    </file>
+    <file>
+      <filename>base-location-epw-filepath-AMY-2012.osw</filename>
+      <filetype>osw</filetype>
+      <usage_type>test</usage_type>
+      <checksum>07076489</checksum>
+    </file>
+    <file>
+      <filename>base-location-epw-filepath.osw</filename>
+      <filetype>osw</filetype>
+      <usage_type>test</usage_type>
+      <checksum>B3EA166C</checksum>
+    </file>
+    <file>
+      <filename>base-enclosure-beds-1.osw</filename>
+      <filetype>osw</filetype>
+      <usage_type>test</usage_type>
+      <checksum>698E84A3</checksum>
+    </file>
+    <file>
+      <filename>base-enclosure-beds-2.osw</filename>
+      <filetype>osw</filetype>
+      <usage_type>test</usage_type>
+      <checksum>64CED0A0</checksum>
+    </file>
+    <file>
+      <filename>base-dhw-combi-tankless-outside.osw</filename>
+      <filetype>osw</filetype>
+      <usage_type>test</usage_type>
+      <checksum>37A95ADE</checksum>
+    </file>
+    <file>
+      <filename>base-dhw-combi-tankless.osw</filename>
+      <filetype>osw</filetype>
+      <usage_type>test</usage_type>
+      <checksum>29C74761</checksum>
+    </file>
+    <file>
+      <filename>base-misc-defaults2.osw</filename>
+      <filetype>osw</filetype>
+      <usage_type>test</usage_type>
+      <checksum>69048396</checksum>
+    </file>
+    <file>
+      <filename>base-dhw-tank-heat-pump-outside.osw</filename>
+      <filetype>osw</filetype>
+      <usage_type>test</usage_type>
+      <checksum>6D13E60C</checksum>
+    </file>
+    <file>
+      <filename>base-dhw-tank-heat-pump-with-solar-fraction.osw</filename>
+      <filetype>osw</filetype>
+      <usage_type>test</usage_type>
+      <checksum>90585F4C</checksum>
+    </file>
+    <file>
+      <filename>base-dhw-tank-heat-pump.osw</filename>
+      <filetype>osw</filetype>
+      <usage_type>test</usage_type>
+      <checksum>BCC2F022</checksum>
+    </file>
+    <file>
+      <filename>base-dhw-jacket-hpwh.osw</filename>
+      <filetype>osw</filetype>
+      <usage_type>test</usage_type>
+      <checksum>82CDE4E8</checksum>
+    </file>
+    <file>
+      <filename>base-dhw-jacket-gas.osw</filename>
+      <filetype>osw</filetype>
+      <usage_type>test</usage_type>
+      <checksum>991909A4</checksum>
+    </file>
+    <file>
+      <filename>base-dhw-solar-direct-evacuated-tube.osw</filename>
+      <filetype>osw</filetype>
+      <usage_type>test</usage_type>
+      <checksum>FCADE843</checksum>
+    </file>
+    <file>
+      <filename>base-dhw-solar-direct-flat-plate.osw</filename>
+      <filetype>osw</filetype>
+      <usage_type>test</usage_type>
+      <checksum>A59DD4B8</checksum>
+    </file>
+    <file>
+      <filename>base-dhw-solar-direct-ics.osw</filename>
+      <filetype>osw</filetype>
+      <usage_type>test</usage_type>
+      <checksum>5FF3D2B5</checksum>
+    </file>
+    <file>
+      <filename>base-dhw-solar-indirect-flat-plate.osw</filename>
+      <filetype>osw</filetype>
+      <usage_type>test</usage_type>
+      <checksum>B8B14AE9</checksum>
+    </file>
+    <file>
+      <filename>base-dhw-solar-thermosyphon-flat-plate.osw</filename>
+      <filetype>osw</filetype>
+      <usage_type>test</usage_type>
+      <checksum>F3DB3282</checksum>
+    </file>
+    <file>
+      <filename>base-dhw-tank-heat-pump-with-solar.osw</filename>
+      <filetype>osw</filetype>
+      <usage_type>test</usage_type>
+      <checksum>75E25BA8</checksum>
+    </file>
+    <file>
+      <filename>base-dhw-tank-gas-outside.osw</filename>
+      <filetype>osw</filetype>
+      <usage_type>test</usage_type>
+      <checksum>DE584D8F</checksum>
+    </file>
+    <file>
+      <filename>base-dhw-tank-gas.osw</filename>
+      <filetype>osw</filetype>
+      <usage_type>test</usage_type>
+      <checksum>5E608A6C</checksum>
+    </file>
+    <file>
+      <filename>base-dhw-tank-oil.osw</filename>
+      <filetype>osw</filetype>
+      <usage_type>test</usage_type>
+      <checksum>2470FC62</checksum>
+    </file>
+    <file>
+      <filename>base-dhw-tank-wood.osw</filename>
+      <filetype>osw</filetype>
+      <usage_type>test</usage_type>
+      <checksum>8140D2C5</checksum>
+    </file>
+    <file>
+      <filename>base-dhw-tankless-gas-with-solar.osw</filename>
+      <filetype>osw</filetype>
+      <usage_type>test</usage_type>
+      <checksum>E7C9A18D</checksum>
+    </file>
+    <file>
+      <filename>base-dhw-tankless-electric-outside.osw</filename>
+      <filetype>osw</filetype>
+      <usage_type>test</usage_type>
+      <checksum>A84705DC</checksum>
+    </file>
+    <file>
+      <filename>base-dhw-tankless-electric.osw</filename>
+      <filetype>osw</filetype>
+      <usage_type>test</usage_type>
+      <checksum>D942FC98</checksum>
+    </file>
+    <file>
+      <filename>base-dhw-tankless-gas-with-solar-fraction.osw</filename>
+      <filetype>osw</filetype>
+      <usage_type>test</usage_type>
+      <checksum>24E24259</checksum>
+    </file>
+    <file>
+      <filename>base-dhw-tankless-propane.osw</filename>
+      <filetype>osw</filetype>
+      <usage_type>test</usage_type>
+      <checksum>266B9E6A</checksum>
+    </file>
+    <file>
+      <filename>base-dhw-tankless-gas.osw</filename>
+      <filetype>osw</filetype>
+      <usage_type>test</usage_type>
+      <checksum>FEA24417</checksum>
+    </file>
+    <file>
+      <filename>base-hvac-room-ac-only-33percent.osw</filename>
+      <filetype>osw</filetype>
+      <usage_type>test</usage_type>
+      <checksum>425CCD7D</checksum>
+    </file>
+    <file>
+      <filename>base-hvac-mini-split-heat-pump-ducted-cooling-only.osw</filename>
+      <filetype>osw</filetype>
+      <usage_type>test</usage_type>
+      <checksum>BB0C1914</checksum>
+    </file>
+    <file>
+      <filename>base-hvac-mini-split-heat-pump-ducted-heating-only.osw</filename>
+      <filetype>osw</filetype>
+      <usage_type>test</usage_type>
+      <checksum>A25C6498</checksum>
+    </file>
+    <file>
+      <filename>base-hvac-furnace-elec-central-ac-1-speed.osw</filename>
+      <filetype>osw</filetype>
+      <usage_type>test</usage_type>
+      <checksum>B7388D53</checksum>
+    </file>
+    <file>
+      <filename>base-enclosure-infil-natural-ach.osw</filename>
+      <filetype>osw</filetype>
+      <usage_type>test</usage_type>
+      <checksum>28E59113</checksum>
+    </file>
+    <file>
+      <filename>base-foundation-unconditioned-basement-assembly-r.osw</filename>
+      <filetype>osw</filetype>
+      <usage_type>test</usage_type>
+      <checksum>A8582A6D</checksum>
+    </file>
+    <file>
+      <filename>base-foundation-unconditioned-basement-wall-insulation.osw</filename>
+      <filetype>osw</filetype>
+      <usage_type>test</usage_type>
+      <checksum>AE8FB4D0</checksum>
+    </file>
+    <file>
+      <filename>base-foundation-unconditioned-basement.osw</filename>
+      <filetype>osw</filetype>
+      <usage_type>test</usage_type>
+      <checksum>703DEBBA</checksum>
+    </file>
+    <file>
+      <filename>base-hvac-fireplace-wood-only.osw</filename>
+      <filetype>osw</filetype>
+      <usage_type>test</usage_type>
+      <checksum>A172658A</checksum>
+    </file>
+    <file>
+      <filename>base-hvac-floor-furnace-propane-only.osw</filename>
+      <filetype>osw</filetype>
+      <usage_type>test</usage_type>
+      <checksum>8D68A232</checksum>
+    </file>
+    <file>
+      <filename>base-enclosure-2stories-garage.osw</filename>
+      <filetype>osw</filetype>
+      <usage_type>test</usage_type>
+      <checksum>F5C27313</checksum>
+    </file>
+    <file>
+      <filename>base-enclosure-2stories.osw</filename>
+      <filetype>osw</filetype>
+      <usage_type>test</usage_type>
+      <checksum>CB7873B7</checksum>
+    </file>
+    <file>
+      <filename>base-foundation-slab.osw</filename>
+      <filetype>osw</filetype>
+      <usage_type>test</usage_type>
+      <checksum>16868D4E</checksum>
+    </file>
+    <file>
+      <filename>extra-second-refrigerator.osw</filename>
+      <filetype>osw</filetype>
+      <usage_type>test</usage_type>
+      <checksum>38A44601</checksum>
+    </file>
+    <file>
+      <filename>base-hvac-mini-split-heat-pump-ductless.osw</filename>
+      <filetype>osw</filetype>
+      <usage_type>test</usage_type>
+      <checksum>C27BA0B8</checksum>
+    </file>
+    <file>
+      <filename>base-enclosure-garage.osw</filename>
+      <filetype>osw</filetype>
+      <usage_type>test</usage_type>
+      <checksum>08015AC1</checksum>
+    </file>
+    <file>
+      <filename>base-hvac-boiler-gas-central-ac-1-speed.osw</filename>
+      <filetype>osw</filetype>
+      <usage_type>test</usage_type>
+      <checksum>7976A85A</checksum>
+    </file>
+    <file>
+      <filename>base-appliances-coal.osw</filename>
+      <filetype>osw</filetype>
+      <usage_type>test</usage_type>
+      <checksum>5F6C0EA2</checksum>
+    </file>
+    <file>
+      <filename>base-dhw-tank-coal.osw</filename>
+      <filetype>osw</filetype>
+      <usage_type>test</usage_type>
+      <checksum>02B1EE80</checksum>
+    </file>
+    <file>
+      <filename>base-hvac-boiler-coal-only.osw</filename>
+      <filetype>osw</filetype>
+      <usage_type>test</usage_type>
+      <checksum>AE0E00CC</checksum>
+    </file>
+    <file>
+      <filename>base-hvac-elec-resistance-only.osw</filename>
+      <filetype>osw</filetype>
+      <usage_type>test</usage_type>
+      <checksum>083A77B3</checksum>
+    </file>
+    <file>
+      <filename>base-simcontrol-timestep-10-mins.osw</filename>
+      <filetype>osw</filetype>
+      <usage_type>test</usage_type>
+      <checksum>0D7F0AD6</checksum>
+    </file>
+    <file>
+      <filename>base-simcontrol-daylight-saving-custom.osw</filename>
+      <filetype>osw</filetype>
+      <usage_type>test</usage_type>
+      <checksum>CD32A84A</checksum>
+    </file>
+    <file>
+      <filename>base-simcontrol-daylight-saving-disabled.osw</filename>
+      <filetype>osw</filetype>
+      <usage_type>test</usage_type>
+      <checksum>2BD49467</checksum>
+    </file>
+    <file>
+      <filename>base-simcontrol-runperiod-1-month.osw</filename>
+      <filetype>osw</filetype>
+      <usage_type>test</usage_type>
+      <checksum>3E8D9BFC</checksum>
+    </file>
+    <file>
+      <filename>base-hvac-fixed-heater-electric-only.osw</filename>
+      <filetype>osw</filetype>
+      <usage_type>test</usage_type>
+      <checksum>1C6EA4D1</checksum>
+    </file>
+    <file>
+      <filename>extra-second-heating-system-fireplace.osw</filename>
+      <filetype>osw</filetype>
+      <usage_type>test</usage_type>
+      <checksum>4E628696</checksum>
+    </file>
+    <file>
+      <filename>extra-second-heating-system-portable-heater.osw</filename>
+      <filetype>osw</filetype>
+      <usage_type>test</usage_type>
+      <checksum>F869F03B</checksum>
+    </file>
+    <file>
+      <filename>base-hvac-mini-split-air-conditioner-only-ducted.osw</filename>
+      <filetype>osw</filetype>
+      <usage_type>test</usage_type>
+      <checksum>8362C17E</checksum>
+    </file>
+    <file>
+      <filename>base-hvac-mini-split-air-conditioner-only-ductless.osw</filename>
+      <filetype>osw</filetype>
+      <usage_type>test</usage_type>
+      <checksum>418BDE77</checksum>
+    </file>
+    <file>
+      <filename>base-multifamily.osw</filename>
+      <filetype>osw</filetype>
+      <usage_type>test</usage_type>
+      <checksum>88BED38F</checksum>
+    </file>
+    <file>
+      <filename>base-schedules-average.osw</filename>
+      <filetype>osw</filetype>
+      <usage_type>test</usage_type>
+      <checksum>6A569C19</checksum>
+    </file>
+    <file>
+      <filename>base-schedules-stochastic.osw</filename>
+      <filetype>osw</filetype>
+      <usage_type>test</usage_type>
+      <checksum>A791ACAF</checksum>
+    </file>
+    <file>
+      <filename>extra-vacancy-6-months.osw</filename>
+      <filetype>osw</filetype>
+      <usage_type>test</usage_type>
+      <checksum>CF798D3C</checksum>
     </file>
   </files>
 </measure>