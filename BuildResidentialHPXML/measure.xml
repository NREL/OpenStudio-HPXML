<?xml version="1.0"?>
<measure>
  <schema_version>3.1</schema_version>
  <name>build_residential_hpxml</name>
  <uid>a13a8983-2b01-4930-8af2-42030b6e4233</uid>
<<<<<<< HEAD
  <version_id>19b40996-ca0a-467e-ba23-125e82976ad7</version_id>
  <version_modified>2025-03-12T17:04:10Z</version_modified>
=======
  <version_id>c9c3e951-142d-4003-b130-bee4a565f723</version_id>
  <version_modified>2025-03-20T19:38:39Z</version_modified>
>>>>>>> 7cf1ee0f
  <xml_checksum>2C38F48B</xml_checksum>
  <class_name>BuildResidentialHPXML</class_name>
  <display_name>HPXML Builder</display_name>
  <description>Builds a residential HPXML file.</description>
  <modeler_description>The measure handles geometry by 1) translating high-level geometry inputs (conditioned floor area, number of stories, etc.) to 3D closed-form geometry in an OpenStudio model and then 2) mapping the OpenStudio surfaces to HPXML surfaces (using surface type, boundary condition, area, orientation, etc.). Like surfaces are collapsed into a single surface with aggregate surface area. Note: OS-HPXML default values can be found in the documentation or can be seen by using the 'apply_defaults' argument.</modeler_description>
  <arguments>
    <argument>
      <name>hpxml_path</name>
      <display_name>HPXML File Path</display_name>
      <description>Absolute/relative path of the HPXML file.</description>
      <type>String</type>
      <required>true</required>
      <model_dependent>false</model_dependent>
    </argument>
    <argument>
      <name>existing_hpxml_path</name>
      <display_name>Existing HPXML File Path</display_name>
      <description>Absolute/relative path of the existing HPXML file. If not provided, a new HPXML file with one Building element is created. If provided, a new Building element will be appended to this HPXML file (e.g., to create a multifamily HPXML file describing multiple dwelling units).</description>
      <type>String</type>
      <required>false</required>
      <model_dependent>false</model_dependent>
    </argument>
    <argument>
      <name>whole_sfa_or_mf_building_sim</name>
      <display_name>Whole SFA/MF Building Simulation?</display_name>
      <description>If the HPXML file represents a single family-attached/multifamily building with multiple dwelling units defined, specifies whether to run the HPXML file as a single whole building model.</description>
      <type>Boolean</type>
      <required>false</required>
      <model_dependent>false</model_dependent>
      <choices>
        <choice>
          <value>true</value>
          <display_name>true</display_name>
        </choice>
        <choice>
          <value>false</value>
          <display_name>false</display_name>
        </choice>
      </choices>
    </argument>
    <argument>
      <name>software_info_program_used</name>
      <display_name>Software Info: Program Used</display_name>
      <description>The name of the software program used.</description>
      <type>String</type>
      <required>false</required>
      <model_dependent>false</model_dependent>
    </argument>
    <argument>
      <name>software_info_program_version</name>
      <display_name>Software Info: Program Version</display_name>
      <description>The version of the software program used.</description>
      <type>String</type>
      <required>false</required>
      <model_dependent>false</model_dependent>
    </argument>
    <argument>
      <name>schedules_filepaths</name>
      <display_name>Schedules: CSV File Paths</display_name>
      <description>Absolute/relative paths of csv files containing user-specified detailed schedules. If multiple files, use a comma-separated list.</description>
      <type>String</type>
      <required>false</required>
      <model_dependent>false</model_dependent>
    </argument>
    <argument>
      <name>schedules_unavailable_period_types</name>
      <display_name>Schedules: Unavailable Period Types</display_name>
      <description>Specifies the unavailable period types. Possible types are column names defined in unavailable_periods.csv: Vacancy, Power Outage, No Space Heating, No Space Cooling. If multiple periods, use a comma-separated list.</description>
      <type>String</type>
      <required>false</required>
      <model_dependent>false</model_dependent>
    </argument>
    <argument>
      <name>schedules_unavailable_period_dates</name>
      <display_name>Schedules: Unavailable Period Dates</display_name>
      <description>Specifies the unavailable period date ranges. Enter a date range like "Dec 15 - Jan 15". Optionally, can enter hour of the day like "Dec 15 2 - Jan 15 20" (start hour can be 0 through 23 and end hour can be 1 through 24). If multiple periods, use a comma-separated list.</description>
      <type>String</type>
      <required>false</required>
      <model_dependent>false</model_dependent>
    </argument>
    <argument>
      <name>schedules_unavailable_period_window_natvent_availabilities</name>
      <display_name>Schedules: Unavailable Period Window Natural Ventilation Availabilities</display_name>
      <description>The availability of the natural ventilation schedule during unavailable periods. Valid choices are: regular schedule, always available, always unavailable. If multiple periods, use a comma-separated list. If not provided, the OS-HPXML default (see &lt;a href='https://openstudio-hpxml.readthedocs.io/en/v1.10.0/workflow_inputs.html#hpxml-unavailable-periods'&gt;HPXML Unavailable Periods&lt;/a&gt;) is used.</description>
      <type>String</type>
      <required>false</required>
      <model_dependent>false</model_dependent>
    </argument>
    <argument>
      <name>simulation_control_timestep</name>
      <display_name>Simulation Control: Timestep</display_name>
      <description>Value must be a divisor of 60. If not provided, the OS-HPXML default (see &lt;a href='https://openstudio-hpxml.readthedocs.io/en/v1.10.0/workflow_inputs.html#hpxml-simulation-control'&gt;HPXML Simulation Control&lt;/a&gt;) is used.</description>
      <type>Integer</type>
      <units>min</units>
      <required>false</required>
      <model_dependent>false</model_dependent>
    </argument>
    <argument>
      <name>simulation_control_run_period</name>
      <display_name>Simulation Control: Run Period</display_name>
      <description>Enter a date range like 'Jan 1 - Dec 31'. If not provided, the OS-HPXML default (see &lt;a href='https://openstudio-hpxml.readthedocs.io/en/v1.10.0/workflow_inputs.html#hpxml-simulation-control'&gt;HPXML Simulation Control&lt;/a&gt;) is used.</description>
      <type>String</type>
      <required>false</required>
      <model_dependent>false</model_dependent>
    </argument>
    <argument>
      <name>simulation_control_run_period_calendar_year</name>
      <display_name>Simulation Control: Run Period Calendar Year</display_name>
      <description>This numeric field should contain the calendar year that determines the start day of week. If you are running simulations using AMY weather files, the value entered for calendar year will not be used; it will be overridden by the actual year found in the AMY weather file. If not provided, the OS-HPXML default (see &lt;a href='https://openstudio-hpxml.readthedocs.io/en/v1.10.0/workflow_inputs.html#hpxml-simulation-control'&gt;HPXML Simulation Control&lt;/a&gt;) is used.</description>
      <type>Integer</type>
      <units>year</units>
      <required>false</required>
      <model_dependent>false</model_dependent>
    </argument>
    <argument>
      <name>simulation_control_daylight_saving_enabled</name>
      <display_name>Simulation Control: Daylight Saving Enabled</display_name>
      <description>Whether to use daylight saving. If not provided, the OS-HPXML default (see &lt;a href='https://openstudio-hpxml.readthedocs.io/en/v1.10.0/workflow_inputs.html#hpxml-building-site'&gt;HPXML Building Site&lt;/a&gt;) is used.</description>
      <type>Boolean</type>
      <required>false</required>
      <model_dependent>false</model_dependent>
      <choices>
        <choice>
          <value>true</value>
          <display_name>true</display_name>
        </choice>
        <choice>
          <value>false</value>
          <display_name>false</display_name>
        </choice>
      </choices>
    </argument>
    <argument>
      <name>simulation_control_daylight_saving_period</name>
      <display_name>Simulation Control: Daylight Saving Period</display_name>
      <description>Enter a date range like 'Mar 15 - Dec 15'. If not provided, the OS-HPXML default (see &lt;a href='https://openstudio-hpxml.readthedocs.io/en/v1.10.0/workflow_inputs.html#hpxml-building-site'&gt;HPXML Building Site&lt;/a&gt;) is used.</description>
      <type>String</type>
      <required>false</required>
      <model_dependent>false</model_dependent>
    </argument>
    <argument>
      <name>simulation_control_temperature_capacitance_multiplier</name>
      <display_name>Simulation Control: Temperature Capacitance Multiplier</display_name>
      <description>Affects the transient calculation of indoor air temperatures. If not provided, the OS-HPXML default (see &lt;a href='https://openstudio-hpxml.readthedocs.io/en/v1.10.0/workflow_inputs.html#hpxml-simulation-control'&gt;HPXML Simulation Control&lt;/a&gt;) is used.</description>
      <type>Double</type>
      <required>false</required>
      <model_dependent>false</model_dependent>
    </argument>
    <argument>
      <name>simulation_control_defrost_model_type</name>
      <display_name>Simulation Control: Defrost Model Type</display_name>
      <description>Research feature to select the type of defrost model. Use standard for default E+ defrost setting. Use advanced for an improved model that better accounts for load and energy use during defrost; using advanced may impact simulation runtime. If not provided, the OS-HPXML default (see &lt;a href='https://openstudio-hpxml.readthedocs.io/en/v1.10.0/workflow_inputs.html#hpxml-simulation-control'&gt;HPXML Simulation Control&lt;/a&gt;) is used.</description>
      <type>Choice</type>
      <required>false</required>
      <model_dependent>false</model_dependent>
      <choices>
        <choice>
          <value>standard</value>
          <display_name>standard</display_name>
        </choice>
        <choice>
          <value>advanced</value>
          <display_name>advanced</display_name>
        </choice>
      </choices>
    </argument>
    <argument>
      <name>simulation_control_onoff_thermostat_deadband</name>
      <display_name>Simulation Control: HVAC On-Off Thermostat Deadband</display_name>
      <description>Research feature to model on-off thermostat deadband and start-up degradation for single or two speed AC/ASHP systems, and realistic time-based staging for two speed AC/ASHP systems. Currently only supported with 1 min timestep.</description>
      <type>Double</type>
      <units>deg-F</units>
      <required>false</required>
      <model_dependent>false</model_dependent>
    </argument>
    <argument>
      <name>simulation_control_heat_pump_backup_heating_capacity_increment</name>
      <display_name>Simulation Control: Heat Pump Backup Heating Capacity Increment</display_name>
      <description>Research feature to model capacity increment of multi-stage heat pump backup systems with time-based staging. Only applies to air-source heat pumps where Backup Type is 'integrated' and Backup Fuel Type is 'electricity'. Currently only supported with 1 min timestep.</description>
      <type>Double</type>
      <units>Btu/hr</units>
      <required>false</required>
      <model_dependent>false</model_dependent>
    </argument>
    <argument>
      <name>site_type</name>
      <display_name>Site: Type</display_name>
      <description>The type of site. If not provided, the OS-HPXML default (see &lt;a href='https://openstudio-hpxml.readthedocs.io/en/v1.10.0/workflow_inputs.html#hpxml-site'&gt;HPXML Site&lt;/a&gt;) is used.</description>
      <type>Choice</type>
      <required>false</required>
      <model_dependent>false</model_dependent>
      <choices>
        <choice>
          <value>suburban</value>
          <display_name>suburban</display_name>
        </choice>
        <choice>
          <value>urban</value>
          <display_name>urban</display_name>
        </choice>
        <choice>
          <value>rural</value>
          <display_name>rural</display_name>
        </choice>
      </choices>
    </argument>
    <argument>
      <name>site_shielding_of_home</name>
      <display_name>Site: Shielding of Home</display_name>
      <description>Presence of nearby buildings, trees, obstructions for infiltration model. If not provided, the OS-HPXML default (see &lt;a href='https://openstudio-hpxml.readthedocs.io/en/v1.10.0/workflow_inputs.html#hpxml-site'&gt;HPXML Site&lt;/a&gt;) is used.</description>
      <type>Choice</type>
      <required>false</required>
      <model_dependent>false</model_dependent>
      <choices>
        <choice>
          <value>exposed</value>
          <display_name>exposed</display_name>
        </choice>
        <choice>
          <value>normal</value>
          <display_name>normal</display_name>
        </choice>
        <choice>
          <value>well-shielded</value>
          <display_name>well-shielded</display_name>
        </choice>
      </choices>
    </argument>
    <argument>
      <name>site_soil_and_moisture_type</name>
      <display_name>Site: Soil and Moisture Type</display_name>
      <description>Type of soil and moisture. This is used to inform ground conductivity and diffusivity. If not provided, the OS-HPXML default (see &lt;a href='https://openstudio-hpxml.readthedocs.io/en/v1.10.0/workflow_inputs.html#hpxml-site'&gt;HPXML Site&lt;/a&gt;) is used.</description>
      <type>Choice</type>
      <required>false</required>
      <model_dependent>false</model_dependent>
      <choices>
        <choice>
          <value>clay, dry</value>
          <display_name>clay, dry</display_name>
        </choice>
        <choice>
          <value>clay, mixed</value>
          <display_name>clay, mixed</display_name>
        </choice>
        <choice>
          <value>clay, wet</value>
          <display_name>clay, wet</display_name>
        </choice>
        <choice>
          <value>gravel, dry</value>
          <display_name>gravel, dry</display_name>
        </choice>
        <choice>
          <value>gravel, mixed</value>
          <display_name>gravel, mixed</display_name>
        </choice>
        <choice>
          <value>gravel, wet</value>
          <display_name>gravel, wet</display_name>
        </choice>
        <choice>
          <value>loam, dry</value>
          <display_name>loam, dry</display_name>
        </choice>
        <choice>
          <value>loam, mixed</value>
          <display_name>loam, mixed</display_name>
        </choice>
        <choice>
          <value>loam, wet</value>
          <display_name>loam, wet</display_name>
        </choice>
        <choice>
          <value>sand, dry</value>
          <display_name>sand, dry</display_name>
        </choice>
        <choice>
          <value>sand, mixed</value>
          <display_name>sand, mixed</display_name>
        </choice>
        <choice>
          <value>sand, wet</value>
          <display_name>sand, wet</display_name>
        </choice>
        <choice>
          <value>silt, dry</value>
          <display_name>silt, dry</display_name>
        </choice>
        <choice>
          <value>silt, mixed</value>
          <display_name>silt, mixed</display_name>
        </choice>
        <choice>
          <value>silt, wet</value>
          <display_name>silt, wet</display_name>
        </choice>
        <choice>
          <value>unknown, dry</value>
          <display_name>unknown, dry</display_name>
        </choice>
        <choice>
          <value>unknown, mixed</value>
          <display_name>unknown, mixed</display_name>
        </choice>
        <choice>
          <value>unknown, wet</value>
          <display_name>unknown, wet</display_name>
        </choice>
      </choices>
    </argument>
    <argument>
      <name>site_ground_conductivity</name>
      <display_name>Site: Ground Conductivity</display_name>
      <description>Conductivity of the ground soil. If provided, overrides the previous site and moisture type input.</description>
      <type>Double</type>
      <units>Btu/hr-ft-F</units>
      <required>false</required>
      <model_dependent>false</model_dependent>
    </argument>
    <argument>
      <name>site_ground_diffusivity</name>
      <display_name>Site: Ground Diffusivity</display_name>
      <description>Diffusivity of the ground soil. If provided, overrides the previous site and moisture type input.</description>
      <type>Double</type>
      <units>ft^2/hr</units>
      <required>false</required>
      <model_dependent>false</model_dependent>
    </argument>
    <argument>
      <name>site_iecc_zone</name>
      <display_name>Site: IECC Zone</display_name>
      <description>IECC zone of the home address.</description>
      <type>Choice</type>
      <required>false</required>
      <model_dependent>false</model_dependent>
      <choices>
        <choice>
          <value>1A</value>
          <display_name>1A</display_name>
        </choice>
        <choice>
          <value>1B</value>
          <display_name>1B</display_name>
        </choice>
        <choice>
          <value>1C</value>
          <display_name>1C</display_name>
        </choice>
        <choice>
          <value>2A</value>
          <display_name>2A</display_name>
        </choice>
        <choice>
          <value>2B</value>
          <display_name>2B</display_name>
        </choice>
        <choice>
          <value>2C</value>
          <display_name>2C</display_name>
        </choice>
        <choice>
          <value>3A</value>
          <display_name>3A</display_name>
        </choice>
        <choice>
          <value>3B</value>
          <display_name>3B</display_name>
        </choice>
        <choice>
          <value>3C</value>
          <display_name>3C</display_name>
        </choice>
        <choice>
          <value>4A</value>
          <display_name>4A</display_name>
        </choice>
        <choice>
          <value>4B</value>
          <display_name>4B</display_name>
        </choice>
        <choice>
          <value>4C</value>
          <display_name>4C</display_name>
        </choice>
        <choice>
          <value>5A</value>
          <display_name>5A</display_name>
        </choice>
        <choice>
          <value>5B</value>
          <display_name>5B</display_name>
        </choice>
        <choice>
          <value>5C</value>
          <display_name>5C</display_name>
        </choice>
        <choice>
          <value>6A</value>
          <display_name>6A</display_name>
        </choice>
        <choice>
          <value>6B</value>
          <display_name>6B</display_name>
        </choice>
        <choice>
          <value>6C</value>
          <display_name>6C</display_name>
        </choice>
        <choice>
          <value>7</value>
          <display_name>7</display_name>
        </choice>
        <choice>
          <value>8</value>
          <display_name>8</display_name>
        </choice>
      </choices>
    </argument>
    <argument>
      <name>site_city</name>
      <display_name>Site: City</display_name>
      <description>City/municipality of the home address.</description>
      <type>String</type>
      <required>false</required>
      <model_dependent>false</model_dependent>
    </argument>
    <argument>
      <name>site_state_code</name>
      <display_name>Site: State Code</display_name>
      <description>State code of the home address. If not provided, the OS-HPXML default (see &lt;a href='https://openstudio-hpxml.readthedocs.io/en/v1.10.0/workflow_inputs.html#hpxml-site'&gt;HPXML Site&lt;/a&gt;) is used.</description>
      <type>Choice</type>
      <required>false</required>
      <model_dependent>false</model_dependent>
      <choices>
        <choice>
          <value>AK</value>
          <display_name>AK</display_name>
        </choice>
        <choice>
          <value>AL</value>
          <display_name>AL</display_name>
        </choice>
        <choice>
          <value>AR</value>
          <display_name>AR</display_name>
        </choice>
        <choice>
          <value>AZ</value>
          <display_name>AZ</display_name>
        </choice>
        <choice>
          <value>CA</value>
          <display_name>CA</display_name>
        </choice>
        <choice>
          <value>CO</value>
          <display_name>CO</display_name>
        </choice>
        <choice>
          <value>CT</value>
          <display_name>CT</display_name>
        </choice>
        <choice>
          <value>DC</value>
          <display_name>DC</display_name>
        </choice>
        <choice>
          <value>DE</value>
          <display_name>DE</display_name>
        </choice>
        <choice>
          <value>FL</value>
          <display_name>FL</display_name>
        </choice>
        <choice>
          <value>GA</value>
          <display_name>GA</display_name>
        </choice>
        <choice>
          <value>HI</value>
          <display_name>HI</display_name>
        </choice>
        <choice>
          <value>IA</value>
          <display_name>IA</display_name>
        </choice>
        <choice>
          <value>ID</value>
          <display_name>ID</display_name>
        </choice>
        <choice>
          <value>IL</value>
          <display_name>IL</display_name>
        </choice>
        <choice>
          <value>IN</value>
          <display_name>IN</display_name>
        </choice>
        <choice>
          <value>KS</value>
          <display_name>KS</display_name>
        </choice>
        <choice>
          <value>KY</value>
          <display_name>KY</display_name>
        </choice>
        <choice>
          <value>LA</value>
          <display_name>LA</display_name>
        </choice>
        <choice>
          <value>MA</value>
          <display_name>MA</display_name>
        </choice>
        <choice>
          <value>MD</value>
          <display_name>MD</display_name>
        </choice>
        <choice>
          <value>ME</value>
          <display_name>ME</display_name>
        </choice>
        <choice>
          <value>MI</value>
          <display_name>MI</display_name>
        </choice>
        <choice>
          <value>MN</value>
          <display_name>MN</display_name>
        </choice>
        <choice>
          <value>MO</value>
          <display_name>MO</display_name>
        </choice>
        <choice>
          <value>MS</value>
          <display_name>MS</display_name>
        </choice>
        <choice>
          <value>MT</value>
          <display_name>MT</display_name>
        </choice>
        <choice>
          <value>NC</value>
          <display_name>NC</display_name>
        </choice>
        <choice>
          <value>ND</value>
          <display_name>ND</display_name>
        </choice>
        <choice>
          <value>NE</value>
          <display_name>NE</display_name>
        </choice>
        <choice>
          <value>NH</value>
          <display_name>NH</display_name>
        </choice>
        <choice>
          <value>NJ</value>
          <display_name>NJ</display_name>
        </choice>
        <choice>
          <value>NM</value>
          <display_name>NM</display_name>
        </choice>
        <choice>
          <value>NV</value>
          <display_name>NV</display_name>
        </choice>
        <choice>
          <value>NY</value>
          <display_name>NY</display_name>
        </choice>
        <choice>
          <value>OH</value>
          <display_name>OH</display_name>
        </choice>
        <choice>
          <value>OK</value>
          <display_name>OK</display_name>
        </choice>
        <choice>
          <value>OR</value>
          <display_name>OR</display_name>
        </choice>
        <choice>
          <value>PA</value>
          <display_name>PA</display_name>
        </choice>
        <choice>
          <value>RI</value>
          <display_name>RI</display_name>
        </choice>
        <choice>
          <value>SC</value>
          <display_name>SC</display_name>
        </choice>
        <choice>
          <value>SD</value>
          <display_name>SD</display_name>
        </choice>
        <choice>
          <value>TN</value>
          <display_name>TN</display_name>
        </choice>
        <choice>
          <value>TX</value>
          <display_name>TX</display_name>
        </choice>
        <choice>
          <value>UT</value>
          <display_name>UT</display_name>
        </choice>
        <choice>
          <value>VA</value>
          <display_name>VA</display_name>
        </choice>
        <choice>
          <value>VT</value>
          <display_name>VT</display_name>
        </choice>
        <choice>
          <value>WA</value>
          <display_name>WA</display_name>
        </choice>
        <choice>
          <value>WI</value>
          <display_name>WI</display_name>
        </choice>
        <choice>
          <value>WV</value>
          <display_name>WV</display_name>
        </choice>
        <choice>
          <value>WY</value>
          <display_name>WY</display_name>
        </choice>
      </choices>
    </argument>
    <argument>
      <name>site_zip_code</name>
      <display_name>Site: Zip Code</display_name>
      <description>Zip code of the home address. Either this or the Weather Station: EnergyPlus Weather (EPW) Filepath input below must be provided.</description>
      <type>String</type>
      <required>false</required>
      <model_dependent>false</model_dependent>
    </argument>
    <argument>
      <name>site_time_zone_utc_offset</name>
      <display_name>Site: Time Zone UTC Offset</display_name>
      <description>Time zone UTC offset of the home address. Must be between -12 and 14. If not provided, the OS-HPXML default (see &lt;a href='https://openstudio-hpxml.readthedocs.io/en/v1.10.0/workflow_inputs.html#hpxml-site'&gt;HPXML Site&lt;/a&gt;) is used.</description>
      <type>Double</type>
      <units>hr</units>
      <required>false</required>
      <model_dependent>false</model_dependent>
    </argument>
    <argument>
      <name>site_elevation</name>
      <display_name>Site: Elevation</display_name>
      <description>Elevation of the home address. If not provided, the OS-HPXML default (see &lt;a href='https://openstudio-hpxml.readthedocs.io/en/v1.10.0/workflow_inputs.html#hpxml-site'&gt;HPXML Site&lt;/a&gt;) is used.</description>
      <type>Double</type>
      <units>ft</units>
      <required>false</required>
      <model_dependent>false</model_dependent>
    </argument>
    <argument>
      <name>site_latitude</name>
      <display_name>Site: Latitude</display_name>
      <description>Latitude of the home address. Must be between -90 and 90. Use negative values for southern hemisphere. If not provided, the OS-HPXML default (see &lt;a href='https://openstudio-hpxml.readthedocs.io/en/v1.10.0/workflow_inputs.html#hpxml-site'&gt;HPXML Site&lt;/a&gt;) is used.</description>
      <type>Double</type>
      <units>deg</units>
      <required>false</required>
      <model_dependent>false</model_dependent>
    </argument>
    <argument>
      <name>site_longitude</name>
      <display_name>Site: Longitude</display_name>
      <description>Longitude of the home address. Must be between -180 and 180. Use negative values for the western hemisphere. If not provided, the OS-HPXML default (see &lt;a href='https://openstudio-hpxml.readthedocs.io/en/v1.10.0/workflow_inputs.html#hpxml-site'&gt;HPXML Site&lt;/a&gt;) is used.</description>
      <type>Double</type>
      <units>deg</units>
      <required>false</required>
      <model_dependent>false</model_dependent>
    </argument>
    <argument>
      <name>weather_station_epw_filepath</name>
      <display_name>Weather Station: EnergyPlus Weather (EPW) Filepath</display_name>
      <description>Path of the EPW file. Either this or the Site: Zip Code input above must be provided.</description>
      <type>String</type>
      <required>false</required>
      <model_dependent>false</model_dependent>
    </argument>
    <argument>
      <name>year_built</name>
      <display_name>Building Construction: Year Built</display_name>
      <description>The year the building was built.</description>
      <type>Integer</type>
      <required>false</required>
      <model_dependent>false</model_dependent>
    </argument>
    <argument>
      <name>unit_multiplier</name>
      <display_name>Building Construction: Unit Multiplier</display_name>
      <description>The number of similar dwelling units. EnergyPlus simulation results will be multiplied this value. If not provided, defaults to 1.</description>
      <type>Integer</type>
      <required>false</required>
      <model_dependent>false</model_dependent>
    </argument>
    <argument>
      <name>geometry_unit_type</name>
      <display_name>Geometry: Unit Type</display_name>
      <description>The type of dwelling unit. Use single-family attached for a dwelling unit with 1 or more stories, attached units to one or both sides, and no units above/below. Use apartment unit for a dwelling unit with 1 story, attached units to one, two, or three sides, and units above and/or below.</description>
      <type>Choice</type>
      <required>true</required>
      <model_dependent>false</model_dependent>
      <default_value>single-family detached</default_value>
      <choices>
        <choice>
          <value>single-family detached</value>
          <display_name>single-family detached</display_name>
        </choice>
        <choice>
          <value>single-family attached</value>
          <display_name>single-family attached</display_name>
        </choice>
        <choice>
          <value>apartment unit</value>
          <display_name>apartment unit</display_name>
        </choice>
        <choice>
          <value>manufactured home</value>
          <display_name>manufactured home</display_name>
        </choice>
      </choices>
    </argument>
    <argument>
      <name>geometry_unit_left_wall_is_adiabatic</name>
      <display_name>Geometry: Unit Left Wall Is Adiabatic</display_name>
      <description>Presence of an adiabatic left wall.</description>
      <type>Boolean</type>
      <required>false</required>
      <model_dependent>false</model_dependent>
      <default_value>false</default_value>
      <choices>
        <choice>
          <value>true</value>
          <display_name>true</display_name>
        </choice>
        <choice>
          <value>false</value>
          <display_name>false</display_name>
        </choice>
      </choices>
    </argument>
    <argument>
      <name>geometry_unit_right_wall_is_adiabatic</name>
      <display_name>Geometry: Unit Right Wall Is Adiabatic</display_name>
      <description>Presence of an adiabatic right wall.</description>
      <type>Boolean</type>
      <required>false</required>
      <model_dependent>false</model_dependent>
      <default_value>false</default_value>
      <choices>
        <choice>
          <value>true</value>
          <display_name>true</display_name>
        </choice>
        <choice>
          <value>false</value>
          <display_name>false</display_name>
        </choice>
      </choices>
    </argument>
    <argument>
      <name>geometry_unit_front_wall_is_adiabatic</name>
      <display_name>Geometry: Unit Front Wall Is Adiabatic</display_name>
      <description>Presence of an adiabatic front wall, for example, the unit is adjacent to a conditioned corridor.</description>
      <type>Boolean</type>
      <required>false</required>
      <model_dependent>false</model_dependent>
      <default_value>false</default_value>
      <choices>
        <choice>
          <value>true</value>
          <display_name>true</display_name>
        </choice>
        <choice>
          <value>false</value>
          <display_name>false</display_name>
        </choice>
      </choices>
    </argument>
    <argument>
      <name>geometry_unit_back_wall_is_adiabatic</name>
      <display_name>Geometry: Unit Back Wall Is Adiabatic</display_name>
      <description>Presence of an adiabatic back wall.</description>
      <type>Boolean</type>
      <required>false</required>
      <model_dependent>false</model_dependent>
      <default_value>false</default_value>
      <choices>
        <choice>
          <value>true</value>
          <display_name>true</display_name>
        </choice>
        <choice>
          <value>false</value>
          <display_name>false</display_name>
        </choice>
      </choices>
    </argument>
    <argument>
      <name>geometry_unit_num_floors_above_grade</name>
      <display_name>Geometry: Unit Number of Floors Above Grade</display_name>
      <description>The number of floors above grade in the unit. Attic type ConditionedAttic is included. Assumed to be 1 for apartment units.</description>
      <type>Integer</type>
      <units>#</units>
      <required>true</required>
      <model_dependent>false</model_dependent>
      <default_value>2</default_value>
    </argument>
    <argument>
      <name>geometry_unit_cfa</name>
      <display_name>Geometry: Unit Conditioned Floor Area</display_name>
      <description>The total floor area of the unit's conditioned space (including any conditioned basement floor area).</description>
      <type>Double</type>
      <units>ft^2</units>
      <required>true</required>
      <model_dependent>false</model_dependent>
      <default_value>2000</default_value>
    </argument>
    <argument>
      <name>geometry_unit_aspect_ratio</name>
      <display_name>Geometry: Unit Aspect Ratio</display_name>
      <description>The ratio of front/back wall length to left/right wall length for the unit, excluding any protruding garage wall area.</description>
      <type>Double</type>
      <units>Frac</units>
      <required>true</required>
      <model_dependent>false</model_dependent>
      <default_value>2</default_value>
    </argument>
    <argument>
      <name>geometry_unit_orientation</name>
      <display_name>Geometry: Unit Orientation</display_name>
      <description>The unit's orientation is measured clockwise from north (e.g., North=0, East=90, South=180, West=270).</description>
      <type>Double</type>
      <units>degrees</units>
      <required>true</required>
      <model_dependent>false</model_dependent>
      <default_value>180</default_value>
    </argument>
    <argument>
      <name>geometry_unit_num_bedrooms</name>
      <display_name>Geometry: Unit Number of Bedrooms</display_name>
      <description>The number of bedrooms in the unit.</description>
      <type>Integer</type>
      <units>#</units>
      <required>true</required>
      <model_dependent>false</model_dependent>
      <default_value>3</default_value>
    </argument>
    <argument>
      <name>geometry_unit_num_bathrooms</name>
      <display_name>Geometry: Unit Number of Bathrooms</display_name>
      <description>The number of bathrooms in the unit. If not provided, the OS-HPXML default (see &lt;a href='https://openstudio-hpxml.readthedocs.io/en/v1.10.0/workflow_inputs.html#hpxml-building-construction'&gt;HPXML Building Construction&lt;/a&gt;) is used.</description>
      <type>Integer</type>
      <units>#</units>
      <required>false</required>
      <model_dependent>false</model_dependent>
    </argument>
    <argument>
      <name>geometry_unit_num_occupants</name>
      <display_name>Geometry: Unit Number of Occupants</display_name>
      <description>The number of occupants in the unit. If not provided, an *asset* calculation is performed assuming standard occupancy, in which various end use defaults (e.g., plug loads, appliances, and hot water usage) are calculated based on Number of Bedrooms and Conditioned Floor Area per ANSI/RESNET/ICC 301. If provided, an *operational* calculation is instead performed in which the end use defaults to reflect real-world data (where possible).</description>
      <type>Double</type>
      <units>#</units>
      <required>false</required>
      <model_dependent>false</model_dependent>
    </argument>
    <argument>
      <name>geometry_building_num_units</name>
      <display_name>Geometry: Building Number of Units</display_name>
      <description>The number of units in the building. Required for single-family attached and apartment units.</description>
      <type>Integer</type>
      <units>#</units>
      <required>false</required>
      <model_dependent>false</model_dependent>
    </argument>
    <argument>
      <name>geometry_average_ceiling_height</name>
      <display_name>Geometry: Average Ceiling Height</display_name>
      <description>Average distance from the floor to the ceiling.</description>
      <type>Double</type>
      <units>ft</units>
      <required>true</required>
      <model_dependent>false</model_dependent>
      <default_value>8</default_value>
    </argument>
    <argument>
      <name>geometry_unit_height_above_grade</name>
      <display_name>Geometry: Unit Height Above Grade</display_name>
      <description>Describes the above-grade height of apartment units on upper floors or homes above ambient or belly-and-wing foundations. It is defined as the height of the lowest conditioned floor above grade and is used to calculate the wind speed for the infiltration model. If not provided, the OS-HPXML default (see &lt;a href='https://openstudio-hpxml.readthedocs.io/en/v1.10.0/workflow_inputs.html#hpxml-building-construction'&gt;HPXML Building Construction&lt;/a&gt;) is used.</description>
      <type>Double</type>
      <units>ft</units>
      <required>false</required>
      <model_dependent>false</model_dependent>
    </argument>
    <argument>
      <name>geometry_garage_width</name>
      <display_name>Geometry: Garage Width</display_name>
      <description>The width of the garage. Enter zero for no garage. Only applies to single-family detached units.</description>
      <type>Double</type>
      <units>ft</units>
      <required>true</required>
      <model_dependent>false</model_dependent>
      <default_value>0</default_value>
    </argument>
    <argument>
      <name>geometry_garage_depth</name>
      <display_name>Geometry: Garage Depth</display_name>
      <description>The depth of the garage. Only applies to single-family detached units.</description>
      <type>Double</type>
      <units>ft</units>
      <required>true</required>
      <model_dependent>false</model_dependent>
      <default_value>20</default_value>
    </argument>
    <argument>
      <name>geometry_garage_protrusion</name>
      <display_name>Geometry: Garage Protrusion</display_name>
      <description>The fraction of the garage that is protruding from the conditioned space. Only applies to single-family detached units.</description>
      <type>Double</type>
      <units>Frac</units>
      <required>true</required>
      <model_dependent>false</model_dependent>
      <default_value>0</default_value>
    </argument>
    <argument>
      <name>geometry_garage_position</name>
      <display_name>Geometry: Garage Position</display_name>
      <description>The position of the garage. Only applies to single-family detached units.</description>
      <type>Choice</type>
      <required>true</required>
      <model_dependent>false</model_dependent>
      <default_value>Right</default_value>
      <choices>
        <choice>
          <value>Right</value>
          <display_name>Right</display_name>
        </choice>
        <choice>
          <value>Left</value>
          <display_name>Left</display_name>
        </choice>
      </choices>
    </argument>
    <argument>
      <name>geometry_foundation_type</name>
      <display_name>Geometry: Foundation Type</display_name>
      <description>The foundation type of the building. Foundation types ConditionedBasement and ConditionedCrawlspace are not allowed for apartment units.</description>
      <type>Choice</type>
      <required>true</required>
      <model_dependent>false</model_dependent>
      <default_value>SlabOnGrade</default_value>
      <choices>
        <choice>
          <value>SlabOnGrade</value>
          <display_name>SlabOnGrade</display_name>
        </choice>
        <choice>
          <value>VentedCrawlspace</value>
          <display_name>VentedCrawlspace</display_name>
        </choice>
        <choice>
          <value>UnventedCrawlspace</value>
          <display_name>UnventedCrawlspace</display_name>
        </choice>
        <choice>
          <value>ConditionedCrawlspace</value>
          <display_name>ConditionedCrawlspace</display_name>
        </choice>
        <choice>
          <value>UnconditionedBasement</value>
          <display_name>UnconditionedBasement</display_name>
        </choice>
        <choice>
          <value>ConditionedBasement</value>
          <display_name>ConditionedBasement</display_name>
        </choice>
        <choice>
          <value>Ambient</value>
          <display_name>Ambient</display_name>
        </choice>
        <choice>
          <value>AboveApartment</value>
          <display_name>AboveApartment</display_name>
        </choice>
        <choice>
          <value>BellyAndWingWithSkirt</value>
          <display_name>BellyAndWingWithSkirt</display_name>
        </choice>
        <choice>
          <value>BellyAndWingNoSkirt</value>
          <display_name>BellyAndWingNoSkirt</display_name>
        </choice>
      </choices>
    </argument>
    <argument>
      <name>geometry_foundation_height</name>
      <display_name>Geometry: Foundation Height</display_name>
      <description>The height of the foundation (e.g., 3ft for crawlspace, 8ft for basement). Only applies to basements/crawlspaces.</description>
      <type>Double</type>
      <units>ft</units>
      <required>true</required>
      <model_dependent>false</model_dependent>
      <default_value>0</default_value>
    </argument>
    <argument>
      <name>geometry_foundation_height_above_grade</name>
      <display_name>Geometry: Foundation Height Above Grade</display_name>
      <description>The depth above grade of the foundation wall. Only applies to basements/crawlspaces.</description>
      <type>Double</type>
      <units>ft</units>
      <required>true</required>
      <model_dependent>false</model_dependent>
      <default_value>0</default_value>
    </argument>
    <argument>
      <name>geometry_rim_joist_height</name>
      <display_name>Geometry: Rim Joist Height</display_name>
      <description>The height of the rim joists. Only applies to basements/crawlspaces.</description>
      <type>Double</type>
      <units>in</units>
      <required>false</required>
      <model_dependent>false</model_dependent>
    </argument>
    <argument>
      <name>geometry_attic_type</name>
      <display_name>Geometry: Attic Type</display_name>
      <description>The attic type of the building. Attic type ConditionedAttic is not allowed for apartment units.</description>
      <type>Choice</type>
      <required>true</required>
      <model_dependent>false</model_dependent>
      <default_value>VentedAttic</default_value>
      <choices>
        <choice>
          <value>FlatRoof</value>
          <display_name>FlatRoof</display_name>
        </choice>
        <choice>
          <value>VentedAttic</value>
          <display_name>VentedAttic</display_name>
        </choice>
        <choice>
          <value>UnventedAttic</value>
          <display_name>UnventedAttic</display_name>
        </choice>
        <choice>
          <value>ConditionedAttic</value>
          <display_name>ConditionedAttic</display_name>
        </choice>
        <choice>
          <value>BelowApartment</value>
          <display_name>BelowApartment</display_name>
        </choice>
      </choices>
    </argument>
    <argument>
      <name>geometry_roof_type</name>
      <display_name>Geometry: Roof Type</display_name>
      <description>The roof type of the building. Ignored if the building has a flat roof.</description>
      <type>Choice</type>
      <required>true</required>
      <model_dependent>false</model_dependent>
      <default_value>gable</default_value>
      <choices>
        <choice>
          <value>gable</value>
          <display_name>gable</display_name>
        </choice>
        <choice>
          <value>hip</value>
          <display_name>hip</display_name>
        </choice>
      </choices>
    </argument>
    <argument>
      <name>geometry_roof_pitch</name>
      <display_name>Geometry: Roof Pitch</display_name>
      <description>The roof pitch of the attic. Ignored if the building has a flat roof.</description>
      <type>Choice</type>
      <required>true</required>
      <model_dependent>false</model_dependent>
      <default_value>6:12</default_value>
      <choices>
        <choice>
          <value>1:12</value>
          <display_name>1:12</display_name>
        </choice>
        <choice>
          <value>2:12</value>
          <display_name>2:12</display_name>
        </choice>
        <choice>
          <value>3:12</value>
          <display_name>3:12</display_name>
        </choice>
        <choice>
          <value>4:12</value>
          <display_name>4:12</display_name>
        </choice>
        <choice>
          <value>5:12</value>
          <display_name>5:12</display_name>
        </choice>
        <choice>
          <value>6:12</value>
          <display_name>6:12</display_name>
        </choice>
        <choice>
          <value>7:12</value>
          <display_name>7:12</display_name>
        </choice>
        <choice>
          <value>8:12</value>
          <display_name>8:12</display_name>
        </choice>
        <choice>
          <value>9:12</value>
          <display_name>9:12</display_name>
        </choice>
        <choice>
          <value>10:12</value>
          <display_name>10:12</display_name>
        </choice>
        <choice>
          <value>11:12</value>
          <display_name>11:12</display_name>
        </choice>
        <choice>
          <value>12:12</value>
          <display_name>12:12</display_name>
        </choice>
      </choices>
    </argument>
    <argument>
      <name>geometry_eaves_depth</name>
      <display_name>Geometry: Eaves Depth</display_name>
      <description>The eaves depth of the roof.</description>
      <type>Double</type>
      <units>ft</units>
      <required>true</required>
      <model_dependent>false</model_dependent>
      <default_value>2</default_value>
    </argument>
    <argument>
      <name>neighbor_front_distance</name>
      <display_name>Neighbor: Front Distance</display_name>
      <description>The distance between the unit and the neighboring building to the front (not including eaves). A value of zero indicates no neighbors. Used for shading.</description>
      <type>Double</type>
      <units>ft</units>
      <required>true</required>
      <model_dependent>false</model_dependent>
      <default_value>0</default_value>
    </argument>
    <argument>
      <name>neighbor_back_distance</name>
      <display_name>Neighbor: Back Distance</display_name>
      <description>The distance between the unit and the neighboring building to the back (not including eaves). A value of zero indicates no neighbors. Used for shading.</description>
      <type>Double</type>
      <units>ft</units>
      <required>true</required>
      <model_dependent>false</model_dependent>
      <default_value>0</default_value>
    </argument>
    <argument>
      <name>neighbor_left_distance</name>
      <display_name>Neighbor: Left Distance</display_name>
      <description>The distance between the unit and the neighboring building to the left (not including eaves). A value of zero indicates no neighbors. Used for shading.</description>
      <type>Double</type>
      <units>ft</units>
      <required>true</required>
      <model_dependent>false</model_dependent>
      <default_value>10</default_value>
    </argument>
    <argument>
      <name>neighbor_right_distance</name>
      <display_name>Neighbor: Right Distance</display_name>
      <description>The distance between the unit and the neighboring building to the right (not including eaves). A value of zero indicates no neighbors. Used for shading.</description>
      <type>Double</type>
      <units>ft</units>
      <required>true</required>
      <model_dependent>false</model_dependent>
      <default_value>10</default_value>
    </argument>
    <argument>
      <name>neighbor_front_height</name>
      <display_name>Neighbor: Front Height</display_name>
      <description>The height of the neighboring building to the front. If not provided, the OS-HPXML default (see &lt;a href='https://openstudio-hpxml.readthedocs.io/en/v1.10.0/workflow_inputs.html#hpxml-neighbor-buildings'&gt;HPXML Neighbor Building&lt;/a&gt;) is used.</description>
      <type>Double</type>
      <units>ft</units>
      <required>false</required>
      <model_dependent>false</model_dependent>
    </argument>
    <argument>
      <name>neighbor_back_height</name>
      <display_name>Neighbor: Back Height</display_name>
      <description>The height of the neighboring building to the back. If not provided, the OS-HPXML default (see &lt;a href='https://openstudio-hpxml.readthedocs.io/en/v1.10.0/workflow_inputs.html#hpxml-neighbor-buildings'&gt;HPXML Neighbor Building&lt;/a&gt;) is used.</description>
      <type>Double</type>
      <units>ft</units>
      <required>false</required>
      <model_dependent>false</model_dependent>
    </argument>
    <argument>
      <name>neighbor_left_height</name>
      <display_name>Neighbor: Left Height</display_name>
      <description>The height of the neighboring building to the left. If not provided, the OS-HPXML default (see &lt;a href='https://openstudio-hpxml.readthedocs.io/en/v1.10.0/workflow_inputs.html#hpxml-neighbor-buildings'&gt;HPXML Neighbor Building&lt;/a&gt;) is used.</description>
      <type>Double</type>
      <units>ft</units>
      <required>false</required>
      <model_dependent>false</model_dependent>
    </argument>
    <argument>
      <name>neighbor_right_height</name>
      <display_name>Neighbor: Right Height</display_name>
      <description>The height of the neighboring building to the right. If not provided, the OS-HPXML default (see &lt;a href='https://openstudio-hpxml.readthedocs.io/en/v1.10.0/workflow_inputs.html#hpxml-neighbor-buildings'&gt;HPXML Neighbor Building&lt;/a&gt;) is used.</description>
      <type>Double</type>
      <units>ft</units>
      <required>false</required>
      <model_dependent>false</model_dependent>
    </argument>
    <argument>
      <name>floor_over_foundation_assembly_r</name>
      <display_name>Floor: Over Foundation Assembly R-value</display_name>
      <description>Assembly R-value for the floor over the foundation. Ignored if the building has a slab-on-grade foundation.</description>
      <type>Double</type>
      <units>h-ft^2-R/Btu</units>
      <required>true</required>
      <model_dependent>false</model_dependent>
      <default_value>28.1</default_value>
    </argument>
    <argument>
      <name>floor_over_garage_assembly_r</name>
      <display_name>Floor: Over Garage Assembly R-value</display_name>
      <description>Assembly R-value for the floor over the garage. Ignored unless the building has a garage under conditioned space.</description>
      <type>Double</type>
      <units>h-ft^2-R/Btu</units>
      <required>true</required>
      <model_dependent>false</model_dependent>
      <default_value>28.1</default_value>
    </argument>
    <argument>
      <name>floor_type</name>
      <display_name>Floor: Type</display_name>
      <description>The type of floors.</description>
      <type>Choice</type>
      <required>true</required>
      <model_dependent>false</model_dependent>
      <default_value>WoodFrame</default_value>
      <choices>
        <choice>
          <value>WoodFrame</value>
          <display_name>WoodFrame</display_name>
        </choice>
        <choice>
          <value>StructuralInsulatedPanel</value>
          <display_name>StructuralInsulatedPanel</display_name>
        </choice>
        <choice>
          <value>SolidConcrete</value>
          <display_name>SolidConcrete</display_name>
        </choice>
        <choice>
          <value>SteelFrame</value>
          <display_name>SteelFrame</display_name>
        </choice>
      </choices>
    </argument>
    <argument>
      <name>foundation_wall_type</name>
      <display_name>Foundation Wall: Type</display_name>
      <description>The material type of the foundation wall. If not provided, the OS-HPXML default (see &lt;a href='https://openstudio-hpxml.readthedocs.io/en/v1.10.0/workflow_inputs.html#hpxml-foundation-walls'&gt;HPXML Foundation Walls&lt;/a&gt;) is used.</description>
      <type>Choice</type>
      <required>false</required>
      <model_dependent>false</model_dependent>
      <choices>
        <choice>
          <value>solid concrete</value>
          <display_name>solid concrete</display_name>
        </choice>
        <choice>
          <value>concrete block</value>
          <display_name>concrete block</display_name>
        </choice>
        <choice>
          <value>concrete block foam core</value>
          <display_name>concrete block foam core</display_name>
        </choice>
        <choice>
          <value>concrete block perlite core</value>
          <display_name>concrete block perlite core</display_name>
        </choice>
        <choice>
          <value>concrete block vermiculite core</value>
          <display_name>concrete block vermiculite core</display_name>
        </choice>
        <choice>
          <value>concrete block solid core</value>
          <display_name>concrete block solid core</display_name>
        </choice>
        <choice>
          <value>double brick</value>
          <display_name>double brick</display_name>
        </choice>
        <choice>
          <value>wood</value>
          <display_name>wood</display_name>
        </choice>
      </choices>
    </argument>
    <argument>
      <name>foundation_wall_thickness</name>
      <display_name>Foundation Wall: Thickness</display_name>
      <description>The thickness of the foundation wall. If not provided, the OS-HPXML default (see &lt;a href='https://openstudio-hpxml.readthedocs.io/en/v1.10.0/workflow_inputs.html#hpxml-foundation-walls'&gt;HPXML Foundation Walls&lt;/a&gt;) is used.</description>
      <type>Double</type>
      <units>in</units>
      <required>false</required>
      <model_dependent>false</model_dependent>
    </argument>
    <argument>
      <name>foundation_wall_insulation_r</name>
      <display_name>Foundation Wall: Insulation Nominal R-value</display_name>
      <description>Nominal R-value for the foundation wall insulation. Only applies to basements/crawlspaces.</description>
      <type>Double</type>
      <units>h-ft^2-R/Btu</units>
      <required>true</required>
      <model_dependent>false</model_dependent>
      <default_value>0</default_value>
    </argument>
    <argument>
      <name>foundation_wall_insulation_location</name>
      <display_name>Foundation Wall: Insulation Location</display_name>
      <description>Whether the insulation is on the interior or exterior of the foundation wall. Only applies to basements/crawlspaces.</description>
      <type>Choice</type>
      <units>ft</units>
      <required>false</required>
      <model_dependent>false</model_dependent>
      <default_value>exterior</default_value>
      <choices>
        <choice>
          <value>interior</value>
          <display_name>interior</display_name>
        </choice>
        <choice>
          <value>exterior</value>
          <display_name>exterior</display_name>
        </choice>
      </choices>
    </argument>
    <argument>
      <name>foundation_wall_insulation_distance_to_top</name>
      <display_name>Foundation Wall: Insulation Distance To Top</display_name>
      <description>The distance from the top of the foundation wall to the top of the foundation wall insulation. Only applies to basements/crawlspaces. If not provided, the OS-HPXML default (see &lt;a href='https://openstudio-hpxml.readthedocs.io/en/v1.10.0/workflow_inputs.html#hpxml-foundation-walls'&gt;HPXML Foundation Walls&lt;/a&gt;) is used.</description>
      <type>Double</type>
      <units>ft</units>
      <required>false</required>
      <model_dependent>false</model_dependent>
    </argument>
    <argument>
      <name>foundation_wall_insulation_distance_to_bottom</name>
      <display_name>Foundation Wall: Insulation Distance To Bottom</display_name>
      <description>The distance from the top of the foundation wall to the bottom of the foundation wall insulation. Only applies to basements/crawlspaces. If not provided, the OS-HPXML default (see &lt;a href='https://openstudio-hpxml.readthedocs.io/en/v1.10.0/workflow_inputs.html#hpxml-foundation-walls'&gt;HPXML Foundation Walls&lt;/a&gt;) is used.</description>
      <type>Double</type>
      <units>ft</units>
      <required>false</required>
      <model_dependent>false</model_dependent>
    </argument>
    <argument>
      <name>foundation_wall_assembly_r</name>
      <display_name>Foundation Wall: Assembly R-value</display_name>
      <description>Assembly R-value for the foundation walls. Only applies to basements/crawlspaces. If provided, overrides the previous foundation wall insulation inputs. If not provided, it is ignored.</description>
      <type>Double</type>
      <units>h-ft^2-R/Btu</units>
      <required>false</required>
      <model_dependent>false</model_dependent>
    </argument>
    <argument>
      <name>rim_joist_assembly_r</name>
      <display_name>Rim Joist: Assembly R-value</display_name>
      <description>Assembly R-value for the rim joists. Only applies to basements/crawlspaces. Required if a rim joist height is provided.</description>
      <type>Double</type>
      <units>h-ft^2-R/Btu</units>
      <required>false</required>
      <model_dependent>false</model_dependent>
    </argument>
    <argument>
      <name>slab_perimeter_insulation_r</name>
      <display_name>Slab: Perimeter Insulation Nominal R-value</display_name>
      <description>Nominal R-value of the vertical slab perimeter insulation. Applies to slab-on-grade foundations and basement/crawlspace floors.</description>
      <type>Double</type>
      <units>h-ft^2-R/Btu</units>
      <required>true</required>
      <model_dependent>false</model_dependent>
      <default_value>0</default_value>
    </argument>
    <argument>
      <name>slab_perimeter_insulation_depth</name>
      <display_name>Slab: Perimeter Insulation Depth</display_name>
      <description>Depth from grade to bottom of vertical slab perimeter insulation. Applies to slab-on-grade foundations and basement/crawlspace floors.</description>
      <type>Double</type>
      <units>ft</units>
      <required>true</required>
      <model_dependent>false</model_dependent>
      <default_value>0</default_value>
    </argument>
    <argument>
      <name>slab_exterior_horizontal_insulation_r</name>
      <display_name>Slab: Exterior Horizontal Insulation Nominal R-value</display_name>
      <description>Nominal R-value of the slab exterior horizontal insulation. Applies to slab-on-grade foundations and basement/crawlspace floors.</description>
      <type>Double</type>
      <units>h-ft^2-R/Btu</units>
      <required>false</required>
      <model_dependent>false</model_dependent>
    </argument>
    <argument>
      <name>slab_exterior_horizontal_insulation_width</name>
      <display_name>Slab: Exterior Horizontal Insulation Width</display_name>
      <description>Width of the slab exterior horizontal insulation measured from the exterior surface of the vertical slab perimeter insulation. Applies to slab-on-grade foundations and basement/crawlspace floors.</description>
      <type>Double</type>
      <units>ft</units>
      <required>false</required>
      <model_dependent>false</model_dependent>
    </argument>
    <argument>
      <name>slab_exterior_horizontal_insulation_depth_below_grade</name>
      <display_name>Slab: Exterior Horizontal Insulation Depth Below Grade</display_name>
      <description>Depth of the slab exterior horizontal insulation measured from the top surface of the slab exterior horizontal insulation. Applies to slab-on-grade foundations and basement/crawlspace floors.</description>
      <type>Double</type>
      <units>ft</units>
      <required>false</required>
      <model_dependent>false</model_dependent>
    </argument>
    <argument>
      <name>slab_under_insulation_r</name>
      <display_name>Slab: Under Slab Insulation Nominal R-value</display_name>
      <description>Nominal R-value of the horizontal under slab insulation. Applies to slab-on-grade foundations and basement/crawlspace floors.</description>
      <type>Double</type>
      <units>h-ft^2-R/Btu</units>
      <required>true</required>
      <model_dependent>false</model_dependent>
      <default_value>0</default_value>
    </argument>
    <argument>
      <name>slab_under_insulation_width</name>
      <display_name>Slab: Under Slab Insulation Width</display_name>
      <description>Width from slab edge inward of horizontal under-slab insulation. Enter 999 to specify that the under slab insulation spans the entire slab. Applies to slab-on-grade foundations and basement/crawlspace floors.</description>
      <type>Double</type>
      <units>ft</units>
      <required>true</required>
      <model_dependent>false</model_dependent>
      <default_value>0</default_value>
    </argument>
    <argument>
      <name>slab_thickness</name>
      <display_name>Slab: Thickness</display_name>
      <description>The thickness of the slab. Zero can be entered if there is a dirt floor instead of a slab. If not provided, the OS-HPXML default (see &lt;a href='https://openstudio-hpxml.readthedocs.io/en/v1.10.0/workflow_inputs.html#hpxml-slabs'&gt;HPXML Slabs&lt;/a&gt;) is used.</description>
      <type>Double</type>
      <units>in</units>
      <required>false</required>
      <model_dependent>false</model_dependent>
    </argument>
    <argument>
      <name>slab_carpet_fraction</name>
      <display_name>Slab: Carpet Fraction</display_name>
      <description>Fraction of the slab floor area that is carpeted. If not provided, the OS-HPXML default (see &lt;a href='https://openstudio-hpxml.readthedocs.io/en/v1.10.0/workflow_inputs.html#hpxml-slabs'&gt;HPXML Slabs&lt;/a&gt;) is used.</description>
      <type>Double</type>
      <units>Frac</units>
      <required>false</required>
      <model_dependent>false</model_dependent>
    </argument>
    <argument>
      <name>slab_carpet_r</name>
      <display_name>Slab: Carpet R-value</display_name>
      <description>R-value of the slab carpet. If not provided, the OS-HPXML default (see &lt;a href='https://openstudio-hpxml.readthedocs.io/en/v1.10.0/workflow_inputs.html#hpxml-slabs'&gt;HPXML Slabs&lt;/a&gt;) is used.</description>
      <type>Double</type>
      <units>h-ft^2-R/Btu</units>
      <required>false</required>
      <model_dependent>false</model_dependent>
    </argument>
    <argument>
      <name>ceiling_assembly_r</name>
      <display_name>Ceiling: Assembly R-value</display_name>
      <description>Assembly R-value for the ceiling (attic floor).</description>
      <type>Double</type>
      <units>h-ft^2-R/Btu</units>
      <required>true</required>
      <model_dependent>false</model_dependent>
      <default_value>31.6</default_value>
    </argument>
    <argument>
      <name>roof_material_type</name>
      <display_name>Roof: Material Type</display_name>
      <description>The material type of the roof. If not provided, the OS-HPXML default (see &lt;a href='https://openstudio-hpxml.readthedocs.io/en/v1.10.0/workflow_inputs.html#hpxml-roofs'&gt;HPXML Roofs&lt;/a&gt;) is used.</description>
      <type>Choice</type>
      <required>false</required>
      <model_dependent>false</model_dependent>
      <choices>
        <choice>
          <value>asphalt or fiberglass shingles</value>
          <display_name>asphalt or fiberglass shingles</display_name>
        </choice>
        <choice>
          <value>concrete</value>
          <display_name>concrete</display_name>
        </choice>
        <choice>
          <value>cool roof</value>
          <display_name>cool roof</display_name>
        </choice>
        <choice>
          <value>slate or tile shingles</value>
          <display_name>slate or tile shingles</display_name>
        </choice>
        <choice>
          <value>expanded polystyrene sheathing</value>
          <display_name>expanded polystyrene sheathing</display_name>
        </choice>
        <choice>
          <value>metal surfacing</value>
          <display_name>metal surfacing</display_name>
        </choice>
        <choice>
          <value>plastic/rubber/synthetic sheeting</value>
          <display_name>plastic/rubber/synthetic sheeting</display_name>
        </choice>
        <choice>
          <value>shingles</value>
          <display_name>shingles</display_name>
        </choice>
        <choice>
          <value>wood shingles or shakes</value>
          <display_name>wood shingles or shakes</display_name>
        </choice>
      </choices>
    </argument>
    <argument>
      <name>roof_color</name>
      <display_name>Roof: Color</display_name>
      <description>The color of the roof. If not provided, the OS-HPXML default (see &lt;a href='https://openstudio-hpxml.readthedocs.io/en/v1.10.0/workflow_inputs.html#hpxml-roofs'&gt;HPXML Roofs&lt;/a&gt;) is used.</description>
      <type>Choice</type>
      <required>false</required>
      <model_dependent>false</model_dependent>
      <choices>
        <choice>
          <value>dark</value>
          <display_name>dark</display_name>
        </choice>
        <choice>
          <value>light</value>
          <display_name>light</display_name>
        </choice>
        <choice>
          <value>medium</value>
          <display_name>medium</display_name>
        </choice>
        <choice>
          <value>medium dark</value>
          <display_name>medium dark</display_name>
        </choice>
        <choice>
          <value>reflective</value>
          <display_name>reflective</display_name>
        </choice>
      </choices>
    </argument>
    <argument>
      <name>roof_assembly_r</name>
      <display_name>Roof: Assembly R-value</display_name>
      <description>Assembly R-value of the roof.</description>
      <type>Double</type>
      <units>h-ft^2-R/Btu</units>
      <required>true</required>
      <model_dependent>false</model_dependent>
      <default_value>2.3</default_value>
    </argument>
    <argument>
      <name>radiant_barrier_attic_location</name>
      <display_name>Attic: Radiant Barrier Location</display_name>
      <description>The location of the radiant barrier in the attic.</description>
      <type>Choice</type>
      <required>false</required>
      <model_dependent>false</model_dependent>
      <choices>
        <choice>
          <value>none</value>
          <display_name>none</display_name>
        </choice>
        <choice>
          <value>Attic roof only</value>
          <display_name>Attic roof only</display_name>
        </choice>
        <choice>
          <value>Attic roof and gable walls</value>
          <display_name>Attic roof and gable walls</display_name>
        </choice>
        <choice>
          <value>Attic floor</value>
          <display_name>Attic floor</display_name>
        </choice>
      </choices>
    </argument>
    <argument>
      <name>radiant_barrier_grade</name>
      <display_name>Attic: Radiant Barrier Grade</display_name>
      <description>The grade of the radiant barrier in the attic. If not provided, the OS-HPXML default (see &lt;a href='https://openstudio-hpxml.readthedocs.io/en/v1.10.0/workflow_inputs.html#hpxml-roofs'&gt;HPXML Roofs&lt;/a&gt;) is used.</description>
      <type>Choice</type>
      <required>false</required>
      <model_dependent>false</model_dependent>
      <choices>
        <choice>
          <value>1</value>
          <display_name>1</display_name>
        </choice>
        <choice>
          <value>2</value>
          <display_name>2</display_name>
        </choice>
        <choice>
          <value>3</value>
          <display_name>3</display_name>
        </choice>
      </choices>
    </argument>
    <argument>
      <name>wall_type</name>
      <display_name>Wall: Type</display_name>
      <description>The type of walls.</description>
      <type>Choice</type>
      <required>true</required>
      <model_dependent>false</model_dependent>
      <default_value>WoodStud</default_value>
      <choices>
        <choice>
          <value>WoodStud</value>
          <display_name>WoodStud</display_name>
        </choice>
        <choice>
          <value>ConcreteMasonryUnit</value>
          <display_name>ConcreteMasonryUnit</display_name>
        </choice>
        <choice>
          <value>DoubleWoodStud</value>
          <display_name>DoubleWoodStud</display_name>
        </choice>
        <choice>
          <value>InsulatedConcreteForms</value>
          <display_name>InsulatedConcreteForms</display_name>
        </choice>
        <choice>
          <value>LogWall</value>
          <display_name>LogWall</display_name>
        </choice>
        <choice>
          <value>StructuralInsulatedPanel</value>
          <display_name>StructuralInsulatedPanel</display_name>
        </choice>
        <choice>
          <value>SolidConcrete</value>
          <display_name>SolidConcrete</display_name>
        </choice>
        <choice>
          <value>SteelFrame</value>
          <display_name>SteelFrame</display_name>
        </choice>
        <choice>
          <value>Stone</value>
          <display_name>Stone</display_name>
        </choice>
        <choice>
          <value>StrawBale</value>
          <display_name>StrawBale</display_name>
        </choice>
        <choice>
          <value>StructuralBrick</value>
          <display_name>StructuralBrick</display_name>
        </choice>
      </choices>
    </argument>
    <argument>
      <name>wall_siding_type</name>
      <display_name>Wall: Siding Type</display_name>
      <description>The siding type of the walls. Also applies to rim joists. If not provided, the OS-HPXML default (see &lt;a href='https://openstudio-hpxml.readthedocs.io/en/v1.10.0/workflow_inputs.html#hpxml-walls'&gt;HPXML Walls&lt;/a&gt;) is used.</description>
      <type>Choice</type>
      <required>false</required>
      <model_dependent>false</model_dependent>
      <choices>
        <choice>
          <value>aluminum siding</value>
          <display_name>aluminum siding</display_name>
        </choice>
        <choice>
          <value>asbestos siding</value>
          <display_name>asbestos siding</display_name>
        </choice>
        <choice>
          <value>brick veneer</value>
          <display_name>brick veneer</display_name>
        </choice>
        <choice>
          <value>composite shingle siding</value>
          <display_name>composite shingle siding</display_name>
        </choice>
        <choice>
          <value>fiber cement siding</value>
          <display_name>fiber cement siding</display_name>
        </choice>
        <choice>
          <value>masonite siding</value>
          <display_name>masonite siding</display_name>
        </choice>
        <choice>
          <value>none</value>
          <display_name>none</display_name>
        </choice>
        <choice>
          <value>stucco</value>
          <display_name>stucco</display_name>
        </choice>
        <choice>
          <value>synthetic stucco</value>
          <display_name>synthetic stucco</display_name>
        </choice>
        <choice>
          <value>vinyl siding</value>
          <display_name>vinyl siding</display_name>
        </choice>
        <choice>
          <value>wood siding</value>
          <display_name>wood siding</display_name>
        </choice>
      </choices>
    </argument>
    <argument>
      <name>wall_color</name>
      <display_name>Wall: Color</display_name>
      <description>The color of the walls. Also applies to rim joists. If not provided, the OS-HPXML default (see &lt;a href='https://openstudio-hpxml.readthedocs.io/en/v1.10.0/workflow_inputs.html#hpxml-walls'&gt;HPXML Walls&lt;/a&gt;) is used.</description>
      <type>Choice</type>
      <required>false</required>
      <model_dependent>false</model_dependent>
      <choices>
        <choice>
          <value>dark</value>
          <display_name>dark</display_name>
        </choice>
        <choice>
          <value>light</value>
          <display_name>light</display_name>
        </choice>
        <choice>
          <value>medium</value>
          <display_name>medium</display_name>
        </choice>
        <choice>
          <value>medium dark</value>
          <display_name>medium dark</display_name>
        </choice>
        <choice>
          <value>reflective</value>
          <display_name>reflective</display_name>
        </choice>
      </choices>
    </argument>
    <argument>
      <name>wall_assembly_r</name>
      <display_name>Wall: Assembly R-value</display_name>
      <description>Assembly R-value of the walls.</description>
      <type>Double</type>
      <units>h-ft^2-R/Btu</units>
      <required>true</required>
      <model_dependent>false</model_dependent>
      <default_value>11.9</default_value>
    </argument>
    <argument>
      <name>window_front_wwr</name>
      <display_name>Windows: Front Window-to-Wall Ratio</display_name>
      <description>The ratio of window area to wall area for the unit's front facade. Enter 0 if specifying Front Window Area instead. If the front wall is adiabatic, the value will be ignored.</description>
      <type>Double</type>
      <units>Frac</units>
      <required>true</required>
      <model_dependent>false</model_dependent>
      <default_value>0.18</default_value>
    </argument>
    <argument>
      <name>window_back_wwr</name>
      <display_name>Windows: Back Window-to-Wall Ratio</display_name>
      <description>The ratio of window area to wall area for the unit's back facade. Enter 0 if specifying Back Window Area instead. If the back wall is adiabatic, the value will be ignored.</description>
      <type>Double</type>
      <units>Frac</units>
      <required>true</required>
      <model_dependent>false</model_dependent>
      <default_value>0.18</default_value>
    </argument>
    <argument>
      <name>window_left_wwr</name>
      <display_name>Windows: Left Window-to-Wall Ratio</display_name>
      <description>The ratio of window area to wall area for the unit's left facade (when viewed from the front). Enter 0 if specifying Left Window Area instead. If the left wall is adiabatic, the value will be ignored.</description>
      <type>Double</type>
      <units>Frac</units>
      <required>true</required>
      <model_dependent>false</model_dependent>
      <default_value>0.18</default_value>
    </argument>
    <argument>
      <name>window_right_wwr</name>
      <display_name>Windows: Right Window-to-Wall Ratio</display_name>
      <description>The ratio of window area to wall area for the unit's right facade (when viewed from the front). Enter 0 if specifying Right Window Area instead. If the right wall is adiabatic, the value will be ignored.</description>
      <type>Double</type>
      <units>Frac</units>
      <required>true</required>
      <model_dependent>false</model_dependent>
      <default_value>0.18</default_value>
    </argument>
    <argument>
      <name>window_area_front</name>
      <display_name>Windows: Front Window Area</display_name>
      <description>The amount of window area on the unit's front facade. Enter 0 if specifying Front Window-to-Wall Ratio instead. If the front wall is adiabatic, the value will be ignored.</description>
      <type>Double</type>
      <units>ft^2</units>
      <required>true</required>
      <model_dependent>false</model_dependent>
      <default_value>0</default_value>
    </argument>
    <argument>
      <name>window_area_back</name>
      <display_name>Windows: Back Window Area</display_name>
      <description>The amount of window area on the unit's back facade. Enter 0 if specifying Back Window-to-Wall Ratio instead. If the back wall is adiabatic, the value will be ignored.</description>
      <type>Double</type>
      <units>ft^2</units>
      <required>true</required>
      <model_dependent>false</model_dependent>
      <default_value>0</default_value>
    </argument>
    <argument>
      <name>window_area_left</name>
      <display_name>Windows: Left Window Area</display_name>
      <description>The amount of window area on the unit's left facade (when viewed from the front). Enter 0 if specifying Left Window-to-Wall Ratio instead. If the left wall is adiabatic, the value will be ignored.</description>
      <type>Double</type>
      <units>ft^2</units>
      <required>true</required>
      <model_dependent>false</model_dependent>
      <default_value>0</default_value>
    </argument>
    <argument>
      <name>window_area_right</name>
      <display_name>Windows: Right Window Area</display_name>
      <description>The amount of window area on the unit's right facade (when viewed from the front). Enter 0 if specifying Right Window-to-Wall Ratio instead. If the right wall is adiabatic, the value will be ignored.</description>
      <type>Double</type>
      <units>ft^2</units>
      <required>true</required>
      <model_dependent>false</model_dependent>
      <default_value>0</default_value>
    </argument>
    <argument>
      <name>window_aspect_ratio</name>
      <display_name>Windows: Aspect Ratio</display_name>
      <description>Ratio of window height to width.</description>
      <type>Double</type>
      <units>Frac</units>
      <required>true</required>
      <model_dependent>false</model_dependent>
      <default_value>1.333</default_value>
    </argument>
    <argument>
      <name>window_fraction_operable</name>
      <display_name>Windows: Fraction Operable</display_name>
      <description>Fraction of windows that are operable. If not provided, the OS-HPXML default (see &lt;a href='https://openstudio-hpxml.readthedocs.io/en/v1.10.0/workflow_inputs.html#hpxml-windows'&gt;HPXML Windows&lt;/a&gt;) is used.</description>
      <type>Double</type>
      <units>Frac</units>
      <required>false</required>
      <model_dependent>false</model_dependent>
    </argument>
    <argument>
      <name>window_natvent_availability</name>
      <display_name>Windows: Natural Ventilation Availability</display_name>
      <description>For operable windows, the number of days/week that windows can be opened by occupants for natural ventilation. If not provided, the OS-HPXML default (see &lt;a href='https://openstudio-hpxml.readthedocs.io/en/v1.10.0/workflow_inputs.html#hpxml-windows'&gt;HPXML Windows&lt;/a&gt;) is used.</description>
      <type>Integer</type>
      <units>Days/week</units>
      <required>false</required>
      <model_dependent>false</model_dependent>
    </argument>
    <argument>
      <name>window_ufactor</name>
      <display_name>Windows: U-Factor</display_name>
      <description>Full-assembly NFRC U-factor.</description>
      <type>Double</type>
      <units>Btu/hr-ft^2-R</units>
      <required>true</required>
      <model_dependent>false</model_dependent>
      <default_value>0.37</default_value>
    </argument>
    <argument>
      <name>window_shgc</name>
      <display_name>Windows: SHGC</display_name>
      <description>Full-assembly NFRC solar heat gain coefficient.</description>
      <type>Double</type>
      <required>true</required>
      <model_dependent>false</model_dependent>
      <default_value>0.3</default_value>
    </argument>
    <argument>
      <name>window_interior_shading_type</name>
      <display_name>Windows: Interior Shading Type</display_name>
      <description>Type of window interior shading. Summer/winter shading coefficients can be provided below instead. If neither is provided, the OS-HPXML default (see &lt;a href='https://openstudio-hpxml.readthedocs.io/en/v1.10.0/workflow_inputs.html#hpxml-interior-shading'&gt;HPXML Interior Shading&lt;/a&gt;) is used.</description>
      <type>Choice</type>
      <required>false</required>
      <model_dependent>false</model_dependent>
      <choices>
        <choice>
          <value>light curtains</value>
          <display_name>light curtains</display_name>
        </choice>
        <choice>
          <value>light shades</value>
          <display_name>light shades</display_name>
        </choice>
        <choice>
          <value>light blinds</value>
          <display_name>light blinds</display_name>
        </choice>
        <choice>
          <value>medium curtains</value>
          <display_name>medium curtains</display_name>
        </choice>
        <choice>
          <value>medium shades</value>
          <display_name>medium shades</display_name>
        </choice>
        <choice>
          <value>medium blinds</value>
          <display_name>medium blinds</display_name>
        </choice>
        <choice>
          <value>dark curtains</value>
          <display_name>dark curtains</display_name>
        </choice>
        <choice>
          <value>dark shades</value>
          <display_name>dark shades</display_name>
        </choice>
        <choice>
          <value>dark blinds</value>
          <display_name>dark blinds</display_name>
        </choice>
        <choice>
          <value>none</value>
          <display_name>none</display_name>
        </choice>
      </choices>
    </argument>
    <argument>
      <name>window_interior_shading_winter</name>
      <display_name>Windows: Winter Interior Shading Coefficient</display_name>
      <description>Interior shading coefficient for the winter season, which if provided overrides the shading type input. 1.0 indicates no reduction in solar gain, 0.85 indicates 15% reduction, etc. If not provided, the OS-HPXML default (see &lt;a href='https://openstudio-hpxml.readthedocs.io/en/v1.10.0/workflow_inputs.html#hpxml-interior-shading'&gt;HPXML Interior Shading&lt;/a&gt;) is used.</description>
      <type>Double</type>
      <units>Frac</units>
      <required>false</required>
      <model_dependent>false</model_dependent>
    </argument>
    <argument>
      <name>window_interior_shading_summer</name>
      <display_name>Windows: Summer Interior Shading Coefficient</display_name>
      <description>Interior shading coefficient for the summer season, which if provided overrides the shading type input. 1.0 indicates no reduction in solar gain, 0.85 indicates 15% reduction, etc. If not provided, the OS-HPXML default (see &lt;a href='https://openstudio-hpxml.readthedocs.io/en/v1.10.0/workflow_inputs.html#hpxml-interior-shading'&gt;HPXML Interior Shading&lt;/a&gt;) is used.</description>
      <type>Double</type>
      <units>Frac</units>
      <required>false</required>
      <model_dependent>false</model_dependent>
    </argument>
    <argument>
      <name>window_exterior_shading_type</name>
      <display_name>Windows: Exterior Shading Type</display_name>
      <description>Type of window exterior shading. Summer/winter shading coefficients can be provided below instead. If neither is provided, the OS-HPXML default (see &lt;a href='https://openstudio-hpxml.readthedocs.io/en/v1.10.0/workflow_inputs.html#hpxml-exterior-shading'&gt;HPXML Exterior Shading&lt;/a&gt;) is used.</description>
      <type>Choice</type>
      <required>false</required>
      <model_dependent>false</model_dependent>
      <choices>
        <choice>
          <value>solar film</value>
          <display_name>solar film</display_name>
        </choice>
        <choice>
          <value>solar screens</value>
          <display_name>solar screens</display_name>
        </choice>
        <choice>
          <value>none</value>
          <display_name>none</display_name>
        </choice>
      </choices>
    </argument>
    <argument>
      <name>window_exterior_shading_winter</name>
      <display_name>Windows: Winter Exterior Shading Coefficient</display_name>
      <description>Exterior shading coefficient for the winter season, which if provided overrides the shading type input. 1.0 indicates no reduction in solar gain, 0.85 indicates 15% reduction, etc. If not provided, the OS-HPXML default (see &lt;a href='https://openstudio-hpxml.readthedocs.io/en/v1.10.0/workflow_inputs.html#hpxml-exterior-shading'&gt;HPXML Exterior Shading&lt;/a&gt;) is used.</description>
      <type>Double</type>
      <units>Frac</units>
      <required>false</required>
      <model_dependent>false</model_dependent>
    </argument>
    <argument>
      <name>window_exterior_shading_summer</name>
      <display_name>Windows: Summer Exterior Shading Coefficient</display_name>
      <description>Exterior shading coefficient for the summer season, which if provided overrides the shading type input. 1.0 indicates no reduction in solar gain, 0.85 indicates 15% reduction, etc. If not provided, the OS-HPXML default (see &lt;a href='https://openstudio-hpxml.readthedocs.io/en/v1.10.0/workflow_inputs.html#hpxml-exterior-shading'&gt;HPXML Exterior Shading&lt;/a&gt;) is used.</description>
      <type>Double</type>
      <units>Frac</units>
      <required>false</required>
      <model_dependent>false</model_dependent>
    </argument>
    <argument>
      <name>window_shading_summer_season</name>
      <display_name>Windows: Shading Summer Season</display_name>
      <description>Enter a date range like 'May 1 - Sep 30'. Defines the summer season for purposes of shading coefficients; the rest of the year is assumed to be winter. If not provided, the OS-HPXML default (see &lt;a href='https://openstudio-hpxml.readthedocs.io/en/v1.10.0/workflow_inputs.html#hpxml-windows'&gt;HPXML Windows&lt;/a&gt;) is used.</description>
      <type>String</type>
      <required>false</required>
      <model_dependent>false</model_dependent>
    </argument>
    <argument>
      <name>window_insect_screens</name>
      <display_name>Windows: Insect Screens</display_name>
      <description>The type of insect screens, if present. If not provided, assumes there are no insect screens.</description>
      <type>Choice</type>
      <required>false</required>
      <model_dependent>false</model_dependent>
      <choices>
        <choice>
          <value>none</value>
          <display_name>none</display_name>
        </choice>
        <choice>
          <value>exterior</value>
          <display_name>exterior</display_name>
        </choice>
        <choice>
          <value>interior</value>
          <display_name>interior</display_name>
        </choice>
      </choices>
    </argument>
    <argument>
      <name>window_storm_type</name>
      <display_name>Windows: Storm Type</display_name>
      <description>The type of storm, if present. If not provided, assumes there is no storm.</description>
      <type>Choice</type>
      <required>false</required>
      <model_dependent>false</model_dependent>
      <choices>
        <choice>
          <value>clear</value>
          <display_name>clear</display_name>
        </choice>
        <choice>
          <value>low-e</value>
          <display_name>low-e</display_name>
        </choice>
      </choices>
    </argument>
    <argument>
      <name>overhangs_front_depth</name>
      <display_name>Overhangs: Front Depth</display_name>
      <description>The depth of overhangs for windows for the front facade.</description>
      <type>Double</type>
      <units>ft</units>
      <required>true</required>
      <model_dependent>false</model_dependent>
      <default_value>0</default_value>
    </argument>
    <argument>
      <name>overhangs_front_distance_to_top_of_window</name>
      <display_name>Overhangs: Front Distance to Top of Window</display_name>
      <description>The overhangs distance to the top of window for the front facade.</description>
      <type>Double</type>
      <units>ft</units>
      <required>true</required>
      <model_dependent>false</model_dependent>
      <default_value>0</default_value>
    </argument>
    <argument>
      <name>overhangs_front_distance_to_bottom_of_window</name>
      <display_name>Overhangs: Front Distance to Bottom of Window</display_name>
      <description>The overhangs distance to the bottom of window for the front facade.</description>
      <type>Double</type>
      <units>ft</units>
      <required>true</required>
      <model_dependent>false</model_dependent>
      <default_value>4</default_value>
    </argument>
    <argument>
      <name>overhangs_back_depth</name>
      <display_name>Overhangs: Back Depth</display_name>
      <description>The depth of overhangs for windows for the back facade.</description>
      <type>Double</type>
      <units>ft</units>
      <required>true</required>
      <model_dependent>false</model_dependent>
      <default_value>0</default_value>
    </argument>
    <argument>
      <name>overhangs_back_distance_to_top_of_window</name>
      <display_name>Overhangs: Back Distance to Top of Window</display_name>
      <description>The overhangs distance to the top of window for the back facade.</description>
      <type>Double</type>
      <units>ft</units>
      <required>true</required>
      <model_dependent>false</model_dependent>
      <default_value>0</default_value>
    </argument>
    <argument>
      <name>overhangs_back_distance_to_bottom_of_window</name>
      <display_name>Overhangs: Back Distance to Bottom of Window</display_name>
      <description>The overhangs distance to the bottom of window for the back facade.</description>
      <type>Double</type>
      <units>ft</units>
      <required>true</required>
      <model_dependent>false</model_dependent>
      <default_value>4</default_value>
    </argument>
    <argument>
      <name>overhangs_left_depth</name>
      <display_name>Overhangs: Left Depth</display_name>
      <description>The depth of overhangs for windows for the left facade.</description>
      <type>Double</type>
      <units>ft</units>
      <required>true</required>
      <model_dependent>false</model_dependent>
      <default_value>0</default_value>
    </argument>
    <argument>
      <name>overhangs_left_distance_to_top_of_window</name>
      <display_name>Overhangs: Left Distance to Top of Window</display_name>
      <description>The overhangs distance to the top of window for the left facade.</description>
      <type>Double</type>
      <units>ft</units>
      <required>true</required>
      <model_dependent>false</model_dependent>
      <default_value>0</default_value>
    </argument>
    <argument>
      <name>overhangs_left_distance_to_bottom_of_window</name>
      <display_name>Overhangs: Left Distance to Bottom of Window</display_name>
      <description>The overhangs distance to the bottom of window for the left facade.</description>
      <type>Double</type>
      <units>ft</units>
      <required>true</required>
      <model_dependent>false</model_dependent>
      <default_value>4</default_value>
    </argument>
    <argument>
      <name>overhangs_right_depth</name>
      <display_name>Overhangs: Right Depth</display_name>
      <description>The depth of overhangs for windows for the right facade.</description>
      <type>Double</type>
      <units>ft</units>
      <required>true</required>
      <model_dependent>false</model_dependent>
      <default_value>0</default_value>
    </argument>
    <argument>
      <name>overhangs_right_distance_to_top_of_window</name>
      <display_name>Overhangs: Right Distance to Top of Window</display_name>
      <description>The overhangs distance to the top of window for the right facade.</description>
      <type>Double</type>
      <units>ft</units>
      <required>true</required>
      <model_dependent>false</model_dependent>
      <default_value>0</default_value>
    </argument>
    <argument>
      <name>overhangs_right_distance_to_bottom_of_window</name>
      <display_name>Overhangs: Right Distance to Bottom of Window</display_name>
      <description>The overhangs distance to the bottom of window for the right facade.</description>
      <type>Double</type>
      <units>ft</units>
      <required>true</required>
      <model_dependent>false</model_dependent>
      <default_value>4</default_value>
    </argument>
    <argument>
      <name>skylight_area_front</name>
      <display_name>Skylights: Front Roof Area</display_name>
      <description>The amount of skylight area on the unit's front conditioned roof facade.</description>
      <type>Double</type>
      <units>ft^2</units>
      <required>true</required>
      <model_dependent>false</model_dependent>
      <default_value>0</default_value>
    </argument>
    <argument>
      <name>skylight_area_back</name>
      <display_name>Skylights: Back Roof Area</display_name>
      <description>The amount of skylight area on the unit's back conditioned roof facade.</description>
      <type>Double</type>
      <units>ft^2</units>
      <required>true</required>
      <model_dependent>false</model_dependent>
      <default_value>0</default_value>
    </argument>
    <argument>
      <name>skylight_area_left</name>
      <display_name>Skylights: Left Roof Area</display_name>
      <description>The amount of skylight area on the unit's left conditioned roof facade (when viewed from the front).</description>
      <type>Double</type>
      <units>ft^2</units>
      <required>true</required>
      <model_dependent>false</model_dependent>
      <default_value>0</default_value>
    </argument>
    <argument>
      <name>skylight_area_right</name>
      <display_name>Skylights: Right Roof Area</display_name>
      <description>The amount of skylight area on the unit's right conditioned roof facade (when viewed from the front).</description>
      <type>Double</type>
      <units>ft^2</units>
      <required>true</required>
      <model_dependent>false</model_dependent>
      <default_value>0</default_value>
    </argument>
    <argument>
      <name>skylight_ufactor</name>
      <display_name>Skylights: U-Factor</display_name>
      <description>Full-assembly NFRC U-factor.</description>
      <type>Double</type>
      <units>Btu/hr-ft^2-R</units>
      <required>true</required>
      <model_dependent>false</model_dependent>
      <default_value>0.33</default_value>
    </argument>
    <argument>
      <name>skylight_shgc</name>
      <display_name>Skylights: SHGC</display_name>
      <description>Full-assembly NFRC solar heat gain coefficient.</description>
      <type>Double</type>
      <required>true</required>
      <model_dependent>false</model_dependent>
      <default_value>0.45</default_value>
    </argument>
    <argument>
      <name>skylight_storm_type</name>
      <display_name>Skylights: Storm Type</display_name>
      <description>The type of storm, if present. If not provided, assumes there is no storm.</description>
      <type>Choice</type>
      <required>false</required>
      <model_dependent>false</model_dependent>
      <choices>
        <choice>
          <value>clear</value>
          <display_name>clear</display_name>
        </choice>
        <choice>
          <value>low-e</value>
          <display_name>low-e</display_name>
        </choice>
      </choices>
    </argument>
    <argument>
      <name>door_area</name>
      <display_name>Doors: Area</display_name>
      <description>The area of the opaque door(s).</description>
      <type>Double</type>
      <units>ft^2</units>
      <required>true</required>
      <model_dependent>false</model_dependent>
      <default_value>20</default_value>
    </argument>
    <argument>
      <name>door_rvalue</name>
      <display_name>Doors: R-value</display_name>
      <description>R-value of the opaque door(s).</description>
      <type>Double</type>
      <units>h-ft^2-R/Btu</units>
      <required>true</required>
      <model_dependent>false</model_dependent>
      <default_value>4.4</default_value>
    </argument>
    <argument>
      <name>air_leakage_leakiness_description</name>
      <display_name>Air Leakage: Leakiness Description</display_name>
      <description>Qualitative description of infiltration. If provided, the Year Built of the home is required. Either provide this input or provide a numeric air leakage value below.</description>
      <type>Choice</type>
      <required>false</required>
      <model_dependent>false</model_dependent>
      <default_value>average</default_value>
      <choices>
        <choice>
          <value>very tight</value>
          <display_name>very tight</display_name>
        </choice>
        <choice>
          <value>tight</value>
          <display_name>tight</display_name>
        </choice>
        <choice>
          <value>average</value>
          <display_name>average</display_name>
        </choice>
        <choice>
          <value>leaky</value>
          <display_name>leaky</display_name>
        </choice>
        <choice>
          <value>very leaky</value>
          <display_name>very leaky</display_name>
        </choice>
      </choices>
    </argument>
    <argument>
      <name>air_leakage_units</name>
      <display_name>Air Leakage: Units</display_name>
      <description>The unit of measure for the air leakage if providing a numeric air leakage value.</description>
      <type>Choice</type>
      <required>false</required>
      <model_dependent>false</model_dependent>
      <choices>
        <choice>
          <value>ACH</value>
          <display_name>ACH</display_name>
        </choice>
        <choice>
          <value>CFM</value>
          <display_name>CFM</display_name>
        </choice>
        <choice>
          <value>ACHnatural</value>
          <display_name>ACHnatural</display_name>
        </choice>
        <choice>
          <value>CFMnatural</value>
          <display_name>CFMnatural</display_name>
        </choice>
        <choice>
          <value>EffectiveLeakageArea</value>
          <display_name>EffectiveLeakageArea</display_name>
        </choice>
      </choices>
    </argument>
    <argument>
      <name>air_leakage_house_pressure</name>
      <display_name>Air Leakage: House Pressure</display_name>
      <description>The house pressure relative to outside if providing a numeric air leakage value. Required when units are ACH or CFM.</description>
      <type>Double</type>
      <units>Pa</units>
      <required>false</required>
      <model_dependent>false</model_dependent>
    </argument>
    <argument>
      <name>air_leakage_value</name>
      <display_name>Air Leakage: Value</display_name>
      <description>Numeric air leakage value. For 'EffectiveLeakageArea', provide value in sq. in. If provided, overrides Leakiness Description input.</description>
      <type>Double</type>
      <required>false</required>
      <model_dependent>false</model_dependent>
    </argument>
    <argument>
      <name>air_leakage_type</name>
      <display_name>Air Leakage: Type</display_name>
      <description>Type of air leakage if providing a numeric air leakage value. If 'unit total', represents the total infiltration to the unit as measured by a compartmentalization test, in which case the air leakage value will be adjusted by the ratio of exterior envelope surface area to total envelope surface area. Otherwise, if 'unit exterior only', represents the infiltration to the unit from outside only as measured by a guarded test. Required when unit type is single-family attached or apartment unit.</description>
      <type>Choice</type>
      <required>false</required>
      <model_dependent>false</model_dependent>
      <choices>
        <choice>
          <value>unit total</value>
          <display_name>unit total</display_name>
        </choice>
        <choice>
          <value>unit exterior only</value>
          <display_name>unit exterior only</display_name>
        </choice>
      </choices>
    </argument>
    <argument>
      <name>air_leakage_has_flue_or_chimney_in_conditioned_space</name>
      <display_name>Air Leakage: Has Flue or Chimney in Conditioned Space</display_name>
      <description>Presence of flue or chimney with combustion air from conditioned space; used for infiltration model. If not provided, the OS-HPXML default (see &lt;a href='https://openstudio-hpxml.readthedocs.io/en/v1.10.0/workflow_inputs.html#flue-or-chimney'&gt;Flue or Chimney&lt;/a&gt;) is used.</description>
      <type>Boolean</type>
      <required>false</required>
      <model_dependent>false</model_dependent>
      <choices>
        <choice>
          <value>true</value>
          <display_name>true</display_name>
        </choice>
        <choice>
          <value>false</value>
          <display_name>false</display_name>
        </choice>
      </choices>
    </argument>
    <argument>
      <name>heating_system_type</name>
      <display_name>Heating System: Type</display_name>
      <description>The type of heating system. Use 'none' if there is no heating system or if there is a heat pump serving a heating load.</description>
      <type>Choice</type>
      <required>true</required>
      <model_dependent>false</model_dependent>
      <default_value>Furnace</default_value>
      <choices>
        <choice>
          <value>none</value>
          <display_name>none</display_name>
        </choice>
        <choice>
          <value>Furnace</value>
          <display_name>Furnace</display_name>
        </choice>
        <choice>
          <value>WallFurnace</value>
          <display_name>WallFurnace</display_name>
        </choice>
        <choice>
          <value>FloorFurnace</value>
          <display_name>FloorFurnace</display_name>
        </choice>
        <choice>
          <value>Boiler</value>
          <display_name>Boiler</display_name>
        </choice>
        <choice>
          <value>ElectricResistance</value>
          <display_name>ElectricResistance</display_name>
        </choice>
        <choice>
          <value>Stove</value>
          <display_name>Stove</display_name>
        </choice>
        <choice>
          <value>SpaceHeater</value>
          <display_name>SpaceHeater</display_name>
        </choice>
        <choice>
          <value>Fireplace</value>
          <display_name>Fireplace</display_name>
        </choice>
        <choice>
          <value>Shared Boiler w/ Baseboard</value>
          <display_name>Shared Boiler w/ Baseboard</display_name>
        </choice>
        <choice>
          <value>Shared Boiler w/ Ductless Fan Coil</value>
          <display_name>Shared Boiler w/ Ductless Fan Coil</display_name>
        </choice>
      </choices>
    </argument>
    <argument>
      <name>heating_system_fuel</name>
      <display_name>Heating System: Fuel Type</display_name>
      <description>The fuel type of the heating system. Ignored for ElectricResistance.</description>
      <type>Choice</type>
      <required>true</required>
      <model_dependent>false</model_dependent>
      <default_value>natural gas</default_value>
      <choices>
        <choice>
          <value>electricity</value>
          <display_name>electricity</display_name>
        </choice>
        <choice>
          <value>natural gas</value>
          <display_name>natural gas</display_name>
        </choice>
        <choice>
          <value>fuel oil</value>
          <display_name>fuel oil</display_name>
        </choice>
        <choice>
          <value>propane</value>
          <display_name>propane</display_name>
        </choice>
        <choice>
          <value>wood</value>
          <display_name>wood</display_name>
        </choice>
        <choice>
          <value>wood pellets</value>
          <display_name>wood pellets</display_name>
        </choice>
        <choice>
          <value>coal</value>
          <display_name>coal</display_name>
        </choice>
      </choices>
    </argument>
    <argument>
      <name>heating_system_heating_efficiency</name>
      <display_name>Heating System: Rated AFUE or Percent</display_name>
      <description>The rated heating efficiency value of the heating system.</description>
      <type>Double</type>
      <units>Frac</units>
      <required>true</required>
      <model_dependent>false</model_dependent>
      <default_value>0.78</default_value>
    </argument>
    <argument>
      <name>heating_system_heating_capacity</name>
      <display_name>Heating System: Heating Capacity</display_name>
      <description>The output heating capacity of the heating system. If not provided, the OS-HPXML autosized default (see &lt;a href='https://openstudio-hpxml.readthedocs.io/en/v1.10.0/workflow_inputs.html#hpxml-heating-systems'&gt;HPXML Heating Systems&lt;/a&gt;) is used.</description>
      <type>Double</type>
      <units>Btu/hr</units>
      <required>false</required>
      <model_dependent>false</model_dependent>
    </argument>
    <argument>
      <name>heating_system_heating_autosizing_factor</name>
      <display_name>Heating System: Heating Autosizing Factor</display_name>
      <description>The capacity scaling factor applied to the auto-sizing methodology. If not provided, 1.0 is used.</description>
      <type>Double</type>
      <required>false</required>
      <model_dependent>false</model_dependent>
    </argument>
    <argument>
      <name>heating_system_heating_autosizing_limit</name>
      <display_name>Heating System: Heating Autosizing Limit</display_name>
      <description>The maximum capacity limit applied to the auto-sizing methodology. If not provided, no limit is used.</description>
      <type>Double</type>
      <units>Btu/hr</units>
      <required>false</required>
      <model_dependent>false</model_dependent>
    </argument>
    <argument>
      <name>heating_system_fraction_heat_load_served</name>
      <display_name>Heating System: Fraction Heat Load Served</display_name>
      <description>The heating load served by the heating system.</description>
      <type>Double</type>
      <units>Frac</units>
      <required>true</required>
      <model_dependent>false</model_dependent>
      <default_value>1</default_value>
    </argument>
    <argument>
      <name>heating_system_pilot_light</name>
      <display_name>Heating System: Pilot Light</display_name>
      <description>The fuel usage of the pilot light. Applies only to Furnace, WallFurnace, FloorFurnace, Stove, Boiler, and Fireplace with non-electric fuel type. If not provided, assumes no pilot light.</description>
      <type>Double</type>
      <units>Btuh</units>
      <required>false</required>
      <model_dependent>false</model_dependent>
    </argument>
    <argument>
      <name>heating_system_airflow_defect_ratio</name>
      <display_name>Heating System: Airflow Defect Ratio</display_name>
      <description>The airflow defect ratio, defined as (InstalledAirflow - DesignAirflow) / DesignAirflow, of the heating system per ANSI/RESNET/ACCA Standard 310. A value of zero means no airflow defect. Applies only to Furnace. If not provided, assumes no defect.</description>
      <type>Double</type>
      <units>Frac</units>
      <required>false</required>
      <model_dependent>false</model_dependent>
    </argument>
    <argument>
      <name>cooling_system_type</name>
      <display_name>Cooling System: Type</display_name>
      <description>The type of cooling system. Use 'none' if there is no cooling system or if there is a heat pump serving a cooling load.</description>
      <type>Choice</type>
      <required>true</required>
      <model_dependent>false</model_dependent>
      <default_value>central air conditioner</default_value>
      <choices>
        <choice>
          <value>none</value>
          <display_name>none</display_name>
        </choice>
        <choice>
          <value>central air conditioner</value>
          <display_name>central air conditioner</display_name>
        </choice>
        <choice>
          <value>room air conditioner</value>
          <display_name>room air conditioner</display_name>
        </choice>
        <choice>
          <value>evaporative cooler</value>
          <display_name>evaporative cooler</display_name>
        </choice>
        <choice>
          <value>mini-split</value>
          <display_name>mini-split</display_name>
        </choice>
        <choice>
          <value>packaged terminal air conditioner</value>
          <display_name>packaged terminal air conditioner</display_name>
        </choice>
      </choices>
    </argument>
    <argument>
      <name>cooling_system_cooling_efficiency_type</name>
      <display_name>Cooling System: Efficiency Type</display_name>
      <description>The efficiency type of the cooling system. System types central air conditioner and mini-split use SEER or SEER2. System types room air conditioner and packaged terminal air conditioner use EER or CEER. Ignored for system type evaporative cooler.</description>
      <type>Choice</type>
      <required>true</required>
      <model_dependent>false</model_dependent>
      <default_value>SEER</default_value>
      <choices>
        <choice>
          <value>SEER</value>
          <display_name>SEER</display_name>
        </choice>
        <choice>
          <value>SEER2</value>
          <display_name>SEER2</display_name>
        </choice>
        <choice>
          <value>EER</value>
          <display_name>EER</display_name>
        </choice>
        <choice>
          <value>CEER</value>
          <display_name>CEER</display_name>
        </choice>
      </choices>
    </argument>
    <argument>
      <name>cooling_system_cooling_efficiency</name>
      <display_name>Cooling System: Efficiency</display_name>
      <description>The rated efficiency value of the cooling system. Ignored for evaporative cooler.</description>
      <type>Double</type>
      <required>true</required>
      <model_dependent>false</model_dependent>
      <default_value>13</default_value>
    </argument>
    <argument>
      <name>cooling_system_cooling_compressor_type</name>
      <display_name>Cooling System: Cooling Compressor Type</display_name>
      <description>The compressor type of the cooling system. Only applies to central air conditioner and mini-split. If not provided, the OS-HPXML default (see &lt;a href='https://openstudio-hpxml.readthedocs.io/en/v1.10.0/workflow_inputs.html#central-air-conditioner'&gt;Central Air Conditioner&lt;/a&gt;, &lt;a href='https://openstudio-hpxml.readthedocs.io/en/v1.10.0/workflow_inputs.html#mini-split-air-conditioner'&gt;Mini-Split Air Conditioner&lt;/a&gt;) is used.</description>
      <type>Choice</type>
      <required>false</required>
      <model_dependent>false</model_dependent>
      <choices>
        <choice>
          <value>single stage</value>
          <display_name>single stage</display_name>
        </choice>
        <choice>
          <value>two stage</value>
          <display_name>two stage</display_name>
        </choice>
        <choice>
          <value>variable speed</value>
          <display_name>variable speed</display_name>
        </choice>
      </choices>
    </argument>
    <argument>
      <name>cooling_system_cooling_sensible_heat_fraction</name>
      <display_name>Cooling System: Cooling Sensible Heat Fraction</display_name>
      <description>The sensible heat fraction of the cooling system. Ignored for evaporative cooler. If not provided, the OS-HPXML default (see &lt;a href='https://openstudio-hpxml.readthedocs.io/en/v1.10.0/workflow_inputs.html#central-air-conditioner'&gt;Central Air Conditioner&lt;/a&gt;, &lt;a href='https://openstudio-hpxml.readthedocs.io/en/v1.10.0/workflow_inputs.html#room-air-conditioner'&gt;Room Air Conditioner&lt;/a&gt;, &lt;a href='https://openstudio-hpxml.readthedocs.io/en/v1.10.0/workflow_inputs.html#packaged-terminal-air-conditioner'&gt;Packaged Terminal Air Conditioner&lt;/a&gt;, &lt;a href='https://openstudio-hpxml.readthedocs.io/en/v1.10.0/workflow_inputs.html#mini-split-air-conditioner'&gt;Mini-Split Air Conditioner&lt;/a&gt;) is used.</description>
      <type>Double</type>
      <units>Frac</units>
      <required>false</required>
      <model_dependent>false</model_dependent>
    </argument>
    <argument>
      <name>cooling_system_cooling_capacity</name>
      <display_name>Cooling System: Cooling Capacity</display_name>
      <description>The output cooling capacity of the cooling system. If not provided, the OS-HPXML autosized default (see &lt;a href='https://openstudio-hpxml.readthedocs.io/en/v1.10.0/workflow_inputs.html#central-air-conditioner'&gt;Central Air Conditioner&lt;/a&gt;, &lt;a href='https://openstudio-hpxml.readthedocs.io/en/v1.10.0/workflow_inputs.html#room-air-conditioner'&gt;Room Air Conditioner&lt;/a&gt;, &lt;a href='https://openstudio-hpxml.readthedocs.io/en/v1.10.0/workflow_inputs.html#packaged-terminal-air-conditioner'&gt;Packaged Terminal Air Conditioner&lt;/a&gt;, &lt;a href='https://openstudio-hpxml.readthedocs.io/en/v1.10.0/workflow_inputs.html#evaporative-cooler'&gt;Evaporative Cooler&lt;/a&gt;, &lt;a href='https://openstudio-hpxml.readthedocs.io/en/v1.10.0/workflow_inputs.html#mini-split-air-conditioner'&gt;Mini-Split Air Conditioner&lt;/a&gt;) is used.</description>
      <type>Double</type>
      <units>Btu/hr</units>
      <required>false</required>
      <model_dependent>false</model_dependent>
    </argument>
    <argument>
      <name>cooling_system_cooling_autosizing_factor</name>
      <display_name>Cooling System: Cooling Autosizing Factor</display_name>
      <description>The capacity scaling factor applied to the auto-sizing methodology. If not provided, 1.0 is used.</description>
      <type>Double</type>
      <required>false</required>
      <model_dependent>false</model_dependent>
    </argument>
    <argument>
      <name>cooling_system_cooling_autosizing_limit</name>
      <display_name>Cooling System: Cooling Autosizing Limit</display_name>
      <description>The maximum capacity limit applied to the auto-sizing methodology. If not provided, no limit is used.</description>
      <type>Double</type>
      <units>Btu/hr</units>
      <required>false</required>
      <model_dependent>false</model_dependent>
    </argument>
    <argument>
      <name>cooling_system_fraction_cool_load_served</name>
      <display_name>Cooling System: Fraction Cool Load Served</display_name>
      <description>The cooling load served by the cooling system.</description>
      <type>Double</type>
      <units>Frac</units>
      <required>true</required>
      <model_dependent>false</model_dependent>
      <default_value>1</default_value>
    </argument>
    <argument>
      <name>cooling_system_is_ducted</name>
      <display_name>Cooling System: Is Ducted</display_name>
      <description>Whether the cooling system is ducted or not. Only used for mini-split and evaporative cooler. It's assumed that central air conditioner is ducted, and room air conditioner and packaged terminal air conditioner are not ducted.</description>
      <type>Boolean</type>
      <required>false</required>
      <model_dependent>false</model_dependent>
      <default_value>false</default_value>
      <choices>
        <choice>
          <value>true</value>
          <display_name>true</display_name>
        </choice>
        <choice>
          <value>false</value>
          <display_name>false</display_name>
        </choice>
      </choices>
    </argument>
    <argument>
      <name>cooling_system_airflow_defect_ratio</name>
      <display_name>Cooling System: Airflow Defect Ratio</display_name>
      <description>The airflow defect ratio, defined as (InstalledAirflow - DesignAirflow) / DesignAirflow, of the cooling system per ANSI/RESNET/ACCA Standard 310. A value of zero means no airflow defect. Applies only to central air conditioner and ducted mini-split. If not provided, assumes no defect.</description>
      <type>Double</type>
      <units>Frac</units>
      <required>false</required>
      <model_dependent>false</model_dependent>
    </argument>
    <argument>
      <name>cooling_system_charge_defect_ratio</name>
      <display_name>Cooling System: Charge Defect Ratio</display_name>
      <description>The refrigerant charge defect ratio, defined as (InstalledCharge - DesignCharge) / DesignCharge, of the cooling system per ANSI/RESNET/ACCA Standard 310. A value of zero means no refrigerant charge defect. Applies only to central air conditioner and mini-split. If not provided, assumes no defect.</description>
      <type>Double</type>
      <units>Frac</units>
      <required>false</required>
      <model_dependent>false</model_dependent>
    </argument>
    <argument>
      <name>cooling_system_crankcase_heater_watts</name>
      <display_name>Cooling System: Crankcase Heater Power Watts</display_name>
      <description>Cooling system crankcase heater power consumption in Watts. Applies only to central air conditioner, room air conditioner, packaged terminal air conditioner and mini-split. If not provided, the OS-HPXML default (see &lt;a href='https://openstudio-hpxml.readthedocs.io/en/v1.10.0/workflow_inputs.html#central-air-conditioner'&gt;Central Air Conditioner&lt;/a&gt;, &lt;a href='https://openstudio-hpxml.readthedocs.io/en/v1.10.0/workflow_inputs.html#room-air-conditioner'&gt;Room Air Conditioner&lt;/a&gt;, &lt;a href='https://openstudio-hpxml.readthedocs.io/en/v1.10.0/workflow_inputs.html#packaged-terminal-air-conditioner'&gt;Packaged Terminal Air Conditioner&lt;/a&gt;, &lt;a href='https://openstudio-hpxml.readthedocs.io/en/v1.10.0/workflow_inputs.html#mini-split-air-conditioner'&gt;Mini-Split Air Conditioner&lt;/a&gt;) is used.</description>
      <type>Double</type>
      <units>W</units>
      <required>false</required>
      <model_dependent>false</model_dependent>
    </argument>
    <argument>
      <name>cooling_system_integrated_heating_system_fuel</name>
      <display_name>Cooling System: Integrated Heating System Fuel Type</display_name>
      <description>The fuel type of the heating system integrated into cooling system. Only used for packaged terminal air conditioner and room air conditioner.</description>
      <type>Choice</type>
      <required>false</required>
      <model_dependent>false</model_dependent>
      <choices>
        <choice>
          <value>electricity</value>
          <display_name>electricity</display_name>
        </choice>
        <choice>
          <value>natural gas</value>
          <display_name>natural gas</display_name>
        </choice>
        <choice>
          <value>fuel oil</value>
          <display_name>fuel oil</display_name>
        </choice>
        <choice>
          <value>propane</value>
          <display_name>propane</display_name>
        </choice>
        <choice>
          <value>wood</value>
          <display_name>wood</display_name>
        </choice>
        <choice>
          <value>wood pellets</value>
          <display_name>wood pellets</display_name>
        </choice>
        <choice>
          <value>coal</value>
          <display_name>coal</display_name>
        </choice>
      </choices>
    </argument>
    <argument>
      <name>cooling_system_integrated_heating_system_efficiency_percent</name>
      <display_name>Cooling System: Integrated Heating System Efficiency</display_name>
      <description>The rated heating efficiency value of the heating system integrated into cooling system. Only used for packaged terminal air conditioner and room air conditioner.</description>
      <type>Double</type>
      <units>Frac</units>
      <required>false</required>
      <model_dependent>false</model_dependent>
    </argument>
    <argument>
      <name>cooling_system_integrated_heating_system_capacity</name>
      <display_name>Cooling System: Integrated Heating System Heating Capacity</display_name>
      <description>The output heating capacity of the heating system integrated into cooling system. If not provided, the OS-HPXML autosized default (see &lt;a href='https://openstudio-hpxml.readthedocs.io/en/v1.10.0/workflow_inputs.html#room-air-conditioner'&gt;Room Air Conditioner&lt;/a&gt;, &lt;a href='https://openstudio-hpxml.readthedocs.io/en/v1.10.0/workflow_inputs.html#packaged-terminal-air-conditioner'&gt;Packaged Terminal Air Conditioner&lt;/a&gt;) is used. Only used for room air conditioner and packaged terminal air conditioner.</description>
      <type>Double</type>
      <units>Btu/hr</units>
      <required>false</required>
      <model_dependent>false</model_dependent>
    </argument>
    <argument>
      <name>cooling_system_integrated_heating_system_fraction_heat_load_served</name>
      <display_name>Cooling System: Integrated Heating System Fraction Heat Load Served</display_name>
      <description>The heating load served by the heating system integrated into cooling system. Only used for packaged terminal air conditioner and room air conditioner.</description>
      <type>Double</type>
      <units>Frac</units>
      <required>false</required>
      <model_dependent>false</model_dependent>
    </argument>
    <argument>
      <name>heat_pump_type</name>
      <display_name>Heat Pump: Type</display_name>
      <description>The type of heat pump. Use 'none' if there is no heat pump.</description>
      <type>Choice</type>
      <required>true</required>
      <model_dependent>false</model_dependent>
      <default_value>none</default_value>
      <choices>
        <choice>
          <value>none</value>
          <display_name>none</display_name>
        </choice>
        <choice>
          <value>air-to-air</value>
          <display_name>air-to-air</display_name>
        </choice>
        <choice>
          <value>mini-split</value>
          <display_name>mini-split</display_name>
        </choice>
        <choice>
          <value>ground-to-air</value>
          <display_name>ground-to-air</display_name>
        </choice>
        <choice>
          <value>packaged terminal heat pump</value>
          <display_name>packaged terminal heat pump</display_name>
        </choice>
        <choice>
          <value>room air conditioner with reverse cycle</value>
          <display_name>room air conditioner with reverse cycle</display_name>
        </choice>
      </choices>
    </argument>
    <argument>
      <name>heat_pump_heating_efficiency_type</name>
      <display_name>Heat Pump: Heating Efficiency Type</display_name>
      <description>The heating efficiency type of heat pump. System types air-to-air and mini-split use HSPF or HSPF2. System types ground-to-air, packaged terminal heat pump and room air conditioner with reverse cycle use COP.</description>
      <type>Choice</type>
      <required>true</required>
      <model_dependent>false</model_dependent>
      <default_value>HSPF</default_value>
      <choices>
        <choice>
          <value>HSPF</value>
          <display_name>HSPF</display_name>
        </choice>
        <choice>
          <value>HSPF2</value>
          <display_name>HSPF2</display_name>
        </choice>
        <choice>
          <value>COP</value>
          <display_name>COP</display_name>
        </choice>
      </choices>
    </argument>
    <argument>
      <name>heat_pump_heating_efficiency</name>
      <display_name>Heat Pump: Heating Efficiency</display_name>
      <description>The rated heating efficiency value of the heat pump.</description>
      <type>Double</type>
      <required>true</required>
      <model_dependent>false</model_dependent>
      <default_value>7.7</default_value>
    </argument>
    <argument>
      <name>heat_pump_cooling_efficiency_type</name>
      <display_name>Heat Pump: Cooling Efficiency Type</display_name>
      <description>The cooling efficiency type of heat pump. System types air-to-air and mini-split use SEER or SEER2. System types ground-to-air, packaged terminal heat pump and room air conditioner with reverse cycle use EER.</description>
      <type>Choice</type>
      <required>true</required>
      <model_dependent>false</model_dependent>
      <default_value>SEER</default_value>
      <choices>
        <choice>
          <value>SEER</value>
          <display_name>SEER</display_name>
        </choice>
        <choice>
          <value>SEER2</value>
          <display_name>SEER2</display_name>
        </choice>
        <choice>
          <value>EER</value>
          <display_name>EER</display_name>
        </choice>
        <choice>
          <value>CEER</value>
          <display_name>CEER</display_name>
        </choice>
      </choices>
    </argument>
    <argument>
      <name>heat_pump_cooling_efficiency</name>
      <display_name>Heat Pump: Cooling Efficiency</display_name>
      <description>The rated cooling efficiency value of the heat pump.</description>
      <type>Double</type>
      <required>true</required>
      <model_dependent>false</model_dependent>
      <default_value>13</default_value>
    </argument>
    <argument>
      <name>heat_pump_cooling_compressor_type</name>
      <display_name>Heat Pump: Cooling Compressor Type</display_name>
      <description>The compressor type of the heat pump. Only applies to air-to-air and mini-split. If not provided, the OS-HPXML default (see &lt;a href='https://openstudio-hpxml.readthedocs.io/en/v1.10.0/workflow_inputs.html#air-to-air-heat-pump'&gt;Air-to-Air Heat Pump&lt;/a&gt;, &lt;a href='https://openstudio-hpxml.readthedocs.io/en/v1.10.0/workflow_inputs.html#mini-split-heat-pump'&gt;Mini-Split Heat Pump&lt;/a&gt;) is used.</description>
      <type>Choice</type>
      <required>false</required>
      <model_dependent>false</model_dependent>
      <choices>
        <choice>
          <value>single stage</value>
          <display_name>single stage</display_name>
        </choice>
        <choice>
          <value>two stage</value>
          <display_name>two stage</display_name>
        </choice>
        <choice>
          <value>variable speed</value>
          <display_name>variable speed</display_name>
        </choice>
      </choices>
    </argument>
    <argument>
      <name>heat_pump_cooling_sensible_heat_fraction</name>
      <display_name>Heat Pump: Cooling Sensible Heat Fraction</display_name>
      <description>The sensible heat fraction of the heat pump. If not provided, the OS-HPXML default (see &lt;a href='https://openstudio-hpxml.readthedocs.io/en/v1.10.0/workflow_inputs.html#air-to-air-heat-pump'&gt;Air-to-Air Heat Pump&lt;/a&gt;, &lt;a href='https://openstudio-hpxml.readthedocs.io/en/v1.10.0/workflow_inputs.html#mini-split-heat-pump'&gt;Mini-Split Heat Pump&lt;/a&gt;, &lt;a href='https://openstudio-hpxml.readthedocs.io/en/v1.10.0/workflow_inputs.html#packaged-terminal-heat-pump'&gt;Packaged Terminal Heat Pump&lt;/a&gt;, &lt;a href='https://openstudio-hpxml.readthedocs.io/en/v1.10.0/workflow_inputs.html#room-air-conditioner-w-reverse-cycle'&gt;Room Air Conditioner w/ Reverse Cycle&lt;/a&gt;, &lt;a href='https://openstudio-hpxml.readthedocs.io/en/v1.10.0/workflow_inputs.html#ground-to-air-heat-pump'&gt;Ground-to-Air Heat Pump&lt;/a&gt;) is used.</description>
      <type>Double</type>
      <units>Frac</units>
      <required>false</required>
      <model_dependent>false</model_dependent>
    </argument>
    <argument>
      <name>heat_pump_heating_capacity</name>
      <display_name>Heat Pump: Heating Capacity</display_name>
      <description>The output heating capacity of the heat pump. If not provided, the OS-HPXML autosized default (see &lt;a href='https://openstudio-hpxml.readthedocs.io/en/v1.10.0/workflow_inputs.html#air-to-air-heat-pump'&gt;Air-to-Air Heat Pump&lt;/a&gt;, &lt;a href='https://openstudio-hpxml.readthedocs.io/en/v1.10.0/workflow_inputs.html#mini-split-heat-pump'&gt;Mini-Split Heat Pump&lt;/a&gt;, &lt;a href='https://openstudio-hpxml.readthedocs.io/en/v1.10.0/workflow_inputs.html#packaged-terminal-heat-pump'&gt;Packaged Terminal Heat Pump&lt;/a&gt;, &lt;a href='https://openstudio-hpxml.readthedocs.io/en/v1.10.0/workflow_inputs.html#room-air-conditioner-w-reverse-cycle'&gt;Room Air Conditioner w/ Reverse Cycle&lt;/a&gt;, &lt;a href='https://openstudio-hpxml.readthedocs.io/en/v1.10.0/workflow_inputs.html#ground-to-air-heat-pump'&gt;Ground-to-Air Heat Pump&lt;/a&gt;) is used.</description>
      <type>Double</type>
      <units>Btu/hr</units>
      <required>false</required>
      <model_dependent>false</model_dependent>
    </argument>
    <argument>
      <name>heat_pump_heating_autosizing_factor</name>
      <display_name>Heat Pump: Heating Autosizing Factor</display_name>
      <description>The capacity scaling factor applied to the auto-sizing methodology. If not provided, 1.0 is used.</description>
      <type>Double</type>
      <required>false</required>
      <model_dependent>false</model_dependent>
    </argument>
    <argument>
      <name>heat_pump_heating_autosizing_limit</name>
      <display_name>Heat Pump: Heating Autosizing Limit</display_name>
      <description>The maximum capacity limit applied to the auto-sizing methodology. If not provided, no limit is used.</description>
      <type>Double</type>
      <units>Btu/hr</units>
      <required>false</required>
      <model_dependent>false</model_dependent>
    </argument>
    <argument>
      <name>heat_pump_heating_capacity_fraction_17F</name>
      <display_name>Heat Pump: Heating Capacity Fraction at 17F</display_name>
      <description>The output heating capacity of the heat pump at 17F divided by the above nominal heating capacity at 47F. Applies to all heat pump types except ground-to-air. If not provided, the OS-HPXML default (see &lt;a href='https://openstudio-hpxml.readthedocs.io/en/v1.10.0/workflow_inputs.html#air-to-air-heat-pump'&gt;Air-to-Air Heat Pump&lt;/a&gt;, &lt;a href='https://openstudio-hpxml.readthedocs.io/en/v1.10.0/workflow_inputs.html#mini-split-heat-pump'&gt;Mini-Split Heat Pump&lt;/a&gt;, &lt;a href='https://openstudio-hpxml.readthedocs.io/en/v1.10.0/workflow_inputs.html#packaged-terminal-heat-pump'&gt;Packaged Terminal Heat Pump&lt;/a&gt;, &lt;a href='https://openstudio-hpxml.readthedocs.io/en/v1.10.0/workflow_inputs.html#room-air-conditioner-w-reverse-cycle'&gt;Room Air Conditioner w/ Reverse Cycle&lt;/a&gt;) is used.</description>
      <type>Double</type>
      <units>Frac</units>
      <required>false</required>
      <model_dependent>false</model_dependent>
    </argument>
    <argument>
      <name>heat_pump_cooling_capacity</name>
      <display_name>Heat Pump: Cooling Capacity</display_name>
      <description>The output cooling capacity of the heat pump. If not provided, the OS-HPXML autosized default (see &lt;a href='https://openstudio-hpxml.readthedocs.io/en/v1.10.0/workflow_inputs.html#air-to-air-heat-pump'&gt;Air-to-Air Heat Pump&lt;/a&gt;, &lt;a href='https://openstudio-hpxml.readthedocs.io/en/v1.10.0/workflow_inputs.html#mini-split-heat-pump'&gt;Mini-Split Heat Pump&lt;/a&gt;, &lt;a href='https://openstudio-hpxml.readthedocs.io/en/v1.10.0/workflow_inputs.html#packaged-terminal-heat-pump'&gt;Packaged Terminal Heat Pump&lt;/a&gt;, &lt;a href='https://openstudio-hpxml.readthedocs.io/en/v1.10.0/workflow_inputs.html#room-air-conditioner-w-reverse-cycle'&gt;Room Air Conditioner w/ Reverse Cycle&lt;/a&gt;, &lt;a href='https://openstudio-hpxml.readthedocs.io/en/v1.10.0/workflow_inputs.html#ground-to-air-heat-pump'&gt;Ground-to-Air Heat Pump&lt;/a&gt;) is used.</description>
      <type>Double</type>
      <units>Btu/hr</units>
      <required>false</required>
      <model_dependent>false</model_dependent>
    </argument>
    <argument>
      <name>heat_pump_cooling_autosizing_factor</name>
      <display_name>Heat Pump: Cooling Autosizing Factor</display_name>
      <description>The capacity scaling factor applied to the auto-sizing methodology. If not provided, 1.0 is used.</description>
      <type>Double</type>
      <required>false</required>
      <model_dependent>false</model_dependent>
    </argument>
    <argument>
      <name>heat_pump_cooling_autosizing_limit</name>
      <display_name>Heat Pump: Cooling Autosizing Limit</display_name>
      <description>The maximum capacity limit applied to the auto-sizing methodology. If not provided, no limit is used.</description>
      <type>Double</type>
      <units>Btu/hr</units>
      <required>false</required>
      <model_dependent>false</model_dependent>
    </argument>
    <argument>
      <name>heat_pump_fraction_heat_load_served</name>
      <display_name>Heat Pump: Fraction Heat Load Served</display_name>
      <description>The heating load served by the heat pump.</description>
      <type>Double</type>
      <units>Frac</units>
      <required>true</required>
      <model_dependent>false</model_dependent>
      <default_value>1</default_value>
    </argument>
    <argument>
      <name>heat_pump_fraction_cool_load_served</name>
      <display_name>Heat Pump: Fraction Cool Load Served</display_name>
      <description>The cooling load served by the heat pump.</description>
      <type>Double</type>
      <units>Frac</units>
      <required>true</required>
      <model_dependent>false</model_dependent>
      <default_value>1</default_value>
    </argument>
    <argument>
      <name>heat_pump_compressor_lockout_temp</name>
      <display_name>Heat Pump: Compressor Lockout Temperature</display_name>
      <description>The temperature below which the heat pump compressor is disabled. If both this and Backup Heating Lockout Temperature are provided and use the same value, it essentially defines a switchover temperature (for, e.g., a dual-fuel heat pump). Applies to all heat pump types other than ground-to-air. If not provided, the OS-HPXML default (see &lt;a href='https://openstudio-hpxml.readthedocs.io/en/v1.10.0/workflow_inputs.html#air-to-air-heat-pump'&gt;Air-to-Air Heat Pump&lt;/a&gt;, &lt;a href='https://openstudio-hpxml.readthedocs.io/en/v1.10.0/workflow_inputs.html#mini-split-heat-pump'&gt;Mini-Split Heat Pump&lt;/a&gt;, &lt;a href='https://openstudio-hpxml.readthedocs.io/en/v1.10.0/workflow_inputs.html#packaged-terminal-heat-pump'&gt;Packaged Terminal Heat Pump&lt;/a&gt;, &lt;a href='https://openstudio-hpxml.readthedocs.io/en/v1.10.0/workflow_inputs.html#room-air-conditioner-w-reverse-cycle'&gt;Room Air Conditioner w/ Reverse Cycle&lt;/a&gt;) is used.</description>
      <type>Double</type>
      <units>F</units>
      <required>false</required>
      <model_dependent>false</model_dependent>
    </argument>
    <argument>
      <name>heat_pump_backup_type</name>
      <display_name>Heat Pump: Backup Type</display_name>
      <description>The backup type of the heat pump. If 'integrated', represents e.g. built-in electric strip heat or dual-fuel integrated furnace. If 'separate', represents e.g. electric baseboard or boiler based on the Heating System 2 specified below. Use 'none' if there is no backup heating.</description>
      <type>Choice</type>
      <required>true</required>
      <model_dependent>false</model_dependent>
      <default_value>integrated</default_value>
      <choices>
        <choice>
          <value>none</value>
          <display_name>none</display_name>
        </choice>
        <choice>
          <value>integrated</value>
          <display_name>integrated</display_name>
        </choice>
        <choice>
          <value>separate</value>
          <display_name>separate</display_name>
        </choice>
      </choices>
    </argument>
    <argument>
      <name>heat_pump_backup_heating_autosizing_factor</name>
      <display_name>Heat Pump: Backup Heating Autosizing Factor</display_name>
      <description>The capacity scaling factor applied to the auto-sizing methodology if Backup Type is 'integrated'. If not provided, 1.0 is used. If Backup Type is 'separate', use Heating System 2: Heating Autosizing Factor.</description>
      <type>Double</type>
      <required>false</required>
      <model_dependent>false</model_dependent>
    </argument>
    <argument>
      <name>heat_pump_backup_heating_autosizing_limit</name>
      <display_name>Heat Pump: Backup Heating Autosizing Limit</display_name>
      <description>The maximum capacity limit applied to the auto-sizing methodology if Backup Type is 'integrated'. If not provided, no limit is used. If Backup Type is 'separate', use Heating System 2: Heating Autosizing Limit.</description>
      <type>Double</type>
      <units>Btu/hr</units>
      <required>false</required>
      <model_dependent>false</model_dependent>
    </argument>
    <argument>
      <name>heat_pump_backup_fuel</name>
      <display_name>Heat Pump: Backup Fuel Type</display_name>
      <description>The backup fuel type of the heat pump. Only applies if Backup Type is 'integrated'.</description>
      <type>Choice</type>
      <required>true</required>
      <model_dependent>false</model_dependent>
      <default_value>electricity</default_value>
      <choices>
        <choice>
          <value>electricity</value>
          <display_name>electricity</display_name>
        </choice>
        <choice>
          <value>natural gas</value>
          <display_name>natural gas</display_name>
        </choice>
        <choice>
          <value>fuel oil</value>
          <display_name>fuel oil</display_name>
        </choice>
        <choice>
          <value>propane</value>
          <display_name>propane</display_name>
        </choice>
      </choices>
    </argument>
    <argument>
      <name>heat_pump_backup_heating_efficiency</name>
      <display_name>Heat Pump: Backup Rated Efficiency</display_name>
      <description>The backup rated efficiency value of the heat pump. Percent for electricity fuel type. AFUE otherwise. Only applies if Backup Type is 'integrated'.</description>
      <type>Double</type>
      <required>true</required>
      <model_dependent>false</model_dependent>
      <default_value>1</default_value>
    </argument>
    <argument>
      <name>heat_pump_backup_heating_capacity</name>
      <display_name>Heat Pump: Backup Heating Capacity</display_name>
      <description>The backup output heating capacity of the heat pump. If not provided, the OS-HPXML autosized default (see &lt;a href='https://openstudio-hpxml.readthedocs.io/en/v1.10.0/workflow_inputs.html#backup'&gt;Backup&lt;/a&gt;) is used. Only applies if Backup Type is 'integrated'.</description>
      <type>Double</type>
      <units>Btu/hr</units>
      <required>false</required>
      <model_dependent>false</model_dependent>
    </argument>
    <argument>
      <name>heat_pump_backup_heating_lockout_temp</name>
      <display_name>Heat Pump: Backup Heating Lockout Temperature</display_name>
      <description>The temperature above which the heat pump backup system is disabled. If both this and Compressor Lockout Temperature are provided and use the same value, it essentially defines a switchover temperature (for, e.g., a dual-fuel heat pump). Applies for both Backup Type of 'integrated' and 'separate'. If not provided, the OS-HPXML default (see &lt;a href='https://openstudio-hpxml.readthedocs.io/en/v1.10.0/workflow_inputs.html#backup'&gt;Backup&lt;/a&gt;) is used.</description>
      <type>Double</type>
      <units>F</units>
      <required>false</required>
      <model_dependent>false</model_dependent>
    </argument>
    <argument>
      <name>heat_pump_sizing_methodology</name>
      <display_name>Heat Pump: Sizing Methodology</display_name>
      <description>The auto-sizing methodology to use when the heat pump capacity is not provided. If not provided, the OS-HPXML default (see &lt;a href='https://openstudio-hpxml.readthedocs.io/en/v1.10.0/workflow_inputs.html#hpxml-hvac-sizing-control'&gt;HPXML HVAC Sizing Control&lt;/a&gt;) is used.</description>
      <type>Choice</type>
      <required>false</required>
      <model_dependent>false</model_dependent>
      <choices>
        <choice>
          <value>ACCA</value>
          <display_name>ACCA</display_name>
        </choice>
        <choice>
          <value>HERS</value>
          <display_name>HERS</display_name>
        </choice>
        <choice>
          <value>MaxLoad</value>
          <display_name>MaxLoad</display_name>
        </choice>
      </choices>
    </argument>
    <argument>
      <name>heat_pump_backup_sizing_methodology</name>
      <display_name>Heat Pump: Backup Sizing Methodology</display_name>
      <description>The auto-sizing methodology to use when the heat pump backup capacity is not provided. If not provided, the OS-HPXML default (see &lt;a href='https://openstudio-hpxml.readthedocs.io/en/v1.10.0/workflow_inputs.html#hpxml-hvac-sizing-control'&gt;HPXML HVAC Sizing Control&lt;/a&gt;) is used.</description>
      <type>Choice</type>
      <required>false</required>
      <model_dependent>false</model_dependent>
      <choices>
        <choice>
          <value>emergency</value>
          <display_name>emergency</display_name>
        </choice>
        <choice>
          <value>supplemental</value>
          <display_name>supplemental</display_name>
        </choice>
      </choices>
    </argument>
    <argument>
      <name>heat_pump_is_ducted</name>
      <display_name>Heat Pump: Is Ducted</display_name>
      <description>Whether the heat pump is ducted or not. Only used for mini-split. It's assumed that air-to-air and ground-to-air are ducted, and packaged terminal heat pump and room air conditioner with reverse cycle are not ducted. If not provided, assumes not ducted.</description>
      <type>Boolean</type>
      <required>false</required>
      <model_dependent>false</model_dependent>
      <choices>
        <choice>
          <value>true</value>
          <display_name>true</display_name>
        </choice>
        <choice>
          <value>false</value>
          <display_name>false</display_name>
        </choice>
      </choices>
    </argument>
    <argument>
      <name>heat_pump_airflow_defect_ratio</name>
      <display_name>Heat Pump: Airflow Defect Ratio</display_name>
      <description>The airflow defect ratio, defined as (InstalledAirflow - DesignAirflow) / DesignAirflow, of the heat pump per ANSI/RESNET/ACCA Standard 310. A value of zero means no airflow defect. Applies only to air-to-air, ducted mini-split, and ground-to-air. If not provided, assumes no defect.</description>
      <type>Double</type>
      <units>Frac</units>
      <required>false</required>
      <model_dependent>false</model_dependent>
    </argument>
    <argument>
      <name>heat_pump_charge_defect_ratio</name>
      <display_name>Heat Pump: Charge Defect Ratio</display_name>
      <description>The refrigerant charge defect ratio, defined as (InstalledCharge - DesignCharge) / DesignCharge, of the heat pump per ANSI/RESNET/ACCA Standard 310. A value of zero means no refrigerant charge defect. Applies to all heat pump types. If not provided, assumes no defect.</description>
      <type>Double</type>
      <units>Frac</units>
      <required>false</required>
      <model_dependent>false</model_dependent>
    </argument>
    <argument>
      <name>heat_pump_crankcase_heater_watts</name>
      <display_name>Heat Pump: Crankcase Heater Power Watts</display_name>
      <description>Heat Pump crankcase heater power consumption in Watts. Applies only to air-to-air, mini-split, packaged terminal heat pump and room air conditioner with reverse cycle. If not provided, the OS-HPXML default (see &lt;a href='https://openstudio-hpxml.readthedocs.io/en/v1.10.0/workflow_inputs.html#air-to-air-heat-pump'&gt;Air-to-Air Heat Pump&lt;/a&gt;, &lt;a href='https://openstudio-hpxml.readthedocs.io/en/v1.10.0/workflow_inputs.html#mini-split-heat-pump'&gt;Mini-Split Heat Pump&lt;/a&gt;, &lt;a href='https://openstudio-hpxml.readthedocs.io/en/v1.10.0/workflow_inputs.html#packaged-terminal-heat-pump'&gt;Packaged Terminal Heat Pump&lt;/a&gt;, &lt;a href='https://openstudio-hpxml.readthedocs.io/en/v1.10.0/workflow_inputs.html#room-air-conditioner-w-reverse-cycle'&gt;Room Air Conditioner w/ Reverse Cycle&lt;/a&gt;) is used.</description>
      <type>Double</type>
      <units>W</units>
      <required>false</required>
      <model_dependent>false</model_dependent>
    </argument>
    <argument>
      <name>heat_pump_pan_heater_watts</name>
      <display_name>Heat Pump: Pan Heater Power Watts</display_name>
      <description>Heat Pump pan heater power consumption in Watts. Applies only to air-to-air and mini-split. If not provided, the OS-HPXML default (see &lt;a href='https://openstudio-hpxml.readthedocs.io/en/v1.10.0/workflow_inputs.html#air-to-air-heat-pump'&gt;Air-to-Air Heat Pump&lt;/a&gt;, &lt;a href='https://openstudio-hpxml.readthedocs.io/en/v1.10.0/workflow_inputs.html#mini-split-heat-pump'&gt;Mini-Split Heat Pump&lt;/a&gt;) is used.</description>
      <type>Double</type>
      <units>W</units>
      <required>false</required>
      <model_dependent>false</model_dependent>
    </argument>
    <argument>
      <name>heat_pump_pan_heater_control_type</name>
      <display_name>Heat Pump: Pan Heater Control Type</display_name>
      <description>Heat pump pan heater control type. If 'continuous', operates continuously when outdoor temperature is below 32F. If 'defrost mode', operates only during defrost mode when outdoor temperature is below 32F. Applies only to air-to-air and mini-split. If not provided, the OS-HPXML default (see &lt;a href='https://openstudio-hpxml.readthedocs.io/en/v1.10.0/workflow_inputs.html#air-to-air-heat-pump'&gt;Air-to-Air Heat Pump&lt;/a&gt;, &lt;a href='https://openstudio-hpxml.readthedocs.io/en/v1.10.0/workflow_inputs.html#mini-split-heat-pump'&gt;Mini-Split Heat Pump&lt;/a&gt;) is used.</description>
      <type>Choice</type>
      <required>false</required>
      <model_dependent>false</model_dependent>
      <choices>
        <choice>
          <value>continuous</value>
          <display_name>continuous</display_name>
        </choice>
        <choice>
          <value>defrost mode</value>
          <display_name>defrost mode</display_name>
        </choice>
      </choices>
    </argument>
    <argument>
      <name>hvac_perf_data_capacity_type</name>
      <display_name>HVAC Detailed Performance Data: Capacity Type</display_name>
      <description>Type of capacity values for detailed performance data if available. Applies only to variable-speed air-source HVAC systems (central air conditioners, mini-split air conditioners, air-to-air heat pumps, and mini-split heat pumps).</description>
      <type>Choice</type>
      <units>Absolute capacities</units>
      <required>false</required>
      <model_dependent>false</model_dependent>
      <choices>
        <choice>
          <value>Absolute capacities</value>
          <display_name>Absolute capacities</display_name>
        </choice>
        <choice>
          <value>Normalized capacity fractions</value>
          <display_name>Normalized capacity fractions</display_name>
        </choice>
      </choices>
    </argument>
    <argument>
      <name>hvac_perf_data_heating_outdoor_temperatures</name>
      <display_name>HVAC Detailed Performance Data: Heating Outdoor Temperatures</display_name>
      <description>Outdoor temperatures of heating detailed performance data if available. Applies only to variable-speed air-source HVAC systems (central air conditioners, mini-split air conditioners, air-to-air heat pumps, and mini-split heat pumps). Outdoor temperatures must be 47F, 17F, and 5F (and one optional temperature less than 5F). At least two performance data points are required using a comma-separated list.</description>
      <type>String</type>
      <units>F</units>
      <required>false</required>
      <model_dependent>false</model_dependent>
    </argument>
    <argument>
      <name>hvac_perf_data_heating_min_speed_capacities</name>
      <display_name>HVAC Detailed Performance Data: Heating Minimum Speed Capacities</display_name>
      <description>Minimum speed capacities of heating detailed performance data if available. Applies only to variable-speed air-source HVAC systems (central air conditioners, mini-split air conditioners, air-to-air heat pumps, and mini-split heat pumps). At least two performance data points are required using a comma-separated list.</description>
      <type>String</type>
      <units>Btu/hr or Frac</units>
      <required>false</required>
      <model_dependent>false</model_dependent>
    </argument>
    <argument>
      <name>hvac_perf_data_heating_nom_speed_capacities</name>
      <display_name>HVAC Detailed Performance Data: Heating Nominal Speed Capacities</display_name>
      <description>Nominal speed capacities of heating detailed performance data if available. Applies only to variable-speed air-source HVAC systems (central air conditioners, mini-split air conditioners, air-to-air heat pumps, and mini-split heat pumps). At least two performance data points are required using a comma-separated list.</description>
      <type>String</type>
      <units>Btu/hr or Frac</units>
      <required>false</required>
      <model_dependent>false</model_dependent>
    </argument>
    <argument>
      <name>hvac_perf_data_heating_max_speed_capacities</name>
      <display_name>HVAC Detailed Performance Data: Heating Maximum Speed Capacities</display_name>
      <description>Maximum speed capacities of heating detailed performance data if available. Applies only to variable-speed air-source HVAC systems (central air conditioners, mini-split air conditioners, air-to-air heat pumps, and mini-split heat pumps). At least two performance data points are required using a comma-separated list.</description>
      <type>String</type>
      <units>Btu/hr or Frac</units>
      <required>false</required>
      <model_dependent>false</model_dependent>
    </argument>
    <argument>
      <name>hvac_perf_data_heating_min_speed_cops</name>
      <display_name>HVAC Detailed Performance Data: Heating Minimum Speed COPs</display_name>
      <description>Minimum speed efficiency COP values of heating detailed performance data if available. Applies only to variable-speed air-source HVAC systems (central air conditioners, mini-split air conditioners, air-to-air heat pumps, and mini-split heat pumps). At least two performance data points are required using a comma-separated list.</description>
      <type>String</type>
      <units>W/W</units>
      <required>false</required>
      <model_dependent>false</model_dependent>
    </argument>
    <argument>
      <name>hvac_perf_data_heating_nom_speed_cops</name>
      <display_name>HVAC Detailed Performance Data: Heating Nominal Speed COPs</display_name>
      <description>Nominal speed efficiency COP values of heating detailed performance data if available. Applies only to variable-speed air-source HVAC systems (central air conditioners, mini-split air conditioners, air-to-air heat pumps, and mini-split heat pumps). At least two performance data points are required using a comma-separated list.</description>
      <type>String</type>
      <units>W/W</units>
      <required>false</required>
      <model_dependent>false</model_dependent>
    </argument>
    <argument>
      <name>hvac_perf_data_heating_max_speed_cops</name>
      <display_name>HVAC Detailed Performance Data: Heating Maximum Speed COPs</display_name>
      <description>Maximum speed efficiency COP values of heating detailed performance data if available. Applies only to variable-speed air-source HVAC systems (central air conditioners, mini-split air conditioners, air-to-air heat pumps, and mini-split heat pumps). At least two performance data points are required using a comma-separated list.</description>
      <type>String</type>
      <units>W/W</units>
      <required>false</required>
      <model_dependent>false</model_dependent>
    </argument>
    <argument>
      <name>hvac_perf_data_cooling_outdoor_temperatures</name>
      <display_name>HVAC Detailed Performance Data: Cooling Outdoor Temperatures</display_name>
      <description>Outdoor temperatures of cooling detailed performance data if available. Applies only to variable-speed air-source HVAC systems (central air conditioners, mini-split air conditioners, air-to-air heat pumps, and mini-split heat pumps). Outdoor temperatures must be 82F and 95F (and one optional temperature greater than 95F). At least two performance data points are required using a comma-separated list.</description>
      <type>String</type>
      <units>F</units>
      <required>false</required>
      <model_dependent>false</model_dependent>
    </argument>
    <argument>
      <name>hvac_perf_data_cooling_min_speed_capacities</name>
      <display_name>HVAC Detailed Performance Data: Cooling Minimum Speed Capacities</display_name>
      <description>Minimum speed capacities of cooling detailed performance data if available. Applies only to variable-speed air-source HVAC systems (central air conditioners, mini-split air conditioners, air-to-air heat pumps, and mini-split heat pumps). At least two performance data points are required using a comma-separated list.</description>
      <type>String</type>
      <units>Btu/hr or Frac</units>
      <required>false</required>
      <model_dependent>false</model_dependent>
    </argument>
    <argument>
      <name>hvac_perf_data_cooling_nom_speed_capacities</name>
      <display_name>HVAC Detailed Performance Data: Cooling Nominal Speed Capacities</display_name>
      <description>Nominal speed capacities of cooling detailed performance data if available. Applies only to variable-speed air-source HVAC systems (central air conditioners, mini-split air conditioners, air-to-air heat pumps, and mini-split heat pumps). At least two performance data points are required using a comma-separated list.</description>
      <type>String</type>
      <units>Btu/hr or Frac</units>
      <required>false</required>
      <model_dependent>false</model_dependent>
    </argument>
    <argument>
      <name>hvac_perf_data_cooling_max_speed_capacities</name>
      <display_name>HVAC Detailed Performance Data: Cooling Maximum Speed Capacities</display_name>
      <description>Maximum speed capacities of cooling detailed performance data if available. Applies only to variable-speed air-source HVAC systems (central air conditioners, mini-split air conditioners, air-to-air heat pumps, and mini-split heat pumps). At least two performance data points are required using a comma-separated list.</description>
      <type>String</type>
      <units>Btu/hr or Frac</units>
      <required>false</required>
      <model_dependent>false</model_dependent>
    </argument>
    <argument>
      <name>hvac_perf_data_cooling_min_speed_cops</name>
      <display_name>HVAC Detailed Performance Data: Cooling Minimum Speed COPs</display_name>
      <description>Minimum speed efficiency COP values of cooling detailed performance data if available. Applies only to variable-speed air-source HVAC systems (central air conditioners, mini-split air conditioners, air-to-air heat pumps, and mini-split heat pumps). At least two performance data points are required using a comma-separated list.</description>
      <type>String</type>
      <units>W/W</units>
      <required>false</required>
      <model_dependent>false</model_dependent>
    </argument>
    <argument>
      <name>hvac_perf_data_cooling_nom_speed_cops</name>
      <display_name>HVAC Detailed Performance Data: Cooling Nominal Speed COPs</display_name>
      <description>Nominal speed efficiency COP values of cooling detailed performance data if available. Applies only to variable-speed air-source HVAC systems (central air conditioners, mini-split air conditioners, air-to-air heat pumps, and mini-split heat pumps). At least two performance data points are required using a comma-separated list.</description>
      <type>String</type>
      <units>W/W</units>
      <required>false</required>
      <model_dependent>false</model_dependent>
    </argument>
    <argument>
      <name>hvac_perf_data_cooling_max_speed_cops</name>
      <display_name>HVAC Detailed Performance Data: Cooling Maximum Speed COPs</display_name>
      <description>Maximum speed efficiency COP values of cooling detailed performance data if available. Applies only to variable-speed air-source HVAC systems (central air conditioners, mini-split air conditioners, air-to-air heat pumps, and mini-split heat pumps). At least two performance data points are required using a comma-separated list.</description>
      <type>String</type>
      <units>W/W</units>
      <required>false</required>
      <model_dependent>false</model_dependent>
    </argument>
    <argument>
      <name>geothermal_loop_configuration</name>
      <display_name>Geothermal Loop: Configuration</display_name>
      <description>Configuration of the geothermal loop. Only applies to ground-to-air heat pump type. If not provided, the OS-HPXML default (see &lt;a href='https://openstudio-hpxml.readthedocs.io/en/v1.10.0/workflow_inputs.html#ground-to-air-heat-pump'&gt;Ground-to-Air Heat Pump&lt;/a&gt;) is used.</description>
      <type>Choice</type>
      <required>false</required>
      <model_dependent>false</model_dependent>
      <choices>
        <choice>
          <value>none</value>
          <display_name>none</display_name>
        </choice>
        <choice>
          <value>vertical</value>
          <display_name>vertical</display_name>
        </choice>
      </choices>
    </argument>
    <argument>
      <name>geothermal_loop_borefield_configuration</name>
      <display_name>Geothermal Loop: Borefield Configuration</display_name>
      <description>Borefield configuration of the geothermal loop. Only applies to ground-to-air heat pump type. If not provided, the OS-HPXML default (see &lt;a href='https://openstudio-hpxml.readthedocs.io/en/v1.10.0/workflow_inputs.html#hpxml-geothermal-loops'&gt;HPXML Geothermal Loops&lt;/a&gt;) is used.</description>
      <type>Choice</type>
      <required>false</required>
      <model_dependent>false</model_dependent>
      <choices>
        <choice>
          <value>Rectangle</value>
          <display_name>Rectangle</display_name>
        </choice>
        <choice>
          <value>Open Rectangle</value>
          <display_name>Open Rectangle</display_name>
        </choice>
        <choice>
          <value>C</value>
          <display_name>C</display_name>
        </choice>
        <choice>
          <value>L</value>
          <display_name>L</display_name>
        </choice>
        <choice>
          <value>U</value>
          <display_name>U</display_name>
        </choice>
        <choice>
          <value>Lopsided U</value>
          <display_name>Lopsided U</display_name>
        </choice>
      </choices>
    </argument>
    <argument>
      <name>geothermal_loop_loop_flow</name>
      <display_name>Geothermal Loop: Loop Flow</display_name>
      <description>Water flow rate through the geothermal loop. Only applies to ground-to-air heat pump type. If not provided, the OS-HPXML autosized default (see &lt;a href='https://openstudio-hpxml.readthedocs.io/en/v1.10.0/workflow_inputs.html#hpxml-geothermal-loops'&gt;HPXML Geothermal Loops&lt;/a&gt;) is used.</description>
      <type>Double</type>
      <units>gpm</units>
      <required>false</required>
      <model_dependent>false</model_dependent>
    </argument>
    <argument>
      <name>geothermal_loop_boreholes_count</name>
      <display_name>Geothermal Loop: Boreholes Count</display_name>
      <description>Number of boreholes. Only applies to ground-to-air heat pump type. If not provided, the OS-HPXML autosized default (see &lt;a href='https://openstudio-hpxml.readthedocs.io/en/v1.10.0/workflow_inputs.html#hpxml-geothermal-loops'&gt;HPXML Geothermal Loops&lt;/a&gt;) is used.</description>
      <type>Integer</type>
      <units>#</units>
      <required>false</required>
      <model_dependent>false</model_dependent>
    </argument>
    <argument>
      <name>geothermal_loop_boreholes_length</name>
      <display_name>Geothermal Loop: Boreholes Length</display_name>
      <description>Average length of each borehole (vertical). Only applies to ground-to-air heat pump type. If not provided, the OS-HPXML autosized default (see &lt;a href='https://openstudio-hpxml.readthedocs.io/en/v1.10.0/workflow_inputs.html#hpxml-geothermal-loops'&gt;HPXML Geothermal Loops&lt;/a&gt;) is used.</description>
      <type>Double</type>
      <units>ft</units>
      <required>false</required>
      <model_dependent>false</model_dependent>
    </argument>
    <argument>
      <name>geothermal_loop_boreholes_spacing</name>
      <display_name>Geothermal Loop: Boreholes Spacing</display_name>
      <description>Distance between bores. Only applies to ground-to-air heat pump type. If not provided, the OS-HPXML default (see &lt;a href='https://openstudio-hpxml.readthedocs.io/en/v1.10.0/workflow_inputs.html#hpxml-geothermal-loops'&gt;HPXML Geothermal Loops&lt;/a&gt;) is used.</description>
      <type>Double</type>
      <units>ft</units>
      <required>false</required>
      <model_dependent>false</model_dependent>
    </argument>
    <argument>
      <name>geothermal_loop_boreholes_diameter</name>
      <display_name>Geothermal Loop: Boreholes Diameter</display_name>
      <description>Diameter of bores. Only applies to ground-to-air heat pump type. If not provided, the OS-HPXML default (see &lt;a href='https://openstudio-hpxml.readthedocs.io/en/v1.10.0/workflow_inputs.html#hpxml-geothermal-loops'&gt;HPXML Geothermal Loops&lt;/a&gt;) is used.</description>
      <type>Double</type>
      <units>in</units>
      <required>false</required>
      <model_dependent>false</model_dependent>
    </argument>
    <argument>
      <name>geothermal_loop_grout_type</name>
      <display_name>Geothermal Loop: Grout Type</display_name>
      <description>Grout type of the geothermal loop. Only applies to ground-to-air heat pump type. If not provided, the OS-HPXML default (see &lt;a href='https://openstudio-hpxml.readthedocs.io/en/v1.10.0/workflow_inputs.html#hpxml-geothermal-loops'&gt;HPXML Geothermal Loops&lt;/a&gt;) is used.</description>
      <type>Choice</type>
      <required>false</required>
      <model_dependent>false</model_dependent>
      <choices>
        <choice>
          <value>standard</value>
          <display_name>standard</display_name>
        </choice>
        <choice>
          <value>thermally enhanced</value>
          <display_name>thermally enhanced</display_name>
        </choice>
      </choices>
    </argument>
    <argument>
      <name>geothermal_loop_pipe_type</name>
      <display_name>Geothermal Loop: Pipe Type</display_name>
      <description>Pipe type of the geothermal loop. Only applies to ground-to-air heat pump type. If not provided, the OS-HPXML default (see &lt;a href='https://openstudio-hpxml.readthedocs.io/en/v1.10.0/workflow_inputs.html#hpxml-geothermal-loops'&gt;HPXML Geothermal Loops&lt;/a&gt;) is used.</description>
      <type>Choice</type>
      <required>false</required>
      <model_dependent>false</model_dependent>
      <choices>
        <choice>
          <value>standard</value>
          <display_name>standard</display_name>
        </choice>
        <choice>
          <value>thermally enhanced</value>
          <display_name>thermally enhanced</display_name>
        </choice>
      </choices>
    </argument>
    <argument>
      <name>geothermal_loop_pipe_diameter</name>
      <display_name>Geothermal Loop: Pipe Diameter</display_name>
      <description>Pipe diameter of the geothermal loop. Only applies to ground-to-air heat pump type. If not provided, the OS-HPXML default (see &lt;a href='https://openstudio-hpxml.readthedocs.io/en/v1.10.0/workflow_inputs.html#hpxml-geothermal-loops'&gt;HPXML Geothermal Loops&lt;/a&gt;) is used.</description>
      <type>Choice</type>
      <units>in</units>
      <required>false</required>
      <model_dependent>false</model_dependent>
      <choices>
        <choice>
          <value>3/4" pipe</value>
          <display_name>3/4" pipe</display_name>
        </choice>
        <choice>
          <value>1" pipe</value>
          <display_name>1" pipe</display_name>
        </choice>
        <choice>
          <value>1-1/4" pipe</value>
          <display_name>1-1/4" pipe</display_name>
        </choice>
      </choices>
    </argument>
    <argument>
      <name>heating_system_2_type</name>
      <display_name>Heating System 2: Type</display_name>
      <description>The type of the second heating system. If a heat pump is specified and the backup type is 'separate', this heating system represents 'separate' backup heating. For ducted heat pumps where the backup heating system is a 'Furnace', the backup would typically be characterized as 'integrated' in that the furnace and heat pump share the same distribution system and blower fan; a 'Furnace' as 'separate' backup to a ducted heat pump is not supported.</description>
      <type>Choice</type>
      <required>true</required>
      <model_dependent>false</model_dependent>
      <default_value>none</default_value>
      <choices>
        <choice>
          <value>none</value>
          <display_name>none</display_name>
        </choice>
        <choice>
          <value>Furnace</value>
          <display_name>Furnace</display_name>
        </choice>
        <choice>
          <value>WallFurnace</value>
          <display_name>WallFurnace</display_name>
        </choice>
        <choice>
          <value>FloorFurnace</value>
          <display_name>FloorFurnace</display_name>
        </choice>
        <choice>
          <value>Boiler</value>
          <display_name>Boiler</display_name>
        </choice>
        <choice>
          <value>ElectricResistance</value>
          <display_name>ElectricResistance</display_name>
        </choice>
        <choice>
          <value>Stove</value>
          <display_name>Stove</display_name>
        </choice>
        <choice>
          <value>SpaceHeater</value>
          <display_name>SpaceHeater</display_name>
        </choice>
        <choice>
          <value>Fireplace</value>
          <display_name>Fireplace</display_name>
        </choice>
      </choices>
    </argument>
    <argument>
      <name>heating_system_2_fuel</name>
      <display_name>Heating System 2: Fuel Type</display_name>
      <description>The fuel type of the second heating system. Ignored for ElectricResistance.</description>
      <type>Choice</type>
      <required>true</required>
      <model_dependent>false</model_dependent>
      <default_value>electricity</default_value>
      <choices>
        <choice>
          <value>electricity</value>
          <display_name>electricity</display_name>
        </choice>
        <choice>
          <value>natural gas</value>
          <display_name>natural gas</display_name>
        </choice>
        <choice>
          <value>fuel oil</value>
          <display_name>fuel oil</display_name>
        </choice>
        <choice>
          <value>propane</value>
          <display_name>propane</display_name>
        </choice>
        <choice>
          <value>wood</value>
          <display_name>wood</display_name>
        </choice>
        <choice>
          <value>wood pellets</value>
          <display_name>wood pellets</display_name>
        </choice>
        <choice>
          <value>coal</value>
          <display_name>coal</display_name>
        </choice>
      </choices>
    </argument>
    <argument>
      <name>heating_system_2_heating_efficiency</name>
      <display_name>Heating System 2: Rated AFUE or Percent</display_name>
      <description>The rated heating efficiency value of the second heating system.</description>
      <type>Double</type>
      <units>Frac</units>
      <required>true</required>
      <model_dependent>false</model_dependent>
      <default_value>1</default_value>
    </argument>
    <argument>
      <name>heating_system_2_heating_capacity</name>
      <display_name>Heating System 2: Heating Capacity</display_name>
      <description>The output heating capacity of the second heating system. If not provided, the OS-HPXML autosized default (see &lt;a href='https://openstudio-hpxml.readthedocs.io/en/v1.10.0/workflow_inputs.html#hpxml-heating-systems'&gt;HPXML Heating Systems&lt;/a&gt;) is used.</description>
      <type>Double</type>
      <units>Btu/hr</units>
      <required>false</required>
      <model_dependent>false</model_dependent>
    </argument>
    <argument>
      <name>heating_system_2_heating_autosizing_factor</name>
      <display_name>Heating System 2: Heating Autosizing Factor</display_name>
      <description>The capacity scaling factor applied to the auto-sizing methodology. If not provided, 1.0 is used.</description>
      <type>Double</type>
      <required>false</required>
      <model_dependent>false</model_dependent>
    </argument>
    <argument>
      <name>heating_system_2_heating_autosizing_limit</name>
      <display_name>Heating System 2: Heating Autosizing Limit</display_name>
      <description>The maximum capacity limit applied to the auto-sizing methodology. If not provided, no limit is used.</description>
      <type>Double</type>
      <units>Btu/hr</units>
      <required>false</required>
      <model_dependent>false</model_dependent>
    </argument>
    <argument>
      <name>heating_system_2_fraction_heat_load_served</name>
      <display_name>Heating System 2: Fraction Heat Load Served</display_name>
      <description>The heat load served fraction of the second heating system. Ignored if this heating system serves as a backup system for a heat pump.</description>
      <type>Double</type>
      <units>Frac</units>
      <required>true</required>
      <model_dependent>false</model_dependent>
      <default_value>0.25</default_value>
    </argument>
    <argument>
      <name>hvac_control_heating_weekday_setpoint</name>
      <display_name>HVAC Control: Heating Weekday Setpoint Schedule</display_name>
      <description>Specify the constant or 24-hour comma-separated weekday heating setpoint schedule. Required unless a detailed CSV schedule is provided.</description>
      <type>String</type>
      <units>F</units>
      <required>false</required>
      <model_dependent>false</model_dependent>
    </argument>
    <argument>
      <name>hvac_control_heating_weekend_setpoint</name>
      <display_name>HVAC Control: Heating Weekend Setpoint Schedule</display_name>
      <description>Specify the constant or 24-hour comma-separated weekend heating setpoint schedule. Required unless a detailed CSV schedule is provided.</description>
      <type>String</type>
      <units>F</units>
      <required>false</required>
      <model_dependent>false</model_dependent>
    </argument>
    <argument>
      <name>hvac_control_cooling_weekday_setpoint</name>
      <display_name>HVAC Control: Cooling Weekday Setpoint Schedule</display_name>
      <description>Specify the constant or 24-hour comma-separated weekday cooling setpoint schedule. Required unless a detailed CSV schedule is provided.</description>
      <type>String</type>
      <units>F</units>
      <required>false</required>
      <model_dependent>false</model_dependent>
    </argument>
    <argument>
      <name>hvac_control_cooling_weekend_setpoint</name>
      <display_name>HVAC Control: Cooling Weekend Setpoint Schedule</display_name>
      <description>Specify the constant or 24-hour comma-separated weekend cooling setpoint schedule. Required unless a detailed CSV schedule is provided.</description>
      <type>String</type>
      <units>F</units>
      <required>false</required>
      <model_dependent>false</model_dependent>
    </argument>
    <argument>
      <name>hvac_control_heating_season_period</name>
      <display_name>HVAC Control: Heating Season Period</display_name>
      <description>Enter a date range like 'Nov 1 - Jun 30'. If not provided, the OS-HPXML default (see &lt;a href='https://openstudio-hpxml.readthedocs.io/en/v1.10.0/workflow_inputs.html#hpxml-hvac-control'&gt;HPXML HVAC Control&lt;/a&gt;) is used. Can also provide 'BuildingAmerica' to use automatic seasons from the Building America House Simulation Protocols.</description>
      <type>String</type>
      <required>false</required>
      <model_dependent>false</model_dependent>
    </argument>
    <argument>
      <name>hvac_control_cooling_season_period</name>
      <display_name>HVAC Control: Cooling Season Period</display_name>
      <description>Enter a date range like 'Jun 1 - Oct 31'. If not provided, the OS-HPXML default (see &lt;a href='https://openstudio-hpxml.readthedocs.io/en/v1.10.0/workflow_inputs.html#hpxml-hvac-control'&gt;HPXML HVAC Control&lt;/a&gt;) is used. Can also provide 'BuildingAmerica' to use automatic seasons from the Building America House Simulation Protocols.</description>
      <type>String</type>
      <required>false</required>
      <model_dependent>false</model_dependent>
    </argument>
    <argument>
      <name>hvac_blower_fan_watts_per_cfm</name>
      <display_name>HVAC Blower: Fan Efficiency</display_name>
      <description>The blower fan efficiency at maximum fan speed. Applies only to split (not packaged) systems (i.e., applies to ducted systems as well as ductless mini-split systems). If not provided, the OS-HPXML default (see &lt;a href='https://openstudio-hpxml.readthedocs.io/en/v1.10.0/workflow_inputs.html#hpxml-heating-systems'&gt;HPXML Heating Systems&lt;/a&gt;, &lt;a href='https://openstudio-hpxml.readthedocs.io/en/v1.10.0/workflow_inputs.html#hpxml-cooling-systems'&gt;HPXML Cooling Systems&lt;/a&gt;, &lt;a href='https://openstudio-hpxml.readthedocs.io/en/v1.10.0/workflow_inputs.html#hpxml-heat-pumps'&gt;HPXML Heat Pumps&lt;/a&gt;) is used.</description>
      <type>Double</type>
      <units>W/CFM</units>
      <required>false</required>
      <model_dependent>false</model_dependent>
    </argument>
    <argument>
      <name>ducts_leakage_units</name>
      <display_name>Ducts: Leakage Units</display_name>
      <description>The leakage units of the ducts.</description>
      <type>Choice</type>
      <required>true</required>
      <model_dependent>false</model_dependent>
      <default_value>Percent</default_value>
      <choices>
        <choice>
          <value>CFM25</value>
          <display_name>CFM25</display_name>
        </choice>
        <choice>
          <value>CFM50</value>
          <display_name>CFM50</display_name>
        </choice>
        <choice>
          <value>Percent</value>
          <display_name>Percent</display_name>
        </choice>
      </choices>
    </argument>
    <argument>
      <name>ducts_supply_leakage_to_outside_value</name>
      <display_name>Ducts: Supply Leakage to Outside Value</display_name>
      <description>The leakage value to outside for the supply ducts.</description>
      <type>Double</type>
      <required>true</required>
      <model_dependent>false</model_dependent>
      <default_value>0.1</default_value>
    </argument>
    <argument>
      <name>ducts_supply_location</name>
      <display_name>Ducts: Supply Location</display_name>
      <description>The location of the supply ducts. If not provided, the OS-HPXML default (see &lt;a href='https://openstudio-hpxml.readthedocs.io/en/v1.10.0/workflow_inputs.html#air-distribution'&gt;Air Distribution&lt;/a&gt;) is used.</description>
      <type>Choice</type>
      <required>false</required>
      <model_dependent>false</model_dependent>
      <choices>
        <choice>
          <value>conditioned space</value>
          <display_name>conditioned space</display_name>
        </choice>
        <choice>
          <value>basement - conditioned</value>
          <display_name>basement - conditioned</display_name>
        </choice>
        <choice>
          <value>basement - unconditioned</value>
          <display_name>basement - unconditioned</display_name>
        </choice>
        <choice>
          <value>crawlspace</value>
          <display_name>crawlspace</display_name>
        </choice>
        <choice>
          <value>crawlspace - vented</value>
          <display_name>crawlspace - vented</display_name>
        </choice>
        <choice>
          <value>crawlspace - unvented</value>
          <display_name>crawlspace - unvented</display_name>
        </choice>
        <choice>
          <value>crawlspace - conditioned</value>
          <display_name>crawlspace - conditioned</display_name>
        </choice>
        <choice>
          <value>attic</value>
          <display_name>attic</display_name>
        </choice>
        <choice>
          <value>attic - vented</value>
          <display_name>attic - vented</display_name>
        </choice>
        <choice>
          <value>attic - unvented</value>
          <display_name>attic - unvented</display_name>
        </choice>
        <choice>
          <value>garage</value>
          <display_name>garage</display_name>
        </choice>
        <choice>
          <value>exterior wall</value>
          <display_name>exterior wall</display_name>
        </choice>
        <choice>
          <value>under slab</value>
          <display_name>under slab</display_name>
        </choice>
        <choice>
          <value>roof deck</value>
          <display_name>roof deck</display_name>
        </choice>
        <choice>
          <value>outside</value>
          <display_name>outside</display_name>
        </choice>
        <choice>
          <value>other housing unit</value>
          <display_name>other housing unit</display_name>
        </choice>
        <choice>
          <value>other heated space</value>
          <display_name>other heated space</display_name>
        </choice>
        <choice>
          <value>other multifamily buffer space</value>
          <display_name>other multifamily buffer space</display_name>
        </choice>
        <choice>
          <value>other non-freezing space</value>
          <display_name>other non-freezing space</display_name>
        </choice>
        <choice>
          <value>manufactured home belly</value>
          <display_name>manufactured home belly</display_name>
        </choice>
      </choices>
    </argument>
    <argument>
      <name>ducts_supply_insulation_r</name>
      <display_name>Ducts: Supply Insulation R-Value</display_name>
      <description>The nominal insulation r-value of the supply ducts excluding air films. Use 0 for uninsulated ducts.</description>
      <type>Double</type>
      <units>h-ft^2-R/Btu</units>
      <required>true</required>
      <model_dependent>false</model_dependent>
      <default_value>0</default_value>
    </argument>
    <argument>
      <name>ducts_supply_buried_insulation_level</name>
      <display_name>Ducts: Supply Buried Insulation Level</display_name>
      <description>Whether the supply ducts are buried in, e.g., attic loose-fill insulation. Partially buried ducts have insulation that does not cover the top of the ducts. Fully buried ducts have insulation that just covers the top of the ducts. Deeply buried ducts have insulation that continues above the top of the ducts.</description>
      <type>Choice</type>
      <required>false</required>
      <model_dependent>false</model_dependent>
      <choices>
        <choice>
          <value>not buried</value>
          <display_name>not buried</display_name>
        </choice>
        <choice>
          <value>partially buried</value>
          <display_name>partially buried</display_name>
        </choice>
        <choice>
          <value>fully buried</value>
          <display_name>fully buried</display_name>
        </choice>
        <choice>
          <value>deeply buried</value>
          <display_name>deeply buried</display_name>
        </choice>
      </choices>
    </argument>
    <argument>
      <name>ducts_supply_surface_area</name>
      <display_name>Ducts: Supply Surface Area</display_name>
      <description>The supply ducts surface area in the given location. If neither Surface Area nor Area Fraction provided, the OS-HPXML default (see &lt;a href='https://openstudio-hpxml.readthedocs.io/en/v1.10.0/workflow_inputs.html#air-distribution'&gt;Air Distribution&lt;/a&gt;) is used.</description>
      <type>Double</type>
      <units>ft^2</units>
      <required>false</required>
      <model_dependent>false</model_dependent>
    </argument>
    <argument>
      <name>ducts_supply_surface_area_fraction</name>
      <display_name>Ducts: Supply Area Fraction</display_name>
      <description>The fraction of supply ducts surface area in the given location. Only used if Surface Area is not provided. If the fraction is less than 1, the remaining duct area is assumed to be in conditioned space. If neither Surface Area nor Area Fraction provided, the OS-HPXML default (see &lt;a href='https://openstudio-hpxml.readthedocs.io/en/v1.10.0/workflow_inputs.html#air-distribution'&gt;Air Distribution&lt;/a&gt;) is used.</description>
      <type>Double</type>
      <units>frac</units>
      <required>false</required>
      <model_dependent>false</model_dependent>
    </argument>
    <argument>
      <name>ducts_supply_fraction_rectangular</name>
      <display_name>Ducts: Supply Fraction Rectangular</display_name>
      <description>The fraction of supply ducts that are rectangular (as opposed to round); this affects the duct effective R-value used for modeling. If not provided, the OS-HPXML default (see &lt;a href='https://openstudio-hpxml.readthedocs.io/en/v1.10.0/workflow_inputs.html#air-distribution'&gt;Air Distribution&lt;/a&gt;) is used.</description>
      <type>Double</type>
      <units>frac</units>
      <required>false</required>
      <model_dependent>false</model_dependent>
    </argument>
    <argument>
      <name>ducts_return_leakage_to_outside_value</name>
      <display_name>Ducts: Return Leakage to Outside Value</display_name>
      <description>The leakage value to outside for the return ducts.</description>
      <type>Double</type>
      <required>true</required>
      <model_dependent>false</model_dependent>
      <default_value>0.1</default_value>
    </argument>
    <argument>
      <name>ducts_return_location</name>
      <display_name>Ducts: Return Location</display_name>
      <description>The location of the return ducts. If not provided, the OS-HPXML default (see &lt;a href='https://openstudio-hpxml.readthedocs.io/en/v1.10.0/workflow_inputs.html#air-distribution'&gt;Air Distribution&lt;/a&gt;) is used.</description>
      <type>Choice</type>
      <required>false</required>
      <model_dependent>false</model_dependent>
      <choices>
        <choice>
          <value>conditioned space</value>
          <display_name>conditioned space</display_name>
        </choice>
        <choice>
          <value>basement - conditioned</value>
          <display_name>basement - conditioned</display_name>
        </choice>
        <choice>
          <value>basement - unconditioned</value>
          <display_name>basement - unconditioned</display_name>
        </choice>
        <choice>
          <value>crawlspace</value>
          <display_name>crawlspace</display_name>
        </choice>
        <choice>
          <value>crawlspace - vented</value>
          <display_name>crawlspace - vented</display_name>
        </choice>
        <choice>
          <value>crawlspace - unvented</value>
          <display_name>crawlspace - unvented</display_name>
        </choice>
        <choice>
          <value>crawlspace - conditioned</value>
          <display_name>crawlspace - conditioned</display_name>
        </choice>
        <choice>
          <value>attic</value>
          <display_name>attic</display_name>
        </choice>
        <choice>
          <value>attic - vented</value>
          <display_name>attic - vented</display_name>
        </choice>
        <choice>
          <value>attic - unvented</value>
          <display_name>attic - unvented</display_name>
        </choice>
        <choice>
          <value>garage</value>
          <display_name>garage</display_name>
        </choice>
        <choice>
          <value>exterior wall</value>
          <display_name>exterior wall</display_name>
        </choice>
        <choice>
          <value>under slab</value>
          <display_name>under slab</display_name>
        </choice>
        <choice>
          <value>roof deck</value>
          <display_name>roof deck</display_name>
        </choice>
        <choice>
          <value>outside</value>
          <display_name>outside</display_name>
        </choice>
        <choice>
          <value>other housing unit</value>
          <display_name>other housing unit</display_name>
        </choice>
        <choice>
          <value>other heated space</value>
          <display_name>other heated space</display_name>
        </choice>
        <choice>
          <value>other multifamily buffer space</value>
          <display_name>other multifamily buffer space</display_name>
        </choice>
        <choice>
          <value>other non-freezing space</value>
          <display_name>other non-freezing space</display_name>
        </choice>
        <choice>
          <value>manufactured home belly</value>
          <display_name>manufactured home belly</display_name>
        </choice>
      </choices>
    </argument>
    <argument>
      <name>ducts_return_insulation_r</name>
      <display_name>Ducts: Return Insulation R-Value</display_name>
      <description>The nominal insulation r-value of the return ducts excluding air films. Use 0 for uninsulated ducts.</description>
      <type>Double</type>
      <units>h-ft^2-R/Btu</units>
      <required>true</required>
      <model_dependent>false</model_dependent>
      <default_value>0</default_value>
    </argument>
    <argument>
      <name>ducts_return_buried_insulation_level</name>
      <display_name>Ducts: Return Buried Insulation Level</display_name>
      <description>Whether the return ducts are buried in, e.g., attic loose-fill insulation. Partially buried ducts have insulation that does not cover the top of the ducts. Fully buried ducts have insulation that just covers the top of the ducts. Deeply buried ducts have insulation that continues above the top of the ducts.</description>
      <type>Choice</type>
      <required>false</required>
      <model_dependent>false</model_dependent>
      <choices>
        <choice>
          <value>not buried</value>
          <display_name>not buried</display_name>
        </choice>
        <choice>
          <value>partially buried</value>
          <display_name>partially buried</display_name>
        </choice>
        <choice>
          <value>fully buried</value>
          <display_name>fully buried</display_name>
        </choice>
        <choice>
          <value>deeply buried</value>
          <display_name>deeply buried</display_name>
        </choice>
      </choices>
    </argument>
    <argument>
      <name>ducts_return_surface_area</name>
      <display_name>Ducts: Return Surface Area</display_name>
      <description>The return ducts surface area in the given location. If neither Surface Area nor Area Fraction provided, the OS-HPXML default (see &lt;a href='https://openstudio-hpxml.readthedocs.io/en/v1.10.0/workflow_inputs.html#air-distribution'&gt;Air Distribution&lt;/a&gt;) is used.</description>
      <type>Double</type>
      <units>ft^2</units>
      <required>false</required>
      <model_dependent>false</model_dependent>
    </argument>
    <argument>
      <name>ducts_return_surface_area_fraction</name>
      <display_name>Ducts: Return Area Fraction</display_name>
      <description>The fraction of return ducts surface area in the given location. Only used if Surface Area is not provided. If the fraction is less than 1, the remaining duct area is assumed to be in conditioned space. If neither Surface Area nor Area Fraction provided, the OS-HPXML default (see &lt;a href='https://openstudio-hpxml.readthedocs.io/en/v1.10.0/workflow_inputs.html#air-distribution'&gt;Air Distribution&lt;/a&gt;) is used.</description>
      <type>Double</type>
      <units>frac</units>
      <required>false</required>
      <model_dependent>false</model_dependent>
    </argument>
    <argument>
      <name>ducts_number_of_return_registers</name>
      <display_name>Ducts: Number of Return Registers</display_name>
      <description>The number of return registers of the ducts. Only used to calculate default return duct surface area. If not provided, the OS-HPXML default (see &lt;a href='https://openstudio-hpxml.readthedocs.io/en/v1.10.0/workflow_inputs.html#air-distribution'&gt;Air Distribution&lt;/a&gt;) is used.</description>
      <type>Integer</type>
      <units>#</units>
      <required>false</required>
      <model_dependent>false</model_dependent>
    </argument>
    <argument>
      <name>ducts_return_fraction_rectangular</name>
      <display_name>Ducts: Return Fraction Rectangular</display_name>
      <description>The fraction of return ducts that are rectangular (as opposed to round); this affects the duct effective R-value used for modeling. If not provided, the OS-HPXML default (see &lt;a href='https://openstudio-hpxml.readthedocs.io/en/v1.10.0/workflow_inputs.html#air-distribution'&gt;Air Distribution&lt;/a&gt;) is used.</description>
      <type>Double</type>
      <units>frac</units>
      <required>false</required>
      <model_dependent>false</model_dependent>
    </argument>
    <argument>
      <name>mech_vent_fan_type</name>
      <display_name>Mechanical Ventilation: Fan Type</display_name>
      <description>The type of the mechanical ventilation. Use 'none' if there is no mechanical ventilation system.</description>
      <type>Choice</type>
      <required>true</required>
      <model_dependent>false</model_dependent>
      <default_value>none</default_value>
      <choices>
        <choice>
          <value>none</value>
          <display_name>none</display_name>
        </choice>
        <choice>
          <value>exhaust only</value>
          <display_name>exhaust only</display_name>
        </choice>
        <choice>
          <value>supply only</value>
          <display_name>supply only</display_name>
        </choice>
        <choice>
          <value>energy recovery ventilator</value>
          <display_name>energy recovery ventilator</display_name>
        </choice>
        <choice>
          <value>heat recovery ventilator</value>
          <display_name>heat recovery ventilator</display_name>
        </choice>
        <choice>
          <value>balanced</value>
          <display_name>balanced</display_name>
        </choice>
        <choice>
          <value>central fan integrated supply</value>
          <display_name>central fan integrated supply</display_name>
        </choice>
      </choices>
    </argument>
    <argument>
      <name>mech_vent_flow_rate</name>
      <display_name>Mechanical Ventilation: Flow Rate</display_name>
      <description>The flow rate of the mechanical ventilation. If not provided, the OS-HPXML default (see &lt;a href='https://openstudio-hpxml.readthedocs.io/en/v1.10.0/workflow_inputs.html#hpxml-mechanical-ventilation-fans'&gt;HPXML Mechanical Ventilation Fans&lt;/a&gt;) is used.</description>
      <type>Double</type>
      <units>CFM</units>
      <required>false</required>
      <model_dependent>false</model_dependent>
    </argument>
    <argument>
      <name>mech_vent_hours_in_operation</name>
      <display_name>Mechanical Ventilation: Hours In Operation</display_name>
      <description>The hours in operation of the mechanical ventilation. If not provided, the OS-HPXML default (see &lt;a href='https://openstudio-hpxml.readthedocs.io/en/v1.10.0/workflow_inputs.html#hpxml-mechanical-ventilation-fans'&gt;HPXML Mechanical Ventilation Fans&lt;/a&gt;) is used.</description>
      <type>Double</type>
      <units>hrs/day</units>
      <required>false</required>
      <model_dependent>false</model_dependent>
    </argument>
    <argument>
      <name>mech_vent_recovery_efficiency_type</name>
      <display_name>Mechanical Ventilation: Total Recovery Efficiency Type</display_name>
      <description>The total recovery efficiency type of the mechanical ventilation.</description>
      <type>Choice</type>
      <required>true</required>
      <model_dependent>false</model_dependent>
      <default_value>Unadjusted</default_value>
      <choices>
        <choice>
          <value>Unadjusted</value>
          <display_name>Unadjusted</display_name>
        </choice>
        <choice>
          <value>Adjusted</value>
          <display_name>Adjusted</display_name>
        </choice>
      </choices>
    </argument>
    <argument>
      <name>mech_vent_total_recovery_efficiency</name>
      <display_name>Mechanical Ventilation: Total Recovery Efficiency</display_name>
      <description>The Unadjusted or Adjusted total recovery efficiency of the mechanical ventilation. Applies to energy recovery ventilator.</description>
      <type>Double</type>
      <units>Frac</units>
      <required>true</required>
      <model_dependent>false</model_dependent>
      <default_value>0.48</default_value>
    </argument>
    <argument>
      <name>mech_vent_sensible_recovery_efficiency</name>
      <display_name>Mechanical Ventilation: Sensible Recovery Efficiency</display_name>
      <description>The Unadjusted or Adjusted sensible recovery efficiency of the mechanical ventilation. Applies to energy recovery ventilator and heat recovery ventilator.</description>
      <type>Double</type>
      <units>Frac</units>
      <required>true</required>
      <model_dependent>false</model_dependent>
      <default_value>0.72</default_value>
    </argument>
    <argument>
      <name>mech_vent_fan_power</name>
      <display_name>Mechanical Ventilation: Fan Power</display_name>
      <description>The fan power of the mechanical ventilation. If not provided, the OS-HPXML default (see &lt;a href='https://openstudio-hpxml.readthedocs.io/en/v1.10.0/workflow_inputs.html#hpxml-mechanical-ventilation-fans'&gt;HPXML Mechanical Ventilation Fans&lt;/a&gt;) is used.</description>
      <type>Double</type>
      <units>W</units>
      <required>false</required>
      <model_dependent>false</model_dependent>
    </argument>
    <argument>
      <name>mech_vent_num_units_served</name>
      <display_name>Mechanical Ventilation: Number of Units Served</display_name>
      <description>Number of dwelling units served by the mechanical ventilation system. Must be 1 if single-family detached. Used to apportion flow rate and fan power to the unit.</description>
      <type>Integer</type>
      <units>#</units>
      <required>true</required>
      <model_dependent>false</model_dependent>
      <default_value>1</default_value>
    </argument>
    <argument>
      <name>mech_vent_shared_frac_recirculation</name>
      <display_name>Shared Mechanical Ventilation: Fraction Recirculation</display_name>
      <description>Fraction of the total supply air that is recirculated, with the remainder assumed to be outdoor air. The value must be 0 for exhaust only systems. Required for a shared mechanical ventilation system.</description>
      <type>Double</type>
      <units>Frac</units>
      <required>false</required>
      <model_dependent>false</model_dependent>
    </argument>
    <argument>
      <name>mech_vent_shared_preheating_fuel</name>
      <display_name>Shared Mechanical Ventilation: Preheating Fuel</display_name>
      <description>Fuel type of the preconditioning heating equipment. Only used for a shared mechanical ventilation system. If not provided, assumes no preheating.</description>
      <type>Choice</type>
      <required>false</required>
      <model_dependent>false</model_dependent>
      <choices>
        <choice>
          <value>electricity</value>
          <display_name>electricity</display_name>
        </choice>
        <choice>
          <value>natural gas</value>
          <display_name>natural gas</display_name>
        </choice>
        <choice>
          <value>fuel oil</value>
          <display_name>fuel oil</display_name>
        </choice>
        <choice>
          <value>propane</value>
          <display_name>propane</display_name>
        </choice>
        <choice>
          <value>wood</value>
          <display_name>wood</display_name>
        </choice>
        <choice>
          <value>wood pellets</value>
          <display_name>wood pellets</display_name>
        </choice>
        <choice>
          <value>coal</value>
          <display_name>coal</display_name>
        </choice>
      </choices>
    </argument>
    <argument>
      <name>mech_vent_shared_preheating_efficiency</name>
      <display_name>Shared Mechanical Ventilation: Preheating Efficiency</display_name>
      <description>Efficiency of the preconditioning heating equipment. Only used for a shared mechanical ventilation system. If not provided, assumes no preheating.</description>
      <type>Double</type>
      <units>COP</units>
      <required>false</required>
      <model_dependent>false</model_dependent>
    </argument>
    <argument>
      <name>mech_vent_shared_preheating_fraction_heat_load_served</name>
      <display_name>Shared Mechanical Ventilation: Preheating Fraction Ventilation Heat Load Served</display_name>
      <description>Fraction of heating load introduced by the shared ventilation system that is met by the preconditioning heating equipment. If not provided, assumes no preheating.</description>
      <type>Double</type>
      <units>Frac</units>
      <required>false</required>
      <model_dependent>false</model_dependent>
    </argument>
    <argument>
      <name>mech_vent_shared_precooling_fuel</name>
      <display_name>Shared Mechanical Ventilation: Precooling Fuel</display_name>
      <description>Fuel type of the preconditioning cooling equipment. Only used for a shared mechanical ventilation system. If not provided, assumes no precooling.</description>
      <type>Choice</type>
      <required>false</required>
      <model_dependent>false</model_dependent>
      <choices>
        <choice>
          <value>electricity</value>
          <display_name>electricity</display_name>
        </choice>
      </choices>
    </argument>
    <argument>
      <name>mech_vent_shared_precooling_efficiency</name>
      <display_name>Shared Mechanical Ventilation: Precooling Efficiency</display_name>
      <description>Efficiency of the preconditioning cooling equipment. Only used for a shared mechanical ventilation system. If not provided, assumes no precooling.</description>
      <type>Double</type>
      <units>COP</units>
      <required>false</required>
      <model_dependent>false</model_dependent>
    </argument>
    <argument>
      <name>mech_vent_shared_precooling_fraction_cool_load_served</name>
      <display_name>Shared Mechanical Ventilation: Precooling Fraction Ventilation Cool Load Served</display_name>
      <description>Fraction of cooling load introduced by the shared ventilation system that is met by the preconditioning cooling equipment. If not provided, assumes no precooling.</description>
      <type>Double</type>
      <units>Frac</units>
      <required>false</required>
      <model_dependent>false</model_dependent>
    </argument>
    <argument>
      <name>mech_vent_2_fan_type</name>
      <display_name>Mechanical Ventilation 2: Fan Type</display_name>
      <description>The type of the second mechanical ventilation. Use 'none' if there is no second mechanical ventilation system.</description>
      <type>Choice</type>
      <required>true</required>
      <model_dependent>false</model_dependent>
      <default_value>none</default_value>
      <choices>
        <choice>
          <value>none</value>
          <display_name>none</display_name>
        </choice>
        <choice>
          <value>exhaust only</value>
          <display_name>exhaust only</display_name>
        </choice>
        <choice>
          <value>supply only</value>
          <display_name>supply only</display_name>
        </choice>
        <choice>
          <value>energy recovery ventilator</value>
          <display_name>energy recovery ventilator</display_name>
        </choice>
        <choice>
          <value>heat recovery ventilator</value>
          <display_name>heat recovery ventilator</display_name>
        </choice>
        <choice>
          <value>balanced</value>
          <display_name>balanced</display_name>
        </choice>
      </choices>
    </argument>
    <argument>
      <name>mech_vent_2_flow_rate</name>
      <display_name>Mechanical Ventilation 2: Flow Rate</display_name>
      <description>The flow rate of the second mechanical ventilation.</description>
      <type>Double</type>
      <units>CFM</units>
      <required>true</required>
      <model_dependent>false</model_dependent>
      <default_value>110</default_value>
    </argument>
    <argument>
      <name>mech_vent_2_hours_in_operation</name>
      <display_name>Mechanical Ventilation 2: Hours In Operation</display_name>
      <description>The hours in operation of the second mechanical ventilation.</description>
      <type>Double</type>
      <units>hrs/day</units>
      <required>true</required>
      <model_dependent>false</model_dependent>
      <default_value>24</default_value>
    </argument>
    <argument>
      <name>mech_vent_2_recovery_efficiency_type</name>
      <display_name>Mechanical Ventilation 2: Total Recovery Efficiency Type</display_name>
      <description>The total recovery efficiency type of the second mechanical ventilation.</description>
      <type>Choice</type>
      <required>true</required>
      <model_dependent>false</model_dependent>
      <default_value>Unadjusted</default_value>
      <choices>
        <choice>
          <value>Unadjusted</value>
          <display_name>Unadjusted</display_name>
        </choice>
        <choice>
          <value>Adjusted</value>
          <display_name>Adjusted</display_name>
        </choice>
      </choices>
    </argument>
    <argument>
      <name>mech_vent_2_total_recovery_efficiency</name>
      <display_name>Mechanical Ventilation 2: Total Recovery Efficiency</display_name>
      <description>The Unadjusted or Adjusted total recovery efficiency of the second mechanical ventilation. Applies to energy recovery ventilator.</description>
      <type>Double</type>
      <units>Frac</units>
      <required>true</required>
      <model_dependent>false</model_dependent>
      <default_value>0.48</default_value>
    </argument>
    <argument>
      <name>mech_vent_2_sensible_recovery_efficiency</name>
      <display_name>Mechanical Ventilation 2: Sensible Recovery Efficiency</display_name>
      <description>The Unadjusted or Adjusted sensible recovery efficiency of the second mechanical ventilation. Applies to energy recovery ventilator and heat recovery ventilator.</description>
      <type>Double</type>
      <units>Frac</units>
      <required>true</required>
      <model_dependent>false</model_dependent>
      <default_value>0.72</default_value>
    </argument>
    <argument>
      <name>mech_vent_2_fan_power</name>
      <display_name>Mechanical Ventilation 2: Fan Power</display_name>
      <description>The fan power of the second mechanical ventilation.</description>
      <type>Double</type>
      <units>W</units>
      <required>true</required>
      <model_dependent>false</model_dependent>
      <default_value>30</default_value>
    </argument>
    <argument>
      <name>kitchen_fans_quantity</name>
      <display_name>Kitchen Fans: Quantity</display_name>
      <description>The quantity of the kitchen fans. If not provided, the OS-HPXML default (see &lt;a href='https://openstudio-hpxml.readthedocs.io/en/v1.10.0/workflow_inputs.html#hpxml-local-ventilation-fans'&gt;HPXML Local Ventilation Fans&lt;/a&gt;) is used.</description>
      <type>Integer</type>
      <units>#</units>
      <required>false</required>
      <model_dependent>false</model_dependent>
    </argument>
    <argument>
      <name>kitchen_fans_flow_rate</name>
      <display_name>Kitchen Fans: Flow Rate</display_name>
      <description>The flow rate of the kitchen fan. If not provided, the OS-HPXML default (see &lt;a href='https://openstudio-hpxml.readthedocs.io/en/v1.10.0/workflow_inputs.html#hpxml-local-ventilation-fans'&gt;HPXML Local Ventilation Fans&lt;/a&gt;) is used.</description>
      <type>Double</type>
      <units>CFM</units>
      <required>false</required>
      <model_dependent>false</model_dependent>
    </argument>
    <argument>
      <name>kitchen_fans_hours_in_operation</name>
      <display_name>Kitchen Fans: Hours In Operation</display_name>
      <description>The hours in operation of the kitchen fan. If not provided, the OS-HPXML default (see &lt;a href='https://openstudio-hpxml.readthedocs.io/en/v1.10.0/workflow_inputs.html#hpxml-local-ventilation-fans'&gt;HPXML Local Ventilation Fans&lt;/a&gt;) is used.</description>
      <type>Double</type>
      <units>hrs/day</units>
      <required>false</required>
      <model_dependent>false</model_dependent>
    </argument>
    <argument>
      <name>kitchen_fans_power</name>
      <display_name>Kitchen Fans: Fan Power</display_name>
      <description>The fan power of the kitchen fan. If not provided, the OS-HPXML default (see &lt;a href='https://openstudio-hpxml.readthedocs.io/en/v1.10.0/workflow_inputs.html#hpxml-local-ventilation-fans'&gt;HPXML Local Ventilation Fans&lt;/a&gt;) is used.</description>
      <type>Double</type>
      <units>W</units>
      <required>false</required>
      <model_dependent>false</model_dependent>
    </argument>
    <argument>
      <name>kitchen_fans_start_hour</name>
      <display_name>Kitchen Fans: Start Hour</display_name>
      <description>The start hour of the kitchen fan. If not provided, the OS-HPXML default (see &lt;a href='https://openstudio-hpxml.readthedocs.io/en/v1.10.0/workflow_inputs.html#hpxml-local-ventilation-fans'&gt;HPXML Local Ventilation Fans&lt;/a&gt;) is used.</description>
      <type>Integer</type>
      <units>hr</units>
      <required>false</required>
      <model_dependent>false</model_dependent>
    </argument>
    <argument>
      <name>bathroom_fans_quantity</name>
      <display_name>Bathroom Fans: Quantity</display_name>
      <description>The quantity of the bathroom fans. If not provided, the OS-HPXML default (see &lt;a href='https://openstudio-hpxml.readthedocs.io/en/v1.10.0/workflow_inputs.html#hpxml-local-ventilation-fans'&gt;HPXML Local Ventilation Fans&lt;/a&gt;) is used.</description>
      <type>Integer</type>
      <units>#</units>
      <required>false</required>
      <model_dependent>false</model_dependent>
    </argument>
    <argument>
      <name>bathroom_fans_flow_rate</name>
      <display_name>Bathroom Fans: Flow Rate</display_name>
      <description>The flow rate of the bathroom fans. If not provided, the OS-HPXML default (see &lt;a href='https://openstudio-hpxml.readthedocs.io/en/v1.10.0/workflow_inputs.html#hpxml-local-ventilation-fans'&gt;HPXML Local Ventilation Fans&lt;/a&gt;) is used.</description>
      <type>Double</type>
      <units>CFM</units>
      <required>false</required>
      <model_dependent>false</model_dependent>
    </argument>
    <argument>
      <name>bathroom_fans_hours_in_operation</name>
      <display_name>Bathroom Fans: Hours In Operation</display_name>
      <description>The hours in operation of the bathroom fans. If not provided, the OS-HPXML default (see &lt;a href='https://openstudio-hpxml.readthedocs.io/en/v1.10.0/workflow_inputs.html#hpxml-local-ventilation-fans'&gt;HPXML Local Ventilation Fans&lt;/a&gt;) is used.</description>
      <type>Double</type>
      <units>hrs/day</units>
      <required>false</required>
      <model_dependent>false</model_dependent>
    </argument>
    <argument>
      <name>bathroom_fans_power</name>
      <display_name>Bathroom Fans: Fan Power</display_name>
      <description>The fan power of the bathroom fans. If not provided, the OS-HPXML default (see &lt;a href='https://openstudio-hpxml.readthedocs.io/en/v1.10.0/workflow_inputs.html#hpxml-local-ventilation-fans'&gt;HPXML Local Ventilation Fans&lt;/a&gt;) is used.</description>
      <type>Double</type>
      <units>W</units>
      <required>false</required>
      <model_dependent>false</model_dependent>
    </argument>
    <argument>
      <name>bathroom_fans_start_hour</name>
      <display_name>Bathroom Fans: Start Hour</display_name>
      <description>The start hour of the bathroom fans. If not provided, the OS-HPXML default (see &lt;a href='https://openstudio-hpxml.readthedocs.io/en/v1.10.0/workflow_inputs.html#hpxml-local-ventilation-fans'&gt;HPXML Local Ventilation Fans&lt;/a&gt;) is used.</description>
      <type>Integer</type>
      <units>hr</units>
      <required>false</required>
      <model_dependent>false</model_dependent>
    </argument>
    <argument>
      <name>whole_house_fan_present</name>
      <display_name>Whole House Fan: Present</display_name>
      <description>Whether there is a whole house fan.</description>
      <type>Boolean</type>
      <required>true</required>
      <model_dependent>false</model_dependent>
      <default_value>false</default_value>
      <choices>
        <choice>
          <value>true</value>
          <display_name>true</display_name>
        </choice>
        <choice>
          <value>false</value>
          <display_name>false</display_name>
        </choice>
      </choices>
    </argument>
    <argument>
      <name>whole_house_fan_flow_rate</name>
      <display_name>Whole House Fan: Flow Rate</display_name>
      <description>The flow rate of the whole house fan. If not provided, the OS-HPXML default (see &lt;a href='https://openstudio-hpxml.readthedocs.io/en/v1.10.0/workflow_inputs.html#hpxml-whole-house-fans'&gt;HPXML Whole House Fans&lt;/a&gt;) is used.</description>
      <type>Double</type>
      <units>CFM</units>
      <required>false</required>
      <model_dependent>false</model_dependent>
    </argument>
    <argument>
      <name>whole_house_fan_power</name>
      <display_name>Whole House Fan: Fan Power</display_name>
      <description>The fan power of the whole house fan. If not provided, the OS-HPXML default (see &lt;a href='https://openstudio-hpxml.readthedocs.io/en/v1.10.0/workflow_inputs.html#hpxml-whole-house-fans'&gt;HPXML Whole House Fans&lt;/a&gt;) is used.</description>
      <type>Double</type>
      <units>W</units>
      <required>false</required>
      <model_dependent>false</model_dependent>
    </argument>
    <argument>
      <name>water_heater_type</name>
      <display_name>Water Heater: Type</display_name>
      <description>The type of water heater. Use 'none' if there is no water heater.</description>
      <type>Choice</type>
      <required>true</required>
      <model_dependent>false</model_dependent>
      <default_value>storage water heater</default_value>
      <choices>
        <choice>
          <value>none</value>
          <display_name>none</display_name>
        </choice>
        <choice>
          <value>storage water heater</value>
          <display_name>storage water heater</display_name>
        </choice>
        <choice>
          <value>instantaneous water heater</value>
          <display_name>instantaneous water heater</display_name>
        </choice>
        <choice>
          <value>heat pump water heater</value>
          <display_name>heat pump water heater</display_name>
        </choice>
        <choice>
          <value>space-heating boiler with storage tank</value>
          <display_name>space-heating boiler with storage tank</display_name>
        </choice>
        <choice>
          <value>space-heating boiler with tankless coil</value>
          <display_name>space-heating boiler with tankless coil</display_name>
        </choice>
      </choices>
    </argument>
    <argument>
      <name>water_heater_fuel_type</name>
      <display_name>Water Heater: Fuel Type</display_name>
      <description>The fuel type of water heater. Ignored for heat pump water heater.</description>
      <type>Choice</type>
      <required>true</required>
      <model_dependent>false</model_dependent>
      <default_value>natural gas</default_value>
      <choices>
        <choice>
          <value>electricity</value>
          <display_name>electricity</display_name>
        </choice>
        <choice>
          <value>natural gas</value>
          <display_name>natural gas</display_name>
        </choice>
        <choice>
          <value>fuel oil</value>
          <display_name>fuel oil</display_name>
        </choice>
        <choice>
          <value>propane</value>
          <display_name>propane</display_name>
        </choice>
        <choice>
          <value>wood</value>
          <display_name>wood</display_name>
        </choice>
        <choice>
          <value>coal</value>
          <display_name>coal</display_name>
        </choice>
      </choices>
    </argument>
    <argument>
      <name>water_heater_location</name>
      <display_name>Water Heater: Location</display_name>
      <description>The location of water heater. If not provided, the OS-HPXML default (see &lt;a href='https://openstudio-hpxml.readthedocs.io/en/v1.10.0/workflow_inputs.html#hpxml-water-heating-systems'&gt;HPXML Water Heating Systems&lt;/a&gt;) is used.</description>
      <type>Choice</type>
      <required>false</required>
      <model_dependent>false</model_dependent>
      <choices>
        <choice>
          <value>conditioned space</value>
          <display_name>conditioned space</display_name>
        </choice>
        <choice>
          <value>basement - conditioned</value>
          <display_name>basement - conditioned</display_name>
        </choice>
        <choice>
          <value>basement - unconditioned</value>
          <display_name>basement - unconditioned</display_name>
        </choice>
        <choice>
          <value>garage</value>
          <display_name>garage</display_name>
        </choice>
        <choice>
          <value>attic</value>
          <display_name>attic</display_name>
        </choice>
        <choice>
          <value>attic - vented</value>
          <display_name>attic - vented</display_name>
        </choice>
        <choice>
          <value>attic - unvented</value>
          <display_name>attic - unvented</display_name>
        </choice>
        <choice>
          <value>crawlspace</value>
          <display_name>crawlspace</display_name>
        </choice>
        <choice>
          <value>crawlspace - vented</value>
          <display_name>crawlspace - vented</display_name>
        </choice>
        <choice>
          <value>crawlspace - unvented</value>
          <display_name>crawlspace - unvented</display_name>
        </choice>
        <choice>
          <value>crawlspace - conditioned</value>
          <display_name>crawlspace - conditioned</display_name>
        </choice>
        <choice>
          <value>other exterior</value>
          <display_name>other exterior</display_name>
        </choice>
        <choice>
          <value>other housing unit</value>
          <display_name>other housing unit</display_name>
        </choice>
        <choice>
          <value>other heated space</value>
          <display_name>other heated space</display_name>
        </choice>
        <choice>
          <value>other multifamily buffer space</value>
          <display_name>other multifamily buffer space</display_name>
        </choice>
        <choice>
          <value>other non-freezing space</value>
          <display_name>other non-freezing space</display_name>
        </choice>
      </choices>
    </argument>
    <argument>
      <name>water_heater_tank_volume</name>
      <display_name>Water Heater: Tank Volume</display_name>
      <description>Nominal volume of water heater tank. If not provided, the OS-HPXML default (see &lt;a href='https://openstudio-hpxml.readthedocs.io/en/v1.10.0/workflow_inputs.html#conventional-storage'&gt;Conventional Storage&lt;/a&gt;, &lt;a href='https://openstudio-hpxml.readthedocs.io/en/v1.10.0/workflow_inputs.html#heat-pump'&gt;Heat Pump&lt;/a&gt;, &lt;a href='https://openstudio-hpxml.readthedocs.io/en/v1.10.0/workflow_inputs.html#combi-boiler-w-storage'&gt;Combi Boiler w/ Storage&lt;/a&gt;) is used.</description>
      <type>Double</type>
      <units>gal</units>
      <required>false</required>
      <model_dependent>false</model_dependent>
    </argument>
    <argument>
      <name>water_heater_efficiency_type</name>
      <display_name>Water Heater: Efficiency Type</display_name>
      <description>The efficiency type of water heater. Does not apply to space-heating boilers.</description>
      <type>Choice</type>
      <required>true</required>
      <model_dependent>false</model_dependent>
      <default_value>EnergyFactor</default_value>
      <choices>
        <choice>
          <value>EnergyFactor</value>
          <display_name>EnergyFactor</display_name>
        </choice>
        <choice>
          <value>UniformEnergyFactor</value>
          <display_name>UniformEnergyFactor</display_name>
        </choice>
      </choices>
    </argument>
    <argument>
      <name>water_heater_efficiency</name>
      <display_name>Water Heater: Efficiency</display_name>
      <description>Rated Energy Factor or Uniform Energy Factor. Does not apply to space-heating boilers.</description>
      <type>Double</type>
      <required>true</required>
      <model_dependent>false</model_dependent>
      <default_value>0.67</default_value>
    </argument>
    <argument>
      <name>water_heater_usage_bin</name>
      <display_name>Water Heater: Usage Bin</display_name>
      <description>The usage of the water heater. Only applies if Efficiency Type is UniformEnergyFactor and Type is not instantaneous water heater. Does not apply to space-heating boilers. If not provided, the OS-HPXML default (see &lt;a href='https://openstudio-hpxml.readthedocs.io/en/v1.10.0/workflow_inputs.html#conventional-storage'&gt;Conventional Storage&lt;/a&gt;, &lt;a href='https://openstudio-hpxml.readthedocs.io/en/v1.10.0/workflow_inputs.html#heat-pump'&gt;Heat Pump&lt;/a&gt;) is used.</description>
      <type>Choice</type>
      <required>false</required>
      <model_dependent>false</model_dependent>
      <choices>
        <choice>
          <value>very small</value>
          <display_name>very small</display_name>
        </choice>
        <choice>
          <value>low</value>
          <display_name>low</display_name>
        </choice>
        <choice>
          <value>medium</value>
          <display_name>medium</display_name>
        </choice>
        <choice>
          <value>high</value>
          <display_name>high</display_name>
        </choice>
      </choices>
    </argument>
    <argument>
      <name>water_heater_recovery_efficiency</name>
      <display_name>Water Heater: Recovery Efficiency</display_name>
      <description>Ratio of energy delivered to water heater to the energy content of the fuel consumed by the water heater. Only used for non-electric storage water heaters. If not provided, the OS-HPXML default (see &lt;a href='https://openstudio-hpxml.readthedocs.io/en/v1.10.0/workflow_inputs.html#conventional-storage'&gt;Conventional Storage&lt;/a&gt;) is used.</description>
      <type>Double</type>
      <units>Frac</units>
      <required>false</required>
      <model_dependent>false</model_dependent>
    </argument>
    <argument>
      <name>water_heater_heating_capacity</name>
      <display_name>Water Heater: Heating Capacity</display_name>
      <description>Heating capacity. Only applies to storage water heater and heat pump water heater (compressor). If not provided, the OS-HPXML default (see &lt;a href='https://openstudio-hpxml.readthedocs.io/en/v1.10.0/workflow_inputs.html#conventional-storage'&gt;Conventional Storage&lt;/a&gt;, &lt;a href='https://openstudio-hpxml.readthedocs.io/en/v1.10.0/workflow_inputs.html#heat-pump'&gt;Heat Pump&lt;/a&gt;) is used.</description>
      <type>Double</type>
      <units>Btu/hr</units>
      <required>false</required>
      <model_dependent>false</model_dependent>
    </argument>
    <argument>
      <name>water_heater_backup_heating_capacity</name>
      <display_name>Water Heater: Backup Heating Capacity</display_name>
      <description>Backup heating capacity for a heat pump water heater. If not provided, the OS-HPXML default (see &lt;a href='https://openstudio-hpxml.readthedocs.io/en/v1.10.0/workflow_inputs.html#heat-pump'&gt;Heat Pump&lt;/a&gt;) is used.</description>
      <type>Double</type>
      <units>Btu/hr</units>
      <required>false</required>
      <model_dependent>false</model_dependent>
    </argument>
    <argument>
      <name>water_heater_standby_loss</name>
      <display_name>Water Heater: Standby Loss</display_name>
      <description>The standby loss of water heater. Only applies to space-heating boilers. If not provided, the OS-HPXML default (see &lt;a href='https://openstudio-hpxml.readthedocs.io/en/v1.10.0/workflow_inputs.html#combi-boiler-w-storage'&gt;Combi Boiler w/ Storage&lt;/a&gt;) is used.</description>
      <type>Double</type>
      <units>F/hr</units>
      <required>false</required>
      <model_dependent>false</model_dependent>
    </argument>
    <argument>
      <name>water_heater_jacket_rvalue</name>
      <display_name>Water Heater: Jacket R-value</display_name>
      <description>The jacket R-value of water heater. Doesn't apply to instantaneous water heater or space-heating boiler with tankless coil. If not provided, defaults to no jacket insulation.</description>
      <type>Double</type>
      <units>h-ft^2-R/Btu</units>
      <required>false</required>
      <model_dependent>false</model_dependent>
    </argument>
    <argument>
      <name>water_heater_setpoint_temperature</name>
      <display_name>Water Heater: Setpoint Temperature</display_name>
      <description>The setpoint temperature of water heater. If not provided, the OS-HPXML default (see &lt;a href='https://openstudio-hpxml.readthedocs.io/en/v1.10.0/workflow_inputs.html#hpxml-water-heating-systems'&gt;HPXML Water Heating Systems&lt;/a&gt;) is used.</description>
      <type>Double</type>
      <units>F</units>
      <required>false</required>
      <model_dependent>false</model_dependent>
    </argument>
    <argument>
      <name>water_heater_num_bedrooms_served</name>
      <display_name>Water Heater: Number of Bedrooms Served</display_name>
      <description>Number of bedrooms served (directly or indirectly) by the water heater. Only needed if single-family attached or apartment unit and it is a shared water heater serving multiple dwelling units. Used to apportion water heater tank losses to the unit.</description>
      <type>Integer</type>
      <units>#</units>
      <required>false</required>
      <model_dependent>false</model_dependent>
    </argument>
    <argument>
      <name>water_heater_uses_desuperheater</name>
      <display_name>Water Heater: Uses Desuperheater</display_name>
      <description>Requires that the dwelling unit has a air-to-air, mini-split, or ground-to-air heat pump or a central air conditioner or mini-split air conditioner. If not provided, assumes no desuperheater.</description>
      <type>Boolean</type>
      <required>false</required>
      <model_dependent>false</model_dependent>
      <choices>
        <choice>
          <value>true</value>
          <display_name>true</display_name>
        </choice>
        <choice>
          <value>false</value>
          <display_name>false</display_name>
        </choice>
      </choices>
    </argument>
    <argument>
      <name>water_heater_tank_model_type</name>
      <display_name>Water Heater: Tank Type</display_name>
      <description>Type of tank model to use. The 'stratified' tank generally provide more accurate results, but may significantly increase run time. Applies only to storage water heater. If not provided, the OS-HPXML default (see &lt;a href='https://openstudio-hpxml.readthedocs.io/en/v1.10.0/workflow_inputs.html#conventional-storage'&gt;Conventional Storage&lt;/a&gt;) is used.</description>
      <type>Choice</type>
      <required>false</required>
      <model_dependent>false</model_dependent>
      <choices>
        <choice>
          <value>mixed</value>
          <display_name>mixed</display_name>
        </choice>
        <choice>
          <value>stratified</value>
          <display_name>stratified</display_name>
        </choice>
      </choices>
    </argument>
    <argument>
      <name>water_heater_operating_mode</name>
      <display_name>Water Heater: Operating Mode</display_name>
      <description>The water heater operating mode. The 'heat pump only' option only uses the heat pump, while 'hybrid/auto' allows the backup electric resistance to come on in high demand situations. This is ignored if a scheduled operating mode type is selected. Applies only to heat pump water heater. If not provided, the OS-HPXML default (see &lt;a href='https://openstudio-hpxml.readthedocs.io/en/v1.10.0/workflow_inputs.html#heat-pump'&gt;Heat Pump&lt;/a&gt;) is used.</description>
      <type>Choice</type>
      <required>false</required>
      <model_dependent>false</model_dependent>
      <choices>
        <choice>
          <value>hybrid/auto</value>
          <display_name>hybrid/auto</display_name>
        </choice>
        <choice>
          <value>heat pump only</value>
          <display_name>heat pump only</display_name>
        </choice>
      </choices>
    </argument>
    <argument>
      <name>hot_water_distribution_system_type</name>
      <display_name>Hot Water Distribution: System Type</display_name>
      <description>The type of the hot water distribution system.</description>
      <type>Choice</type>
      <required>true</required>
      <model_dependent>false</model_dependent>
      <default_value>Standard</default_value>
      <choices>
        <choice>
          <value>Standard</value>
          <display_name>Standard</display_name>
        </choice>
        <choice>
          <value>Recirculation</value>
          <display_name>Recirculation</display_name>
        </choice>
      </choices>
    </argument>
    <argument>
      <name>hot_water_distribution_standard_piping_length</name>
      <display_name>Hot Water Distribution: Standard Piping Length</display_name>
      <description>If the distribution system is Standard, the length of the piping. If not provided, the OS-HPXML default (see &lt;a href='https://openstudio-hpxml.readthedocs.io/en/v1.10.0/workflow_inputs.html#standard'&gt;Standard&lt;/a&gt;) is used.</description>
      <type>Double</type>
      <units>ft</units>
      <required>false</required>
      <model_dependent>false</model_dependent>
    </argument>
    <argument>
      <name>hot_water_distribution_recirc_control_type</name>
      <display_name>Hot Water Distribution: Recirculation Control Type</display_name>
      <description>If the distribution system is Recirculation, the type of hot water recirculation control, if any.</description>
      <type>Choice</type>
      <required>false</required>
      <model_dependent>false</model_dependent>
      <default_value>no control</default_value>
      <choices>
        <choice>
          <value>no control</value>
          <display_name>no control</display_name>
        </choice>
        <choice>
          <value>timer</value>
          <display_name>timer</display_name>
        </choice>
        <choice>
          <value>temperature</value>
          <display_name>temperature</display_name>
        </choice>
        <choice>
          <value>presence sensor demand control</value>
          <display_name>presence sensor demand control</display_name>
        </choice>
        <choice>
          <value>manual demand control</value>
          <display_name>manual demand control</display_name>
        </choice>
      </choices>
    </argument>
    <argument>
      <name>hot_water_distribution_recirc_piping_length</name>
      <display_name>Hot Water Distribution: Recirculation Piping Length</display_name>
      <description>If the distribution system is Recirculation, the length of the recirculation piping. If not provided, the OS-HPXML default (see &lt;a href='https://openstudio-hpxml.readthedocs.io/en/v1.10.0/workflow_inputs.html#recirculation-in-unit'&gt;Recirculation (In-Unit)&lt;/a&gt;) is used.</description>
      <type>Double</type>
      <units>ft</units>
      <required>false</required>
      <model_dependent>false</model_dependent>
    </argument>
    <argument>
      <name>hot_water_distribution_recirc_branch_piping_length</name>
      <display_name>Hot Water Distribution: Recirculation Branch Piping Length</display_name>
      <description>If the distribution system is Recirculation, the length of the recirculation branch piping. If not provided, the OS-HPXML default (see &lt;a href='https://openstudio-hpxml.readthedocs.io/en/v1.10.0/workflow_inputs.html#recirculation-in-unit'&gt;Recirculation (In-Unit)&lt;/a&gt;) is used.</description>
      <type>Double</type>
      <units>ft</units>
      <required>false</required>
      <model_dependent>false</model_dependent>
    </argument>
    <argument>
      <name>hot_water_distribution_recirc_pump_power</name>
      <display_name>Hot Water Distribution: Recirculation Pump Power</display_name>
      <description>If the distribution system is Recirculation, the recirculation pump power. If not provided, the OS-HPXML default (see &lt;a href='https://openstudio-hpxml.readthedocs.io/en/v1.10.0/workflow_inputs.html#recirculation-in-unit'&gt;Recirculation (In-Unit)&lt;/a&gt;) is used.</description>
      <type>Double</type>
      <units>W</units>
      <required>false</required>
      <model_dependent>false</model_dependent>
    </argument>
    <argument>
      <name>hot_water_distribution_pipe_r</name>
      <display_name>Hot Water Distribution: Pipe Insulation Nominal R-Value</display_name>
      <description>Nominal R-value of the pipe insulation. If not provided, the OS-HPXML default (see &lt;a href='https://openstudio-hpxml.readthedocs.io/en/v1.10.0/workflow_inputs.html#hpxml-hot-water-distribution'&gt;HPXML Hot Water Distribution&lt;/a&gt;) is used.</description>
      <type>Double</type>
      <units>h-ft^2-R/Btu</units>
      <required>false</required>
      <model_dependent>false</model_dependent>
    </argument>
    <argument>
      <name>dwhr_facilities_connected</name>
      <display_name>Drain Water Heat Recovery: Facilities Connected</display_name>
      <description>Which facilities are connected for the drain water heat recovery. Use 'none' if there is no drain water heat recovery system.</description>
      <type>Choice</type>
      <required>true</required>
      <model_dependent>false</model_dependent>
      <default_value>none</default_value>
      <choices>
        <choice>
          <value>none</value>
          <display_name>none</display_name>
        </choice>
        <choice>
          <value>one</value>
          <display_name>one</display_name>
        </choice>
        <choice>
          <value>all</value>
          <display_name>all</display_name>
        </choice>
      </choices>
    </argument>
    <argument>
      <name>dwhr_equal_flow</name>
      <display_name>Drain Water Heat Recovery: Equal Flow</display_name>
      <description>Whether the drain water heat recovery has equal flow.</description>
      <type>Boolean</type>
      <required>false</required>
      <model_dependent>false</model_dependent>
      <default_value>true</default_value>
      <choices>
        <choice>
          <value>true</value>
          <display_name>true</display_name>
        </choice>
        <choice>
          <value>false</value>
          <display_name>false</display_name>
        </choice>
      </choices>
    </argument>
    <argument>
      <name>dwhr_efficiency</name>
      <display_name>Drain Water Heat Recovery: Efficiency</display_name>
      <description>The efficiency of the drain water heat recovery.</description>
      <type>Double</type>
      <units>Frac</units>
      <required>false</required>
      <model_dependent>false</model_dependent>
      <default_value>0.55</default_value>
    </argument>
    <argument>
      <name>water_fixtures_shower_low_flow</name>
      <display_name>Hot Water Fixtures: Is Shower Low Flow</display_name>
      <description>Whether the shower fixture is low flow.</description>
      <type>Boolean</type>
      <required>true</required>
      <model_dependent>false</model_dependent>
      <default_value>false</default_value>
      <choices>
        <choice>
          <value>true</value>
          <display_name>true</display_name>
        </choice>
        <choice>
          <value>false</value>
          <display_name>false</display_name>
        </choice>
      </choices>
    </argument>
    <argument>
      <name>water_fixtures_sink_low_flow</name>
      <display_name>Hot Water Fixtures: Is Sink Low Flow</display_name>
      <description>Whether the sink fixture is low flow.</description>
      <type>Boolean</type>
      <required>true</required>
      <model_dependent>false</model_dependent>
      <default_value>false</default_value>
      <choices>
        <choice>
          <value>true</value>
          <display_name>true</display_name>
        </choice>
        <choice>
          <value>false</value>
          <display_name>false</display_name>
        </choice>
      </choices>
    </argument>
    <argument>
      <name>water_fixtures_usage_multiplier</name>
      <display_name>Hot Water Fixtures: Usage Multiplier</display_name>
      <description>Multiplier on the hot water usage that can reflect, e.g., high/low usage occupants. If not provided, the OS-HPXML default (see &lt;a href='https://openstudio-hpxml.readthedocs.io/en/v1.10.0/workflow_inputs.html#hpxml-water-fixtures'&gt;HPXML Water Fixtures&lt;/a&gt;) is used.</description>
      <type>Double</type>
      <required>false</required>
      <model_dependent>false</model_dependent>
    </argument>
    <argument>
      <name>general_water_use_usage_multiplier</name>
      <display_name>General Water Use: Usage Multiplier</display_name>
      <description>Multiplier on internal gains from general water use (floor mopping, shower evaporation, water films on showers, tubs &amp; sinks surfaces, plant watering, etc.) that can reflect, e.g., high/low usage occupants. If not provided, the OS-HPXML default (see &lt;a href='https://openstudio-hpxml.readthedocs.io/en/v1.10.0/workflow_inputs.html#hpxml-building-occupancy'&gt;HPXML Building Occupancy&lt;/a&gt;) is used.</description>
      <type>Double</type>
      <required>false</required>
      <model_dependent>false</model_dependent>
    </argument>
    <argument>
      <name>solar_thermal_system_type</name>
      <display_name>Solar Thermal: System Type</display_name>
      <description>The type of solar thermal system. Use 'none' if there is no solar thermal system.</description>
      <type>Choice</type>
      <required>true</required>
      <model_dependent>false</model_dependent>
      <default_value>none</default_value>
      <choices>
        <choice>
          <value>none</value>
          <display_name>none</display_name>
        </choice>
        <choice>
          <value>hot water</value>
          <display_name>hot water</display_name>
        </choice>
      </choices>
    </argument>
    <argument>
      <name>solar_thermal_collector_area</name>
      <display_name>Solar Thermal: Collector Area</display_name>
      <description>The collector area of the solar thermal system.</description>
      <type>Double</type>
      <units>ft^2</units>
      <required>true</required>
      <model_dependent>false</model_dependent>
      <default_value>40</default_value>
    </argument>
    <argument>
      <name>solar_thermal_collector_loop_type</name>
      <display_name>Solar Thermal: Collector Loop Type</display_name>
      <description>The collector loop type of the solar thermal system.</description>
      <type>Choice</type>
      <required>true</required>
      <model_dependent>false</model_dependent>
      <default_value>liquid direct</default_value>
      <choices>
        <choice>
          <value>liquid direct</value>
          <display_name>liquid direct</display_name>
        </choice>
        <choice>
          <value>liquid indirect</value>
          <display_name>liquid indirect</display_name>
        </choice>
        <choice>
          <value>passive thermosyphon</value>
          <display_name>passive thermosyphon</display_name>
        </choice>
      </choices>
    </argument>
    <argument>
      <name>solar_thermal_collector_type</name>
      <display_name>Solar Thermal: Collector Type</display_name>
      <description>The collector type of the solar thermal system.</description>
      <type>Choice</type>
      <required>true</required>
      <model_dependent>false</model_dependent>
      <default_value>evacuated tube</default_value>
      <choices>
        <choice>
          <value>evacuated tube</value>
          <display_name>evacuated tube</display_name>
        </choice>
        <choice>
          <value>single glazing black</value>
          <display_name>single glazing black</display_name>
        </choice>
        <choice>
          <value>double glazing black</value>
          <display_name>double glazing black</display_name>
        </choice>
        <choice>
          <value>integrated collector storage</value>
          <display_name>integrated collector storage</display_name>
        </choice>
      </choices>
    </argument>
    <argument>
      <name>solar_thermal_collector_azimuth</name>
      <display_name>Solar Thermal: Collector Azimuth</display_name>
      <description>The collector azimuth of the solar thermal system. Azimuth is measured clockwise from north (e.g., North=0, East=90, South=180, West=270).</description>
      <type>Double</type>
      <units>degrees</units>
      <required>true</required>
      <model_dependent>false</model_dependent>
      <default_value>180</default_value>
    </argument>
    <argument>
      <name>solar_thermal_collector_tilt</name>
      <display_name>Solar Thermal: Collector Tilt</display_name>
      <description>The collector tilt of the solar thermal system. Can also enter, e.g., RoofPitch, RoofPitch+20, Latitude, Latitude-15, etc.</description>
      <type>String</type>
      <units>degrees</units>
      <required>true</required>
      <model_dependent>false</model_dependent>
      <default_value>RoofPitch</default_value>
    </argument>
    <argument>
      <name>solar_thermal_collector_rated_optical_efficiency</name>
      <display_name>Solar Thermal: Collector Rated Optical Efficiency</display_name>
      <description>The collector rated optical efficiency of the solar thermal system.</description>
      <type>Double</type>
      <units>Frac</units>
      <required>true</required>
      <model_dependent>false</model_dependent>
      <default_value>0.5</default_value>
    </argument>
    <argument>
      <name>solar_thermal_collector_rated_thermal_losses</name>
      <display_name>Solar Thermal: Collector Rated Thermal Losses</display_name>
      <description>The collector rated thermal losses of the solar thermal system.</description>
      <type>Double</type>
      <units>Btu/hr-ft^2-R</units>
      <required>true</required>
      <model_dependent>false</model_dependent>
      <default_value>0.2799</default_value>
    </argument>
    <argument>
      <name>solar_thermal_storage_volume</name>
      <display_name>Solar Thermal: Storage Volume</display_name>
      <description>The storage volume of the solar thermal system. If not provided, the OS-HPXML default (see &lt;a href='https://openstudio-hpxml.readthedocs.io/en/v1.10.0/workflow_inputs.html#detailed-inputs'&gt;Detailed Inputs&lt;/a&gt;) is used.</description>
      <type>Double</type>
      <units>gal</units>
      <required>false</required>
      <model_dependent>false</model_dependent>
    </argument>
    <argument>
      <name>solar_thermal_solar_fraction</name>
      <display_name>Solar Thermal: Solar Fraction</display_name>
      <description>The solar fraction of the solar thermal system. If provided, overrides all other solar thermal inputs.</description>
      <type>Double</type>
      <units>Frac</units>
      <required>true</required>
      <model_dependent>false</model_dependent>
      <default_value>0</default_value>
    </argument>
    <argument>
      <name>pv_system_present</name>
      <display_name>PV System: Present</display_name>
      <description>Whether there is a PV system present.</description>
      <type>Boolean</type>
      <required>true</required>
      <model_dependent>false</model_dependent>
      <default_value>false</default_value>
      <choices>
        <choice>
          <value>true</value>
          <display_name>true</display_name>
        </choice>
        <choice>
          <value>false</value>
          <display_name>false</display_name>
        </choice>
      </choices>
    </argument>
    <argument>
      <name>pv_system_module_type</name>
      <display_name>PV System: Module Type</display_name>
      <description>Module type of the PV system. If not provided, the OS-HPXML default (see &lt;a href='https://openstudio-hpxml.readthedocs.io/en/v1.10.0/workflow_inputs.html#hpxml-photovoltaics'&gt;HPXML Photovoltaics&lt;/a&gt;) is used.</description>
      <type>Choice</type>
      <required>false</required>
      <model_dependent>false</model_dependent>
      <choices>
        <choice>
          <value>standard</value>
          <display_name>standard</display_name>
        </choice>
        <choice>
          <value>premium</value>
          <display_name>premium</display_name>
        </choice>
        <choice>
          <value>thin film</value>
          <display_name>thin film</display_name>
        </choice>
      </choices>
    </argument>
    <argument>
      <name>pv_system_location</name>
      <display_name>PV System: Location</display_name>
      <description>Location of the PV system. If not provided, the OS-HPXML default (see &lt;a href='https://openstudio-hpxml.readthedocs.io/en/v1.10.0/workflow_inputs.html#hpxml-photovoltaics'&gt;HPXML Photovoltaics&lt;/a&gt;) is used.</description>
      <type>Choice</type>
      <required>false</required>
      <model_dependent>false</model_dependent>
      <choices>
        <choice>
          <value>roof</value>
          <display_name>roof</display_name>
        </choice>
        <choice>
          <value>ground</value>
          <display_name>ground</display_name>
        </choice>
      </choices>
    </argument>
    <argument>
      <name>pv_system_tracking</name>
      <display_name>PV System: Tracking</display_name>
      <description>Type of tracking for the PV system. If not provided, the OS-HPXML default (see &lt;a href='https://openstudio-hpxml.readthedocs.io/en/v1.10.0/workflow_inputs.html#hpxml-photovoltaics'&gt;HPXML Photovoltaics&lt;/a&gt;) is used.</description>
      <type>Choice</type>
      <required>false</required>
      <model_dependent>false</model_dependent>
      <choices>
        <choice>
          <value>fixed</value>
          <display_name>fixed</display_name>
        </choice>
        <choice>
          <value>1-axis</value>
          <display_name>1-axis</display_name>
        </choice>
        <choice>
          <value>1-axis backtracked</value>
          <display_name>1-axis backtracked</display_name>
        </choice>
        <choice>
          <value>2-axis</value>
          <display_name>2-axis</display_name>
        </choice>
      </choices>
    </argument>
    <argument>
      <name>pv_system_array_azimuth</name>
      <display_name>PV System: Array Azimuth</display_name>
      <description>Array azimuth of the PV system. Azimuth is measured clockwise from north (e.g., North=0, East=90, South=180, West=270).</description>
      <type>Double</type>
      <units>degrees</units>
      <required>true</required>
      <model_dependent>false</model_dependent>
      <default_value>180</default_value>
    </argument>
    <argument>
      <name>pv_system_array_tilt</name>
      <display_name>PV System: Array Tilt</display_name>
      <description>Array tilt of the PV system. Can also enter, e.g., RoofPitch, RoofPitch+20, Latitude, Latitude-15, etc.</description>
      <type>String</type>
      <units>degrees</units>
      <required>true</required>
      <model_dependent>false</model_dependent>
      <default_value>RoofPitch</default_value>
    </argument>
    <argument>
      <name>pv_system_max_power_output</name>
      <display_name>PV System: Maximum Power Output</display_name>
      <description>Maximum power output of the PV system. For a shared system, this is the total building maximum power output.</description>
      <type>Double</type>
      <units>W</units>
      <required>true</required>
      <model_dependent>false</model_dependent>
      <default_value>4000</default_value>
    </argument>
    <argument>
      <name>pv_system_inverter_efficiency</name>
      <display_name>PV System: Inverter Efficiency</display_name>
      <description>Inverter efficiency of the PV system. If there are two PV systems, this will apply to both. If not provided, the OS-HPXML default (see &lt;a href='https://openstudio-hpxml.readthedocs.io/en/v1.10.0/workflow_inputs.html#hpxml-photovoltaics'&gt;HPXML Photovoltaics&lt;/a&gt;) is used.</description>
      <type>Double</type>
      <units>Frac</units>
      <required>false</required>
      <model_dependent>false</model_dependent>
    </argument>
    <argument>
      <name>pv_system_system_losses_fraction</name>
      <display_name>PV System: System Losses Fraction</display_name>
      <description>System losses fraction of the PV system. If there are two PV systems, this will apply to both. If not provided, the OS-HPXML default (see &lt;a href='https://openstudio-hpxml.readthedocs.io/en/v1.10.0/workflow_inputs.html#hpxml-photovoltaics'&gt;HPXML Photovoltaics&lt;/a&gt;) is used.</description>
      <type>Double</type>
      <units>Frac</units>
      <required>false</required>
      <model_dependent>false</model_dependent>
    </argument>
    <argument>
      <name>pv_system_num_bedrooms_served</name>
      <display_name>PV System: Number of Bedrooms Served</display_name>
      <description>Number of bedrooms served by PV system. Only needed if single-family attached or apartment unit and it is a shared PV system serving multiple dwelling units. Used to apportion PV generation to the unit of a SFA/MF building. If there are two PV systems, this will apply to both.</description>
      <type>Integer</type>
      <units>#</units>
      <required>false</required>
      <model_dependent>false</model_dependent>
    </argument>
    <argument>
      <name>pv_system_2_present</name>
      <display_name>PV System 2: Present</display_name>
      <description>Whether there is a second PV system present.</description>
      <type>Boolean</type>
      <required>true</required>
      <model_dependent>false</model_dependent>
      <default_value>false</default_value>
      <choices>
        <choice>
          <value>true</value>
          <display_name>true</display_name>
        </choice>
        <choice>
          <value>false</value>
          <display_name>false</display_name>
        </choice>
      </choices>
    </argument>
    <argument>
      <name>pv_system_2_module_type</name>
      <display_name>PV System 2: Module Type</display_name>
      <description>Module type of the second PV system. If not provided, the OS-HPXML default (see &lt;a href='https://openstudio-hpxml.readthedocs.io/en/v1.10.0/workflow_inputs.html#hpxml-photovoltaics'&gt;HPXML Photovoltaics&lt;/a&gt;) is used.</description>
      <type>Choice</type>
      <required>false</required>
      <model_dependent>false</model_dependent>
      <choices>
        <choice>
          <value>standard</value>
          <display_name>standard</display_name>
        </choice>
        <choice>
          <value>premium</value>
          <display_name>premium</display_name>
        </choice>
        <choice>
          <value>thin film</value>
          <display_name>thin film</display_name>
        </choice>
      </choices>
    </argument>
    <argument>
      <name>pv_system_2_location</name>
      <display_name>PV System 2: Location</display_name>
      <description>Location of the second PV system. If not provided, the OS-HPXML default (see &lt;a href='https://openstudio-hpxml.readthedocs.io/en/v1.10.0/workflow_inputs.html#hpxml-photovoltaics'&gt;HPXML Photovoltaics&lt;/a&gt;) is used.</description>
      <type>Choice</type>
      <required>false</required>
      <model_dependent>false</model_dependent>
      <choices>
        <choice>
          <value>roof</value>
          <display_name>roof</display_name>
        </choice>
        <choice>
          <value>ground</value>
          <display_name>ground</display_name>
        </choice>
      </choices>
    </argument>
    <argument>
      <name>pv_system_2_tracking</name>
      <display_name>PV System 2: Tracking</display_name>
      <description>Type of tracking for the second PV system. If not provided, the OS-HPXML default (see &lt;a href='https://openstudio-hpxml.readthedocs.io/en/v1.10.0/workflow_inputs.html#hpxml-photovoltaics'&gt;HPXML Photovoltaics&lt;/a&gt;) is used.</description>
      <type>Choice</type>
      <required>false</required>
      <model_dependent>false</model_dependent>
      <choices>
        <choice>
          <value>fixed</value>
          <display_name>fixed</display_name>
        </choice>
        <choice>
          <value>1-axis</value>
          <display_name>1-axis</display_name>
        </choice>
        <choice>
          <value>1-axis backtracked</value>
          <display_name>1-axis backtracked</display_name>
        </choice>
        <choice>
          <value>2-axis</value>
          <display_name>2-axis</display_name>
        </choice>
      </choices>
    </argument>
    <argument>
      <name>pv_system_2_array_azimuth</name>
      <display_name>PV System 2: Array Azimuth</display_name>
      <description>Array azimuth of the second PV system. Azimuth is measured clockwise from north (e.g., North=0, East=90, South=180, West=270).</description>
      <type>Double</type>
      <units>degrees</units>
      <required>true</required>
      <model_dependent>false</model_dependent>
      <default_value>180</default_value>
    </argument>
    <argument>
      <name>pv_system_2_array_tilt</name>
      <display_name>PV System 2: Array Tilt</display_name>
      <description>Array tilt of the second PV system. Can also enter, e.g., RoofPitch, RoofPitch+20, Latitude, Latitude-15, etc.</description>
      <type>String</type>
      <units>degrees</units>
      <required>true</required>
      <model_dependent>false</model_dependent>
      <default_value>RoofPitch</default_value>
    </argument>
    <argument>
      <name>pv_system_2_max_power_output</name>
      <display_name>PV System 2: Maximum Power Output</display_name>
      <description>Maximum power output of the second PV system. For a shared system, this is the total building maximum power output.</description>
      <type>Double</type>
      <units>W</units>
      <required>true</required>
      <model_dependent>false</model_dependent>
      <default_value>4000</default_value>
    </argument>
    <argument>
      <name>battery_present</name>
      <display_name>Battery: Present</display_name>
      <description>Whether there is a lithium ion battery present.</description>
      <type>Boolean</type>
      <required>true</required>
      <model_dependent>false</model_dependent>
      <default_value>false</default_value>
      <choices>
        <choice>
          <value>true</value>
          <display_name>true</display_name>
        </choice>
        <choice>
          <value>false</value>
          <display_name>false</display_name>
        </choice>
      </choices>
    </argument>
    <argument>
      <name>battery_location</name>
      <display_name>Battery: Location</display_name>
      <description>The space type for the lithium ion battery location. If not provided, the OS-HPXML default (see &lt;a href='https://openstudio-hpxml.readthedocs.io/en/v1.10.0/workflow_inputs.html#hpxml-batteries'&gt;HPXML Batteries&lt;/a&gt;) is used.</description>
      <type>Choice</type>
      <required>false</required>
      <model_dependent>false</model_dependent>
      <choices>
        <choice>
          <value>conditioned space</value>
          <display_name>conditioned space</display_name>
        </choice>
        <choice>
          <value>basement - conditioned</value>
          <display_name>basement - conditioned</display_name>
        </choice>
        <choice>
          <value>basement - unconditioned</value>
          <display_name>basement - unconditioned</display_name>
        </choice>
        <choice>
          <value>crawlspace</value>
          <display_name>crawlspace</display_name>
        </choice>
        <choice>
          <value>crawlspace - vented</value>
          <display_name>crawlspace - vented</display_name>
        </choice>
        <choice>
          <value>crawlspace - unvented</value>
          <display_name>crawlspace - unvented</display_name>
        </choice>
        <choice>
          <value>crawlspace - conditioned</value>
          <display_name>crawlspace - conditioned</display_name>
        </choice>
        <choice>
          <value>attic</value>
          <display_name>attic</display_name>
        </choice>
        <choice>
          <value>attic - vented</value>
          <display_name>attic - vented</display_name>
        </choice>
        <choice>
          <value>attic - unvented</value>
          <display_name>attic - unvented</display_name>
        </choice>
        <choice>
          <value>garage</value>
          <display_name>garage</display_name>
        </choice>
        <choice>
          <value>outside</value>
          <display_name>outside</display_name>
        </choice>
      </choices>
    </argument>
    <argument>
      <name>battery_power</name>
      <display_name>Battery: Rated Power Output</display_name>
      <description>The rated power output of the lithium ion battery. If not provided, the OS-HPXML default (see &lt;a href='https://openstudio-hpxml.readthedocs.io/en/v1.10.0/workflow_inputs.html#hpxml-batteries'&gt;HPXML Batteries&lt;/a&gt;) is used.</description>
      <type>Double</type>
      <units>W</units>
      <required>false</required>
      <model_dependent>false</model_dependent>
    </argument>
    <argument>
      <name>battery_capacity</name>
      <display_name>Battery: Nominal Capacity</display_name>
      <description>The nominal capacity of the lithium ion battery. If not provided, the OS-HPXML default (see &lt;a href='https://openstudio-hpxml.readthedocs.io/en/v1.10.0/workflow_inputs.html#hpxml-batteries'&gt;HPXML Batteries&lt;/a&gt;) is used.</description>
      <type>Double</type>
      <units>kWh</units>
      <required>false</required>
      <model_dependent>false</model_dependent>
    </argument>
    <argument>
      <name>battery_usable_capacity</name>
      <display_name>Battery: Usable Capacity</display_name>
      <description>The usable capacity of the lithium ion battery. If not provided, the OS-HPXML default (see &lt;a href='https://openstudio-hpxml.readthedocs.io/en/v1.10.0/workflow_inputs.html#hpxml-batteries'&gt;HPXML Batteries&lt;/a&gt;) is used.</description>
      <type>Double</type>
      <units>kWh</units>
      <required>false</required>
      <model_dependent>false</model_dependent>
    </argument>
    <argument>
      <name>battery_round_trip_efficiency</name>
      <display_name>Battery: Round Trip Efficiency</display_name>
      <description>The round trip efficiency of the lithium ion battery. If not provided, the OS-HPXML default (see &lt;a href='https://openstudio-hpxml.readthedocs.io/en/v1.10.0/workflow_inputs.html#hpxml-batteries'&gt;HPXML Batteries&lt;/a&gt;) is used.</description>
      <type>Double</type>
      <units>Frac</units>
      <required>false</required>
      <model_dependent>false</model_dependent>
    </argument>
    <argument>
      <name>battery_num_bedrooms_served</name>
      <display_name>Battery: Number of Bedrooms Served</display_name>
      <description>Number of bedrooms served by the lithium ion battery. Only needed if single-family attached or apartment unit and it is a shared battery serving multiple dwelling units. Used to apportion battery charging/discharging to the unit of a SFA/MF building.</description>
      <type>Integer</type>
      <units>#</units>
      <required>false</required>
      <model_dependent>false</model_dependent>
    </argument>
    <argument>
      <name>vehicle_type</name>
      <display_name>Vehicle: Type</display_name>
      <description>The type of vehicle present at the home.</description>
      <type>String</type>
      <required>false</required>
      <model_dependent>false</model_dependent>
      <default_value>none</default_value>
    </argument>
    <argument>
      <name>vehicle_battery_capacity</name>
      <display_name>Vehicle: EV Battery Nominal Battery Capacity</display_name>
      <description>The nominal capacity of the vehicle battery, only applies to electric vehicles. If not provided, the OS-HPXML default (see &lt;a href='https://openstudio-hpxml.readthedocs.io/en/v1.10.0/workflow_inputs.html#hpxml-vehicles'&gt;HPXML Vehicles&lt;/a&gt;) is used.</description>
      <type>Double</type>
      <units>kWh</units>
      <required>false</required>
      <model_dependent>false</model_dependent>
    </argument>
    <argument>
      <name>vehicle_battery_usable_capacity</name>
      <display_name>Vehicle: EV Battery Usable Capacity</display_name>
      <description>The usable capacity of the vehicle battery, only applies to electric vehicles. If not provided, the OS-HPXML default (see &lt;a href='https://openstudio-hpxml.readthedocs.io/en/v1.10.0/workflow_inputs.html#hpxml-vehicles'&gt;HPXML Vehicles&lt;/a&gt;) is used.</description>
      <type>Double</type>
      <units>kWh</units>
      <required>false</required>
      <model_dependent>false</model_dependent>
    </argument>
    <argument>
      <name>vehicle_fuel_economy_units</name>
      <display_name>Vehicle: Combined Fuel Economy Units</display_name>
      <description>The combined fuel economy units of the vehicle. Only 'kWh/mile', 'mile/kWh', or 'mpge' are allow for electric vehicles. If not provided, the OS-HPXML default (see &lt;a href='https://openstudio-hpxml.readthedocs.io/en/v1.10.0/workflow_inputs.html#hpxml-vehicles'&gt;HPXML Vehicles&lt;/a&gt;) is used.</description>
      <type>Choice</type>
      <required>false</required>
      <model_dependent>false</model_dependent>
      <choices>
        <choice>
          <value>kWh/mile</value>
          <display_name>kWh/mile</display_name>
        </choice>
        <choice>
          <value>mile/kWh</value>
          <display_name>mile/kWh</display_name>
        </choice>
        <choice>
          <value>mpge</value>
          <display_name>mpge</display_name>
        </choice>
        <choice>
          <value>mpg</value>
          <display_name>mpg</display_name>
        </choice>
      </choices>
    </argument>
    <argument>
      <name>vehicle_fuel_economy_combined</name>
      <display_name>Vehicle: Combined Fuel Economy</display_name>
      <description>The combined fuel economy of the vehicle. If not provided, the OS-HPXML default (see &lt;a href='https://openstudio-hpxml.readthedocs.io/en/v1.10.0/workflow_inputs.html#hpxml-vehicles'&gt;HPXML Vehicles&lt;/a&gt;) is used.</description>
      <type>Double</type>
      <required>false</required>
      <model_dependent>false</model_dependent>
    </argument>
    <argument>
      <name>vehicle_miles_driven_per_year</name>
      <display_name>Vehicle: Miles Driven Per Year</display_name>
      <description>The annual miles the vehicle is driven. If not provided, the OS-HPXML default (see &lt;a href='https://openstudio-hpxml.readthedocs.io/en/v1.10.0/workflow_inputs.html#hpxml-vehicles'&gt;HPXML Vehicles&lt;/a&gt;) is used.</description>
      <type>Double</type>
      <units>miles</units>
      <required>false</required>
      <model_dependent>false</model_dependent>
    </argument>
    <argument>
      <name>vehicle_hours_driven_per_week</name>
      <display_name>Vehicle: Hours Driven Per Week</display_name>
      <description>The weekly hours the vehicle is driven. If not provided, the OS-HPXML default (see &lt;a href='https://openstudio-hpxml.readthedocs.io/en/v1.10.0/workflow_inputs.html#hpxml-vehicles'&gt;HPXML Vehicles&lt;/a&gt;) is used.</description>
      <type>Double</type>
      <units>hours</units>
      <required>false</required>
      <model_dependent>false</model_dependent>
    </argument>
    <argument>
      <name>vehicle_fraction_charged_home</name>
      <display_name>Vehicle: Fraction Charged at Home</display_name>
      <description>The fraction of charging energy provided by the at-home charger to the vehicle, only applies to electric vehicles. If not provided, the OS-HPXML default (see &lt;a href='https://openstudio-hpxml.readthedocs.io/en/v1.10.0/workflow_inputs.html#hpxml-vehicles'&gt;HPXML Vehicles&lt;/a&gt;) is used.</description>
      <type>Double</type>
      <required>false</required>
      <model_dependent>false</model_dependent>
    </argument>
    <argument>
      <name>ev_charger_present</name>
      <display_name>Electric Vehicle Charger: Present</display_name>
      <description>Whether there is an electric vehicle charger present.</description>
      <type>Boolean</type>
      <required>false</required>
      <model_dependent>false</model_dependent>
      <default_value>false</default_value>
      <choices>
        <choice>
          <value>true</value>
          <display_name>true</display_name>
        </choice>
        <choice>
          <value>false</value>
          <display_name>false</display_name>
        </choice>
      </choices>
    </argument>
    <argument>
      <name>ev_charger_level</name>
      <display_name>Electric Vehicle Charger: Charging Level</display_name>
      <description>The charging level of the EV charger. If not provided, the OS-HPXML default (see &lt;a href='https://openstudio-hpxml.readthedocs.io/en/v1.10.0/workflow_inputs.html#hpxml-electric-vehicle-chargers'&gt;HPXML Electric Vehicle Chargers&lt;/a&gt;) is used.</description>
      <type>Choice</type>
      <required>false</required>
      <model_dependent>false</model_dependent>
      <choices>
        <choice>
          <value>1</value>
          <display_name>1</display_name>
        </choice>
        <choice>
          <value>2</value>
          <display_name>2</display_name>
        </choice>
        <choice>
          <value>3</value>
          <display_name>3</display_name>
        </choice>
      </choices>
    </argument>
    <argument>
      <name>ev_charger_power</name>
      <display_name>Electric Vehicle Charger: Rated Charging Power</display_name>
      <description>The rated power output of the EV charger. If not provided, the OS-HPXML default (see &lt;a href='https://openstudio-hpxml.readthedocs.io/en/v1.10.0/workflow_inputs.html#hpxml-electric-vehicle-chargers'&gt;HPXML Electric Vehicle Chargers&lt;/a&gt;) is used.</description>
      <type>Double</type>
      <units>W</units>
      <required>false</required>
      <model_dependent>false</model_dependent>
    </argument>
    <argument>
      <name>lighting_present</name>
      <display_name>Lighting: Present</display_name>
      <description>Whether there is lighting energy use.</description>
      <type>Boolean</type>
      <required>true</required>
      <model_dependent>false</model_dependent>
      <default_value>true</default_value>
      <choices>
        <choice>
          <value>true</value>
          <display_name>true</display_name>
        </choice>
        <choice>
          <value>false</value>
          <display_name>false</display_name>
        </choice>
      </choices>
    </argument>
    <argument>
      <name>lighting_interior_fraction_cfl</name>
      <display_name>Lighting: Interior Fraction CFL</display_name>
      <description>Fraction of all lamps (interior) that are compact fluorescent. Lighting not specified as CFL, LFL, or LED is assumed to be incandescent.</description>
      <type>Double</type>
      <required>true</required>
      <model_dependent>false</model_dependent>
      <default_value>0.1</default_value>
    </argument>
    <argument>
      <name>lighting_interior_fraction_lfl</name>
      <display_name>Lighting: Interior Fraction LFL</display_name>
      <description>Fraction of all lamps (interior) that are linear fluorescent. Lighting not specified as CFL, LFL, or LED is assumed to be incandescent.</description>
      <type>Double</type>
      <required>true</required>
      <model_dependent>false</model_dependent>
      <default_value>0</default_value>
    </argument>
    <argument>
      <name>lighting_interior_fraction_led</name>
      <display_name>Lighting: Interior Fraction LED</display_name>
      <description>Fraction of all lamps (interior) that are light emitting diodes. Lighting not specified as CFL, LFL, or LED is assumed to be incandescent.</description>
      <type>Double</type>
      <required>true</required>
      <model_dependent>false</model_dependent>
      <default_value>0</default_value>
    </argument>
    <argument>
      <name>lighting_interior_usage_multiplier</name>
      <display_name>Lighting: Interior Usage Multiplier</display_name>
      <description>Multiplier on the lighting energy usage (interior) that can reflect, e.g., high/low usage occupants. If not provided, the OS-HPXML default (see &lt;a href='https://openstudio-hpxml.readthedocs.io/en/v1.10.0/workflow_inputs.html#hpxml-lighting'&gt;HPXML Lighting&lt;/a&gt;) is used.</description>
      <type>Double</type>
      <required>false</required>
      <model_dependent>false</model_dependent>
    </argument>
    <argument>
      <name>lighting_exterior_fraction_cfl</name>
      <display_name>Lighting: Exterior Fraction CFL</display_name>
      <description>Fraction of all lamps (exterior) that are compact fluorescent. Lighting not specified as CFL, LFL, or LED is assumed to be incandescent.</description>
      <type>Double</type>
      <required>true</required>
      <model_dependent>false</model_dependent>
      <default_value>0</default_value>
    </argument>
    <argument>
      <name>lighting_exterior_fraction_lfl</name>
      <display_name>Lighting: Exterior Fraction LFL</display_name>
      <description>Fraction of all lamps (exterior) that are linear fluorescent. Lighting not specified as CFL, LFL, or LED is assumed to be incandescent.</description>
      <type>Double</type>
      <required>true</required>
      <model_dependent>false</model_dependent>
      <default_value>0</default_value>
    </argument>
    <argument>
      <name>lighting_exterior_fraction_led</name>
      <display_name>Lighting: Exterior Fraction LED</display_name>
      <description>Fraction of all lamps (exterior) that are light emitting diodes. Lighting not specified as CFL, LFL, or LED is assumed to be incandescent.</description>
      <type>Double</type>
      <required>true</required>
      <model_dependent>false</model_dependent>
      <default_value>0</default_value>
    </argument>
    <argument>
      <name>lighting_exterior_usage_multiplier</name>
      <display_name>Lighting: Exterior Usage Multiplier</display_name>
      <description>Multiplier on the lighting energy usage (exterior) that can reflect, e.g., high/low usage occupants. If not provided, the OS-HPXML default (see &lt;a href='https://openstudio-hpxml.readthedocs.io/en/v1.10.0/workflow_inputs.html#hpxml-lighting'&gt;HPXML Lighting&lt;/a&gt;) is used.</description>
      <type>Double</type>
      <required>false</required>
      <model_dependent>false</model_dependent>
    </argument>
    <argument>
      <name>lighting_garage_fraction_cfl</name>
      <display_name>Lighting: Garage Fraction CFL</display_name>
      <description>Fraction of all lamps (garage) that are compact fluorescent. Lighting not specified as CFL, LFL, or LED is assumed to be incandescent.</description>
      <type>Double</type>
      <required>true</required>
      <model_dependent>false</model_dependent>
      <default_value>0</default_value>
    </argument>
    <argument>
      <name>lighting_garage_fraction_lfl</name>
      <display_name>Lighting: Garage Fraction LFL</display_name>
      <description>Fraction of all lamps (garage) that are linear fluorescent. Lighting not specified as CFL, LFL, or LED is assumed to be incandescent.</description>
      <type>Double</type>
      <required>true</required>
      <model_dependent>false</model_dependent>
      <default_value>0</default_value>
    </argument>
    <argument>
      <name>lighting_garage_fraction_led</name>
      <display_name>Lighting: Garage Fraction LED</display_name>
      <description>Fraction of all lamps (garage) that are light emitting diodes. Lighting not specified as CFL, LFL, or LED is assumed to be incandescent.</description>
      <type>Double</type>
      <required>true</required>
      <model_dependent>false</model_dependent>
      <default_value>0</default_value>
    </argument>
    <argument>
      <name>lighting_garage_usage_multiplier</name>
      <display_name>Lighting: Garage Usage Multiplier</display_name>
      <description>Multiplier on the lighting energy usage (garage) that can reflect, e.g., high/low usage occupants. If not provided, the OS-HPXML default (see &lt;a href='https://openstudio-hpxml.readthedocs.io/en/v1.10.0/workflow_inputs.html#hpxml-lighting'&gt;HPXML Lighting&lt;/a&gt;) is used.</description>
      <type>Double</type>
      <required>false</required>
      <model_dependent>false</model_dependent>
    </argument>
    <argument>
      <name>holiday_lighting_present</name>
      <display_name>Holiday Lighting: Present</display_name>
      <description>Whether there is holiday lighting.</description>
      <type>Boolean</type>
      <required>true</required>
      <model_dependent>false</model_dependent>
      <default_value>false</default_value>
      <choices>
        <choice>
          <value>true</value>
          <display_name>true</display_name>
        </choice>
        <choice>
          <value>false</value>
          <display_name>false</display_name>
        </choice>
      </choices>
    </argument>
    <argument>
      <name>holiday_lighting_daily_kwh</name>
      <display_name>Holiday Lighting: Daily Consumption</display_name>
      <description>The daily energy consumption for holiday lighting (exterior). If not provided, the OS-HPXML default (see &lt;a href='https://openstudio-hpxml.readthedocs.io/en/v1.10.0/workflow_inputs.html#hpxml-lighting'&gt;HPXML Lighting&lt;/a&gt;) is used.</description>
      <type>Double</type>
      <units>kWh/day</units>
      <required>false</required>
      <model_dependent>false</model_dependent>
    </argument>
    <argument>
      <name>holiday_lighting_period</name>
      <display_name>Holiday Lighting: Period</display_name>
      <description>Enter a date range like 'Nov 25 - Jan 5'. If not provided, the OS-HPXML default (see &lt;a href='https://openstudio-hpxml.readthedocs.io/en/v1.10.0/workflow_inputs.html#hpxml-lighting'&gt;HPXML Lighting&lt;/a&gt;) is used.</description>
      <type>String</type>
      <required>false</required>
      <model_dependent>false</model_dependent>
    </argument>
    <argument>
      <name>dehumidifier_type</name>
      <display_name>Dehumidifier: Type</display_name>
      <description>The type of dehumidifier.</description>
      <type>Choice</type>
      <required>true</required>
      <model_dependent>false</model_dependent>
      <default_value>none</default_value>
      <choices>
        <choice>
          <value>none</value>
          <display_name>none</display_name>
        </choice>
        <choice>
          <value>portable</value>
          <display_name>portable</display_name>
        </choice>
        <choice>
          <value>whole-home</value>
          <display_name>whole-home</display_name>
        </choice>
      </choices>
    </argument>
    <argument>
      <name>dehumidifier_efficiency_type</name>
      <display_name>Dehumidifier: Efficiency Type</display_name>
      <description>The efficiency type of dehumidifier.</description>
      <type>Choice</type>
      <required>true</required>
      <model_dependent>false</model_dependent>
      <default_value>IntegratedEnergyFactor</default_value>
      <choices>
        <choice>
          <value>EnergyFactor</value>
          <display_name>EnergyFactor</display_name>
        </choice>
        <choice>
          <value>IntegratedEnergyFactor</value>
          <display_name>IntegratedEnergyFactor</display_name>
        </choice>
      </choices>
    </argument>
    <argument>
      <name>dehumidifier_efficiency</name>
      <display_name>Dehumidifier: Efficiency</display_name>
      <description>The efficiency of the dehumidifier.</description>
      <type>Double</type>
      <units>liters/kWh</units>
      <required>true</required>
      <model_dependent>false</model_dependent>
      <default_value>1.5</default_value>
    </argument>
    <argument>
      <name>dehumidifier_capacity</name>
      <display_name>Dehumidifier: Capacity</display_name>
      <description>The capacity (water removal rate) of the dehumidifier.</description>
      <type>Double</type>
      <units>pint/day</units>
      <required>true</required>
      <model_dependent>false</model_dependent>
      <default_value>40</default_value>
    </argument>
    <argument>
      <name>dehumidifier_rh_setpoint</name>
      <display_name>Dehumidifier: Relative Humidity Setpoint</display_name>
      <description>The relative humidity setpoint of the dehumidifier.</description>
      <type>Double</type>
      <units>Frac</units>
      <required>true</required>
      <model_dependent>false</model_dependent>
      <default_value>0.5</default_value>
    </argument>
    <argument>
      <name>dehumidifier_fraction_dehumidification_load_served</name>
      <display_name>Dehumidifier: Fraction Dehumidification Load Served</display_name>
      <description>The dehumidification load served fraction of the dehumidifier.</description>
      <type>Double</type>
      <units>Frac</units>
      <required>true</required>
      <model_dependent>false</model_dependent>
      <default_value>1</default_value>
    </argument>
    <argument>
      <name>clothes_washer_present</name>
      <display_name>Clothes Washer: Present</display_name>
      <description>Whether there is a clothes washer present.</description>
      <type>Boolean</type>
      <required>true</required>
      <model_dependent>false</model_dependent>
      <default_value>true</default_value>
      <choices>
        <choice>
          <value>true</value>
          <display_name>true</display_name>
        </choice>
        <choice>
          <value>false</value>
          <display_name>false</display_name>
        </choice>
      </choices>
    </argument>
    <argument>
      <name>clothes_washer_location</name>
      <display_name>Clothes Washer: Location</display_name>
      <description>The space type for the clothes washer location. If not provided, the OS-HPXML default (see &lt;a href='https://openstudio-hpxml.readthedocs.io/en/v1.10.0/workflow_inputs.html#hpxml-clothes-washer'&gt;HPXML Clothes Washer&lt;/a&gt;) is used.</description>
      <type>Choice</type>
      <required>false</required>
      <model_dependent>false</model_dependent>
      <choices>
        <choice>
          <value>conditioned space</value>
          <display_name>conditioned space</display_name>
        </choice>
        <choice>
          <value>basement - conditioned</value>
          <display_name>basement - conditioned</display_name>
        </choice>
        <choice>
          <value>basement - unconditioned</value>
          <display_name>basement - unconditioned</display_name>
        </choice>
        <choice>
          <value>garage</value>
          <display_name>garage</display_name>
        </choice>
        <choice>
          <value>other housing unit</value>
          <display_name>other housing unit</display_name>
        </choice>
        <choice>
          <value>other heated space</value>
          <display_name>other heated space</display_name>
        </choice>
        <choice>
          <value>other multifamily buffer space</value>
          <display_name>other multifamily buffer space</display_name>
        </choice>
        <choice>
          <value>other non-freezing space</value>
          <display_name>other non-freezing space</display_name>
        </choice>
      </choices>
    </argument>
    <argument>
      <name>clothes_washer_efficiency_type</name>
      <display_name>Clothes Washer: Efficiency Type</display_name>
      <description>The efficiency type of the clothes washer.</description>
      <type>Choice</type>
      <required>true</required>
      <model_dependent>false</model_dependent>
      <default_value>IntegratedModifiedEnergyFactor</default_value>
      <choices>
        <choice>
          <value>ModifiedEnergyFactor</value>
          <display_name>ModifiedEnergyFactor</display_name>
        </choice>
        <choice>
          <value>IntegratedModifiedEnergyFactor</value>
          <display_name>IntegratedModifiedEnergyFactor</display_name>
        </choice>
      </choices>
    </argument>
    <argument>
      <name>clothes_washer_efficiency</name>
      <display_name>Clothes Washer: Efficiency</display_name>
      <description>The efficiency of the clothes washer. If not provided, the OS-HPXML default (see &lt;a href='https://openstudio-hpxml.readthedocs.io/en/v1.10.0/workflow_inputs.html#hpxml-clothes-washer'&gt;HPXML Clothes Washer&lt;/a&gt;) is used.</description>
      <type>Double</type>
      <units>ft^3/kWh-cyc</units>
      <required>false</required>
      <model_dependent>false</model_dependent>
    </argument>
    <argument>
      <name>clothes_washer_rated_annual_kwh</name>
      <display_name>Clothes Washer: Rated Annual Consumption</display_name>
      <description>The annual energy consumed by the clothes washer, as rated, obtained from the EnergyGuide label. This includes both the appliance electricity consumption and the energy required for water heating. If not provided, the OS-HPXML default (see &lt;a href='https://openstudio-hpxml.readthedocs.io/en/v1.10.0/workflow_inputs.html#hpxml-clothes-washer'&gt;HPXML Clothes Washer&lt;/a&gt;) is used.</description>
      <type>Double</type>
      <units>kWh/yr</units>
      <required>false</required>
      <model_dependent>false</model_dependent>
    </argument>
    <argument>
      <name>clothes_washer_label_electric_rate</name>
      <display_name>Clothes Washer: Label Electric Rate</display_name>
      <description>The annual energy consumed by the clothes washer, as rated, obtained from the EnergyGuide label. This includes both the appliance electricity consumption and the energy required for water heating. If not provided, the OS-HPXML default (see &lt;a href='https://openstudio-hpxml.readthedocs.io/en/v1.10.0/workflow_inputs.html#hpxml-clothes-washer'&gt;HPXML Clothes Washer&lt;/a&gt;) is used.</description>
      <type>Double</type>
      <units>$/kWh</units>
      <required>false</required>
      <model_dependent>false</model_dependent>
    </argument>
    <argument>
      <name>clothes_washer_label_gas_rate</name>
      <display_name>Clothes Washer: Label Gas Rate</display_name>
      <description>The annual energy consumed by the clothes washer, as rated, obtained from the EnergyGuide label. This includes both the appliance electricity consumption and the energy required for water heating. If not provided, the OS-HPXML default (see &lt;a href='https://openstudio-hpxml.readthedocs.io/en/v1.10.0/workflow_inputs.html#hpxml-clothes-washer'&gt;HPXML Clothes Washer&lt;/a&gt;) is used.</description>
      <type>Double</type>
      <units>$/therm</units>
      <required>false</required>
      <model_dependent>false</model_dependent>
    </argument>
    <argument>
      <name>clothes_washer_label_annual_gas_cost</name>
      <display_name>Clothes Washer: Label Annual Cost with Gas DHW</display_name>
      <description>The annual cost of using the system under test conditions. Input is obtained from the EnergyGuide label. If not provided, the OS-HPXML default (see &lt;a href='https://openstudio-hpxml.readthedocs.io/en/v1.10.0/workflow_inputs.html#hpxml-clothes-washer'&gt;HPXML Clothes Washer&lt;/a&gt;) is used.</description>
      <type>Double</type>
      <units>$</units>
      <required>false</required>
      <model_dependent>false</model_dependent>
    </argument>
    <argument>
      <name>clothes_washer_label_usage</name>
      <display_name>Clothes Washer: Label Usage</display_name>
      <description>The clothes washer loads per week. If not provided, the OS-HPXML default (see &lt;a href='https://openstudio-hpxml.readthedocs.io/en/v1.10.0/workflow_inputs.html#hpxml-clothes-washer'&gt;HPXML Clothes Washer&lt;/a&gt;) is used.</description>
      <type>Double</type>
      <units>cyc/wk</units>
      <required>false</required>
      <model_dependent>false</model_dependent>
    </argument>
    <argument>
      <name>clothes_washer_capacity</name>
      <display_name>Clothes Washer: Drum Volume</display_name>
      <description>Volume of the washer drum. Obtained from the EnergyStar website or the manufacturer's literature. If not provided, the OS-HPXML default (see &lt;a href='https://openstudio-hpxml.readthedocs.io/en/v1.10.0/workflow_inputs.html#hpxml-clothes-washer'&gt;HPXML Clothes Washer&lt;/a&gt;) is used.</description>
      <type>Double</type>
      <units>ft^3</units>
      <required>false</required>
      <model_dependent>false</model_dependent>
    </argument>
    <argument>
      <name>clothes_washer_usage_multiplier</name>
      <display_name>Clothes Washer: Usage Multiplier</display_name>
      <description>Multiplier on the clothes washer energy and hot water usage that can reflect, e.g., high/low usage occupants. If not provided, the OS-HPXML default (see &lt;a href='https://openstudio-hpxml.readthedocs.io/en/v1.10.0/workflow_inputs.html#hpxml-clothes-washer'&gt;HPXML Clothes Washer&lt;/a&gt;) is used.</description>
      <type>Double</type>
      <required>false</required>
      <model_dependent>false</model_dependent>
    </argument>
    <argument>
      <name>clothes_dryer_present</name>
      <display_name>Clothes Dryer: Present</display_name>
      <description>Whether there is a clothes dryer present.</description>
      <type>Boolean</type>
      <required>true</required>
      <model_dependent>false</model_dependent>
      <default_value>true</default_value>
      <choices>
        <choice>
          <value>true</value>
          <display_name>true</display_name>
        </choice>
        <choice>
          <value>false</value>
          <display_name>false</display_name>
        </choice>
      </choices>
    </argument>
    <argument>
      <name>clothes_dryer_location</name>
      <display_name>Clothes Dryer: Location</display_name>
      <description>The space type for the clothes dryer location. If not provided, the OS-HPXML default (see &lt;a href='https://openstudio-hpxml.readthedocs.io/en/v1.10.0/workflow_inputs.html#hpxml-clothes-dryer'&gt;HPXML Clothes Dryer&lt;/a&gt;) is used.</description>
      <type>Choice</type>
      <required>false</required>
      <model_dependent>false</model_dependent>
      <choices>
        <choice>
          <value>conditioned space</value>
          <display_name>conditioned space</display_name>
        </choice>
        <choice>
          <value>basement - conditioned</value>
          <display_name>basement - conditioned</display_name>
        </choice>
        <choice>
          <value>basement - unconditioned</value>
          <display_name>basement - unconditioned</display_name>
        </choice>
        <choice>
          <value>garage</value>
          <display_name>garage</display_name>
        </choice>
        <choice>
          <value>other housing unit</value>
          <display_name>other housing unit</display_name>
        </choice>
        <choice>
          <value>other heated space</value>
          <display_name>other heated space</display_name>
        </choice>
        <choice>
          <value>other multifamily buffer space</value>
          <display_name>other multifamily buffer space</display_name>
        </choice>
        <choice>
          <value>other non-freezing space</value>
          <display_name>other non-freezing space</display_name>
        </choice>
      </choices>
    </argument>
    <argument>
      <name>clothes_dryer_fuel_type</name>
      <display_name>Clothes Dryer: Fuel Type</display_name>
      <description>Type of fuel used by the clothes dryer.</description>
      <type>Choice</type>
      <required>true</required>
      <model_dependent>false</model_dependent>
      <default_value>natural gas</default_value>
      <choices>
        <choice>
          <value>electricity</value>
          <display_name>electricity</display_name>
        </choice>
        <choice>
          <value>natural gas</value>
          <display_name>natural gas</display_name>
        </choice>
        <choice>
          <value>fuel oil</value>
          <display_name>fuel oil</display_name>
        </choice>
        <choice>
          <value>propane</value>
          <display_name>propane</display_name>
        </choice>
        <choice>
          <value>wood</value>
          <display_name>wood</display_name>
        </choice>
        <choice>
          <value>coal</value>
          <display_name>coal</display_name>
        </choice>
      </choices>
    </argument>
    <argument>
      <name>clothes_dryer_efficiency_type</name>
      <display_name>Clothes Dryer: Efficiency Type</display_name>
      <description>The efficiency type of the clothes dryer.</description>
      <type>Choice</type>
      <required>true</required>
      <model_dependent>false</model_dependent>
      <default_value>CombinedEnergyFactor</default_value>
      <choices>
        <choice>
          <value>EnergyFactor</value>
          <display_name>EnergyFactor</display_name>
        </choice>
        <choice>
          <value>CombinedEnergyFactor</value>
          <display_name>CombinedEnergyFactor</display_name>
        </choice>
      </choices>
    </argument>
    <argument>
      <name>clothes_dryer_efficiency</name>
      <display_name>Clothes Dryer: Efficiency</display_name>
      <description>The efficiency of the clothes dryer. If not provided, the OS-HPXML default (see &lt;a href='https://openstudio-hpxml.readthedocs.io/en/v1.10.0/workflow_inputs.html#hpxml-clothes-dryer'&gt;HPXML Clothes Dryer&lt;/a&gt;) is used.</description>
      <type>Double</type>
      <units>lb/kWh</units>
      <required>false</required>
      <model_dependent>false</model_dependent>
    </argument>
    <argument>
      <name>clothes_dryer_vented_flow_rate</name>
      <display_name>Clothes Dryer: Vented Flow Rate</display_name>
      <description>The exhaust flow rate of the vented clothes dryer. If not provided, the OS-HPXML default (see &lt;a href='https://openstudio-hpxml.readthedocs.io/en/v1.10.0/workflow_inputs.html#hpxml-clothes-dryer'&gt;HPXML Clothes Dryer&lt;/a&gt;) is used.</description>
      <type>Double</type>
      <units>CFM</units>
      <required>false</required>
      <model_dependent>false</model_dependent>
    </argument>
    <argument>
      <name>clothes_dryer_usage_multiplier</name>
      <display_name>Clothes Dryer: Usage Multiplier</display_name>
      <description>Multiplier on the clothes dryer energy usage that can reflect, e.g., high/low usage occupants. If not provided, the OS-HPXML default (see &lt;a href='https://openstudio-hpxml.readthedocs.io/en/v1.10.0/workflow_inputs.html#hpxml-clothes-dryer'&gt;HPXML Clothes Dryer&lt;/a&gt;) is used.</description>
      <type>Double</type>
      <required>false</required>
      <model_dependent>false</model_dependent>
    </argument>
    <argument>
      <name>dishwasher_present</name>
      <display_name>Dishwasher: Present</display_name>
      <description>Whether there is a dishwasher present.</description>
      <type>Boolean</type>
      <required>true</required>
      <model_dependent>false</model_dependent>
      <default_value>true</default_value>
      <choices>
        <choice>
          <value>true</value>
          <display_name>true</display_name>
        </choice>
        <choice>
          <value>false</value>
          <display_name>false</display_name>
        </choice>
      </choices>
    </argument>
    <argument>
      <name>dishwasher_location</name>
      <display_name>Dishwasher: Location</display_name>
      <description>The space type for the dishwasher location. If not provided, the OS-HPXML default (see &lt;a href='https://openstudio-hpxml.readthedocs.io/en/v1.10.0/workflow_inputs.html#hpxml-dishwasher'&gt;HPXML Dishwasher&lt;/a&gt;) is used.</description>
      <type>Choice</type>
      <required>false</required>
      <model_dependent>false</model_dependent>
      <choices>
        <choice>
          <value>conditioned space</value>
          <display_name>conditioned space</display_name>
        </choice>
        <choice>
          <value>basement - conditioned</value>
          <display_name>basement - conditioned</display_name>
        </choice>
        <choice>
          <value>basement - unconditioned</value>
          <display_name>basement - unconditioned</display_name>
        </choice>
        <choice>
          <value>garage</value>
          <display_name>garage</display_name>
        </choice>
        <choice>
          <value>other housing unit</value>
          <display_name>other housing unit</display_name>
        </choice>
        <choice>
          <value>other heated space</value>
          <display_name>other heated space</display_name>
        </choice>
        <choice>
          <value>other multifamily buffer space</value>
          <display_name>other multifamily buffer space</display_name>
        </choice>
        <choice>
          <value>other non-freezing space</value>
          <display_name>other non-freezing space</display_name>
        </choice>
      </choices>
    </argument>
    <argument>
      <name>dishwasher_efficiency_type</name>
      <display_name>Dishwasher: Efficiency Type</display_name>
      <description>The efficiency type of dishwasher.</description>
      <type>Choice</type>
      <required>true</required>
      <model_dependent>false</model_dependent>
      <default_value>RatedAnnualkWh</default_value>
      <choices>
        <choice>
          <value>RatedAnnualkWh</value>
          <display_name>RatedAnnualkWh</display_name>
        </choice>
        <choice>
          <value>EnergyFactor</value>
          <display_name>EnergyFactor</display_name>
        </choice>
      </choices>
    </argument>
    <argument>
      <name>dishwasher_efficiency</name>
      <display_name>Dishwasher: Efficiency</display_name>
      <description>The efficiency of the dishwasher. If not provided, the OS-HPXML default (see &lt;a href='https://openstudio-hpxml.readthedocs.io/en/v1.10.0/workflow_inputs.html#hpxml-dishwasher'&gt;HPXML Dishwasher&lt;/a&gt;) is used.</description>
      <type>Double</type>
      <units>RatedAnnualkWh or EnergyFactor</units>
      <required>false</required>
      <model_dependent>false</model_dependent>
    </argument>
    <argument>
      <name>dishwasher_label_electric_rate</name>
      <display_name>Dishwasher: Label Electric Rate</display_name>
      <description>The label electric rate of the dishwasher. If not provided, the OS-HPXML default (see &lt;a href='https://openstudio-hpxml.readthedocs.io/en/v1.10.0/workflow_inputs.html#hpxml-dishwasher'&gt;HPXML Dishwasher&lt;/a&gt;) is used.</description>
      <type>Double</type>
      <units>$/kWh</units>
      <required>false</required>
      <model_dependent>false</model_dependent>
    </argument>
    <argument>
      <name>dishwasher_label_gas_rate</name>
      <display_name>Dishwasher: Label Gas Rate</display_name>
      <description>The label gas rate of the dishwasher. If not provided, the OS-HPXML default (see &lt;a href='https://openstudio-hpxml.readthedocs.io/en/v1.10.0/workflow_inputs.html#hpxml-dishwasher'&gt;HPXML Dishwasher&lt;/a&gt;) is used.</description>
      <type>Double</type>
      <units>$/therm</units>
      <required>false</required>
      <model_dependent>false</model_dependent>
    </argument>
    <argument>
      <name>dishwasher_label_annual_gas_cost</name>
      <display_name>Dishwasher: Label Annual Gas Cost</display_name>
      <description>The label annual gas cost of the dishwasher. If not provided, the OS-HPXML default (see &lt;a href='https://openstudio-hpxml.readthedocs.io/en/v1.10.0/workflow_inputs.html#hpxml-dishwasher'&gt;HPXML Dishwasher&lt;/a&gt;) is used.</description>
      <type>Double</type>
      <units>$</units>
      <required>false</required>
      <model_dependent>false</model_dependent>
    </argument>
    <argument>
      <name>dishwasher_label_usage</name>
      <display_name>Dishwasher: Label Usage</display_name>
      <description>The dishwasher loads per week. If not provided, the OS-HPXML default (see &lt;a href='https://openstudio-hpxml.readthedocs.io/en/v1.10.0/workflow_inputs.html#hpxml-dishwasher'&gt;HPXML Dishwasher&lt;/a&gt;) is used.</description>
      <type>Double</type>
      <units>cyc/wk</units>
      <required>false</required>
      <model_dependent>false</model_dependent>
    </argument>
    <argument>
      <name>dishwasher_place_setting_capacity</name>
      <display_name>Dishwasher: Number of Place Settings</display_name>
      <description>The number of place settings for the unit. Data obtained from manufacturer's literature. If not provided, the OS-HPXML default (see &lt;a href='https://openstudio-hpxml.readthedocs.io/en/v1.10.0/workflow_inputs.html#hpxml-dishwasher'&gt;HPXML Dishwasher&lt;/a&gt;) is used.</description>
      <type>Integer</type>
      <units>#</units>
      <required>false</required>
      <model_dependent>false</model_dependent>
    </argument>
    <argument>
      <name>dishwasher_usage_multiplier</name>
      <display_name>Dishwasher: Usage Multiplier</display_name>
      <description>Multiplier on the dishwasher energy usage that can reflect, e.g., high/low usage occupants. If not provided, the OS-HPXML default (see &lt;a href='https://openstudio-hpxml.readthedocs.io/en/v1.10.0/workflow_inputs.html#hpxml-dishwasher'&gt;HPXML Dishwasher&lt;/a&gt;) is used.</description>
      <type>Double</type>
      <required>false</required>
      <model_dependent>false</model_dependent>
    </argument>
    <argument>
      <name>refrigerator_present</name>
      <display_name>Refrigerator: Present</display_name>
      <description>Whether there is a refrigerator present.</description>
      <type>Boolean</type>
      <required>true</required>
      <model_dependent>false</model_dependent>
      <default_value>true</default_value>
      <choices>
        <choice>
          <value>true</value>
          <display_name>true</display_name>
        </choice>
        <choice>
          <value>false</value>
          <display_name>false</display_name>
        </choice>
      </choices>
    </argument>
    <argument>
      <name>refrigerator_location</name>
      <display_name>Refrigerator: Location</display_name>
      <description>The space type for the refrigerator location. If not provided, the OS-HPXML default (see &lt;a href='https://openstudio-hpxml.readthedocs.io/en/v1.10.0/workflow_inputs.html#hpxml-refrigerators'&gt;HPXML Refrigerators&lt;/a&gt;) is used.</description>
      <type>Choice</type>
      <required>false</required>
      <model_dependent>false</model_dependent>
      <choices>
        <choice>
          <value>conditioned space</value>
          <display_name>conditioned space</display_name>
        </choice>
        <choice>
          <value>basement - conditioned</value>
          <display_name>basement - conditioned</display_name>
        </choice>
        <choice>
          <value>basement - unconditioned</value>
          <display_name>basement - unconditioned</display_name>
        </choice>
        <choice>
          <value>garage</value>
          <display_name>garage</display_name>
        </choice>
        <choice>
          <value>other housing unit</value>
          <display_name>other housing unit</display_name>
        </choice>
        <choice>
          <value>other heated space</value>
          <display_name>other heated space</display_name>
        </choice>
        <choice>
          <value>other multifamily buffer space</value>
          <display_name>other multifamily buffer space</display_name>
        </choice>
        <choice>
          <value>other non-freezing space</value>
          <display_name>other non-freezing space</display_name>
        </choice>
      </choices>
    </argument>
    <argument>
      <name>refrigerator_rated_annual_kwh</name>
      <display_name>Refrigerator: Rated Annual Consumption</display_name>
      <description>The EnergyGuide rated annual energy consumption for a refrigerator. If not provided, the OS-HPXML default (see &lt;a href='https://openstudio-hpxml.readthedocs.io/en/v1.10.0/workflow_inputs.html#hpxml-refrigerators'&gt;HPXML Refrigerators&lt;/a&gt;) is used.</description>
      <type>Double</type>
      <units>kWh/yr</units>
      <required>false</required>
      <model_dependent>false</model_dependent>
    </argument>
    <argument>
      <name>refrigerator_usage_multiplier</name>
      <display_name>Refrigerator: Usage Multiplier</display_name>
      <description>Multiplier on the refrigerator energy usage that can reflect, e.g., high/low usage occupants. If not provided, the OS-HPXML default (see &lt;a href='https://openstudio-hpxml.readthedocs.io/en/v1.10.0/workflow_inputs.html#hpxml-refrigerators'&gt;HPXML Refrigerators&lt;/a&gt;) is used.</description>
      <type>Double</type>
      <required>false</required>
      <model_dependent>false</model_dependent>
    </argument>
    <argument>
      <name>extra_refrigerator_present</name>
      <display_name>Extra Refrigerator: Present</display_name>
      <description>Whether there is an extra refrigerator present.</description>
      <type>Boolean</type>
      <required>true</required>
      <model_dependent>false</model_dependent>
      <default_value>false</default_value>
      <choices>
        <choice>
          <value>true</value>
          <display_name>true</display_name>
        </choice>
        <choice>
          <value>false</value>
          <display_name>false</display_name>
        </choice>
      </choices>
    </argument>
    <argument>
      <name>extra_refrigerator_location</name>
      <display_name>Extra Refrigerator: Location</display_name>
      <description>The space type for the extra refrigerator location. If not provided, the OS-HPXML default (see &lt;a href='https://openstudio-hpxml.readthedocs.io/en/v1.10.0/workflow_inputs.html#hpxml-refrigerators'&gt;HPXML Refrigerators&lt;/a&gt;) is used.</description>
      <type>Choice</type>
      <required>false</required>
      <model_dependent>false</model_dependent>
      <choices>
        <choice>
          <value>conditioned space</value>
          <display_name>conditioned space</display_name>
        </choice>
        <choice>
          <value>basement - conditioned</value>
          <display_name>basement - conditioned</display_name>
        </choice>
        <choice>
          <value>basement - unconditioned</value>
          <display_name>basement - unconditioned</display_name>
        </choice>
        <choice>
          <value>garage</value>
          <display_name>garage</display_name>
        </choice>
        <choice>
          <value>other housing unit</value>
          <display_name>other housing unit</display_name>
        </choice>
        <choice>
          <value>other heated space</value>
          <display_name>other heated space</display_name>
        </choice>
        <choice>
          <value>other multifamily buffer space</value>
          <display_name>other multifamily buffer space</display_name>
        </choice>
        <choice>
          <value>other non-freezing space</value>
          <display_name>other non-freezing space</display_name>
        </choice>
      </choices>
    </argument>
    <argument>
      <name>extra_refrigerator_rated_annual_kwh</name>
      <display_name>Extra Refrigerator: Rated Annual Consumption</display_name>
      <description>The EnergyGuide rated annual energy consumption for an extra refrigerator. If not provided, the OS-HPXML default (see &lt;a href='https://openstudio-hpxml.readthedocs.io/en/v1.10.0/workflow_inputs.html#hpxml-refrigerators'&gt;HPXML Refrigerators&lt;/a&gt;) is used.</description>
      <type>Double</type>
      <units>kWh/yr</units>
      <required>false</required>
      <model_dependent>false</model_dependent>
    </argument>
    <argument>
      <name>extra_refrigerator_usage_multiplier</name>
      <display_name>Extra Refrigerator: Usage Multiplier</display_name>
      <description>Multiplier on the extra refrigerator energy usage that can reflect, e.g., high/low usage occupants. If not provided, the OS-HPXML default (see &lt;a href='https://openstudio-hpxml.readthedocs.io/en/v1.10.0/workflow_inputs.html#hpxml-refrigerators'&gt;HPXML Refrigerators&lt;/a&gt;) is used.</description>
      <type>Double</type>
      <required>false</required>
      <model_dependent>false</model_dependent>
    </argument>
    <argument>
      <name>freezer_present</name>
      <display_name>Freezer: Present</display_name>
      <description>Whether there is a freezer present.</description>
      <type>Boolean</type>
      <required>true</required>
      <model_dependent>false</model_dependent>
      <default_value>false</default_value>
      <choices>
        <choice>
          <value>true</value>
          <display_name>true</display_name>
        </choice>
        <choice>
          <value>false</value>
          <display_name>false</display_name>
        </choice>
      </choices>
    </argument>
    <argument>
      <name>freezer_location</name>
      <display_name>Freezer: Location</display_name>
      <description>The space type for the freezer location. If not provided, the OS-HPXML default (see &lt;a href='https://openstudio-hpxml.readthedocs.io/en/v1.10.0/workflow_inputs.html#hpxml-freezers'&gt;HPXML Freezers&lt;/a&gt;) is used.</description>
      <type>Choice</type>
      <required>false</required>
      <model_dependent>false</model_dependent>
      <choices>
        <choice>
          <value>conditioned space</value>
          <display_name>conditioned space</display_name>
        </choice>
        <choice>
          <value>basement - conditioned</value>
          <display_name>basement - conditioned</display_name>
        </choice>
        <choice>
          <value>basement - unconditioned</value>
          <display_name>basement - unconditioned</display_name>
        </choice>
        <choice>
          <value>garage</value>
          <display_name>garage</display_name>
        </choice>
        <choice>
          <value>other housing unit</value>
          <display_name>other housing unit</display_name>
        </choice>
        <choice>
          <value>other heated space</value>
          <display_name>other heated space</display_name>
        </choice>
        <choice>
          <value>other multifamily buffer space</value>
          <display_name>other multifamily buffer space</display_name>
        </choice>
        <choice>
          <value>other non-freezing space</value>
          <display_name>other non-freezing space</display_name>
        </choice>
      </choices>
    </argument>
    <argument>
      <name>freezer_rated_annual_kwh</name>
      <display_name>Freezer: Rated Annual Consumption</display_name>
      <description>The EnergyGuide rated annual energy consumption for a freezer. If not provided, the OS-HPXML default (see &lt;a href='https://openstudio-hpxml.readthedocs.io/en/v1.10.0/workflow_inputs.html#hpxml-freezers'&gt;HPXML Freezers&lt;/a&gt;) is used.</description>
      <type>Double</type>
      <units>kWh/yr</units>
      <required>false</required>
      <model_dependent>false</model_dependent>
    </argument>
    <argument>
      <name>freezer_usage_multiplier</name>
      <display_name>Freezer: Usage Multiplier</display_name>
      <description>Multiplier on the freezer energy usage that can reflect, e.g., high/low usage occupants. If not provided, the OS-HPXML default (see &lt;a href='https://openstudio-hpxml.readthedocs.io/en/v1.10.0/workflow_inputs.html#hpxml-freezers'&gt;HPXML Freezers&lt;/a&gt;) is used.</description>
      <type>Double</type>
      <required>false</required>
      <model_dependent>false</model_dependent>
    </argument>
    <argument>
      <name>cooking_range_oven_present</name>
      <display_name>Cooking Range/Oven: Present</display_name>
      <description>Whether there is a cooking range/oven present.</description>
      <type>Boolean</type>
      <required>true</required>
      <model_dependent>false</model_dependent>
      <default_value>true</default_value>
      <choices>
        <choice>
          <value>true</value>
          <display_name>true</display_name>
        </choice>
        <choice>
          <value>false</value>
          <display_name>false</display_name>
        </choice>
      </choices>
    </argument>
    <argument>
      <name>cooking_range_oven_location</name>
      <display_name>Cooking Range/Oven: Location</display_name>
      <description>The space type for the cooking range/oven location. If not provided, the OS-HPXML default (see &lt;a href='https://openstudio-hpxml.readthedocs.io/en/v1.10.0/workflow_inputs.html#hpxml-cooking-range-oven'&gt;HPXML Cooking Range/Oven&lt;/a&gt;) is used.</description>
      <type>Choice</type>
      <required>false</required>
      <model_dependent>false</model_dependent>
      <choices>
        <choice>
          <value>conditioned space</value>
          <display_name>conditioned space</display_name>
        </choice>
        <choice>
          <value>basement - conditioned</value>
          <display_name>basement - conditioned</display_name>
        </choice>
        <choice>
          <value>basement - unconditioned</value>
          <display_name>basement - unconditioned</display_name>
        </choice>
        <choice>
          <value>garage</value>
          <display_name>garage</display_name>
        </choice>
        <choice>
          <value>other housing unit</value>
          <display_name>other housing unit</display_name>
        </choice>
        <choice>
          <value>other heated space</value>
          <display_name>other heated space</display_name>
        </choice>
        <choice>
          <value>other multifamily buffer space</value>
          <display_name>other multifamily buffer space</display_name>
        </choice>
        <choice>
          <value>other non-freezing space</value>
          <display_name>other non-freezing space</display_name>
        </choice>
      </choices>
    </argument>
    <argument>
      <name>cooking_range_oven_fuel_type</name>
      <display_name>Cooking Range/Oven: Fuel Type</display_name>
      <description>Type of fuel used by the cooking range/oven.</description>
      <type>Choice</type>
      <required>true</required>
      <model_dependent>false</model_dependent>
      <default_value>natural gas</default_value>
      <choices>
        <choice>
          <value>electricity</value>
          <display_name>electricity</display_name>
        </choice>
        <choice>
          <value>natural gas</value>
          <display_name>natural gas</display_name>
        </choice>
        <choice>
          <value>fuel oil</value>
          <display_name>fuel oil</display_name>
        </choice>
        <choice>
          <value>propane</value>
          <display_name>propane</display_name>
        </choice>
        <choice>
          <value>wood</value>
          <display_name>wood</display_name>
        </choice>
        <choice>
          <value>coal</value>
          <display_name>coal</display_name>
        </choice>
      </choices>
    </argument>
    <argument>
      <name>cooking_range_oven_is_induction</name>
      <display_name>Cooking Range/Oven: Is Induction</display_name>
      <description>Whether the cooking range is induction. If not provided, the OS-HPXML default (see &lt;a href='https://openstudio-hpxml.readthedocs.io/en/v1.10.0/workflow_inputs.html#hpxml-cooking-range-oven'&gt;HPXML Cooking Range/Oven&lt;/a&gt;) is used.</description>
      <type>Boolean</type>
      <required>false</required>
      <model_dependent>false</model_dependent>
      <choices>
        <choice>
          <value>true</value>
          <display_name>true</display_name>
        </choice>
        <choice>
          <value>false</value>
          <display_name>false</display_name>
        </choice>
      </choices>
    </argument>
    <argument>
      <name>cooking_range_oven_is_convection</name>
      <display_name>Cooking Range/Oven: Is Convection</display_name>
      <description>Whether the oven is convection. If not provided, the OS-HPXML default (see &lt;a href='https://openstudio-hpxml.readthedocs.io/en/v1.10.0/workflow_inputs.html#hpxml-cooking-range-oven'&gt;HPXML Cooking Range/Oven&lt;/a&gt;) is used.</description>
      <type>Boolean</type>
      <required>false</required>
      <model_dependent>false</model_dependent>
      <choices>
        <choice>
          <value>true</value>
          <display_name>true</display_name>
        </choice>
        <choice>
          <value>false</value>
          <display_name>false</display_name>
        </choice>
      </choices>
    </argument>
    <argument>
      <name>cooking_range_oven_usage_multiplier</name>
      <display_name>Cooking Range/Oven: Usage Multiplier</display_name>
      <description>Multiplier on the cooking range/oven energy usage that can reflect, e.g., high/low usage occupants. If not provided, the OS-HPXML default (see &lt;a href='https://openstudio-hpxml.readthedocs.io/en/v1.10.0/workflow_inputs.html#hpxml-cooking-range-oven'&gt;HPXML Cooking Range/Oven&lt;/a&gt;) is used.</description>
      <type>Double</type>
      <required>false</required>
      <model_dependent>false</model_dependent>
    </argument>
    <argument>
      <name>ceiling_fan_present</name>
      <display_name>Ceiling Fan: Present</display_name>
      <description>Whether there are any ceiling fans.</description>
      <type>Boolean</type>
      <required>true</required>
      <model_dependent>false</model_dependent>
      <default_value>true</default_value>
      <choices>
        <choice>
          <value>true</value>
          <display_name>true</display_name>
        </choice>
        <choice>
          <value>false</value>
          <display_name>false</display_name>
        </choice>
      </choices>
    </argument>
    <argument>
      <name>ceiling_fan_label_energy_use</name>
      <display_name>Ceiling Fan: Label Energy Use</display_name>
      <description>The label average energy use of the ceiling fan(s). If neither Efficiency nor Label Energy Use provided, the OS-HPXML default (see &lt;a href='https://openstudio-hpxml.readthedocs.io/en/v1.10.0/workflow_inputs.html#hpxml-ceiling-fans'&gt;HPXML Ceiling Fans&lt;/a&gt;) is used.</description>
      <type>Double</type>
      <units>W</units>
      <required>false</required>
      <model_dependent>false</model_dependent>
    </argument>
    <argument>
      <name>ceiling_fan_efficiency</name>
      <display_name>Ceiling Fan: Efficiency</display_name>
      <description>The efficiency rating of the ceiling fan(s) at medium speed. Only used if Label Energy Use not provided. If neither Efficiency nor Label Energy Use provided, the OS-HPXML default (see &lt;a href='https://openstudio-hpxml.readthedocs.io/en/v1.10.0/workflow_inputs.html#hpxml-ceiling-fans'&gt;HPXML Ceiling Fans&lt;/a&gt;) is used.</description>
      <type>Double</type>
      <units>CFM/W</units>
      <required>false</required>
      <model_dependent>false</model_dependent>
    </argument>
    <argument>
      <name>ceiling_fan_quantity</name>
      <display_name>Ceiling Fan: Quantity</display_name>
      <description>Total number of ceiling fans. If not provided, the OS-HPXML default (see &lt;a href='https://openstudio-hpxml.readthedocs.io/en/v1.10.0/workflow_inputs.html#hpxml-ceiling-fans'&gt;HPXML Ceiling Fans&lt;/a&gt;) is used.</description>
      <type>Integer</type>
      <units>#</units>
      <required>false</required>
      <model_dependent>false</model_dependent>
    </argument>
    <argument>
      <name>ceiling_fan_cooling_setpoint_temp_offset</name>
      <display_name>Ceiling Fan: Cooling Setpoint Temperature Offset</display_name>
      <description>The cooling setpoint temperature offset during months when the ceiling fans are operating. Only applies if ceiling fan quantity is greater than zero. If not provided, the OS-HPXML default (see &lt;a href='https://openstudio-hpxml.readthedocs.io/en/v1.10.0/workflow_inputs.html#hpxml-ceiling-fans'&gt;HPXML Ceiling Fans&lt;/a&gt;) is used.</description>
      <type>Double</type>
      <units>F</units>
      <required>false</required>
      <model_dependent>false</model_dependent>
    </argument>
    <argument>
      <name>misc_plug_loads_television_present</name>
      <display_name>Misc Plug Loads: Television Present</display_name>
      <description>Whether there are televisions.</description>
      <type>Boolean</type>
      <required>true</required>
      <model_dependent>false</model_dependent>
      <default_value>true</default_value>
      <choices>
        <choice>
          <value>true</value>
          <display_name>true</display_name>
        </choice>
        <choice>
          <value>false</value>
          <display_name>false</display_name>
        </choice>
      </choices>
    </argument>
    <argument>
      <name>misc_plug_loads_television_annual_kwh</name>
      <display_name>Misc Plug Loads: Television Annual kWh</display_name>
      <description>The annual energy consumption of the television plug loads. If not provided, the OS-HPXML default (see &lt;a href='https://openstudio-hpxml.readthedocs.io/en/v1.10.0/workflow_inputs.html#hpxml-plug-loads'&gt;HPXML Plug Loads&lt;/a&gt;) is used.</description>
      <type>Double</type>
      <units>kWh/yr</units>
      <required>false</required>
      <model_dependent>false</model_dependent>
    </argument>
    <argument>
      <name>misc_plug_loads_television_usage_multiplier</name>
      <display_name>Misc Plug Loads: Television Usage Multiplier</display_name>
      <description>Multiplier on the television energy usage that can reflect, e.g., high/low usage occupants. If not provided, the OS-HPXML default (see &lt;a href='https://openstudio-hpxml.readthedocs.io/en/v1.10.0/workflow_inputs.html#hpxml-plug-loads'&gt;HPXML Plug Loads&lt;/a&gt;) is used.</description>
      <type>Double</type>
      <required>false</required>
      <model_dependent>false</model_dependent>
    </argument>
    <argument>
      <name>misc_plug_loads_other_annual_kwh</name>
      <display_name>Misc Plug Loads: Other Annual kWh</display_name>
      <description>The annual energy consumption of the other residual plug loads. If not provided, the OS-HPXML default (see &lt;a href='https://openstudio-hpxml.readthedocs.io/en/v1.10.0/workflow_inputs.html#hpxml-plug-loads'&gt;HPXML Plug Loads&lt;/a&gt;) is used.</description>
      <type>Double</type>
      <units>kWh/yr</units>
      <required>false</required>
      <model_dependent>false</model_dependent>
    </argument>
    <argument>
      <name>misc_plug_loads_other_frac_sensible</name>
      <display_name>Misc Plug Loads: Other Sensible Fraction</display_name>
      <description>Fraction of other residual plug loads' internal gains that are sensible. If not provided, the OS-HPXML default (see &lt;a href='https://openstudio-hpxml.readthedocs.io/en/v1.10.0/workflow_inputs.html#hpxml-plug-loads'&gt;HPXML Plug Loads&lt;/a&gt;) is used.</description>
      <type>Double</type>
      <units>Frac</units>
      <required>false</required>
      <model_dependent>false</model_dependent>
    </argument>
    <argument>
      <name>misc_plug_loads_other_frac_latent</name>
      <display_name>Misc Plug Loads: Other Latent Fraction</display_name>
      <description>Fraction of other residual plug loads' internal gains that are latent. If not provided, the OS-HPXML default (see &lt;a href='https://openstudio-hpxml.readthedocs.io/en/v1.10.0/workflow_inputs.html#hpxml-plug-loads'&gt;HPXML Plug Loads&lt;/a&gt;) is used.</description>
      <type>Double</type>
      <units>Frac</units>
      <required>false</required>
      <model_dependent>false</model_dependent>
    </argument>
    <argument>
      <name>misc_plug_loads_other_usage_multiplier</name>
      <display_name>Misc Plug Loads: Other Usage Multiplier</display_name>
      <description>Multiplier on the other energy usage that can reflect, e.g., high/low usage occupants. If not provided, the OS-HPXML default (see &lt;a href='https://openstudio-hpxml.readthedocs.io/en/v1.10.0/workflow_inputs.html#hpxml-plug-loads'&gt;HPXML Plug Loads&lt;/a&gt;) is used.</description>
      <type>Double</type>
      <required>false</required>
      <model_dependent>false</model_dependent>
    </argument>
    <argument>
      <name>misc_plug_loads_well_pump_present</name>
      <display_name>Misc Plug Loads: Well Pump Present</display_name>
      <description>Whether there is a well pump.</description>
      <type>Boolean</type>
      <required>true</required>
      <model_dependent>false</model_dependent>
      <default_value>false</default_value>
      <choices>
        <choice>
          <value>true</value>
          <display_name>true</display_name>
        </choice>
        <choice>
          <value>false</value>
          <display_name>false</display_name>
        </choice>
      </choices>
    </argument>
    <argument>
      <name>misc_plug_loads_well_pump_annual_kwh</name>
      <display_name>Misc Plug Loads: Well Pump Annual kWh</display_name>
      <description>The annual energy consumption of the well pump plug loads. If not provided, the OS-HPXML default (see &lt;a href='https://openstudio-hpxml.readthedocs.io/en/v1.10.0/workflow_inputs.html#hpxml-plug-loads'&gt;HPXML Plug Loads&lt;/a&gt;) is used.</description>
      <type>Double</type>
      <units>kWh/yr</units>
      <required>false</required>
      <model_dependent>false</model_dependent>
    </argument>
    <argument>
      <name>misc_plug_loads_well_pump_usage_multiplier</name>
      <display_name>Misc Plug Loads: Well Pump Usage Multiplier</display_name>
      <description>Multiplier on the well pump energy usage that can reflect, e.g., high/low usage occupants. If not provided, the OS-HPXML default (see &lt;a href='https://openstudio-hpxml.readthedocs.io/en/v1.10.0/workflow_inputs.html#hpxml-plug-loads'&gt;HPXML Plug Loads&lt;/a&gt;) is used.</description>
      <type>Double</type>
      <required>false</required>
      <model_dependent>false</model_dependent>
    </argument>
    <argument>
      <name>misc_plug_loads_vehicle_present</name>
      <display_name>Misc Plug Loads: Vehicle Present</display_name>
      <description>Whether there is an electric vehicle.</description>
      <type>Boolean</type>
      <required>true</required>
      <model_dependent>false</model_dependent>
      <default_value>false</default_value>
      <choices>
        <choice>
          <value>true</value>
          <display_name>true</display_name>
        </choice>
        <choice>
          <value>false</value>
          <display_name>false</display_name>
        </choice>
      </choices>
    </argument>
    <argument>
      <name>misc_plug_loads_vehicle_annual_kwh</name>
      <display_name>Misc Plug Loads: Vehicle Annual kWh</display_name>
      <description>The annual energy consumption of the electric vehicle plug loads. If not provided, the OS-HPXML default (see &lt;a href='https://openstudio-hpxml.readthedocs.io/en/v1.10.0/workflow_inputs.html#hpxml-plug-loads'&gt;HPXML Plug Loads&lt;/a&gt;) is used.</description>
      <type>Double</type>
      <units>kWh/yr</units>
      <required>false</required>
      <model_dependent>false</model_dependent>
    </argument>
    <argument>
      <name>misc_plug_loads_vehicle_usage_multiplier</name>
      <display_name>Misc Plug Loads: Vehicle Usage Multiplier</display_name>
      <description>Multiplier on the electric vehicle energy usage that can reflect, e.g., high/low usage occupants. If not provided, the OS-HPXML default (see &lt;a href='https://openstudio-hpxml.readthedocs.io/en/v1.10.0/workflow_inputs.html#hpxml-plug-loads'&gt;HPXML Plug Loads&lt;/a&gt;) is used.</description>
      <type>Double</type>
      <required>false</required>
      <model_dependent>false</model_dependent>
    </argument>
    <argument>
      <name>misc_fuel_loads_grill_present</name>
      <display_name>Misc Fuel Loads: Grill Present</display_name>
      <description>Whether there is a fuel loads grill.</description>
      <type>Boolean</type>
      <required>true</required>
      <model_dependent>false</model_dependent>
      <default_value>false</default_value>
      <choices>
        <choice>
          <value>true</value>
          <display_name>true</display_name>
        </choice>
        <choice>
          <value>false</value>
          <display_name>false</display_name>
        </choice>
      </choices>
    </argument>
    <argument>
      <name>misc_fuel_loads_grill_fuel_type</name>
      <display_name>Misc Fuel Loads: Grill Fuel Type</display_name>
      <description>The fuel type of the fuel loads grill.</description>
      <type>Choice</type>
      <required>true</required>
      <model_dependent>false</model_dependent>
      <default_value>natural gas</default_value>
      <choices>
        <choice>
          <value>natural gas</value>
          <display_name>natural gas</display_name>
        </choice>
        <choice>
          <value>fuel oil</value>
          <display_name>fuel oil</display_name>
        </choice>
        <choice>
          <value>propane</value>
          <display_name>propane</display_name>
        </choice>
        <choice>
          <value>wood</value>
          <display_name>wood</display_name>
        </choice>
        <choice>
          <value>wood pellets</value>
          <display_name>wood pellets</display_name>
        </choice>
      </choices>
    </argument>
    <argument>
      <name>misc_fuel_loads_grill_annual_therm</name>
      <display_name>Misc Fuel Loads: Grill Annual therm</display_name>
      <description>The annual energy consumption of the fuel loads grill. If not provided, the OS-HPXML default (see &lt;a href='https://openstudio-hpxml.readthedocs.io/en/v1.10.0/workflow_inputs.html#hpxml-fuel-loads'&gt;HPXML Fuel Loads&lt;/a&gt;) is used.</description>
      <type>Double</type>
      <units>therm/yr</units>
      <required>false</required>
      <model_dependent>false</model_dependent>
    </argument>
    <argument>
      <name>misc_fuel_loads_grill_usage_multiplier</name>
      <display_name>Misc Fuel Loads: Grill Usage Multiplier</display_name>
      <description>Multiplier on the fuel loads grill energy usage that can reflect, e.g., high/low usage occupants. If not provided, the OS-HPXML default (see &lt;a href='https://openstudio-hpxml.readthedocs.io/en/v1.10.0/workflow_inputs.html#hpxml-fuel-loads'&gt;HPXML Fuel Loads&lt;/a&gt;) is used.</description>
      <type>Double</type>
      <required>false</required>
      <model_dependent>false</model_dependent>
    </argument>
    <argument>
      <name>misc_fuel_loads_lighting_present</name>
      <display_name>Misc Fuel Loads: Lighting Present</display_name>
      <description>Whether there is fuel loads lighting.</description>
      <type>Boolean</type>
      <required>true</required>
      <model_dependent>false</model_dependent>
      <default_value>false</default_value>
      <choices>
        <choice>
          <value>true</value>
          <display_name>true</display_name>
        </choice>
        <choice>
          <value>false</value>
          <display_name>false</display_name>
        </choice>
      </choices>
    </argument>
    <argument>
      <name>misc_fuel_loads_lighting_fuel_type</name>
      <display_name>Misc Fuel Loads: Lighting Fuel Type</display_name>
      <description>The fuel type of the fuel loads lighting.</description>
      <type>Choice</type>
      <required>true</required>
      <model_dependent>false</model_dependent>
      <default_value>natural gas</default_value>
      <choices>
        <choice>
          <value>natural gas</value>
          <display_name>natural gas</display_name>
        </choice>
        <choice>
          <value>fuel oil</value>
          <display_name>fuel oil</display_name>
        </choice>
        <choice>
          <value>propane</value>
          <display_name>propane</display_name>
        </choice>
        <choice>
          <value>wood</value>
          <display_name>wood</display_name>
        </choice>
        <choice>
          <value>wood pellets</value>
          <display_name>wood pellets</display_name>
        </choice>
      </choices>
    </argument>
    <argument>
      <name>misc_fuel_loads_lighting_annual_therm</name>
      <display_name>Misc Fuel Loads: Lighting Annual therm</display_name>
      <description>The annual energy consumption of the fuel loads lighting. If not provided, the OS-HPXML default (see &lt;a href='https://openstudio-hpxml.readthedocs.io/en/v1.10.0/workflow_inputs.html#hpxml-fuel-loads'&gt;HPXML Fuel Loads&lt;/a&gt;)is used.</description>
      <type>Double</type>
      <units>therm/yr</units>
      <required>false</required>
      <model_dependent>false</model_dependent>
    </argument>
    <argument>
      <name>misc_fuel_loads_lighting_usage_multiplier</name>
      <display_name>Misc Fuel Loads: Lighting Usage Multiplier</display_name>
      <description>Multiplier on the fuel loads lighting energy usage that can reflect, e.g., high/low usage occupants. If not provided, the OS-HPXML default (see &lt;a href='https://openstudio-hpxml.readthedocs.io/en/v1.10.0/workflow_inputs.html#hpxml-fuel-loads'&gt;HPXML Fuel Loads&lt;/a&gt;) is used.</description>
      <type>Double</type>
      <required>false</required>
      <model_dependent>false</model_dependent>
    </argument>
    <argument>
      <name>misc_fuel_loads_fireplace_present</name>
      <display_name>Misc Fuel Loads: Fireplace Present</display_name>
      <description>Whether there is fuel loads fireplace.</description>
      <type>Boolean</type>
      <required>true</required>
      <model_dependent>false</model_dependent>
      <default_value>false</default_value>
      <choices>
        <choice>
          <value>true</value>
          <display_name>true</display_name>
        </choice>
        <choice>
          <value>false</value>
          <display_name>false</display_name>
        </choice>
      </choices>
    </argument>
    <argument>
      <name>misc_fuel_loads_fireplace_fuel_type</name>
      <display_name>Misc Fuel Loads: Fireplace Fuel Type</display_name>
      <description>The fuel type of the fuel loads fireplace.</description>
      <type>Choice</type>
      <required>true</required>
      <model_dependent>false</model_dependent>
      <default_value>natural gas</default_value>
      <choices>
        <choice>
          <value>natural gas</value>
          <display_name>natural gas</display_name>
        </choice>
        <choice>
          <value>fuel oil</value>
          <display_name>fuel oil</display_name>
        </choice>
        <choice>
          <value>propane</value>
          <display_name>propane</display_name>
        </choice>
        <choice>
          <value>wood</value>
          <display_name>wood</display_name>
        </choice>
        <choice>
          <value>wood pellets</value>
          <display_name>wood pellets</display_name>
        </choice>
      </choices>
    </argument>
    <argument>
      <name>misc_fuel_loads_fireplace_annual_therm</name>
      <display_name>Misc Fuel Loads: Fireplace Annual therm</display_name>
      <description>The annual energy consumption of the fuel loads fireplace. If not provided, the OS-HPXML default (see &lt;a href='https://openstudio-hpxml.readthedocs.io/en/v1.10.0/workflow_inputs.html#hpxml-fuel-loads'&gt;HPXML Fuel Loads&lt;/a&gt;) is used.</description>
      <type>Double</type>
      <units>therm/yr</units>
      <required>false</required>
      <model_dependent>false</model_dependent>
    </argument>
    <argument>
      <name>misc_fuel_loads_fireplace_frac_sensible</name>
      <display_name>Misc Fuel Loads: Fireplace Sensible Fraction</display_name>
      <description>Fraction of fireplace residual fuel loads' internal gains that are sensible. If not provided, the OS-HPXML default (see &lt;a href='https://openstudio-hpxml.readthedocs.io/en/v1.10.0/workflow_inputs.html#hpxml-fuel-loads'&gt;HPXML Fuel Loads&lt;/a&gt;) is used.</description>
      <type>Double</type>
      <units>Frac</units>
      <required>false</required>
      <model_dependent>false</model_dependent>
    </argument>
    <argument>
      <name>misc_fuel_loads_fireplace_frac_latent</name>
      <display_name>Misc Fuel Loads: Fireplace Latent Fraction</display_name>
      <description>Fraction of fireplace residual fuel loads' internal gains that are latent. If not provided, the OS-HPXML default (see &lt;a href='https://openstudio-hpxml.readthedocs.io/en/v1.10.0/workflow_inputs.html#hpxml-fuel-loads'&gt;HPXML Fuel Loads&lt;/a&gt;) is used.</description>
      <type>Double</type>
      <units>Frac</units>
      <required>false</required>
      <model_dependent>false</model_dependent>
    </argument>
    <argument>
      <name>misc_fuel_loads_fireplace_usage_multiplier</name>
      <display_name>Misc Fuel Loads: Fireplace Usage Multiplier</display_name>
      <description>Multiplier on the fuel loads fireplace energy usage that can reflect, e.g., high/low usage occupants. If not provided, the OS-HPXML default (see &lt;a href='https://openstudio-hpxml.readthedocs.io/en/v1.10.0/workflow_inputs.html#hpxml-fuel-loads'&gt;HPXML Fuel Loads&lt;/a&gt;) is used.</description>
      <type>Double</type>
      <required>false</required>
      <model_dependent>false</model_dependent>
    </argument>
    <argument>
      <name>pool_present</name>
      <display_name>Pool: Present</display_name>
      <description>Whether there is a pool.</description>
      <type>Boolean</type>
      <required>true</required>
      <model_dependent>false</model_dependent>
      <default_value>false</default_value>
      <choices>
        <choice>
          <value>true</value>
          <display_name>true</display_name>
        </choice>
        <choice>
          <value>false</value>
          <display_name>false</display_name>
        </choice>
      </choices>
    </argument>
    <argument>
      <name>pool_pump_annual_kwh</name>
      <display_name>Pool: Pump Annual kWh</display_name>
      <description>The annual energy consumption of the pool pump. If not provided, the OS-HPXML default (see &lt;a href='https://openstudio-hpxml.readthedocs.io/en/v1.10.0/workflow_inputs.html#pool-pump'&gt;Pool Pump&lt;/a&gt;) is used.</description>
      <type>Double</type>
      <units>kWh/yr</units>
      <required>false</required>
      <model_dependent>false</model_dependent>
    </argument>
    <argument>
      <name>pool_pump_usage_multiplier</name>
      <display_name>Pool: Pump Usage Multiplier</display_name>
      <description>Multiplier on the pool pump energy usage that can reflect, e.g., high/low usage occupants. If not provided, the OS-HPXML default (see &lt;a href='https://openstudio-hpxml.readthedocs.io/en/v1.10.0/workflow_inputs.html#pool-pump'&gt;Pool Pump&lt;/a&gt;) is used.</description>
      <type>Double</type>
      <required>false</required>
      <model_dependent>false</model_dependent>
    </argument>
    <argument>
      <name>pool_heater_type</name>
      <display_name>Pool: Heater Type</display_name>
      <description>The type of pool heater. Use 'none' if there is no pool heater.</description>
      <type>Choice</type>
      <required>true</required>
      <model_dependent>false</model_dependent>
      <default_value>none</default_value>
      <choices>
        <choice>
          <value>none</value>
          <display_name>none</display_name>
        </choice>
        <choice>
          <value>electric resistance</value>
          <display_name>electric resistance</display_name>
        </choice>
        <choice>
          <value>gas fired</value>
          <display_name>gas fired</display_name>
        </choice>
        <choice>
          <value>heat pump</value>
          <display_name>heat pump</display_name>
        </choice>
      </choices>
    </argument>
    <argument>
      <name>pool_heater_annual_kwh</name>
      <display_name>Pool: Heater Annual kWh</display_name>
      <description>The annual energy consumption of the electric resistance pool heater. If not provided, the OS-HPXML default (see &lt;a href='https://openstudio-hpxml.readthedocs.io/en/v1.10.0/workflow_inputs.html#pool-heater'&gt;Pool Heater&lt;/a&gt;) is used.</description>
      <type>Double</type>
      <units>kWh/yr</units>
      <required>false</required>
      <model_dependent>false</model_dependent>
    </argument>
    <argument>
      <name>pool_heater_annual_therm</name>
      <display_name>Pool: Heater Annual therm</display_name>
      <description>The annual energy consumption of the gas fired pool heater. If not provided, the OS-HPXML default (see &lt;a href='https://openstudio-hpxml.readthedocs.io/en/v1.10.0/workflow_inputs.html#pool-heater'&gt;Pool Heater&lt;/a&gt;) is used.</description>
      <type>Double</type>
      <units>therm/yr</units>
      <required>false</required>
      <model_dependent>false</model_dependent>
    </argument>
    <argument>
      <name>pool_heater_usage_multiplier</name>
      <display_name>Pool: Heater Usage Multiplier</display_name>
      <description>Multiplier on the pool heater energy usage that can reflect, e.g., high/low usage occupants. If not provided, the OS-HPXML default (see &lt;a href='https://openstudio-hpxml.readthedocs.io/en/v1.10.0/workflow_inputs.html#pool-heater'&gt;Pool Heater&lt;/a&gt;) is used.</description>
      <type>Double</type>
      <required>false</required>
      <model_dependent>false</model_dependent>
    </argument>
    <argument>
      <name>permanent_spa_present</name>
      <display_name>Permanent Spa: Present</display_name>
      <description>Whether there is a permanent spa.</description>
      <type>Boolean</type>
      <required>true</required>
      <model_dependent>false</model_dependent>
      <default_value>false</default_value>
      <choices>
        <choice>
          <value>true</value>
          <display_name>true</display_name>
        </choice>
        <choice>
          <value>false</value>
          <display_name>false</display_name>
        </choice>
      </choices>
    </argument>
    <argument>
      <name>permanent_spa_pump_annual_kwh</name>
      <display_name>Permanent Spa: Pump Annual kWh</display_name>
      <description>The annual energy consumption of the permanent spa pump. If not provided, the OS-HPXML default (see &lt;a href='https://openstudio-hpxml.readthedocs.io/en/v1.10.0/workflow_inputs.html#permanent-spa-pump'&gt;Permanent Spa Pump&lt;/a&gt;) is used.</description>
      <type>Double</type>
      <units>kWh/yr</units>
      <required>false</required>
      <model_dependent>false</model_dependent>
    </argument>
    <argument>
      <name>permanent_spa_pump_usage_multiplier</name>
      <display_name>Permanent Spa: Pump Usage Multiplier</display_name>
      <description>Multiplier on the permanent spa pump energy usage that can reflect, e.g., high/low usage occupants. If not provided, the OS-HPXML default (see &lt;a href='https://openstudio-hpxml.readthedocs.io/en/v1.10.0/workflow_inputs.html#permanent-spa-pump'&gt;Permanent Spa Pump&lt;/a&gt;) is used.</description>
      <type>Double</type>
      <required>false</required>
      <model_dependent>false</model_dependent>
    </argument>
    <argument>
      <name>permanent_spa_heater_type</name>
      <display_name>Permanent Spa: Heater Type</display_name>
      <description>The type of permanent spa heater. Use 'none' if there is no permanent spa heater.</description>
      <type>Choice</type>
      <required>true</required>
      <model_dependent>false</model_dependent>
      <default_value>none</default_value>
      <choices>
        <choice>
          <value>none</value>
          <display_name>none</display_name>
        </choice>
        <choice>
          <value>electric resistance</value>
          <display_name>electric resistance</display_name>
        </choice>
        <choice>
          <value>gas fired</value>
          <display_name>gas fired</display_name>
        </choice>
        <choice>
          <value>heat pump</value>
          <display_name>heat pump</display_name>
        </choice>
      </choices>
    </argument>
    <argument>
      <name>permanent_spa_heater_annual_kwh</name>
      <display_name>Permanent Spa: Heater Annual kWh</display_name>
      <description>The annual energy consumption of the electric resistance permanent spa heater. If not provided, the OS-HPXML default (see &lt;a href='https://openstudio-hpxml.readthedocs.io/en/v1.10.0/workflow_inputs.html#permanent-spa-heater'&gt;Permanent Spa Heater&lt;/a&gt;) is used.</description>
      <type>Double</type>
      <units>kWh/yr</units>
      <required>false</required>
      <model_dependent>false</model_dependent>
    </argument>
    <argument>
      <name>permanent_spa_heater_annual_therm</name>
      <display_name>Permanent Spa: Heater Annual therm</display_name>
      <description>The annual energy consumption of the gas fired permanent spa heater. If not provided, the OS-HPXML default (see &lt;a href='https://openstudio-hpxml.readthedocs.io/en/v1.10.0/workflow_inputs.html#permanent-spa-heater'&gt;Permanent Spa Heater&lt;/a&gt;) is used.</description>
      <type>Double</type>
      <units>therm/yr</units>
      <required>false</required>
      <model_dependent>false</model_dependent>
    </argument>
    <argument>
      <name>permanent_spa_heater_usage_multiplier</name>
      <display_name>Permanent Spa: Heater Usage Multiplier</display_name>
      <description>Multiplier on the permanent spa heater energy usage that can reflect, e.g., high/low usage occupants. If not provided, the OS-HPXML default (see &lt;a href='https://openstudio-hpxml.readthedocs.io/en/v1.10.0/workflow_inputs.html#permanent-spa-heater'&gt;Permanent Spa Heater&lt;/a&gt;) is used.</description>
      <type>Double</type>
      <required>false</required>
      <model_dependent>false</model_dependent>
    </argument>
    <argument>
      <name>emissions_scenario_names</name>
      <display_name>Emissions: Scenario Names</display_name>
      <description>Names of emissions scenarios. If multiple scenarios, use a comma-separated list. If not provided, no emissions scenarios are calculated.</description>
      <type>String</type>
      <required>false</required>
      <model_dependent>false</model_dependent>
    </argument>
    <argument>
      <name>emissions_types</name>
      <display_name>Emissions: Types</display_name>
      <description>Types of emissions (e.g., CO2e, NOx, etc.). If multiple scenarios, use a comma-separated list.</description>
      <type>String</type>
      <required>false</required>
      <model_dependent>false</model_dependent>
    </argument>
    <argument>
      <name>emissions_electricity_units</name>
      <display_name>Emissions: Electricity Units</display_name>
      <description>Electricity emissions factors units. If multiple scenarios, use a comma-separated list. Only lb/MWh and kg/MWh are allowed.</description>
      <type>String</type>
      <required>false</required>
      <model_dependent>false</model_dependent>
    </argument>
    <argument>
      <name>emissions_electricity_values_or_filepaths</name>
      <display_name>Emissions: Electricity Values or File Paths</display_name>
      <description>Electricity emissions factors values, specified as either an annual factor or an absolute/relative path to a file with hourly factors. If multiple scenarios, use a comma-separated list.</description>
      <type>String</type>
      <required>false</required>
      <model_dependent>false</model_dependent>
    </argument>
    <argument>
      <name>emissions_electricity_number_of_header_rows</name>
      <display_name>Emissions: Electricity Files Number of Header Rows</display_name>
      <description>The number of header rows in the electricity emissions factor file. Only applies when an electricity filepath is used. If multiple scenarios, use a comma-separated list.</description>
      <type>String</type>
      <required>false</required>
      <model_dependent>false</model_dependent>
    </argument>
    <argument>
      <name>emissions_electricity_column_numbers</name>
      <display_name>Emissions: Electricity Files Column Numbers</display_name>
      <description>The column number in the electricity emissions factor file. Only applies when an electricity filepath is used. If multiple scenarios, use a comma-separated list.</description>
      <type>String</type>
      <required>false</required>
      <model_dependent>false</model_dependent>
    </argument>
    <argument>
      <name>emissions_fossil_fuel_units</name>
      <display_name>Emissions: Fossil Fuel Units</display_name>
      <description>Fossil fuel emissions factors units. If multiple scenarios, use a comma-separated list. Only lb/MBtu and kg/MBtu are allowed.</description>
      <type>String</type>
      <required>false</required>
      <model_dependent>false</model_dependent>
    </argument>
    <argument>
      <name>emissions_natural_gas_values</name>
      <display_name>Emissions: Natural Gas Values</display_name>
      <description>Natural gas emissions factors values, specified as an annual factor. If multiple scenarios, use a comma-separated list.</description>
      <type>String</type>
      <required>false</required>
      <model_dependent>false</model_dependent>
    </argument>
    <argument>
      <name>emissions_propane_values</name>
      <display_name>Emissions: Propane Values</display_name>
      <description>Propane emissions factors values, specified as an annual factor. If multiple scenarios, use a comma-separated list.</description>
      <type>String</type>
      <required>false</required>
      <model_dependent>false</model_dependent>
    </argument>
    <argument>
      <name>emissions_fuel_oil_values</name>
      <display_name>Emissions: Fuel Oil Values</display_name>
      <description>Fuel oil emissions factors values, specified as an annual factor. If multiple scenarios, use a comma-separated list.</description>
      <type>String</type>
      <required>false</required>
      <model_dependent>false</model_dependent>
    </argument>
    <argument>
      <name>emissions_coal_values</name>
      <display_name>Emissions: Coal Values</display_name>
      <description>Coal emissions factors values, specified as an annual factor. If multiple scenarios, use a comma-separated list.</description>
      <type>String</type>
      <required>false</required>
      <model_dependent>false</model_dependent>
    </argument>
    <argument>
      <name>emissions_wood_values</name>
      <display_name>Emissions: Wood Values</display_name>
      <description>Wood emissions factors values, specified as an annual factor. If multiple scenarios, use a comma-separated list.</description>
      <type>String</type>
      <required>false</required>
      <model_dependent>false</model_dependent>
    </argument>
    <argument>
      <name>emissions_wood_pellets_values</name>
      <display_name>Emissions: Wood Pellets Values</display_name>
      <description>Wood pellets emissions factors values, specified as an annual factor. If multiple scenarios, use a comma-separated list.</description>
      <type>String</type>
      <required>false</required>
      <model_dependent>false</model_dependent>
    </argument>
    <argument>
      <name>utility_bill_scenario_names</name>
      <display_name>Utility Bills: Scenario Names</display_name>
      <description>Names of utility bill scenarios. If multiple scenarios, use a comma-separated list. If not provided, no utility bills scenarios are calculated.</description>
      <type>String</type>
      <required>false</required>
      <model_dependent>false</model_dependent>
    </argument>
    <argument>
      <name>utility_bill_electricity_filepaths</name>
      <display_name>Utility Bills: Electricity File Paths</display_name>
      <description>Electricity tariff file specified as an absolute/relative path to a file with utility rate structure information. Tariff file must be formatted to OpenEI API version 7. If multiple scenarios, use a comma-separated list.</description>
      <type>String</type>
      <required>false</required>
      <model_dependent>false</model_dependent>
    </argument>
    <argument>
      <name>utility_bill_electricity_fixed_charges</name>
      <display_name>Utility Bills: Electricity Fixed Charges</display_name>
      <description>Electricity utility bill monthly fixed charges. If multiple scenarios, use a comma-separated list.</description>
      <type>String</type>
      <required>false</required>
      <model_dependent>false</model_dependent>
    </argument>
    <argument>
      <name>utility_bill_natural_gas_fixed_charges</name>
      <display_name>Utility Bills: Natural Gas Fixed Charges</display_name>
      <description>Natural gas utility bill monthly fixed charges. If multiple scenarios, use a comma-separated list.</description>
      <type>String</type>
      <required>false</required>
      <model_dependent>false</model_dependent>
    </argument>
    <argument>
      <name>utility_bill_propane_fixed_charges</name>
      <display_name>Utility Bills: Propane Fixed Charges</display_name>
      <description>Propane utility bill monthly fixed charges. If multiple scenarios, use a comma-separated list.</description>
      <type>String</type>
      <required>false</required>
      <model_dependent>false</model_dependent>
    </argument>
    <argument>
      <name>utility_bill_fuel_oil_fixed_charges</name>
      <display_name>Utility Bills: Fuel Oil Fixed Charges</display_name>
      <description>Fuel oil utility bill monthly fixed charges. If multiple scenarios, use a comma-separated list.</description>
      <type>String</type>
      <required>false</required>
      <model_dependent>false</model_dependent>
    </argument>
    <argument>
      <name>utility_bill_coal_fixed_charges</name>
      <display_name>Utility Bills: Coal Fixed Charges</display_name>
      <description>Coal utility bill monthly fixed charges. If multiple scenarios, use a comma-separated list.</description>
      <type>String</type>
      <required>false</required>
      <model_dependent>false</model_dependent>
    </argument>
    <argument>
      <name>utility_bill_wood_fixed_charges</name>
      <display_name>Utility Bills: Wood Fixed Charges</display_name>
      <description>Wood utility bill monthly fixed charges. If multiple scenarios, use a comma-separated list.</description>
      <type>String</type>
      <required>false</required>
      <model_dependent>false</model_dependent>
    </argument>
    <argument>
      <name>utility_bill_wood_pellets_fixed_charges</name>
      <display_name>Utility Bills: Wood Pellets Fixed Charges</display_name>
      <description>Wood pellets utility bill monthly fixed charges. If multiple scenarios, use a comma-separated list.</description>
      <type>String</type>
      <required>false</required>
      <model_dependent>false</model_dependent>
    </argument>
    <argument>
      <name>utility_bill_electricity_marginal_rates</name>
      <display_name>Utility Bills: Electricity Marginal Rates</display_name>
      <description>Electricity utility bill marginal rates. If multiple scenarios, use a comma-separated list.</description>
      <type>String</type>
      <required>false</required>
      <model_dependent>false</model_dependent>
    </argument>
    <argument>
      <name>utility_bill_natural_gas_marginal_rates</name>
      <display_name>Utility Bills: Natural Gas Marginal Rates</display_name>
      <description>Natural gas utility bill marginal rates. If multiple scenarios, use a comma-separated list.</description>
      <type>String</type>
      <required>false</required>
      <model_dependent>false</model_dependent>
    </argument>
    <argument>
      <name>utility_bill_propane_marginal_rates</name>
      <display_name>Utility Bills: Propane Marginal Rates</display_name>
      <description>Propane utility bill marginal rates. If multiple scenarios, use a comma-separated list.</description>
      <type>String</type>
      <required>false</required>
      <model_dependent>false</model_dependent>
    </argument>
    <argument>
      <name>utility_bill_fuel_oil_marginal_rates</name>
      <display_name>Utility Bills: Fuel Oil Marginal Rates</display_name>
      <description>Fuel oil utility bill marginal rates. If multiple scenarios, use a comma-separated list.</description>
      <type>String</type>
      <required>false</required>
      <model_dependent>false</model_dependent>
    </argument>
    <argument>
      <name>utility_bill_coal_marginal_rates</name>
      <display_name>Utility Bills: Coal Marginal Rates</display_name>
      <description>Coal utility bill marginal rates. If multiple scenarios, use a comma-separated list.</description>
      <type>String</type>
      <required>false</required>
      <model_dependent>false</model_dependent>
    </argument>
    <argument>
      <name>utility_bill_wood_marginal_rates</name>
      <display_name>Utility Bills: Wood Marginal Rates</display_name>
      <description>Wood utility bill marginal rates. If multiple scenarios, use a comma-separated list.</description>
      <type>String</type>
      <required>false</required>
      <model_dependent>false</model_dependent>
    </argument>
    <argument>
      <name>utility_bill_wood_pellets_marginal_rates</name>
      <display_name>Utility Bills: Wood Pellets Marginal Rates</display_name>
      <description>Wood pellets utility bill marginal rates. If multiple scenarios, use a comma-separated list.</description>
      <type>String</type>
      <required>false</required>
      <model_dependent>false</model_dependent>
    </argument>
    <argument>
      <name>utility_bill_pv_compensation_types</name>
      <display_name>Utility Bills: PV Compensation Types</display_name>
      <description>Utility bill PV compensation types. If multiple scenarios, use a comma-separated list.</description>
      <type>String</type>
      <required>false</required>
      <model_dependent>false</model_dependent>
    </argument>
    <argument>
      <name>utility_bill_pv_net_metering_annual_excess_sellback_rate_types</name>
      <display_name>Utility Bills: PV Net Metering Annual Excess Sellback Rate Types</display_name>
      <description>Utility bill PV net metering annual excess sellback rate types. Only applies if the PV compensation type is 'NetMetering'. If multiple scenarios, use a comma-separated list.</description>
      <type>String</type>
      <required>false</required>
      <model_dependent>false</model_dependent>
    </argument>
    <argument>
      <name>utility_bill_pv_net_metering_annual_excess_sellback_rates</name>
      <display_name>Utility Bills: PV Net Metering Annual Excess Sellback Rates</display_name>
      <description>Utility bill PV net metering annual excess sellback rates. Only applies if the PV compensation type is 'NetMetering' and the PV annual excess sellback rate type is 'User-Specified'. If multiple scenarios, use a comma-separated list.</description>
      <type>String</type>
      <required>false</required>
      <model_dependent>false</model_dependent>
    </argument>
    <argument>
      <name>utility_bill_pv_feed_in_tariff_rates</name>
      <display_name>Utility Bills: PV Feed-In Tariff Rates</display_name>
      <description>Utility bill PV annual full/gross feed-in tariff rates. Only applies if the PV compensation type is 'FeedInTariff'. If multiple scenarios, use a comma-separated list.</description>
      <type>String</type>
      <required>false</required>
      <model_dependent>false</model_dependent>
    </argument>
    <argument>
      <name>utility_bill_pv_monthly_grid_connection_fee_units</name>
      <display_name>Utility Bills: PV Monthly Grid Connection Fee Units</display_name>
      <description>Utility bill PV monthly grid connection fee units. If multiple scenarios, use a comma-separated list.</description>
      <type>String</type>
      <required>false</required>
      <model_dependent>false</model_dependent>
    </argument>
    <argument>
      <name>utility_bill_pv_monthly_grid_connection_fees</name>
      <display_name>Utility Bills: PV Monthly Grid Connection Fees</display_name>
      <description>Utility bill PV monthly grid connection fees. If multiple scenarios, use a comma-separated list.</description>
      <type>String</type>
      <required>false</required>
      <model_dependent>false</model_dependent>
    </argument>
    <argument>
      <name>additional_properties</name>
      <display_name>Additional Properties</display_name>
      <description>Additional properties specified as key-value pairs (i.e., key=value). If multiple additional properties, use a |-separated list. For example, 'LowIncome=false|Remodeled|Description=2-story home in Denver'. These properties will be stored in the HPXML file under /HPXML/SoftwareInfo/extension/AdditionalProperties.</description>
      <type>String</type>
      <required>false</required>
      <model_dependent>false</model_dependent>
    </argument>
    <argument>
      <name>combine_like_surfaces</name>
      <display_name>Combine like surfaces?</display_name>
      <description>If true, combines like surfaces to simplify the HPXML file generated.</description>
      <type>Boolean</type>
      <required>false</required>
      <model_dependent>false</model_dependent>
      <default_value>false</default_value>
      <choices>
        <choice>
          <value>true</value>
          <display_name>true</display_name>
        </choice>
        <choice>
          <value>false</value>
          <display_name>false</display_name>
        </choice>
      </choices>
    </argument>
    <argument>
      <name>apply_defaults</name>
      <display_name>Apply Default Values?</display_name>
      <description>If true, applies OS-HPXML default values to the HPXML output file. Setting to true will also force validation of the HPXML output file before applying OS-HPXML default values.</description>
      <type>Boolean</type>
      <required>false</required>
      <model_dependent>false</model_dependent>
      <default_value>false</default_value>
      <choices>
        <choice>
          <value>true</value>
          <display_name>true</display_name>
        </choice>
        <choice>
          <value>false</value>
          <display_name>false</display_name>
        </choice>
      </choices>
    </argument>
    <argument>
      <name>apply_validation</name>
      <display_name>Apply Validation?</display_name>
      <description>If true, validates the HPXML output file. Set to false for faster performance. Note that validation is not needed if the HPXML file will be validated downstream (e.g., via the HPXMLtoOpenStudio measure).</description>
      <type>Boolean</type>
      <required>false</required>
      <model_dependent>false</model_dependent>
      <default_value>false</default_value>
      <choices>
        <choice>
          <value>true</value>
          <display_name>true</display_name>
        </choice>
        <choice>
          <value>false</value>
          <display_name>false</display_name>
        </choice>
      </choices>
    </argument>
  </arguments>
  <outputs />
  <provenances />
  <tags>
    <tag>Whole Building.Space Types</tag>
  </tags>
  <attributes>
    <attribute>
      <name>Measure Type</name>
      <value>ModelMeasure</value>
      <datatype>string</datatype>
    </attribute>
  </attributes>
  <files>
    <file>
      <filename>README.md</filename>
      <filetype>md</filetype>
      <usage_type>readme</usage_type>
<<<<<<< HEAD
      <checksum>D802FFB3</checksum>
=======
      <checksum>F4222EA2</checksum>
>>>>>>> 7cf1ee0f
    </file>
    <file>
      <filename>README.md.erb</filename>
      <filetype>erb</filetype>
      <usage_type>readmeerb</usage_type>
      <checksum>513F28E9</checksum>
    </file>
    <file>
      <version>
        <software_program>OpenStudio</software_program>
        <identifier>2.9.0</identifier>
        <min_compatible>2.9.0</min_compatible>
      </version>
      <filename>measure.rb</filename>
      <filetype>rb</filetype>
      <usage_type>script</usage_type>
<<<<<<< HEAD
      <checksum>B5DC0BF6</checksum>
=======
      <checksum>9D0AE8A8</checksum>
>>>>>>> 7cf1ee0f
    </file>
    <file>
      <filename>constants.rb</filename>
      <filetype>rb</filetype>
      <usage_type>resource</usage_type>
      <checksum>079FF429</checksum>
    </file>
    <file>
      <filename>geometry.rb</filename>
      <filetype>rb</filetype>
      <usage_type>resource</usage_type>
      <checksum>C905753A</checksum>
    </file>
    <file>
      <filename>version.txt</filename>
      <filetype>txt</filetype>
      <usage_type>resource</usage_type>
      <checksum>6D7D7910</checksum>
    </file>
    <file>
      <filename>test_build_residential_hpxml.rb</filename>
      <filetype>rb</filetype>
      <usage_type>test</usage_type>
<<<<<<< HEAD
      <checksum>76A53A12</checksum>
=======
      <checksum>7F31C85A</checksum>
>>>>>>> 7cf1ee0f
    </file>
  </files>
</measure><|MERGE_RESOLUTION|>--- conflicted
+++ resolved
@@ -3,13 +3,8 @@
   <schema_version>3.1</schema_version>
   <name>build_residential_hpxml</name>
   <uid>a13a8983-2b01-4930-8af2-42030b6e4233</uid>
-<<<<<<< HEAD
-  <version_id>19b40996-ca0a-467e-ba23-125e82976ad7</version_id>
-  <version_modified>2025-03-12T17:04:10Z</version_modified>
-=======
-  <version_id>c9c3e951-142d-4003-b130-bee4a565f723</version_id>
-  <version_modified>2025-03-20T19:38:39Z</version_modified>
->>>>>>> 7cf1ee0f
+  <version_id>6c112965-14dc-422b-b0e8-b52a121298d1</version_id>
+  <version_modified>2025-03-24T16:30:03Z</version_modified>
   <xml_checksum>2C38F48B</xml_checksum>
   <class_name>BuildResidentialHPXML</class_name>
   <display_name>HPXML Builder</display_name>
@@ -7723,11 +7718,7 @@
       <filename>README.md</filename>
       <filetype>md</filetype>
       <usage_type>readme</usage_type>
-<<<<<<< HEAD
-      <checksum>D802FFB3</checksum>
-=======
-      <checksum>F4222EA2</checksum>
->>>>>>> 7cf1ee0f
+      <checksum>19516EDE</checksum>
     </file>
     <file>
       <filename>README.md.erb</filename>
@@ -7744,11 +7735,7 @@
       <filename>measure.rb</filename>
       <filetype>rb</filetype>
       <usage_type>script</usage_type>
-<<<<<<< HEAD
-      <checksum>B5DC0BF6</checksum>
-=======
-      <checksum>9D0AE8A8</checksum>
->>>>>>> 7cf1ee0f
+      <checksum>4157E4C4</checksum>
     </file>
     <file>
       <filename>constants.rb</filename>
@@ -7772,11 +7759,7 @@
       <filename>test_build_residential_hpxml.rb</filename>
       <filetype>rb</filetype>
       <usage_type>test</usage_type>
-<<<<<<< HEAD
-      <checksum>76A53A12</checksum>
-=======
-      <checksum>7F31C85A</checksum>
->>>>>>> 7cf1ee0f
+      <checksum>64751FD9</checksum>
     </file>
   </files>
 </measure>