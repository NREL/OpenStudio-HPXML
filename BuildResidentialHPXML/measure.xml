<?xml version="1.0"?>
<measure>
  <schema_version>3.0</schema_version>
  <name>build_residential_hpxml</name>
  <uid>a13a8983-2b01-4930-8af2-42030b6e4233</uid>
<<<<<<< HEAD
  <version_id>d300b534-4b1f-4bba-abf4-374fa7474cde</version_id>
  <version_modified>20230516T215610Z</version_modified>
=======
  <version_id>61a17495-a6d8-4328-a2c6-341c8ef4300c</version_id>
  <version_modified>20230519T183248Z</version_modified>
>>>>>>> 2cff2ae3
  <xml_checksum>2C38F48B</xml_checksum>
  <class_name>BuildResidentialHPXML</class_name>
  <display_name>HPXML Builder</display_name>
  <description>Builds a residential HPXML file.</description>
  <modeler_description>Note: OS-HPXML default values can be found in the OS-HPXML documentation or can be seen by using the 'apply_defaults' argument.</modeler_description>
  <arguments>
    <argument>
      <name>hpxml_path</name>
      <display_name>HPXML File Path</display_name>
      <description>Absolute/relative path of the HPXML file.</description>
      <type>String</type>
      <required>true</required>
      <model_dependent>false</model_dependent>
    </argument>
    <argument>
      <name>software_info_program_used</name>
      <display_name>Software Info: Program Used</display_name>
      <description>The name of the software program used.</description>
      <type>String</type>
      <required>false</required>
      <model_dependent>false</model_dependent>
    </argument>
    <argument>
      <name>software_info_program_version</name>
      <display_name>Software Info: Program Version</display_name>
      <description>The version of the software program used.</description>
      <type>String</type>
      <required>false</required>
      <model_dependent>false</model_dependent>
    </argument>
    <argument>
      <name>schedules_filepaths</name>
      <display_name>Schedules: CSV File Paths</display_name>
      <description>Absolute/relative paths of csv files containing user-specified detailed schedules. If multiple files, use a comma-separated list.</description>
      <type>String</type>
      <required>false</required>
      <model_dependent>false</model_dependent>
    </argument>
    <argument>
      <name>schedules_vacancy_period</name>
      <display_name>Schedules: Vacancy Period</display_name>
      <description>Specifies the vacancy period. Enter a date like "Dec 15 - Jan 15". Optionally, can enter hour of the day like "Dec 15 2 - Jan 15 20" (start hour can be 0 through 23 and end hour can be 1 through 24).</description>
      <type>String</type>
      <required>false</required>
      <model_dependent>false</model_dependent>
    </argument>
    <argument>
      <name>schedules_power_outage_period</name>
      <display_name>Schedules: Power Outage Period</display_name>
      <description>Specifies the power outage period. Enter a date like "Dec 15 - Jan 15". Optionally, can enter hour of the day like "Dec 15 2 - Jan 15 20" (start hour can be 0 through 23 and end hour can be 1 through 24).</description>
      <type>String</type>
      <required>false</required>
      <model_dependent>false</model_dependent>
    </argument>
    <argument>
      <name>schedules_power_outage_window_natvent_availability</name>
      <display_name>Schedules: Power Outage Period Window Natural Ventilation Availability</display_name>
      <description>The availability of the natural ventilation schedule during the outage period.</description>
      <type>Choice</type>
      <required>false</required>
      <model_dependent>false</model_dependent>
      <choices>
        <choice>
          <value>regular schedule</value>
          <display_name>regular schedule</display_name>
        </choice>
        <choice>
          <value>always available</value>
          <display_name>always available</display_name>
        </choice>
        <choice>
          <value>always unavailable</value>
          <display_name>always unavailable</display_name>
        </choice>
      </choices>
    </argument>
    <argument>
      <name>simulation_control_timestep</name>
      <display_name>Simulation Control: Timestep</display_name>
      <description>Value must be a divisor of 60. If not provided, the OS-HPXML default is used.</description>
      <type>Integer</type>
      <units>min</units>
      <required>false</required>
      <model_dependent>false</model_dependent>
    </argument>
    <argument>
      <name>simulation_control_run_period</name>
      <display_name>Simulation Control: Run Period</display_name>
      <description>Enter a date like "Jan 1 - Dec 31". If not provided, the OS-HPXML default is used.</description>
      <type>String</type>
      <required>false</required>
      <model_dependent>false</model_dependent>
    </argument>
    <argument>
      <name>simulation_control_run_period_calendar_year</name>
      <display_name>Simulation Control: Run Period Calendar Year</display_name>
      <description>This numeric field should contain the calendar year that determines the start day of week. If you are running simulations using AMY weather files, the value entered for calendar year will not be used; it will be overridden by the actual year found in the AMY weather file. If not provided, the OS-HPXML default is used.</description>
      <type>Integer</type>
      <units>year</units>
      <required>false</required>
      <model_dependent>false</model_dependent>
    </argument>
    <argument>
      <name>simulation_control_daylight_saving_enabled</name>
      <display_name>Simulation Control: Daylight Saving Enabled</display_name>
      <description>Whether to use daylight saving. If not provided, the OS-HPXML default is used.</description>
      <type>Boolean</type>
      <required>false</required>
      <model_dependent>false</model_dependent>
      <choices>
        <choice>
          <value>true</value>
          <display_name>true</display_name>
        </choice>
        <choice>
          <value>false</value>
          <display_name>false</display_name>
        </choice>
      </choices>
    </argument>
    <argument>
      <name>simulation_control_daylight_saving_period</name>
      <display_name>Simulation Control: Daylight Saving Period</display_name>
      <description>Enter a date like "Mar 15 - Dec 15". If not provided, the OS-HPXML default is used.</description>
      <type>String</type>
      <required>false</required>
      <model_dependent>false</model_dependent>
    </argument>
    <argument>
      <name>simulation_control_temperature_capacitance_multiplier</name>
      <display_name>Simulation Control: Temperature Capacitance Multiplier</display_name>
      <description>Affects the transient calculation of indoor air temperatures. If not provided, the OS-HPXML default is used.</description>
      <type>String</type>
      <required>false</required>
      <model_dependent>false</model_dependent>
    </argument>
    <argument>
      <name>site_type</name>
      <display_name>Site: Type</display_name>
      <description>The type of site. If not provided, the OS-HPXML default is used.</description>
      <type>Choice</type>
      <required>false</required>
      <model_dependent>false</model_dependent>
      <choices>
        <choice>
          <value>suburban</value>
          <display_name>suburban</display_name>
        </choice>
        <choice>
          <value>urban</value>
          <display_name>urban</display_name>
        </choice>
        <choice>
          <value>rural</value>
          <display_name>rural</display_name>
        </choice>
      </choices>
    </argument>
    <argument>
      <name>site_shielding_of_home</name>
      <display_name>Site: Shielding of Home</display_name>
      <description>Presence of nearby buildings, trees, obstructions for infiltration model. If not provided, the OS-HPXML default is used.</description>
      <type>Choice</type>
      <required>false</required>
      <model_dependent>false</model_dependent>
      <choices>
        <choice>
          <value>exposed</value>
          <display_name>exposed</display_name>
        </choice>
        <choice>
          <value>normal</value>
          <display_name>normal</display_name>
        </choice>
        <choice>
          <value>well-shielded</value>
          <display_name>well-shielded</display_name>
        </choice>
      </choices>
    </argument>
    <argument>
      <name>site_ground_conductivity</name>
      <display_name>Site: Ground Conductivity</display_name>
      <description>Conductivity of the ground soil. If not provided, the OS-HPXML default is used.</description>
      <type>Double</type>
      <units>Btu/hr-ft-F</units>
      <required>false</required>
      <model_dependent>false</model_dependent>
    </argument>
    <argument>
      <name>site_zip_code</name>
      <display_name>Site: Zip Code</display_name>
      <description>Zip code of the home address.</description>
      <type>String</type>
      <required>false</required>
      <model_dependent>false</model_dependent>
    </argument>
    <argument>
      <name>site_iecc_zone</name>
      <display_name>Site: IECC Zone</display_name>
      <description>IECC zone of the home address.</description>
      <type>Choice</type>
      <required>false</required>
      <model_dependent>false</model_dependent>
      <choices>
        <choice>
          <value>1A</value>
          <display_name>1A</display_name>
        </choice>
        <choice>
          <value>1B</value>
          <display_name>1B</display_name>
        </choice>
        <choice>
          <value>1C</value>
          <display_name>1C</display_name>
        </choice>
        <choice>
          <value>2A</value>
          <display_name>2A</display_name>
        </choice>
        <choice>
          <value>2B</value>
          <display_name>2B</display_name>
        </choice>
        <choice>
          <value>2C</value>
          <display_name>2C</display_name>
        </choice>
        <choice>
          <value>3A</value>
          <display_name>3A</display_name>
        </choice>
        <choice>
          <value>3B</value>
          <display_name>3B</display_name>
        </choice>
        <choice>
          <value>3C</value>
          <display_name>3C</display_name>
        </choice>
        <choice>
          <value>4A</value>
          <display_name>4A</display_name>
        </choice>
        <choice>
          <value>4B</value>
          <display_name>4B</display_name>
        </choice>
        <choice>
          <value>4C</value>
          <display_name>4C</display_name>
        </choice>
        <choice>
          <value>5A</value>
          <display_name>5A</display_name>
        </choice>
        <choice>
          <value>5B</value>
          <display_name>5B</display_name>
        </choice>
        <choice>
          <value>5C</value>
          <display_name>5C</display_name>
        </choice>
        <choice>
          <value>6A</value>
          <display_name>6A</display_name>
        </choice>
        <choice>
          <value>6B</value>
          <display_name>6B</display_name>
        </choice>
        <choice>
          <value>6C</value>
          <display_name>6C</display_name>
        </choice>
        <choice>
          <value>7</value>
          <display_name>7</display_name>
        </choice>
        <choice>
          <value>8</value>
          <display_name>8</display_name>
        </choice>
      </choices>
    </argument>
    <argument>
      <name>site_state_code</name>
      <display_name>Site: State Code</display_name>
      <description>State code of the home address.</description>
      <type>Choice</type>
      <required>false</required>
      <model_dependent>false</model_dependent>
      <choices>
        <choice>
          <value>AK</value>
          <display_name>AK</display_name>
        </choice>
        <choice>
          <value>AL</value>
          <display_name>AL</display_name>
        </choice>
        <choice>
          <value>AR</value>
          <display_name>AR</display_name>
        </choice>
        <choice>
          <value>AZ</value>
          <display_name>AZ</display_name>
        </choice>
        <choice>
          <value>CA</value>
          <display_name>CA</display_name>
        </choice>
        <choice>
          <value>CO</value>
          <display_name>CO</display_name>
        </choice>
        <choice>
          <value>CT</value>
          <display_name>CT</display_name>
        </choice>
        <choice>
          <value>DC</value>
          <display_name>DC</display_name>
        </choice>
        <choice>
          <value>DE</value>
          <display_name>DE</display_name>
        </choice>
        <choice>
          <value>FL</value>
          <display_name>FL</display_name>
        </choice>
        <choice>
          <value>GA</value>
          <display_name>GA</display_name>
        </choice>
        <choice>
          <value>HI</value>
          <display_name>HI</display_name>
        </choice>
        <choice>
          <value>IA</value>
          <display_name>IA</display_name>
        </choice>
        <choice>
          <value>ID</value>
          <display_name>ID</display_name>
        </choice>
        <choice>
          <value>IL</value>
          <display_name>IL</display_name>
        </choice>
        <choice>
          <value>IN</value>
          <display_name>IN</display_name>
        </choice>
        <choice>
          <value>KS</value>
          <display_name>KS</display_name>
        </choice>
        <choice>
          <value>KY</value>
          <display_name>KY</display_name>
        </choice>
        <choice>
          <value>LA</value>
          <display_name>LA</display_name>
        </choice>
        <choice>
          <value>MA</value>
          <display_name>MA</display_name>
        </choice>
        <choice>
          <value>MD</value>
          <display_name>MD</display_name>
        </choice>
        <choice>
          <value>ME</value>
          <display_name>ME</display_name>
        </choice>
        <choice>
          <value>MI</value>
          <display_name>MI</display_name>
        </choice>
        <choice>
          <value>MN</value>
          <display_name>MN</display_name>
        </choice>
        <choice>
          <value>MO</value>
          <display_name>MO</display_name>
        </choice>
        <choice>
          <value>MS</value>
          <display_name>MS</display_name>
        </choice>
        <choice>
          <value>MT</value>
          <display_name>MT</display_name>
        </choice>
        <choice>
          <value>NC</value>
          <display_name>NC</display_name>
        </choice>
        <choice>
          <value>ND</value>
          <display_name>ND</display_name>
        </choice>
        <choice>
          <value>NE</value>
          <display_name>NE</display_name>
        </choice>
        <choice>
          <value>NH</value>
          <display_name>NH</display_name>
        </choice>
        <choice>
          <value>NJ</value>
          <display_name>NJ</display_name>
        </choice>
        <choice>
          <value>NM</value>
          <display_name>NM</display_name>
        </choice>
        <choice>
          <value>NV</value>
          <display_name>NV</display_name>
        </choice>
        <choice>
          <value>NY</value>
          <display_name>NY</display_name>
        </choice>
        <choice>
          <value>OH</value>
          <display_name>OH</display_name>
        </choice>
        <choice>
          <value>OK</value>
          <display_name>OK</display_name>
        </choice>
        <choice>
          <value>OR</value>
          <display_name>OR</display_name>
        </choice>
        <choice>
          <value>PA</value>
          <display_name>PA</display_name>
        </choice>
        <choice>
          <value>RI</value>
          <display_name>RI</display_name>
        </choice>
        <choice>
          <value>SC</value>
          <display_name>SC</display_name>
        </choice>
        <choice>
          <value>SD</value>
          <display_name>SD</display_name>
        </choice>
        <choice>
          <value>TN</value>
          <display_name>TN</display_name>
        </choice>
        <choice>
          <value>TX</value>
          <display_name>TX</display_name>
        </choice>
        <choice>
          <value>UT</value>
          <display_name>UT</display_name>
        </choice>
        <choice>
          <value>VA</value>
          <display_name>VA</display_name>
        </choice>
        <choice>
          <value>VT</value>
          <display_name>VT</display_name>
        </choice>
        <choice>
          <value>WA</value>
          <display_name>WA</display_name>
        </choice>
        <choice>
          <value>WI</value>
          <display_name>WI</display_name>
        </choice>
        <choice>
          <value>WV</value>
          <display_name>WV</display_name>
        </choice>
        <choice>
          <value>WY</value>
          <display_name>WY</display_name>
        </choice>
      </choices>
    </argument>
    <argument>
      <name>site_time_zone_utc_offset</name>
      <display_name>Site: Time Zone UTC Offset</display_name>
      <description>Time zone UTC offset of the home address. Must be between -12 and 14.</description>
      <type>Double</type>
      <units>hr</units>
      <required>false</required>
      <model_dependent>false</model_dependent>
    </argument>
    <argument>
      <name>weather_station_epw_filepath</name>
      <display_name>Weather Station: EnergyPlus Weather (EPW) Filepath</display_name>
      <description>Path of the EPW file.</description>
      <type>String</type>
      <required>true</required>
      <model_dependent>false</model_dependent>
      <default_value>USA_CO_Denver.Intl.AP.725650_TMY3.epw</default_value>
    </argument>
    <argument>
      <name>year_built</name>
      <display_name>Building Construction: Year Built</display_name>
      <description>The year the building was built.</description>
      <type>Integer</type>
      <required>false</required>
      <model_dependent>false</model_dependent>
    </argument>
    <argument>
      <name>geometry_unit_type</name>
      <display_name>Geometry: Unit Type</display_name>
      <description>The type of dwelling unit. Use single-family attached for a dwelling unit with 1 or more stories, attached units to one or both sides, and no units above/below. Use apartment unit for a dwelling unit with 1 story, attached units to one, two, or three sides, and units above and/or below.</description>
      <type>Choice</type>
      <required>true</required>
      <model_dependent>false</model_dependent>
      <default_value>single-family detached</default_value>
      <choices>
        <choice>
          <value>single-family detached</value>
          <display_name>single-family detached</display_name>
        </choice>
        <choice>
          <value>single-family attached</value>
          <display_name>single-family attached</display_name>
        </choice>
        <choice>
          <value>apartment unit</value>
          <display_name>apartment unit</display_name>
        </choice>
        <choice>
          <value>manufactured home</value>
          <display_name>manufactured home</display_name>
        </choice>
      </choices>
    </argument>
    <argument>
      <name>geometry_unit_left_wall_is_adiabatic</name>
      <display_name>Geometry: Unit Left Wall Is Adiabatic</display_name>
      <description>Presence of an adiabatic left wall.</description>
      <type>Boolean</type>
      <required>false</required>
      <model_dependent>false</model_dependent>
      <default_value>false</default_value>
      <choices>
        <choice>
          <value>true</value>
          <display_name>true</display_name>
        </choice>
        <choice>
          <value>false</value>
          <display_name>false</display_name>
        </choice>
      </choices>
    </argument>
    <argument>
      <name>geometry_unit_right_wall_is_adiabatic</name>
      <display_name>Geometry: Unit Right Wall Is Adiabatic</display_name>
      <description>Presence of an adiabatic right wall.</description>
      <type>Boolean</type>
      <required>false</required>
      <model_dependent>false</model_dependent>
      <default_value>false</default_value>
      <choices>
        <choice>
          <value>true</value>
          <display_name>true</display_name>
        </choice>
        <choice>
          <value>false</value>
          <display_name>false</display_name>
        </choice>
      </choices>
    </argument>
    <argument>
      <name>geometry_unit_front_wall_is_adiabatic</name>
      <display_name>Geometry: Unit Front Wall Is Adiabatic</display_name>
      <description>Presence of an adiabatic front wall, for example, the unit is adjacent to a conditioned corridor.</description>
      <type>Boolean</type>
      <required>false</required>
      <model_dependent>false</model_dependent>
      <default_value>false</default_value>
      <choices>
        <choice>
          <value>true</value>
          <display_name>true</display_name>
        </choice>
        <choice>
          <value>false</value>
          <display_name>false</display_name>
        </choice>
      </choices>
    </argument>
    <argument>
      <name>geometry_unit_back_wall_is_adiabatic</name>
      <display_name>Geometry: Unit Back Wall Is Adiabatic</display_name>
      <description>Presence of an adiabatic back wall.</description>
      <type>Boolean</type>
      <required>false</required>
      <model_dependent>false</model_dependent>
      <default_value>false</default_value>
      <choices>
        <choice>
          <value>true</value>
          <display_name>true</display_name>
        </choice>
        <choice>
          <value>false</value>
          <display_name>false</display_name>
        </choice>
      </choices>
    </argument>
    <argument>
      <name>geometry_unit_num_floors_above_grade</name>
      <display_name>Geometry: Unit Number of Floors Above Grade</display_name>
      <description>The number of floors above grade in the unit. Attic type ConditionedAttic is included. Assumed to be 1 for apartment units.</description>
      <type>Integer</type>
      <units>#</units>
      <required>true</required>
      <model_dependent>false</model_dependent>
      <default_value>2</default_value>
    </argument>
    <argument>
      <name>geometry_unit_cfa</name>
      <display_name>Geometry: Unit Conditioned Floor Area</display_name>
      <description>The total floor area of the unit's conditioned space (including any conditioned basement floor area).</description>
      <type>Double</type>
      <units>ft^2</units>
      <required>true</required>
      <model_dependent>false</model_dependent>
      <default_value>2000</default_value>
    </argument>
    <argument>
      <name>geometry_unit_aspect_ratio</name>
      <display_name>Geometry: Unit Aspect Ratio</display_name>
      <description>The ratio of front/back wall length to left/right wall length for the unit, excluding any protruding garage wall area.</description>
      <type>Double</type>
      <units>Frac</units>
      <required>true</required>
      <model_dependent>false</model_dependent>
      <default_value>2</default_value>
    </argument>
    <argument>
      <name>geometry_unit_orientation</name>
      <display_name>Geometry: Unit Orientation</display_name>
      <description>The unit's orientation is measured clockwise from north (e.g., North=0, East=90, South=180, West=270).</description>
      <type>Double</type>
      <units>degrees</units>
      <required>true</required>
      <model_dependent>false</model_dependent>
      <default_value>180</default_value>
    </argument>
    <argument>
      <name>geometry_unit_num_bedrooms</name>
      <display_name>Geometry: Unit Number of Bedrooms</display_name>
      <description>The number of bedrooms in the unit.</description>
      <type>Integer</type>
      <units>#</units>
      <required>true</required>
      <model_dependent>false</model_dependent>
      <default_value>3</default_value>
    </argument>
    <argument>
      <name>geometry_unit_num_bathrooms</name>
      <display_name>Geometry: Unit Number of Bathrooms</display_name>
      <description>The number of bathrooms in the unit. If not provided, the OS-HPXML default is used.</description>
      <type>Integer</type>
      <units>#</units>
      <required>false</required>
      <model_dependent>false</model_dependent>
    </argument>
    <argument>
      <name>geometry_unit_num_occupants</name>
      <display_name>Geometry: Unit Number of Occupants</display_name>
      <description>The number of occupants in the unit. If not provided, an *asset* calculation is performed assuming standard occupancy, in which various end use defaults (e.g., plug loads, appliances, and hot water usage) are calculated based on Number of Bedrooms and Conditioned Floor Area per ANSI/RESNET/ICC 301-2019. If provided, an *operational* calculation is instead performed in which the end use defaults are adjusted using the relationship between Number of Bedrooms and Number of Occupants from RECS 2015.</description>
      <type>Double</type>
      <units>#</units>
      <required>false</required>
      <model_dependent>false</model_dependent>
    </argument>
    <argument>
      <name>geometry_building_num_units</name>
      <display_name>Geometry: Building Number of Units</display_name>
      <description>The number of units in the building. Required for single-family attached and apartment units.</description>
      <type>Integer</type>
      <units>#</units>
      <required>false</required>
      <model_dependent>false</model_dependent>
    </argument>
    <argument>
      <name>geometry_average_ceiling_height</name>
      <display_name>Geometry: Average Ceiling Height</display_name>
      <description>Average distance from the floor to the ceiling.</description>
      <type>Double</type>
      <units>ft</units>
      <required>true</required>
      <model_dependent>false</model_dependent>
      <default_value>8</default_value>
    </argument>
    <argument>
      <name>geometry_garage_width</name>
      <display_name>Geometry: Garage Width</display_name>
      <description>The width of the garage. Enter zero for no garage. Only applies to single-family detached units.</description>
      <type>Double</type>
      <units>ft</units>
      <required>true</required>
      <model_dependent>false</model_dependent>
      <default_value>0</default_value>
    </argument>
    <argument>
      <name>geometry_garage_depth</name>
      <display_name>Geometry: Garage Depth</display_name>
      <description>The depth of the garage. Only applies to single-family detached units.</description>
      <type>Double</type>
      <units>ft</units>
      <required>true</required>
      <model_dependent>false</model_dependent>
      <default_value>20</default_value>
    </argument>
    <argument>
      <name>geometry_garage_protrusion</name>
      <display_name>Geometry: Garage Protrusion</display_name>
      <description>The fraction of the garage that is protruding from the living space. Only applies to single-family detached units.</description>
      <type>Double</type>
      <units>Frac</units>
      <required>true</required>
      <model_dependent>false</model_dependent>
      <default_value>0</default_value>
    </argument>
    <argument>
      <name>geometry_garage_position</name>
      <display_name>Geometry: Garage Position</display_name>
      <description>The position of the garage. Only applies to single-family detached units.</description>
      <type>Choice</type>
      <required>true</required>
      <model_dependent>false</model_dependent>
      <default_value>Right</default_value>
      <choices>
        <choice>
          <value>Right</value>
          <display_name>Right</display_name>
        </choice>
        <choice>
          <value>Left</value>
          <display_name>Left</display_name>
        </choice>
      </choices>
    </argument>
    <argument>
      <name>geometry_foundation_type</name>
      <display_name>Geometry: Foundation Type</display_name>
      <description>The foundation type of the building. Foundation types ConditionedBasement and ConditionedCrawlspace are not allowed for apartment units.</description>
      <type>Choice</type>
      <required>true</required>
      <model_dependent>false</model_dependent>
      <default_value>SlabOnGrade</default_value>
      <choices>
        <choice>
          <value>SlabOnGrade</value>
          <display_name>SlabOnGrade</display_name>
        </choice>
        <choice>
          <value>VentedCrawlspace</value>
          <display_name>VentedCrawlspace</display_name>
        </choice>
        <choice>
          <value>UnventedCrawlspace</value>
          <display_name>UnventedCrawlspace</display_name>
        </choice>
        <choice>
          <value>ConditionedCrawlspace</value>
          <display_name>ConditionedCrawlspace</display_name>
        </choice>
        <choice>
          <value>UnconditionedBasement</value>
          <display_name>UnconditionedBasement</display_name>
        </choice>
        <choice>
          <value>ConditionedBasement</value>
          <display_name>ConditionedBasement</display_name>
        </choice>
        <choice>
          <value>Ambient</value>
          <display_name>Ambient</display_name>
        </choice>
        <choice>
          <value>AboveApartment</value>
          <display_name>AboveApartment</display_name>
        </choice>
        <choice>
          <value>BellyAndWingWithSkirt</value>
          <display_name>BellyAndWingWithSkirt</display_name>
        </choice>
        <choice>
          <value>BellyAndWingNoSkirt</value>
          <display_name>BellyAndWingNoSkirt</display_name>
        </choice>
      </choices>
    </argument>
    <argument>
      <name>geometry_foundation_height</name>
      <display_name>Geometry: Foundation Height</display_name>
      <description>The height of the foundation (e.g., 3ft for crawlspace, 8ft for basement). Only applies to basements/crawlspaces.</description>
      <type>Double</type>
      <units>ft</units>
      <required>true</required>
      <model_dependent>false</model_dependent>
      <default_value>0</default_value>
    </argument>
    <argument>
      <name>geometry_foundation_height_above_grade</name>
      <display_name>Geometry: Foundation Height Above Grade</display_name>
      <description>The depth above grade of the foundation wall. Only applies to basements/crawlspaces.</description>
      <type>Double</type>
      <units>ft</units>
      <required>true</required>
      <model_dependent>false</model_dependent>
      <default_value>0</default_value>
    </argument>
    <argument>
      <name>geometry_rim_joist_height</name>
      <display_name>Geometry: Rim Joist Height</display_name>
      <description>The height of the rim joists. Only applies to basements/crawlspaces.</description>
      <type>Double</type>
      <units>in</units>
      <required>false</required>
      <model_dependent>false</model_dependent>
    </argument>
    <argument>
      <name>geometry_attic_type</name>
      <display_name>Geometry: Attic Type</display_name>
      <description>The attic type of the building. Attic type ConditionedAttic is not allowed for apartment units.</description>
      <type>Choice</type>
      <required>true</required>
      <model_dependent>false</model_dependent>
      <default_value>VentedAttic</default_value>
      <choices>
        <choice>
          <value>FlatRoof</value>
          <display_name>FlatRoof</display_name>
        </choice>
        <choice>
          <value>VentedAttic</value>
          <display_name>VentedAttic</display_name>
        </choice>
        <choice>
          <value>UnventedAttic</value>
          <display_name>UnventedAttic</display_name>
        </choice>
        <choice>
          <value>ConditionedAttic</value>
          <display_name>ConditionedAttic</display_name>
        </choice>
        <choice>
          <value>BelowApartment</value>
          <display_name>BelowApartment</display_name>
        </choice>
      </choices>
    </argument>
    <argument>
      <name>geometry_roof_type</name>
      <display_name>Geometry: Roof Type</display_name>
      <description>The roof type of the building. Ignored if the building has a flat roof.</description>
      <type>Choice</type>
      <required>true</required>
      <model_dependent>false</model_dependent>
      <default_value>gable</default_value>
      <choices>
        <choice>
          <value>gable</value>
          <display_name>gable</display_name>
        </choice>
        <choice>
          <value>hip</value>
          <display_name>hip</display_name>
        </choice>
      </choices>
    </argument>
    <argument>
      <name>geometry_roof_pitch</name>
      <display_name>Geometry: Roof Pitch</display_name>
      <description>The roof pitch of the attic. Ignored if the building has a flat roof.</description>
      <type>Choice</type>
      <required>true</required>
      <model_dependent>false</model_dependent>
      <default_value>6:12</default_value>
      <choices>
        <choice>
          <value>1:12</value>
          <display_name>1:12</display_name>
        </choice>
        <choice>
          <value>2:12</value>
          <display_name>2:12</display_name>
        </choice>
        <choice>
          <value>3:12</value>
          <display_name>3:12</display_name>
        </choice>
        <choice>
          <value>4:12</value>
          <display_name>4:12</display_name>
        </choice>
        <choice>
          <value>5:12</value>
          <display_name>5:12</display_name>
        </choice>
        <choice>
          <value>6:12</value>
          <display_name>6:12</display_name>
        </choice>
        <choice>
          <value>7:12</value>
          <display_name>7:12</display_name>
        </choice>
        <choice>
          <value>8:12</value>
          <display_name>8:12</display_name>
        </choice>
        <choice>
          <value>9:12</value>
          <display_name>9:12</display_name>
        </choice>
        <choice>
          <value>10:12</value>
          <display_name>10:12</display_name>
        </choice>
        <choice>
          <value>11:12</value>
          <display_name>11:12</display_name>
        </choice>
        <choice>
          <value>12:12</value>
          <display_name>12:12</display_name>
        </choice>
      </choices>
    </argument>
    <argument>
      <name>geometry_eaves_depth</name>
      <display_name>Geometry: Eaves Depth</display_name>
      <description>The eaves depth of the roof.</description>
      <type>Double</type>
      <units>ft</units>
      <required>true</required>
      <model_dependent>false</model_dependent>
      <default_value>2</default_value>
    </argument>
    <argument>
      <name>neighbor_front_distance</name>
      <display_name>Neighbor: Front Distance</display_name>
      <description>The distance between the unit and the neighboring building to the front (not including eaves). A value of zero indicates no neighbors. Used for shading.</description>
      <type>Double</type>
      <units>ft</units>
      <required>true</required>
      <model_dependent>false</model_dependent>
      <default_value>0</default_value>
    </argument>
    <argument>
      <name>neighbor_back_distance</name>
      <display_name>Neighbor: Back Distance</display_name>
      <description>The distance between the unit and the neighboring building to the back (not including eaves). A value of zero indicates no neighbors. Used for shading.</description>
      <type>Double</type>
      <units>ft</units>
      <required>true</required>
      <model_dependent>false</model_dependent>
      <default_value>0</default_value>
    </argument>
    <argument>
      <name>neighbor_left_distance</name>
      <display_name>Neighbor: Left Distance</display_name>
      <description>The distance between the unit and the neighboring building to the left (not including eaves). A value of zero indicates no neighbors. Used for shading.</description>
      <type>Double</type>
      <units>ft</units>
      <required>true</required>
      <model_dependent>false</model_dependent>
      <default_value>10</default_value>
    </argument>
    <argument>
      <name>neighbor_right_distance</name>
      <display_name>Neighbor: Right Distance</display_name>
      <description>The distance between the unit and the neighboring building to the right (not including eaves). A value of zero indicates no neighbors. Used for shading.</description>
      <type>Double</type>
      <units>ft</units>
      <required>true</required>
      <model_dependent>false</model_dependent>
      <default_value>10</default_value>
    </argument>
    <argument>
      <name>neighbor_front_height</name>
      <display_name>Neighbor: Front Height</display_name>
      <description>The height of the neighboring building to the front. If not provided, the OS-HPXML default is used.</description>
      <type>Double</type>
      <units>ft</units>
      <required>false</required>
      <model_dependent>false</model_dependent>
    </argument>
    <argument>
      <name>neighbor_back_height</name>
      <display_name>Neighbor: Back Height</display_name>
      <description>The height of the neighboring building to the back. If not provided, the OS-HPXML default is used.</description>
      <type>Double</type>
      <units>ft</units>
      <required>false</required>
      <model_dependent>false</model_dependent>
    </argument>
    <argument>
      <name>neighbor_left_height</name>
      <display_name>Neighbor: Left Height</display_name>
      <description>The height of the neighboring building to the left. If not provided, the OS-HPXML default is used.</description>
      <type>Double</type>
      <units>ft</units>
      <required>false</required>
      <model_dependent>false</model_dependent>
    </argument>
    <argument>
      <name>neighbor_right_height</name>
      <display_name>Neighbor: Right Height</display_name>
      <description>The height of the neighboring building to the right. If not provided, the OS-HPXML default is used.</description>
      <type>Double</type>
      <units>ft</units>
      <required>false</required>
      <model_dependent>false</model_dependent>
    </argument>
    <argument>
      <name>floor_over_foundation_assembly_r</name>
      <display_name>Floor: Over Foundation Assembly R-value</display_name>
      <description>Assembly R-value for the floor over the foundation. Ignored if the building has a slab-on-grade foundation.</description>
      <type>Double</type>
      <units>h-ft^2-R/Btu</units>
      <required>true</required>
      <model_dependent>false</model_dependent>
      <default_value>28.1</default_value>
    </argument>
    <argument>
      <name>floor_over_garage_assembly_r</name>
      <display_name>Floor: Over Garage Assembly R-value</display_name>
      <description>Assembly R-value for the floor over the garage. Ignored unless the building has a garage under conditioned space.</description>
      <type>Double</type>
      <units>h-ft^2-R/Btu</units>
      <required>true</required>
      <model_dependent>false</model_dependent>
      <default_value>28.1</default_value>
    </argument>
    <argument>
      <name>floor_type</name>
      <display_name>Floor: Type</display_name>
      <description>The type of floors.</description>
      <type>Choice</type>
      <required>true</required>
      <model_dependent>false</model_dependent>
      <default_value>WoodFrame</default_value>
      <choices>
        <choice>
          <value>WoodFrame</value>
          <display_name>WoodFrame</display_name>
        </choice>
        <choice>
          <value>StructuralInsulatedPanel</value>
          <display_name>StructuralInsulatedPanel</display_name>
        </choice>
        <choice>
          <value>SolidConcrete</value>
          <display_name>SolidConcrete</display_name>
        </choice>
        <choice>
          <value>SteelFrame</value>
          <display_name>SteelFrame</display_name>
        </choice>
      </choices>
    </argument>
    <argument>
      <name>foundation_wall_type</name>
      <display_name>Foundation Wall: Type</display_name>
      <description>The material type of the foundation wall. If not provided, the OS-HPXML default is used.</description>
      <type>Choice</type>
      <required>false</required>
      <model_dependent>false</model_dependent>
      <choices>
        <choice>
          <value>solid concrete</value>
          <display_name>solid concrete</display_name>
        </choice>
        <choice>
          <value>concrete block</value>
          <display_name>concrete block</display_name>
        </choice>
        <choice>
          <value>concrete block foam core</value>
          <display_name>concrete block foam core</display_name>
        </choice>
        <choice>
          <value>concrete block perlite core</value>
          <display_name>concrete block perlite core</display_name>
        </choice>
        <choice>
          <value>concrete block vermiculite core</value>
          <display_name>concrete block vermiculite core</display_name>
        </choice>
        <choice>
          <value>concrete block solid core</value>
          <display_name>concrete block solid core</display_name>
        </choice>
        <choice>
          <value>double brick</value>
          <display_name>double brick</display_name>
        </choice>
        <choice>
          <value>wood</value>
          <display_name>wood</display_name>
        </choice>
      </choices>
    </argument>
    <argument>
      <name>foundation_wall_thickness</name>
      <display_name>Foundation Wall: Thickness</display_name>
      <description>The thickness of the foundation wall. If not provided, the OS-HPXML default is used.</description>
      <type>Double</type>
      <units>in</units>
      <required>false</required>
      <model_dependent>false</model_dependent>
    </argument>
    <argument>
      <name>foundation_wall_insulation_r</name>
      <display_name>Foundation Wall: Insulation Nominal R-value</display_name>
      <description>Nominal R-value for the foundation wall insulation. Only applies to basements/crawlspaces.</description>
      <type>Double</type>
      <units>h-ft^2-R/Btu</units>
      <required>true</required>
      <model_dependent>false</model_dependent>
      <default_value>0</default_value>
    </argument>
    <argument>
      <name>foundation_wall_insulation_location</name>
      <display_name>Foundation Wall: Insulation Location</display_name>
      <description>Whether the insulation is on the interior or exterior of the foundation wall. Only applies to basements/crawlspaces.</description>
      <type>Choice</type>
      <units>ft</units>
      <required>false</required>
      <model_dependent>false</model_dependent>
      <default_value>exterior</default_value>
      <choices>
        <choice>
          <value>interior</value>
          <display_name>interior</display_name>
        </choice>
        <choice>
          <value>exterior</value>
          <display_name>exterior</display_name>
        </choice>
      </choices>
    </argument>
    <argument>
      <name>foundation_wall_insulation_distance_to_top</name>
      <display_name>Foundation Wall: Insulation Distance To Top</display_name>
      <description>The distance from the top of the foundation wall to the top of the foundation wall insulation. Only applies to basements/crawlspaces. If not provided, the OS-HPXML default is used.</description>
      <type>Double</type>
      <units>ft</units>
      <required>false</required>
      <model_dependent>false</model_dependent>
    </argument>
    <argument>
      <name>foundation_wall_insulation_distance_to_bottom</name>
      <display_name>Foundation Wall: Insulation Distance To Bottom</display_name>
      <description>The distance from the top of the foundation wall to the bottom of the foundation wall insulation. Only applies to basements/crawlspaces. If not provided, the OS-HPXML default is used.</description>
      <type>Double</type>
      <units>ft</units>
      <required>false</required>
      <model_dependent>false</model_dependent>
    </argument>
    <argument>
      <name>foundation_wall_assembly_r</name>
      <display_name>Foundation Wall: Assembly R-value</display_name>
      <description>Assembly R-value for the foundation walls. Only applies to basements/crawlspaces. If provided, overrides the previous foundation wall insulation inputs. If not provided, it is ignored.</description>
      <type>Double</type>
      <units>h-ft^2-R/Btu</units>
      <required>false</required>
      <model_dependent>false</model_dependent>
    </argument>
    <argument>
      <name>rim_joist_assembly_r</name>
      <display_name>Rim Joist: Assembly R-value</display_name>
      <description>Assembly R-value for the rim joists. Only applies to basements/crawlspaces. Required if a rim joist height is provided.</description>
      <type>Double</type>
      <units>h-ft^2-R/Btu</units>
      <required>false</required>
      <model_dependent>false</model_dependent>
    </argument>
    <argument>
      <name>slab_perimeter_insulation_r</name>
      <display_name>Slab: Perimeter Insulation Nominal R-value</display_name>
      <description>Nominal R-value of the vertical slab perimeter insulation. Applies to slab-on-grade foundations and basement/crawlspace floors.</description>
      <type>Double</type>
      <units>h-ft^2-R/Btu</units>
      <required>true</required>
      <model_dependent>false</model_dependent>
      <default_value>0</default_value>
    </argument>
    <argument>
      <name>slab_perimeter_depth</name>
      <display_name>Slab: Perimeter Insulation Depth</display_name>
      <description>Depth from grade to bottom of vertical slab perimeter insulation. Applies to slab-on-grade foundations and basement/crawlspace floors.</description>
      <type>Double</type>
      <units>ft</units>
      <required>true</required>
      <model_dependent>false</model_dependent>
      <default_value>0</default_value>
    </argument>
    <argument>
      <name>slab_under_insulation_r</name>
      <display_name>Slab: Under Slab Insulation Nominal R-value</display_name>
      <description>Nominal R-value of the horizontal under slab insulation. Applies to slab-on-grade foundations and basement/crawlspace floors.</description>
      <type>Double</type>
      <units>h-ft^2-R/Btu</units>
      <required>true</required>
      <model_dependent>false</model_dependent>
      <default_value>0</default_value>
    </argument>
    <argument>
      <name>slab_under_width</name>
      <display_name>Slab: Under Slab Insulation Width</display_name>
      <description>Width from slab edge inward of horizontal under-slab insulation. Enter 999 to specify that the under slab insulation spans the entire slab. Applies to slab-on-grade foundations and basement/crawlspace floors.</description>
      <type>Double</type>
      <units>ft</units>
      <required>true</required>
      <model_dependent>false</model_dependent>
      <default_value>0</default_value>
    </argument>
    <argument>
      <name>slab_thickness</name>
      <display_name>Slab: Thickness</display_name>
      <description>The thickness of the slab. Zero can be entered if there is a dirt floor instead of a slab. If not provided, the OS-HPXML default is used.</description>
      <type>Double</type>
      <units>in</units>
      <required>false</required>
      <model_dependent>false</model_dependent>
    </argument>
    <argument>
      <name>slab_carpet_fraction</name>
      <display_name>Slab: Carpet Fraction</display_name>
      <description>Fraction of the slab floor area that is carpeted. If not provided, the OS-HPXML default is used.</description>
      <type>Double</type>
      <units>Frac</units>
      <required>false</required>
      <model_dependent>false</model_dependent>
    </argument>
    <argument>
      <name>slab_carpet_r</name>
      <display_name>Slab: Carpet R-value</display_name>
      <description>R-value of the slab carpet. If not provided, the OS-HPXML default is used.</description>
      <type>Double</type>
      <units>h-ft^2-R/Btu</units>
      <required>false</required>
      <model_dependent>false</model_dependent>
    </argument>
    <argument>
      <name>ceiling_assembly_r</name>
      <display_name>Ceiling: Assembly R-value</display_name>
      <description>Assembly R-value for the ceiling (attic floor).</description>
      <type>Double</type>
      <units>h-ft^2-R/Btu</units>
      <required>true</required>
      <model_dependent>false</model_dependent>
      <default_value>31.6</default_value>
    </argument>
    <argument>
      <name>roof_material_type</name>
      <display_name>Roof: Material Type</display_name>
      <description>The material type of the roof. If not provided, the OS-HPXML default is used.</description>
      <type>Choice</type>
      <required>false</required>
      <model_dependent>false</model_dependent>
      <choices>
        <choice>
          <value>asphalt or fiberglass shingles</value>
          <display_name>asphalt or fiberglass shingles</display_name>
        </choice>
        <choice>
          <value>concrete</value>
          <display_name>concrete</display_name>
        </choice>
        <choice>
          <value>cool roof</value>
          <display_name>cool roof</display_name>
        </choice>
        <choice>
          <value>slate or tile shingles</value>
          <display_name>slate or tile shingles</display_name>
        </choice>
        <choice>
          <value>expanded polystyrene sheathing</value>
          <display_name>expanded polystyrene sheathing</display_name>
        </choice>
        <choice>
          <value>metal surfacing</value>
          <display_name>metal surfacing</display_name>
        </choice>
        <choice>
          <value>plastic/rubber/synthetic sheeting</value>
          <display_name>plastic/rubber/synthetic sheeting</display_name>
        </choice>
        <choice>
          <value>shingles</value>
          <display_name>shingles</display_name>
        </choice>
        <choice>
          <value>wood shingles or shakes</value>
          <display_name>wood shingles or shakes</display_name>
        </choice>
      </choices>
    </argument>
    <argument>
      <name>roof_color</name>
      <display_name>Roof: Color</display_name>
      <description>The color of the roof. If not provided, the OS-HPXML default is used.</description>
      <type>Choice</type>
      <required>false</required>
      <model_dependent>false</model_dependent>
      <choices>
        <choice>
          <value>dark</value>
          <display_name>dark</display_name>
        </choice>
        <choice>
          <value>light</value>
          <display_name>light</display_name>
        </choice>
        <choice>
          <value>medium</value>
          <display_name>medium</display_name>
        </choice>
        <choice>
          <value>medium dark</value>
          <display_name>medium dark</display_name>
        </choice>
        <choice>
          <value>reflective</value>
          <display_name>reflective</display_name>
        </choice>
      </choices>
    </argument>
    <argument>
      <name>roof_assembly_r</name>
      <display_name>Roof: Assembly R-value</display_name>
      <description>Assembly R-value of the roof.</description>
      <type>Double</type>
      <units>h-ft^2-R/Btu</units>
      <required>true</required>
      <model_dependent>false</model_dependent>
      <default_value>2.3</default_value>
    </argument>
    <argument>
      <name>roof_radiant_barrier</name>
      <display_name>Roof: Has Radiant Barrier</display_name>
      <description>Presence of a radiant barrier in the attic.</description>
      <type>Boolean</type>
      <required>true</required>
      <model_dependent>false</model_dependent>
      <default_value>false</default_value>
      <choices>
        <choice>
          <value>true</value>
          <display_name>true</display_name>
        </choice>
        <choice>
          <value>false</value>
          <display_name>false</display_name>
        </choice>
      </choices>
    </argument>
    <argument>
      <name>roof_radiant_barrier_grade</name>
      <display_name>Roof: Radiant Barrier Grade</display_name>
      <description>The grade of the radiant barrier. If not provided, the OS-HPXML default is used.</description>
      <type>Choice</type>
      <required>false</required>
      <model_dependent>false</model_dependent>
      <default_value>1</default_value>
      <choices>
        <choice>
          <value>1</value>
          <display_name>1</display_name>
        </choice>
        <choice>
          <value>2</value>
          <display_name>2</display_name>
        </choice>
        <choice>
          <value>3</value>
          <display_name>3</display_name>
        </choice>
      </choices>
    </argument>
    <argument>
      <name>wall_type</name>
      <display_name>Wall: Type</display_name>
      <description>The type of walls.</description>
      <type>Choice</type>
      <required>true</required>
      <model_dependent>false</model_dependent>
      <default_value>WoodStud</default_value>
      <choices>
        <choice>
          <value>WoodStud</value>
          <display_name>WoodStud</display_name>
        </choice>
        <choice>
          <value>ConcreteMasonryUnit</value>
          <display_name>ConcreteMasonryUnit</display_name>
        </choice>
        <choice>
          <value>DoubleWoodStud</value>
          <display_name>DoubleWoodStud</display_name>
        </choice>
        <choice>
          <value>InsulatedConcreteForms</value>
          <display_name>InsulatedConcreteForms</display_name>
        </choice>
        <choice>
          <value>LogWall</value>
          <display_name>LogWall</display_name>
        </choice>
        <choice>
          <value>StructuralInsulatedPanel</value>
          <display_name>StructuralInsulatedPanel</display_name>
        </choice>
        <choice>
          <value>SolidConcrete</value>
          <display_name>SolidConcrete</display_name>
        </choice>
        <choice>
          <value>SteelFrame</value>
          <display_name>SteelFrame</display_name>
        </choice>
        <choice>
          <value>Stone</value>
          <display_name>Stone</display_name>
        </choice>
        <choice>
          <value>StrawBale</value>
          <display_name>StrawBale</display_name>
        </choice>
        <choice>
          <value>StructuralBrick</value>
          <display_name>StructuralBrick</display_name>
        </choice>
      </choices>
    </argument>
    <argument>
      <name>wall_siding_type</name>
      <display_name>Wall: Siding Type</display_name>
      <description>The siding type of the walls. Also applies to rim joists. If not provided, the OS-HPXML default is used.</description>
      <type>Choice</type>
      <required>false</required>
      <model_dependent>false</model_dependent>
      <choices>
        <choice>
          <value>aluminum siding</value>
          <display_name>aluminum siding</display_name>
        </choice>
        <choice>
          <value>asbestos siding</value>
          <display_name>asbestos siding</display_name>
        </choice>
        <choice>
          <value>brick veneer</value>
          <display_name>brick veneer</display_name>
        </choice>
        <choice>
          <value>composite shingle siding</value>
          <display_name>composite shingle siding</display_name>
        </choice>
        <choice>
          <value>fiber cement siding</value>
          <display_name>fiber cement siding</display_name>
        </choice>
        <choice>
          <value>masonite siding</value>
          <display_name>masonite siding</display_name>
        </choice>
        <choice>
          <value>none</value>
          <display_name>none</display_name>
        </choice>
        <choice>
          <value>stucco</value>
          <display_name>stucco</display_name>
        </choice>
        <choice>
          <value>synthetic stucco</value>
          <display_name>synthetic stucco</display_name>
        </choice>
        <choice>
          <value>vinyl siding</value>
          <display_name>vinyl siding</display_name>
        </choice>
        <choice>
          <value>wood siding</value>
          <display_name>wood siding</display_name>
        </choice>
      </choices>
    </argument>
    <argument>
      <name>wall_color</name>
      <display_name>Wall: Color</display_name>
      <description>The color of the walls. Also applies to rim joists. If not provided, the OS-HPXML default is used.</description>
      <type>Choice</type>
      <required>false</required>
      <model_dependent>false</model_dependent>
      <choices>
        <choice>
          <value>dark</value>
          <display_name>dark</display_name>
        </choice>
        <choice>
          <value>light</value>
          <display_name>light</display_name>
        </choice>
        <choice>
          <value>medium</value>
          <display_name>medium</display_name>
        </choice>
        <choice>
          <value>medium dark</value>
          <display_name>medium dark</display_name>
        </choice>
        <choice>
          <value>reflective</value>
          <display_name>reflective</display_name>
        </choice>
      </choices>
    </argument>
    <argument>
      <name>wall_assembly_r</name>
      <display_name>Wall: Assembly R-value</display_name>
      <description>Assembly R-value of the walls.</description>
      <type>Double</type>
      <units>h-ft^2-R/Btu</units>
      <required>true</required>
      <model_dependent>false</model_dependent>
      <default_value>11.9</default_value>
    </argument>
    <argument>
      <name>window_front_wwr</name>
      <display_name>Windows: Front Window-to-Wall Ratio</display_name>
      <description>The ratio of window area to wall area for the unit's front facade. Enter 0 if specifying Front Window Area instead.</description>
      <type>Double</type>
      <units>Frac</units>
      <required>true</required>
      <model_dependent>false</model_dependent>
      <default_value>0.18</default_value>
    </argument>
    <argument>
      <name>window_back_wwr</name>
      <display_name>Windows: Back Window-to-Wall Ratio</display_name>
      <description>The ratio of window area to wall area for the unit's back facade. Enter 0 if specifying Back Window Area instead.</description>
      <type>Double</type>
      <units>Frac</units>
      <required>true</required>
      <model_dependent>false</model_dependent>
      <default_value>0.18</default_value>
    </argument>
    <argument>
      <name>window_left_wwr</name>
      <display_name>Windows: Left Window-to-Wall Ratio</display_name>
      <description>The ratio of window area to wall area for the unit's left facade (when viewed from the front). Enter 0 if specifying Left Window Area instead.</description>
      <type>Double</type>
      <units>Frac</units>
      <required>true</required>
      <model_dependent>false</model_dependent>
      <default_value>0.18</default_value>
    </argument>
    <argument>
      <name>window_right_wwr</name>
      <display_name>Windows: Right Window-to-Wall Ratio</display_name>
      <description>The ratio of window area to wall area for the unit's right facade (when viewed from the front). Enter 0 if specifying Right Window Area instead.</description>
      <type>Double</type>
      <units>Frac</units>
      <required>true</required>
      <model_dependent>false</model_dependent>
      <default_value>0.18</default_value>
    </argument>
    <argument>
      <name>window_area_front</name>
      <display_name>Windows: Front Window Area</display_name>
      <description>The amount of window area on the unit's front facade. Enter 0 if specifying Front Window-to-Wall Ratio instead.</description>
      <type>Double</type>
      <units>ft^2</units>
      <required>true</required>
      <model_dependent>false</model_dependent>
      <default_value>0</default_value>
    </argument>
    <argument>
      <name>window_area_back</name>
      <display_name>Windows: Back Window Area</display_name>
      <description>The amount of window area on the unit's back facade. Enter 0 if specifying Back Window-to-Wall Ratio instead.</description>
      <type>Double</type>
      <units>ft^2</units>
      <required>true</required>
      <model_dependent>false</model_dependent>
      <default_value>0</default_value>
    </argument>
    <argument>
      <name>window_area_left</name>
      <display_name>Windows: Left Window Area</display_name>
      <description>The amount of window area on the unit's left facade (when viewed from the front). Enter 0 if specifying Left Window-to-Wall Ratio instead.</description>
      <type>Double</type>
      <units>ft^2</units>
      <required>true</required>
      <model_dependent>false</model_dependent>
      <default_value>0</default_value>
    </argument>
    <argument>
      <name>window_area_right</name>
      <display_name>Windows: Right Window Area</display_name>
      <description>The amount of window area on the unit's right facade (when viewed from the front). Enter 0 if specifying Right Window-to-Wall Ratio instead.</description>
      <type>Double</type>
      <units>ft^2</units>
      <required>true</required>
      <model_dependent>false</model_dependent>
      <default_value>0</default_value>
    </argument>
    <argument>
      <name>window_aspect_ratio</name>
      <display_name>Windows: Aspect Ratio</display_name>
      <description>Ratio of window height to width.</description>
      <type>Double</type>
      <units>Frac</units>
      <required>true</required>
      <model_dependent>false</model_dependent>
      <default_value>1.333</default_value>
    </argument>
    <argument>
      <name>window_fraction_operable</name>
      <display_name>Windows: Fraction Operable</display_name>
      <description>Fraction of windows that are operable. If not provided, the OS-HPXML default is used.</description>
      <type>Double</type>
      <units>Frac</units>
      <required>false</required>
      <model_dependent>false</model_dependent>
    </argument>
    <argument>
      <name>window_natvent_availability</name>
      <display_name>Windows: Natural Ventilation Availability</display_name>
      <description>For operable windows, the number of days/week that windows can be opened by occupants for natural ventilation. If not provided, the OS-HPXML default is used.</description>
      <type>Integer</type>
      <units>Days/week</units>
      <required>false</required>
      <model_dependent>false</model_dependent>
    </argument>
    <argument>
      <name>window_ufactor</name>
      <display_name>Windows: U-Factor</display_name>
      <description>Full-assembly NFRC U-factor.</description>
      <type>Double</type>
      <units>Btu/hr-ft^2-R</units>
      <required>true</required>
      <model_dependent>false</model_dependent>
      <default_value>0.37</default_value>
    </argument>
    <argument>
      <name>window_shgc</name>
      <display_name>Windows: SHGC</display_name>
      <description>Full-assembly NFRC solar heat gain coefficient.</description>
      <type>Double</type>
      <required>true</required>
      <model_dependent>false</model_dependent>
      <default_value>0.3</default_value>
    </argument>
    <argument>
      <name>window_interior_shading_winter</name>
      <display_name>Windows: Winter Interior Shading</display_name>
      <description>Interior shading coefficient for the winter season. 1.0 indicates no reduction in solar gain, 0.85 indicates 15% reduction, etc. If not provided, the OS-HPXML default is used.</description>
      <type>Double</type>
      <units>Frac</units>
      <required>false</required>
      <model_dependent>false</model_dependent>
    </argument>
    <argument>
      <name>window_interior_shading_summer</name>
      <display_name>Windows: Summer Interior Shading</display_name>
      <description>Interior shading coefficient for the summer season. 1.0 indicates no reduction in solar gain, 0.85 indicates 15% reduction, etc. If not provided, the OS-HPXML default is used.</description>
      <type>Double</type>
      <units>Frac</units>
      <required>false</required>
      <model_dependent>false</model_dependent>
    </argument>
    <argument>
      <name>window_exterior_shading_winter</name>
      <display_name>Windows: Winter Exterior Shading</display_name>
      <description>Exterior shading coefficient for the winter season. 1.0 indicates no reduction in solar gain, 0.85 indicates 15% reduction, etc. If not provided, the OS-HPXML default is used.</description>
      <type>Double</type>
      <units>Frac</units>
      <required>false</required>
      <model_dependent>false</model_dependent>
    </argument>
    <argument>
      <name>window_exterior_shading_summer</name>
      <display_name>Windows: Summer Exterior Shading</display_name>
      <description>Exterior shading coefficient for the summer season. 1.0 indicates no reduction in solar gain, 0.85 indicates 15% reduction, etc. If not provided, the OS-HPXML default is used.</description>
      <type>Double</type>
      <units>Frac</units>
      <required>false</required>
      <model_dependent>false</model_dependent>
    </argument>
    <argument>
      <name>window_shading_summer_season</name>
      <display_name>Windows: Shading Summer Season</display_name>
      <description>Enter a date like "May 1 - Sep 30". Defines the summer season for purposes of shading coefficients; the rest of the year is assumed to be winter. If not provided, the OS-HPXML default is used.</description>
      <type>String</type>
      <required>false</required>
      <model_dependent>false</model_dependent>
    </argument>
    <argument>
      <name>window_storm_type</name>
      <display_name>Windows: Storm Type</display_name>
      <description>The type of storm, if present. If not provided, assumes there is no storm.</description>
      <type>Choice</type>
      <required>false</required>
      <model_dependent>false</model_dependent>
      <choices>
        <choice>
          <value>clear</value>
          <display_name>clear</display_name>
        </choice>
        <choice>
          <value>low-e</value>
          <display_name>low-e</display_name>
        </choice>
      </choices>
    </argument>
    <argument>
      <name>overhangs_front_depth</name>
      <display_name>Overhangs: Front Depth</display_name>
      <description>The depth of overhangs for windows for the front facade.</description>
      <type>Double</type>
      <units>ft</units>
      <required>true</required>
      <model_dependent>false</model_dependent>
      <default_value>0</default_value>
    </argument>
    <argument>
      <name>overhangs_front_distance_to_top_of_window</name>
      <display_name>Overhangs: Front Distance to Top of Window</display_name>
      <description>The overhangs distance to the top of window for the front facade.</description>
      <type>Double</type>
      <units>ft</units>
      <required>true</required>
      <model_dependent>false</model_dependent>
      <default_value>0</default_value>
    </argument>
    <argument>
      <name>overhangs_front_distance_to_bottom_of_window</name>
      <display_name>Overhangs: Front Distance to Bottom of Window</display_name>
      <description>The overhangs distance to the bottom of window for the front facade.</description>
      <type>Double</type>
      <units>ft</units>
      <required>true</required>
      <model_dependent>false</model_dependent>
      <default_value>4</default_value>
    </argument>
    <argument>
      <name>overhangs_back_depth</name>
      <display_name>Overhangs: Back Depth</display_name>
      <description>The depth of overhangs for windows for the back facade.</description>
      <type>Double</type>
      <units>ft</units>
      <required>true</required>
      <model_dependent>false</model_dependent>
      <default_value>0</default_value>
    </argument>
    <argument>
      <name>overhangs_back_distance_to_top_of_window</name>
      <display_name>Overhangs: Back Distance to Top of Window</display_name>
      <description>The overhangs distance to the top of window for the back facade.</description>
      <type>Double</type>
      <units>ft</units>
      <required>true</required>
      <model_dependent>false</model_dependent>
      <default_value>0</default_value>
    </argument>
    <argument>
      <name>overhangs_back_distance_to_bottom_of_window</name>
      <display_name>Overhangs: Back Distance to Bottom of Window</display_name>
      <description>The overhangs distance to the bottom of window for the back facade.</description>
      <type>Double</type>
      <units>ft</units>
      <required>true</required>
      <model_dependent>false</model_dependent>
      <default_value>4</default_value>
    </argument>
    <argument>
      <name>overhangs_left_depth</name>
      <display_name>Overhangs: Left Depth</display_name>
      <description>The depth of overhangs for windows for the left facade.</description>
      <type>Double</type>
      <units>ft</units>
      <required>true</required>
      <model_dependent>false</model_dependent>
      <default_value>0</default_value>
    </argument>
    <argument>
      <name>overhangs_left_distance_to_top_of_window</name>
      <display_name>Overhangs: Left Distance to Top of Window</display_name>
      <description>The overhangs distance to the top of window for the left facade.</description>
      <type>Double</type>
      <units>ft</units>
      <required>true</required>
      <model_dependent>false</model_dependent>
      <default_value>0</default_value>
    </argument>
    <argument>
      <name>overhangs_left_distance_to_bottom_of_window</name>
      <display_name>Overhangs: Left Distance to Bottom of Window</display_name>
      <description>The overhangs distance to the bottom of window for the left facade.</description>
      <type>Double</type>
      <units>ft</units>
      <required>true</required>
      <model_dependent>false</model_dependent>
      <default_value>4</default_value>
    </argument>
    <argument>
      <name>overhangs_right_depth</name>
      <display_name>Overhangs: Right Depth</display_name>
      <description>The depth of overhangs for windows for the right facade.</description>
      <type>Double</type>
      <units>ft</units>
      <required>true</required>
      <model_dependent>false</model_dependent>
      <default_value>0</default_value>
    </argument>
    <argument>
      <name>overhangs_right_distance_to_top_of_window</name>
      <display_name>Overhangs: Right Distance to Top of Window</display_name>
      <description>The overhangs distance to the top of window for the right facade.</description>
      <type>Double</type>
      <units>ft</units>
      <required>true</required>
      <model_dependent>false</model_dependent>
      <default_value>0</default_value>
    </argument>
    <argument>
      <name>overhangs_right_distance_to_bottom_of_window</name>
      <display_name>Overhangs: Right Distance to Bottom of Window</display_name>
      <description>The overhangs distance to the bottom of window for the right facade.</description>
      <type>Double</type>
      <units>ft</units>
      <required>true</required>
      <model_dependent>false</model_dependent>
      <default_value>4</default_value>
    </argument>
    <argument>
      <name>skylight_area_front</name>
      <display_name>Skylights: Front Roof Area</display_name>
      <description>The amount of skylight area on the unit's front conditioned roof facade.</description>
      <type>Double</type>
      <units>ft^2</units>
      <required>true</required>
      <model_dependent>false</model_dependent>
      <default_value>0</default_value>
    </argument>
    <argument>
      <name>skylight_area_back</name>
      <display_name>Skylights: Back Roof Area</display_name>
      <description>The amount of skylight area on the unit's back conditioned roof facade.</description>
      <type>Double</type>
      <units>ft^2</units>
      <required>true</required>
      <model_dependent>false</model_dependent>
      <default_value>0</default_value>
    </argument>
    <argument>
      <name>skylight_area_left</name>
      <display_name>Skylights: Left Roof Area</display_name>
      <description>The amount of skylight area on the unit's left conditioned roof facade (when viewed from the front).</description>
      <type>Double</type>
      <units>ft^2</units>
      <required>true</required>
      <model_dependent>false</model_dependent>
      <default_value>0</default_value>
    </argument>
    <argument>
      <name>skylight_area_right</name>
      <display_name>Skylights: Right Roof Area</display_name>
      <description>The amount of skylight area on the unit's right conditioned roof facade (when viewed from the front).</description>
      <type>Double</type>
      <units>ft^2</units>
      <required>true</required>
      <model_dependent>false</model_dependent>
      <default_value>0</default_value>
    </argument>
    <argument>
      <name>skylight_ufactor</name>
      <display_name>Skylights: U-Factor</display_name>
      <description>Full-assembly NFRC U-factor.</description>
      <type>Double</type>
      <units>Btu/hr-ft^2-R</units>
      <required>true</required>
      <model_dependent>false</model_dependent>
      <default_value>0.33</default_value>
    </argument>
    <argument>
      <name>skylight_shgc</name>
      <display_name>Skylights: SHGC</display_name>
      <description>Full-assembly NFRC solar heat gain coefficient.</description>
      <type>Double</type>
      <required>true</required>
      <model_dependent>false</model_dependent>
      <default_value>0.45</default_value>
    </argument>
    <argument>
      <name>skylight_storm_type</name>
      <display_name>Skylights: Storm Type</display_name>
      <description>The type of storm, if present. If not provided, assumes there is no storm.</description>
      <type>Choice</type>
      <required>false</required>
      <model_dependent>false</model_dependent>
      <choices>
        <choice>
          <value>clear</value>
          <display_name>clear</display_name>
        </choice>
        <choice>
          <value>low-e</value>
          <display_name>low-e</display_name>
        </choice>
      </choices>
    </argument>
    <argument>
      <name>door_area</name>
      <display_name>Doors: Area</display_name>
      <description>The area of the opaque door(s).</description>
      <type>Double</type>
      <units>ft^2</units>
      <required>true</required>
      <model_dependent>false</model_dependent>
      <default_value>20</default_value>
    </argument>
    <argument>
      <name>door_rvalue</name>
      <display_name>Doors: R-value</display_name>
      <description>R-value of the opaque door(s).</description>
      <type>Double</type>
      <units>h-ft^2-R/Btu</units>
      <required>true</required>
      <model_dependent>false</model_dependent>
      <default_value>4.4</default_value>
    </argument>
    <argument>
      <name>air_leakage_units</name>
      <display_name>Air Leakage: Units</display_name>
      <description>The unit of measure for the air leakage.</description>
      <type>Choice</type>
      <required>true</required>
      <model_dependent>false</model_dependent>
      <default_value>ACH</default_value>
      <choices>
        <choice>
          <value>ACH</value>
          <display_name>ACH</display_name>
        </choice>
        <choice>
          <value>CFM</value>
          <display_name>CFM</display_name>
        </choice>
        <choice>
          <value>ACHnatural</value>
          <display_name>ACHnatural</display_name>
        </choice>
        <choice>
          <value>CFMnatural</value>
          <display_name>CFMnatural</display_name>
        </choice>
        <choice>
          <value>EffectiveLeakageArea</value>
          <display_name>EffectiveLeakageArea</display_name>
        </choice>
      </choices>
    </argument>
    <argument>
      <name>air_leakage_house_pressure</name>
      <display_name>Air Leakage: House Pressure</display_name>
      <description>The house pressure relative to outside. Required when units are ACH or CFM.</description>
      <type>Double</type>
      <units>Pa</units>
      <required>true</required>
      <model_dependent>false</model_dependent>
      <default_value>50</default_value>
    </argument>
    <argument>
      <name>air_leakage_value</name>
      <display_name>Air Leakage: Value</display_name>
      <description>Air exchange rate value. For 'EffectiveLeakageArea', provide value in sq. in.</description>
      <type>Double</type>
      <required>true</required>
      <model_dependent>false</model_dependent>
      <default_value>3</default_value>
    </argument>
    <argument>
      <name>air_leakage_type</name>
      <display_name>Air Leakage: Type</display_name>
      <description>Type of air leakage. If 'unit total', represents the total infiltration to the unit as measured by a compartmentalization test, in which case the air leakage value will be adjusted by the ratio of exterior envelope surface area to total envelope surface area. Otherwise, if 'unit exterior only', represents the infiltration to the unit from outside only as measured by a guarded test. Required when unit type is single-family attached or apartment unit.</description>
      <type>Choice</type>
      <required>false</required>
      <model_dependent>false</model_dependent>
      <choices>
        <choice>
          <value>unit total</value>
          <display_name>unit total</display_name>
        </choice>
        <choice>
          <value>unit exterior only</value>
          <display_name>unit exterior only</display_name>
        </choice>
      </choices>
    </argument>
    <argument>
      <name>air_leakage_has_flue_or_chimney_in_conditioned_space</name>
      <display_name>Air Leakage: Has Flue or Chimney in Conditioned Space</display_name>
      <description>Presence of flue or chimney with combustion air from conditioned space; used for infiltration model. If not provided, the OS-HPXML default is used.</description>
      <type>Boolean</type>
      <required>false</required>
      <model_dependent>false</model_dependent>
      <choices>
        <choice>
          <value>true</value>
          <display_name>true</display_name>
        </choice>
        <choice>
          <value>false</value>
          <display_name>false</display_name>
        </choice>
      </choices>
    </argument>
    <argument>
      <name>heating_system_type</name>
      <display_name>Heating System: Type</display_name>
      <description>The type of heating system. Use 'none' if there is no heating system or if there is a heat pump serving a heating load.</description>
      <type>Choice</type>
      <required>true</required>
      <model_dependent>false</model_dependent>
      <default_value>Furnace</default_value>
      <choices>
        <choice>
          <value>none</value>
          <display_name>none</display_name>
        </choice>
        <choice>
          <value>Furnace</value>
          <display_name>Furnace</display_name>
        </choice>
        <choice>
          <value>WallFurnace</value>
          <display_name>WallFurnace</display_name>
        </choice>
        <choice>
          <value>FloorFurnace</value>
          <display_name>FloorFurnace</display_name>
        </choice>
        <choice>
          <value>Boiler</value>
          <display_name>Boiler</display_name>
        </choice>
        <choice>
          <value>ElectricResistance</value>
          <display_name>ElectricResistance</display_name>
        </choice>
        <choice>
          <value>Stove</value>
          <display_name>Stove</display_name>
        </choice>
        <choice>
          <value>PortableHeater</value>
          <display_name>PortableHeater</display_name>
        </choice>
        <choice>
          <value>Fireplace</value>
          <display_name>Fireplace</display_name>
        </choice>
        <choice>
          <value>FixedHeater</value>
          <display_name>FixedHeater</display_name>
        </choice>
        <choice>
          <value>Shared Boiler w/ Baseboard</value>
          <display_name>Shared Boiler w/ Baseboard</display_name>
        </choice>
        <choice>
          <value>Shared Boiler w/ Ductless Fan Coil</value>
          <display_name>Shared Boiler w/ Ductless Fan Coil</display_name>
        </choice>
      </choices>
    </argument>
    <argument>
      <name>heating_system_fuel</name>
      <display_name>Heating System: Fuel Type</display_name>
      <description>The fuel type of the heating system. Ignored for ElectricResistance.</description>
      <type>Choice</type>
      <required>true</required>
      <model_dependent>false</model_dependent>
      <default_value>natural gas</default_value>
      <choices>
        <choice>
          <value>electricity</value>
          <display_name>electricity</display_name>
        </choice>
        <choice>
          <value>natural gas</value>
          <display_name>natural gas</display_name>
        </choice>
        <choice>
          <value>fuel oil</value>
          <display_name>fuel oil</display_name>
        </choice>
        <choice>
          <value>propane</value>
          <display_name>propane</display_name>
        </choice>
        <choice>
          <value>wood</value>
          <display_name>wood</display_name>
        </choice>
        <choice>
          <value>wood pellets</value>
          <display_name>wood pellets</display_name>
        </choice>
        <choice>
          <value>coal</value>
          <display_name>coal</display_name>
        </choice>
      </choices>
    </argument>
    <argument>
      <name>heating_system_heating_efficiency</name>
      <display_name>Heating System: Rated AFUE or Percent</display_name>
      <description>The rated heating efficiency value of the heating system.</description>
      <type>Double</type>
      <units>Frac</units>
      <required>true</required>
      <model_dependent>false</model_dependent>
      <default_value>0.78</default_value>
    </argument>
    <argument>
      <name>heating_system_heating_capacity</name>
      <display_name>Heating System: Heating Capacity</display_name>
      <description>The output heating capacity of the heating system. If not provided, the OS-HPXML autosized default is used.</description>
      <type>Double</type>
      <units>Btu/hr</units>
      <required>false</required>
      <model_dependent>false</model_dependent>
    </argument>
    <argument>
      <name>heating_system_fraction_heat_load_served</name>
      <display_name>Heating System: Fraction Heat Load Served</display_name>
      <description>The heating load served by the heating system.</description>
      <type>Double</type>
      <units>Frac</units>
      <required>true</required>
      <model_dependent>false</model_dependent>
      <default_value>1</default_value>
    </argument>
    <argument>
      <name>heating_system_pilot_light</name>
      <display_name>Heating System: Pilot Light</display_name>
      <description>The fuel usage of the pilot light. Applies only to Furnace, WallFurnace, FloorFurnace, Stove, Boiler, and Fireplace with non-electric fuel type. If not provided, assumes no pilot light.</description>
      <type>Double</type>
      <units>Btuh</units>
      <required>false</required>
      <model_dependent>false</model_dependent>
    </argument>
    <argument>
      <name>heating_system_airflow_defect_ratio</name>
      <display_name>Heating System: Airflow Defect Ratio</display_name>
      <description>The airflow defect ratio, defined as (InstalledAirflow - DesignAirflow) / DesignAirflow, of the heating system per ANSI/RESNET/ACCA Standard 310. A value of zero means no airflow defect. Applies only to Furnace. If not provided, assumes no defect.</description>
      <type>Double</type>
      <units>Frac</units>
      <required>false</required>
      <model_dependent>false</model_dependent>
    </argument>
    <argument>
      <name>cooling_system_type</name>
      <display_name>Cooling System: Type</display_name>
      <description>The type of cooling system. Use 'none' if there is no cooling system or if there is a heat pump serving a cooling load.</description>
      <type>Choice</type>
      <required>true</required>
      <model_dependent>false</model_dependent>
      <default_value>central air conditioner</default_value>
      <choices>
        <choice>
          <value>none</value>
          <display_name>none</display_name>
        </choice>
        <choice>
          <value>central air conditioner</value>
          <display_name>central air conditioner</display_name>
        </choice>
        <choice>
          <value>room air conditioner</value>
          <display_name>room air conditioner</display_name>
        </choice>
        <choice>
          <value>evaporative cooler</value>
          <display_name>evaporative cooler</display_name>
        </choice>
        <choice>
          <value>mini-split</value>
          <display_name>mini-split</display_name>
        </choice>
        <choice>
          <value>packaged terminal air conditioner</value>
          <display_name>packaged terminal air conditioner</display_name>
        </choice>
      </choices>
    </argument>
    <argument>
      <name>cooling_system_cooling_efficiency_type</name>
      <display_name>Cooling System: Efficiency Type</display_name>
      <description>The efficiency type of the cooling system. System types central air conditioner and mini-split use SEER or SEER2. System types room air conditioner and packaged terminal air conditioner use EER or CEER. Ignored for system type evaporative cooler.</description>
      <type>Choice</type>
      <required>true</required>
      <model_dependent>false</model_dependent>
      <default_value>SEER</default_value>
      <choices>
        <choice>
          <value>SEER</value>
          <display_name>SEER</display_name>
        </choice>
        <choice>
          <value>SEER2</value>
          <display_name>SEER2</display_name>
        </choice>
        <choice>
          <value>EER</value>
          <display_name>EER</display_name>
        </choice>
        <choice>
          <value>CEER</value>
          <display_name>CEER</display_name>
        </choice>
      </choices>
    </argument>
    <argument>
      <name>cooling_system_cooling_efficiency</name>
      <display_name>Cooling System: Efficiency</display_name>
      <description>The rated efficiency value of the cooling system. Ignored for evaporative cooler.</description>
      <type>Double</type>
      <required>true</required>
      <model_dependent>false</model_dependent>
      <default_value>13</default_value>
    </argument>
    <argument>
      <name>cooling_system_cooling_compressor_type</name>
      <display_name>Cooling System: Cooling Compressor Type</display_name>
      <description>The compressor type of the cooling system. Only applies to central air conditioner. If not provided, the OS-HPXML default is used.</description>
      <type>Choice</type>
      <required>false</required>
      <model_dependent>false</model_dependent>
      <choices>
        <choice>
          <value>single stage</value>
          <display_name>single stage</display_name>
        </choice>
        <choice>
          <value>two stage</value>
          <display_name>two stage</display_name>
        </choice>
        <choice>
          <value>variable speed</value>
          <display_name>variable speed</display_name>
        </choice>
      </choices>
    </argument>
    <argument>
      <name>cooling_system_cooling_sensible_heat_fraction</name>
      <display_name>Cooling System: Cooling Sensible Heat Fraction</display_name>
      <description>The sensible heat fraction of the cooling system. Ignored for evaporative cooler. If not provided, the OS-HPXML default is used.</description>
      <type>Double</type>
      <units>Frac</units>
      <required>false</required>
      <model_dependent>false</model_dependent>
    </argument>
    <argument>
      <name>cooling_system_cooling_capacity</name>
      <display_name>Cooling System: Cooling Capacity</display_name>
      <description>The output cooling capacity of the cooling system. If not provided, the OS-HPXML autosized default is used.</description>
      <type>Double</type>
      <units>Btu/hr</units>
      <required>false</required>
      <model_dependent>false</model_dependent>
    </argument>
    <argument>
      <name>cooling_system_fraction_cool_load_served</name>
      <display_name>Cooling System: Fraction Cool Load Served</display_name>
      <description>The cooling load served by the cooling system.</description>
      <type>Double</type>
      <units>Frac</units>
      <required>true</required>
      <model_dependent>false</model_dependent>
      <default_value>1</default_value>
    </argument>
    <argument>
      <name>cooling_system_is_ducted</name>
      <display_name>Cooling System: Is Ducted</display_name>
      <description>Whether the cooling system is ducted or not. Only used for mini-split and evaporative cooler. It's assumed that central air conditioner is ducted, and room air conditioner and packaged terminal air conditioner are not ducted.</description>
      <type>Boolean</type>
      <required>false</required>
      <model_dependent>false</model_dependent>
      <default_value>false</default_value>
      <choices>
        <choice>
          <value>true</value>
          <display_name>true</display_name>
        </choice>
        <choice>
          <value>false</value>
          <display_name>false</display_name>
        </choice>
      </choices>
    </argument>
    <argument>
      <name>cooling_system_airflow_defect_ratio</name>
      <display_name>Cooling System: Airflow Defect Ratio</display_name>
      <description>The airflow defect ratio, defined as (InstalledAirflow - DesignAirflow) / DesignAirflow, of the cooling system per ANSI/RESNET/ACCA Standard 310. A value of zero means no airflow defect. Applies only to central air conditioner and ducted mini-split. If not provided, assumes no defect.</description>
      <type>Double</type>
      <units>Frac</units>
      <required>false</required>
      <model_dependent>false</model_dependent>
    </argument>
    <argument>
      <name>cooling_system_charge_defect_ratio</name>
      <display_name>Cooling System: Charge Defect Ratio</display_name>
      <description>The refrigerant charge defect ratio, defined as (InstalledCharge - DesignCharge) / DesignCharge, of the cooling system per ANSI/RESNET/ACCA Standard 310. A value of zero means no refrigerant charge defect. Applies only to central air conditioner and mini-split. If not provided, assumes no defect.</description>
      <type>Double</type>
      <units>Frac</units>
      <required>false</required>
      <model_dependent>false</model_dependent>
    </argument>
    <argument>
      <name>cooling_system_crankcase_heater_watts</name>
      <display_name>Cooling System: Crankcase Heater Power Watts</display_name>
      <description>Cooling system crankcase heater power consumption in Watts. Applies only to central air conditioner, mini-split, packaged terminal air conditioner and room air conditioner. If not provided, the OS-HPXML default is used.</description>
      <type>Double</type>
      <units>W</units>
      <required>false</required>
      <model_dependent>false</model_dependent>
    </argument>
    <argument>
      <name>cooling_system_integrated_heating_system_fuel</name>
      <display_name>Cooling System: Integrated Heating System Fuel Type</display_name>
      <description>The fuel type of the heating system integrated into cooling system. Only used for packaged terminal air conditioner and room air conditioner.</description>
      <type>Choice</type>
      <required>false</required>
      <model_dependent>false</model_dependent>
      <choices>
        <choice>
          <value>electricity</value>
          <display_name>electricity</display_name>
        </choice>
        <choice>
          <value>natural gas</value>
          <display_name>natural gas</display_name>
        </choice>
        <choice>
          <value>fuel oil</value>
          <display_name>fuel oil</display_name>
        </choice>
        <choice>
          <value>propane</value>
          <display_name>propane</display_name>
        </choice>
        <choice>
          <value>wood</value>
          <display_name>wood</display_name>
        </choice>
        <choice>
          <value>wood pellets</value>
          <display_name>wood pellets</display_name>
        </choice>
        <choice>
          <value>coal</value>
          <display_name>coal</display_name>
        </choice>
      </choices>
    </argument>
    <argument>
      <name>cooling_system_integrated_heating_system_efficiency_percent</name>
      <display_name>Cooling System: Integrated Heating System Efficiency</display_name>
      <description>The rated heating efficiency value of the heating system integrated into cooling system. Only used for packaged terminal air conditioner and room air conditioner.</description>
      <type>Double</type>
      <units>Frac</units>
      <required>false</required>
      <model_dependent>false</model_dependent>
    </argument>
    <argument>
      <name>cooling_system_integrated_heating_system_capacity</name>
      <display_name>Cooling System: Integrated Heating System Heating Capacity</display_name>
      <description>The output heating capacity of the heating system integrated into cooling system. If not provided, the OS-HPXML autosized default is used. Only used for packaged terminal air conditioner and room air conditioner.</description>
      <type>Double</type>
      <units>Btu/hr</units>
      <required>false</required>
      <model_dependent>false</model_dependent>
    </argument>
    <argument>
      <name>cooling_system_integrated_heating_system_fraction_heat_load_served</name>
      <display_name>Cooling System: Integrated Heating System Fraction Heat Load Served</display_name>
      <description>The heating load served by the heating system integrated into cooling system. Only used for packaged terminal air conditioner and room air conditioner.</description>
      <type>Double</type>
      <units>Frac</units>
      <required>false</required>
      <model_dependent>false</model_dependent>
    </argument>
    <argument>
      <name>heat_pump_type</name>
      <display_name>Heat Pump: Type</display_name>
      <description>The type of heat pump. Use 'none' if there is no heat pump.</description>
      <type>Choice</type>
      <required>true</required>
      <model_dependent>false</model_dependent>
      <default_value>none</default_value>
      <choices>
        <choice>
          <value>none</value>
          <display_name>none</display_name>
        </choice>
        <choice>
          <value>air-to-air</value>
          <display_name>air-to-air</display_name>
        </choice>
        <choice>
          <value>mini-split</value>
          <display_name>mini-split</display_name>
        </choice>
        <choice>
          <value>ground-to-air</value>
          <display_name>ground-to-air</display_name>
        </choice>
        <choice>
          <value>packaged terminal heat pump</value>
          <display_name>packaged terminal heat pump</display_name>
        </choice>
        <choice>
          <value>room air conditioner with reverse cycle</value>
          <display_name>room air conditioner with reverse cycle</display_name>
        </choice>
      </choices>
    </argument>
    <argument>
      <name>heat_pump_heating_efficiency_type</name>
      <display_name>Heat Pump: Heating Efficiency Type</display_name>
      <description>The heating efficiency type of heat pump. System types air-to-air and mini-split use HSPF or HSPF2. System types ground-to-air, packaged terminal heat pump and room air conditioner with reverse cycle use COP.</description>
      <type>Choice</type>
      <required>true</required>
      <model_dependent>false</model_dependent>
      <default_value>HSPF</default_value>
      <choices>
        <choice>
          <value>HSPF</value>
          <display_name>HSPF</display_name>
        </choice>
        <choice>
          <value>HSPF2</value>
          <display_name>HSPF2</display_name>
        </choice>
        <choice>
          <value>COP</value>
          <display_name>COP</display_name>
        </choice>
      </choices>
    </argument>
    <argument>
      <name>heat_pump_heating_efficiency</name>
      <display_name>Heat Pump: Heating Efficiency</display_name>
      <description>The rated heating efficiency value of the heat pump.</description>
      <type>Double</type>
      <required>true</required>
      <model_dependent>false</model_dependent>
      <default_value>7.7</default_value>
    </argument>
    <argument>
      <name>heat_pump_cooling_efficiency_type</name>
      <display_name>Heat Pump: Cooling Efficiency Type</display_name>
      <description>The cooling efficiency type of heat pump. System types air-to-air and mini-split use SEER or SEER2. System types ground-to-air, packaged terminal heat pump and room air conditioner with reverse cycle use EER.</description>
      <type>Choice</type>
      <required>true</required>
      <model_dependent>false</model_dependent>
      <default_value>SEER</default_value>
      <choices>
        <choice>
          <value>SEER</value>
          <display_name>SEER</display_name>
        </choice>
        <choice>
          <value>SEER2</value>
          <display_name>SEER2</display_name>
        </choice>
        <choice>
          <value>EER</value>
          <display_name>EER</display_name>
        </choice>
        <choice>
          <value>CEER</value>
          <display_name>CEER</display_name>
        </choice>
      </choices>
    </argument>
    <argument>
      <name>heat_pump_cooling_efficiency</name>
      <display_name>Heat Pump: Cooling Efficiency</display_name>
      <description>The rated cooling efficiency value of the heat pump.</description>
      <type>Double</type>
      <required>true</required>
      <model_dependent>false</model_dependent>
      <default_value>13</default_value>
    </argument>
    <argument>
      <name>heat_pump_cooling_compressor_type</name>
      <display_name>Heat Pump: Cooling Compressor Type</display_name>
      <description>The compressor type of the heat pump. Only applies to air-to-air. If not provided, the OS-HPXML default is used.</description>
      <type>Choice</type>
      <required>false</required>
      <model_dependent>false</model_dependent>
      <choices>
        <choice>
          <value>single stage</value>
          <display_name>single stage</display_name>
        </choice>
        <choice>
          <value>two stage</value>
          <display_name>two stage</display_name>
        </choice>
        <choice>
          <value>variable speed</value>
          <display_name>variable speed</display_name>
        </choice>
      </choices>
    </argument>
    <argument>
      <name>heat_pump_cooling_sensible_heat_fraction</name>
      <display_name>Heat Pump: Cooling Sensible Heat Fraction</display_name>
      <description>The sensible heat fraction of the heat pump. If not provided, the OS-HPXML default is used.</description>
      <type>Double</type>
      <units>Frac</units>
      <required>false</required>
      <model_dependent>false</model_dependent>
    </argument>
    <argument>
      <name>heat_pump_heating_capacity</name>
      <display_name>Heat Pump: Heating Capacity</display_name>
      <description>The output heating capacity of the heat pump. If not provided, the OS-HPXML autosized default is used.</description>
      <type>Double</type>
      <units>Btu/hr</units>
      <required>false</required>
      <model_dependent>false</model_dependent>
    </argument>
    <argument>
      <name>heat_pump_heating_capacity_retention_fraction</name>
      <display_name>Heat Pump: Heating Capacity Retention Fraction</display_name>
      <description>The output heating capacity of the heat pump at a user-specified temperature (e.g., 17F or 5F) divided by the above nominal heating capacity. Applies to all heat pump types except ground-to-air. If not provided, the OS-HPXML default is used.</description>
      <type>Double</type>
      <units>Frac</units>
      <required>false</required>
      <model_dependent>false</model_dependent>
    </argument>
    <argument>
      <name>heat_pump_heating_capacity_retention_temp</name>
      <display_name>Heat Pump: Heating Capacity Retention Temperature</display_name>
      <description>The user-specified temperature (e.g., 17F or 5F) for the above heating capacity retention fraction. Applies to all heat pump types except ground-to-air. Required if the Heating Capacity Retention Fraction is provided.</description>
      <type>Double</type>
      <units>deg-F</units>
      <required>false</required>
      <model_dependent>false</model_dependent>
    </argument>
    <argument>
      <name>heat_pump_cooling_capacity</name>
      <display_name>Heat Pump: Cooling Capacity</display_name>
      <description>The output cooling capacity of the heat pump. If not provided, the OS-HPXML autosized default is used.</description>
      <type>Double</type>
      <units>Btu/hr</units>
      <required>false</required>
      <model_dependent>false</model_dependent>
    </argument>
    <argument>
      <name>heat_pump_fraction_heat_load_served</name>
      <display_name>Heat Pump: Fraction Heat Load Served</display_name>
      <description>The heating load served by the heat pump.</description>
      <type>Double</type>
      <units>Frac</units>
      <required>true</required>
      <model_dependent>false</model_dependent>
      <default_value>1</default_value>
    </argument>
    <argument>
      <name>heat_pump_fraction_cool_load_served</name>
      <display_name>Heat Pump: Fraction Cool Load Served</display_name>
      <description>The cooling load served by the heat pump.</description>
      <type>Double</type>
      <units>Frac</units>
      <required>true</required>
      <model_dependent>false</model_dependent>
      <default_value>1</default_value>
    </argument>
    <argument>
      <name>heat_pump_compressor_lockout_temp</name>
      <display_name>Heat Pump: Compressor Lockout Temperature</display_name>
      <description>The temperature below which the heat pump compressor is disabled. If both this and Backup Heating Lockout Temperature are provided and use the same value, it essentially defines a switchover temperature (for, e.g., a dual-fuel heat pump). Applies to all heat pump types other than ground-to-air. If not provided, the OS-HPXML default is used.</description>
      <type>Double</type>
      <units>deg-F</units>
      <required>false</required>
      <model_dependent>false</model_dependent>
    </argument>
    <argument>
      <name>heat_pump_backup_type</name>
      <display_name>Heat Pump: Backup Type</display_name>
      <description>The backup type of the heat pump. If 'integrated', represents e.g. built-in electric strip heat or dual-fuel integrated furnace. If 'separate', represents e.g. electric baseboard or boiler based on the Heating System 2 specified below. Use 'none' if there is no backup heating.</description>
      <type>Choice</type>
      <required>true</required>
      <model_dependent>false</model_dependent>
      <default_value>integrated</default_value>
      <choices>
        <choice>
          <value>none</value>
          <display_name>none</display_name>
        </choice>
        <choice>
          <value>integrated</value>
          <display_name>integrated</display_name>
        </choice>
        <choice>
          <value>separate</value>
          <display_name>separate</display_name>
        </choice>
      </choices>
    </argument>
    <argument>
      <name>heat_pump_backup_fuel</name>
      <display_name>Heat Pump: Backup Fuel Type</display_name>
      <description>The backup fuel type of the heat pump. Only applies if Backup Type is 'integrated'.</description>
      <type>Choice</type>
      <required>true</required>
      <model_dependent>false</model_dependent>
      <default_value>electricity</default_value>
      <choices>
        <choice>
          <value>electricity</value>
          <display_name>electricity</display_name>
        </choice>
        <choice>
          <value>natural gas</value>
          <display_name>natural gas</display_name>
        </choice>
        <choice>
          <value>fuel oil</value>
          <display_name>fuel oil</display_name>
        </choice>
        <choice>
          <value>propane</value>
          <display_name>propane</display_name>
        </choice>
      </choices>
    </argument>
    <argument>
      <name>heat_pump_backup_heating_efficiency</name>
      <display_name>Heat Pump: Backup Rated Efficiency</display_name>
      <description>The backup rated efficiency value of the heat pump. Percent for electricity fuel type. AFUE otherwise. Only applies if Backup Type is 'integrated'.</description>
      <type>Double</type>
      <required>true</required>
      <model_dependent>false</model_dependent>
      <default_value>1</default_value>
    </argument>
    <argument>
      <name>heat_pump_backup_heating_capacity</name>
      <display_name>Heat Pump: Backup Heating Capacity</display_name>
      <description>The backup output heating capacity of the heat pump. If not provided, the OS-HPXML autosized default is used. Only applies if Backup Type is 'integrated'.</description>
      <type>Double</type>
      <units>Btu/hr</units>
      <required>false</required>
      <model_dependent>false</model_dependent>
    </argument>
    <argument>
      <name>heat_pump_backup_heating_lockout_temp</name>
      <display_name>Heat Pump: Backup Heating Lockout Temperature</display_name>
      <description>The temperature above which the heat pump backup system is disabled. If both this and Compressor Lockout Temperature are provided and use the same value, it essentially defines a switchover temperature (for, e.g., a dual-fuel heat pump). Applies for both Backup Type of 'integrated' and 'separate'. If not provided, the OS-HPXML default is used.</description>
      <type>Double</type>
      <units>deg-F</units>
      <required>false</required>
      <model_dependent>false</model_dependent>
    </argument>
    <argument>
      <name>heat_pump_sizing_methodology</name>
      <display_name>Heat Pump: Sizing Methodology</display_name>
      <description>The auto-sizing methodology to use when the heat pump capacity is not provided. If not provided, the OS-HPXML default is used.</description>
      <type>Choice</type>
      <required>false</required>
      <model_dependent>false</model_dependent>
      <choices>
        <choice>
          <value>ACCA</value>
          <display_name>ACCA</display_name>
        </choice>
        <choice>
          <value>HERS</value>
          <display_name>HERS</display_name>
        </choice>
        <choice>
          <value>MaxLoad</value>
          <display_name>MaxLoad</display_name>
        </choice>
      </choices>
    </argument>
    <argument>
      <name>heat_pump_is_ducted</name>
      <display_name>Heat Pump: Is Ducted</display_name>
      <description>Whether the heat pump is ducted or not. Only used for mini-split. It's assumed that air-to-air and ground-to-air are ducted, and packaged terminal heat pump and room air conditioner with reverse cycle are not ducted. If not provided, assumes not ducted.</description>
      <type>Boolean</type>
      <required>false</required>
      <model_dependent>false</model_dependent>
      <choices>
        <choice>
          <value>true</value>
          <display_name>true</display_name>
        </choice>
        <choice>
          <value>false</value>
          <display_name>false</display_name>
        </choice>
      </choices>
    </argument>
    <argument>
      <name>heat_pump_airflow_defect_ratio</name>
      <display_name>Heat Pump: Airflow Defect Ratio</display_name>
      <description>The airflow defect ratio, defined as (InstalledAirflow - DesignAirflow) / DesignAirflow, of the heat pump per ANSI/RESNET/ACCA Standard 310. A value of zero means no airflow defect. Applies only to air-to-air, ducted mini-split, and ground-to-air. If not provided, assumes no defect.</description>
      <type>Double</type>
      <units>Frac</units>
      <required>false</required>
      <model_dependent>false</model_dependent>
    </argument>
    <argument>
      <name>heat_pump_charge_defect_ratio</name>
      <display_name>Heat Pump: Charge Defect Ratio</display_name>
      <description>The refrigerant charge defect ratio, defined as (InstalledCharge - DesignCharge) / DesignCharge, of the heat pump per ANSI/RESNET/ACCA Standard 310. A value of zero means no refrigerant charge defect. Applies to all heat pump types. If not provided, assumes no defect.</description>
      <type>Double</type>
      <units>Frac</units>
      <required>false</required>
      <model_dependent>false</model_dependent>
    </argument>
    <argument>
      <name>heat_pump_crankcase_heater_watts</name>
      <display_name>Heat Pump: Crankcase Heater Power Watts</display_name>
      <description>Heat Pump crankcase heater power consumption in Watts. Applies only to air-to-air, mini-split, packaged terminal heat pump and room air conditioner with reverse cycle. If not provided, the OS-HPXML default is used.</description>
      <type>Double</type>
      <units>W</units>
      <required>false</required>
      <model_dependent>false</model_dependent>
    </argument>
    <argument>
      <name>heating_system_2_type</name>
      <display_name>Heating System 2: Type</display_name>
      <description>The type of the second heating system.</description>
      <type>Choice</type>
      <required>true</required>
      <model_dependent>false</model_dependent>
      <default_value>none</default_value>
      <choices>
        <choice>
          <value>none</value>
          <display_name>none</display_name>
        </choice>
        <choice>
          <value>Furnace</value>
          <display_name>Furnace</display_name>
        </choice>
        <choice>
          <value>WallFurnace</value>
          <display_name>WallFurnace</display_name>
        </choice>
        <choice>
          <value>FloorFurnace</value>
          <display_name>FloorFurnace</display_name>
        </choice>
        <choice>
          <value>Boiler</value>
          <display_name>Boiler</display_name>
        </choice>
        <choice>
          <value>ElectricResistance</value>
          <display_name>ElectricResistance</display_name>
        </choice>
        <choice>
          <value>Stove</value>
          <display_name>Stove</display_name>
        </choice>
        <choice>
          <value>PortableHeater</value>
          <display_name>PortableHeater</display_name>
        </choice>
        <choice>
          <value>Fireplace</value>
          <display_name>Fireplace</display_name>
        </choice>
        <choice>
          <value>FixedHeater</value>
          <display_name>FixedHeater</display_name>
        </choice>
      </choices>
    </argument>
    <argument>
      <name>heating_system_2_fuel</name>
      <display_name>Heating System 2: Fuel Type</display_name>
      <description>The fuel type of the second heating system. Ignored for ElectricResistance.</description>
      <type>Choice</type>
      <required>true</required>
      <model_dependent>false</model_dependent>
      <default_value>electricity</default_value>
      <choices>
        <choice>
          <value>electricity</value>
          <display_name>electricity</display_name>
        </choice>
        <choice>
          <value>natural gas</value>
          <display_name>natural gas</display_name>
        </choice>
        <choice>
          <value>fuel oil</value>
          <display_name>fuel oil</display_name>
        </choice>
        <choice>
          <value>propane</value>
          <display_name>propane</display_name>
        </choice>
        <choice>
          <value>wood</value>
          <display_name>wood</display_name>
        </choice>
        <choice>
          <value>wood pellets</value>
          <display_name>wood pellets</display_name>
        </choice>
        <choice>
          <value>coal</value>
          <display_name>coal</display_name>
        </choice>
      </choices>
    </argument>
    <argument>
      <name>heating_system_2_heating_efficiency</name>
      <display_name>Heating System 2: Rated AFUE or Percent</display_name>
      <description>The rated heating efficiency value of the second heating system.</description>
      <type>Double</type>
      <units>Frac</units>
      <required>true</required>
      <model_dependent>false</model_dependent>
      <default_value>1</default_value>
    </argument>
    <argument>
      <name>heating_system_2_heating_capacity</name>
      <display_name>Heating System 2: Heating Capacity</display_name>
      <description>The output heating capacity of the second heating system. If not provided, the OS-HPXML autosized default is used.</description>
      <type>Double</type>
      <units>Btu/hr</units>
      <required>false</required>
      <model_dependent>false</model_dependent>
    </argument>
    <argument>
      <name>heating_system_2_fraction_heat_load_served</name>
      <display_name>Heating System 2: Fraction Heat Load Served</display_name>
      <description>The heat load served fraction of the second heating system. Ignored if this heating system serves as a backup system for a heat pump.</description>
      <type>Double</type>
      <units>Frac</units>
      <required>true</required>
      <model_dependent>false</model_dependent>
      <default_value>0.25</default_value>
    </argument>
    <argument>
      <name>hvac_control_heating_weekday_setpoint</name>
      <display_name>HVAC Control: Heating Weekday Setpoint Schedule</display_name>
      <description>Specify the constant or 24-hour comma-separated weekday heating setpoint schedule. Required unless a detailed CSV schedule is provided.</description>
      <type>String</type>
      <units>deg-F</units>
      <required>false</required>
      <model_dependent>false</model_dependent>
    </argument>
    <argument>
      <name>hvac_control_heating_weekend_setpoint</name>
      <display_name>HVAC Control: Heating Weekend Setpoint Schedule</display_name>
      <description>Specify the constant or 24-hour comma-separated weekend heating setpoint schedule. Required unless a detailed CSV schedule is provided.</description>
      <type>String</type>
      <units>deg-F</units>
      <required>false</required>
      <model_dependent>false</model_dependent>
    </argument>
    <argument>
      <name>hvac_control_cooling_weekday_setpoint</name>
      <display_name>HVAC Control: Cooling Weekday Setpoint Schedule</display_name>
      <description>Specify the constant or 24-hour comma-separated weekday cooling setpoint schedule. Required unless a detailed CSV schedule is provided.</description>
      <type>String</type>
      <units>deg-F</units>
      <required>false</required>
      <model_dependent>false</model_dependent>
    </argument>
    <argument>
      <name>hvac_control_cooling_weekend_setpoint</name>
      <display_name>HVAC Control: Cooling Weekend Setpoint Schedule</display_name>
      <description>Specify the constant or 24-hour comma-separated weekend cooling setpoint schedule. Required unless a detailed CSV schedule is provided.</description>
      <type>String</type>
      <units>deg-F</units>
      <required>false</required>
      <model_dependent>false</model_dependent>
    </argument>
    <argument>
      <name>hvac_control_heating_season_period</name>
      <display_name>HVAC Control: Heating Season Period</display_name>
      <description>Enter a date like 'Nov 1 - Jun 30'. If not provided, the OS-HPXML default is used. Can also provide 'BuildingAmerica' to use automatic seasons from the Building America House Simulation Protocols.</description>
      <type>String</type>
      <required>false</required>
      <model_dependent>false</model_dependent>
    </argument>
    <argument>
      <name>hvac_control_cooling_season_period</name>
      <display_name>HVAC Control: Cooling Season Period</display_name>
      <description>Enter a date like 'Jun 1 - Oct 31'. If not provided, the OS-HPXML default is used. Can also provide 'BuildingAmerica' to use automatic seasons from the Building America House Simulation Protocols.</description>
      <type>String</type>
      <required>false</required>
      <model_dependent>false</model_dependent>
    </argument>
    <argument>
      <name>ducts_leakage_units</name>
      <display_name>Ducts: Leakage Units</display_name>
      <description>The leakage units of the ducts.</description>
      <type>Choice</type>
      <required>true</required>
      <model_dependent>false</model_dependent>
      <default_value>Percent</default_value>
      <choices>
        <choice>
          <value>CFM25</value>
          <display_name>CFM25</display_name>
        </choice>
        <choice>
          <value>CFM50</value>
          <display_name>CFM50</display_name>
        </choice>
        <choice>
          <value>Percent</value>
          <display_name>Percent</display_name>
        </choice>
      </choices>
    </argument>
    <argument>
      <name>ducts_supply_leakage_to_outside_value</name>
      <display_name>Ducts: Supply Leakage to Outside Value</display_name>
      <description>The leakage value to outside for the supply ducts.</description>
      <type>Double</type>
      <required>true</required>
      <model_dependent>false</model_dependent>
      <default_value>0.1</default_value>
    </argument>
    <argument>
      <name>ducts_return_leakage_to_outside_value</name>
      <display_name>Ducts: Return Leakage to Outside Value</display_name>
      <description>The leakage value to outside for the return ducts.</description>
      <type>Double</type>
      <required>true</required>
      <model_dependent>false</model_dependent>
      <default_value>0.1</default_value>
    </argument>
    <argument>
      <name>ducts_supply_location</name>
      <display_name>Ducts: Supply Location</display_name>
      <description>The location of the supply ducts. If not provided, the OS-HPXML default is used.</description>
      <type>Choice</type>
      <required>false</required>
      <model_dependent>false</model_dependent>
      <choices>
        <choice>
          <value>living space</value>
          <display_name>living space</display_name>
        </choice>
        <choice>
          <value>basement - conditioned</value>
          <display_name>basement - conditioned</display_name>
        </choice>
        <choice>
          <value>basement - unconditioned</value>
          <display_name>basement - unconditioned</display_name>
        </choice>
        <choice>
          <value>crawlspace - vented</value>
          <display_name>crawlspace - vented</display_name>
        </choice>
        <choice>
          <value>crawlspace - unvented</value>
          <display_name>crawlspace - unvented</display_name>
        </choice>
        <choice>
          <value>crawlspace - conditioned</value>
          <display_name>crawlspace - conditioned</display_name>
        </choice>
        <choice>
          <value>attic - vented</value>
          <display_name>attic - vented</display_name>
        </choice>
        <choice>
          <value>attic - unvented</value>
          <display_name>attic - unvented</display_name>
        </choice>
        <choice>
          <value>garage</value>
          <display_name>garage</display_name>
        </choice>
        <choice>
          <value>exterior wall</value>
          <display_name>exterior wall</display_name>
        </choice>
        <choice>
          <value>under slab</value>
          <display_name>under slab</display_name>
        </choice>
        <choice>
          <value>roof deck</value>
          <display_name>roof deck</display_name>
        </choice>
        <choice>
          <value>outside</value>
          <display_name>outside</display_name>
        </choice>
        <choice>
          <value>other housing unit</value>
          <display_name>other housing unit</display_name>
        </choice>
        <choice>
          <value>other heated space</value>
          <display_name>other heated space</display_name>
        </choice>
        <choice>
          <value>other multifamily buffer space</value>
          <display_name>other multifamily buffer space</display_name>
        </choice>
        <choice>
          <value>other non-freezing space</value>
          <display_name>other non-freezing space</display_name>
        </choice>
        <choice>
          <value>manufactured home belly</value>
          <display_name>manufactured home belly</display_name>
        </choice>
      </choices>
    </argument>
    <argument>
      <name>ducts_supply_insulation_r</name>
      <display_name>Ducts: Supply Insulation R-Value</display_name>
      <description>The insulation r-value of the supply ducts excluding air films.</description>
      <type>Double</type>
      <units>h-ft^2-R/Btu</units>
      <required>true</required>
      <model_dependent>false</model_dependent>
      <default_value>0</default_value>
    </argument>
    <argument>
      <name>ducts_supply_buried_insulation_level</name>
      <display_name>Ducts: Supply Buried Insulation Level</display_name>
      <description>Whether the supply ducts are buried in, e.g., attic loose-fill insulation. Partially buried ducts have insulation that does not cover the top of the ducts. Fully buried ducts have insulation that just covers the top of the ducts. Deeply buried ducts have insulation that continues above the top of the ducts.</description>
      <type>Choice</type>
      <required>false</required>
      <model_dependent>false</model_dependent>
      <choices>
        <choice>
          <value>not buried</value>
          <display_name>not buried</display_name>
        </choice>
        <choice>
          <value>partially buried</value>
          <display_name>partially buried</display_name>
        </choice>
        <choice>
          <value>fully buried</value>
          <display_name>fully buried</display_name>
        </choice>
        <choice>
          <value>deeply buried</value>
          <display_name>deeply buried</display_name>
        </choice>
      </choices>
    </argument>
    <argument>
      <name>ducts_supply_surface_area</name>
      <display_name>Ducts: Supply Surface Area</display_name>
      <description>The surface area of the supply ducts. If not provided, the OS-HPXML default is used.</description>
      <type>Double</type>
      <units>ft^2</units>
      <required>false</required>
      <model_dependent>false</model_dependent>
    </argument>
    <argument>
      <name>ducts_return_location</name>
      <display_name>Ducts: Return Location</display_name>
      <description>The location of the return ducts. If not provided, the OS-HPXML default is used.</description>
      <type>Choice</type>
      <required>false</required>
      <model_dependent>false</model_dependent>
      <choices>
        <choice>
          <value>living space</value>
          <display_name>living space</display_name>
        </choice>
        <choice>
          <value>basement - conditioned</value>
          <display_name>basement - conditioned</display_name>
        </choice>
        <choice>
          <value>basement - unconditioned</value>
          <display_name>basement - unconditioned</display_name>
        </choice>
        <choice>
          <value>crawlspace - vented</value>
          <display_name>crawlspace - vented</display_name>
        </choice>
        <choice>
          <value>crawlspace - unvented</value>
          <display_name>crawlspace - unvented</display_name>
        </choice>
        <choice>
          <value>crawlspace - conditioned</value>
          <display_name>crawlspace - conditioned</display_name>
        </choice>
        <choice>
          <value>attic - vented</value>
          <display_name>attic - vented</display_name>
        </choice>
        <choice>
          <value>attic - unvented</value>
          <display_name>attic - unvented</display_name>
        </choice>
        <choice>
          <value>garage</value>
          <display_name>garage</display_name>
        </choice>
        <choice>
          <value>exterior wall</value>
          <display_name>exterior wall</display_name>
        </choice>
        <choice>
          <value>under slab</value>
          <display_name>under slab</display_name>
        </choice>
        <choice>
          <value>roof deck</value>
          <display_name>roof deck</display_name>
        </choice>
        <choice>
          <value>outside</value>
          <display_name>outside</display_name>
        </choice>
        <choice>
          <value>other housing unit</value>
          <display_name>other housing unit</display_name>
        </choice>
        <choice>
          <value>other heated space</value>
          <display_name>other heated space</display_name>
        </choice>
        <choice>
          <value>other multifamily buffer space</value>
          <display_name>other multifamily buffer space</display_name>
        </choice>
        <choice>
          <value>other non-freezing space</value>
          <display_name>other non-freezing space</display_name>
        </choice>
        <choice>
          <value>manufactured home belly</value>
          <display_name>manufactured home belly</display_name>
        </choice>
      </choices>
    </argument>
    <argument>
      <name>ducts_return_insulation_r</name>
      <display_name>Ducts: Return Insulation R-Value</display_name>
      <description>The insulation r-value of the return ducts excluding air films.</description>
      <type>Double</type>
      <units>h-ft^2-R/Btu</units>
      <required>true</required>
      <model_dependent>false</model_dependent>
      <default_value>0</default_value>
    </argument>
    <argument>
      <name>ducts_return_buried_insulation_level</name>
      <display_name>Ducts: Return Buried Insulation Level</display_name>
      <description>Whether the return ducts are buried in, e.g., attic loose-fill insulation. Partially buried ducts have insulation that does not cover the top of the ducts. Fully buried ducts have insulation that just covers the top of the ducts. Deeply buried ducts have insulation that continues above the top of the ducts.</description>
      <type>Choice</type>
      <required>false</required>
      <model_dependent>false</model_dependent>
      <choices>
        <choice>
          <value>not buried</value>
          <display_name>not buried</display_name>
        </choice>
        <choice>
          <value>partially buried</value>
          <display_name>partially buried</display_name>
        </choice>
        <choice>
          <value>fully buried</value>
          <display_name>fully buried</display_name>
        </choice>
        <choice>
          <value>deeply buried</value>
          <display_name>deeply buried</display_name>
        </choice>
      </choices>
    </argument>
    <argument>
      <name>ducts_return_surface_area</name>
      <display_name>Ducts: Return Surface Area</display_name>
      <description>The surface area of the return ducts. If not provided, the OS-HPXML default is used.</description>
      <type>Double</type>
      <units>ft^2</units>
      <required>false</required>
      <model_dependent>false</model_dependent>
    </argument>
    <argument>
      <name>ducts_number_of_return_registers</name>
      <display_name>Ducts: Number of Return Registers</display_name>
      <description>The number of return registers of the ducts. Only used to calculate default return duct surface area. If not provided, the OS-HPXML default is used.</description>
      <type>Integer</type>
      <units>#</units>
      <required>false</required>
      <model_dependent>false</model_dependent>
    </argument>
    <argument>
      <name>mech_vent_fan_type</name>
      <display_name>Mechanical Ventilation: Fan Type</display_name>
      <description>The type of the mechanical ventilation. Use 'none' if there is no mechanical ventilation system.</description>
      <type>Choice</type>
      <required>true</required>
      <model_dependent>false</model_dependent>
      <default_value>none</default_value>
      <choices>
        <choice>
          <value>none</value>
          <display_name>none</display_name>
        </choice>
        <choice>
          <value>exhaust only</value>
          <display_name>exhaust only</display_name>
        </choice>
        <choice>
          <value>supply only</value>
          <display_name>supply only</display_name>
        </choice>
        <choice>
          <value>energy recovery ventilator</value>
          <display_name>energy recovery ventilator</display_name>
        </choice>
        <choice>
          <value>heat recovery ventilator</value>
          <display_name>heat recovery ventilator</display_name>
        </choice>
        <choice>
          <value>balanced</value>
          <display_name>balanced</display_name>
        </choice>
        <choice>
          <value>central fan integrated supply</value>
          <display_name>central fan integrated supply</display_name>
        </choice>
      </choices>
    </argument>
    <argument>
      <name>mech_vent_flow_rate</name>
      <display_name>Mechanical Ventilation: Flow Rate</display_name>
      <description>The flow rate of the mechanical ventilation. If not provided, the OS-HPXML default is used.</description>
      <type>Double</type>
      <units>CFM</units>
      <required>false</required>
      <model_dependent>false</model_dependent>
    </argument>
    <argument>
      <name>mech_vent_hours_in_operation</name>
      <display_name>Mechanical Ventilation: Hours In Operation</display_name>
      <description>The hours in operation of the mechanical ventilation. If not provided, the OS-HPXML default is used.</description>
      <type>Double</type>
      <units>hrs/day</units>
      <required>false</required>
      <model_dependent>false</model_dependent>
    </argument>
    <argument>
      <name>mech_vent_recovery_efficiency_type</name>
      <display_name>Mechanical Ventilation: Total Recovery Efficiency Type</display_name>
      <description>The total recovery efficiency type of the mechanical ventilation.</description>
      <type>Choice</type>
      <required>true</required>
      <model_dependent>false</model_dependent>
      <default_value>Unadjusted</default_value>
      <choices>
        <choice>
          <value>Unadjusted</value>
          <display_name>Unadjusted</display_name>
        </choice>
        <choice>
          <value>Adjusted</value>
          <display_name>Adjusted</display_name>
        </choice>
      </choices>
    </argument>
    <argument>
      <name>mech_vent_total_recovery_efficiency</name>
      <display_name>Mechanical Ventilation: Total Recovery Efficiency</display_name>
      <description>The Unadjusted or Adjusted total recovery efficiency of the mechanical ventilation. Applies to energy recovery ventilator.</description>
      <type>Double</type>
      <units>Frac</units>
      <required>true</required>
      <model_dependent>false</model_dependent>
      <default_value>0.48</default_value>
    </argument>
    <argument>
      <name>mech_vent_sensible_recovery_efficiency</name>
      <display_name>Mechanical Ventilation: Sensible Recovery Efficiency</display_name>
      <description>The Unadjusted or Adjusted sensible recovery efficiency of the mechanical ventilation. Applies to energy recovery ventilator and heat recovery ventilator.</description>
      <type>Double</type>
      <units>Frac</units>
      <required>true</required>
      <model_dependent>false</model_dependent>
      <default_value>0.72</default_value>
    </argument>
    <argument>
      <name>mech_vent_fan_power</name>
      <display_name>Mechanical Ventilation: Fan Power</display_name>
      <description>The fan power of the mechanical ventilation. If not provided, the OS-HPXML default is used.</description>
      <type>Double</type>
      <units>W</units>
      <required>false</required>
      <model_dependent>false</model_dependent>
    </argument>
    <argument>
      <name>mech_vent_num_units_served</name>
      <display_name>Mechanical Ventilation: Number of Units Served</display_name>
      <description>Number of dwelling units served by the mechanical ventilation system. Must be 1 if single-family detached. Used to apportion flow rate and fan power to the unit.</description>
      <type>Integer</type>
      <units>#</units>
      <required>true</required>
      <model_dependent>false</model_dependent>
      <default_value>1</default_value>
    </argument>
    <argument>
      <name>mech_vent_shared_frac_recirculation</name>
      <display_name>Shared Mechanical Ventilation: Fraction Recirculation</display_name>
      <description>Fraction of the total supply air that is recirculated, with the remainder assumed to be outdoor air. The value must be 0 for exhaust only systems. Required for a shared mechanical ventilation system.</description>
      <type>Double</type>
      <units>Frac</units>
      <required>false</required>
      <model_dependent>false</model_dependent>
    </argument>
    <argument>
      <name>mech_vent_shared_preheating_fuel</name>
      <display_name>Shared Mechanical Ventilation: Preheating Fuel</display_name>
      <description>Fuel type of the preconditioning heating equipment. Only used for a shared mechanical ventilation system. If not provided, assumes no preheating.</description>
      <type>Choice</type>
      <required>false</required>
      <model_dependent>false</model_dependent>
      <choices>
        <choice>
          <value>electricity</value>
          <display_name>electricity</display_name>
        </choice>
        <choice>
          <value>natural gas</value>
          <display_name>natural gas</display_name>
        </choice>
        <choice>
          <value>fuel oil</value>
          <display_name>fuel oil</display_name>
        </choice>
        <choice>
          <value>propane</value>
          <display_name>propane</display_name>
        </choice>
        <choice>
          <value>wood</value>
          <display_name>wood</display_name>
        </choice>
        <choice>
          <value>wood pellets</value>
          <display_name>wood pellets</display_name>
        </choice>
        <choice>
          <value>coal</value>
          <display_name>coal</display_name>
        </choice>
      </choices>
    </argument>
    <argument>
      <name>mech_vent_shared_preheating_efficiency</name>
      <display_name>Shared Mechanical Ventilation: Preheating Efficiency</display_name>
      <description>Efficiency of the preconditioning heating equipment. Only used for a shared mechanical ventilation system. If not provided, assumes no preheating.</description>
      <type>Double</type>
      <units>COP</units>
      <required>false</required>
      <model_dependent>false</model_dependent>
    </argument>
    <argument>
      <name>mech_vent_shared_preheating_fraction_heat_load_served</name>
      <display_name>Shared Mechanical Ventilation: Preheating Fraction Ventilation Heat Load Served</display_name>
      <description>Fraction of heating load introduced by the shared ventilation system that is met by the preconditioning heating equipment. If not provided, assumes no preheating.</description>
      <type>Double</type>
      <units>Frac</units>
      <required>false</required>
      <model_dependent>false</model_dependent>
    </argument>
    <argument>
      <name>mech_vent_shared_precooling_fuel</name>
      <display_name>Shared Mechanical Ventilation: Precooling Fuel</display_name>
      <description>Fuel type of the preconditioning cooling equipment. Only used for a shared mechanical ventilation system. If not provided, assumes no precooling.</description>
      <type>Choice</type>
      <required>false</required>
      <model_dependent>false</model_dependent>
      <choices>
        <choice>
          <value>electricity</value>
          <display_name>electricity</display_name>
        </choice>
      </choices>
    </argument>
    <argument>
      <name>mech_vent_shared_precooling_efficiency</name>
      <display_name>Shared Mechanical Ventilation: Precooling Efficiency</display_name>
      <description>Efficiency of the preconditioning cooling equipment. Only used for a shared mechanical ventilation system. If not provided, assumes no precooling.</description>
      <type>Double</type>
      <units>COP</units>
      <required>false</required>
      <model_dependent>false</model_dependent>
    </argument>
    <argument>
      <name>mech_vent_shared_precooling_fraction_cool_load_served</name>
      <display_name>Shared Mechanical Ventilation: Precooling Fraction Ventilation Cool Load Served</display_name>
      <description>Fraction of cooling load introduced by the shared ventilation system that is met by the preconditioning cooling equipment. If not provided, assumes no precooling.</description>
      <type>Double</type>
      <units>Frac</units>
      <required>false</required>
      <model_dependent>false</model_dependent>
    </argument>
    <argument>
      <name>mech_vent_2_fan_type</name>
      <display_name>Mechanical Ventilation 2: Fan Type</display_name>
      <description>The type of the second mechanical ventilation. Use 'none' if there is no second mechanical ventilation system.</description>
      <type>Choice</type>
      <required>true</required>
      <model_dependent>false</model_dependent>
      <default_value>none</default_value>
      <choices>
        <choice>
          <value>none</value>
          <display_name>none</display_name>
        </choice>
        <choice>
          <value>exhaust only</value>
          <display_name>exhaust only</display_name>
        </choice>
        <choice>
          <value>supply only</value>
          <display_name>supply only</display_name>
        </choice>
        <choice>
          <value>energy recovery ventilator</value>
          <display_name>energy recovery ventilator</display_name>
        </choice>
        <choice>
          <value>heat recovery ventilator</value>
          <display_name>heat recovery ventilator</display_name>
        </choice>
        <choice>
          <value>balanced</value>
          <display_name>balanced</display_name>
        </choice>
      </choices>
    </argument>
    <argument>
      <name>mech_vent_2_flow_rate</name>
      <display_name>Mechanical Ventilation 2: Flow Rate</display_name>
      <description>The flow rate of the second mechanical ventilation.</description>
      <type>Double</type>
      <units>CFM</units>
      <required>true</required>
      <model_dependent>false</model_dependent>
      <default_value>110</default_value>
    </argument>
    <argument>
      <name>mech_vent_2_hours_in_operation</name>
      <display_name>Mechanical Ventilation 2: Hours In Operation</display_name>
      <description>The hours in operation of the second mechanical ventilation.</description>
      <type>Double</type>
      <units>hrs/day</units>
      <required>true</required>
      <model_dependent>false</model_dependent>
      <default_value>24</default_value>
    </argument>
    <argument>
      <name>mech_vent_2_recovery_efficiency_type</name>
      <display_name>Mechanical Ventilation 2: Total Recovery Efficiency Type</display_name>
      <description>The total recovery efficiency type of the second mechanical ventilation.</description>
      <type>Choice</type>
      <required>true</required>
      <model_dependent>false</model_dependent>
      <default_value>Unadjusted</default_value>
      <choices>
        <choice>
          <value>Unadjusted</value>
          <display_name>Unadjusted</display_name>
        </choice>
        <choice>
          <value>Adjusted</value>
          <display_name>Adjusted</display_name>
        </choice>
      </choices>
    </argument>
    <argument>
      <name>mech_vent_2_total_recovery_efficiency</name>
      <display_name>Mechanical Ventilation 2: Total Recovery Efficiency</display_name>
      <description>The Unadjusted or Adjusted total recovery efficiency of the second mechanical ventilation. Applies to energy recovery ventilator.</description>
      <type>Double</type>
      <units>Frac</units>
      <required>true</required>
      <model_dependent>false</model_dependent>
      <default_value>0.48</default_value>
    </argument>
    <argument>
      <name>mech_vent_2_sensible_recovery_efficiency</name>
      <display_name>Mechanical Ventilation 2: Sensible Recovery Efficiency</display_name>
      <description>The Unadjusted or Adjusted sensible recovery efficiency of the second mechanical ventilation. Applies to energy recovery ventilator and heat recovery ventilator.</description>
      <type>Double</type>
      <units>Frac</units>
      <required>true</required>
      <model_dependent>false</model_dependent>
      <default_value>0.72</default_value>
    </argument>
    <argument>
      <name>mech_vent_2_fan_power</name>
      <display_name>Mechanical Ventilation 2: Fan Power</display_name>
      <description>The fan power of the second mechanical ventilation.</description>
      <type>Double</type>
      <units>W</units>
      <required>true</required>
      <model_dependent>false</model_dependent>
      <default_value>30</default_value>
    </argument>
    <argument>
      <name>kitchen_fans_quantity</name>
      <display_name>Kitchen Fans: Quantity</display_name>
      <description>The quantity of the kitchen fans. If not provided, the OS-HPXML default is used.</description>
      <type>Integer</type>
      <units>#</units>
      <required>false</required>
      <model_dependent>false</model_dependent>
    </argument>
    <argument>
      <name>kitchen_fans_flow_rate</name>
      <display_name>Kitchen Fans: Flow Rate</display_name>
      <description>The flow rate of the kitchen fan. If not provided, the OS-HPXML default is used.</description>
      <type>Double</type>
      <units>CFM</units>
      <required>false</required>
      <model_dependent>false</model_dependent>
    </argument>
    <argument>
      <name>kitchen_fans_hours_in_operation</name>
      <display_name>Kitchen Fans: Hours In Operation</display_name>
      <description>The hours in operation of the kitchen fan. If not provided, the OS-HPXML default is used.</description>
      <type>Double</type>
      <units>hrs/day</units>
      <required>false</required>
      <model_dependent>false</model_dependent>
    </argument>
    <argument>
      <name>kitchen_fans_power</name>
      <display_name>Kitchen Fans: Fan Power</display_name>
      <description>The fan power of the kitchen fan. If not provided, the OS-HPXML default is used.</description>
      <type>Double</type>
      <units>W</units>
      <required>false</required>
      <model_dependent>false</model_dependent>
    </argument>
    <argument>
      <name>kitchen_fans_start_hour</name>
      <display_name>Kitchen Fans: Start Hour</display_name>
      <description>The start hour of the kitchen fan. If not provided, the OS-HPXML default is used.</description>
      <type>Integer</type>
      <units>hr</units>
      <required>false</required>
      <model_dependent>false</model_dependent>
    </argument>
    <argument>
      <name>bathroom_fans_quantity</name>
      <display_name>Bathroom Fans: Quantity</display_name>
      <description>The quantity of the bathroom fans. If not provided, the OS-HPXML default is used.</description>
      <type>Integer</type>
      <units>#</units>
      <required>false</required>
      <model_dependent>false</model_dependent>
    </argument>
    <argument>
      <name>bathroom_fans_flow_rate</name>
      <display_name>Bathroom Fans: Flow Rate</display_name>
      <description>The flow rate of the bathroom fans. If not provided, the OS-HPXML default is used.</description>
      <type>Double</type>
      <units>CFM</units>
      <required>false</required>
      <model_dependent>false</model_dependent>
    </argument>
    <argument>
      <name>bathroom_fans_hours_in_operation</name>
      <display_name>Bathroom Fans: Hours In Operation</display_name>
      <description>The hours in operation of the bathroom fans. If not provided, the OS-HPXML default is used.</description>
      <type>Double</type>
      <units>hrs/day</units>
      <required>false</required>
      <model_dependent>false</model_dependent>
    </argument>
    <argument>
      <name>bathroom_fans_power</name>
      <display_name>Bathroom Fans: Fan Power</display_name>
      <description>The fan power of the bathroom fans. If not provided, the OS-HPXML default is used.</description>
      <type>Double</type>
      <units>W</units>
      <required>false</required>
      <model_dependent>false</model_dependent>
    </argument>
    <argument>
      <name>bathroom_fans_start_hour</name>
      <display_name>Bathroom Fans: Start Hour</display_name>
      <description>The start hour of the bathroom fans. If not provided, the OS-HPXML default is used.</description>
      <type>Integer</type>
      <units>hr</units>
      <required>false</required>
      <model_dependent>false</model_dependent>
    </argument>
    <argument>
      <name>whole_house_fan_present</name>
      <display_name>Whole House Fan: Present</display_name>
      <description>Whether there is a whole house fan.</description>
      <type>Boolean</type>
      <required>true</required>
      <model_dependent>false</model_dependent>
      <default_value>false</default_value>
      <choices>
        <choice>
          <value>true</value>
          <display_name>true</display_name>
        </choice>
        <choice>
          <value>false</value>
          <display_name>false</display_name>
        </choice>
      </choices>
    </argument>
    <argument>
      <name>whole_house_fan_flow_rate</name>
      <display_name>Whole House Fan: Flow Rate</display_name>
      <description>The flow rate of the whole house fan. If not provided, the OS-HPXML default is used.</description>
      <type>Double</type>
      <units>CFM</units>
      <required>false</required>
      <model_dependent>false</model_dependent>
    </argument>
    <argument>
      <name>whole_house_fan_power</name>
      <display_name>Whole House Fan: Fan Power</display_name>
      <description>The fan power of the whole house fan. If not provided, the OS-HPXML default is used.</description>
      <type>Double</type>
      <units>W</units>
      <required>false</required>
      <model_dependent>false</model_dependent>
    </argument>
    <argument>
      <name>water_heater_type</name>
      <display_name>Water Heater: Type</display_name>
      <description>The type of water heater. Use 'none' if there is no water heater.</description>
      <type>Choice</type>
      <required>true</required>
      <model_dependent>false</model_dependent>
      <default_value>storage water heater</default_value>
      <choices>
        <choice>
          <value>none</value>
          <display_name>none</display_name>
        </choice>
        <choice>
          <value>storage water heater</value>
          <display_name>storage water heater</display_name>
        </choice>
        <choice>
          <value>instantaneous water heater</value>
          <display_name>instantaneous water heater</display_name>
        </choice>
        <choice>
          <value>heat pump water heater</value>
          <display_name>heat pump water heater</display_name>
        </choice>
        <choice>
          <value>space-heating boiler with storage tank</value>
          <display_name>space-heating boiler with storage tank</display_name>
        </choice>
        <choice>
          <value>space-heating boiler with tankless coil</value>
          <display_name>space-heating boiler with tankless coil</display_name>
        </choice>
      </choices>
    </argument>
    <argument>
      <name>water_heater_fuel_type</name>
      <display_name>Water Heater: Fuel Type</display_name>
      <description>The fuel type of water heater. Ignored for heat pump water heater.</description>
      <type>Choice</type>
      <required>true</required>
      <model_dependent>false</model_dependent>
      <default_value>natural gas</default_value>
      <choices>
        <choice>
          <value>electricity</value>
          <display_name>electricity</display_name>
        </choice>
        <choice>
          <value>natural gas</value>
          <display_name>natural gas</display_name>
        </choice>
        <choice>
          <value>fuel oil</value>
          <display_name>fuel oil</display_name>
        </choice>
        <choice>
          <value>propane</value>
          <display_name>propane</display_name>
        </choice>
        <choice>
          <value>wood</value>
          <display_name>wood</display_name>
        </choice>
        <choice>
          <value>coal</value>
          <display_name>coal</display_name>
        </choice>
      </choices>
    </argument>
    <argument>
      <name>water_heater_location</name>
      <display_name>Water Heater: Location</display_name>
      <description>The location of water heater. If not provided, the OS-HPXML default is used.</description>
      <type>Choice</type>
      <required>false</required>
      <model_dependent>false</model_dependent>
      <choices>
        <choice>
          <value>living space</value>
          <display_name>living space</display_name>
        </choice>
        <choice>
          <value>basement - conditioned</value>
          <display_name>basement - conditioned</display_name>
        </choice>
        <choice>
          <value>basement - unconditioned</value>
          <display_name>basement - unconditioned</display_name>
        </choice>
        <choice>
          <value>garage</value>
          <display_name>garage</display_name>
        </choice>
        <choice>
          <value>attic - vented</value>
          <display_name>attic - vented</display_name>
        </choice>
        <choice>
          <value>attic - unvented</value>
          <display_name>attic - unvented</display_name>
        </choice>
        <choice>
          <value>crawlspace - vented</value>
          <display_name>crawlspace - vented</display_name>
        </choice>
        <choice>
          <value>crawlspace - unvented</value>
          <display_name>crawlspace - unvented</display_name>
        </choice>
        <choice>
          <value>crawlspace - conditioned</value>
          <display_name>crawlspace - conditioned</display_name>
        </choice>
        <choice>
          <value>other exterior</value>
          <display_name>other exterior</display_name>
        </choice>
        <choice>
          <value>other housing unit</value>
          <display_name>other housing unit</display_name>
        </choice>
        <choice>
          <value>other heated space</value>
          <display_name>other heated space</display_name>
        </choice>
        <choice>
          <value>other multifamily buffer space</value>
          <display_name>other multifamily buffer space</display_name>
        </choice>
        <choice>
          <value>other non-freezing space</value>
          <display_name>other non-freezing space</display_name>
        </choice>
      </choices>
    </argument>
    <argument>
      <name>water_heater_tank_volume</name>
      <display_name>Water Heater: Tank Volume</display_name>
      <description>Nominal volume of water heater tank. Only applies to storage water heater, heat pump water heater, and space-heating boiler with storage tank. If not provided, the OS-HPXML default is used.</description>
      <type>Double</type>
      <units>gal</units>
      <required>false</required>
      <model_dependent>false</model_dependent>
    </argument>
    <argument>
      <name>water_heater_efficiency_type</name>
      <display_name>Water Heater: Efficiency Type</display_name>
      <description>The efficiency type of water heater. Does not apply to space-heating boilers.</description>
      <type>Choice</type>
      <required>true</required>
      <model_dependent>false</model_dependent>
      <default_value>EnergyFactor</default_value>
      <choices>
        <choice>
          <value>EnergyFactor</value>
          <display_name>EnergyFactor</display_name>
        </choice>
        <choice>
          <value>UniformEnergyFactor</value>
          <display_name>UniformEnergyFactor</display_name>
        </choice>
      </choices>
    </argument>
    <argument>
      <name>water_heater_efficiency</name>
      <display_name>Water Heater: Efficiency</display_name>
      <description>Rated Energy Factor or Uniform Energy Factor. Does not apply to space-heating boilers.</description>
      <type>Double</type>
      <required>true</required>
      <model_dependent>false</model_dependent>
      <default_value>0.67</default_value>
    </argument>
    <argument>
      <name>water_heater_usage_bin</name>
      <display_name>Water Heater: Usage Bin</display_name>
      <description>The usage of the water heater. Only applies if Efficiency Type is UniformEnergyFactor and Type is not instantaneous water heater. Does not apply to space-heating boilers. If not provided, the OS-HPXML default is used.</description>
      <type>Choice</type>
      <required>false</required>
      <model_dependent>false</model_dependent>
      <choices>
        <choice>
          <value>very small</value>
          <display_name>very small</display_name>
        </choice>
        <choice>
          <value>low</value>
          <display_name>low</display_name>
        </choice>
        <choice>
          <value>medium</value>
          <display_name>medium</display_name>
        </choice>
        <choice>
          <value>high</value>
          <display_name>high</display_name>
        </choice>
      </choices>
    </argument>
    <argument>
      <name>water_heater_recovery_efficiency</name>
      <display_name>Water Heater: Recovery Efficiency</display_name>
      <description>Ratio of energy delivered to water heater to the energy content of the fuel consumed by the water heater. Only used for non-electric storage water heaters. If not provided, the OS-HPXML default is used.</description>
      <type>Double</type>
      <units>Frac</units>
      <required>false</required>
      <model_dependent>false</model_dependent>
    </argument>
    <argument>
      <name>water_heater_heating_capacity</name>
      <display_name>Water Heater: Heating Capacity</display_name>
      <description>Heating capacity. Only applies to storage water heater. If not provided, the OS-HPXML default is used.</description>
      <type>Double</type>
      <units>Btu/hr</units>
      <required>false</required>
      <model_dependent>false</model_dependent>
    </argument>
    <argument>
      <name>water_heater_standby_loss</name>
      <display_name>Water Heater: Standby Loss</display_name>
      <description>The standby loss of water heater. Only applies to space-heating boilers. If not provided, the OS-HPXML default is used.</description>
      <type>Double</type>
      <units>deg-F/hr</units>
      <required>false</required>
      <model_dependent>false</model_dependent>
    </argument>
    <argument>
      <name>water_heater_jacket_rvalue</name>
      <display_name>Water Heater: Jacket R-value</display_name>
      <description>The jacket R-value of water heater. Doesn't apply to instantaneous water heater or space-heating boiler with tankless coil. If not provided, defaults to no jacket insulation.</description>
      <type>Double</type>
      <units>h-ft^2-R/Btu</units>
      <required>false</required>
      <model_dependent>false</model_dependent>
    </argument>
    <argument>
      <name>water_heater_setpoint_temperature</name>
      <display_name>Water Heater: Setpoint Temperature</display_name>
      <description>The setpoint temperature of water heater. If not provided, the OS-HPXML default is used.</description>
      <type>Double</type>
      <units>deg-F</units>
      <required>false</required>
      <model_dependent>false</model_dependent>
    </argument>
    <argument>
      <name>water_heater_num_units_served</name>
      <display_name>Water Heater: Number of Units Served</display_name>
      <description>Number of dwelling units served (directly or indirectly) by the water heater. Must be 1 if single-family detached. Used to apportion water heater tank losses to the unit.</description>
      <type>Integer</type>
      <units>#</units>
      <required>true</required>
      <model_dependent>false</model_dependent>
      <default_value>1</default_value>
    </argument>
    <argument>
      <name>water_heater_uses_desuperheater</name>
      <display_name>Water Heater: Uses Desuperheater</display_name>
      <description>Requires that the dwelling unit has a air-to-air, mini-split, or ground-to-air heat pump or a central air conditioner or mini-split air conditioner. If not provided, assumes no desuperheater.</description>
      <type>Boolean</type>
      <required>false</required>
      <model_dependent>false</model_dependent>
      <choices>
        <choice>
          <value>true</value>
          <display_name>true</display_name>
        </choice>
        <choice>
          <value>false</value>
          <display_name>false</display_name>
        </choice>
      </choices>
    </argument>
    <argument>
      <name>water_heater_tank_model_type</name>
      <display_name>Water Heater: Tank Type</display_name>
      <description>Type of tank model to use. The 'stratified' tank generally provide more accurate results, but may significantly increase run time. Applies only to storage water heater. If not provided, the OS-HPXML default is used.</description>
      <type>Choice</type>
      <required>false</required>
      <model_dependent>false</model_dependent>
      <choices>
        <choice>
          <value>mixed</value>
          <display_name>mixed</display_name>
        </choice>
        <choice>
          <value>stratified</value>
          <display_name>stratified</display_name>
        </choice>
      </choices>
    </argument>
    <argument>
      <name>water_heater_operating_mode</name>
      <display_name>Water Heater: Operating Mode</display_name>
      <description>The water heater operating mode. The 'heat pump only' option only uses the heat pump, while 'hybrid/auto' allows the backup electric resistance to come on in high demand situations. This is ignored if a scheduled operating mode type is selected. Applies only to heat pump water heater. If not provided, the OS-HPXML default is used.</description>
      <type>Choice</type>
      <required>false</required>
      <model_dependent>false</model_dependent>
      <choices>
        <choice>
          <value>hybrid/auto</value>
          <display_name>hybrid/auto</display_name>
        </choice>
        <choice>
          <value>heat pump only</value>
          <display_name>heat pump only</display_name>
        </choice>
      </choices>
    </argument>
    <argument>
      <name>hot_water_distribution_system_type</name>
      <display_name>Hot Water Distribution: System Type</display_name>
      <description>The type of the hot water distribution system.</description>
      <type>Choice</type>
      <required>true</required>
      <model_dependent>false</model_dependent>
      <default_value>Standard</default_value>
      <choices>
        <choice>
          <value>Standard</value>
          <display_name>Standard</display_name>
        </choice>
        <choice>
          <value>Recirculation</value>
          <display_name>Recirculation</display_name>
        </choice>
      </choices>
    </argument>
    <argument>
      <name>hot_water_distribution_standard_piping_length</name>
      <display_name>Hot Water Distribution: Standard Piping Length</display_name>
      <description>If the distribution system is Standard, the length of the piping. If not provided, the OS-HPXML default is used.</description>
      <type>Double</type>
      <units>ft</units>
      <required>false</required>
      <model_dependent>false</model_dependent>
    </argument>
    <argument>
      <name>hot_water_distribution_recirc_control_type</name>
      <display_name>Hot Water Distribution: Recirculation Control Type</display_name>
      <description>If the distribution system is Recirculation, the type of hot water recirculation control, if any.</description>
      <type>Choice</type>
      <required>false</required>
      <model_dependent>false</model_dependent>
      <default_value>no control</default_value>
      <choices>
        <choice>
          <value>no control</value>
          <display_name>no control</display_name>
        </choice>
        <choice>
          <value>timer</value>
          <display_name>timer</display_name>
        </choice>
        <choice>
          <value>temperature</value>
          <display_name>temperature</display_name>
        </choice>
        <choice>
          <value>presence sensor demand control</value>
          <display_name>presence sensor demand control</display_name>
        </choice>
        <choice>
          <value>manual demand control</value>
          <display_name>manual demand control</display_name>
        </choice>
      </choices>
    </argument>
    <argument>
      <name>hot_water_distribution_recirc_piping_length</name>
      <display_name>Hot Water Distribution: Recirculation Piping Length</display_name>
      <description>If the distribution system is Recirculation, the length of the recirculation piping. If not provided, the OS-HPXML default is used.</description>
      <type>Double</type>
      <units>ft</units>
      <required>false</required>
      <model_dependent>false</model_dependent>
    </argument>
    <argument>
      <name>hot_water_distribution_recirc_branch_piping_length</name>
      <display_name>Hot Water Distribution: Recirculation Branch Piping Length</display_name>
      <description>If the distribution system is Recirculation, the length of the recirculation branch piping. If not provided, the OS-HPXML default is used.</description>
      <type>Double</type>
      <units>ft</units>
      <required>false</required>
      <model_dependent>false</model_dependent>
    </argument>
    <argument>
      <name>hot_water_distribution_recirc_pump_power</name>
      <display_name>Hot Water Distribution: Recirculation Pump Power</display_name>
      <description>If the distribution system is Recirculation, the recirculation pump power. If not provided, the OS-HPXML default is used.</description>
      <type>Double</type>
      <units>W</units>
      <required>false</required>
      <model_dependent>false</model_dependent>
    </argument>
    <argument>
      <name>hot_water_distribution_pipe_r</name>
      <display_name>Hot Water Distribution: Pipe Insulation Nominal R-Value</display_name>
      <description>Nominal R-value of the pipe insulation. If not provided, the OS-HPXML default is used.</description>
      <type>Double</type>
      <units>h-ft^2-R/Btu</units>
      <required>false</required>
      <model_dependent>false</model_dependent>
    </argument>
    <argument>
      <name>dwhr_facilities_connected</name>
      <display_name>Drain Water Heat Recovery: Facilities Connected</display_name>
      <description>Which facilities are connected for the drain water heat recovery. Use 'none' if there is no drain water heat recovery system.</description>
      <type>Choice</type>
      <required>true</required>
      <model_dependent>false</model_dependent>
      <default_value>none</default_value>
      <choices>
        <choice>
          <value>none</value>
          <display_name>none</display_name>
        </choice>
        <choice>
          <value>one</value>
          <display_name>one</display_name>
        </choice>
        <choice>
          <value>all</value>
          <display_name>all</display_name>
        </choice>
      </choices>
    </argument>
    <argument>
      <name>dwhr_equal_flow</name>
      <display_name>Drain Water Heat Recovery: Equal Flow</display_name>
      <description>Whether the drain water heat recovery has equal flow.</description>
      <type>Boolean</type>
      <required>false</required>
      <model_dependent>false</model_dependent>
      <default_value>true</default_value>
      <choices>
        <choice>
          <value>true</value>
          <display_name>true</display_name>
        </choice>
        <choice>
          <value>false</value>
          <display_name>false</display_name>
        </choice>
      </choices>
    </argument>
    <argument>
      <name>dwhr_efficiency</name>
      <display_name>Drain Water Heat Recovery: Efficiency</display_name>
      <description>The efficiency of the drain water heat recovery.</description>
      <type>Double</type>
      <units>Frac</units>
      <required>false</required>
      <model_dependent>false</model_dependent>
      <default_value>0.55</default_value>
    </argument>
    <argument>
      <name>water_fixtures_shower_low_flow</name>
      <display_name>Hot Water Fixtures: Is Shower Low Flow</display_name>
      <description>Whether the shower fixture is low flow.</description>
      <type>Boolean</type>
      <required>true</required>
      <model_dependent>false</model_dependent>
      <default_value>false</default_value>
      <choices>
        <choice>
          <value>true</value>
          <display_name>true</display_name>
        </choice>
        <choice>
          <value>false</value>
          <display_name>false</display_name>
        </choice>
      </choices>
    </argument>
    <argument>
      <name>water_fixtures_sink_low_flow</name>
      <display_name>Hot Water Fixtures: Is Sink Low Flow</display_name>
      <description>Whether the sink fixture is low flow.</description>
      <type>Boolean</type>
      <required>true</required>
      <model_dependent>false</model_dependent>
      <default_value>false</default_value>
      <choices>
        <choice>
          <value>true</value>
          <display_name>true</display_name>
        </choice>
        <choice>
          <value>false</value>
          <display_name>false</display_name>
        </choice>
      </choices>
    </argument>
    <argument>
      <name>water_fixtures_usage_multiplier</name>
      <display_name>Hot Water Fixtures: Usage Multiplier</display_name>
      <description>Multiplier on the hot water usage that can reflect, e.g., high/low usage occupants. If not provided, the OS-HPXML default is used.</description>
      <type>Double</type>
      <required>false</required>
      <model_dependent>false</model_dependent>
    </argument>
    <argument>
      <name>solar_thermal_system_type</name>
      <display_name>Solar Thermal: System Type</display_name>
      <description>The type of solar thermal system. Use 'none' if there is no solar thermal system.</description>
      <type>Choice</type>
      <required>true</required>
      <model_dependent>false</model_dependent>
      <default_value>none</default_value>
      <choices>
        <choice>
          <value>none</value>
          <display_name>none</display_name>
        </choice>
        <choice>
          <value>hot water</value>
          <display_name>hot water</display_name>
        </choice>
      </choices>
    </argument>
    <argument>
      <name>solar_thermal_collector_area</name>
      <display_name>Solar Thermal: Collector Area</display_name>
      <description>The collector area of the solar thermal system.</description>
      <type>Double</type>
      <units>ft^2</units>
      <required>true</required>
      <model_dependent>false</model_dependent>
      <default_value>40</default_value>
    </argument>
    <argument>
      <name>solar_thermal_collector_loop_type</name>
      <display_name>Solar Thermal: Collector Loop Type</display_name>
      <description>The collector loop type of the solar thermal system.</description>
      <type>Choice</type>
      <required>true</required>
      <model_dependent>false</model_dependent>
      <default_value>liquid direct</default_value>
      <choices>
        <choice>
          <value>liquid direct</value>
          <display_name>liquid direct</display_name>
        </choice>
        <choice>
          <value>liquid indirect</value>
          <display_name>liquid indirect</display_name>
        </choice>
        <choice>
          <value>passive thermosyphon</value>
          <display_name>passive thermosyphon</display_name>
        </choice>
      </choices>
    </argument>
    <argument>
      <name>solar_thermal_collector_type</name>
      <display_name>Solar Thermal: Collector Type</display_name>
      <description>The collector type of the solar thermal system.</description>
      <type>Choice</type>
      <required>true</required>
      <model_dependent>false</model_dependent>
      <default_value>evacuated tube</default_value>
      <choices>
        <choice>
          <value>evacuated tube</value>
          <display_name>evacuated tube</display_name>
        </choice>
        <choice>
          <value>single glazing black</value>
          <display_name>single glazing black</display_name>
        </choice>
        <choice>
          <value>double glazing black</value>
          <display_name>double glazing black</display_name>
        </choice>
        <choice>
          <value>integrated collector storage</value>
          <display_name>integrated collector storage</display_name>
        </choice>
      </choices>
    </argument>
    <argument>
      <name>solar_thermal_collector_azimuth</name>
      <display_name>Solar Thermal: Collector Azimuth</display_name>
      <description>The collector azimuth of the solar thermal system. Azimuth is measured clockwise from north (e.g., North=0, East=90, South=180, West=270).</description>
      <type>Double</type>
      <units>degrees</units>
      <required>true</required>
      <model_dependent>false</model_dependent>
      <default_value>180</default_value>
    </argument>
    <argument>
      <name>solar_thermal_collector_tilt</name>
      <display_name>Solar Thermal: Collector Tilt</display_name>
      <description>The collector tilt of the solar thermal system. Can also enter, e.g., RoofPitch, RoofPitch+20, Latitude, Latitude-15, etc.</description>
      <type>String</type>
      <units>degrees</units>
      <required>true</required>
      <model_dependent>false</model_dependent>
      <default_value>RoofPitch</default_value>
    </argument>
    <argument>
      <name>solar_thermal_collector_rated_optical_efficiency</name>
      <display_name>Solar Thermal: Collector Rated Optical Efficiency</display_name>
      <description>The collector rated optical efficiency of the solar thermal system.</description>
      <type>Double</type>
      <units>Frac</units>
      <required>true</required>
      <model_dependent>false</model_dependent>
      <default_value>0.5</default_value>
    </argument>
    <argument>
      <name>solar_thermal_collector_rated_thermal_losses</name>
      <display_name>Solar Thermal: Collector Rated Thermal Losses</display_name>
      <description>The collector rated thermal losses of the solar thermal system.</description>
      <type>Double</type>
      <units>Btu/hr-ft^2-R</units>
      <required>true</required>
      <model_dependent>false</model_dependent>
      <default_value>0.2799</default_value>
    </argument>
    <argument>
      <name>solar_thermal_storage_volume</name>
      <display_name>Solar Thermal: Storage Volume</display_name>
      <description>The storage volume of the solar thermal system. If not provided, the OS-HPXML default is used.</description>
      <type>Double</type>
      <units>gal</units>
      <required>false</required>
      <model_dependent>false</model_dependent>
    </argument>
    <argument>
      <name>solar_thermal_solar_fraction</name>
      <display_name>Solar Thermal: Solar Fraction</display_name>
      <description>The solar fraction of the solar thermal system. If provided, overrides all other solar thermal inputs.</description>
      <type>Double</type>
      <units>Frac</units>
      <required>true</required>
      <model_dependent>false</model_dependent>
      <default_value>0</default_value>
    </argument>
    <argument>
      <name>pv_system_present</name>
      <display_name>PV System: Present</display_name>
      <description>Whether there is a PV system present.</description>
      <type>Boolean</type>
      <required>true</required>
      <model_dependent>false</model_dependent>
      <default_value>false</default_value>
      <choices>
        <choice>
          <value>true</value>
          <display_name>true</display_name>
        </choice>
        <choice>
          <value>false</value>
          <display_name>false</display_name>
        </choice>
      </choices>
    </argument>
    <argument>
      <name>pv_system_module_type</name>
      <display_name>PV System: Module Type</display_name>
      <description>Module type of the PV system. If not provided, the OS-HPXML default is used.</description>
      <type>Choice</type>
      <required>false</required>
      <model_dependent>false</model_dependent>
      <choices>
        <choice>
          <value>standard</value>
          <display_name>standard</display_name>
        </choice>
        <choice>
          <value>premium</value>
          <display_name>premium</display_name>
        </choice>
        <choice>
          <value>thin film</value>
          <display_name>thin film</display_name>
        </choice>
      </choices>
    </argument>
    <argument>
      <name>pv_system_location</name>
      <display_name>PV System: Location</display_name>
      <description>Location of the PV system. If not provided, the OS-HPXML default is used.</description>
      <type>Choice</type>
      <required>false</required>
      <model_dependent>false</model_dependent>
      <choices>
        <choice>
          <value>roof</value>
          <display_name>roof</display_name>
        </choice>
        <choice>
          <value>ground</value>
          <display_name>ground</display_name>
        </choice>
      </choices>
    </argument>
    <argument>
      <name>pv_system_tracking</name>
      <display_name>PV System: Tracking</display_name>
      <description>Type of tracking for the PV system. If not provided, the OS-HPXML default is used.</description>
      <type>Choice</type>
      <required>false</required>
      <model_dependent>false</model_dependent>
      <choices>
        <choice>
          <value>fixed</value>
          <display_name>fixed</display_name>
        </choice>
        <choice>
          <value>1-axis</value>
          <display_name>1-axis</display_name>
        </choice>
        <choice>
          <value>1-axis backtracked</value>
          <display_name>1-axis backtracked</display_name>
        </choice>
        <choice>
          <value>2-axis</value>
          <display_name>2-axis</display_name>
        </choice>
      </choices>
    </argument>
    <argument>
      <name>pv_system_array_azimuth</name>
      <display_name>PV System: Array Azimuth</display_name>
      <description>Array azimuth of the PV system. Azimuth is measured clockwise from north (e.g., North=0, East=90, South=180, West=270).</description>
      <type>Double</type>
      <units>degrees</units>
      <required>true</required>
      <model_dependent>false</model_dependent>
      <default_value>180</default_value>
    </argument>
    <argument>
      <name>pv_system_array_tilt</name>
      <display_name>PV System: Array Tilt</display_name>
      <description>Array tilt of the PV system. Can also enter, e.g., RoofPitch, RoofPitch+20, Latitude, Latitude-15, etc.</description>
      <type>String</type>
      <units>degrees</units>
      <required>true</required>
      <model_dependent>false</model_dependent>
      <default_value>RoofPitch</default_value>
    </argument>
    <argument>
      <name>pv_system_max_power_output</name>
      <display_name>PV System: Maximum Power Output</display_name>
      <description>Maximum power output of the PV system. For a shared system, this is the total building maximum power output.</description>
      <type>Double</type>
      <units>W</units>
      <required>true</required>
      <model_dependent>false</model_dependent>
      <default_value>4000</default_value>
    </argument>
    <argument>
      <name>pv_system_inverter_efficiency</name>
      <display_name>PV System: Inverter Efficiency</display_name>
      <description>Inverter efficiency of the PV system. If there are two PV systems, this will apply to both. If not provided, the OS-HPXML default is used.</description>
      <type>Double</type>
      <units>Frac</units>
      <required>false</required>
      <model_dependent>false</model_dependent>
    </argument>
    <argument>
      <name>pv_system_system_losses_fraction</name>
      <display_name>PV System: System Losses Fraction</display_name>
      <description>System losses fraction of the PV system. If there are two PV systems, this will apply to both. If not provided, the OS-HPXML default is used.</description>
      <type>Double</type>
      <units>Frac</units>
      <required>false</required>
      <model_dependent>false</model_dependent>
    </argument>
    <argument>
      <name>pv_system_num_bedrooms_served</name>
      <display_name>PV System: Number of Bedrooms Served</display_name>
      <description>Number of bedrooms served by PV system. Required if single-family attached or apartment unit. Used to apportion PV generation to the unit of a SFA/MF building. If there are two PV systems, this will apply to both.</description>
      <type>Integer</type>
      <units>#</units>
      <required>false</required>
      <model_dependent>false</model_dependent>
    </argument>
    <argument>
      <name>pv_system_2_present</name>
      <display_name>PV System 2: Present</display_name>
      <description>Whether there is a second PV system present.</description>
      <type>Boolean</type>
      <required>true</required>
      <model_dependent>false</model_dependent>
      <default_value>false</default_value>
      <choices>
        <choice>
          <value>true</value>
          <display_name>true</display_name>
        </choice>
        <choice>
          <value>false</value>
          <display_name>false</display_name>
        </choice>
      </choices>
    </argument>
    <argument>
      <name>pv_system_2_module_type</name>
      <display_name>PV System 2: Module Type</display_name>
      <description>Module type of the second PV system. If not provided, the OS-HPXML default is used.</description>
      <type>Choice</type>
      <required>false</required>
      <model_dependent>false</model_dependent>
      <choices>
        <choice>
          <value>standard</value>
          <display_name>standard</display_name>
        </choice>
        <choice>
          <value>premium</value>
          <display_name>premium</display_name>
        </choice>
        <choice>
          <value>thin film</value>
          <display_name>thin film</display_name>
        </choice>
      </choices>
    </argument>
    <argument>
      <name>pv_system_2_location</name>
      <display_name>PV System 2: Location</display_name>
      <description>Location of the second PV system. If not provided, the OS-HPXML default is used.</description>
      <type>Choice</type>
      <required>false</required>
      <model_dependent>false</model_dependent>
      <choices>
        <choice>
          <value>roof</value>
          <display_name>roof</display_name>
        </choice>
        <choice>
          <value>ground</value>
          <display_name>ground</display_name>
        </choice>
      </choices>
    </argument>
    <argument>
      <name>pv_system_2_tracking</name>
      <display_name>PV System 2: Tracking</display_name>
      <description>Type of tracking for the second PV system. If not provided, the OS-HPXML default is used.</description>
      <type>Choice</type>
      <required>false</required>
      <model_dependent>false</model_dependent>
      <choices>
        <choice>
          <value>fixed</value>
          <display_name>fixed</display_name>
        </choice>
        <choice>
          <value>1-axis</value>
          <display_name>1-axis</display_name>
        </choice>
        <choice>
          <value>1-axis backtracked</value>
          <display_name>1-axis backtracked</display_name>
        </choice>
        <choice>
          <value>2-axis</value>
          <display_name>2-axis</display_name>
        </choice>
      </choices>
    </argument>
    <argument>
      <name>pv_system_2_array_azimuth</name>
      <display_name>PV System 2: Array Azimuth</display_name>
      <description>Array azimuth of the second PV system. Azimuth is measured clockwise from north (e.g., North=0, East=90, South=180, West=270).</description>
      <type>Double</type>
      <units>degrees</units>
      <required>true</required>
      <model_dependent>false</model_dependent>
      <default_value>180</default_value>
    </argument>
    <argument>
      <name>pv_system_2_array_tilt</name>
      <display_name>PV System 2: Array Tilt</display_name>
      <description>Array tilt of the second PV system. Can also enter, e.g., RoofPitch, RoofPitch+20, Latitude, Latitude-15, etc.</description>
      <type>String</type>
      <units>degrees</units>
      <required>true</required>
      <model_dependent>false</model_dependent>
      <default_value>RoofPitch</default_value>
    </argument>
    <argument>
      <name>pv_system_2_max_power_output</name>
      <display_name>PV System 2: Maximum Power Output</display_name>
      <description>Maximum power output of the second PV system. For a shared system, this is the total building maximum power output.</description>
      <type>Double</type>
      <units>W</units>
      <required>true</required>
      <model_dependent>false</model_dependent>
      <default_value>4000</default_value>
    </argument>
    <argument>
      <name>battery_present</name>
      <display_name>Battery: Present</display_name>
      <description>Whether there is a lithium ion battery present.</description>
      <type>Boolean</type>
      <required>true</required>
      <model_dependent>false</model_dependent>
      <default_value>false</default_value>
      <choices>
        <choice>
          <value>true</value>
          <display_name>true</display_name>
        </choice>
        <choice>
          <value>false</value>
          <display_name>false</display_name>
        </choice>
      </choices>
    </argument>
    <argument>
      <name>battery_location</name>
      <display_name>Battery: Location</display_name>
      <description>The space type for the lithium ion battery location. If not provided, the OS-HPXML default is used.</description>
      <type>Choice</type>
      <required>false</required>
      <model_dependent>false</model_dependent>
      <choices>
        <choice>
          <value>living space</value>
          <display_name>living space</display_name>
        </choice>
        <choice>
          <value>basement - conditioned</value>
          <display_name>basement - conditioned</display_name>
        </choice>
        <choice>
          <value>basement - unconditioned</value>
          <display_name>basement - unconditioned</display_name>
        </choice>
        <choice>
          <value>crawlspace - vented</value>
          <display_name>crawlspace - vented</display_name>
        </choice>
        <choice>
          <value>crawlspace - unvented</value>
          <display_name>crawlspace - unvented</display_name>
        </choice>
        <choice>
          <value>crawlspace - conditioned</value>
          <display_name>crawlspace - conditioned</display_name>
        </choice>
        <choice>
          <value>attic - vented</value>
          <display_name>attic - vented</display_name>
        </choice>
        <choice>
          <value>attic - unvented</value>
          <display_name>attic - unvented</display_name>
        </choice>
        <choice>
          <value>garage</value>
          <display_name>garage</display_name>
        </choice>
        <choice>
          <value>outside</value>
          <display_name>outside</display_name>
        </choice>
      </choices>
    </argument>
    <argument>
      <name>battery_power</name>
      <display_name>Battery: Rated Power Output</display_name>
      <description>The rated power output of the lithium ion battery. If not provided, the OS-HPXML default is used.</description>
      <type>Double</type>
      <units>W</units>
      <required>false</required>
      <model_dependent>false</model_dependent>
    </argument>
    <argument>
      <name>battery_capacity</name>
      <display_name>Battery: Nominal Capacity</display_name>
      <description>The nominal capacity of the lithium ion battery. If not provided, the OS-HPXML default is used.</description>
      <type>Double</type>
      <units>kWh</units>
      <required>false</required>
      <model_dependent>false</model_dependent>
    </argument>
    <argument>
      <name>battery_usable_capacity</name>
      <display_name>Battery: Usable Capacity</display_name>
      <description>The usable capacity of the lithium ion battery. If not provided, the OS-HPXML default is used.</description>
      <type>Double</type>
      <units>kWh</units>
      <required>false</required>
      <model_dependent>false</model_dependent>
    </argument>
    <argument>
      <name>battery_round_trip_efficiency</name>
      <display_name>Battery: Round Trip Efficiency</display_name>
      <description>The round trip efficiency of the lithium ion battery. If not provided, the OS-HPXML default is used.</description>
      <type>Double</type>
      <units>Frac</units>
      <required>false</required>
      <model_dependent>false</model_dependent>
    </argument>
    <argument>
      <name>lighting_present</name>
      <display_name>Lighting: Present</display_name>
      <description>Whether there is lighting energy use.</description>
      <type>Boolean</type>
      <required>true</required>
      <model_dependent>false</model_dependent>
      <default_value>true</default_value>
      <choices>
        <choice>
          <value>true</value>
          <display_name>true</display_name>
        </choice>
        <choice>
          <value>false</value>
          <display_name>false</display_name>
        </choice>
      </choices>
    </argument>
    <argument>
      <name>lighting_interior_fraction_cfl</name>
      <display_name>Lighting: Interior Fraction CFL</display_name>
      <description>Fraction of all lamps (interior) that are compact fluorescent. Lighting not specified as CFL, LFL, or LED is assumed to be incandescent.</description>
      <type>Double</type>
      <required>true</required>
      <model_dependent>false</model_dependent>
      <default_value>0.1</default_value>
    </argument>
    <argument>
      <name>lighting_interior_fraction_lfl</name>
      <display_name>Lighting: Interior Fraction LFL</display_name>
      <description>Fraction of all lamps (interior) that are linear fluorescent. Lighting not specified as CFL, LFL, or LED is assumed to be incandescent.</description>
      <type>Double</type>
      <required>true</required>
      <model_dependent>false</model_dependent>
      <default_value>0</default_value>
    </argument>
    <argument>
      <name>lighting_interior_fraction_led</name>
      <display_name>Lighting: Interior Fraction LED</display_name>
      <description>Fraction of all lamps (interior) that are light emitting diodes. Lighting not specified as CFL, LFL, or LED is assumed to be incandescent.</description>
      <type>Double</type>
      <required>true</required>
      <model_dependent>false</model_dependent>
      <default_value>0</default_value>
    </argument>
    <argument>
      <name>lighting_interior_usage_multiplier</name>
      <display_name>Lighting: Interior Usage Multiplier</display_name>
      <description>Multiplier on the lighting energy usage (interior) that can reflect, e.g., high/low usage occupants. If not provided, the OS-HPXML default is used.</description>
      <type>Double</type>
      <required>false</required>
      <model_dependent>false</model_dependent>
    </argument>
    <argument>
      <name>lighting_exterior_fraction_cfl</name>
      <display_name>Lighting: Exterior Fraction CFL</display_name>
      <description>Fraction of all lamps (exterior) that are compact fluorescent. Lighting not specified as CFL, LFL, or LED is assumed to be incandescent.</description>
      <type>Double</type>
      <required>true</required>
      <model_dependent>false</model_dependent>
      <default_value>0</default_value>
    </argument>
    <argument>
      <name>lighting_exterior_fraction_lfl</name>
      <display_name>Lighting: Exterior Fraction LFL</display_name>
      <description>Fraction of all lamps (exterior) that are linear fluorescent. Lighting not specified as CFL, LFL, or LED is assumed to be incandescent.</description>
      <type>Double</type>
      <required>true</required>
      <model_dependent>false</model_dependent>
      <default_value>0</default_value>
    </argument>
    <argument>
      <name>lighting_exterior_fraction_led</name>
      <display_name>Lighting: Exterior Fraction LED</display_name>
      <description>Fraction of all lamps (exterior) that are light emitting diodes. Lighting not specified as CFL, LFL, or LED is assumed to be incandescent.</description>
      <type>Double</type>
      <required>true</required>
      <model_dependent>false</model_dependent>
      <default_value>0</default_value>
    </argument>
    <argument>
      <name>lighting_exterior_usage_multiplier</name>
      <display_name>Lighting: Exterior Usage Multiplier</display_name>
      <description>Multiplier on the lighting energy usage (exterior) that can reflect, e.g., high/low usage occupants. If not provided, the OS-HPXML default is used.</description>
      <type>Double</type>
      <required>false</required>
      <model_dependent>false</model_dependent>
    </argument>
    <argument>
      <name>lighting_garage_fraction_cfl</name>
      <display_name>Lighting: Garage Fraction CFL</display_name>
      <description>Fraction of all lamps (garage) that are compact fluorescent. Lighting not specified as CFL, LFL, or LED is assumed to be incandescent.</description>
      <type>Double</type>
      <required>true</required>
      <model_dependent>false</model_dependent>
      <default_value>0</default_value>
    </argument>
    <argument>
      <name>lighting_garage_fraction_lfl</name>
      <display_name>Lighting: Garage Fraction LFL</display_name>
      <description>Fraction of all lamps (garage) that are linear fluorescent. Lighting not specified as CFL, LFL, or LED is assumed to be incandescent.</description>
      <type>Double</type>
      <required>true</required>
      <model_dependent>false</model_dependent>
      <default_value>0</default_value>
    </argument>
    <argument>
      <name>lighting_garage_fraction_led</name>
      <display_name>Lighting: Garage Fraction LED</display_name>
      <description>Fraction of all lamps (garage) that are light emitting diodes. Lighting not specified as CFL, LFL, or LED is assumed to be incandescent.</description>
      <type>Double</type>
      <required>true</required>
      <model_dependent>false</model_dependent>
      <default_value>0</default_value>
    </argument>
    <argument>
      <name>lighting_garage_usage_multiplier</name>
      <display_name>Lighting: Garage Usage Multiplier</display_name>
      <description>Multiplier on the lighting energy usage (garage) that can reflect, e.g., high/low usage occupants. If not provided, the OS-HPXML default is used.</description>
      <type>Double</type>
      <required>false</required>
      <model_dependent>false</model_dependent>
    </argument>
    <argument>
      <name>holiday_lighting_present</name>
      <display_name>Holiday Lighting: Present</display_name>
      <description>Whether there is holiday lighting.</description>
      <type>Boolean</type>
      <required>true</required>
      <model_dependent>false</model_dependent>
      <default_value>false</default_value>
      <choices>
        <choice>
          <value>true</value>
          <display_name>true</display_name>
        </choice>
        <choice>
          <value>false</value>
          <display_name>false</display_name>
        </choice>
      </choices>
    </argument>
    <argument>
      <name>holiday_lighting_daily_kwh</name>
      <display_name>Holiday Lighting: Daily Consumption</display_name>
      <description>The daily energy consumption for holiday lighting (exterior). If not provided, the OS-HPXML default is used.</description>
      <type>Double</type>
      <units>kWh/day</units>
      <required>false</required>
      <model_dependent>false</model_dependent>
    </argument>
    <argument>
      <name>holiday_lighting_period</name>
      <display_name>Holiday Lighting: Period</display_name>
      <description>Enter a date like "Nov 25 - Jan 5". If not provided, the OS-HPXML default is used.</description>
      <type>String</type>
      <required>false</required>
      <model_dependent>false</model_dependent>
    </argument>
    <argument>
      <name>dehumidifier_type</name>
      <display_name>Dehumidifier: Type</display_name>
      <description>The type of dehumidifier.</description>
      <type>Choice</type>
      <required>true</required>
      <model_dependent>false</model_dependent>
      <default_value>none</default_value>
      <choices>
        <choice>
          <value>none</value>
          <display_name>none</display_name>
        </choice>
        <choice>
          <value>portable</value>
          <display_name>portable</display_name>
        </choice>
        <choice>
          <value>whole-home</value>
          <display_name>whole-home</display_name>
        </choice>
      </choices>
    </argument>
    <argument>
      <name>dehumidifier_efficiency_type</name>
      <display_name>Dehumidifier: Efficiency Type</display_name>
      <description>The efficiency type of dehumidifier.</description>
      <type>Choice</type>
      <required>true</required>
      <model_dependent>false</model_dependent>
      <default_value>IntegratedEnergyFactor</default_value>
      <choices>
        <choice>
          <value>EnergyFactor</value>
          <display_name>EnergyFactor</display_name>
        </choice>
        <choice>
          <value>IntegratedEnergyFactor</value>
          <display_name>IntegratedEnergyFactor</display_name>
        </choice>
      </choices>
    </argument>
    <argument>
      <name>dehumidifier_efficiency</name>
      <display_name>Dehumidifier: Efficiency</display_name>
      <description>The efficiency of the dehumidifier.</description>
      <type>Double</type>
      <units>liters/kWh</units>
      <required>true</required>
      <model_dependent>false</model_dependent>
      <default_value>1.5</default_value>
    </argument>
    <argument>
      <name>dehumidifier_capacity</name>
      <display_name>Dehumidifier: Capacity</display_name>
      <description>The capacity (water removal rate) of the dehumidifier.</description>
      <type>Double</type>
      <units>pint/day</units>
      <required>true</required>
      <model_dependent>false</model_dependent>
      <default_value>40</default_value>
    </argument>
    <argument>
      <name>dehumidifier_rh_setpoint</name>
      <display_name>Dehumidifier: Relative Humidity Setpoint</display_name>
      <description>The relative humidity setpoint of the dehumidifier.</description>
      <type>Double</type>
      <units>Frac</units>
      <required>true</required>
      <model_dependent>false</model_dependent>
      <default_value>0.5</default_value>
    </argument>
    <argument>
      <name>dehumidifier_fraction_dehumidification_load_served</name>
      <display_name>Dehumidifier: Fraction Dehumidification Load Served</display_name>
      <description>The dehumidification load served fraction of the dehumidifier.</description>
      <type>Double</type>
      <units>Frac</units>
      <required>true</required>
      <model_dependent>false</model_dependent>
      <default_value>1</default_value>
    </argument>
    <argument>
      <name>clothes_washer_present</name>
      <display_name>Clothes Washer: Present</display_name>
      <description>Whether there is a clothes washer present.</description>
      <type>Boolean</type>
      <required>true</required>
      <model_dependent>false</model_dependent>
      <default_value>true</default_value>
      <choices>
        <choice>
          <value>true</value>
          <display_name>true</display_name>
        </choice>
        <choice>
          <value>false</value>
          <display_name>false</display_name>
        </choice>
      </choices>
    </argument>
    <argument>
      <name>clothes_washer_location</name>
      <display_name>Clothes Washer: Location</display_name>
      <description>The space type for the clothes washer location. If not provided, the OS-HPXML default is used.</description>
      <type>Choice</type>
      <required>false</required>
      <model_dependent>false</model_dependent>
      <choices>
        <choice>
          <value>living space</value>
          <display_name>living space</display_name>
        </choice>
        <choice>
          <value>basement - conditioned</value>
          <display_name>basement - conditioned</display_name>
        </choice>
        <choice>
          <value>basement - unconditioned</value>
          <display_name>basement - unconditioned</display_name>
        </choice>
        <choice>
          <value>garage</value>
          <display_name>garage</display_name>
        </choice>
        <choice>
          <value>other housing unit</value>
          <display_name>other housing unit</display_name>
        </choice>
        <choice>
          <value>other heated space</value>
          <display_name>other heated space</display_name>
        </choice>
        <choice>
          <value>other multifamily buffer space</value>
          <display_name>other multifamily buffer space</display_name>
        </choice>
        <choice>
          <value>other non-freezing space</value>
          <display_name>other non-freezing space</display_name>
        </choice>
      </choices>
    </argument>
    <argument>
      <name>clothes_washer_efficiency_type</name>
      <display_name>Clothes Washer: Efficiency Type</display_name>
      <description>The efficiency type of the clothes washer.</description>
      <type>Choice</type>
      <required>true</required>
      <model_dependent>false</model_dependent>
      <default_value>IntegratedModifiedEnergyFactor</default_value>
      <choices>
        <choice>
          <value>ModifiedEnergyFactor</value>
          <display_name>ModifiedEnergyFactor</display_name>
        </choice>
        <choice>
          <value>IntegratedModifiedEnergyFactor</value>
          <display_name>IntegratedModifiedEnergyFactor</display_name>
        </choice>
      </choices>
    </argument>
    <argument>
      <name>clothes_washer_efficiency</name>
      <display_name>Clothes Washer: Efficiency</display_name>
      <description>The efficiency of the clothes washer. If not provided, the OS-HPXML default is used.</description>
      <type>Double</type>
      <units>ft^3/kWh-cyc</units>
      <required>false</required>
      <model_dependent>false</model_dependent>
    </argument>
    <argument>
      <name>clothes_washer_rated_annual_kwh</name>
      <display_name>Clothes Washer: Rated Annual Consumption</display_name>
      <description>The annual energy consumed by the clothes washer, as rated, obtained from the EnergyGuide label. This includes both the appliance electricity consumption and the energy required for water heating. If not provided, the OS-HPXML default is used.</description>
      <type>Double</type>
      <units>kWh/yr</units>
      <required>false</required>
      <model_dependent>false</model_dependent>
    </argument>
    <argument>
      <name>clothes_washer_label_electric_rate</name>
      <display_name>Clothes Washer: Label Electric Rate</display_name>
      <description>The annual energy consumed by the clothes washer, as rated, obtained from the EnergyGuide label. This includes both the appliance electricity consumption and the energy required for water heating. If not provided, the OS-HPXML default is used.</description>
      <type>Double</type>
      <units>$/kWh</units>
      <required>false</required>
      <model_dependent>false</model_dependent>
    </argument>
    <argument>
      <name>clothes_washer_label_gas_rate</name>
      <display_name>Clothes Washer: Label Gas Rate</display_name>
      <description>The annual energy consumed by the clothes washer, as rated, obtained from the EnergyGuide label. This includes both the appliance electricity consumption and the energy required for water heating. If not provided, the OS-HPXML default is used.</description>
      <type>Double</type>
      <units>$/therm</units>
      <required>false</required>
      <model_dependent>false</model_dependent>
    </argument>
    <argument>
      <name>clothes_washer_label_annual_gas_cost</name>
      <display_name>Clothes Washer: Label Annual Cost with Gas DHW</display_name>
      <description>The annual cost of using the system under test conditions. Input is obtained from the EnergyGuide label. If not provided, the OS-HPXML default is used.</description>
      <type>Double</type>
      <units>$</units>
      <required>false</required>
      <model_dependent>false</model_dependent>
    </argument>
    <argument>
      <name>clothes_washer_label_usage</name>
      <display_name>Clothes Washer: Label Usage</display_name>
      <description>The clothes washer loads per week. If not provided, the OS-HPXML default is used.</description>
      <type>Double</type>
      <units>cyc/wk</units>
      <required>false</required>
      <model_dependent>false</model_dependent>
    </argument>
    <argument>
      <name>clothes_washer_capacity</name>
      <display_name>Clothes Washer: Drum Volume</display_name>
      <description>Volume of the washer drum. Obtained from the EnergyStar website or the manufacturer's literature. If not provided, the OS-HPXML default is used.</description>
      <type>Double</type>
      <units>ft^3</units>
      <required>false</required>
      <model_dependent>false</model_dependent>
    </argument>
    <argument>
      <name>clothes_washer_usage_multiplier</name>
      <display_name>Clothes Washer: Usage Multiplier</display_name>
      <description>Multiplier on the clothes washer energy and hot water usage that can reflect, e.g., high/low usage occupants. If not provided, the OS-HPXML default is used.</description>
      <type>Double</type>
      <required>false</required>
      <model_dependent>false</model_dependent>
    </argument>
    <argument>
      <name>clothes_dryer_present</name>
      <display_name>Clothes Dryer: Present</display_name>
      <description>Whether there is a clothes dryer present.</description>
      <type>Boolean</type>
      <required>true</required>
      <model_dependent>false</model_dependent>
      <default_value>true</default_value>
      <choices>
        <choice>
          <value>true</value>
          <display_name>true</display_name>
        </choice>
        <choice>
          <value>false</value>
          <display_name>false</display_name>
        </choice>
      </choices>
    </argument>
    <argument>
      <name>clothes_dryer_location</name>
      <display_name>Clothes Dryer: Location</display_name>
      <description>The space type for the clothes dryer location. If not provided, the OS-HPXML default is used.</description>
      <type>Choice</type>
      <required>false</required>
      <model_dependent>false</model_dependent>
      <choices>
        <choice>
          <value>living space</value>
          <display_name>living space</display_name>
        </choice>
        <choice>
          <value>basement - conditioned</value>
          <display_name>basement - conditioned</display_name>
        </choice>
        <choice>
          <value>basement - unconditioned</value>
          <display_name>basement - unconditioned</display_name>
        </choice>
        <choice>
          <value>garage</value>
          <display_name>garage</display_name>
        </choice>
        <choice>
          <value>other housing unit</value>
          <display_name>other housing unit</display_name>
        </choice>
        <choice>
          <value>other heated space</value>
          <display_name>other heated space</display_name>
        </choice>
        <choice>
          <value>other multifamily buffer space</value>
          <display_name>other multifamily buffer space</display_name>
        </choice>
        <choice>
          <value>other non-freezing space</value>
          <display_name>other non-freezing space</display_name>
        </choice>
      </choices>
    </argument>
    <argument>
      <name>clothes_dryer_fuel_type</name>
      <display_name>Clothes Dryer: Fuel Type</display_name>
      <description>Type of fuel used by the clothes dryer.</description>
      <type>Choice</type>
      <required>true</required>
      <model_dependent>false</model_dependent>
      <default_value>natural gas</default_value>
      <choices>
        <choice>
          <value>electricity</value>
          <display_name>electricity</display_name>
        </choice>
        <choice>
          <value>natural gas</value>
          <display_name>natural gas</display_name>
        </choice>
        <choice>
          <value>fuel oil</value>
          <display_name>fuel oil</display_name>
        </choice>
        <choice>
          <value>propane</value>
          <display_name>propane</display_name>
        </choice>
        <choice>
          <value>wood</value>
          <display_name>wood</display_name>
        </choice>
        <choice>
          <value>coal</value>
          <display_name>coal</display_name>
        </choice>
      </choices>
    </argument>
    <argument>
      <name>clothes_dryer_efficiency_type</name>
      <display_name>Clothes Dryer: Efficiency Type</display_name>
      <description>The efficiency type of the clothes dryer.</description>
      <type>Choice</type>
      <required>true</required>
      <model_dependent>false</model_dependent>
      <default_value>CombinedEnergyFactor</default_value>
      <choices>
        <choice>
          <value>EnergyFactor</value>
          <display_name>EnergyFactor</display_name>
        </choice>
        <choice>
          <value>CombinedEnergyFactor</value>
          <display_name>CombinedEnergyFactor</display_name>
        </choice>
      </choices>
    </argument>
    <argument>
      <name>clothes_dryer_efficiency</name>
      <display_name>Clothes Dryer: Efficiency</display_name>
      <description>The efficiency of the clothes dryer. If not provided, the OS-HPXML default is used.</description>
      <type>Double</type>
      <units>lb/kWh</units>
      <required>false</required>
      <model_dependent>false</model_dependent>
    </argument>
    <argument>
      <name>clothes_dryer_vented_flow_rate</name>
      <display_name>Clothes Dryer: Vented Flow Rate</display_name>
      <description>The exhaust flow rate of the vented clothes dryer. If not provided, the OS-HPXML default is used.</description>
      <type>Double</type>
      <units>CFM</units>
      <required>false</required>
      <model_dependent>false</model_dependent>
    </argument>
    <argument>
      <name>clothes_dryer_usage_multiplier</name>
      <display_name>Clothes Dryer: Usage Multiplier</display_name>
      <description>Multiplier on the clothes dryer energy usage that can reflect, e.g., high/low usage occupants. If not provided, the OS-HPXML default is used.</description>
      <type>Double</type>
      <required>false</required>
      <model_dependent>false</model_dependent>
    </argument>
    <argument>
      <name>dishwasher_present</name>
      <display_name>Dishwasher: Present</display_name>
      <description>Whether there is a dishwasher present.</description>
      <type>Boolean</type>
      <required>true</required>
      <model_dependent>false</model_dependent>
      <default_value>true</default_value>
      <choices>
        <choice>
          <value>true</value>
          <display_name>true</display_name>
        </choice>
        <choice>
          <value>false</value>
          <display_name>false</display_name>
        </choice>
      </choices>
    </argument>
    <argument>
      <name>dishwasher_location</name>
      <display_name>Dishwasher: Location</display_name>
      <description>The space type for the dishwasher location. If not provided, the OS-HPXML default is used.</description>
      <type>Choice</type>
      <required>false</required>
      <model_dependent>false</model_dependent>
      <choices>
        <choice>
          <value>living space</value>
          <display_name>living space</display_name>
        </choice>
        <choice>
          <value>basement - conditioned</value>
          <display_name>basement - conditioned</display_name>
        </choice>
        <choice>
          <value>basement - unconditioned</value>
          <display_name>basement - unconditioned</display_name>
        </choice>
        <choice>
          <value>garage</value>
          <display_name>garage</display_name>
        </choice>
        <choice>
          <value>other housing unit</value>
          <display_name>other housing unit</display_name>
        </choice>
        <choice>
          <value>other heated space</value>
          <display_name>other heated space</display_name>
        </choice>
        <choice>
          <value>other multifamily buffer space</value>
          <display_name>other multifamily buffer space</display_name>
        </choice>
        <choice>
          <value>other non-freezing space</value>
          <display_name>other non-freezing space</display_name>
        </choice>
      </choices>
    </argument>
    <argument>
      <name>dishwasher_efficiency_type</name>
      <display_name>Dishwasher: Efficiency Type</display_name>
      <description>The efficiency type of dishwasher.</description>
      <type>Choice</type>
      <required>true</required>
      <model_dependent>false</model_dependent>
      <default_value>RatedAnnualkWh</default_value>
      <choices>
        <choice>
          <value>RatedAnnualkWh</value>
          <display_name>RatedAnnualkWh</display_name>
        </choice>
        <choice>
          <value>EnergyFactor</value>
          <display_name>EnergyFactor</display_name>
        </choice>
      </choices>
    </argument>
    <argument>
      <name>dishwasher_efficiency</name>
      <display_name>Dishwasher: Efficiency</display_name>
      <description>The efficiency of the dishwasher. If not provided, the OS-HPXML default is used.</description>
      <type>Double</type>
      <units>RatedAnnualkWh or EnergyFactor</units>
      <required>false</required>
      <model_dependent>false</model_dependent>
    </argument>
    <argument>
      <name>dishwasher_label_electric_rate</name>
      <display_name>Dishwasher: Label Electric Rate</display_name>
      <description>The label electric rate of the dishwasher. If not provided, the OS-HPXML default is used.</description>
      <type>Double</type>
      <units>$/kWh</units>
      <required>false</required>
      <model_dependent>false</model_dependent>
    </argument>
    <argument>
      <name>dishwasher_label_gas_rate</name>
      <display_name>Dishwasher: Label Gas Rate</display_name>
      <description>The label gas rate of the dishwasher. If not provided, the OS-HPXML default is used.</description>
      <type>Double</type>
      <units>$/therm</units>
      <required>false</required>
      <model_dependent>false</model_dependent>
    </argument>
    <argument>
      <name>dishwasher_label_annual_gas_cost</name>
      <display_name>Dishwasher: Label Annual Gas Cost</display_name>
      <description>The label annual gas cost of the dishwasher. If not provided, the OS-HPXML default is used.</description>
      <type>Double</type>
      <units>$</units>
      <required>false</required>
      <model_dependent>false</model_dependent>
    </argument>
    <argument>
      <name>dishwasher_label_usage</name>
      <display_name>Dishwasher: Label Usage</display_name>
      <description>The dishwasher loads per week. If not provided, the OS-HPXML default is used.</description>
      <type>Double</type>
      <units>cyc/wk</units>
      <required>false</required>
      <model_dependent>false</model_dependent>
    </argument>
    <argument>
      <name>dishwasher_place_setting_capacity</name>
      <display_name>Dishwasher: Number of Place Settings</display_name>
      <description>The number of place settings for the unit. Data obtained from manufacturer's literature. If not provided, the OS-HPXML default is used.</description>
      <type>Integer</type>
      <units>#</units>
      <required>false</required>
      <model_dependent>false</model_dependent>
    </argument>
    <argument>
      <name>dishwasher_usage_multiplier</name>
      <display_name>Dishwasher: Usage Multiplier</display_name>
      <description>Multiplier on the dishwasher energy usage that can reflect, e.g., high/low usage occupants. If not provided, the OS-HPXML default is used.</description>
      <type>Double</type>
      <required>false</required>
      <model_dependent>false</model_dependent>
    </argument>
    <argument>
      <name>refrigerator_present</name>
      <display_name>Refrigerator: Present</display_name>
      <description>Whether there is a refrigerator present.</description>
      <type>Boolean</type>
      <required>true</required>
      <model_dependent>false</model_dependent>
      <default_value>true</default_value>
      <choices>
        <choice>
          <value>true</value>
          <display_name>true</display_name>
        </choice>
        <choice>
          <value>false</value>
          <display_name>false</display_name>
        </choice>
      </choices>
    </argument>
    <argument>
      <name>refrigerator_location</name>
      <display_name>Refrigerator: Location</display_name>
      <description>The space type for the refrigerator location. If not provided, the OS-HPXML default is used.</description>
      <type>Choice</type>
      <required>false</required>
      <model_dependent>false</model_dependent>
      <choices>
        <choice>
          <value>living space</value>
          <display_name>living space</display_name>
        </choice>
        <choice>
          <value>basement - conditioned</value>
          <display_name>basement - conditioned</display_name>
        </choice>
        <choice>
          <value>basement - unconditioned</value>
          <display_name>basement - unconditioned</display_name>
        </choice>
        <choice>
          <value>garage</value>
          <display_name>garage</display_name>
        </choice>
        <choice>
          <value>other housing unit</value>
          <display_name>other housing unit</display_name>
        </choice>
        <choice>
          <value>other heated space</value>
          <display_name>other heated space</display_name>
        </choice>
        <choice>
          <value>other multifamily buffer space</value>
          <display_name>other multifamily buffer space</display_name>
        </choice>
        <choice>
          <value>other non-freezing space</value>
          <display_name>other non-freezing space</display_name>
        </choice>
      </choices>
    </argument>
    <argument>
      <name>refrigerator_rated_annual_kwh</name>
      <display_name>Refrigerator: Rated Annual Consumption</display_name>
      <description>The EnergyGuide rated annual energy consumption for a refrigerator. If not provided, the OS-HPXML default is used.</description>
      <type>Double</type>
      <units>kWh/yr</units>
      <required>false</required>
      <model_dependent>false</model_dependent>
    </argument>
    <argument>
      <name>refrigerator_usage_multiplier</name>
      <display_name>Refrigerator: Usage Multiplier</display_name>
      <description>Multiplier on the refrigerator energy usage that can reflect, e.g., high/low usage occupants. If not provided, the OS-HPXML default is used.</description>
      <type>Double</type>
      <required>false</required>
      <model_dependent>false</model_dependent>
    </argument>
    <argument>
      <name>extra_refrigerator_present</name>
      <display_name>Extra Refrigerator: Present</display_name>
      <description>Whether there is an extra refrigerator present.</description>
      <type>Boolean</type>
      <required>true</required>
      <model_dependent>false</model_dependent>
      <default_value>false</default_value>
      <choices>
        <choice>
          <value>true</value>
          <display_name>true</display_name>
        </choice>
        <choice>
          <value>false</value>
          <display_name>false</display_name>
        </choice>
      </choices>
    </argument>
    <argument>
      <name>extra_refrigerator_location</name>
      <display_name>Extra Refrigerator: Location</display_name>
      <description>The space type for the extra refrigerator location. If not provided, the OS-HPXML default is used.</description>
      <type>Choice</type>
      <required>false</required>
      <model_dependent>false</model_dependent>
      <choices>
        <choice>
          <value>living space</value>
          <display_name>living space</display_name>
        </choice>
        <choice>
          <value>basement - conditioned</value>
          <display_name>basement - conditioned</display_name>
        </choice>
        <choice>
          <value>basement - unconditioned</value>
          <display_name>basement - unconditioned</display_name>
        </choice>
        <choice>
          <value>garage</value>
          <display_name>garage</display_name>
        </choice>
        <choice>
          <value>other housing unit</value>
          <display_name>other housing unit</display_name>
        </choice>
        <choice>
          <value>other heated space</value>
          <display_name>other heated space</display_name>
        </choice>
        <choice>
          <value>other multifamily buffer space</value>
          <display_name>other multifamily buffer space</display_name>
        </choice>
        <choice>
          <value>other non-freezing space</value>
          <display_name>other non-freezing space</display_name>
        </choice>
      </choices>
    </argument>
    <argument>
      <name>extra_refrigerator_rated_annual_kwh</name>
      <display_name>Extra Refrigerator: Rated Annual Consumption</display_name>
      <description>The EnergyGuide rated annual energy consumption for an extra rrefrigerator. If not provided, the OS-HPXML default is used.</description>
      <type>Double</type>
      <units>kWh/yr</units>
      <required>false</required>
      <model_dependent>false</model_dependent>
    </argument>
    <argument>
      <name>extra_refrigerator_usage_multiplier</name>
      <display_name>Extra Refrigerator: Usage Multiplier</display_name>
      <description>Multiplier on the extra refrigerator energy usage that can reflect, e.g., high/low usage occupants. If not provided, the OS-HPXML default is used.</description>
      <type>Double</type>
      <required>false</required>
      <model_dependent>false</model_dependent>
    </argument>
    <argument>
      <name>freezer_present</name>
      <display_name>Freezer: Present</display_name>
      <description>Whether there is a freezer present.</description>
      <type>Boolean</type>
      <required>true</required>
      <model_dependent>false</model_dependent>
      <default_value>false</default_value>
      <choices>
        <choice>
          <value>true</value>
          <display_name>true</display_name>
        </choice>
        <choice>
          <value>false</value>
          <display_name>false</display_name>
        </choice>
      </choices>
    </argument>
    <argument>
      <name>freezer_location</name>
      <display_name>Freezer: Location</display_name>
      <description>The space type for the freezer location. If not provided, the OS-HPXML default is used.</description>
      <type>Choice</type>
      <required>false</required>
      <model_dependent>false</model_dependent>
      <choices>
        <choice>
          <value>living space</value>
          <display_name>living space</display_name>
        </choice>
        <choice>
          <value>basement - conditioned</value>
          <display_name>basement - conditioned</display_name>
        </choice>
        <choice>
          <value>basement - unconditioned</value>
          <display_name>basement - unconditioned</display_name>
        </choice>
        <choice>
          <value>garage</value>
          <display_name>garage</display_name>
        </choice>
        <choice>
          <value>other housing unit</value>
          <display_name>other housing unit</display_name>
        </choice>
        <choice>
          <value>other heated space</value>
          <display_name>other heated space</display_name>
        </choice>
        <choice>
          <value>other multifamily buffer space</value>
          <display_name>other multifamily buffer space</display_name>
        </choice>
        <choice>
          <value>other non-freezing space</value>
          <display_name>other non-freezing space</display_name>
        </choice>
      </choices>
    </argument>
    <argument>
      <name>freezer_rated_annual_kwh</name>
      <display_name>Freezer: Rated Annual Consumption</display_name>
      <description>The EnergyGuide rated annual energy consumption for a freezer. If not provided, the OS-HPXML default is used.</description>
      <type>Double</type>
      <units>kWh/yr</units>
      <required>false</required>
      <model_dependent>false</model_dependent>
    </argument>
    <argument>
      <name>freezer_usage_multiplier</name>
      <display_name>Freezer: Usage Multiplier</display_name>
      <description>Multiplier on the freezer energy usage that can reflect, e.g., high/low usage occupants. If not provided, the OS-HPXML default is used.</description>
      <type>Double</type>
      <required>false</required>
      <model_dependent>false</model_dependent>
    </argument>
    <argument>
      <name>cooking_range_oven_present</name>
      <display_name>Cooking Range/Oven: Present</display_name>
      <description>Whether there is a cooking range/oven present.</description>
      <type>Boolean</type>
      <required>true</required>
      <model_dependent>false</model_dependent>
      <default_value>true</default_value>
      <choices>
        <choice>
          <value>true</value>
          <display_name>true</display_name>
        </choice>
        <choice>
          <value>false</value>
          <display_name>false</display_name>
        </choice>
      </choices>
    </argument>
    <argument>
      <name>cooking_range_oven_location</name>
      <display_name>Cooking Range/Oven: Location</display_name>
      <description>The space type for the cooking range/oven location. If not provided, the OS-HPXML default is used.</description>
      <type>Choice</type>
      <required>false</required>
      <model_dependent>false</model_dependent>
      <choices>
        <choice>
          <value>living space</value>
          <display_name>living space</display_name>
        </choice>
        <choice>
          <value>basement - conditioned</value>
          <display_name>basement - conditioned</display_name>
        </choice>
        <choice>
          <value>basement - unconditioned</value>
          <display_name>basement - unconditioned</display_name>
        </choice>
        <choice>
          <value>garage</value>
          <display_name>garage</display_name>
        </choice>
        <choice>
          <value>other housing unit</value>
          <display_name>other housing unit</display_name>
        </choice>
        <choice>
          <value>other heated space</value>
          <display_name>other heated space</display_name>
        </choice>
        <choice>
          <value>other multifamily buffer space</value>
          <display_name>other multifamily buffer space</display_name>
        </choice>
        <choice>
          <value>other non-freezing space</value>
          <display_name>other non-freezing space</display_name>
        </choice>
      </choices>
    </argument>
    <argument>
      <name>cooking_range_oven_fuel_type</name>
      <display_name>Cooking Range/Oven: Fuel Type</display_name>
      <description>Type of fuel used by the cooking range/oven.</description>
      <type>Choice</type>
      <required>true</required>
      <model_dependent>false</model_dependent>
      <default_value>natural gas</default_value>
      <choices>
        <choice>
          <value>electricity</value>
          <display_name>electricity</display_name>
        </choice>
        <choice>
          <value>natural gas</value>
          <display_name>natural gas</display_name>
        </choice>
        <choice>
          <value>fuel oil</value>
          <display_name>fuel oil</display_name>
        </choice>
        <choice>
          <value>propane</value>
          <display_name>propane</display_name>
        </choice>
        <choice>
          <value>wood</value>
          <display_name>wood</display_name>
        </choice>
        <choice>
          <value>coal</value>
          <display_name>coal</display_name>
        </choice>
      </choices>
    </argument>
    <argument>
      <name>cooking_range_oven_is_induction</name>
      <display_name>Cooking Range/Oven: Is Induction</display_name>
      <description>Whether the cooking range is induction. If not provided, the OS-HPXML default is used.</description>
      <type>Boolean</type>
      <required>false</required>
      <model_dependent>false</model_dependent>
      <choices>
        <choice>
          <value>true</value>
          <display_name>true</display_name>
        </choice>
        <choice>
          <value>false</value>
          <display_name>false</display_name>
        </choice>
      </choices>
    </argument>
    <argument>
      <name>cooking_range_oven_is_convection</name>
      <display_name>Cooking Range/Oven: Is Convection</display_name>
      <description>Whether the oven is convection. If not provided, the OS-HPXML default is used.</description>
      <type>Boolean</type>
      <required>false</required>
      <model_dependent>false</model_dependent>
      <choices>
        <choice>
          <value>true</value>
          <display_name>true</display_name>
        </choice>
        <choice>
          <value>false</value>
          <display_name>false</display_name>
        </choice>
      </choices>
    </argument>
    <argument>
      <name>cooking_range_oven_usage_multiplier</name>
      <display_name>Cooking Range/Oven: Usage Multiplier</display_name>
      <description>Multiplier on the cooking range/oven energy usage that can reflect, e.g., high/low usage occupants. If not provided, the OS-HPXML default is used.</description>
      <type>Double</type>
      <required>false</required>
      <model_dependent>false</model_dependent>
    </argument>
    <argument>
      <name>ceiling_fan_present</name>
      <display_name>Ceiling Fan: Present</display_name>
      <description>Whether there are any ceiling fans.</description>
      <type>Boolean</type>
      <required>true</required>
      <model_dependent>false</model_dependent>
      <default_value>true</default_value>
      <choices>
        <choice>
          <value>true</value>
          <display_name>true</display_name>
        </choice>
        <choice>
          <value>false</value>
          <display_name>false</display_name>
        </choice>
      </choices>
    </argument>
    <argument>
      <name>ceiling_fan_efficiency</name>
      <display_name>Ceiling Fan: Efficiency</display_name>
      <description>The efficiency rating of the ceiling fan(s) at medium speed. If not provided, the OS-HPXML default is used.</description>
      <type>Double</type>
      <units>CFM/W</units>
      <required>false</required>
      <model_dependent>false</model_dependent>
    </argument>
    <argument>
      <name>ceiling_fan_quantity</name>
      <display_name>Ceiling Fan: Quantity</display_name>
      <description>Total number of ceiling fans. If not provided, the OS-HPXML default is used.</description>
      <type>Integer</type>
      <units>#</units>
      <required>false</required>
      <model_dependent>false</model_dependent>
    </argument>
    <argument>
      <name>ceiling_fan_cooling_setpoint_temp_offset</name>
      <display_name>Ceiling Fan: Cooling Setpoint Temperature Offset</display_name>
      <description>The cooling setpoint temperature offset during months when the ceiling fans are operating. Only applies if ceiling fan quantity is greater than zero. If not provided, the OS-HPXML default is used.</description>
      <type>Double</type>
      <units>deg-F</units>
      <required>false</required>
      <model_dependent>false</model_dependent>
    </argument>
    <argument>
      <name>misc_plug_loads_television_present</name>
      <display_name>Misc Plug Loads: Television Present</display_name>
      <description>Whether there are televisions.</description>
      <type>Boolean</type>
      <required>true</required>
      <model_dependent>false</model_dependent>
      <default_value>true</default_value>
      <choices>
        <choice>
          <value>true</value>
          <display_name>true</display_name>
        </choice>
        <choice>
          <value>false</value>
          <display_name>false</display_name>
        </choice>
      </choices>
    </argument>
    <argument>
      <name>misc_plug_loads_television_annual_kwh</name>
      <display_name>Misc Plug Loads: Television Annual kWh</display_name>
      <description>The annual energy consumption of the television plug loads. If not provided, the OS-HPXML default is used.</description>
      <type>Double</type>
      <units>kWh/yr</units>
      <required>false</required>
      <model_dependent>false</model_dependent>
    </argument>
    <argument>
      <name>misc_plug_loads_television_usage_multiplier</name>
      <display_name>Misc Plug Loads: Television Usage Multiplier</display_name>
      <description>Multiplier on the television energy usage that can reflect, e.g., high/low usage occupants. If not provided, the OS-HPXML default is used.</description>
      <type>Double</type>
      <required>false</required>
      <model_dependent>false</model_dependent>
    </argument>
    <argument>
      <name>misc_plug_loads_other_annual_kwh</name>
      <display_name>Misc Plug Loads: Other Annual kWh</display_name>
      <description>The annual energy consumption of the other residual plug loads. If not provided, the OS-HPXML default is used.</description>
      <type>Double</type>
      <units>kWh/yr</units>
      <required>false</required>
      <model_dependent>false</model_dependent>
    </argument>
    <argument>
      <name>misc_plug_loads_other_frac_sensible</name>
      <display_name>Misc Plug Loads: Other Sensible Fraction</display_name>
      <description>Fraction of other residual plug loads' internal gains that are sensible. If not provided, the OS-HPXML default is used.</description>
      <type>Double</type>
      <units>Frac</units>
      <required>false</required>
      <model_dependent>false</model_dependent>
    </argument>
    <argument>
      <name>misc_plug_loads_other_frac_latent</name>
      <display_name>Misc Plug Loads: Other Latent Fraction</display_name>
      <description>Fraction of other residual plug loads' internal gains that are latent. If not provided, the OS-HPXML default is used.</description>
      <type>Double</type>
      <units>Frac</units>
      <required>false</required>
      <model_dependent>false</model_dependent>
    </argument>
    <argument>
      <name>misc_plug_loads_other_usage_multiplier</name>
      <display_name>Misc Plug Loads: Other Usage Multiplier</display_name>
      <description>Multiplier on the other energy usage that can reflect, e.g., high/low usage occupants. If not provided, the OS-HPXML default is used.</description>
      <type>Double</type>
      <required>false</required>
      <model_dependent>false</model_dependent>
    </argument>
    <argument>
      <name>misc_plug_loads_well_pump_present</name>
      <display_name>Misc Plug Loads: Well Pump Present</display_name>
      <description>Whether there is a well pump.</description>
      <type>Boolean</type>
      <required>true</required>
      <model_dependent>false</model_dependent>
      <default_value>false</default_value>
      <choices>
        <choice>
          <value>true</value>
          <display_name>true</display_name>
        </choice>
        <choice>
          <value>false</value>
          <display_name>false</display_name>
        </choice>
      </choices>
    </argument>
    <argument>
      <name>misc_plug_loads_well_pump_annual_kwh</name>
      <display_name>Misc Plug Loads: Well Pump Annual kWh</display_name>
      <description>The annual energy consumption of the well pump plug loads. If not provided, the OS-HPXML default is used.</description>
      <type>Double</type>
      <units>kWh/yr</units>
      <required>false</required>
      <model_dependent>false</model_dependent>
    </argument>
    <argument>
      <name>misc_plug_loads_well_pump_usage_multiplier</name>
      <display_name>Misc Plug Loads: Well Pump Usage Multiplier</display_name>
      <description>Multiplier on the well pump energy usage that can reflect, e.g., high/low usage occupants. If not provided, the OS-HPXML default is used.</description>
      <type>Double</type>
      <required>false</required>
      <model_dependent>false</model_dependent>
    </argument>
    <argument>
      <name>misc_plug_loads_vehicle_present</name>
      <display_name>Misc Plug Loads: Vehicle Present</display_name>
      <description>Whether there is an electric vehicle.</description>
      <type>Boolean</type>
      <required>true</required>
      <model_dependent>false</model_dependent>
      <default_value>false</default_value>
      <choices>
        <choice>
          <value>true</value>
          <display_name>true</display_name>
        </choice>
        <choice>
          <value>false</value>
          <display_name>false</display_name>
        </choice>
      </choices>
    </argument>
    <argument>
      <name>misc_plug_loads_vehicle_annual_kwh</name>
      <display_name>Misc Plug Loads: Vehicle Annual kWh</display_name>
      <description>The annual energy consumption of the electric vehicle plug loads. If not provided, the OS-HPXML default is used.</description>
      <type>Double</type>
      <units>kWh/yr</units>
      <required>false</required>
      <model_dependent>false</model_dependent>
    </argument>
    <argument>
      <name>misc_plug_loads_vehicle_usage_multiplier</name>
      <display_name>Misc Plug Loads: Vehicle Usage Multiplier</display_name>
      <description>Multiplier on the electric vehicle energy usage that can reflect, e.g., high/low usage occupants. If not provided, the OS-HPXML default is used.</description>
      <type>Double</type>
      <required>false</required>
      <model_dependent>false</model_dependent>
    </argument>
    <argument>
      <name>misc_fuel_loads_grill_present</name>
      <display_name>Misc Fuel Loads: Grill Present</display_name>
      <description>Whether there is a fuel loads grill.</description>
      <type>Boolean</type>
      <required>true</required>
      <model_dependent>false</model_dependent>
      <default_value>false</default_value>
      <choices>
        <choice>
          <value>true</value>
          <display_name>true</display_name>
        </choice>
        <choice>
          <value>false</value>
          <display_name>false</display_name>
        </choice>
      </choices>
    </argument>
    <argument>
      <name>misc_fuel_loads_grill_fuel_type</name>
      <display_name>Misc Fuel Loads: Grill Fuel Type</display_name>
      <description>The fuel type of the fuel loads grill.</description>
      <type>Choice</type>
      <required>true</required>
      <model_dependent>false</model_dependent>
      <default_value>natural gas</default_value>
      <choices>
        <choice>
          <value>natural gas</value>
          <display_name>natural gas</display_name>
        </choice>
        <choice>
          <value>fuel oil</value>
          <display_name>fuel oil</display_name>
        </choice>
        <choice>
          <value>propane</value>
          <display_name>propane</display_name>
        </choice>
        <choice>
          <value>wood</value>
          <display_name>wood</display_name>
        </choice>
        <choice>
          <value>wood pellets</value>
          <display_name>wood pellets</display_name>
        </choice>
      </choices>
    </argument>
    <argument>
      <name>misc_fuel_loads_grill_annual_therm</name>
      <display_name>Misc Fuel Loads: Grill Annual therm</display_name>
      <description>The annual energy consumption of the fuel loads grill. If not provided, the OS-HPXML default is used.</description>
      <type>Double</type>
      <units>therm/yr</units>
      <required>false</required>
      <model_dependent>false</model_dependent>
    </argument>
    <argument>
      <name>misc_fuel_loads_grill_usage_multiplier</name>
      <display_name>Misc Fuel Loads: Grill Usage Multiplier</display_name>
      <description>Multiplier on the fuel loads grill energy usage that can reflect, e.g., high/low usage occupants. If not provided, the OS-HPXML default is used.</description>
      <type>Double</type>
      <required>false</required>
      <model_dependent>false</model_dependent>
    </argument>
    <argument>
      <name>misc_fuel_loads_lighting_present</name>
      <display_name>Misc Fuel Loads: Lighting Present</display_name>
      <description>Whether there is fuel loads lighting.</description>
      <type>Boolean</type>
      <required>true</required>
      <model_dependent>false</model_dependent>
      <default_value>false</default_value>
      <choices>
        <choice>
          <value>true</value>
          <display_name>true</display_name>
        </choice>
        <choice>
          <value>false</value>
          <display_name>false</display_name>
        </choice>
      </choices>
    </argument>
    <argument>
      <name>misc_fuel_loads_lighting_fuel_type</name>
      <display_name>Misc Fuel Loads: Lighting Fuel Type</display_name>
      <description>The fuel type of the fuel loads lighting.</description>
      <type>Choice</type>
      <required>true</required>
      <model_dependent>false</model_dependent>
      <default_value>natural gas</default_value>
      <choices>
        <choice>
          <value>natural gas</value>
          <display_name>natural gas</display_name>
        </choice>
        <choice>
          <value>fuel oil</value>
          <display_name>fuel oil</display_name>
        </choice>
        <choice>
          <value>propane</value>
          <display_name>propane</display_name>
        </choice>
        <choice>
          <value>wood</value>
          <display_name>wood</display_name>
        </choice>
        <choice>
          <value>wood pellets</value>
          <display_name>wood pellets</display_name>
        </choice>
      </choices>
    </argument>
    <argument>
      <name>misc_fuel_loads_lighting_annual_therm</name>
      <display_name>Misc Fuel Loads: Lighting Annual therm</display_name>
      <description>The annual energy consumption of the fuel loads lighting. If not provided, the OS-HPXML default is used.</description>
      <type>Double</type>
      <units>therm/yr</units>
      <required>false</required>
      <model_dependent>false</model_dependent>
    </argument>
    <argument>
      <name>misc_fuel_loads_lighting_usage_multiplier</name>
      <display_name>Misc Fuel Loads: Lighting Usage Multiplier</display_name>
      <description>Multiplier on the fuel loads lighting energy usage that can reflect, e.g., high/low usage occupants. If not provided, the OS-HPXML default is used.</description>
      <type>Double</type>
      <required>false</required>
      <model_dependent>false</model_dependent>
    </argument>
    <argument>
      <name>misc_fuel_loads_fireplace_present</name>
      <display_name>Misc Fuel Loads: Fireplace Present</display_name>
      <description>Whether there is fuel loads fireplace.</description>
      <type>Boolean</type>
      <required>true</required>
      <model_dependent>false</model_dependent>
      <default_value>false</default_value>
      <choices>
        <choice>
          <value>true</value>
          <display_name>true</display_name>
        </choice>
        <choice>
          <value>false</value>
          <display_name>false</display_name>
        </choice>
      </choices>
    </argument>
    <argument>
      <name>misc_fuel_loads_fireplace_fuel_type</name>
      <display_name>Misc Fuel Loads: Fireplace Fuel Type</display_name>
      <description>The fuel type of the fuel loads fireplace.</description>
      <type>Choice</type>
      <required>true</required>
      <model_dependent>false</model_dependent>
      <default_value>natural gas</default_value>
      <choices>
        <choice>
          <value>natural gas</value>
          <display_name>natural gas</display_name>
        </choice>
        <choice>
          <value>fuel oil</value>
          <display_name>fuel oil</display_name>
        </choice>
        <choice>
          <value>propane</value>
          <display_name>propane</display_name>
        </choice>
        <choice>
          <value>wood</value>
          <display_name>wood</display_name>
        </choice>
        <choice>
          <value>wood pellets</value>
          <display_name>wood pellets</display_name>
        </choice>
      </choices>
    </argument>
    <argument>
      <name>misc_fuel_loads_fireplace_annual_therm</name>
      <display_name>Misc Fuel Loads: Fireplace Annual therm</display_name>
      <description>The annual energy consumption of the fuel loads fireplace. If not provided, the OS-HPXML default is used.</description>
      <type>Double</type>
      <units>therm/yr</units>
      <required>false</required>
      <model_dependent>false</model_dependent>
    </argument>
    <argument>
      <name>misc_fuel_loads_fireplace_frac_sensible</name>
      <display_name>Misc Fuel Loads: Fireplace Sensible Fraction</display_name>
      <description>Fraction of fireplace residual fuel loads' internal gains that are sensible. If not provided, the OS-HPXML default is used.</description>
      <type>Double</type>
      <units>Frac</units>
      <required>false</required>
      <model_dependent>false</model_dependent>
    </argument>
    <argument>
      <name>misc_fuel_loads_fireplace_frac_latent</name>
      <display_name>Misc Fuel Loads: Fireplace Latent Fraction</display_name>
      <description>Fraction of fireplace residual fuel loads' internal gains that are latent. If not provided, the OS-HPXML default is used.</description>
      <type>Double</type>
      <units>Frac</units>
      <required>false</required>
      <model_dependent>false</model_dependent>
    </argument>
    <argument>
      <name>misc_fuel_loads_fireplace_usage_multiplier</name>
      <display_name>Misc Fuel Loads: Fireplace Usage Multiplier</display_name>
      <description>Multiplier on the fuel loads fireplace energy usage that can reflect, e.g., high/low usage occupants. If not provided, the OS-HPXML default is used.</description>
      <type>Double</type>
      <required>false</required>
      <model_dependent>false</model_dependent>
    </argument>
    <argument>
      <name>pool_present</name>
      <display_name>Pool: Present</display_name>
      <description>Whether there is a pool.</description>
      <type>Boolean</type>
      <required>true</required>
      <model_dependent>false</model_dependent>
      <default_value>false</default_value>
      <choices>
        <choice>
          <value>true</value>
          <display_name>true</display_name>
        </choice>
        <choice>
          <value>false</value>
          <display_name>false</display_name>
        </choice>
      </choices>
    </argument>
    <argument>
      <name>pool_pump_annual_kwh</name>
      <display_name>Pool: Pump Annual kWh</display_name>
      <description>The annual energy consumption of the pool pump. If not provided, the OS-HPXML default is used.</description>
      <type>Double</type>
      <units>kWh/yr</units>
      <required>false</required>
      <model_dependent>false</model_dependent>
    </argument>
    <argument>
      <name>pool_pump_usage_multiplier</name>
      <display_name>Pool: Pump Usage Multiplier</display_name>
      <description>Multiplier on the pool pump energy usage that can reflect, e.g., high/low usage occupants. If not provided, the OS-HPXML default is used.</description>
      <type>Double</type>
      <required>false</required>
      <model_dependent>false</model_dependent>
    </argument>
    <argument>
      <name>pool_heater_type</name>
      <display_name>Pool: Heater Type</display_name>
      <description>The type of pool heater. Use 'none' if there is no pool heater.</description>
      <type>Choice</type>
      <required>true</required>
      <model_dependent>false</model_dependent>
      <default_value>none</default_value>
      <choices>
        <choice>
          <value>none</value>
          <display_name>none</display_name>
        </choice>
        <choice>
          <value>electric resistance</value>
          <display_name>electric resistance</display_name>
        </choice>
        <choice>
          <value>gas fired</value>
          <display_name>gas fired</display_name>
        </choice>
        <choice>
          <value>heat pump</value>
          <display_name>heat pump</display_name>
        </choice>
      </choices>
    </argument>
    <argument>
      <name>pool_heater_annual_kwh</name>
      <display_name>Pool: Heater Annual kWh</display_name>
      <description>The annual energy consumption of the electric resistance pool heater. If not provided, the OS-HPXML default is used.</description>
      <type>Double</type>
      <units>kWh/yr</units>
      <required>false</required>
      <model_dependent>false</model_dependent>
    </argument>
    <argument>
      <name>pool_heater_annual_therm</name>
      <display_name>Pool: Heater Annual therm</display_name>
      <description>The annual energy consumption of the gas fired pool heater. If not provided, the OS-HPXML default is used.</description>
      <type>Double</type>
      <units>therm/yr</units>
      <required>false</required>
      <model_dependent>false</model_dependent>
    </argument>
    <argument>
      <name>pool_heater_usage_multiplier</name>
      <display_name>Pool: Heater Usage Multiplier</display_name>
      <description>Multiplier on the pool heater energy usage that can reflect, e.g., high/low usage occupants. If not provided, the OS-HPXML default is used.</description>
      <type>Double</type>
      <required>false</required>
      <model_dependent>false</model_dependent>
    </argument>
    <argument>
      <name>hot_tub_present</name>
      <display_name>Hot Tub: Present</display_name>
      <description>Whether there is a hot tub.</description>
      <type>Boolean</type>
      <required>true</required>
      <model_dependent>false</model_dependent>
      <default_value>false</default_value>
      <choices>
        <choice>
          <value>true</value>
          <display_name>true</display_name>
        </choice>
        <choice>
          <value>false</value>
          <display_name>false</display_name>
        </choice>
      </choices>
    </argument>
    <argument>
      <name>hot_tub_pump_annual_kwh</name>
      <display_name>Hot Tub: Pump Annual kWh</display_name>
      <description>The annual energy consumption of the hot tub pump. If not provided, the OS-HPXML default is used.</description>
      <type>Double</type>
      <units>kWh/yr</units>
      <required>false</required>
      <model_dependent>false</model_dependent>
    </argument>
    <argument>
      <name>hot_tub_pump_usage_multiplier</name>
      <display_name>Hot Tub: Pump Usage Multiplier</display_name>
      <description>Multiplier on the hot tub pump energy usage that can reflect, e.g., high/low usage occupants. If not provided, the OS-HPXML default is used.</description>
      <type>Double</type>
      <required>false</required>
      <model_dependent>false</model_dependent>
    </argument>
    <argument>
      <name>hot_tub_heater_type</name>
      <display_name>Hot Tub: Heater Type</display_name>
      <description>The type of hot tub heater. Use 'none' if there is no hot tub heater.</description>
      <type>Choice</type>
      <required>true</required>
      <model_dependent>false</model_dependent>
      <default_value>none</default_value>
      <choices>
        <choice>
          <value>none</value>
          <display_name>none</display_name>
        </choice>
        <choice>
          <value>electric resistance</value>
          <display_name>electric resistance</display_name>
        </choice>
        <choice>
          <value>gas fired</value>
          <display_name>gas fired</display_name>
        </choice>
        <choice>
          <value>heat pump</value>
          <display_name>heat pump</display_name>
        </choice>
      </choices>
    </argument>
    <argument>
      <name>hot_tub_heater_annual_kwh</name>
      <display_name>Hot Tub: Heater Annual kWh</display_name>
      <description>The annual energy consumption of the electric resistance hot tub heater. If not provided, the OS-HPXML default is used.</description>
      <type>Double</type>
      <units>kWh/yr</units>
      <required>false</required>
      <model_dependent>false</model_dependent>
    </argument>
    <argument>
      <name>hot_tub_heater_annual_therm</name>
      <display_name>Hot Tub: Heater Annual therm</display_name>
      <description>The annual energy consumption of the gas fired hot tub heater. If not provided, the OS-HPXML default is used.</description>
      <type>Double</type>
      <units>therm/yr</units>
      <required>false</required>
      <model_dependent>false</model_dependent>
    </argument>
    <argument>
      <name>hot_tub_heater_usage_multiplier</name>
      <display_name>Hot Tub: Heater Usage Multiplier</display_name>
      <description>Multiplier on the hot tub heater energy usage that can reflect, e.g., high/low usage occupants. If not provided, the OS-HPXML default is used.</description>
      <type>Double</type>
      <required>false</required>
      <model_dependent>false</model_dependent>
    </argument>
    <argument>
      <name>emissions_scenario_names</name>
      <display_name>Emissions: Scenario Names</display_name>
      <description>Names of emissions scenarios. If multiple scenarios, use a comma-separated list. If not provided, no emissions scenarios are calculated.</description>
      <type>String</type>
      <required>false</required>
      <model_dependent>false</model_dependent>
    </argument>
    <argument>
      <name>emissions_types</name>
      <display_name>Emissions: Types</display_name>
      <description>Types of emissions (e.g., CO2e, NOx, etc.). If multiple scenarios, use a comma-separated list.</description>
      <type>String</type>
      <required>false</required>
      <model_dependent>false</model_dependent>
    </argument>
    <argument>
      <name>emissions_electricity_units</name>
      <display_name>Emissions: Electricity Units</display_name>
      <description>Electricity emissions factors units. If multiple scenarios, use a comma-separated list. Only lb/MWh and kg/MWh are allowed.</description>
      <type>String</type>
      <required>false</required>
      <model_dependent>false</model_dependent>
    </argument>
    <argument>
      <name>emissions_electricity_values_or_filepaths</name>
      <display_name>Emissions: Electricity Values or File Paths</display_name>
      <description>Electricity emissions factors values, specified as either an annual factor or an absolute/relative path to a file with hourly factors. If multiple scenarios, use a comma-separated list.</description>
      <type>String</type>
      <required>false</required>
      <model_dependent>false</model_dependent>
    </argument>
    <argument>
      <name>emissions_electricity_number_of_header_rows</name>
      <display_name>Emissions: Electricity Files Number of Header Rows</display_name>
      <description>The number of header rows in the electricity emissions factor file. Only applies when an electricity filepath is used. If multiple scenarios, use a comma-separated list.</description>
      <type>String</type>
      <required>false</required>
      <model_dependent>false</model_dependent>
    </argument>
    <argument>
      <name>emissions_electricity_column_numbers</name>
      <display_name>Emissions: Electricity Files Column Numbers</display_name>
      <description>The column number in the electricity emissions factor file. Only applies when an electricity filepath is used. If multiple scenarios, use a comma-separated list.</description>
      <type>String</type>
      <required>false</required>
      <model_dependent>false</model_dependent>
    </argument>
    <argument>
      <name>emissions_fossil_fuel_units</name>
      <display_name>Emissions: Fossil Fuel Units</display_name>
      <description>Fossil fuel emissions factors units. If multiple scenarios, use a comma-separated list. Only lb/MBtu and kg/MBtu are allowed.</description>
      <type>String</type>
      <required>false</required>
      <model_dependent>false</model_dependent>
    </argument>
    <argument>
      <name>emissions_natural_gas_values</name>
      <display_name>Emissions: Natural Gas Values</display_name>
      <description>Natural gas emissions factors values, specified as an annual factor. If multiple scenarios, use a comma-separated list.</description>
      <type>String</type>
      <required>false</required>
      <model_dependent>false</model_dependent>
    </argument>
    <argument>
      <name>emissions_propane_values</name>
      <display_name>Emissions: Propane Values</display_name>
      <description>Propane emissions factors values, specified as an annual factor. If multiple scenarios, use a comma-separated list.</description>
      <type>String</type>
      <required>false</required>
      <model_dependent>false</model_dependent>
    </argument>
    <argument>
      <name>emissions_fuel_oil_values</name>
      <display_name>Emissions: Fuel Oil Values</display_name>
      <description>Fuel oil emissions factors values, specified as an annual factor. If multiple scenarios, use a comma-separated list.</description>
      <type>String</type>
      <required>false</required>
      <model_dependent>false</model_dependent>
    </argument>
    <argument>
      <name>emissions_coal_values</name>
      <display_name>Emissions: Coal Values</display_name>
      <description>Coal emissions factors values, specified as an annual factor. If multiple scenarios, use a comma-separated list.</description>
      <type>String</type>
      <required>false</required>
      <model_dependent>false</model_dependent>
    </argument>
    <argument>
      <name>emissions_wood_values</name>
      <display_name>Emissions: Wood Values</display_name>
      <description>Wood emissions factors values, specified as an annual factor. If multiple scenarios, use a comma-separated list.</description>
      <type>String</type>
      <required>false</required>
      <model_dependent>false</model_dependent>
    </argument>
    <argument>
      <name>emissions_wood_pellets_values</name>
      <display_name>Emissions: Wood Pellets Values</display_name>
      <description>Wood pellets emissions factors values, specified as an annual factor. If multiple scenarios, use a comma-separated list.</description>
      <type>String</type>
      <required>false</required>
      <model_dependent>false</model_dependent>
    </argument>
    <argument>
      <name>utility_bill_scenario_names</name>
      <display_name>Utility Bills: Scenario Names</display_name>
      <description>Names of utility bill scenarios. If multiple scenarios, use a comma-separated list. If not provided, no utility bills scenarios are calculated.</description>
      <type>String</type>
      <required>false</required>
      <model_dependent>false</model_dependent>
    </argument>
    <argument>
      <name>utility_bill_electricity_filepaths</name>
      <display_name>Utility Bills: Electricity File Paths</display_name>
      <description>Electricity tariff file specified as an absolute/relative path to a file with utility rate structure information. Tariff file must be formatted to OpenEI API version 7. If multiple scenarios, use a comma-separated list.</description>
      <type>String</type>
      <required>false</required>
      <model_dependent>false</model_dependent>
    </argument>
    <argument>
      <name>utility_bill_electricity_fixed_charges</name>
      <display_name>Utility Bills: Electricity Fixed Charges</display_name>
      <description>Electricity utility bill monthly fixed charges. If multiple scenarios, use a comma-separated list.</description>
      <type>String</type>
      <required>false</required>
      <model_dependent>false</model_dependent>
    </argument>
    <argument>
      <name>utility_bill_natural_gas_fixed_charges</name>
      <display_name>Utility Bills: Natural Gas Fixed Charges</display_name>
      <description>Natural gas utility bill monthly fixed charges. If multiple scenarios, use a comma-separated list.</description>
      <type>String</type>
      <required>false</required>
      <model_dependent>false</model_dependent>
    </argument>
    <argument>
      <name>utility_bill_propane_fixed_charges</name>
      <display_name>Utility Bills: Propane Fixed Charges</display_name>
      <description>Propane utility bill monthly fixed charges. If multiple scenarios, use a comma-separated list.</description>
      <type>String</type>
      <required>false</required>
      <model_dependent>false</model_dependent>
    </argument>
    <argument>
      <name>utility_bill_fuel_oil_fixed_charges</name>
      <display_name>Utility Bills: Fuel Oil Fixed Charges</display_name>
      <description>Fuel oil utility bill monthly fixed charges. If multiple scenarios, use a comma-separated list.</description>
      <type>String</type>
      <required>false</required>
      <model_dependent>false</model_dependent>
    </argument>
    <argument>
      <name>utility_bill_coal_fixed_charges</name>
      <display_name>Utility Bills: Coal Fixed Charges</display_name>
      <description>Coal utility bill monthly fixed charges. If multiple scenarios, use a comma-separated list.</description>
      <type>String</type>
      <required>false</required>
      <model_dependent>false</model_dependent>
    </argument>
    <argument>
      <name>utility_bill_wood_fixed_charges</name>
      <display_name>Utility Bills: Wood Fixed Charges</display_name>
      <description>Wood utility bill monthly fixed charges. If multiple scenarios, use a comma-separated list.</description>
      <type>String</type>
      <required>false</required>
      <model_dependent>false</model_dependent>
    </argument>
    <argument>
      <name>utility_bill_wood_pellets_fixed_charges</name>
      <display_name>Utility Bills: Wood Pellets Fixed Charges</display_name>
      <description>Wood pellets utility bill monthly fixed charges. If multiple scenarios, use a comma-separated list.</description>
      <type>String</type>
      <required>false</required>
      <model_dependent>false</model_dependent>
    </argument>
    <argument>
      <name>utility_bill_electricity_marginal_rates</name>
      <display_name>Utility Bills: Electricity Marginal Rates</display_name>
      <description>Electricity utility bill marginal rates. If multiple scenarios, use a comma-separated list.</description>
      <type>String</type>
      <required>false</required>
      <model_dependent>false</model_dependent>
    </argument>
    <argument>
      <name>utility_bill_natural_gas_marginal_rates</name>
      <display_name>Utility Bills: Natural Gas Marginal Rates</display_name>
      <description>Natural gas utility bill marginal rates. If multiple scenarios, use a comma-separated list.</description>
      <type>String</type>
      <required>false</required>
      <model_dependent>false</model_dependent>
    </argument>
    <argument>
      <name>utility_bill_propane_marginal_rates</name>
      <display_name>Utility Bills: Propane Marginal Rates</display_name>
      <description>Propane utility bill marginal rates. If multiple scenarios, use a comma-separated list.</description>
      <type>String</type>
      <required>false</required>
      <model_dependent>false</model_dependent>
    </argument>
    <argument>
      <name>utility_bill_fuel_oil_marginal_rates</name>
      <display_name>Utility Bills: Fuel Oil Marginal Rates</display_name>
      <description>Fuel oil utility bill marginal rates. If multiple scenarios, use a comma-separated list.</description>
      <type>String</type>
      <required>false</required>
      <model_dependent>false</model_dependent>
    </argument>
    <argument>
      <name>utility_bill_coal_marginal_rates</name>
      <display_name>Utility Bills: Coal Marginal Rates</display_name>
      <description>Coal utility bill marginal rates. If multiple scenarios, use a comma-separated list.</description>
      <type>String</type>
      <required>false</required>
      <model_dependent>false</model_dependent>
    </argument>
    <argument>
      <name>utility_bill_wood_marginal_rates</name>
      <display_name>Utility Bills: Wood Marginal Rates</display_name>
      <description>Wood utility bill marginal rates. If multiple scenarios, use a comma-separated list.</description>
      <type>String</type>
      <required>false</required>
      <model_dependent>false</model_dependent>
    </argument>
    <argument>
      <name>utility_bill_wood_pellets_marginal_rates</name>
      <display_name>Utility Bills: Wood Pellets Marginal Rates</display_name>
      <description>Wood pellets utility bill marginal rates. If multiple scenarios, use a comma-separated list.</description>
      <type>String</type>
      <required>false</required>
      <model_dependent>false</model_dependent>
    </argument>
    <argument>
      <name>utility_bill_pv_compensation_types</name>
      <display_name>Utility Bills: PV Compensation Types</display_name>
      <description>Utility bill PV compensation types. If multiple scenarios, use a comma-separated list.</description>
      <type>String</type>
      <required>false</required>
      <model_dependent>false</model_dependent>
    </argument>
    <argument>
      <name>utility_bill_pv_net_metering_annual_excess_sellback_rate_types</name>
      <display_name>Utility Bills: PV Net Metering Annual Excess Sellback Rate Types</display_name>
      <description>Utility bill PV net metering annual excess sellback rate types. Only applies if the PV compensation type is 'NetMetering'. If multiple scenarios, use a comma-separated list.</description>
      <type>String</type>
      <required>false</required>
      <model_dependent>false</model_dependent>
    </argument>
    <argument>
      <name>utility_bill_pv_net_metering_annual_excess_sellback_rates</name>
      <display_name>Utility Bills: PV Net Metering Annual Excess Sellback Rates</display_name>
      <description>Utility bill PV net metering annual excess sellback rates. Only applies if the PV compensation type is 'NetMetering' and the PV annual excess sellback rate type is 'User-Specified'. If multiple scenarios, use a comma-separated list.</description>
      <type>String</type>
      <required>false</required>
      <model_dependent>false</model_dependent>
    </argument>
    <argument>
      <name>utility_bill_pv_feed_in_tariff_rates</name>
      <display_name>Utility Bills: PV Feed-In Tariff Rates</display_name>
      <description>Utility bill PV annual full/gross feed-in tariff rates. Only applies if the PV compensation type is 'FeedInTariff'. If multiple scenarios, use a comma-separated list.</description>
      <type>String</type>
      <required>false</required>
      <model_dependent>false</model_dependent>
    </argument>
    <argument>
      <name>utility_bill_pv_monthly_grid_connection_fee_units</name>
      <display_name>Utility Bills: PV Monthly Grid Connection Fee Units</display_name>
      <description>Utility bill PV monthly grid connection fee units. If multiple scenarios, use a comma-separated list.</description>
      <type>String</type>
      <required>false</required>
      <model_dependent>false</model_dependent>
    </argument>
    <argument>
      <name>utility_bill_pv_monthly_grid_connection_fees</name>
      <display_name>Utility Bills: PV Monthly Grid Connection Fees</display_name>
      <description>Utility bill PV monthly grid connection fees. If multiple scenarios, use a comma-separated list.</description>
      <type>String</type>
      <required>false</required>
      <model_dependent>false</model_dependent>
    </argument>
    <argument>
      <name>additional_properties</name>
      <display_name>Additional Properties</display_name>
      <description>Additional properties specified as key-value pairs (i.e., key=value). If multiple additional properties, use a |-separated list. For example, 'LowIncome=false|Remodeled|Description=2-story home in Denver'. These properties will be stored in the HPXML file under /HPXML/SoftwareInfo/extension/AdditionalProperties.</description>
      <type>String</type>
      <required>false</required>
      <model_dependent>false</model_dependent>
    </argument>
    <argument>
      <name>combine_like_surfaces</name>
      <display_name>Combine like surfaces?</display_name>
      <description>If true, combines like surfaces to simplify the HPXML file generated.</description>
      <type>Boolean</type>
      <required>false</required>
      <model_dependent>false</model_dependent>
      <default_value>false</default_value>
      <choices>
        <choice>
          <value>true</value>
          <display_name>true</display_name>
        </choice>
        <choice>
          <value>false</value>
          <display_name>false</display_name>
        </choice>
      </choices>
    </argument>
    <argument>
      <name>apply_defaults</name>
      <display_name>Apply Default Values?</display_name>
      <description>If true, applies OS-HPXML default values to the HPXML output file. Setting to true will also force validation of the HPXML output file before applying OS-HPXML default values.</description>
      <type>Boolean</type>
      <required>false</required>
      <model_dependent>false</model_dependent>
      <default_value>false</default_value>
      <choices>
        <choice>
          <value>true</value>
          <display_name>true</display_name>
        </choice>
        <choice>
          <value>false</value>
          <display_name>false</display_name>
        </choice>
      </choices>
    </argument>
    <argument>
      <name>apply_validation</name>
      <display_name>Apply Validation?</display_name>
      <description>If true, validates the HPXML output file. Set to false for faster performance. Note that validation is not needed if the HPXML file will be validated downstream (e.g., via the HPXMLtoOpenStudio measure).</description>
      <type>Boolean</type>
      <required>false</required>
      <model_dependent>false</model_dependent>
      <default_value>false</default_value>
      <choices>
        <choice>
          <value>true</value>
          <display_name>true</display_name>
        </choice>
        <choice>
          <value>false</value>
          <display_name>false</display_name>
        </choice>
      </choices>
    </argument>
  </arguments>
  <outputs />
  <provenances />
  <tags>
    <tag>Whole Building.Space Types</tag>
  </tags>
  <attributes>
    <attribute>
      <name>Measure Type</name>
      <value>ModelMeasure</value>
      <datatype>string</datatype>
    </attribute>
  </attributes>
  <files>
    <file>
      <filename>build_residential_hpxml_test.rb</filename>
      <filetype>rb</filetype>
      <usage_type>test</usage_type>
      <checksum>010244DB</checksum>
    </file>
    <file>
      <filename>geometry.rb</filename>
      <filetype>rb</filetype>
      <usage_type>resource</usage_type>
      <checksum>0281C3C6</checksum>
    </file>
    <file>
      <version>
        <software_program>OpenStudio</software_program>
        <identifier>2.9.0</identifier>
        <min_compatible>2.9.0</min_compatible>
      </version>
      <filename>measure.rb</filename>
      <filetype>rb</filetype>
      <usage_type>script</usage_type>
<<<<<<< HEAD
      <checksum>B8B9C3B2</checksum>
=======
      <checksum>AE26AEE7</checksum>
>>>>>>> 2cff2ae3
    </file>
  </files>
</measure><|MERGE_RESOLUTION|>--- conflicted
+++ resolved
@@ -3,13 +3,8 @@
   <schema_version>3.0</schema_version>
   <name>build_residential_hpxml</name>
   <uid>a13a8983-2b01-4930-8af2-42030b6e4233</uid>
-<<<<<<< HEAD
-  <version_id>d300b534-4b1f-4bba-abf4-374fa7474cde</version_id>
-  <version_modified>20230516T215610Z</version_modified>
-=======
   <version_id>61a17495-a6d8-4328-a2c6-341c8ef4300c</version_id>
   <version_modified>20230519T183248Z</version_modified>
->>>>>>> 2cff2ae3
   <xml_checksum>2C38F48B</xml_checksum>
   <class_name>BuildResidentialHPXML</class_name>
   <display_name>HPXML Builder</display_name>
@@ -6716,11 +6711,7 @@
       <filename>measure.rb</filename>
       <filetype>rb</filetype>
       <usage_type>script</usage_type>
-<<<<<<< HEAD
-      <checksum>B8B9C3B2</checksum>
-=======
       <checksum>AE26AEE7</checksum>
->>>>>>> 2cff2ae3
     </file>
   </files>
 </measure>