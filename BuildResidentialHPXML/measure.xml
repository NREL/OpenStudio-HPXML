<?xml version="1.0"?>
<measure>
  <schema_version>3.0</schema_version>
  <name>build_residential_hpxml</name>
  <uid>a13a8983-2b01-4930-8af2-42030b6e4233</uid>
<<<<<<< HEAD
  <version_id>94b86f35-b2c4-4958-bcbc-08060dd0337f</version_id>
  <version_modified>20230512T012435Z</version_modified>
=======
  <version_id>eb94bae5-ea19-4890-85ce-5d5c0a1aff6e</version_id>
  <version_modified>2023-09-05T16:39:21Z</version_modified>
>>>>>>> fd50873b
  <xml_checksum>2C38F48B</xml_checksum>
  <class_name>BuildResidentialHPXML</class_name>
  <display_name>HPXML Builder</display_name>
  <description>Builds a residential HPXML file.</description>
  <modeler_description>Note: OS-HPXML default values can be found in the OS-HPXML documentation or can be seen by using the 'apply_defaults' argument.</modeler_description>
  <arguments>
    <argument>
      <name>hpxml_path</name>
      <display_name>HPXML File Path</display_name>
      <description>Absolute/relative path of the HPXML file.</description>
      <type>String</type>
      <required>true</required>
      <model_dependent>false</model_dependent>
    </argument>
    <argument>
      <name>software_info_program_used</name>
      <display_name>Software Info: Program Used</display_name>
      <description>The name of the software program used.</description>
      <type>String</type>
      <required>false</required>
      <model_dependent>false</model_dependent>
    </argument>
    <argument>
      <name>software_info_program_version</name>
      <display_name>Software Info: Program Version</display_name>
      <description>The version of the software program used.</description>
      <type>String</type>
      <required>false</required>
      <model_dependent>false</model_dependent>
    </argument>
    <argument>
      <name>schedules_filepaths</name>
      <display_name>Schedules: CSV File Paths</display_name>
      <description>Absolute/relative paths of csv files containing user-specified detailed schedules. If multiple files, use a comma-separated list.</description>
      <type>String</type>
      <required>false</required>
      <model_dependent>false</model_dependent>
    </argument>
    <argument>
      <name>schedules_vacancy_period</name>
      <display_name>Schedules: Vacancy Period</display_name>
      <description>Specifies the vacancy period. Enter a date like "Dec 15 - Jan 15". Optionally, can enter hour of the day like "Dec 15 2 - Jan 15 20" (start hour can be 0 through 23 and end hour can be 1 through 24).</description>
      <type>String</type>
      <required>false</required>
      <model_dependent>false</model_dependent>
    </argument>
    <argument>
      <name>schedules_power_outage_period</name>
      <display_name>Schedules: Power Outage Period</display_name>
      <description>Specifies the power outage period. Enter a date like "Dec 15 - Jan 15". Optionally, can enter hour of the day like "Dec 15 2 - Jan 15 20" (start hour can be 0 through 23 and end hour can be 1 through 24).</description>
      <type>String</type>
      <required>false</required>
      <model_dependent>false</model_dependent>
    </argument>
    <argument>
      <name>schedules_power_outage_window_natvent_availability</name>
      <display_name>Schedules: Power Outage Period Window Natural Ventilation Availability</display_name>
      <description>The availability of the natural ventilation schedule during the outage period.</description>
      <type>Choice</type>
      <required>false</required>
      <model_dependent>false</model_dependent>
      <choices>
        <choice>
          <value>regular schedule</value>
          <display_name>regular schedule</display_name>
        </choice>
        <choice>
          <value>always available</value>
          <display_name>always available</display_name>
        </choice>
        <choice>
          <value>always unavailable</value>
          <display_name>always unavailable</display_name>
        </choice>
      </choices>
    </argument>
    <argument>
      <name>simulation_control_timestep</name>
      <display_name>Simulation Control: Timestep</display_name>
      <description>Value must be a divisor of 60. If not provided, the OS-HPXML default is used.</description>
      <type>Integer</type>
      <units>min</units>
      <required>false</required>
      <model_dependent>false</model_dependent>
    </argument>
    <argument>
      <name>simulation_control_run_period</name>
      <display_name>Simulation Control: Run Period</display_name>
      <description>Enter a date like "Jan 1 - Dec 31". If not provided, the OS-HPXML default is used.</description>
      <type>String</type>
      <required>false</required>
      <model_dependent>false</model_dependent>
    </argument>
    <argument>
      <name>simulation_control_run_period_calendar_year</name>
      <display_name>Simulation Control: Run Period Calendar Year</display_name>
      <description>This numeric field should contain the calendar year that determines the start day of week. If you are running simulations using AMY weather files, the value entered for calendar year will not be used; it will be overridden by the actual year found in the AMY weather file. If not provided, the OS-HPXML default is used.</description>
      <type>Integer</type>
      <units>year</units>
      <required>false</required>
      <model_dependent>false</model_dependent>
    </argument>
    <argument>
      <name>simulation_control_daylight_saving_enabled</name>
      <display_name>Simulation Control: Daylight Saving Enabled</display_name>
      <description>Whether to use daylight saving. If not provided, the OS-HPXML default is used.</description>
      <type>Boolean</type>
      <required>false</required>
      <model_dependent>false</model_dependent>
      <choices>
        <choice>
          <value>true</value>
          <display_name>true</display_name>
        </choice>
        <choice>
          <value>false</value>
          <display_name>false</display_name>
        </choice>
      </choices>
    </argument>
    <argument>
      <name>simulation_control_daylight_saving_period</name>
      <display_name>Simulation Control: Daylight Saving Period</display_name>
      <description>Enter a date like "Mar 15 - Dec 15". If not provided, the OS-HPXML default is used.</description>
      <type>String</type>
      <required>false</required>
      <model_dependent>false</model_dependent>
    </argument>
    <argument>
      <name>simulation_control_temperature_capacitance_multiplier</name>
      <display_name>Simulation Control: Temperature Capacitance Multiplier</display_name>
      <description>Affects the transient calculation of indoor air temperatures. If not provided, the OS-HPXML default is used.</description>
      <type>String</type>
      <required>false</required>
      <model_dependent>false</model_dependent>
    </argument>
    <argument>
      <name>site_type</name>
      <display_name>Site: Type</display_name>
      <description>The type of site. If not provided, the OS-HPXML default is used.</description>
      <type>Choice</type>
      <required>false</required>
      <model_dependent>false</model_dependent>
      <choices>
        <choice>
          <value>suburban</value>
          <display_name>suburban</display_name>
        </choice>
        <choice>
          <value>urban</value>
          <display_name>urban</display_name>
        </choice>
        <choice>
          <value>rural</value>
          <display_name>rural</display_name>
        </choice>
      </choices>
    </argument>
    <argument>
      <name>site_shielding_of_home</name>
      <display_name>Site: Shielding of Home</display_name>
      <description>Presence of nearby buildings, trees, obstructions for infiltration model. If not provided, the OS-HPXML default is used.</description>
      <type>Choice</type>
      <required>false</required>
      <model_dependent>false</model_dependent>
      <choices>
        <choice>
          <value>exposed</value>
          <display_name>exposed</display_name>
        </choice>
        <choice>
          <value>normal</value>
          <display_name>normal</display_name>
        </choice>
        <choice>
          <value>well-shielded</value>
          <display_name>well-shielded</display_name>
        </choice>
      </choices>
    </argument>
    <argument>
      <name>site_ground_conductivity</name>
      <display_name>Site: Ground Conductivity</display_name>
      <description>Conductivity of the ground soil. If not provided, the OS-HPXML default is used.</description>
      <type>Double</type>
      <units>Btu/hr-ft-F</units>
      <required>false</required>
      <model_dependent>false</model_dependent>
    </argument>
    <argument>
      <name>site_zip_code</name>
      <display_name>Site: Zip Code</display_name>
      <description>Zip code of the home address.</description>
      <type>String</type>
      <required>false</required>
      <model_dependent>false</model_dependent>
    </argument>
    <argument>
      <name>site_iecc_zone</name>
      <display_name>Site: IECC Zone</display_name>
      <description>IECC zone of the home address.</description>
      <type>Choice</type>
      <required>false</required>
      <model_dependent>false</model_dependent>
      <choices>
        <choice>
          <value>1A</value>
          <display_name>1A</display_name>
        </choice>
        <choice>
          <value>1B</value>
          <display_name>1B</display_name>
        </choice>
        <choice>
          <value>1C</value>
          <display_name>1C</display_name>
        </choice>
        <choice>
          <value>2A</value>
          <display_name>2A</display_name>
        </choice>
        <choice>
          <value>2B</value>
          <display_name>2B</display_name>
        </choice>
        <choice>
          <value>2C</value>
          <display_name>2C</display_name>
        </choice>
        <choice>
          <value>3A</value>
          <display_name>3A</display_name>
        </choice>
        <choice>
          <value>3B</value>
          <display_name>3B</display_name>
        </choice>
        <choice>
          <value>3C</value>
          <display_name>3C</display_name>
        </choice>
        <choice>
          <value>4A</value>
          <display_name>4A</display_name>
        </choice>
        <choice>
          <value>4B</value>
          <display_name>4B</display_name>
        </choice>
        <choice>
          <value>4C</value>
          <display_name>4C</display_name>
        </choice>
        <choice>
          <value>5A</value>
          <display_name>5A</display_name>
        </choice>
        <choice>
          <value>5B</value>
          <display_name>5B</display_name>
        </choice>
        <choice>
          <value>5C</value>
          <display_name>5C</display_name>
        </choice>
        <choice>
          <value>6A</value>
          <display_name>6A</display_name>
        </choice>
        <choice>
          <value>6B</value>
          <display_name>6B</display_name>
        </choice>
        <choice>
          <value>6C</value>
          <display_name>6C</display_name>
        </choice>
        <choice>
          <value>7</value>
          <display_name>7</display_name>
        </choice>
        <choice>
          <value>8</value>
          <display_name>8</display_name>
        </choice>
      </choices>
    </argument>
    <argument>
      <name>site_state_code</name>
      <display_name>Site: State Code</display_name>
      <description>State code of the home address.</description>
      <type>Choice</type>
      <required>false</required>
      <model_dependent>false</model_dependent>
      <choices>
        <choice>
          <value>AK</value>
          <display_name>AK</display_name>
        </choice>
        <choice>
          <value>AL</value>
          <display_name>AL</display_name>
        </choice>
        <choice>
          <value>AR</value>
          <display_name>AR</display_name>
        </choice>
        <choice>
          <value>AZ</value>
          <display_name>AZ</display_name>
        </choice>
        <choice>
          <value>CA</value>
          <display_name>CA</display_name>
        </choice>
        <choice>
          <value>CO</value>
          <display_name>CO</display_name>
        </choice>
        <choice>
          <value>CT</value>
          <display_name>CT</display_name>
        </choice>
        <choice>
          <value>DC</value>
          <display_name>DC</display_name>
        </choice>
        <choice>
          <value>DE</value>
          <display_name>DE</display_name>
        </choice>
        <choice>
          <value>FL</value>
          <display_name>FL</display_name>
        </choice>
        <choice>
          <value>GA</value>
          <display_name>GA</display_name>
        </choice>
        <choice>
          <value>HI</value>
          <display_name>HI</display_name>
        </choice>
        <choice>
          <value>IA</value>
          <display_name>IA</display_name>
        </choice>
        <choice>
          <value>ID</value>
          <display_name>ID</display_name>
        </choice>
        <choice>
          <value>IL</value>
          <display_name>IL</display_name>
        </choice>
        <choice>
          <value>IN</value>
          <display_name>IN</display_name>
        </choice>
        <choice>
          <value>KS</value>
          <display_name>KS</display_name>
        </choice>
        <choice>
          <value>KY</value>
          <display_name>KY</display_name>
        </choice>
        <choice>
          <value>LA</value>
          <display_name>LA</display_name>
        </choice>
        <choice>
          <value>MA</value>
          <display_name>MA</display_name>
        </choice>
        <choice>
          <value>MD</value>
          <display_name>MD</display_name>
        </choice>
        <choice>
          <value>ME</value>
          <display_name>ME</display_name>
        </choice>
        <choice>
          <value>MI</value>
          <display_name>MI</display_name>
        </choice>
        <choice>
          <value>MN</value>
          <display_name>MN</display_name>
        </choice>
        <choice>
          <value>MO</value>
          <display_name>MO</display_name>
        </choice>
        <choice>
          <value>MS</value>
          <display_name>MS</display_name>
        </choice>
        <choice>
          <value>MT</value>
          <display_name>MT</display_name>
        </choice>
        <choice>
          <value>NC</value>
          <display_name>NC</display_name>
        </choice>
        <choice>
          <value>ND</value>
          <display_name>ND</display_name>
        </choice>
        <choice>
          <value>NE</value>
          <display_name>NE</display_name>
        </choice>
        <choice>
          <value>NH</value>
          <display_name>NH</display_name>
        </choice>
        <choice>
          <value>NJ</value>
          <display_name>NJ</display_name>
        </choice>
        <choice>
          <value>NM</value>
          <display_name>NM</display_name>
        </choice>
        <choice>
          <value>NV</value>
          <display_name>NV</display_name>
        </choice>
        <choice>
          <value>NY</value>
          <display_name>NY</display_name>
        </choice>
        <choice>
          <value>OH</value>
          <display_name>OH</display_name>
        </choice>
        <choice>
          <value>OK</value>
          <display_name>OK</display_name>
        </choice>
        <choice>
          <value>OR</value>
          <display_name>OR</display_name>
        </choice>
        <choice>
          <value>PA</value>
          <display_name>PA</display_name>
        </choice>
        <choice>
          <value>RI</value>
          <display_name>RI</display_name>
        </choice>
        <choice>
          <value>SC</value>
          <display_name>SC</display_name>
        </choice>
        <choice>
          <value>SD</value>
          <display_name>SD</display_name>
        </choice>
        <choice>
          <value>TN</value>
          <display_name>TN</display_name>
        </choice>
        <choice>
          <value>TX</value>
          <display_name>TX</display_name>
        </choice>
        <choice>
          <value>UT</value>
          <display_name>UT</display_name>
        </choice>
        <choice>
          <value>VA</value>
          <display_name>VA</display_name>
        </choice>
        <choice>
          <value>VT</value>
          <display_name>VT</display_name>
        </choice>
        <choice>
          <value>WA</value>
          <display_name>WA</display_name>
        </choice>
        <choice>
          <value>WI</value>
          <display_name>WI</display_name>
        </choice>
        <choice>
          <value>WV</value>
          <display_name>WV</display_name>
        </choice>
        <choice>
          <value>WY</value>
          <display_name>WY</display_name>
        </choice>
      </choices>
    </argument>
    <argument>
      <name>site_time_zone_utc_offset</name>
      <display_name>Site: Time Zone UTC Offset</display_name>
      <description>Time zone UTC offset of the home address. Must be between -12 and 14.</description>
      <type>Double</type>
      <units>hr</units>
      <required>false</required>
      <model_dependent>false</model_dependent>
    </argument>
    <argument>
      <name>weather_station_epw_filepath</name>
      <display_name>Weather Station: EnergyPlus Weather (EPW) Filepath</display_name>
      <description>Path of the EPW file.</description>
      <type>String</type>
      <required>true</required>
      <model_dependent>false</model_dependent>
      <default_value>USA_CO_Denver.Intl.AP.725650_TMY3.epw</default_value>
    </argument>
    <argument>
      <name>year_built</name>
      <display_name>Building Construction: Year Built</display_name>
      <description>The year the building was built.</description>
      <type>Integer</type>
      <required>false</required>
      <model_dependent>false</model_dependent>
    </argument>
    <argument>
      <name>geometry_unit_type</name>
      <display_name>Geometry: Unit Type</display_name>
      <description>The type of dwelling unit. Use single-family attached for a dwelling unit with 1 or more stories, attached units to one or both sides, and no units above/below. Use apartment unit for a dwelling unit with 1 story, attached units to one, two, or three sides, and units above and/or below.</description>
      <type>Choice</type>
      <required>true</required>
      <model_dependent>false</model_dependent>
      <default_value>single-family detached</default_value>
      <choices>
        <choice>
          <value>single-family detached</value>
          <display_name>single-family detached</display_name>
        </choice>
        <choice>
          <value>single-family attached</value>
          <display_name>single-family attached</display_name>
        </choice>
        <choice>
          <value>apartment unit</value>
          <display_name>apartment unit</display_name>
        </choice>
      </choices>
    </argument>
    <argument>
      <name>geometry_unit_left_wall_is_adiabatic</name>
      <display_name>Geometry: Unit Left Wall Is Adiabatic</display_name>
      <description>Presence of an adiabatic left wall.</description>
      <type>Boolean</type>
      <required>false</required>
      <model_dependent>false</model_dependent>
      <default_value>false</default_value>
      <choices>
        <choice>
          <value>true</value>
          <display_name>true</display_name>
        </choice>
        <choice>
          <value>false</value>
          <display_name>false</display_name>
        </choice>
      </choices>
    </argument>
    <argument>
      <name>geometry_unit_right_wall_is_adiabatic</name>
      <display_name>Geometry: Unit Right Wall Is Adiabatic</display_name>
      <description>Presence of an adiabatic right wall.</description>
      <type>Boolean</type>
      <required>false</required>
      <model_dependent>false</model_dependent>
      <default_value>false</default_value>
      <choices>
        <choice>
          <value>true</value>
          <display_name>true</display_name>
        </choice>
        <choice>
          <value>false</value>
          <display_name>false</display_name>
        </choice>
      </choices>
    </argument>
    <argument>
      <name>geometry_unit_front_wall_is_adiabatic</name>
      <display_name>Geometry: Unit Front Wall Is Adiabatic</display_name>
      <description>Presence of an adiabatic front wall, for example, the unit is adjacent to a conditioned corridor.</description>
      <type>Boolean</type>
      <required>false</required>
      <model_dependent>false</model_dependent>
      <default_value>false</default_value>
      <choices>
        <choice>
          <value>true</value>
          <display_name>true</display_name>
        </choice>
        <choice>
          <value>false</value>
          <display_name>false</display_name>
        </choice>
      </choices>
    </argument>
    <argument>
      <name>geometry_unit_back_wall_is_adiabatic</name>
      <display_name>Geometry: Unit Back Wall Is Adiabatic</display_name>
      <description>Presence of an adiabatic back wall.</description>
      <type>Boolean</type>
      <required>false</required>
      <model_dependent>false</model_dependent>
      <default_value>false</default_value>
      <choices>
        <choice>
          <value>true</value>
          <display_name>true</display_name>
        </choice>
        <choice>
          <value>false</value>
          <display_name>false</display_name>
        </choice>
      </choices>
    </argument>
    <argument>
      <name>geometry_unit_num_floors_above_grade</name>
      <display_name>Geometry: Unit Number of Floors Above Grade</display_name>
      <description>The number of floors above grade in the unit. Attic type ConditionedAttic is included. Assumed to be 1 for apartment units.</description>
      <type>Integer</type>
      <units>#</units>
      <required>true</required>
      <model_dependent>false</model_dependent>
      <default_value>2</default_value>
    </argument>
    <argument>
      <name>geometry_unit_cfa</name>
      <display_name>Geometry: Unit Conditioned Floor Area</display_name>
      <description>The total floor area of the unit's conditioned space (including any conditioned basement floor area).</description>
      <type>Double</type>
      <units>ft^2</units>
      <required>true</required>
      <model_dependent>false</model_dependent>
      <default_value>2000</default_value>
    </argument>
    <argument>
      <name>geometry_unit_aspect_ratio</name>
      <display_name>Geometry: Unit Aspect Ratio</display_name>
      <description>The ratio of front/back wall length to left/right wall length for the unit, excluding any protruding garage wall area.</description>
      <type>Double</type>
      <units>Frac</units>
      <required>true</required>
      <model_dependent>false</model_dependent>
      <default_value>2</default_value>
    </argument>
    <argument>
      <name>geometry_unit_orientation</name>
      <display_name>Geometry: Unit Orientation</display_name>
      <description>The unit's orientation is measured clockwise from north (e.g., North=0, East=90, South=180, West=270).</description>
      <type>Double</type>
      <units>degrees</units>
      <required>true</required>
      <model_dependent>false</model_dependent>
      <default_value>180</default_value>
    </argument>
    <argument>
      <name>geometry_unit_num_bedrooms</name>
      <display_name>Geometry: Unit Number of Bedrooms</display_name>
      <description>The number of bedrooms in the unit.</description>
      <type>Integer</type>
      <units>#</units>
      <required>true</required>
      <model_dependent>false</model_dependent>
      <default_value>3</default_value>
    </argument>
    <argument>
      <name>geometry_unit_num_bathrooms</name>
      <display_name>Geometry: Unit Number of Bathrooms</display_name>
      <description>The number of bathrooms in the unit. If not provided, the OS-HPXML default is used.</description>
      <type>Integer</type>
      <units>#</units>
      <required>false</required>
      <model_dependent>false</model_dependent>
    </argument>
    <argument>
      <name>geometry_unit_num_occupants</name>
      <display_name>Geometry: Unit Number of Occupants</display_name>
      <description>The number of occupants in the unit. If not provided, an *asset* calculation is performed assuming standard occupancy, in which various end use defaults (e.g., plug loads, appliances, and hot water usage) are calculated based on Number of Bedrooms and Conditioned Floor Area per ANSI/RESNET/ICC 301-2019. If provided, an *operational* calculation is instead performed in which the end use defaults are adjusted using the relationship between Number of Bedrooms and Number of Occupants from RECS 2015.</description>
      <type>Double</type>
      <units>#</units>
      <required>false</required>
      <model_dependent>false</model_dependent>
    </argument>
    <argument>
      <name>geometry_building_num_units</name>
      <display_name>Geometry: Building Number of Units</display_name>
      <description>The number of units in the building. Required for single-family attached and apartment units.</description>
      <type>Integer</type>
      <units>#</units>
      <required>false</required>
      <model_dependent>false</model_dependent>
    </argument>
    <argument>
      <name>geometry_average_ceiling_height</name>
      <display_name>Geometry: Average Ceiling Height</display_name>
      <description>Average distance from the floor to the ceiling.</description>
      <type>Double</type>
      <units>ft</units>
      <required>true</required>
      <model_dependent>false</model_dependent>
      <default_value>8</default_value>
    </argument>
    <argument>
      <name>geometry_garage_width</name>
      <display_name>Geometry: Garage Width</display_name>
      <description>The width of the garage. Enter zero for no garage. Only applies to single-family detached units.</description>
      <type>Double</type>
      <units>ft</units>
      <required>true</required>
      <model_dependent>false</model_dependent>
      <default_value>0</default_value>
    </argument>
    <argument>
      <name>geometry_garage_depth</name>
      <display_name>Geometry: Garage Depth</display_name>
      <description>The depth of the garage. Only applies to single-family detached units.</description>
      <type>Double</type>
      <units>ft</units>
      <required>true</required>
      <model_dependent>false</model_dependent>
      <default_value>20</default_value>
    </argument>
    <argument>
      <name>geometry_garage_protrusion</name>
      <display_name>Geometry: Garage Protrusion</display_name>
      <description>The fraction of the garage that is protruding from the living space. Only applies to single-family detached units.</description>
      <type>Double</type>
      <units>Frac</units>
      <required>true</required>
      <model_dependent>false</model_dependent>
      <default_value>0</default_value>
    </argument>
    <argument>
      <name>geometry_garage_position</name>
      <display_name>Geometry: Garage Position</display_name>
      <description>The position of the garage. Only applies to single-family detached units.</description>
      <type>Choice</type>
      <required>true</required>
      <model_dependent>false</model_dependent>
      <default_value>Right</default_value>
      <choices>
        <choice>
          <value>Right</value>
          <display_name>Right</display_name>
        </choice>
        <choice>
          <value>Left</value>
          <display_name>Left</display_name>
        </choice>
      </choices>
    </argument>
    <argument>
      <name>geometry_foundation_type</name>
      <display_name>Geometry: Foundation Type</display_name>
      <description>The foundation type of the building. Foundation types ConditionedBasement and ConditionedCrawlspace are not allowed for apartment units.</description>
      <type>Choice</type>
      <required>true</required>
      <model_dependent>false</model_dependent>
      <default_value>SlabOnGrade</default_value>
      <choices>
        <choice>
          <value>SlabOnGrade</value>
          <display_name>SlabOnGrade</display_name>
        </choice>
        <choice>
          <value>VentedCrawlspace</value>
          <display_name>VentedCrawlspace</display_name>
        </choice>
        <choice>
          <value>UnventedCrawlspace</value>
          <display_name>UnventedCrawlspace</display_name>
        </choice>
        <choice>
          <value>ConditionedCrawlspace</value>
          <display_name>ConditionedCrawlspace</display_name>
        </choice>
        <choice>
          <value>UnconditionedBasement</value>
          <display_name>UnconditionedBasement</display_name>
        </choice>
        <choice>
          <value>ConditionedBasement</value>
          <display_name>ConditionedBasement</display_name>
        </choice>
        <choice>
          <value>Ambient</value>
          <display_name>Ambient</display_name>
        </choice>
        <choice>
          <value>AboveApartment</value>
          <display_name>AboveApartment</display_name>
        </choice>
      </choices>
    </argument>
    <argument>
      <name>geometry_foundation_height</name>
      <display_name>Geometry: Foundation Height</display_name>
      <description>The height of the foundation (e.g., 3ft for crawlspace, 8ft for basement). Only applies to basements/crawlspaces.</description>
      <type>Double</type>
      <units>ft</units>
      <required>true</required>
      <model_dependent>false</model_dependent>
      <default_value>0</default_value>
    </argument>
    <argument>
      <name>geometry_foundation_height_above_grade</name>
      <display_name>Geometry: Foundation Height Above Grade</display_name>
      <description>The depth above grade of the foundation wall. Only applies to basements/crawlspaces.</description>
      <type>Double</type>
      <units>ft</units>
      <required>true</required>
      <model_dependent>false</model_dependent>
      <default_value>0</default_value>
    </argument>
    <argument>
      <name>geometry_rim_joist_height</name>
      <display_name>Geometry: Rim Joist Height</display_name>
      <description>The height of the rim joists. Only applies to basements/crawlspaces.</description>
      <type>Double</type>
      <units>in</units>
      <required>false</required>
      <model_dependent>false</model_dependent>
    </argument>
    <argument>
      <name>geometry_attic_type</name>
      <display_name>Geometry: Attic Type</display_name>
      <description>The attic type of the building. Attic type ConditionedAttic is not allowed for apartment units.</description>
      <type>Choice</type>
      <required>true</required>
      <model_dependent>false</model_dependent>
      <default_value>VentedAttic</default_value>
      <choices>
        <choice>
          <value>FlatRoof</value>
          <display_name>FlatRoof</display_name>
        </choice>
        <choice>
          <value>VentedAttic</value>
          <display_name>VentedAttic</display_name>
        </choice>
        <choice>
          <value>UnventedAttic</value>
          <display_name>UnventedAttic</display_name>
        </choice>
        <choice>
          <value>ConditionedAttic</value>
          <display_name>ConditionedAttic</display_name>
        </choice>
        <choice>
          <value>BelowApartment</value>
          <display_name>BelowApartment</display_name>
        </choice>
      </choices>
    </argument>
    <argument>
      <name>geometry_roof_type</name>
      <display_name>Geometry: Roof Type</display_name>
      <description>The roof type of the building. Ignored if the building has a flat roof.</description>
      <type>Choice</type>
      <required>true</required>
      <model_dependent>false</model_dependent>
      <default_value>gable</default_value>
      <choices>
        <choice>
          <value>gable</value>
          <display_name>gable</display_name>
        </choice>
        <choice>
          <value>hip</value>
          <display_name>hip</display_name>
        </choice>
      </choices>
    </argument>
    <argument>
      <name>geometry_roof_pitch</name>
      <display_name>Geometry: Roof Pitch</display_name>
      <description>The roof pitch of the attic. Ignored if the building has a flat roof.</description>
      <type>Choice</type>
      <required>true</required>
      <model_dependent>false</model_dependent>
      <default_value>6:12</default_value>
      <choices>
        <choice>
          <value>1:12</value>
          <display_name>1:12</display_name>
        </choice>
        <choice>
          <value>2:12</value>
          <display_name>2:12</display_name>
        </choice>
        <choice>
          <value>3:12</value>
          <display_name>3:12</display_name>
        </choice>
        <choice>
          <value>4:12</value>
          <display_name>4:12</display_name>
        </choice>
        <choice>
          <value>5:12</value>
          <display_name>5:12</display_name>
        </choice>
        <choice>
          <value>6:12</value>
          <display_name>6:12</display_name>
        </choice>
        <choice>
          <value>7:12</value>
          <display_name>7:12</display_name>
        </choice>
        <choice>
          <value>8:12</value>
          <display_name>8:12</display_name>
        </choice>
        <choice>
          <value>9:12</value>
          <display_name>9:12</display_name>
        </choice>
        <choice>
          <value>10:12</value>
          <display_name>10:12</display_name>
        </choice>
        <choice>
          <value>11:12</value>
          <display_name>11:12</display_name>
        </choice>
        <choice>
          <value>12:12</value>
          <display_name>12:12</display_name>
        </choice>
      </choices>
    </argument>
    <argument>
      <name>geometry_eaves_depth</name>
      <display_name>Geometry: Eaves Depth</display_name>
      <description>The eaves depth of the roof.</description>
      <type>Double</type>
      <units>ft</units>
      <required>true</required>
      <model_dependent>false</model_dependent>
      <default_value>2</default_value>
    </argument>
    <argument>
      <name>neighbor_front_distance</name>
      <display_name>Neighbor: Front Distance</display_name>
      <description>The distance between the unit and the neighboring building to the front (not including eaves). A value of zero indicates no neighbors. Used for shading.</description>
      <type>Double</type>
      <units>ft</units>
      <required>true</required>
      <model_dependent>false</model_dependent>
      <default_value>0</default_value>
    </argument>
    <argument>
      <name>neighbor_back_distance</name>
      <display_name>Neighbor: Back Distance</display_name>
      <description>The distance between the unit and the neighboring building to the back (not including eaves). A value of zero indicates no neighbors. Used for shading.</description>
      <type>Double</type>
      <units>ft</units>
      <required>true</required>
      <model_dependent>false</model_dependent>
      <default_value>0</default_value>
    </argument>
    <argument>
      <name>neighbor_left_distance</name>
      <display_name>Neighbor: Left Distance</display_name>
      <description>The distance between the unit and the neighboring building to the left (not including eaves). A value of zero indicates no neighbors. Used for shading.</description>
      <type>Double</type>
      <units>ft</units>
      <required>true</required>
      <model_dependent>false</model_dependent>
      <default_value>10</default_value>
    </argument>
    <argument>
      <name>neighbor_right_distance</name>
      <display_name>Neighbor: Right Distance</display_name>
      <description>The distance between the unit and the neighboring building to the right (not including eaves). A value of zero indicates no neighbors. Used for shading.</description>
      <type>Double</type>
      <units>ft</units>
      <required>true</required>
      <model_dependent>false</model_dependent>
      <default_value>10</default_value>
    </argument>
    <argument>
      <name>neighbor_front_height</name>
      <display_name>Neighbor: Front Height</display_name>
      <description>The height of the neighboring building to the front. If not provided, the OS-HPXML default is used.</description>
      <type>Double</type>
      <units>ft</units>
      <required>false</required>
      <model_dependent>false</model_dependent>
    </argument>
    <argument>
      <name>neighbor_back_height</name>
      <display_name>Neighbor: Back Height</display_name>
      <description>The height of the neighboring building to the back. If not provided, the OS-HPXML default is used.</description>
      <type>Double</type>
      <units>ft</units>
      <required>false</required>
      <model_dependent>false</model_dependent>
    </argument>
    <argument>
      <name>neighbor_left_height</name>
      <display_name>Neighbor: Left Height</display_name>
      <description>The height of the neighboring building to the left. If not provided, the OS-HPXML default is used.</description>
      <type>Double</type>
      <units>ft</units>
      <required>false</required>
      <model_dependent>false</model_dependent>
    </argument>
    <argument>
      <name>neighbor_right_height</name>
      <display_name>Neighbor: Right Height</display_name>
      <description>The height of the neighboring building to the right. If not provided, the OS-HPXML default is used.</description>
      <type>Double</type>
      <units>ft</units>
      <required>false</required>
      <model_dependent>false</model_dependent>
    </argument>
    <argument>
      <name>floor_over_foundation_assembly_r</name>
      <display_name>Floor: Over Foundation Assembly R-value</display_name>
      <description>Assembly R-value for the floor over the foundation. Ignored if the building has a slab-on-grade foundation.</description>
      <type>Double</type>
      <units>h-ft^2-R/Btu</units>
      <required>true</required>
      <model_dependent>false</model_dependent>
      <default_value>28.1</default_value>
    </argument>
    <argument>
      <name>floor_over_garage_assembly_r</name>
      <display_name>Floor: Over Garage Assembly R-value</display_name>
      <description>Assembly R-value for the floor over the garage. Ignored unless the building has a garage under conditioned space.</description>
      <type>Double</type>
      <units>h-ft^2-R/Btu</units>
      <required>true</required>
      <model_dependent>false</model_dependent>
      <default_value>28.1</default_value>
    </argument>
    <argument>
      <name>floor_type</name>
      <display_name>Floor: Type</display_name>
      <description>The type of floors.</description>
      <type>Choice</type>
      <required>true</required>
      <model_dependent>false</model_dependent>
      <default_value>WoodFrame</default_value>
      <choices>
        <choice>
          <value>WoodFrame</value>
          <display_name>WoodFrame</display_name>
        </choice>
        <choice>
          <value>StructuralInsulatedPanel</value>
          <display_name>StructuralInsulatedPanel</display_name>
        </choice>
        <choice>
          <value>SolidConcrete</value>
          <display_name>SolidConcrete</display_name>
        </choice>
        <choice>
          <value>SteelFrame</value>
          <display_name>SteelFrame</display_name>
        </choice>
      </choices>
    </argument>
    <argument>
      <name>foundation_wall_type</name>
      <display_name>Foundation Wall: Type</display_name>
      <description>The material type of the foundation wall. If not provided, the OS-HPXML default is used.</description>
      <type>Choice</type>
      <required>false</required>
      <model_dependent>false</model_dependent>
      <choices>
        <choice>
          <value>solid concrete</value>
          <display_name>solid concrete</display_name>
        </choice>
        <choice>
          <value>concrete block</value>
          <display_name>concrete block</display_name>
        </choice>
        <choice>
          <value>concrete block foam core</value>
          <display_name>concrete block foam core</display_name>
        </choice>
        <choice>
          <value>concrete block perlite core</value>
          <display_name>concrete block perlite core</display_name>
        </choice>
        <choice>
          <value>concrete block vermiculite core</value>
          <display_name>concrete block vermiculite core</display_name>
        </choice>
        <choice>
          <value>concrete block solid core</value>
          <display_name>concrete block solid core</display_name>
        </choice>
        <choice>
          <value>double brick</value>
          <display_name>double brick</display_name>
        </choice>
        <choice>
          <value>wood</value>
          <display_name>wood</display_name>
        </choice>
      </choices>
    </argument>
    <argument>
      <name>foundation_wall_thickness</name>
      <display_name>Foundation Wall: Thickness</display_name>
      <description>The thickness of the foundation wall. If not provided, the OS-HPXML default is used.</description>
      <type>Double</type>
      <units>in</units>
      <required>false</required>
      <model_dependent>false</model_dependent>
    </argument>
    <argument>
      <name>foundation_wall_insulation_r</name>
      <display_name>Foundation Wall: Insulation Nominal R-value</display_name>
      <description>Nominal R-value for the foundation wall insulation. Only applies to basements/crawlspaces.</description>
      <type>Double</type>
      <units>h-ft^2-R/Btu</units>
      <required>true</required>
      <model_dependent>false</model_dependent>
      <default_value>0</default_value>
    </argument>
    <argument>
      <name>foundation_wall_insulation_location</name>
      <display_name>Foundation Wall: Insulation Location</display_name>
      <description>Whether the insulation is on the interior or exterior of the foundation wall. Only applies to basements/crawlspaces.</description>
      <type>Choice</type>
      <units>ft</units>
      <required>false</required>
      <model_dependent>false</model_dependent>
      <default_value>exterior</default_value>
      <choices>
        <choice>
          <value>interior</value>
          <display_name>interior</display_name>
        </choice>
        <choice>
          <value>exterior</value>
          <display_name>exterior</display_name>
        </choice>
      </choices>
    </argument>
    <argument>
      <name>foundation_wall_insulation_distance_to_top</name>
      <display_name>Foundation Wall: Insulation Distance To Top</display_name>
      <description>The distance from the top of the foundation wall to the top of the foundation wall insulation. Only applies to basements/crawlspaces. If not provided, the OS-HPXML default is used.</description>
      <type>Double</type>
      <units>ft</units>
      <required>false</required>
      <model_dependent>false</model_dependent>
    </argument>
    <argument>
      <name>foundation_wall_insulation_distance_to_bottom</name>
      <display_name>Foundation Wall: Insulation Distance To Bottom</display_name>
      <description>The distance from the top of the foundation wall to the bottom of the foundation wall insulation. Only applies to basements/crawlspaces. If not provided, the OS-HPXML default is used.</description>
      <type>Double</type>
      <units>ft</units>
      <required>false</required>
      <model_dependent>false</model_dependent>
    </argument>
    <argument>
      <name>foundation_wall_assembly_r</name>
      <display_name>Foundation Wall: Assembly R-value</display_name>
      <description>Assembly R-value for the foundation walls. Only applies to basements/crawlspaces. If provided, overrides the previous foundation wall insulation inputs. If not provided, it is ignored.</description>
      <type>Double</type>
      <units>h-ft^2-R/Btu</units>
      <required>false</required>
      <model_dependent>false</model_dependent>
    </argument>
    <argument>
      <name>rim_joist_assembly_r</name>
      <display_name>Rim Joist: Assembly R-value</display_name>
      <description>Assembly R-value for the rim joists. Only applies to basements/crawlspaces. Required if a rim joist height is provided.</description>
      <type>Double</type>
      <units>h-ft^2-R/Btu</units>
      <required>false</required>
      <model_dependent>false</model_dependent>
    </argument>
    <argument>
      <name>slab_perimeter_insulation_r</name>
      <display_name>Slab: Perimeter Insulation Nominal R-value</display_name>
      <description>Nominal R-value of the vertical slab perimeter insulation. Applies to slab-on-grade foundations and basement/crawlspace floors.</description>
      <type>Double</type>
      <units>h-ft^2-R/Btu</units>
      <required>true</required>
      <model_dependent>false</model_dependent>
      <default_value>0</default_value>
    </argument>
    <argument>
      <name>slab_perimeter_depth</name>
      <display_name>Slab: Perimeter Insulation Depth</display_name>
      <description>Depth from grade to bottom of vertical slab perimeter insulation. Applies to slab-on-grade foundations and basement/crawlspace floors.</description>
      <type>Double</type>
      <units>ft</units>
      <required>true</required>
      <model_dependent>false</model_dependent>
      <default_value>0</default_value>
    </argument>
    <argument>
      <name>slab_under_insulation_r</name>
      <display_name>Slab: Under Slab Insulation Nominal R-value</display_name>
      <description>Nominal R-value of the horizontal under slab insulation. Applies to slab-on-grade foundations and basement/crawlspace floors.</description>
      <type>Double</type>
      <units>h-ft^2-R/Btu</units>
      <required>true</required>
      <model_dependent>false</model_dependent>
      <default_value>0</default_value>
    </argument>
    <argument>
      <name>slab_under_width</name>
      <display_name>Slab: Under Slab Insulation Width</display_name>
      <description>Width from slab edge inward of horizontal under-slab insulation. Enter 999 to specify that the under slab insulation spans the entire slab. Applies to slab-on-grade foundations and basement/crawlspace floors.</description>
      <type>Double</type>
      <units>ft</units>
      <required>true</required>
      <model_dependent>false</model_dependent>
      <default_value>0</default_value>
    </argument>
    <argument>
      <name>slab_thickness</name>
      <display_name>Slab: Thickness</display_name>
      <description>The thickness of the slab. Zero can be entered if there is a dirt floor instead of a slab. If not provided, the OS-HPXML default is used.</description>
      <type>Double</type>
      <units>in</units>
      <required>false</required>
      <model_dependent>false</model_dependent>
    </argument>
    <argument>
      <name>slab_carpet_fraction</name>
      <display_name>Slab: Carpet Fraction</display_name>
      <description>Fraction of the slab floor area that is carpeted. If not provided, the OS-HPXML default is used.</description>
      <type>Double</type>
      <units>Frac</units>
      <required>false</required>
      <model_dependent>false</model_dependent>
    </argument>
    <argument>
      <name>slab_carpet_r</name>
      <display_name>Slab: Carpet R-value</display_name>
      <description>R-value of the slab carpet. If not provided, the OS-HPXML default is used.</description>
      <type>Double</type>
      <units>h-ft^2-R/Btu</units>
      <required>false</required>
      <model_dependent>false</model_dependent>
    </argument>
    <argument>
      <name>ceiling_assembly_r</name>
      <display_name>Ceiling: Assembly R-value</display_name>
      <description>Assembly R-value for the ceiling (attic floor).</description>
      <type>Double</type>
      <units>h-ft^2-R/Btu</units>
      <required>true</required>
      <model_dependent>false</model_dependent>
      <default_value>31.6</default_value>
    </argument>
    <argument>
      <name>roof_material_type</name>
      <display_name>Roof: Material Type</display_name>
      <description>The material type of the roof. If not provided, the OS-HPXML default is used.</description>
      <type>Choice</type>
      <required>false</required>
      <model_dependent>false</model_dependent>
      <choices>
        <choice>
          <value>asphalt or fiberglass shingles</value>
          <display_name>asphalt or fiberglass shingles</display_name>
        </choice>
        <choice>
          <value>concrete</value>
          <display_name>concrete</display_name>
        </choice>
        <choice>
          <value>cool roof</value>
          <display_name>cool roof</display_name>
        </choice>
        <choice>
          <value>slate or tile shingles</value>
          <display_name>slate or tile shingles</display_name>
        </choice>
        <choice>
          <value>expanded polystyrene sheathing</value>
          <display_name>expanded polystyrene sheathing</display_name>
        </choice>
        <choice>
          <value>metal surfacing</value>
          <display_name>metal surfacing</display_name>
        </choice>
        <choice>
          <value>plastic/rubber/synthetic sheeting</value>
          <display_name>plastic/rubber/synthetic sheeting</display_name>
        </choice>
        <choice>
          <value>shingles</value>
          <display_name>shingles</display_name>
        </choice>
        <choice>
          <value>wood shingles or shakes</value>
          <display_name>wood shingles or shakes</display_name>
        </choice>
      </choices>
    </argument>
    <argument>
      <name>roof_color</name>
      <display_name>Roof: Color</display_name>
      <description>The color of the roof. If not provided, the OS-HPXML default is used.</description>
      <type>Choice</type>
      <required>false</required>
      <model_dependent>false</model_dependent>
      <choices>
        <choice>
          <value>dark</value>
          <display_name>dark</display_name>
        </choice>
        <choice>
          <value>light</value>
          <display_name>light</display_name>
        </choice>
        <choice>
          <value>medium</value>
          <display_name>medium</display_name>
        </choice>
        <choice>
          <value>medium dark</value>
          <display_name>medium dark</display_name>
        </choice>
        <choice>
          <value>reflective</value>
          <display_name>reflective</display_name>
        </choice>
      </choices>
    </argument>
    <argument>
      <name>roof_assembly_r</name>
      <display_name>Roof: Assembly R-value</display_name>
      <description>Assembly R-value of the roof.</description>
      <type>Double</type>
      <units>h-ft^2-R/Btu</units>
      <required>true</required>
      <model_dependent>false</model_dependent>
      <default_value>2.3</default_value>
    </argument>
    <argument>
      <name>roof_radiant_barrier</name>
      <display_name>Roof: Has Radiant Barrier</display_name>
      <description>Presence of a radiant barrier in the attic.</description>
      <type>Boolean</type>
      <required>true</required>
      <model_dependent>false</model_dependent>
      <default_value>false</default_value>
      <choices>
        <choice>
          <value>true</value>
          <display_name>true</display_name>
        </choice>
        <choice>
          <value>false</value>
          <display_name>false</display_name>
        </choice>
      </choices>
    </argument>
    <argument>
      <name>roof_radiant_barrier_grade</name>
      <display_name>Roof: Radiant Barrier Grade</display_name>
      <description>The grade of the radiant barrier. If not provided, the OS-HPXML default is used.</description>
      <type>Choice</type>
      <required>false</required>
      <model_dependent>false</model_dependent>
      <default_value>1</default_value>
      <choices>
        <choice>
          <value>1</value>
          <display_name>1</display_name>
        </choice>
        <choice>
          <value>2</value>
          <display_name>2</display_name>
        </choice>
        <choice>
          <value>3</value>
          <display_name>3</display_name>
        </choice>
      </choices>
    </argument>
    <argument>
      <name>wall_type</name>
      <display_name>Wall: Type</display_name>
      <description>The type of walls.</description>
      <type>Choice</type>
      <required>true</required>
      <model_dependent>false</model_dependent>
      <default_value>WoodStud</default_value>
      <choices>
        <choice>
          <value>WoodStud</value>
          <display_name>WoodStud</display_name>
        </choice>
        <choice>
          <value>ConcreteMasonryUnit</value>
          <display_name>ConcreteMasonryUnit</display_name>
        </choice>
        <choice>
          <value>DoubleWoodStud</value>
          <display_name>DoubleWoodStud</display_name>
        </choice>
        <choice>
          <value>InsulatedConcreteForms</value>
          <display_name>InsulatedConcreteForms</display_name>
        </choice>
        <choice>
          <value>LogWall</value>
          <display_name>LogWall</display_name>
        </choice>
        <choice>
          <value>StructuralInsulatedPanel</value>
          <display_name>StructuralInsulatedPanel</display_name>
        </choice>
        <choice>
          <value>SolidConcrete</value>
          <display_name>SolidConcrete</display_name>
        </choice>
        <choice>
          <value>SteelFrame</value>
          <display_name>SteelFrame</display_name>
        </choice>
        <choice>
          <value>Stone</value>
          <display_name>Stone</display_name>
        </choice>
        <choice>
          <value>StrawBale</value>
          <display_name>StrawBale</display_name>
        </choice>
        <choice>
          <value>StructuralBrick</value>
          <display_name>StructuralBrick</display_name>
        </choice>
      </choices>
    </argument>
    <argument>
      <name>wall_siding_type</name>
      <display_name>Wall: Siding Type</display_name>
      <description>The siding type of the walls. Also applies to rim joists. If not provided, the OS-HPXML default is used.</description>
      <type>Choice</type>
      <required>false</required>
      <model_dependent>false</model_dependent>
      <choices>
        <choice>
          <value>aluminum siding</value>
          <display_name>aluminum siding</display_name>
        </choice>
        <choice>
          <value>asbestos siding</value>
          <display_name>asbestos siding</display_name>
        </choice>
        <choice>
          <value>brick veneer</value>
          <display_name>brick veneer</display_name>
        </choice>
        <choice>
          <value>composite shingle siding</value>
          <display_name>composite shingle siding</display_name>
        </choice>
        <choice>
          <value>fiber cement siding</value>
          <display_name>fiber cement siding</display_name>
        </choice>
        <choice>
          <value>masonite siding</value>
          <display_name>masonite siding</display_name>
        </choice>
        <choice>
          <value>none</value>
          <display_name>none</display_name>
        </choice>
        <choice>
          <value>stucco</value>
          <display_name>stucco</display_name>
        </choice>
        <choice>
          <value>synthetic stucco</value>
          <display_name>synthetic stucco</display_name>
        </choice>
        <choice>
          <value>vinyl siding</value>
          <display_name>vinyl siding</display_name>
        </choice>
        <choice>
          <value>wood siding</value>
          <display_name>wood siding</display_name>
        </choice>
      </choices>
    </argument>
    <argument>
      <name>wall_color</name>
      <display_name>Wall: Color</display_name>
      <description>The color of the walls. Also applies to rim joists. If not provided, the OS-HPXML default is used.</description>
      <type>Choice</type>
      <required>false</required>
      <model_dependent>false</model_dependent>
      <choices>
        <choice>
          <value>dark</value>
          <display_name>dark</display_name>
        </choice>
        <choice>
          <value>light</value>
          <display_name>light</display_name>
        </choice>
        <choice>
          <value>medium</value>
          <display_name>medium</display_name>
        </choice>
        <choice>
          <value>medium dark</value>
          <display_name>medium dark</display_name>
        </choice>
        <choice>
          <value>reflective</value>
          <display_name>reflective</display_name>
        </choice>
      </choices>
    </argument>
    <argument>
      <name>wall_assembly_r</name>
      <display_name>Wall: Assembly R-value</display_name>
      <description>Assembly R-value of the walls.</description>
      <type>Double</type>
      <units>h-ft^2-R/Btu</units>
      <required>true</required>
      <model_dependent>false</model_dependent>
      <default_value>11.9</default_value>
    </argument>
    <argument>
      <name>window_front_wwr</name>
      <display_name>Windows: Front Window-to-Wall Ratio</display_name>
      <description>The ratio of window area to wall area for the unit's front facade. Enter 0 if specifying Front Window Area instead.</description>
      <type>Double</type>
      <units>Frac</units>
      <required>true</required>
      <model_dependent>false</model_dependent>
      <default_value>0.18</default_value>
    </argument>
    <argument>
      <name>window_back_wwr</name>
      <display_name>Windows: Back Window-to-Wall Ratio</display_name>
      <description>The ratio of window area to wall area for the unit's back facade. Enter 0 if specifying Back Window Area instead.</description>
      <type>Double</type>
      <units>Frac</units>
      <required>true</required>
      <model_dependent>false</model_dependent>
      <default_value>0.18</default_value>
    </argument>
    <argument>
      <name>window_left_wwr</name>
      <display_name>Windows: Left Window-to-Wall Ratio</display_name>
      <description>The ratio of window area to wall area for the unit's left facade (when viewed from the front). Enter 0 if specifying Left Window Area instead.</description>
      <type>Double</type>
      <units>Frac</units>
      <required>true</required>
      <model_dependent>false</model_dependent>
      <default_value>0.18</default_value>
    </argument>
    <argument>
      <name>window_right_wwr</name>
      <display_name>Windows: Right Window-to-Wall Ratio</display_name>
      <description>The ratio of window area to wall area for the unit's right facade (when viewed from the front). Enter 0 if specifying Right Window Area instead.</description>
      <type>Double</type>
      <units>Frac</units>
      <required>true</required>
      <model_dependent>false</model_dependent>
      <default_value>0.18</default_value>
    </argument>
    <argument>
      <name>window_area_front</name>
      <display_name>Windows: Front Window Area</display_name>
      <description>The amount of window area on the unit's front facade. Enter 0 if specifying Front Window-to-Wall Ratio instead.</description>
      <type>Double</type>
      <units>ft^2</units>
      <required>true</required>
      <model_dependent>false</model_dependent>
      <default_value>0</default_value>
    </argument>
    <argument>
      <name>window_area_back</name>
      <display_name>Windows: Back Window Area</display_name>
      <description>The amount of window area on the unit's back facade. Enter 0 if specifying Back Window-to-Wall Ratio instead.</description>
      <type>Double</type>
      <units>ft^2</units>
      <required>true</required>
      <model_dependent>false</model_dependent>
      <default_value>0</default_value>
    </argument>
    <argument>
      <name>window_area_left</name>
      <display_name>Windows: Left Window Area</display_name>
      <description>The amount of window area on the unit's left facade (when viewed from the front). Enter 0 if specifying Left Window-to-Wall Ratio instead.</description>
      <type>Double</type>
      <units>ft^2</units>
      <required>true</required>
      <model_dependent>false</model_dependent>
      <default_value>0</default_value>
    </argument>
    <argument>
      <name>window_area_right</name>
      <display_name>Windows: Right Window Area</display_name>
      <description>The amount of window area on the unit's right facade (when viewed from the front). Enter 0 if specifying Right Window-to-Wall Ratio instead.</description>
      <type>Double</type>
      <units>ft^2</units>
      <required>true</required>
      <model_dependent>false</model_dependent>
      <default_value>0</default_value>
    </argument>
    <argument>
      <name>window_aspect_ratio</name>
      <display_name>Windows: Aspect Ratio</display_name>
      <description>Ratio of window height to width.</description>
      <type>Double</type>
      <units>Frac</units>
      <required>true</required>
      <model_dependent>false</model_dependent>
      <default_value>1.333</default_value>
    </argument>
    <argument>
      <name>window_fraction_operable</name>
      <display_name>Windows: Fraction Operable</display_name>
      <description>Fraction of windows that are operable. If not provided, the OS-HPXML default is used.</description>
      <type>Double</type>
      <units>Frac</units>
      <required>false</required>
      <model_dependent>false</model_dependent>
    </argument>
    <argument>
      <name>window_natvent_availability</name>
      <display_name>Windows: Natural Ventilation Availability</display_name>
      <description>For operable windows, the number of days/week that windows can be opened by occupants for natural ventilation. If not provided, the OS-HPXML default is used.</description>
      <type>Integer</type>
      <units>Days/week</units>
      <required>false</required>
      <model_dependent>false</model_dependent>
    </argument>
    <argument>
      <name>window_ufactor</name>
      <display_name>Windows: U-Factor</display_name>
      <description>Full-assembly NFRC U-factor.</description>
      <type>Double</type>
      <units>Btu/hr-ft^2-R</units>
      <required>true</required>
      <model_dependent>false</model_dependent>
      <default_value>0.37</default_value>
    </argument>
    <argument>
      <name>window_shgc</name>
      <display_name>Windows: SHGC</display_name>
      <description>Full-assembly NFRC solar heat gain coefficient.</description>
      <type>Double</type>
      <required>true</required>
      <model_dependent>false</model_dependent>
      <default_value>0.3</default_value>
    </argument>
    <argument>
      <name>window_interior_shading_winter</name>
      <display_name>Windows: Winter Interior Shading</display_name>
      <description>Interior shading coefficient for the winter season. 1.0 indicates no reduction in solar gain, 0.85 indicates 15% reduction, etc. If not provided, the OS-HPXML default is used.</description>
      <type>Double</type>
      <units>Frac</units>
      <required>false</required>
      <model_dependent>false</model_dependent>
    </argument>
    <argument>
      <name>window_interior_shading_summer</name>
      <display_name>Windows: Summer Interior Shading</display_name>
      <description>Interior shading coefficient for the summer season. 1.0 indicates no reduction in solar gain, 0.85 indicates 15% reduction, etc. If not provided, the OS-HPXML default is used.</description>
      <type>Double</type>
      <units>Frac</units>
      <required>false</required>
      <model_dependent>false</model_dependent>
    </argument>
    <argument>
      <name>window_exterior_shading_winter</name>
      <display_name>Windows: Winter Exterior Shading</display_name>
      <description>Exterior shading coefficient for the winter season. 1.0 indicates no reduction in solar gain, 0.85 indicates 15% reduction, etc. If not provided, the OS-HPXML default is used.</description>
      <type>Double</type>
      <units>Frac</units>
      <required>false</required>
      <model_dependent>false</model_dependent>
    </argument>
    <argument>
      <name>window_exterior_shading_summer</name>
      <display_name>Windows: Summer Exterior Shading</display_name>
      <description>Exterior shading coefficient for the summer season. 1.0 indicates no reduction in solar gain, 0.85 indicates 15% reduction, etc. If not provided, the OS-HPXML default is used.</description>
      <type>Double</type>
      <units>Frac</units>
      <required>false</required>
      <model_dependent>false</model_dependent>
    </argument>
    <argument>
      <name>window_shading_summer_season</name>
      <display_name>Windows: Shading Summer Season</display_name>
      <description>Enter a date like "May 1 - Sep 30". Defines the summer season for purposes of shading coefficients; the rest of the year is assumed to be winter. If not provided, the OS-HPXML default is used.</description>
      <type>String</type>
      <required>false</required>
      <model_dependent>false</model_dependent>
    </argument>
    <argument>
      <name>window_storm_type</name>
      <display_name>Windows: Storm Type</display_name>
      <description>The type of storm, if present. If not provided, assumes there is no storm.</description>
      <type>Choice</type>
      <required>false</required>
      <model_dependent>false</model_dependent>
      <choices>
        <choice>
          <value>clear</value>
          <display_name>clear</display_name>
        </choice>
        <choice>
          <value>low-e</value>
          <display_name>low-e</display_name>
        </choice>
      </choices>
    </argument>
    <argument>
      <name>overhangs_front_depth</name>
      <display_name>Overhangs: Front Depth</display_name>
      <description>The depth of overhangs for windows for the front facade.</description>
      <type>Double</type>
      <units>ft</units>
      <required>true</required>
      <model_dependent>false</model_dependent>
      <default_value>0</default_value>
    </argument>
    <argument>
      <name>overhangs_front_distance_to_top_of_window</name>
      <display_name>Overhangs: Front Distance to Top of Window</display_name>
      <description>The overhangs distance to the top of window for the front facade.</description>
      <type>Double</type>
      <units>ft</units>
      <required>true</required>
      <model_dependent>false</model_dependent>
      <default_value>0</default_value>
    </argument>
    <argument>
      <name>overhangs_front_distance_to_bottom_of_window</name>
      <display_name>Overhangs: Front Distance to Bottom of Window</display_name>
      <description>The overhangs distance to the bottom of window for the front facade.</description>
      <type>Double</type>
      <units>ft</units>
      <required>true</required>
      <model_dependent>false</model_dependent>
      <default_value>4</default_value>
    </argument>
    <argument>
      <name>overhangs_back_depth</name>
      <display_name>Overhangs: Back Depth</display_name>
      <description>The depth of overhangs for windows for the back facade.</description>
      <type>Double</type>
      <units>ft</units>
      <required>true</required>
      <model_dependent>false</model_dependent>
      <default_value>0</default_value>
    </argument>
    <argument>
      <name>overhangs_back_distance_to_top_of_window</name>
      <display_name>Overhangs: Back Distance to Top of Window</display_name>
      <description>The overhangs distance to the top of window for the back facade.</description>
      <type>Double</type>
      <units>ft</units>
      <required>true</required>
      <model_dependent>false</model_dependent>
      <default_value>0</default_value>
    </argument>
    <argument>
      <name>overhangs_back_distance_to_bottom_of_window</name>
      <display_name>Overhangs: Back Distance to Bottom of Window</display_name>
      <description>The overhangs distance to the bottom of window for the back facade.</description>
      <type>Double</type>
      <units>ft</units>
      <required>true</required>
      <model_dependent>false</model_dependent>
      <default_value>4</default_value>
    </argument>
    <argument>
      <name>overhangs_left_depth</name>
      <display_name>Overhangs: Left Depth</display_name>
      <description>The depth of overhangs for windows for the left facade.</description>
      <type>Double</type>
      <units>ft</units>
      <required>true</required>
      <model_dependent>false</model_dependent>
      <default_value>0</default_value>
    </argument>
    <argument>
      <name>overhangs_left_distance_to_top_of_window</name>
      <display_name>Overhangs: Left Distance to Top of Window</display_name>
      <description>The overhangs distance to the top of window for the left facade.</description>
      <type>Double</type>
      <units>ft</units>
      <required>true</required>
      <model_dependent>false</model_dependent>
      <default_value>0</default_value>
    </argument>
    <argument>
      <name>overhangs_left_distance_to_bottom_of_window</name>
      <display_name>Overhangs: Left Distance to Bottom of Window</display_name>
      <description>The overhangs distance to the bottom of window for the left facade.</description>
      <type>Double</type>
      <units>ft</units>
      <required>true</required>
      <model_dependent>false</model_dependent>
      <default_value>4</default_value>
    </argument>
    <argument>
      <name>overhangs_right_depth</name>
      <display_name>Overhangs: Right Depth</display_name>
      <description>The depth of overhangs for windows for the right facade.</description>
      <type>Double</type>
      <units>ft</units>
      <required>true</required>
      <model_dependent>false</model_dependent>
      <default_value>0</default_value>
    </argument>
    <argument>
      <name>overhangs_right_distance_to_top_of_window</name>
      <display_name>Overhangs: Right Distance to Top of Window</display_name>
      <description>The overhangs distance to the top of window for the right facade.</description>
      <type>Double</type>
      <units>ft</units>
      <required>true</required>
      <model_dependent>false</model_dependent>
      <default_value>0</default_value>
    </argument>
    <argument>
      <name>overhangs_right_distance_to_bottom_of_window</name>
      <display_name>Overhangs: Right Distance to Bottom of Window</display_name>
      <description>The overhangs distance to the bottom of window for the right facade.</description>
      <type>Double</type>
      <units>ft</units>
      <required>true</required>
      <model_dependent>false</model_dependent>
      <default_value>4</default_value>
    </argument>
    <argument>
      <name>skylight_area_front</name>
      <display_name>Skylights: Front Roof Area</display_name>
      <description>The amount of skylight area on the unit's front conditioned roof facade.</description>
      <type>Double</type>
      <units>ft^2</units>
      <required>true</required>
      <model_dependent>false</model_dependent>
      <default_value>0</default_value>
    </argument>
    <argument>
      <name>skylight_area_back</name>
      <display_name>Skylights: Back Roof Area</display_name>
      <description>The amount of skylight area on the unit's back conditioned roof facade.</description>
      <type>Double</type>
      <units>ft^2</units>
      <required>true</required>
      <model_dependent>false</model_dependent>
      <default_value>0</default_value>
    </argument>
    <argument>
      <name>skylight_area_left</name>
      <display_name>Skylights: Left Roof Area</display_name>
      <description>The amount of skylight area on the unit's left conditioned roof facade (when viewed from the front).</description>
      <type>Double</type>
      <units>ft^2</units>
      <required>true</required>
      <model_dependent>false</model_dependent>
      <default_value>0</default_value>
    </argument>
    <argument>
      <name>skylight_area_right</name>
      <display_name>Skylights: Right Roof Area</display_name>
      <description>The amount of skylight area on the unit's right conditioned roof facade (when viewed from the front).</description>
      <type>Double</type>
      <units>ft^2</units>
      <required>true</required>
      <model_dependent>false</model_dependent>
      <default_value>0</default_value>
    </argument>
    <argument>
      <name>skylight_ufactor</name>
      <display_name>Skylights: U-Factor</display_name>
      <description>Full-assembly NFRC U-factor.</description>
      <type>Double</type>
      <units>Btu/hr-ft^2-R</units>
      <required>true</required>
      <model_dependent>false</model_dependent>
      <default_value>0.33</default_value>
    </argument>
    <argument>
      <name>skylight_shgc</name>
      <display_name>Skylights: SHGC</display_name>
      <description>Full-assembly NFRC solar heat gain coefficient.</description>
      <type>Double</type>
      <required>true</required>
      <model_dependent>false</model_dependent>
      <default_value>0.45</default_value>
    </argument>
    <argument>
      <name>skylight_storm_type</name>
      <display_name>Skylights: Storm Type</display_name>
      <description>The type of storm, if present. If not provided, assumes there is no storm.</description>
      <type>Choice</type>
      <required>false</required>
      <model_dependent>false</model_dependent>
      <choices>
        <choice>
          <value>clear</value>
          <display_name>clear</display_name>
        </choice>
        <choice>
          <value>low-e</value>
          <display_name>low-e</display_name>
        </choice>
      </choices>
    </argument>
    <argument>
      <name>door_area</name>
      <display_name>Doors: Area</display_name>
      <description>The area of the opaque door(s).</description>
      <type>Double</type>
      <units>ft^2</units>
      <required>true</required>
      <model_dependent>false</model_dependent>
      <default_value>20</default_value>
    </argument>
    <argument>
      <name>door_rvalue</name>
      <display_name>Doors: R-value</display_name>
      <description>R-value of the opaque door(s).</description>
      <type>Double</type>
      <units>h-ft^2-R/Btu</units>
      <required>true</required>
      <model_dependent>false</model_dependent>
      <default_value>4.4</default_value>
    </argument>
    <argument>
      <name>air_leakage_units</name>
      <display_name>Air Leakage: Units</display_name>
      <description>The unit of measure for the air leakage.</description>
      <type>Choice</type>
      <required>true</required>
      <model_dependent>false</model_dependent>
      <default_value>ACH</default_value>
      <choices>
        <choice>
          <value>ACH</value>
          <display_name>ACH</display_name>
        </choice>
        <choice>
          <value>CFM</value>
          <display_name>CFM</display_name>
        </choice>
        <choice>
          <value>ACHnatural</value>
          <display_name>ACHnatural</display_name>
        </choice>
        <choice>
          <value>CFMnatural</value>
          <display_name>CFMnatural</display_name>
        </choice>
        <choice>
          <value>EffectiveLeakageArea</value>
          <display_name>EffectiveLeakageArea</display_name>
        </choice>
      </choices>
    </argument>
    <argument>
      <name>air_leakage_house_pressure</name>
      <display_name>Air Leakage: House Pressure</display_name>
      <description>The house pressure relative to outside. Required when units are ACH or CFM.</description>
      <type>Double</type>
      <units>Pa</units>
      <required>true</required>
      <model_dependent>false</model_dependent>
      <default_value>50</default_value>
    </argument>
    <argument>
      <name>air_leakage_value</name>
      <display_name>Air Leakage: Value</display_name>
      <description>Air exchange rate value. For 'EffectiveLeakageArea', provide value in sq. in.</description>
      <type>Double</type>
      <required>true</required>
      <model_dependent>false</model_dependent>
      <default_value>3</default_value>
    </argument>
    <argument>
      <name>air_leakage_type</name>
      <display_name>Air Leakage: Type</display_name>
      <description>Type of air leakage. If 'unit total', represents the total infiltration to the unit as measured by a compartmentalization test, in which case the air leakage value will be adjusted by the ratio of exterior envelope surface area to total envelope surface area. Otherwise, if 'unit exterior only', represents the infiltration to the unit from outside only as measured by a guarded test. Required when unit type is single-family attached or apartment unit.</description>
      <type>Choice</type>
      <required>false</required>
      <model_dependent>false</model_dependent>
      <choices>
        <choice>
          <value>unit total</value>
          <display_name>unit total</display_name>
        </choice>
        <choice>
          <value>unit exterior only</value>
          <display_name>unit exterior only</display_name>
        </choice>
      </choices>
    </argument>
    <argument>
      <name>air_leakage_has_flue_or_chimney_in_conditioned_space</name>
      <display_name>Air Leakage: Has Flue or Chimney in Conditioned Space</display_name>
      <description>Presence of flue or chimney with combustion air from conditioned space; used for infiltration model. If not provided, the OS-HPXML default is used.</description>
      <type>Boolean</type>
      <required>false</required>
      <model_dependent>false</model_dependent>
      <choices>
        <choice>
          <value>true</value>
          <display_name>true</display_name>
        </choice>
        <choice>
          <value>false</value>
          <display_name>false</display_name>
        </choice>
      </choices>
    </argument>
    <argument>
      <name>heating_system_type</name>
      <display_name>Heating System: Type</display_name>
      <description>The type of heating system. Use 'none' if there is no heating system or if there is a heat pump serving a heating load.</description>
      <type>Choice</type>
      <required>true</required>
      <model_dependent>false</model_dependent>
      <default_value>Furnace</default_value>
      <choices>
        <choice>
          <value>none</value>
          <display_name>none</display_name>
        </choice>
        <choice>
          <value>Furnace</value>
          <display_name>Furnace</display_name>
        </choice>
        <choice>
          <value>WallFurnace</value>
          <display_name>WallFurnace</display_name>
        </choice>
        <choice>
          <value>FloorFurnace</value>
          <display_name>FloorFurnace</display_name>
        </choice>
        <choice>
          <value>Boiler</value>
          <display_name>Boiler</display_name>
        </choice>
        <choice>
          <value>ElectricResistance</value>
          <display_name>ElectricResistance</display_name>
        </choice>
        <choice>
          <value>Stove</value>
          <display_name>Stove</display_name>
        </choice>
        <choice>
          <value>PortableHeater</value>
          <display_name>PortableHeater</display_name>
        </choice>
        <choice>
          <value>Fireplace</value>
          <display_name>Fireplace</display_name>
        </choice>
        <choice>
          <value>FixedHeater</value>
          <display_name>FixedHeater</display_name>
        </choice>
        <choice>
          <value>Shared Boiler w/ Baseboard</value>
          <display_name>Shared Boiler w/ Baseboard</display_name>
        </choice>
        <choice>
          <value>Shared Boiler w/ Ductless Fan Coil</value>
          <display_name>Shared Boiler w/ Ductless Fan Coil</display_name>
        </choice>
      </choices>
    </argument>
    <argument>
      <name>heating_system_fuel</name>
      <display_name>Heating System: Fuel Type</display_name>
      <description>The fuel type of the heating system. Ignored for ElectricResistance.</description>
      <type>Choice</type>
      <required>true</required>
      <model_dependent>false</model_dependent>
      <default_value>natural gas</default_value>
      <choices>
        <choice>
          <value>electricity</value>
          <display_name>electricity</display_name>
        </choice>
        <choice>
          <value>natural gas</value>
          <display_name>natural gas</display_name>
        </choice>
        <choice>
          <value>fuel oil</value>
          <display_name>fuel oil</display_name>
        </choice>
        <choice>
          <value>propane</value>
          <display_name>propane</display_name>
        </choice>
        <choice>
          <value>wood</value>
          <display_name>wood</display_name>
        </choice>
        <choice>
          <value>wood pellets</value>
          <display_name>wood pellets</display_name>
        </choice>
        <choice>
          <value>coal</value>
          <display_name>coal</display_name>
        </choice>
      </choices>
    </argument>
    <argument>
      <name>heating_system_heating_efficiency</name>
      <display_name>Heating System: Rated AFUE or Percent</display_name>
      <description>The rated heating efficiency value of the heating system.</description>
      <type>Double</type>
      <units>Frac</units>
      <required>true</required>
      <model_dependent>false</model_dependent>
      <default_value>0.78</default_value>
    </argument>
    <argument>
      <name>heating_system_heating_capacity</name>
      <display_name>Heating System: Heating Capacity</display_name>
      <description>The output heating capacity of the heating system. If not provided, the OS-HPXML autosized default is used.</description>
      <type>Double</type>
      <units>Btu/hr</units>
      <required>false</required>
      <model_dependent>false</model_dependent>
    </argument>
    <argument>
      <name>heating_system_fraction_heat_load_served</name>
      <display_name>Heating System: Fraction Heat Load Served</display_name>
      <description>The heating load served by the heating system.</description>
      <type>Double</type>
      <units>Frac</units>
      <required>true</required>
      <model_dependent>false</model_dependent>
      <default_value>1</default_value>
    </argument>
    <argument>
      <name>heating_system_pilot_light</name>
      <display_name>Heating System: Pilot Light</display_name>
      <description>The fuel usage of the pilot light. Applies only to Furnace, WallFurnace, FloorFurnace, Stove, Boiler, and Fireplace with non-electric fuel type. If not provided, assumes no pilot light.</description>
      <type>Double</type>
      <units>Btuh</units>
      <required>false</required>
      <model_dependent>false</model_dependent>
    </argument>
    <argument>
      <name>heating_system_airflow_defect_ratio</name>
      <display_name>Heating System: Airflow Defect Ratio</display_name>
      <description>The airflow defect ratio, defined as (InstalledAirflow - DesignAirflow) / DesignAirflow, of the heating system per ANSI/RESNET/ACCA Standard 310. A value of zero means no airflow defect. Applies only to Furnace. If not provided, assumes no defect.</description>
      <type>Double</type>
      <units>Frac</units>
      <required>false</required>
      <model_dependent>false</model_dependent>
    </argument>
    <argument>
      <name>cooling_system_type</name>
      <display_name>Cooling System: Type</display_name>
      <description>The type of cooling system. Use 'none' if there is no cooling system or if there is a heat pump serving a cooling load.</description>
      <type>Choice</type>
      <required>true</required>
      <model_dependent>false</model_dependent>
      <default_value>central air conditioner</default_value>
      <choices>
        <choice>
          <value>none</value>
          <display_name>none</display_name>
        </choice>
        <choice>
          <value>central air conditioner</value>
          <display_name>central air conditioner</display_name>
        </choice>
        <choice>
          <value>room air conditioner</value>
          <display_name>room air conditioner</display_name>
        </choice>
        <choice>
          <value>evaporative cooler</value>
          <display_name>evaporative cooler</display_name>
        </choice>
        <choice>
          <value>mini-split</value>
          <display_name>mini-split</display_name>
        </choice>
        <choice>
          <value>packaged terminal air conditioner</value>
          <display_name>packaged terminal air conditioner</display_name>
        </choice>
      </choices>
    </argument>
    <argument>
      <name>cooling_system_cooling_efficiency_type</name>
      <display_name>Cooling System: Efficiency Type</display_name>
      <description>The efficiency type of the cooling system. System types central air conditioner and mini-split use SEER or SEER2. System types room air conditioner and packaged terminal air conditioner use EER or CEER. Ignored for system type evaporative cooler.</description>
      <type>Choice</type>
      <required>true</required>
      <model_dependent>false</model_dependent>
      <default_value>SEER</default_value>
      <choices>
        <choice>
          <value>SEER</value>
          <display_name>SEER</display_name>
        </choice>
        <choice>
          <value>SEER2</value>
          <display_name>SEER2</display_name>
        </choice>
        <choice>
          <value>EER</value>
          <display_name>EER</display_name>
        </choice>
        <choice>
          <value>CEER</value>
          <display_name>CEER</display_name>
        </choice>
      </choices>
    </argument>
    <argument>
      <name>cooling_system_cooling_efficiency</name>
      <display_name>Cooling System: Efficiency</display_name>
      <description>The rated efficiency value of the cooling system. Ignored for evaporative cooler.</description>
      <type>Double</type>
      <required>true</required>
      <model_dependent>false</model_dependent>
      <default_value>13</default_value>
    </argument>
    <argument>
      <name>cooling_system_cooling_compressor_type</name>
      <display_name>Cooling System: Cooling Compressor Type</display_name>
      <description>The compressor type of the cooling system. Only applies to central air conditioner. If not provided, the OS-HPXML default is used.</description>
      <type>Choice</type>
      <required>false</required>
      <model_dependent>false</model_dependent>
      <choices>
        <choice>
          <value>single stage</value>
          <display_name>single stage</display_name>
        </choice>
        <choice>
          <value>two stage</value>
          <display_name>two stage</display_name>
        </choice>
        <choice>
          <value>variable speed</value>
          <display_name>variable speed</display_name>
        </choice>
      </choices>
    </argument>
    <argument>
      <name>cooling_system_cooling_sensible_heat_fraction</name>
      <display_name>Cooling System: Cooling Sensible Heat Fraction</display_name>
      <description>The sensible heat fraction of the cooling system. Ignored for evaporative cooler. If not provided, the OS-HPXML default is used.</description>
      <type>Double</type>
      <units>Frac</units>
      <required>false</required>
      <model_dependent>false</model_dependent>
    </argument>
    <argument>
      <name>cooling_system_cooling_capacity</name>
      <display_name>Cooling System: Cooling Capacity</display_name>
      <description>The output cooling capacity of the cooling system. If not provided, the OS-HPXML autosized default is used.</description>
      <type>Double</type>
      <units>Btu/hr</units>
      <required>false</required>
      <model_dependent>false</model_dependent>
    </argument>
    <argument>
      <name>cooling_system_fraction_cool_load_served</name>
      <display_name>Cooling System: Fraction Cool Load Served</display_name>
      <description>The cooling load served by the cooling system.</description>
      <type>Double</type>
      <units>Frac</units>
      <required>true</required>
      <model_dependent>false</model_dependent>
      <default_value>1</default_value>
    </argument>
    <argument>
      <name>cooling_system_is_ducted</name>
      <display_name>Cooling System: Is Ducted</display_name>
      <description>Whether the cooling system is ducted or not. Only used for mini-split and evaporative cooler. It's assumed that central air conditioner is ducted, and room air conditioner and packaged terminal air conditioner are not ducted.</description>
      <type>Boolean</type>
      <required>false</required>
      <model_dependent>false</model_dependent>
      <default_value>false</default_value>
      <choices>
        <choice>
          <value>true</value>
          <display_name>true</display_name>
        </choice>
        <choice>
          <value>false</value>
          <display_name>false</display_name>
        </choice>
      </choices>
    </argument>
    <argument>
      <name>cooling_system_airflow_defect_ratio</name>
      <display_name>Cooling System: Airflow Defect Ratio</display_name>
      <description>The airflow defect ratio, defined as (InstalledAirflow - DesignAirflow) / DesignAirflow, of the cooling system per ANSI/RESNET/ACCA Standard 310. A value of zero means no airflow defect. Applies only to central air conditioner and ducted mini-split. If not provided, assumes no defect.</description>
      <type>Double</type>
      <units>Frac</units>
      <required>false</required>
      <model_dependent>false</model_dependent>
    </argument>
    <argument>
      <name>cooling_system_charge_defect_ratio</name>
      <display_name>Cooling System: Charge Defect Ratio</display_name>
      <description>The refrigerant charge defect ratio, defined as (InstalledCharge - DesignCharge) / DesignCharge, of the cooling system per ANSI/RESNET/ACCA Standard 310. A value of zero means no refrigerant charge defect. Applies only to central air conditioner and mini-split. If not provided, assumes no defect.</description>
      <type>Double</type>
      <units>Frac</units>
      <required>false</required>
      <model_dependent>false</model_dependent>
    </argument>
    <argument>
      <name>cooling_system_integrated_heating_system_fuel</name>
      <display_name>Cooling System: Integrated Heating System Fuel Type</display_name>
      <description>The fuel type of the heating system integrated into cooling system. Only used for packaged terminal air conditioner and room air conditioner.</description>
      <type>Choice</type>
      <required>false</required>
      <model_dependent>false</model_dependent>
      <choices>
        <choice>
          <value>electricity</value>
          <display_name>electricity</display_name>
        </choice>
        <choice>
          <value>natural gas</value>
          <display_name>natural gas</display_name>
        </choice>
        <choice>
          <value>fuel oil</value>
          <display_name>fuel oil</display_name>
        </choice>
        <choice>
          <value>propane</value>
          <display_name>propane</display_name>
        </choice>
        <choice>
          <value>wood</value>
          <display_name>wood</display_name>
        </choice>
        <choice>
          <value>wood pellets</value>
          <display_name>wood pellets</display_name>
        </choice>
        <choice>
          <value>coal</value>
          <display_name>coal</display_name>
        </choice>
      </choices>
    </argument>
    <argument>
      <name>cooling_system_integrated_heating_system_efficiency_percent</name>
      <display_name>Cooling System: Integrated Heating System Efficiency</display_name>
      <description>The rated heating efficiency value of the heating system integrated into cooling system. Only used for packaged terminal air conditioner and room air conditioner.</description>
      <type>Double</type>
      <units>Frac</units>
      <required>false</required>
      <model_dependent>false</model_dependent>
    </argument>
    <argument>
      <name>cooling_system_integrated_heating_system_capacity</name>
      <display_name>Cooling System: Integrated Heating System Heating Capacity</display_name>
      <description>The output heating capacity of the heating system integrated into cooling system. If not provided, the OS-HPXML autosized default is used. Only used for packaged terminal air conditioner and room air conditioner.</description>
      <type>Double</type>
      <units>Btu/hr</units>
      <required>false</required>
      <model_dependent>false</model_dependent>
    </argument>
    <argument>
      <name>cooling_system_integrated_heating_system_fraction_heat_load_served</name>
      <display_name>Cooling System: Integrated Heating System Fraction Heat Load Served</display_name>
      <description>The heating load served by the heating system integrated into cooling system. Only used for packaged terminal air conditioner and room air conditioner.</description>
      <type>Double</type>
      <units>Frac</units>
      <required>false</required>
      <model_dependent>false</model_dependent>
    </argument>
    <argument>
      <name>heat_pump_type</name>
      <display_name>Heat Pump: Type</display_name>
      <description>The type of heat pump. Use 'none' if there is no heat pump.</description>
      <type>Choice</type>
      <required>true</required>
      <model_dependent>false</model_dependent>
      <default_value>none</default_value>
      <choices>
        <choice>
          <value>none</value>
          <display_name>none</display_name>
        </choice>
        <choice>
          <value>air-to-air</value>
          <display_name>air-to-air</display_name>
        </choice>
        <choice>
          <value>mini-split</value>
          <display_name>mini-split</display_name>
        </choice>
        <choice>
          <value>ground-to-air</value>
          <display_name>ground-to-air</display_name>
        </choice>
        <choice>
          <value>packaged terminal heat pump</value>
          <display_name>packaged terminal heat pump</display_name>
        </choice>
        <choice>
          <value>room air conditioner with reverse cycle</value>
          <display_name>room air conditioner with reverse cycle</display_name>
        </choice>
      </choices>
    </argument>
    <argument>
      <name>heat_pump_heating_efficiency_type</name>
      <display_name>Heat Pump: Heating Efficiency Type</display_name>
      <description>The heating efficiency type of heat pump. System types air-to-air and mini-split use HSPF or HSPF2. System types ground-to-air, packaged terminal heat pump and room air conditioner with reverse cycle use COP.</description>
      <type>Choice</type>
      <required>true</required>
      <model_dependent>false</model_dependent>
      <default_value>HSPF</default_value>
      <choices>
        <choice>
          <value>HSPF</value>
          <display_name>HSPF</display_name>
        </choice>
        <choice>
          <value>HSPF2</value>
          <display_name>HSPF2</display_name>
        </choice>
        <choice>
          <value>COP</value>
          <display_name>COP</display_name>
        </choice>
      </choices>
    </argument>
    <argument>
      <name>heat_pump_heating_efficiency</name>
      <display_name>Heat Pump: Heating Efficiency</display_name>
      <description>The rated heating efficiency value of the heat pump.</description>
      <type>Double</type>
      <required>true</required>
      <model_dependent>false</model_dependent>
      <default_value>7.7</default_value>
    </argument>
    <argument>
      <name>heat_pump_cooling_efficiency_type</name>
      <display_name>Heat Pump: Cooling Efficiency Type</display_name>
      <description>The cooling efficiency type of heat pump. System types air-to-air and mini-split use SEER or SEER2. System types ground-to-air, packaged terminal heat pump and room air conditioner with reverse cycle use EER.</description>
      <type>Choice</type>
      <required>true</required>
      <model_dependent>false</model_dependent>
      <default_value>SEER</default_value>
      <choices>
        <choice>
          <value>SEER</value>
          <display_name>SEER</display_name>
        </choice>
        <choice>
          <value>SEER2</value>
          <display_name>SEER2</display_name>
        </choice>
        <choice>
          <value>EER</value>
          <display_name>EER</display_name>
        </choice>
        <choice>
          <value>CEER</value>
          <display_name>CEER</display_name>
        </choice>
      </choices>
    </argument>
    <argument>
      <name>heat_pump_cooling_efficiency</name>
      <display_name>Heat Pump: Cooling Efficiency</display_name>
      <description>The rated cooling efficiency value of the heat pump.</description>
      <type>Double</type>
      <required>true</required>
      <model_dependent>false</model_dependent>
      <default_value>13</default_value>
    </argument>
    <argument>
      <name>heat_pump_cooling_compressor_type</name>
      <display_name>Heat Pump: Cooling Compressor Type</display_name>
      <description>The compressor type of the heat pump. Only applies to air-to-air. If not provided, the OS-HPXML default is used.</description>
      <type>Choice</type>
      <required>false</required>
      <model_dependent>false</model_dependent>
      <choices>
        <choice>
          <value>single stage</value>
          <display_name>single stage</display_name>
        </choice>
        <choice>
          <value>two stage</value>
          <display_name>two stage</display_name>
        </choice>
        <choice>
          <value>variable speed</value>
          <display_name>variable speed</display_name>
        </choice>
      </choices>
    </argument>
    <argument>
      <name>heat_pump_cooling_sensible_heat_fraction</name>
      <display_name>Heat Pump: Cooling Sensible Heat Fraction</display_name>
      <description>The sensible heat fraction of the heat pump. If not provided, the OS-HPXML default is used.</description>
      <type>Double</type>
      <units>Frac</units>
      <required>false</required>
      <model_dependent>false</model_dependent>
    </argument>
    <argument>
      <name>heat_pump_heating_capacity</name>
      <display_name>Heat Pump: Heating Capacity</display_name>
      <description>The output heating capacity of the heat pump. If not provided, the OS-HPXML autosized default is used.</description>
      <type>Double</type>
      <units>Btu/hr</units>
      <required>false</required>
      <model_dependent>false</model_dependent>
    </argument>
    <argument>
      <name>heat_pump_heating_capacity_17_f</name>
      <display_name>Heat Pump: Heating Capacity 17F</display_name>
      <description>The output heating capacity of the heat pump at 17F. Only applies to air-to-air and mini-split. If not provided, the OS-HPXML default is used.</description>
      <type>Double</type>
      <units>Btu/hr</units>
      <required>false</required>
      <model_dependent>false</model_dependent>
    </argument>
    <argument>
      <name>heat_pump_cooling_capacity</name>
      <display_name>Heat Pump: Cooling Capacity</display_name>
      <description>The output cooling capacity of the heat pump. If not provided, the OS-HPXML autosized default is used.</description>
      <type>Double</type>
      <units>Btu/hr</units>
      <required>false</required>
      <model_dependent>false</model_dependent>
    </argument>
    <argument>
      <name>heat_pump_fraction_heat_load_served</name>
      <display_name>Heat Pump: Fraction Heat Load Served</display_name>
      <description>The heating load served by the heat pump.</description>
      <type>Double</type>
      <units>Frac</units>
      <required>true</required>
      <model_dependent>false</model_dependent>
      <default_value>1</default_value>
    </argument>
    <argument>
      <name>heat_pump_fraction_cool_load_served</name>
      <display_name>Heat Pump: Fraction Cool Load Served</display_name>
      <description>The cooling load served by the heat pump.</description>
      <type>Double</type>
      <units>Frac</units>
      <required>true</required>
      <model_dependent>false</model_dependent>
      <default_value>1</default_value>
    </argument>
    <argument>
      <name>heat_pump_compressor_lockout_temp</name>
      <display_name>Heat Pump: Compressor Lockout Temperature</display_name>
      <description>The temperature below which the heat pump compressor is disabled. If both this and Backup Heating Lockout Temperature are provided and use the same value, it essentially defines a switchover temperature (for, e.g., a dual-fuel heat pump). Applies to all heat pump types other than ground-to-air. If not provided, the OS-HPXML default is used.</description>
      <type>Double</type>
      <units>deg-F</units>
      <required>false</required>
      <model_dependent>false</model_dependent>
    </argument>
    <argument>
      <name>heat_pump_backup_type</name>
      <display_name>Heat Pump: Backup Type</display_name>
      <description>The backup type of the heat pump. If 'integrated', represents e.g. built-in electric strip heat or dual-fuel integrated furnace. If 'separate', represents e.g. electric baseboard or boiler based on the Heating System 2 specified below. Use 'none' if there is no backup heating.</description>
      <type>Choice</type>
      <required>true</required>
      <model_dependent>false</model_dependent>
      <default_value>integrated</default_value>
      <choices>
        <choice>
          <value>none</value>
          <display_name>none</display_name>
        </choice>
        <choice>
          <value>integrated</value>
          <display_name>integrated</display_name>
        </choice>
        <choice>
          <value>separate</value>
          <display_name>separate</display_name>
        </choice>
      </choices>
    </argument>
    <argument>
      <name>heat_pump_backup_fuel</name>
      <display_name>Heat Pump: Backup Fuel Type</display_name>
      <description>The backup fuel type of the heat pump. Only applies if Backup Type is 'integrated'.</description>
      <type>Choice</type>
      <required>true</required>
      <model_dependent>false</model_dependent>
      <default_value>electricity</default_value>
      <choices>
        <choice>
          <value>electricity</value>
          <display_name>electricity</display_name>
        </choice>
        <choice>
          <value>natural gas</value>
          <display_name>natural gas</display_name>
        </choice>
        <choice>
          <value>fuel oil</value>
          <display_name>fuel oil</display_name>
        </choice>
        <choice>
          <value>propane</value>
          <display_name>propane</display_name>
        </choice>
      </choices>
    </argument>
    <argument>
      <name>heat_pump_backup_heating_efficiency</name>
      <display_name>Heat Pump: Backup Rated Efficiency</display_name>
      <description>The backup rated efficiency value of the heat pump. Percent for electricity fuel type. AFUE otherwise. Only applies if Backup Type is 'integrated'.</description>
      <type>Double</type>
      <required>true</required>
      <model_dependent>false</model_dependent>
      <default_value>1</default_value>
    </argument>
    <argument>
      <name>heat_pump_backup_heating_capacity</name>
      <display_name>Heat Pump: Backup Heating Capacity</display_name>
      <description>The backup output heating capacity of the heat pump. If not provided, the OS-HPXML autosized default is used. Only applies if Backup Type is 'integrated'.</description>
      <type>Double</type>
      <units>Btu/hr</units>
      <required>false</required>
      <model_dependent>false</model_dependent>
    </argument>
    <argument>
      <name>heat_pump_backup_heating_lockout_temp</name>
      <display_name>Heat Pump: Backup Heating Lockout Temperature</display_name>
      <description>The temperature above which the heat pump backup system is disabled. If both this and Compressor Lockout Temperature are provided and use the same value, it essentially defines a switchover temperature (for, e.g., a dual-fuel heat pump). Applies for both Backup Type of 'integrated' and 'separate'. If not provided, the OS-HPXML default is used.</description>
      <type>Double</type>
      <units>deg-F</units>
      <required>false</required>
      <model_dependent>false</model_dependent>
    </argument>
    <argument>
      <name>heat_pump_sizing_methodology</name>
      <display_name>Heat Pump: Sizing Methodology</display_name>
      <description>The auto-sizing methodology to use when the heat pump capacity is not provided. If not provided, the OS-HPXML default is used.</description>
      <type>Choice</type>
      <required>false</required>
      <model_dependent>false</model_dependent>
      <choices>
        <choice>
          <value>ACCA</value>
          <display_name>ACCA</display_name>
        </choice>
        <choice>
          <value>HERS</value>
          <display_name>HERS</display_name>
        </choice>
        <choice>
          <value>MaxLoad</value>
          <display_name>MaxLoad</display_name>
        </choice>
      </choices>
    </argument>
    <argument>
      <name>heat_pump_is_ducted</name>
      <display_name>Heat Pump: Is Ducted</display_name>
      <description>Whether the heat pump is ducted or not. Only used for mini-split. It's assumed that air-to-air and ground-to-air are ducted. If not provided, assumes not ducted.</description>
      <type>Boolean</type>
      <required>false</required>
      <model_dependent>false</model_dependent>
      <choices>
        <choice>
          <value>true</value>
          <display_name>true</display_name>
        </choice>
        <choice>
          <value>false</value>
          <display_name>false</display_name>
        </choice>
      </choices>
    </argument>
    <argument>
      <name>heat_pump_airflow_defect_ratio</name>
      <display_name>Heat Pump: Airflow Defect Ratio</display_name>
      <description>The airflow defect ratio, defined as (InstalledAirflow - DesignAirflow) / DesignAirflow, of the heat pump per ANSI/RESNET/ACCA Standard 310. A value of zero means no airflow defect. Applies only to air-to-air, ducted mini-split, and ground-to-air. If not provided, assumes no defect.</description>
      <type>Double</type>
      <units>Frac</units>
      <required>false</required>
      <model_dependent>false</model_dependent>
    </argument>
    <argument>
      <name>heat_pump_charge_defect_ratio</name>
      <display_name>Heat Pump: Charge Defect Ratio</display_name>
      <description>The refrigerant charge defect ratio, defined as (InstalledCharge - DesignCharge) / DesignCharge, of the heat pump per ANSI/RESNET/ACCA Standard 310. A value of zero means no refrigerant charge defect. Applies to all heat pump types. If not provided, assumes no defect.</description>
      <type>Double</type>
      <units>Frac</units>
      <required>false</required>
      <model_dependent>false</model_dependent>
    </argument>
    <argument>
      <name>heating_system_2_type</name>
      <display_name>Heating System 2: Type</display_name>
      <description>The type of the second heating system.</description>
      <type>Choice</type>
      <required>true</required>
      <model_dependent>false</model_dependent>
      <default_value>none</default_value>
      <choices>
        <choice>
          <value>none</value>
          <display_name>none</display_name>
        </choice>
        <choice>
          <value>WallFurnace</value>
          <display_name>WallFurnace</display_name>
        </choice>
        <choice>
          <value>FloorFurnace</value>
          <display_name>FloorFurnace</display_name>
        </choice>
        <choice>
          <value>Boiler</value>
          <display_name>Boiler</display_name>
        </choice>
        <choice>
          <value>ElectricResistance</value>
          <display_name>ElectricResistance</display_name>
        </choice>
        <choice>
          <value>Stove</value>
          <display_name>Stove</display_name>
        </choice>
        <choice>
          <value>PortableHeater</value>
          <display_name>PortableHeater</display_name>
        </choice>
        <choice>
          <value>Fireplace</value>
          <display_name>Fireplace</display_name>
        </choice>
      </choices>
    </argument>
    <argument>
      <name>heating_system_2_fuel</name>
      <display_name>Heating System 2: Fuel Type</display_name>
      <description>The fuel type of the second heating system. Ignored for ElectricResistance.</description>
      <type>Choice</type>
      <required>true</required>
      <model_dependent>false</model_dependent>
      <default_value>electricity</default_value>
      <choices>
        <choice>
          <value>electricity</value>
          <display_name>electricity</display_name>
        </choice>
        <choice>
          <value>natural gas</value>
          <display_name>natural gas</display_name>
        </choice>
        <choice>
          <value>fuel oil</value>
          <display_name>fuel oil</display_name>
        </choice>
        <choice>
          <value>propane</value>
          <display_name>propane</display_name>
        </choice>
        <choice>
          <value>wood</value>
          <display_name>wood</display_name>
        </choice>
        <choice>
          <value>wood pellets</value>
          <display_name>wood pellets</display_name>
        </choice>
        <choice>
          <value>coal</value>
          <display_name>coal</display_name>
        </choice>
      </choices>
    </argument>
    <argument>
      <name>heating_system_2_heating_efficiency</name>
      <display_name>Heating System 2: Rated AFUE or Percent</display_name>
      <description>The rated heating efficiency value of the second heating system.</description>
      <type>Double</type>
      <units>Frac</units>
      <required>true</required>
      <model_dependent>false</model_dependent>
      <default_value>1</default_value>
    </argument>
    <argument>
      <name>heating_system_2_heating_capacity</name>
      <display_name>Heating System 2: Heating Capacity</display_name>
      <description>The output heating capacity of the second heating system. If not provided, the OS-HPXML autosized default is used.</description>
      <type>Double</type>
      <units>Btu/hr</units>
      <required>false</required>
      <model_dependent>false</model_dependent>
    </argument>
    <argument>
      <name>heating_system_2_fraction_heat_load_served</name>
      <display_name>Heating System 2: Fraction Heat Load Served</display_name>
      <description>The heat load served fraction of the second heating system. Ignored if this heating system serves as a backup system for a heat pump.</description>
      <type>Double</type>
      <units>Frac</units>
      <required>true</required>
      <model_dependent>false</model_dependent>
      <default_value>0.25</default_value>
    </argument>
    <argument>
      <name>hvac_control_heating_weekday_setpoint</name>
      <display_name>HVAC Control: Heating Weekday Setpoint Schedule</display_name>
      <description>Specify the constant or 24-hour comma-separated weekday heating setpoint schedule. Required unless a detailed CSV schedule is provided.</description>
      <type>String</type>
      <units>deg-F</units>
      <required>false</required>
      <model_dependent>false</model_dependent>
    </argument>
    <argument>
      <name>hvac_control_heating_weekend_setpoint</name>
      <display_name>HVAC Control: Heating Weekend Setpoint Schedule</display_name>
      <description>Specify the constant or 24-hour comma-separated weekend heating setpoint schedule. Required unless a detailed CSV schedule is provided.</description>
      <type>String</type>
      <units>deg-F</units>
      <required>false</required>
      <model_dependent>false</model_dependent>
    </argument>
    <argument>
      <name>hvac_control_cooling_weekday_setpoint</name>
      <display_name>HVAC Control: Cooling Weekday Setpoint Schedule</display_name>
      <description>Specify the constant or 24-hour comma-separated weekday cooling setpoint schedule. Required unless a detailed CSV schedule is provided.</description>
      <type>String</type>
      <units>deg-F</units>
      <required>false</required>
      <model_dependent>false</model_dependent>
    </argument>
    <argument>
      <name>hvac_control_cooling_weekend_setpoint</name>
      <display_name>HVAC Control: Cooling Weekend Setpoint Schedule</display_name>
      <description>Specify the constant or 24-hour comma-separated weekend cooling setpoint schedule. Required unless a detailed CSV schedule is provided.</description>
      <type>String</type>
      <units>deg-F</units>
      <required>false</required>
      <model_dependent>false</model_dependent>
    </argument>
    <argument>
      <name>hvac_control_heating_season_period</name>
      <display_name>HVAC Control: Heating Season Period</display_name>
      <description>Enter a date like 'Nov 1 - Jun 30'. If not provided, the OS-HPXML default is used. Can also provide 'BuildingAmerica' to use automatic seasons from the Building America House Simulation Protocols.</description>
      <type>String</type>
      <required>false</required>
      <model_dependent>false</model_dependent>
    </argument>
    <argument>
      <name>hvac_control_cooling_season_period</name>
      <display_name>HVAC Control: Cooling Season Period</display_name>
      <description>Enter a date like 'Jun 1 - Oct 31'. If not provided, the OS-HPXML default is used. Can also provide 'BuildingAmerica' to use automatic seasons from the Building America House Simulation Protocols.</description>
      <type>String</type>
      <required>false</required>
      <model_dependent>false</model_dependent>
    </argument>
    <argument>
      <name>ducts_leakage_units</name>
      <display_name>Ducts: Leakage Units</display_name>
      <description>The leakage units of the ducts.</description>
      <type>Choice</type>
      <required>true</required>
      <model_dependent>false</model_dependent>
      <default_value>Percent</default_value>
      <choices>
        <choice>
          <value>CFM25</value>
          <display_name>CFM25</display_name>
        </choice>
        <choice>
          <value>CFM50</value>
          <display_name>CFM50</display_name>
        </choice>
        <choice>
          <value>Percent</value>
          <display_name>Percent</display_name>
        </choice>
      </choices>
    </argument>
    <argument>
      <name>ducts_supply_leakage_to_outside_value</name>
      <display_name>Ducts: Supply Leakage to Outside Value</display_name>
      <description>The leakage value to outside for the supply ducts.</description>
      <type>Double</type>
      <required>true</required>
      <model_dependent>false</model_dependent>
      <default_value>0.1</default_value>
    </argument>
    <argument>
      <name>ducts_return_leakage_to_outside_value</name>
      <display_name>Ducts: Return Leakage to Outside Value</display_name>
      <description>The leakage value to outside for the return ducts.</description>
      <type>Double</type>
      <required>true</required>
      <model_dependent>false</model_dependent>
      <default_value>0.1</default_value>
    </argument>
    <argument>
      <name>ducts_supply_location</name>
      <display_name>Ducts: Supply Location</display_name>
      <description>The location of the supply ducts. If not provided, the OS-HPXML default is used.</description>
      <type>Choice</type>
      <required>false</required>
      <model_dependent>false</model_dependent>
      <choices>
        <choice>
          <value>living space</value>
          <display_name>living space</display_name>
        </choice>
        <choice>
          <value>basement - conditioned</value>
          <display_name>basement - conditioned</display_name>
        </choice>
        <choice>
          <value>basement - unconditioned</value>
          <display_name>basement - unconditioned</display_name>
        </choice>
        <choice>
          <value>crawlspace - vented</value>
          <display_name>crawlspace - vented</display_name>
        </choice>
        <choice>
          <value>crawlspace - unvented</value>
          <display_name>crawlspace - unvented</display_name>
        </choice>
        <choice>
          <value>crawlspace - conditioned</value>
          <display_name>crawlspace - conditioned</display_name>
        </choice>
        <choice>
          <value>attic - vented</value>
          <display_name>attic - vented</display_name>
        </choice>
        <choice>
          <value>attic - unvented</value>
          <display_name>attic - unvented</display_name>
        </choice>
        <choice>
          <value>garage</value>
          <display_name>garage</display_name>
        </choice>
        <choice>
          <value>exterior wall</value>
          <display_name>exterior wall</display_name>
        </choice>
        <choice>
          <value>under slab</value>
          <display_name>under slab</display_name>
        </choice>
        <choice>
          <value>roof deck</value>
          <display_name>roof deck</display_name>
        </choice>
        <choice>
          <value>outside</value>
          <display_name>outside</display_name>
        </choice>
        <choice>
          <value>other housing unit</value>
          <display_name>other housing unit</display_name>
        </choice>
        <choice>
          <value>other heated space</value>
          <display_name>other heated space</display_name>
        </choice>
        <choice>
          <value>other multifamily buffer space</value>
          <display_name>other multifamily buffer space</display_name>
        </choice>
        <choice>
          <value>other non-freezing space</value>
          <display_name>other non-freezing space</display_name>
        </choice>
      </choices>
    </argument>
    <argument>
      <name>ducts_supply_insulation_r</name>
      <display_name>Ducts: Supply Insulation R-Value</display_name>
      <description>The insulation r-value of the supply ducts excluding air films.</description>
      <type>Double</type>
      <units>h-ft^2-R/Btu</units>
      <required>true</required>
      <model_dependent>false</model_dependent>
      <default_value>0</default_value>
    </argument>
    <argument>
      <name>ducts_supply_buried_insulation_level</name>
      <display_name>Ducts: Supply Buried Insulation Level</display_name>
      <description>Whether the supply ducts are buried in, e.g., attic loose-fill insulation. Partially buried ducts have insulation that does not cover the top of the ducts. Fully buried ducts have insulation that just covers the top of the ducts. Deeply buried ducts have insulation that continues above the top of the ducts.</description>
      <type>Choice</type>
      <required>false</required>
      <model_dependent>false</model_dependent>
      <choices>
        <choice>
          <value>not buried</value>
          <display_name>not buried</display_name>
        </choice>
        <choice>
          <value>partially buried</value>
          <display_name>partially buried</display_name>
        </choice>
        <choice>
          <value>fully buried</value>
          <display_name>fully buried</display_name>
        </choice>
        <choice>
          <value>deeply buried</value>
          <display_name>deeply buried</display_name>
        </choice>
      </choices>
    </argument>
    <argument>
      <name>ducts_supply_surface_area</name>
      <display_name>Ducts: Supply Surface Area</display_name>
      <description>The surface area of the supply ducts. If not provided, the OS-HPXML default is used.</description>
      <type>Double</type>
      <units>ft^2</units>
      <required>false</required>
      <model_dependent>false</model_dependent>
    </argument>
    <argument>
      <name>ducts_return_location</name>
      <display_name>Ducts: Return Location</display_name>
      <description>The location of the return ducts. If not provided, the OS-HPXML default is used.</description>
      <type>Choice</type>
      <required>false</required>
      <model_dependent>false</model_dependent>
      <choices>
        <choice>
          <value>living space</value>
          <display_name>living space</display_name>
        </choice>
        <choice>
          <value>basement - conditioned</value>
          <display_name>basement - conditioned</display_name>
        </choice>
        <choice>
          <value>basement - unconditioned</value>
          <display_name>basement - unconditioned</display_name>
        </choice>
        <choice>
          <value>crawlspace - vented</value>
          <display_name>crawlspace - vented</display_name>
        </choice>
        <choice>
          <value>crawlspace - unvented</value>
          <display_name>crawlspace - unvented</display_name>
        </choice>
        <choice>
          <value>crawlspace - conditioned</value>
          <display_name>crawlspace - conditioned</display_name>
        </choice>
        <choice>
          <value>attic - vented</value>
          <display_name>attic - vented</display_name>
        </choice>
        <choice>
          <value>attic - unvented</value>
          <display_name>attic - unvented</display_name>
        </choice>
        <choice>
          <value>garage</value>
          <display_name>garage</display_name>
        </choice>
        <choice>
          <value>exterior wall</value>
          <display_name>exterior wall</display_name>
        </choice>
        <choice>
          <value>under slab</value>
          <display_name>under slab</display_name>
        </choice>
        <choice>
          <value>roof deck</value>
          <display_name>roof deck</display_name>
        </choice>
        <choice>
          <value>outside</value>
          <display_name>outside</display_name>
        </choice>
        <choice>
          <value>other housing unit</value>
          <display_name>other housing unit</display_name>
        </choice>
        <choice>
          <value>other heated space</value>
          <display_name>other heated space</display_name>
        </choice>
        <choice>
          <value>other multifamily buffer space</value>
          <display_name>other multifamily buffer space</display_name>
        </choice>
        <choice>
          <value>other non-freezing space</value>
          <display_name>other non-freezing space</display_name>
        </choice>
      </choices>
    </argument>
    <argument>
      <name>ducts_return_insulation_r</name>
      <display_name>Ducts: Return Insulation R-Value</display_name>
      <description>The insulation r-value of the return ducts excluding air films.</description>
      <type>Double</type>
      <units>h-ft^2-R/Btu</units>
      <required>true</required>
      <model_dependent>false</model_dependent>
      <default_value>0</default_value>
    </argument>
    <argument>
      <name>ducts_return_buried_insulation_level</name>
      <display_name>Ducts: Return Buried Insulation Level</display_name>
      <description>Whether the return ducts are buried in, e.g., attic loose-fill insulation. Partially buried ducts have insulation that does not cover the top of the ducts. Fully buried ducts have insulation that just covers the top of the ducts. Deeply buried ducts have insulation that continues above the top of the ducts.</description>
      <type>Choice</type>
      <required>false</required>
      <model_dependent>false</model_dependent>
      <choices>
        <choice>
          <value>not buried</value>
          <display_name>not buried</display_name>
        </choice>
        <choice>
          <value>partially buried</value>
          <display_name>partially buried</display_name>
        </choice>
        <choice>
          <value>fully buried</value>
          <display_name>fully buried</display_name>
        </choice>
        <choice>
          <value>deeply buried</value>
          <display_name>deeply buried</display_name>
        </choice>
      </choices>
    </argument>
    <argument>
      <name>ducts_return_surface_area</name>
      <display_name>Ducts: Return Surface Area</display_name>
      <description>The surface area of the return ducts. If not provided, the OS-HPXML default is used.</description>
      <type>Double</type>
      <units>ft^2</units>
      <required>false</required>
      <model_dependent>false</model_dependent>
    </argument>
    <argument>
      <name>ducts_number_of_return_registers</name>
      <display_name>Ducts: Number of Return Registers</display_name>
      <description>The number of return registers of the ducts. Only used to calculate default return duct surface area. If not provided, the OS-HPXML default is used.</description>
      <type>Integer</type>
      <units>#</units>
      <required>false</required>
      <model_dependent>false</model_dependent>
    </argument>
    <argument>
      <name>mech_vent_fan_type</name>
      <display_name>Mechanical Ventilation: Fan Type</display_name>
      <description>The type of the mechanical ventilation. Use 'none' if there is no mechanical ventilation system.</description>
      <type>Choice</type>
      <required>true</required>
      <model_dependent>false</model_dependent>
      <default_value>none</default_value>
      <choices>
        <choice>
          <value>none</value>
          <display_name>none</display_name>
        </choice>
        <choice>
          <value>exhaust only</value>
          <display_name>exhaust only</display_name>
        </choice>
        <choice>
          <value>supply only</value>
          <display_name>supply only</display_name>
        </choice>
        <choice>
          <value>energy recovery ventilator</value>
          <display_name>energy recovery ventilator</display_name>
        </choice>
        <choice>
          <value>heat recovery ventilator</value>
          <display_name>heat recovery ventilator</display_name>
        </choice>
        <choice>
          <value>balanced</value>
          <display_name>balanced</display_name>
        </choice>
        <choice>
          <value>central fan integrated supply</value>
          <display_name>central fan integrated supply</display_name>
        </choice>
      </choices>
    </argument>
    <argument>
      <name>mech_vent_flow_rate</name>
      <display_name>Mechanical Ventilation: Flow Rate</display_name>
      <description>The flow rate of the mechanical ventilation. If not provided, the OS-HPXML default is used.</description>
      <type>Double</type>
      <units>CFM</units>
      <required>false</required>
      <model_dependent>false</model_dependent>
    </argument>
    <argument>
      <name>mech_vent_hours_in_operation</name>
      <display_name>Mechanical Ventilation: Hours In Operation</display_name>
      <description>The hours in operation of the mechanical ventilation. If not provided, the OS-HPXML default is used.</description>
      <type>Double</type>
      <units>hrs/day</units>
      <required>false</required>
      <model_dependent>false</model_dependent>
    </argument>
    <argument>
      <name>mech_vent_recovery_efficiency_type</name>
      <display_name>Mechanical Ventilation: Total Recovery Efficiency Type</display_name>
      <description>The total recovery efficiency type of the mechanical ventilation.</description>
      <type>Choice</type>
      <required>true</required>
      <model_dependent>false</model_dependent>
      <default_value>Unadjusted</default_value>
      <choices>
        <choice>
          <value>Unadjusted</value>
          <display_name>Unadjusted</display_name>
        </choice>
        <choice>
          <value>Adjusted</value>
          <display_name>Adjusted</display_name>
        </choice>
      </choices>
    </argument>
    <argument>
      <name>mech_vent_total_recovery_efficiency</name>
      <display_name>Mechanical Ventilation: Total Recovery Efficiency</display_name>
      <description>The Unadjusted or Adjusted total recovery efficiency of the mechanical ventilation. Applies to energy recovery ventilator.</description>
      <type>Double</type>
      <units>Frac</units>
      <required>true</required>
      <model_dependent>false</model_dependent>
      <default_value>0.48</default_value>
    </argument>
    <argument>
      <name>mech_vent_sensible_recovery_efficiency</name>
      <display_name>Mechanical Ventilation: Sensible Recovery Efficiency</display_name>
      <description>The Unadjusted or Adjusted sensible recovery efficiency of the mechanical ventilation. Applies to energy recovery ventilator and heat recovery ventilator.</description>
      <type>Double</type>
      <units>Frac</units>
      <required>true</required>
      <model_dependent>false</model_dependent>
      <default_value>0.72</default_value>
    </argument>
    <argument>
      <name>mech_vent_fan_power</name>
      <display_name>Mechanical Ventilation: Fan Power</display_name>
      <description>The fan power of the mechanical ventilation. If not provided, the OS-HPXML default is used.</description>
      <type>Double</type>
      <units>W</units>
      <required>false</required>
      <model_dependent>false</model_dependent>
    </argument>
    <argument>
      <name>mech_vent_num_units_served</name>
      <display_name>Mechanical Ventilation: Number of Units Served</display_name>
      <description>Number of dwelling units served by the mechanical ventilation system. Must be 1 if single-family detached. Used to apportion flow rate and fan power to the unit.</description>
      <type>Integer</type>
      <units>#</units>
      <required>true</required>
      <model_dependent>false</model_dependent>
      <default_value>1</default_value>
    </argument>
    <argument>
      <name>mech_vent_shared_frac_recirculation</name>
      <display_name>Shared Mechanical Ventilation: Fraction Recirculation</display_name>
      <description>Fraction of the total supply air that is recirculated, with the remainder assumed to be outdoor air. The value must be 0 for exhaust only systems. Required for a shared mechanical ventilation system.</description>
      <type>Double</type>
      <units>Frac</units>
      <required>false</required>
      <model_dependent>false</model_dependent>
    </argument>
    <argument>
      <name>mech_vent_shared_preheating_fuel</name>
      <display_name>Shared Mechanical Ventilation: Preheating Fuel</display_name>
      <description>Fuel type of the preconditioning heating equipment. Only used for a shared mechanical ventilation system. If not provided, assumes no preheating.</description>
      <type>Choice</type>
      <required>false</required>
      <model_dependent>false</model_dependent>
      <choices>
        <choice>
          <value>electricity</value>
          <display_name>electricity</display_name>
        </choice>
        <choice>
          <value>natural gas</value>
          <display_name>natural gas</display_name>
        </choice>
        <choice>
          <value>fuel oil</value>
          <display_name>fuel oil</display_name>
        </choice>
        <choice>
          <value>propane</value>
          <display_name>propane</display_name>
        </choice>
        <choice>
          <value>wood</value>
          <display_name>wood</display_name>
        </choice>
        <choice>
          <value>wood pellets</value>
          <display_name>wood pellets</display_name>
        </choice>
        <choice>
          <value>coal</value>
          <display_name>coal</display_name>
        </choice>
      </choices>
    </argument>
    <argument>
      <name>mech_vent_shared_preheating_efficiency</name>
      <display_name>Shared Mechanical Ventilation: Preheating Efficiency</display_name>
      <description>Efficiency of the preconditioning heating equipment. Only used for a shared mechanical ventilation system. If not provided, assumes no preheating.</description>
      <type>Double</type>
      <units>COP</units>
      <required>false</required>
      <model_dependent>false</model_dependent>
    </argument>
    <argument>
      <name>mech_vent_shared_preheating_fraction_heat_load_served</name>
      <display_name>Shared Mechanical Ventilation: Preheating Fraction Ventilation Heat Load Served</display_name>
      <description>Fraction of heating load introduced by the shared ventilation system that is met by the preconditioning heating equipment. If not provided, assumes no preheating.</description>
      <type>Double</type>
      <units>Frac</units>
      <required>false</required>
      <model_dependent>false</model_dependent>
    </argument>
    <argument>
      <name>mech_vent_shared_precooling_fuel</name>
      <display_name>Shared Mechanical Ventilation: Precooling Fuel</display_name>
      <description>Fuel type of the preconditioning cooling equipment. Only used for a shared mechanical ventilation system. If not provided, assumes no precooling.</description>
      <type>Choice</type>
      <required>false</required>
      <model_dependent>false</model_dependent>
      <choices>
        <choice>
          <value>electricity</value>
          <display_name>electricity</display_name>
        </choice>
      </choices>
    </argument>
    <argument>
      <name>mech_vent_shared_precooling_efficiency</name>
      <display_name>Shared Mechanical Ventilation: Precooling Efficiency</display_name>
      <description>Efficiency of the preconditioning cooling equipment. Only used for a shared mechanical ventilation system. If not provided, assumes no precooling.</description>
      <type>Double</type>
      <units>COP</units>
      <required>false</required>
      <model_dependent>false</model_dependent>
    </argument>
    <argument>
      <name>mech_vent_shared_precooling_fraction_cool_load_served</name>
      <display_name>Shared Mechanical Ventilation: Precooling Fraction Ventilation Cool Load Served</display_name>
      <description>Fraction of cooling load introduced by the shared ventilation system that is met by the preconditioning cooling equipment. If not provided, assumes no precooling.</description>
      <type>Double</type>
      <units>Frac</units>
      <required>false</required>
      <model_dependent>false</model_dependent>
    </argument>
    <argument>
      <name>mech_vent_2_fan_type</name>
      <display_name>Mechanical Ventilation 2: Fan Type</display_name>
      <description>The type of the second mechanical ventilation. Use 'none' if there is no second mechanical ventilation system.</description>
      <type>Choice</type>
      <required>true</required>
      <model_dependent>false</model_dependent>
      <default_value>none</default_value>
      <choices>
        <choice>
          <value>none</value>
          <display_name>none</display_name>
        </choice>
        <choice>
          <value>exhaust only</value>
          <display_name>exhaust only</display_name>
        </choice>
        <choice>
          <value>supply only</value>
          <display_name>supply only</display_name>
        </choice>
        <choice>
          <value>energy recovery ventilator</value>
          <display_name>energy recovery ventilator</display_name>
        </choice>
        <choice>
          <value>heat recovery ventilator</value>
          <display_name>heat recovery ventilator</display_name>
        </choice>
        <choice>
          <value>balanced</value>
          <display_name>balanced</display_name>
        </choice>
      </choices>
    </argument>
    <argument>
      <name>mech_vent_2_flow_rate</name>
      <display_name>Mechanical Ventilation 2: Flow Rate</display_name>
      <description>The flow rate of the second mechanical ventilation.</description>
      <type>Double</type>
      <units>CFM</units>
      <required>true</required>
      <model_dependent>false</model_dependent>
      <default_value>110</default_value>
    </argument>
    <argument>
      <name>mech_vent_2_hours_in_operation</name>
      <display_name>Mechanical Ventilation 2: Hours In Operation</display_name>
      <description>The hours in operation of the second mechanical ventilation.</description>
      <type>Double</type>
      <units>hrs/day</units>
      <required>true</required>
      <model_dependent>false</model_dependent>
      <default_value>24</default_value>
    </argument>
    <argument>
      <name>mech_vent_2_recovery_efficiency_type</name>
      <display_name>Mechanical Ventilation 2: Total Recovery Efficiency Type</display_name>
      <description>The total recovery efficiency type of the second mechanical ventilation.</description>
      <type>Choice</type>
      <required>true</required>
      <model_dependent>false</model_dependent>
      <default_value>Unadjusted</default_value>
      <choices>
        <choice>
          <value>Unadjusted</value>
          <display_name>Unadjusted</display_name>
        </choice>
        <choice>
          <value>Adjusted</value>
          <display_name>Adjusted</display_name>
        </choice>
      </choices>
    </argument>
    <argument>
      <name>mech_vent_2_total_recovery_efficiency</name>
      <display_name>Mechanical Ventilation 2: Total Recovery Efficiency</display_name>
      <description>The Unadjusted or Adjusted total recovery efficiency of the second mechanical ventilation. Applies to energy recovery ventilator.</description>
      <type>Double</type>
      <units>Frac</units>
      <required>true</required>
      <model_dependent>false</model_dependent>
      <default_value>0.48</default_value>
    </argument>
    <argument>
      <name>mech_vent_2_sensible_recovery_efficiency</name>
      <display_name>Mechanical Ventilation 2: Sensible Recovery Efficiency</display_name>
      <description>The Unadjusted or Adjusted sensible recovery efficiency of the second mechanical ventilation. Applies to energy recovery ventilator and heat recovery ventilator.</description>
      <type>Double</type>
      <units>Frac</units>
      <required>true</required>
      <model_dependent>false</model_dependent>
      <default_value>0.72</default_value>
    </argument>
    <argument>
      <name>mech_vent_2_fan_power</name>
      <display_name>Mechanical Ventilation 2: Fan Power</display_name>
      <description>The fan power of the second mechanical ventilation.</description>
      <type>Double</type>
      <units>W</units>
      <required>true</required>
      <model_dependent>false</model_dependent>
      <default_value>30</default_value>
    </argument>
    <argument>
      <name>kitchen_fans_quantity</name>
      <display_name>Kitchen Fans: Quantity</display_name>
      <description>The quantity of the kitchen fans. If not provided, the OS-HPXML default is used.</description>
      <type>Integer</type>
      <units>#</units>
      <required>false</required>
      <model_dependent>false</model_dependent>
    </argument>
    <argument>
      <name>kitchen_fans_flow_rate</name>
      <display_name>Kitchen Fans: Flow Rate</display_name>
      <description>The flow rate of the kitchen fan. If not provided, the OS-HPXML default is used.</description>
      <type>Double</type>
      <units>CFM</units>
      <required>false</required>
      <model_dependent>false</model_dependent>
    </argument>
    <argument>
      <name>kitchen_fans_hours_in_operation</name>
      <display_name>Kitchen Fans: Hours In Operation</display_name>
      <description>The hours in operation of the kitchen fan. If not provided, the OS-HPXML default is used.</description>
      <type>Double</type>
      <units>hrs/day</units>
      <required>false</required>
      <model_dependent>false</model_dependent>
    </argument>
    <argument>
      <name>kitchen_fans_power</name>
      <display_name>Kitchen Fans: Fan Power</display_name>
      <description>The fan power of the kitchen fan. If not provided, the OS-HPXML default is used.</description>
      <type>Double</type>
      <units>W</units>
      <required>false</required>
      <model_dependent>false</model_dependent>
    </argument>
    <argument>
      <name>kitchen_fans_start_hour</name>
      <display_name>Kitchen Fans: Start Hour</display_name>
      <description>The start hour of the kitchen fan. If not provided, the OS-HPXML default is used.</description>
      <type>Integer</type>
      <units>hr</units>
      <required>false</required>
      <model_dependent>false</model_dependent>
    </argument>
    <argument>
      <name>bathroom_fans_quantity</name>
      <display_name>Bathroom Fans: Quantity</display_name>
      <description>The quantity of the bathroom fans. If not provided, the OS-HPXML default is used.</description>
      <type>Integer</type>
      <units>#</units>
      <required>false</required>
      <model_dependent>false</model_dependent>
    </argument>
    <argument>
      <name>bathroom_fans_flow_rate</name>
      <display_name>Bathroom Fans: Flow Rate</display_name>
      <description>The flow rate of the bathroom fans. If not provided, the OS-HPXML default is used.</description>
      <type>Double</type>
      <units>CFM</units>
      <required>false</required>
      <model_dependent>false</model_dependent>
    </argument>
    <argument>
      <name>bathroom_fans_hours_in_operation</name>
      <display_name>Bathroom Fans: Hours In Operation</display_name>
      <description>The hours in operation of the bathroom fans. If not provided, the OS-HPXML default is used.</description>
      <type>Double</type>
      <units>hrs/day</units>
      <required>false</required>
      <model_dependent>false</model_dependent>
    </argument>
    <argument>
      <name>bathroom_fans_power</name>
      <display_name>Bathroom Fans: Fan Power</display_name>
      <description>The fan power of the bathroom fans. If not provided, the OS-HPXML default is used.</description>
      <type>Double</type>
      <units>W</units>
      <required>false</required>
      <model_dependent>false</model_dependent>
    </argument>
    <argument>
      <name>bathroom_fans_start_hour</name>
      <display_name>Bathroom Fans: Start Hour</display_name>
      <description>The start hour of the bathroom fans. If not provided, the OS-HPXML default is used.</description>
      <type>Integer</type>
      <units>hr</units>
      <required>false</required>
      <model_dependent>false</model_dependent>
    </argument>
    <argument>
      <name>whole_house_fan_present</name>
      <display_name>Whole House Fan: Present</display_name>
      <description>Whether there is a whole house fan.</description>
      <type>Boolean</type>
      <required>true</required>
      <model_dependent>false</model_dependent>
      <default_value>false</default_value>
      <choices>
        <choice>
          <value>true</value>
          <display_name>true</display_name>
        </choice>
        <choice>
          <value>false</value>
          <display_name>false</display_name>
        </choice>
      </choices>
    </argument>
    <argument>
      <name>whole_house_fan_flow_rate</name>
      <display_name>Whole House Fan: Flow Rate</display_name>
      <description>The flow rate of the whole house fan. If not provided, the OS-HPXML default is used.</description>
      <type>Double</type>
      <units>CFM</units>
      <required>false</required>
      <model_dependent>false</model_dependent>
    </argument>
    <argument>
      <name>whole_house_fan_power</name>
      <display_name>Whole House Fan: Fan Power</display_name>
      <description>The fan power of the whole house fan. If not provided, the OS-HPXML default is used.</description>
      <type>Double</type>
      <units>W</units>
      <required>false</required>
      <model_dependent>false</model_dependent>
    </argument>
    <argument>
      <name>water_heater_type</name>
      <display_name>Water Heater: Type</display_name>
      <description>The type of water heater. Use 'none' if there is no water heater.</description>
      <type>Choice</type>
      <required>true</required>
      <model_dependent>false</model_dependent>
      <default_value>storage water heater</default_value>
      <choices>
        <choice>
          <value>none</value>
          <display_name>none</display_name>
        </choice>
        <choice>
          <value>storage water heater</value>
          <display_name>storage water heater</display_name>
        </choice>
        <choice>
          <value>instantaneous water heater</value>
          <display_name>instantaneous water heater</display_name>
        </choice>
        <choice>
          <value>heat pump water heater</value>
          <display_name>heat pump water heater</display_name>
        </choice>
        <choice>
          <value>space-heating boiler with storage tank</value>
          <display_name>space-heating boiler with storage tank</display_name>
        </choice>
        <choice>
          <value>space-heating boiler with tankless coil</value>
          <display_name>space-heating boiler with tankless coil</display_name>
        </choice>
      </choices>
    </argument>
    <argument>
      <name>water_heater_fuel_type</name>
      <display_name>Water Heater: Fuel Type</display_name>
      <description>The fuel type of water heater. Ignored for heat pump water heater.</description>
      <type>Choice</type>
      <required>true</required>
      <model_dependent>false</model_dependent>
      <default_value>natural gas</default_value>
      <choices>
        <choice>
          <value>electricity</value>
          <display_name>electricity</display_name>
        </choice>
        <choice>
          <value>natural gas</value>
          <display_name>natural gas</display_name>
        </choice>
        <choice>
          <value>fuel oil</value>
          <display_name>fuel oil</display_name>
        </choice>
        <choice>
          <value>propane</value>
          <display_name>propane</display_name>
        </choice>
        <choice>
          <value>wood</value>
          <display_name>wood</display_name>
        </choice>
        <choice>
          <value>coal</value>
          <display_name>coal</display_name>
        </choice>
      </choices>
    </argument>
    <argument>
      <name>water_heater_location</name>
      <display_name>Water Heater: Location</display_name>
      <description>The location of water heater. If not provided, the OS-HPXML default is used.</description>
      <type>Choice</type>
      <required>false</required>
      <model_dependent>false</model_dependent>
      <choices>
        <choice>
          <value>living space</value>
          <display_name>living space</display_name>
        </choice>
        <choice>
          <value>basement - conditioned</value>
          <display_name>basement - conditioned</display_name>
        </choice>
        <choice>
          <value>basement - unconditioned</value>
          <display_name>basement - unconditioned</display_name>
        </choice>
        <choice>
          <value>garage</value>
          <display_name>garage</display_name>
        </choice>
        <choice>
          <value>attic - vented</value>
          <display_name>attic - vented</display_name>
        </choice>
        <choice>
          <value>attic - unvented</value>
          <display_name>attic - unvented</display_name>
        </choice>
        <choice>
          <value>crawlspace - vented</value>
          <display_name>crawlspace - vented</display_name>
        </choice>
        <choice>
          <value>crawlspace - unvented</value>
          <display_name>crawlspace - unvented</display_name>
        </choice>
        <choice>
          <value>crawlspace - conditioned</value>
          <display_name>crawlspace - conditioned</display_name>
        </choice>
        <choice>
          <value>other exterior</value>
          <display_name>other exterior</display_name>
        </choice>
        <choice>
          <value>other housing unit</value>
          <display_name>other housing unit</display_name>
        </choice>
        <choice>
          <value>other heated space</value>
          <display_name>other heated space</display_name>
        </choice>
        <choice>
          <value>other multifamily buffer space</value>
          <display_name>other multifamily buffer space</display_name>
        </choice>
        <choice>
          <value>other non-freezing space</value>
          <display_name>other non-freezing space</display_name>
        </choice>
      </choices>
    </argument>
    <argument>
      <name>water_heater_tank_volume</name>
      <display_name>Water Heater: Tank Volume</display_name>
      <description>Nominal volume of water heater tank. Only applies to storage water heater, heat pump water heater, and space-heating boiler with storage tank. If not provided, the OS-HPXML default is used.</description>
      <type>Double</type>
      <units>gal</units>
      <required>false</required>
      <model_dependent>false</model_dependent>
    </argument>
    <argument>
      <name>water_heater_efficiency_type</name>
      <display_name>Water Heater: Efficiency Type</display_name>
      <description>The efficiency type of water heater. Does not apply to space-heating boilers.</description>
      <type>Choice</type>
      <required>true</required>
      <model_dependent>false</model_dependent>
      <default_value>EnergyFactor</default_value>
      <choices>
        <choice>
          <value>EnergyFactor</value>
          <display_name>EnergyFactor</display_name>
        </choice>
        <choice>
          <value>UniformEnergyFactor</value>
          <display_name>UniformEnergyFactor</display_name>
        </choice>
      </choices>
    </argument>
    <argument>
      <name>water_heater_efficiency</name>
      <display_name>Water Heater: Efficiency</display_name>
      <description>Rated Energy Factor or Uniform Energy Factor. Does not apply to space-heating boilers.</description>
      <type>Double</type>
      <required>true</required>
      <model_dependent>false</model_dependent>
      <default_value>0.67</default_value>
    </argument>
    <argument>
      <name>water_heater_usage_bin</name>
      <display_name>Water Heater: Usage Bin</display_name>
      <description>The usage of the water heater. Only applies if Efficiency Type is UniformEnergyFactor and Type is not instantaneous water heater. Does not apply to space-heating boilers. If not provided, the OS-HPXML default is used.</description>
      <type>Choice</type>
      <required>false</required>
      <model_dependent>false</model_dependent>
      <choices>
        <choice>
          <value>very small</value>
          <display_name>very small</display_name>
        </choice>
        <choice>
          <value>low</value>
          <display_name>low</display_name>
        </choice>
        <choice>
          <value>medium</value>
          <display_name>medium</display_name>
        </choice>
        <choice>
          <value>high</value>
          <display_name>high</display_name>
        </choice>
      </choices>
    </argument>
    <argument>
      <name>water_heater_recovery_efficiency</name>
      <display_name>Water Heater: Recovery Efficiency</display_name>
      <description>Ratio of energy delivered to water heater to the energy content of the fuel consumed by the water heater. Only used for non-electric storage water heaters. If not provided, the OS-HPXML default is used.</description>
      <type>Double</type>
      <units>Frac</units>
      <required>false</required>
      <model_dependent>false</model_dependent>
    </argument>
    <argument>
      <name>water_heater_heating_capacity</name>
      <display_name>Water Heater: Heating Capacity</display_name>
      <description>Heating capacity. Only applies to storage water heater. If not provided, the OS-HPXML default is used.</description>
      <type>Double</type>
      <units>Btu/hr</units>
      <required>false</required>
      <model_dependent>false</model_dependent>
    </argument>
    <argument>
      <name>water_heater_standby_loss</name>
      <display_name>Water Heater: Standby Loss</display_name>
      <description>The standby loss of water heater. Only applies to space-heating boilers. If not provided, the OS-HPXML default is used.</description>
      <type>Double</type>
      <units>deg-F/hr</units>
      <required>false</required>
      <model_dependent>false</model_dependent>
    </argument>
    <argument>
      <name>water_heater_jacket_rvalue</name>
      <display_name>Water Heater: Jacket R-value</display_name>
      <description>The jacket R-value of water heater. Doesn't apply to instantaneous water heater or space-heating boiler with tankless coil. If not provided, defaults to no jacket insulation.</description>
      <type>Double</type>
      <units>h-ft^2-R/Btu</units>
      <required>false</required>
      <model_dependent>false</model_dependent>
    </argument>
    <argument>
      <name>water_heater_setpoint_temperature</name>
      <display_name>Water Heater: Setpoint Temperature</display_name>
      <description>The setpoint temperature of water heater. If not provided, the OS-HPXML default is used.</description>
      <type>Double</type>
      <units>deg-F</units>
      <required>false</required>
      <model_dependent>false</model_dependent>
    </argument>
    <argument>
      <name>water_heater_num_units_served</name>
      <display_name>Water Heater: Number of Units Served</display_name>
      <description>Number of dwelling units served (directly or indirectly) by the water heater. Must be 1 if single-family detached. Used to apportion water heater tank losses to the unit.</description>
      <type>Integer</type>
      <units>#</units>
      <required>true</required>
      <model_dependent>false</model_dependent>
      <default_value>1</default_value>
    </argument>
    <argument>
      <name>water_heater_uses_desuperheater</name>
      <display_name>Water Heater: Uses Desuperheater</display_name>
      <description>Requires that the dwelling unit has a air-to-air, mini-split, or ground-to-air heat pump or a central air conditioner or mini-split air conditioner. If not provided, assumes no desuperheater.</description>
      <type>Boolean</type>
      <required>false</required>
      <model_dependent>false</model_dependent>
      <choices>
        <choice>
          <value>true</value>
          <display_name>true</display_name>
        </choice>
        <choice>
          <value>false</value>
          <display_name>false</display_name>
        </choice>
      </choices>
    </argument>
    <argument>
      <name>water_heater_tank_model_type</name>
      <display_name>Water Heater: Tank Type</display_name>
      <description>Type of tank model to use. The 'stratified' tank generally provide more accurate results, but may significantly increase run time. Applies only to storage water heater. If not provided, the OS-HPXML default is used.</description>
      <type>Choice</type>
      <required>false</required>
      <model_dependent>false</model_dependent>
      <choices>
        <choice>
          <value>mixed</value>
          <display_name>mixed</display_name>
        </choice>
        <choice>
          <value>stratified</value>
          <display_name>stratified</display_name>
        </choice>
      </choices>
    </argument>
    <argument>
      <name>water_heater_operating_mode</name>
      <display_name>Water Heater: Operating Mode</display_name>
      <description>The water heater operating mode. The 'heat pump only' option only uses the heat pump, while 'hybrid/auto' allows the backup electric resistance to come on in high demand situations. This is ignored if a scheduled operating mode type is selected. Applies only to heat pump water heater. If not provided, the OS-HPXML default is used.</description>
      <type>Choice</type>
      <required>false</required>
      <model_dependent>false</model_dependent>
      <choices>
        <choice>
          <value>hybrid/auto</value>
          <display_name>hybrid/auto</display_name>
        </choice>
        <choice>
          <value>heat pump only</value>
          <display_name>heat pump only</display_name>
        </choice>
      </choices>
    </argument>
    <argument>
      <name>hot_water_distribution_system_type</name>
      <display_name>Hot Water Distribution: System Type</display_name>
      <description>The type of the hot water distribution system.</description>
      <type>Choice</type>
      <required>true</required>
      <model_dependent>false</model_dependent>
      <default_value>Standard</default_value>
      <choices>
        <choice>
          <value>Standard</value>
          <display_name>Standard</display_name>
        </choice>
        <choice>
          <value>Recirculation</value>
          <display_name>Recirculation</display_name>
        </choice>
      </choices>
    </argument>
    <argument>
      <name>hot_water_distribution_standard_piping_length</name>
      <display_name>Hot Water Distribution: Standard Piping Length</display_name>
      <description>If the distribution system is Standard, the length of the piping. If not provided, the OS-HPXML default is used.</description>
      <type>Double</type>
      <units>ft</units>
      <required>false</required>
      <model_dependent>false</model_dependent>
    </argument>
    <argument>
      <name>hot_water_distribution_recirc_control_type</name>
      <display_name>Hot Water Distribution: Recirculation Control Type</display_name>
      <description>If the distribution system is Recirculation, the type of hot water recirculation control, if any.</description>
      <type>Choice</type>
      <required>false</required>
      <model_dependent>false</model_dependent>
      <default_value>no control</default_value>
      <choices>
        <choice>
          <value>no control</value>
          <display_name>no control</display_name>
        </choice>
        <choice>
          <value>timer</value>
          <display_name>timer</display_name>
        </choice>
        <choice>
          <value>temperature</value>
          <display_name>temperature</display_name>
        </choice>
        <choice>
          <value>presence sensor demand control</value>
          <display_name>presence sensor demand control</display_name>
        </choice>
        <choice>
          <value>manual demand control</value>
          <display_name>manual demand control</display_name>
        </choice>
      </choices>
    </argument>
    <argument>
      <name>hot_water_distribution_recirc_piping_length</name>
      <display_name>Hot Water Distribution: Recirculation Piping Length</display_name>
      <description>If the distribution system is Recirculation, the length of the recirculation piping. If not provided, the OS-HPXML default is used.</description>
      <type>Double</type>
      <units>ft</units>
      <required>false</required>
      <model_dependent>false</model_dependent>
    </argument>
    <argument>
      <name>hot_water_distribution_recirc_branch_piping_length</name>
      <display_name>Hot Water Distribution: Recirculation Branch Piping Length</display_name>
      <description>If the distribution system is Recirculation, the length of the recirculation branch piping. If not provided, the OS-HPXML default is used.</description>
      <type>Double</type>
      <units>ft</units>
      <required>false</required>
      <model_dependent>false</model_dependent>
    </argument>
    <argument>
      <name>hot_water_distribution_recirc_pump_power</name>
      <display_name>Hot Water Distribution: Recirculation Pump Power</display_name>
      <description>If the distribution system is Recirculation, the recirculation pump power. If not provided, the OS-HPXML default is used.</description>
      <type>Double</type>
      <units>W</units>
      <required>false</required>
      <model_dependent>false</model_dependent>
    </argument>
    <argument>
      <name>hot_water_distribution_pipe_r</name>
      <display_name>Hot Water Distribution: Pipe Insulation Nominal R-Value</display_name>
      <description>Nominal R-value of the pipe insulation. If not provided, the OS-HPXML default is used.</description>
      <type>Double</type>
      <units>h-ft^2-R/Btu</units>
      <required>false</required>
      <model_dependent>false</model_dependent>
    </argument>
    <argument>
      <name>dwhr_facilities_connected</name>
      <display_name>Drain Water Heat Recovery: Facilities Connected</display_name>
      <description>Which facilities are connected for the drain water heat recovery. Use 'none' if there is no drain water heat recovery system.</description>
      <type>Choice</type>
      <required>true</required>
      <model_dependent>false</model_dependent>
      <default_value>none</default_value>
      <choices>
        <choice>
          <value>none</value>
          <display_name>none</display_name>
        </choice>
        <choice>
          <value>one</value>
          <display_name>one</display_name>
        </choice>
        <choice>
          <value>all</value>
          <display_name>all</display_name>
        </choice>
      </choices>
    </argument>
    <argument>
      <name>dwhr_equal_flow</name>
      <display_name>Drain Water Heat Recovery: Equal Flow</display_name>
      <description>Whether the drain water heat recovery has equal flow.</description>
      <type>Boolean</type>
      <required>false</required>
      <model_dependent>false</model_dependent>
      <default_value>true</default_value>
      <choices>
        <choice>
          <value>true</value>
          <display_name>true</display_name>
        </choice>
        <choice>
          <value>false</value>
          <display_name>false</display_name>
        </choice>
      </choices>
    </argument>
    <argument>
      <name>dwhr_efficiency</name>
      <display_name>Drain Water Heat Recovery: Efficiency</display_name>
      <description>The efficiency of the drain water heat recovery.</description>
      <type>Double</type>
      <units>Frac</units>
      <required>false</required>
      <model_dependent>false</model_dependent>
      <default_value>0.55</default_value>
    </argument>
    <argument>
      <name>water_fixtures_shower_low_flow</name>
      <display_name>Hot Water Fixtures: Is Shower Low Flow</display_name>
      <description>Whether the shower fixture is low flow.</description>
      <type>Boolean</type>
      <required>true</required>
      <model_dependent>false</model_dependent>
      <default_value>false</default_value>
      <choices>
        <choice>
          <value>true</value>
          <display_name>true</display_name>
        </choice>
        <choice>
          <value>false</value>
          <display_name>false</display_name>
        </choice>
      </choices>
    </argument>
    <argument>
      <name>water_fixtures_sink_low_flow</name>
      <display_name>Hot Water Fixtures: Is Sink Low Flow</display_name>
      <description>Whether the sink fixture is low flow.</description>
      <type>Boolean</type>
      <required>true</required>
      <model_dependent>false</model_dependent>
      <default_value>false</default_value>
      <choices>
        <choice>
          <value>true</value>
          <display_name>true</display_name>
        </choice>
        <choice>
          <value>false</value>
          <display_name>false</display_name>
        </choice>
      </choices>
    </argument>
    <argument>
      <name>water_fixtures_usage_multiplier</name>
      <display_name>Hot Water Fixtures: Usage Multiplier</display_name>
      <description>Multiplier on the hot water usage that can reflect, e.g., high/low usage occupants. If not provided, the OS-HPXML default is used.</description>
      <type>Double</type>
      <required>false</required>
      <model_dependent>false</model_dependent>
    </argument>
    <argument>
      <name>solar_thermal_system_type</name>
      <display_name>Solar Thermal: System Type</display_name>
      <description>The type of solar thermal system. Use 'none' if there is no solar thermal system.</description>
      <type>Choice</type>
      <required>true</required>
      <model_dependent>false</model_dependent>
      <default_value>none</default_value>
      <choices>
        <choice>
          <value>none</value>
          <display_name>none</display_name>
        </choice>
        <choice>
          <value>hot water</value>
          <display_name>hot water</display_name>
        </choice>
      </choices>
    </argument>
    <argument>
      <name>solar_thermal_collector_area</name>
      <display_name>Solar Thermal: Collector Area</display_name>
      <description>The collector area of the solar thermal system.</description>
      <type>Double</type>
      <units>ft^2</units>
      <required>true</required>
      <model_dependent>false</model_dependent>
      <default_value>40</default_value>
    </argument>
    <argument>
      <name>solar_thermal_collector_loop_type</name>
      <display_name>Solar Thermal: Collector Loop Type</display_name>
      <description>The collector loop type of the solar thermal system.</description>
      <type>Choice</type>
      <required>true</required>
      <model_dependent>false</model_dependent>
      <default_value>liquid direct</default_value>
      <choices>
        <choice>
          <value>liquid direct</value>
          <display_name>liquid direct</display_name>
        </choice>
        <choice>
          <value>liquid indirect</value>
          <display_name>liquid indirect</display_name>
        </choice>
        <choice>
          <value>passive thermosyphon</value>
          <display_name>passive thermosyphon</display_name>
        </choice>
      </choices>
    </argument>
    <argument>
      <name>solar_thermal_collector_type</name>
      <display_name>Solar Thermal: Collector Type</display_name>
      <description>The collector type of the solar thermal system.</description>
      <type>Choice</type>
      <required>true</required>
      <model_dependent>false</model_dependent>
      <default_value>evacuated tube</default_value>
      <choices>
        <choice>
          <value>evacuated tube</value>
          <display_name>evacuated tube</display_name>
        </choice>
        <choice>
          <value>single glazing black</value>
          <display_name>single glazing black</display_name>
        </choice>
        <choice>
          <value>double glazing black</value>
          <display_name>double glazing black</display_name>
        </choice>
        <choice>
          <value>integrated collector storage</value>
          <display_name>integrated collector storage</display_name>
        </choice>
      </choices>
    </argument>
    <argument>
      <name>solar_thermal_collector_azimuth</name>
      <display_name>Solar Thermal: Collector Azimuth</display_name>
      <description>The collector azimuth of the solar thermal system. Azimuth is measured clockwise from north (e.g., North=0, East=90, South=180, West=270).</description>
      <type>Double</type>
      <units>degrees</units>
      <required>true</required>
      <model_dependent>false</model_dependent>
      <default_value>180</default_value>
    </argument>
    <argument>
      <name>solar_thermal_collector_tilt</name>
      <display_name>Solar Thermal: Collector Tilt</display_name>
      <description>The collector tilt of the solar thermal system. Can also enter, e.g., RoofPitch, RoofPitch+20, Latitude, Latitude-15, etc.</description>
      <type>String</type>
      <units>degrees</units>
      <required>true</required>
      <model_dependent>false</model_dependent>
      <default_value>RoofPitch</default_value>
    </argument>
    <argument>
      <name>solar_thermal_collector_rated_optical_efficiency</name>
      <display_name>Solar Thermal: Collector Rated Optical Efficiency</display_name>
      <description>The collector rated optical efficiency of the solar thermal system.</description>
      <type>Double</type>
      <units>Frac</units>
      <required>true</required>
      <model_dependent>false</model_dependent>
      <default_value>0.5</default_value>
    </argument>
    <argument>
      <name>solar_thermal_collector_rated_thermal_losses</name>
      <display_name>Solar Thermal: Collector Rated Thermal Losses</display_name>
      <description>The collector rated thermal losses of the solar thermal system.</description>
      <type>Double</type>
      <units>Btu/hr-ft^2-R</units>
      <required>true</required>
      <model_dependent>false</model_dependent>
      <default_value>0.2799</default_value>
    </argument>
    <argument>
      <name>solar_thermal_storage_volume</name>
      <display_name>Solar Thermal: Storage Volume</display_name>
      <description>The storage volume of the solar thermal system. If not provided, the OS-HPXML default is used.</description>
      <type>Double</type>
      <units>gal</units>
      <required>false</required>
      <model_dependent>false</model_dependent>
    </argument>
    <argument>
      <name>solar_thermal_solar_fraction</name>
      <display_name>Solar Thermal: Solar Fraction</display_name>
      <description>The solar fraction of the solar thermal system. If provided, overrides all other solar thermal inputs.</description>
      <type>Double</type>
      <units>Frac</units>
      <required>true</required>
      <model_dependent>false</model_dependent>
      <default_value>0</default_value>
    </argument>
    <argument>
      <name>pv_system_present</name>
      <display_name>PV System: Present</display_name>
      <description>Whether there is a PV system present.</description>
      <type>Boolean</type>
      <required>true</required>
      <model_dependent>false</model_dependent>
      <default_value>false</default_value>
      <choices>
        <choice>
          <value>true</value>
          <display_name>true</display_name>
        </choice>
        <choice>
          <value>false</value>
          <display_name>false</display_name>
        </choice>
      </choices>
    </argument>
    <argument>
      <name>pv_system_module_type</name>
      <display_name>PV System: Module Type</display_name>
      <description>Module type of the PV system. If not provided, the OS-HPXML default is used.</description>
      <type>Choice</type>
      <required>false</required>
      <model_dependent>false</model_dependent>
      <choices>
        <choice>
          <value>standard</value>
          <display_name>standard</display_name>
        </choice>
        <choice>
          <value>premium</value>
          <display_name>premium</display_name>
        </choice>
        <choice>
          <value>thin film</value>
          <display_name>thin film</display_name>
        </choice>
      </choices>
    </argument>
    <argument>
      <name>pv_system_location</name>
      <display_name>PV System: Location</display_name>
      <description>Location of the PV system. If not provided, the OS-HPXML default is used.</description>
      <type>Choice</type>
      <required>false</required>
      <model_dependent>false</model_dependent>
      <choices>
        <choice>
          <value>roof</value>
          <display_name>roof</display_name>
        </choice>
        <choice>
          <value>ground</value>
          <display_name>ground</display_name>
        </choice>
      </choices>
    </argument>
    <argument>
      <name>pv_system_tracking</name>
      <display_name>PV System: Tracking</display_name>
      <description>Type of tracking for the PV system. If not provided, the OS-HPXML default is used.</description>
      <type>Choice</type>
      <required>false</required>
      <model_dependent>false</model_dependent>
      <choices>
        <choice>
          <value>fixed</value>
          <display_name>fixed</display_name>
        </choice>
        <choice>
          <value>1-axis</value>
          <display_name>1-axis</display_name>
        </choice>
        <choice>
          <value>1-axis backtracked</value>
          <display_name>1-axis backtracked</display_name>
        </choice>
        <choice>
          <value>2-axis</value>
          <display_name>2-axis</display_name>
        </choice>
      </choices>
    </argument>
    <argument>
      <name>pv_system_array_azimuth</name>
      <display_name>PV System: Array Azimuth</display_name>
      <description>Array azimuth of the PV system. Azimuth is measured clockwise from north (e.g., North=0, East=90, South=180, West=270).</description>
      <type>Double</type>
      <units>degrees</units>
      <required>true</required>
      <model_dependent>false</model_dependent>
      <default_value>180</default_value>
    </argument>
    <argument>
      <name>pv_system_array_tilt</name>
      <display_name>PV System: Array Tilt</display_name>
      <description>Array tilt of the PV system. Can also enter, e.g., RoofPitch, RoofPitch+20, Latitude, Latitude-15, etc.</description>
      <type>String</type>
      <units>degrees</units>
      <required>true</required>
      <model_dependent>false</model_dependent>
      <default_value>RoofPitch</default_value>
    </argument>
    <argument>
      <name>pv_system_max_power_output</name>
      <display_name>PV System: Maximum Power Output</display_name>
      <description>Maximum power output of the PV system. For a shared system, this is the total building maximum power output.</description>
      <type>Double</type>
      <units>W</units>
      <required>true</required>
      <model_dependent>false</model_dependent>
      <default_value>4000</default_value>
    </argument>
    <argument>
      <name>pv_system_inverter_efficiency</name>
      <display_name>PV System: Inverter Efficiency</display_name>
      <description>Inverter efficiency of the PV system. If there are two PV systems, this will apply to both. If not provided, the OS-HPXML default is used.</description>
      <type>Double</type>
      <units>Frac</units>
      <required>false</required>
      <model_dependent>false</model_dependent>
    </argument>
    <argument>
      <name>pv_system_system_losses_fraction</name>
      <display_name>PV System: System Losses Fraction</display_name>
      <description>System losses fraction of the PV system. If there are two PV systems, this will apply to both. If not provided, the OS-HPXML default is used.</description>
      <type>Double</type>
      <units>Frac</units>
      <required>false</required>
      <model_dependent>false</model_dependent>
    </argument>
    <argument>
      <name>pv_system_num_bedrooms_served</name>
      <display_name>PV System: Number of Bedrooms Served</display_name>
      <description>Number of bedrooms served by PV system. Required if single-family attached or apartment unit. Used to apportion PV generation to the unit of a SFA/MF building. If there are two PV systems, this will apply to both.</description>
      <type>Integer</type>
      <units>#</units>
      <required>false</required>
      <model_dependent>false</model_dependent>
    </argument>
    <argument>
      <name>pv_system_2_present</name>
      <display_name>PV System 2: Present</display_name>
      <description>Whether there is a second PV system present.</description>
      <type>Boolean</type>
      <required>true</required>
      <model_dependent>false</model_dependent>
      <default_value>false</default_value>
      <choices>
        <choice>
          <value>true</value>
          <display_name>true</display_name>
        </choice>
        <choice>
          <value>false</value>
          <display_name>false</display_name>
        </choice>
      </choices>
    </argument>
    <argument>
      <name>pv_system_2_module_type</name>
      <display_name>PV System 2: Module Type</display_name>
      <description>Module type of the second PV system. If not provided, the OS-HPXML default is used.</description>
      <type>Choice</type>
      <required>false</required>
      <model_dependent>false</model_dependent>
      <choices>
        <choice>
          <value>standard</value>
          <display_name>standard</display_name>
        </choice>
        <choice>
          <value>premium</value>
          <display_name>premium</display_name>
        </choice>
        <choice>
          <value>thin film</value>
          <display_name>thin film</display_name>
        </choice>
      </choices>
    </argument>
    <argument>
      <name>pv_system_2_location</name>
      <display_name>PV System 2: Location</display_name>
      <description>Location of the second PV system. If not provided, the OS-HPXML default is used.</description>
      <type>Choice</type>
      <required>false</required>
      <model_dependent>false</model_dependent>
      <choices>
        <choice>
          <value>roof</value>
          <display_name>roof</display_name>
        </choice>
        <choice>
          <value>ground</value>
          <display_name>ground</display_name>
        </choice>
      </choices>
    </argument>
    <argument>
      <name>pv_system_2_tracking</name>
      <display_name>PV System 2: Tracking</display_name>
      <description>Type of tracking for the second PV system. If not provided, the OS-HPXML default is used.</description>
      <type>Choice</type>
      <required>false</required>
      <model_dependent>false</model_dependent>
      <choices>
        <choice>
          <value>fixed</value>
          <display_name>fixed</display_name>
        </choice>
        <choice>
          <value>1-axis</value>
          <display_name>1-axis</display_name>
        </choice>
        <choice>
          <value>1-axis backtracked</value>
          <display_name>1-axis backtracked</display_name>
        </choice>
        <choice>
          <value>2-axis</value>
          <display_name>2-axis</display_name>
        </choice>
      </choices>
    </argument>
    <argument>
      <name>pv_system_2_array_azimuth</name>
      <display_name>PV System 2: Array Azimuth</display_name>
      <description>Array azimuth of the second PV system. Azimuth is measured clockwise from north (e.g., North=0, East=90, South=180, West=270).</description>
      <type>Double</type>
      <units>degrees</units>
      <required>true</required>
      <model_dependent>false</model_dependent>
      <default_value>180</default_value>
    </argument>
    <argument>
      <name>pv_system_2_array_tilt</name>
      <display_name>PV System 2: Array Tilt</display_name>
      <description>Array tilt of the second PV system. Can also enter, e.g., RoofPitch, RoofPitch+20, Latitude, Latitude-15, etc.</description>
      <type>String</type>
      <units>degrees</units>
      <required>true</required>
      <model_dependent>false</model_dependent>
      <default_value>RoofPitch</default_value>
    </argument>
    <argument>
      <name>pv_system_2_max_power_output</name>
      <display_name>PV System 2: Maximum Power Output</display_name>
      <description>Maximum power output of the second PV system. For a shared system, this is the total building maximum power output.</description>
      <type>Double</type>
      <units>W</units>
      <required>true</required>
      <model_dependent>false</model_dependent>
      <default_value>4000</default_value>
    </argument>
    <argument>
      <name>battery_present</name>
      <display_name>Battery: Present</display_name>
      <description>Whether there is a lithium ion battery present.</description>
      <type>Boolean</type>
      <required>true</required>
      <model_dependent>false</model_dependent>
      <default_value>false</default_value>
      <choices>
        <choice>
          <value>true</value>
          <display_name>true</display_name>
        </choice>
        <choice>
          <value>false</value>
          <display_name>false</display_name>
        </choice>
      </choices>
    </argument>
    <argument>
      <name>battery_location</name>
      <display_name>Battery: Location</display_name>
      <description>The space type for the lithium ion battery location. If not provided, the OS-HPXML default is used.</description>
      <type>Choice</type>
      <required>false</required>
      <model_dependent>false</model_dependent>
      <choices>
        <choice>
          <value>living space</value>
          <display_name>living space</display_name>
        </choice>
        <choice>
          <value>basement - conditioned</value>
          <display_name>basement - conditioned</display_name>
        </choice>
        <choice>
          <value>basement - unconditioned</value>
          <display_name>basement - unconditioned</display_name>
        </choice>
        <choice>
          <value>crawlspace - vented</value>
          <display_name>crawlspace - vented</display_name>
        </choice>
        <choice>
          <value>crawlspace - unvented</value>
          <display_name>crawlspace - unvented</display_name>
        </choice>
        <choice>
          <value>crawlspace - conditioned</value>
          <display_name>crawlspace - conditioned</display_name>
        </choice>
        <choice>
          <value>attic - vented</value>
          <display_name>attic - vented</display_name>
        </choice>
        <choice>
          <value>attic - unvented</value>
          <display_name>attic - unvented</display_name>
        </choice>
        <choice>
          <value>garage</value>
          <display_name>garage</display_name>
        </choice>
        <choice>
          <value>outside</value>
          <display_name>outside</display_name>
        </choice>
      </choices>
    </argument>
    <argument>
      <name>battery_power</name>
      <display_name>Battery: Rated Power Output</display_name>
      <description>The rated power output of the lithium ion battery. If not provided, the OS-HPXML default is used.</description>
      <type>Double</type>
      <units>W</units>
      <required>false</required>
      <model_dependent>false</model_dependent>
    </argument>
    <argument>
      <name>battery_capacity</name>
      <display_name>Battery: Nominal Capacity</display_name>
      <description>The nominal capacity of the lithium ion battery. If not provided, the OS-HPXML default is used.</description>
      <type>Double</type>
      <units>kWh</units>
      <required>false</required>
      <model_dependent>false</model_dependent>
    </argument>
    <argument>
      <name>battery_usable_capacity</name>
      <display_name>Battery: Usable Capacity</display_name>
      <description>The usable capacity of the lithium ion battery. If not provided, the OS-HPXML default is used.</description>
      <type>Double</type>
      <units>kWh</units>
      <required>false</required>
      <model_dependent>false</model_dependent>
    </argument>
    <argument>
      <name>battery_round_trip_efficiency</name>
      <display_name>Battery: Round Trip Efficiency</display_name>
      <description>The round trip efficiency of the lithium ion battery. If not provided, the OS-HPXML default is used.</description>
      <type>Double</type>
      <units>Frac</units>
      <required>false</required>
      <model_dependent>false</model_dependent>
    </argument>
    <argument>
      <name>lighting_present</name>
      <display_name>Lighting: Present</display_name>
      <description>Whether there is lighting energy use.</description>
      <type>Boolean</type>
      <required>true</required>
      <model_dependent>false</model_dependent>
      <default_value>true</default_value>
      <choices>
        <choice>
          <value>true</value>
          <display_name>true</display_name>
        </choice>
        <choice>
          <value>false</value>
          <display_name>false</display_name>
        </choice>
      </choices>
    </argument>
    <argument>
      <name>lighting_interior_fraction_cfl</name>
      <display_name>Lighting: Interior Fraction CFL</display_name>
      <description>Fraction of all lamps (interior) that are compact fluorescent. Lighting not specified as CFL, LFL, or LED is assumed to be incandescent.</description>
      <type>Double</type>
      <required>true</required>
      <model_dependent>false</model_dependent>
      <default_value>0.1</default_value>
    </argument>
    <argument>
      <name>lighting_interior_fraction_lfl</name>
      <display_name>Lighting: Interior Fraction LFL</display_name>
      <description>Fraction of all lamps (interior) that are linear fluorescent. Lighting not specified as CFL, LFL, or LED is assumed to be incandescent.</description>
      <type>Double</type>
      <required>true</required>
      <model_dependent>false</model_dependent>
      <default_value>0</default_value>
    </argument>
    <argument>
      <name>lighting_interior_fraction_led</name>
      <display_name>Lighting: Interior Fraction LED</display_name>
      <description>Fraction of all lamps (interior) that are light emitting diodes. Lighting not specified as CFL, LFL, or LED is assumed to be incandescent.</description>
      <type>Double</type>
      <required>true</required>
      <model_dependent>false</model_dependent>
      <default_value>0</default_value>
    </argument>
    <argument>
      <name>lighting_interior_usage_multiplier</name>
      <display_name>Lighting: Interior Usage Multiplier</display_name>
      <description>Multiplier on the lighting energy usage (interior) that can reflect, e.g., high/low usage occupants. If not provided, the OS-HPXML default is used.</description>
      <type>Double</type>
      <required>false</required>
      <model_dependent>false</model_dependent>
    </argument>
    <argument>
      <name>lighting_exterior_fraction_cfl</name>
      <display_name>Lighting: Exterior Fraction CFL</display_name>
      <description>Fraction of all lamps (exterior) that are compact fluorescent. Lighting not specified as CFL, LFL, or LED is assumed to be incandescent.</description>
      <type>Double</type>
      <required>true</required>
      <model_dependent>false</model_dependent>
      <default_value>0</default_value>
    </argument>
    <argument>
      <name>lighting_exterior_fraction_lfl</name>
      <display_name>Lighting: Exterior Fraction LFL</display_name>
      <description>Fraction of all lamps (exterior) that are linear fluorescent. Lighting not specified as CFL, LFL, or LED is assumed to be incandescent.</description>
      <type>Double</type>
      <required>true</required>
      <model_dependent>false</model_dependent>
      <default_value>0</default_value>
    </argument>
    <argument>
      <name>lighting_exterior_fraction_led</name>
      <display_name>Lighting: Exterior Fraction LED</display_name>
      <description>Fraction of all lamps (exterior) that are light emitting diodes. Lighting not specified as CFL, LFL, or LED is assumed to be incandescent.</description>
      <type>Double</type>
      <required>true</required>
      <model_dependent>false</model_dependent>
      <default_value>0</default_value>
    </argument>
    <argument>
      <name>lighting_exterior_usage_multiplier</name>
      <display_name>Lighting: Exterior Usage Multiplier</display_name>
      <description>Multiplier on the lighting energy usage (exterior) that can reflect, e.g., high/low usage occupants. If not provided, the OS-HPXML default is used.</description>
      <type>Double</type>
      <required>false</required>
      <model_dependent>false</model_dependent>
    </argument>
    <argument>
      <name>lighting_garage_fraction_cfl</name>
      <display_name>Lighting: Garage Fraction CFL</display_name>
      <description>Fraction of all lamps (garage) that are compact fluorescent. Lighting not specified as CFL, LFL, or LED is assumed to be incandescent.</description>
      <type>Double</type>
      <required>true</required>
      <model_dependent>false</model_dependent>
      <default_value>0</default_value>
    </argument>
    <argument>
      <name>lighting_garage_fraction_lfl</name>
      <display_name>Lighting: Garage Fraction LFL</display_name>
      <description>Fraction of all lamps (garage) that are linear fluorescent. Lighting not specified as CFL, LFL, or LED is assumed to be incandescent.</description>
      <type>Double</type>
      <required>true</required>
      <model_dependent>false</model_dependent>
      <default_value>0</default_value>
    </argument>
    <argument>
      <name>lighting_garage_fraction_led</name>
      <display_name>Lighting: Garage Fraction LED</display_name>
      <description>Fraction of all lamps (garage) that are light emitting diodes. Lighting not specified as CFL, LFL, or LED is assumed to be incandescent.</description>
      <type>Double</type>
      <required>true</required>
      <model_dependent>false</model_dependent>
      <default_value>0</default_value>
    </argument>
    <argument>
      <name>lighting_garage_usage_multiplier</name>
      <display_name>Lighting: Garage Usage Multiplier</display_name>
      <description>Multiplier on the lighting energy usage (garage) that can reflect, e.g., high/low usage occupants. If not provided, the OS-HPXML default is used.</description>
      <type>Double</type>
      <required>false</required>
      <model_dependent>false</model_dependent>
    </argument>
    <argument>
      <name>holiday_lighting_present</name>
      <display_name>Holiday Lighting: Present</display_name>
      <description>Whether there is holiday lighting.</description>
      <type>Boolean</type>
      <required>true</required>
      <model_dependent>false</model_dependent>
      <default_value>false</default_value>
      <choices>
        <choice>
          <value>true</value>
          <display_name>true</display_name>
        </choice>
        <choice>
          <value>false</value>
          <display_name>false</display_name>
        </choice>
      </choices>
    </argument>
    <argument>
      <name>holiday_lighting_daily_kwh</name>
      <display_name>Holiday Lighting: Daily Consumption</display_name>
      <description>The daily energy consumption for holiday lighting (exterior). If not provided, the OS-HPXML default is used.</description>
      <type>Double</type>
      <units>kWh/day</units>
      <required>false</required>
      <model_dependent>false</model_dependent>
    </argument>
    <argument>
      <name>holiday_lighting_period</name>
      <display_name>Holiday Lighting: Period</display_name>
      <description>Enter a date like "Nov 25 - Jan 5". If not provided, the OS-HPXML default is used.</description>
      <type>String</type>
      <required>false</required>
      <model_dependent>false</model_dependent>
    </argument>
    <argument>
      <name>dehumidifier_type</name>
      <display_name>Dehumidifier: Type</display_name>
      <description>The type of dehumidifier.</description>
      <type>Choice</type>
      <required>true</required>
      <model_dependent>false</model_dependent>
      <default_value>none</default_value>
      <choices>
        <choice>
          <value>none</value>
          <display_name>none</display_name>
        </choice>
        <choice>
          <value>portable</value>
          <display_name>portable</display_name>
        </choice>
        <choice>
          <value>whole-home</value>
          <display_name>whole-home</display_name>
        </choice>
      </choices>
    </argument>
    <argument>
      <name>dehumidifier_efficiency_type</name>
      <display_name>Dehumidifier: Efficiency Type</display_name>
      <description>The efficiency type of dehumidifier.</description>
      <type>Choice</type>
      <required>true</required>
      <model_dependent>false</model_dependent>
      <default_value>IntegratedEnergyFactor</default_value>
      <choices>
        <choice>
          <value>EnergyFactor</value>
          <display_name>EnergyFactor</display_name>
        </choice>
        <choice>
          <value>IntegratedEnergyFactor</value>
          <display_name>IntegratedEnergyFactor</display_name>
        </choice>
      </choices>
    </argument>
    <argument>
      <name>dehumidifier_efficiency</name>
      <display_name>Dehumidifier: Efficiency</display_name>
      <description>The efficiency of the dehumidifier.</description>
      <type>Double</type>
      <units>liters/kWh</units>
      <required>true</required>
      <model_dependent>false</model_dependent>
      <default_value>1.5</default_value>
    </argument>
    <argument>
      <name>dehumidifier_capacity</name>
      <display_name>Dehumidifier: Capacity</display_name>
      <description>The capacity (water removal rate) of the dehumidifier.</description>
      <type>Double</type>
      <units>pint/day</units>
      <required>true</required>
      <model_dependent>false</model_dependent>
      <default_value>40</default_value>
    </argument>
    <argument>
      <name>dehumidifier_rh_setpoint</name>
      <display_name>Dehumidifier: Relative Humidity Setpoint</display_name>
      <description>The relative humidity setpoint of the dehumidifier.</description>
      <type>Double</type>
      <units>Frac</units>
      <required>true</required>
      <model_dependent>false</model_dependent>
      <default_value>0.5</default_value>
    </argument>
    <argument>
      <name>dehumidifier_fraction_dehumidification_load_served</name>
      <display_name>Dehumidifier: Fraction Dehumidification Load Served</display_name>
      <description>The dehumidification load served fraction of the dehumidifier.</description>
      <type>Double</type>
      <units>Frac</units>
      <required>true</required>
      <model_dependent>false</model_dependent>
      <default_value>1</default_value>
    </argument>
    <argument>
      <name>clothes_washer_present</name>
      <display_name>Clothes Washer: Present</display_name>
      <description>Whether there is a clothes washer present.</description>
      <type>Boolean</type>
      <required>true</required>
      <model_dependent>false</model_dependent>
      <default_value>true</default_value>
      <choices>
        <choice>
          <value>true</value>
          <display_name>true</display_name>
        </choice>
        <choice>
          <value>false</value>
          <display_name>false</display_name>
        </choice>
      </choices>
    </argument>
    <argument>
      <name>clothes_washer_location</name>
      <display_name>Clothes Washer: Location</display_name>
      <description>The space type for the clothes washer location. If not provided, the OS-HPXML default is used.</description>
      <type>Choice</type>
      <required>false</required>
      <model_dependent>false</model_dependent>
      <choices>
        <choice>
          <value>living space</value>
          <display_name>living space</display_name>
        </choice>
        <choice>
          <value>basement - conditioned</value>
          <display_name>basement - conditioned</display_name>
        </choice>
        <choice>
          <value>basement - unconditioned</value>
          <display_name>basement - unconditioned</display_name>
        </choice>
        <choice>
          <value>garage</value>
          <display_name>garage</display_name>
        </choice>
        <choice>
          <value>other housing unit</value>
          <display_name>other housing unit</display_name>
        </choice>
        <choice>
          <value>other heated space</value>
          <display_name>other heated space</display_name>
        </choice>
        <choice>
          <value>other multifamily buffer space</value>
          <display_name>other multifamily buffer space</display_name>
        </choice>
        <choice>
          <value>other non-freezing space</value>
          <display_name>other non-freezing space</display_name>
        </choice>
      </choices>
    </argument>
    <argument>
      <name>clothes_washer_efficiency_type</name>
      <display_name>Clothes Washer: Efficiency Type</display_name>
      <description>The efficiency type of the clothes washer.</description>
      <type>Choice</type>
      <required>true</required>
      <model_dependent>false</model_dependent>
      <default_value>IntegratedModifiedEnergyFactor</default_value>
      <choices>
        <choice>
          <value>ModifiedEnergyFactor</value>
          <display_name>ModifiedEnergyFactor</display_name>
        </choice>
        <choice>
          <value>IntegratedModifiedEnergyFactor</value>
          <display_name>IntegratedModifiedEnergyFactor</display_name>
        </choice>
      </choices>
    </argument>
    <argument>
      <name>clothes_washer_efficiency</name>
      <display_name>Clothes Washer: Efficiency</display_name>
      <description>The efficiency of the clothes washer. If not provided, the OS-HPXML default is used.</description>
      <type>Double</type>
      <units>ft^3/kWh-cyc</units>
      <required>false</required>
      <model_dependent>false</model_dependent>
    </argument>
    <argument>
      <name>clothes_washer_rated_annual_kwh</name>
      <display_name>Clothes Washer: Rated Annual Consumption</display_name>
      <description>The annual energy consumed by the clothes washer, as rated, obtained from the EnergyGuide label. This includes both the appliance electricity consumption and the energy required for water heating. If not provided, the OS-HPXML default is used.</description>
      <type>Double</type>
      <units>kWh/yr</units>
      <required>false</required>
      <model_dependent>false</model_dependent>
    </argument>
    <argument>
      <name>clothes_washer_label_electric_rate</name>
      <display_name>Clothes Washer: Label Electric Rate</display_name>
      <description>The annual energy consumed by the clothes washer, as rated, obtained from the EnergyGuide label. This includes both the appliance electricity consumption and the energy required for water heating. If not provided, the OS-HPXML default is used.</description>
      <type>Double</type>
      <units>$/kWh</units>
      <required>false</required>
      <model_dependent>false</model_dependent>
    </argument>
    <argument>
      <name>clothes_washer_label_gas_rate</name>
      <display_name>Clothes Washer: Label Gas Rate</display_name>
      <description>The annual energy consumed by the clothes washer, as rated, obtained from the EnergyGuide label. This includes both the appliance electricity consumption and the energy required for water heating. If not provided, the OS-HPXML default is used.</description>
      <type>Double</type>
      <units>$/therm</units>
      <required>false</required>
      <model_dependent>false</model_dependent>
    </argument>
    <argument>
      <name>clothes_washer_label_annual_gas_cost</name>
      <display_name>Clothes Washer: Label Annual Cost with Gas DHW</display_name>
      <description>The annual cost of using the system under test conditions. Input is obtained from the EnergyGuide label. If not provided, the OS-HPXML default is used.</description>
      <type>Double</type>
      <units>$</units>
      <required>false</required>
      <model_dependent>false</model_dependent>
    </argument>
    <argument>
      <name>clothes_washer_label_usage</name>
      <display_name>Clothes Washer: Label Usage</display_name>
      <description>The clothes washer loads per week. If not provided, the OS-HPXML default is used.</description>
      <type>Double</type>
      <units>cyc/wk</units>
      <required>false</required>
      <model_dependent>false</model_dependent>
    </argument>
    <argument>
      <name>clothes_washer_capacity</name>
      <display_name>Clothes Washer: Drum Volume</display_name>
      <description>Volume of the washer drum. Obtained from the EnergyStar website or the manufacturer's literature. If not provided, the OS-HPXML default is used.</description>
      <type>Double</type>
      <units>ft^3</units>
      <required>false</required>
      <model_dependent>false</model_dependent>
    </argument>
    <argument>
      <name>clothes_washer_usage_multiplier</name>
      <display_name>Clothes Washer: Usage Multiplier</display_name>
      <description>Multiplier on the clothes washer energy and hot water usage that can reflect, e.g., high/low usage occupants. If not provided, the OS-HPXML default is used.</description>
      <type>Double</type>
      <required>false</required>
      <model_dependent>false</model_dependent>
    </argument>
    <argument>
      <name>clothes_dryer_present</name>
      <display_name>Clothes Dryer: Present</display_name>
      <description>Whether there is a clothes dryer present.</description>
      <type>Boolean</type>
      <required>true</required>
      <model_dependent>false</model_dependent>
      <default_value>true</default_value>
      <choices>
        <choice>
          <value>true</value>
          <display_name>true</display_name>
        </choice>
        <choice>
          <value>false</value>
          <display_name>false</display_name>
        </choice>
      </choices>
    </argument>
    <argument>
      <name>clothes_dryer_location</name>
      <display_name>Clothes Dryer: Location</display_name>
      <description>The space type for the clothes dryer location. If not provided, the OS-HPXML default is used.</description>
      <type>Choice</type>
      <required>false</required>
      <model_dependent>false</model_dependent>
      <choices>
        <choice>
          <value>living space</value>
          <display_name>living space</display_name>
        </choice>
        <choice>
          <value>basement - conditioned</value>
          <display_name>basement - conditioned</display_name>
        </choice>
        <choice>
          <value>basement - unconditioned</value>
          <display_name>basement - unconditioned</display_name>
        </choice>
        <choice>
          <value>garage</value>
          <display_name>garage</display_name>
        </choice>
        <choice>
          <value>other housing unit</value>
          <display_name>other housing unit</display_name>
        </choice>
        <choice>
          <value>other heated space</value>
          <display_name>other heated space</display_name>
        </choice>
        <choice>
          <value>other multifamily buffer space</value>
          <display_name>other multifamily buffer space</display_name>
        </choice>
        <choice>
          <value>other non-freezing space</value>
          <display_name>other non-freezing space</display_name>
        </choice>
      </choices>
    </argument>
    <argument>
      <name>clothes_dryer_fuel_type</name>
      <display_name>Clothes Dryer: Fuel Type</display_name>
      <description>Type of fuel used by the clothes dryer.</description>
      <type>Choice</type>
      <required>true</required>
      <model_dependent>false</model_dependent>
      <default_value>natural gas</default_value>
      <choices>
        <choice>
          <value>electricity</value>
          <display_name>electricity</display_name>
        </choice>
        <choice>
          <value>natural gas</value>
          <display_name>natural gas</display_name>
        </choice>
        <choice>
          <value>fuel oil</value>
          <display_name>fuel oil</display_name>
        </choice>
        <choice>
          <value>propane</value>
          <display_name>propane</display_name>
        </choice>
        <choice>
          <value>wood</value>
          <display_name>wood</display_name>
        </choice>
        <choice>
          <value>coal</value>
          <display_name>coal</display_name>
        </choice>
      </choices>
    </argument>
    <argument>
      <name>clothes_dryer_efficiency_type</name>
      <display_name>Clothes Dryer: Efficiency Type</display_name>
      <description>The efficiency type of the clothes dryer.</description>
      <type>Choice</type>
      <required>true</required>
      <model_dependent>false</model_dependent>
      <default_value>CombinedEnergyFactor</default_value>
      <choices>
        <choice>
          <value>EnergyFactor</value>
          <display_name>EnergyFactor</display_name>
        </choice>
        <choice>
          <value>CombinedEnergyFactor</value>
          <display_name>CombinedEnergyFactor</display_name>
        </choice>
      </choices>
    </argument>
    <argument>
      <name>clothes_dryer_efficiency</name>
      <display_name>Clothes Dryer: Efficiency</display_name>
      <description>The efficiency of the clothes dryer. If not provided, the OS-HPXML default is used.</description>
      <type>Double</type>
      <units>lb/kWh</units>
      <required>false</required>
      <model_dependent>false</model_dependent>
    </argument>
    <argument>
      <name>clothes_dryer_vented_flow_rate</name>
      <display_name>Clothes Dryer: Vented Flow Rate</display_name>
      <description>The exhaust flow rate of the vented clothes dryer. If not provided, the OS-HPXML default is used.</description>
      <type>Double</type>
      <units>CFM</units>
      <required>false</required>
      <model_dependent>false</model_dependent>
    </argument>
    <argument>
      <name>clothes_dryer_usage_multiplier</name>
      <display_name>Clothes Dryer: Usage Multiplier</display_name>
      <description>Multiplier on the clothes dryer energy usage that can reflect, e.g., high/low usage occupants. If not provided, the OS-HPXML default is used.</description>
      <type>Double</type>
      <required>false</required>
      <model_dependent>false</model_dependent>
    </argument>
    <argument>
      <name>dishwasher_present</name>
      <display_name>Dishwasher: Present</display_name>
      <description>Whether there is a dishwasher present.</description>
      <type>Boolean</type>
      <required>true</required>
      <model_dependent>false</model_dependent>
      <default_value>true</default_value>
      <choices>
        <choice>
          <value>true</value>
          <display_name>true</display_name>
        </choice>
        <choice>
          <value>false</value>
          <display_name>false</display_name>
        </choice>
      </choices>
    </argument>
    <argument>
      <name>dishwasher_location</name>
      <display_name>Dishwasher: Location</display_name>
      <description>The space type for the dishwasher location. If not provided, the OS-HPXML default is used.</description>
      <type>Choice</type>
      <required>false</required>
      <model_dependent>false</model_dependent>
      <choices>
        <choice>
          <value>living space</value>
          <display_name>living space</display_name>
        </choice>
        <choice>
          <value>basement - conditioned</value>
          <display_name>basement - conditioned</display_name>
        </choice>
        <choice>
          <value>basement - unconditioned</value>
          <display_name>basement - unconditioned</display_name>
        </choice>
        <choice>
          <value>garage</value>
          <display_name>garage</display_name>
        </choice>
        <choice>
          <value>other housing unit</value>
          <display_name>other housing unit</display_name>
        </choice>
        <choice>
          <value>other heated space</value>
          <display_name>other heated space</display_name>
        </choice>
        <choice>
          <value>other multifamily buffer space</value>
          <display_name>other multifamily buffer space</display_name>
        </choice>
        <choice>
          <value>other non-freezing space</value>
          <display_name>other non-freezing space</display_name>
        </choice>
      </choices>
    </argument>
    <argument>
      <name>dishwasher_efficiency_type</name>
      <display_name>Dishwasher: Efficiency Type</display_name>
      <description>The efficiency type of dishwasher.</description>
      <type>Choice</type>
      <required>true</required>
      <model_dependent>false</model_dependent>
      <default_value>RatedAnnualkWh</default_value>
      <choices>
        <choice>
          <value>RatedAnnualkWh</value>
          <display_name>RatedAnnualkWh</display_name>
        </choice>
        <choice>
          <value>EnergyFactor</value>
          <display_name>EnergyFactor</display_name>
        </choice>
      </choices>
    </argument>
    <argument>
      <name>dishwasher_efficiency</name>
      <display_name>Dishwasher: Efficiency</display_name>
      <description>The efficiency of the dishwasher. If not provided, the OS-HPXML default is used.</description>
      <type>Double</type>
      <units>RatedAnnualkWh or EnergyFactor</units>
      <required>false</required>
      <model_dependent>false</model_dependent>
    </argument>
    <argument>
      <name>dishwasher_label_electric_rate</name>
      <display_name>Dishwasher: Label Electric Rate</display_name>
      <description>The label electric rate of the dishwasher. If not provided, the OS-HPXML default is used.</description>
      <type>Double</type>
      <units>$/kWh</units>
      <required>false</required>
      <model_dependent>false</model_dependent>
    </argument>
    <argument>
      <name>dishwasher_label_gas_rate</name>
      <display_name>Dishwasher: Label Gas Rate</display_name>
      <description>The label gas rate of the dishwasher. If not provided, the OS-HPXML default is used.</description>
      <type>Double</type>
      <units>$/therm</units>
      <required>false</required>
      <model_dependent>false</model_dependent>
    </argument>
    <argument>
      <name>dishwasher_label_annual_gas_cost</name>
      <display_name>Dishwasher: Label Annual Gas Cost</display_name>
      <description>The label annual gas cost of the dishwasher. If not provided, the OS-HPXML default is used.</description>
      <type>Double</type>
      <units>$</units>
      <required>false</required>
      <model_dependent>false</model_dependent>
    </argument>
    <argument>
      <name>dishwasher_label_usage</name>
      <display_name>Dishwasher: Label Usage</display_name>
      <description>The dishwasher loads per week. If not provided, the OS-HPXML default is used.</description>
      <type>Double</type>
      <units>cyc/wk</units>
      <required>false</required>
      <model_dependent>false</model_dependent>
    </argument>
    <argument>
      <name>dishwasher_place_setting_capacity</name>
      <display_name>Dishwasher: Number of Place Settings</display_name>
      <description>The number of place settings for the unit. Data obtained from manufacturer's literature. If not provided, the OS-HPXML default is used.</description>
      <type>Integer</type>
      <units>#</units>
      <required>false</required>
      <model_dependent>false</model_dependent>
    </argument>
    <argument>
      <name>dishwasher_usage_multiplier</name>
      <display_name>Dishwasher: Usage Multiplier</display_name>
      <description>Multiplier on the dishwasher energy usage that can reflect, e.g., high/low usage occupants. If not provided, the OS-HPXML default is used.</description>
      <type>Double</type>
      <required>false</required>
      <model_dependent>false</model_dependent>
    </argument>
    <argument>
      <name>refrigerator_present</name>
      <display_name>Refrigerator: Present</display_name>
      <description>Whether there is a refrigerator present.</description>
      <type>Boolean</type>
      <required>true</required>
      <model_dependent>false</model_dependent>
      <default_value>true</default_value>
      <choices>
        <choice>
          <value>true</value>
          <display_name>true</display_name>
        </choice>
        <choice>
          <value>false</value>
          <display_name>false</display_name>
        </choice>
      </choices>
    </argument>
    <argument>
      <name>refrigerator_location</name>
      <display_name>Refrigerator: Location</display_name>
      <description>The space type for the refrigerator location. If not provided, the OS-HPXML default is used.</description>
      <type>Choice</type>
      <required>false</required>
      <model_dependent>false</model_dependent>
      <choices>
        <choice>
          <value>living space</value>
          <display_name>living space</display_name>
        </choice>
        <choice>
          <value>basement - conditioned</value>
          <display_name>basement - conditioned</display_name>
        </choice>
        <choice>
          <value>basement - unconditioned</value>
          <display_name>basement - unconditioned</display_name>
        </choice>
        <choice>
          <value>garage</value>
          <display_name>garage</display_name>
        </choice>
        <choice>
          <value>other housing unit</value>
          <display_name>other housing unit</display_name>
        </choice>
        <choice>
          <value>other heated space</value>
          <display_name>other heated space</display_name>
        </choice>
        <choice>
          <value>other multifamily buffer space</value>
          <display_name>other multifamily buffer space</display_name>
        </choice>
        <choice>
          <value>other non-freezing space</value>
          <display_name>other non-freezing space</display_name>
        </choice>
      </choices>
    </argument>
    <argument>
      <name>refrigerator_rated_annual_kwh</name>
      <display_name>Refrigerator: Rated Annual Consumption</display_name>
      <description>The EnergyGuide rated annual energy consumption for a refrigerator. If not provided, the OS-HPXML default is used.</description>
      <type>Double</type>
      <units>kWh/yr</units>
      <required>false</required>
      <model_dependent>false</model_dependent>
    </argument>
    <argument>
      <name>refrigerator_usage_multiplier</name>
      <display_name>Refrigerator: Usage Multiplier</display_name>
      <description>Multiplier on the refrigerator energy usage that can reflect, e.g., high/low usage occupants. If not provided, the OS-HPXML default is used.</description>
      <type>Double</type>
      <required>false</required>
      <model_dependent>false</model_dependent>
    </argument>
    <argument>
      <name>extra_refrigerator_present</name>
      <display_name>Extra Refrigerator: Present</display_name>
      <description>Whether there is an extra refrigerator present.</description>
      <type>Boolean</type>
      <required>true</required>
      <model_dependent>false</model_dependent>
      <default_value>false</default_value>
      <choices>
        <choice>
          <value>true</value>
          <display_name>true</display_name>
        </choice>
        <choice>
          <value>false</value>
          <display_name>false</display_name>
        </choice>
      </choices>
    </argument>
    <argument>
      <name>extra_refrigerator_location</name>
      <display_name>Extra Refrigerator: Location</display_name>
      <description>The space type for the extra refrigerator location. If not provided, the OS-HPXML default is used.</description>
      <type>Choice</type>
      <required>false</required>
      <model_dependent>false</model_dependent>
      <choices>
        <choice>
          <value>living space</value>
          <display_name>living space</display_name>
        </choice>
        <choice>
          <value>basement - conditioned</value>
          <display_name>basement - conditioned</display_name>
        </choice>
        <choice>
          <value>basement - unconditioned</value>
          <display_name>basement - unconditioned</display_name>
        </choice>
        <choice>
          <value>garage</value>
          <display_name>garage</display_name>
        </choice>
        <choice>
          <value>other housing unit</value>
          <display_name>other housing unit</display_name>
        </choice>
        <choice>
          <value>other heated space</value>
          <display_name>other heated space</display_name>
        </choice>
        <choice>
          <value>other multifamily buffer space</value>
          <display_name>other multifamily buffer space</display_name>
        </choice>
        <choice>
          <value>other non-freezing space</value>
          <display_name>other non-freezing space</display_name>
        </choice>
      </choices>
    </argument>
    <argument>
      <name>extra_refrigerator_rated_annual_kwh</name>
      <display_name>Extra Refrigerator: Rated Annual Consumption</display_name>
      <description>The EnergyGuide rated annual energy consumption for an extra rrefrigerator. If not provided, the OS-HPXML default is used.</description>
      <type>Double</type>
      <units>kWh/yr</units>
      <required>false</required>
      <model_dependent>false</model_dependent>
    </argument>
    <argument>
      <name>extra_refrigerator_usage_multiplier</name>
      <display_name>Extra Refrigerator: Usage Multiplier</display_name>
      <description>Multiplier on the extra refrigerator energy usage that can reflect, e.g., high/low usage occupants. If not provided, the OS-HPXML default is used.</description>
      <type>Double</type>
      <required>false</required>
      <model_dependent>false</model_dependent>
    </argument>
    <argument>
      <name>freezer_present</name>
      <display_name>Freezer: Present</display_name>
      <description>Whether there is a freezer present.</description>
      <type>Boolean</type>
      <required>true</required>
      <model_dependent>false</model_dependent>
      <default_value>false</default_value>
      <choices>
        <choice>
          <value>true</value>
          <display_name>true</display_name>
        </choice>
        <choice>
          <value>false</value>
          <display_name>false</display_name>
        </choice>
      </choices>
    </argument>
    <argument>
      <name>freezer_location</name>
      <display_name>Freezer: Location</display_name>
      <description>The space type for the freezer location. If not provided, the OS-HPXML default is used.</description>
      <type>Choice</type>
      <required>false</required>
      <model_dependent>false</model_dependent>
      <choices>
        <choice>
          <value>living space</value>
          <display_name>living space</display_name>
        </choice>
        <choice>
          <value>basement - conditioned</value>
          <display_name>basement - conditioned</display_name>
        </choice>
        <choice>
          <value>basement - unconditioned</value>
          <display_name>basement - unconditioned</display_name>
        </choice>
        <choice>
          <value>garage</value>
          <display_name>garage</display_name>
        </choice>
        <choice>
          <value>other housing unit</value>
          <display_name>other housing unit</display_name>
        </choice>
        <choice>
          <value>other heated space</value>
          <display_name>other heated space</display_name>
        </choice>
        <choice>
          <value>other multifamily buffer space</value>
          <display_name>other multifamily buffer space</display_name>
        </choice>
        <choice>
          <value>other non-freezing space</value>
          <display_name>other non-freezing space</display_name>
        </choice>
      </choices>
    </argument>
    <argument>
      <name>freezer_rated_annual_kwh</name>
      <display_name>Freezer: Rated Annual Consumption</display_name>
      <description>The EnergyGuide rated annual energy consumption for a freezer. If not provided, the OS-HPXML default is used.</description>
      <type>Double</type>
      <units>kWh/yr</units>
      <required>false</required>
      <model_dependent>false</model_dependent>
    </argument>
    <argument>
      <name>freezer_usage_multiplier</name>
      <display_name>Freezer: Usage Multiplier</display_name>
      <description>Multiplier on the freezer energy usage that can reflect, e.g., high/low usage occupants. If not provided, the OS-HPXML default is used.</description>
      <type>Double</type>
      <required>false</required>
      <model_dependent>false</model_dependent>
    </argument>
    <argument>
      <name>cooking_range_oven_present</name>
      <display_name>Cooking Range/Oven: Present</display_name>
      <description>Whether there is a cooking range/oven present.</description>
      <type>Boolean</type>
      <required>true</required>
      <model_dependent>false</model_dependent>
      <default_value>true</default_value>
      <choices>
        <choice>
          <value>true</value>
          <display_name>true</display_name>
        </choice>
        <choice>
          <value>false</value>
          <display_name>false</display_name>
        </choice>
      </choices>
    </argument>
    <argument>
      <name>cooking_range_oven_location</name>
      <display_name>Cooking Range/Oven: Location</display_name>
      <description>The space type for the cooking range/oven location. If not provided, the OS-HPXML default is used.</description>
      <type>Choice</type>
      <required>false</required>
      <model_dependent>false</model_dependent>
      <choices>
        <choice>
          <value>living space</value>
          <display_name>living space</display_name>
        </choice>
        <choice>
          <value>basement - conditioned</value>
          <display_name>basement - conditioned</display_name>
        </choice>
        <choice>
          <value>basement - unconditioned</value>
          <display_name>basement - unconditioned</display_name>
        </choice>
        <choice>
          <value>garage</value>
          <display_name>garage</display_name>
        </choice>
        <choice>
          <value>other housing unit</value>
          <display_name>other housing unit</display_name>
        </choice>
        <choice>
          <value>other heated space</value>
          <display_name>other heated space</display_name>
        </choice>
        <choice>
          <value>other multifamily buffer space</value>
          <display_name>other multifamily buffer space</display_name>
        </choice>
        <choice>
          <value>other non-freezing space</value>
          <display_name>other non-freezing space</display_name>
        </choice>
      </choices>
    </argument>
    <argument>
      <name>cooking_range_oven_fuel_type</name>
      <display_name>Cooking Range/Oven: Fuel Type</display_name>
      <description>Type of fuel used by the cooking range/oven.</description>
      <type>Choice</type>
      <required>true</required>
      <model_dependent>false</model_dependent>
      <default_value>natural gas</default_value>
      <choices>
        <choice>
          <value>electricity</value>
          <display_name>electricity</display_name>
        </choice>
        <choice>
          <value>natural gas</value>
          <display_name>natural gas</display_name>
        </choice>
        <choice>
          <value>fuel oil</value>
          <display_name>fuel oil</display_name>
        </choice>
        <choice>
          <value>propane</value>
          <display_name>propane</display_name>
        </choice>
        <choice>
          <value>wood</value>
          <display_name>wood</display_name>
        </choice>
        <choice>
          <value>coal</value>
          <display_name>coal</display_name>
        </choice>
      </choices>
    </argument>
    <argument>
      <name>cooking_range_oven_is_induction</name>
      <display_name>Cooking Range/Oven: Is Induction</display_name>
      <description>Whether the cooking range is induction. If not provided, the OS-HPXML default is used.</description>
      <type>Boolean</type>
      <required>false</required>
      <model_dependent>false</model_dependent>
      <choices>
        <choice>
          <value>true</value>
          <display_name>true</display_name>
        </choice>
        <choice>
          <value>false</value>
          <display_name>false</display_name>
        </choice>
      </choices>
    </argument>
    <argument>
      <name>cooking_range_oven_is_convection</name>
      <display_name>Cooking Range/Oven: Is Convection</display_name>
      <description>Whether the oven is convection. If not provided, the OS-HPXML default is used.</description>
      <type>Boolean</type>
      <required>false</required>
      <model_dependent>false</model_dependent>
      <choices>
        <choice>
          <value>true</value>
          <display_name>true</display_name>
        </choice>
        <choice>
          <value>false</value>
          <display_name>false</display_name>
        </choice>
      </choices>
    </argument>
    <argument>
      <name>cooking_range_oven_usage_multiplier</name>
      <display_name>Cooking Range/Oven: Usage Multiplier</display_name>
      <description>Multiplier on the cooking range/oven energy usage that can reflect, e.g., high/low usage occupants. If not provided, the OS-HPXML default is used.</description>
      <type>Double</type>
      <required>false</required>
      <model_dependent>false</model_dependent>
    </argument>
    <argument>
      <name>ceiling_fan_present</name>
      <display_name>Ceiling Fan: Present</display_name>
      <description>Whether there are any ceiling fans.</description>
      <type>Boolean</type>
      <required>true</required>
      <model_dependent>false</model_dependent>
      <default_value>true</default_value>
      <choices>
        <choice>
          <value>true</value>
          <display_name>true</display_name>
        </choice>
        <choice>
          <value>false</value>
          <display_name>false</display_name>
        </choice>
      </choices>
    </argument>
    <argument>
      <name>ceiling_fan_efficiency</name>
      <display_name>Ceiling Fan: Efficiency</display_name>
      <description>The efficiency rating of the ceiling fan(s) at medium speed. If not provided, the OS-HPXML default is used.</description>
      <type>Double</type>
      <units>CFM/W</units>
      <required>false</required>
      <model_dependent>false</model_dependent>
    </argument>
    <argument>
      <name>ceiling_fan_quantity</name>
      <display_name>Ceiling Fan: Quantity</display_name>
      <description>Total number of ceiling fans. If not provided, the OS-HPXML default is used.</description>
      <type>Integer</type>
      <units>#</units>
      <required>false</required>
      <model_dependent>false</model_dependent>
    </argument>
    <argument>
      <name>ceiling_fan_cooling_setpoint_temp_offset</name>
      <display_name>Ceiling Fan: Cooling Setpoint Temperature Offset</display_name>
      <description>The cooling setpoint temperature offset during months when the ceiling fans are operating. Only applies if ceiling fan quantity is greater than zero. If not provided, the OS-HPXML default is used.</description>
      <type>Double</type>
      <units>deg-F</units>
      <required>false</required>
      <model_dependent>false</model_dependent>
    </argument>
    <argument>
      <name>misc_plug_loads_television_present</name>
      <display_name>Misc Plug Loads: Television Present</display_name>
      <description>Whether there are televisions.</description>
      <type>Boolean</type>
      <required>true</required>
      <model_dependent>false</model_dependent>
      <default_value>true</default_value>
      <choices>
        <choice>
          <value>true</value>
          <display_name>true</display_name>
        </choice>
        <choice>
          <value>false</value>
          <display_name>false</display_name>
        </choice>
      </choices>
    </argument>
    <argument>
      <name>misc_plug_loads_television_annual_kwh</name>
      <display_name>Misc Plug Loads: Television Annual kWh</display_name>
      <description>The annual energy consumption of the television plug loads. If not provided, the OS-HPXML default is used.</description>
      <type>Double</type>
      <units>kWh/yr</units>
      <required>false</required>
      <model_dependent>false</model_dependent>
    </argument>
    <argument>
      <name>misc_plug_loads_television_usage_multiplier</name>
      <display_name>Misc Plug Loads: Television Usage Multiplier</display_name>
      <description>Multiplier on the television energy usage that can reflect, e.g., high/low usage occupants. If not provided, the OS-HPXML default is used.</description>
      <type>Double</type>
      <required>false</required>
      <model_dependent>false</model_dependent>
    </argument>
    <argument>
      <name>misc_plug_loads_other_annual_kwh</name>
      <display_name>Misc Plug Loads: Other Annual kWh</display_name>
      <description>The annual energy consumption of the other residual plug loads. If not provided, the OS-HPXML default is used.</description>
      <type>Double</type>
      <units>kWh/yr</units>
      <required>false</required>
      <model_dependent>false</model_dependent>
    </argument>
    <argument>
      <name>misc_plug_loads_other_frac_sensible</name>
      <display_name>Misc Plug Loads: Other Sensible Fraction</display_name>
      <description>Fraction of other residual plug loads' internal gains that are sensible. If not provided, the OS-HPXML default is used.</description>
      <type>Double</type>
      <units>Frac</units>
      <required>false</required>
      <model_dependent>false</model_dependent>
    </argument>
    <argument>
      <name>misc_plug_loads_other_frac_latent</name>
      <display_name>Misc Plug Loads: Other Latent Fraction</display_name>
      <description>Fraction of other residual plug loads' internal gains that are latent. If not provided, the OS-HPXML default is used.</description>
      <type>Double</type>
      <units>Frac</units>
      <required>false</required>
      <model_dependent>false</model_dependent>
    </argument>
    <argument>
      <name>misc_plug_loads_other_usage_multiplier</name>
      <display_name>Misc Plug Loads: Other Usage Multiplier</display_name>
      <description>Multiplier on the other energy usage that can reflect, e.g., high/low usage occupants. If not provided, the OS-HPXML default is used.</description>
      <type>Double</type>
      <required>false</required>
      <model_dependent>false</model_dependent>
    </argument>
    <argument>
      <name>misc_plug_loads_well_pump_present</name>
      <display_name>Misc Plug Loads: Well Pump Present</display_name>
      <description>Whether there is a well pump.</description>
      <type>Boolean</type>
      <required>true</required>
      <model_dependent>false</model_dependent>
      <default_value>false</default_value>
      <choices>
        <choice>
          <value>true</value>
          <display_name>true</display_name>
        </choice>
        <choice>
          <value>false</value>
          <display_name>false</display_name>
        </choice>
      </choices>
    </argument>
    <argument>
      <name>misc_plug_loads_well_pump_annual_kwh</name>
      <display_name>Misc Plug Loads: Well Pump Annual kWh</display_name>
      <description>The annual energy consumption of the well pump plug loads. If not provided, the OS-HPXML default is used.</description>
      <type>Double</type>
      <units>kWh/yr</units>
      <required>false</required>
      <model_dependent>false</model_dependent>
    </argument>
    <argument>
      <name>misc_plug_loads_well_pump_usage_multiplier</name>
      <display_name>Misc Plug Loads: Well Pump Usage Multiplier</display_name>
      <description>Multiplier on the well pump energy usage that can reflect, e.g., high/low usage occupants. If not provided, the OS-HPXML default is used.</description>
      <type>Double</type>
      <required>false</required>
      <model_dependent>false</model_dependent>
    </argument>
    <argument>
      <name>misc_plug_loads_vehicle_present</name>
      <display_name>Misc Plug Loads: Vehicle Present</display_name>
      <description>Whether there is an electric vehicle.</description>
      <type>Boolean</type>
      <required>true</required>
      <model_dependent>false</model_dependent>
      <default_value>false</default_value>
      <choices>
        <choice>
          <value>true</value>
          <display_name>true</display_name>
        </choice>
        <choice>
          <value>false</value>
          <display_name>false</display_name>
        </choice>
      </choices>
    </argument>
    <argument>
      <name>misc_plug_loads_vehicle_annual_kwh</name>
      <display_name>Misc Plug Loads: Vehicle Annual kWh</display_name>
      <description>The annual energy consumption of the electric vehicle plug loads. If not provided, the OS-HPXML default is used.</description>
      <type>Double</type>
      <units>kWh/yr</units>
      <required>false</required>
      <model_dependent>false</model_dependent>
    </argument>
    <argument>
      <name>misc_plug_loads_vehicle_usage_multiplier</name>
      <display_name>Misc Plug Loads: Vehicle Usage Multiplier</display_name>
      <description>Multiplier on the electric vehicle energy usage that can reflect, e.g., high/low usage occupants. If not provided, the OS-HPXML default is used.</description>
      <type>Double</type>
      <required>false</required>
      <model_dependent>false</model_dependent>
    </argument>
    <argument>
      <name>misc_fuel_loads_grill_present</name>
      <display_name>Misc Fuel Loads: Grill Present</display_name>
      <description>Whether there is a fuel loads grill.</description>
      <type>Boolean</type>
      <required>true</required>
      <model_dependent>false</model_dependent>
      <default_value>false</default_value>
      <choices>
        <choice>
          <value>true</value>
          <display_name>true</display_name>
        </choice>
        <choice>
          <value>false</value>
          <display_name>false</display_name>
        </choice>
      </choices>
    </argument>
    <argument>
      <name>misc_fuel_loads_grill_fuel_type</name>
      <display_name>Misc Fuel Loads: Grill Fuel Type</display_name>
      <description>The fuel type of the fuel loads grill.</description>
      <type>Choice</type>
      <required>true</required>
      <model_dependent>false</model_dependent>
      <default_value>natural gas</default_value>
      <choices>
        <choice>
          <value>natural gas</value>
          <display_name>natural gas</display_name>
        </choice>
        <choice>
          <value>fuel oil</value>
          <display_name>fuel oil</display_name>
        </choice>
        <choice>
          <value>propane</value>
          <display_name>propane</display_name>
        </choice>
        <choice>
          <value>wood</value>
          <display_name>wood</display_name>
        </choice>
        <choice>
          <value>wood pellets</value>
          <display_name>wood pellets</display_name>
        </choice>
      </choices>
    </argument>
    <argument>
      <name>misc_fuel_loads_grill_annual_therm</name>
      <display_name>Misc Fuel Loads: Grill Annual therm</display_name>
      <description>The annual energy consumption of the fuel loads grill. If not provided, the OS-HPXML default is used.</description>
      <type>Double</type>
      <units>therm/yr</units>
      <required>false</required>
      <model_dependent>false</model_dependent>
    </argument>
    <argument>
      <name>misc_fuel_loads_grill_usage_multiplier</name>
      <display_name>Misc Fuel Loads: Grill Usage Multiplier</display_name>
      <description>Multiplier on the fuel loads grill energy usage that can reflect, e.g., high/low usage occupants. If not provided, the OS-HPXML default is used.</description>
      <type>Double</type>
      <required>false</required>
      <model_dependent>false</model_dependent>
    </argument>
    <argument>
      <name>misc_fuel_loads_lighting_present</name>
      <display_name>Misc Fuel Loads: Lighting Present</display_name>
      <description>Whether there is fuel loads lighting.</description>
      <type>Boolean</type>
      <required>true</required>
      <model_dependent>false</model_dependent>
      <default_value>false</default_value>
      <choices>
        <choice>
          <value>true</value>
          <display_name>true</display_name>
        </choice>
        <choice>
          <value>false</value>
          <display_name>false</display_name>
        </choice>
      </choices>
    </argument>
    <argument>
      <name>misc_fuel_loads_lighting_fuel_type</name>
      <display_name>Misc Fuel Loads: Lighting Fuel Type</display_name>
      <description>The fuel type of the fuel loads lighting.</description>
      <type>Choice</type>
      <required>true</required>
      <model_dependent>false</model_dependent>
      <default_value>natural gas</default_value>
      <choices>
        <choice>
          <value>natural gas</value>
          <display_name>natural gas</display_name>
        </choice>
        <choice>
          <value>fuel oil</value>
          <display_name>fuel oil</display_name>
        </choice>
        <choice>
          <value>propane</value>
          <display_name>propane</display_name>
        </choice>
        <choice>
          <value>wood</value>
          <display_name>wood</display_name>
        </choice>
        <choice>
          <value>wood pellets</value>
          <display_name>wood pellets</display_name>
        </choice>
      </choices>
    </argument>
    <argument>
      <name>misc_fuel_loads_lighting_annual_therm</name>
      <display_name>Misc Fuel Loads: Lighting Annual therm</display_name>
      <description>The annual energy consumption of the fuel loads lighting. If not provided, the OS-HPXML default is used.</description>
      <type>Double</type>
      <units>therm/yr</units>
      <required>false</required>
      <model_dependent>false</model_dependent>
    </argument>
    <argument>
      <name>misc_fuel_loads_lighting_usage_multiplier</name>
      <display_name>Misc Fuel Loads: Lighting Usage Multiplier</display_name>
      <description>Multiplier on the fuel loads lighting energy usage that can reflect, e.g., high/low usage occupants. If not provided, the OS-HPXML default is used.</description>
      <type>Double</type>
      <required>false</required>
      <model_dependent>false</model_dependent>
    </argument>
    <argument>
      <name>misc_fuel_loads_fireplace_present</name>
      <display_name>Misc Fuel Loads: Fireplace Present</display_name>
      <description>Whether there is fuel loads fireplace.</description>
      <type>Boolean</type>
      <required>true</required>
      <model_dependent>false</model_dependent>
      <default_value>false</default_value>
      <choices>
        <choice>
          <value>true</value>
          <display_name>true</display_name>
        </choice>
        <choice>
          <value>false</value>
          <display_name>false</display_name>
        </choice>
      </choices>
    </argument>
    <argument>
      <name>misc_fuel_loads_fireplace_fuel_type</name>
      <display_name>Misc Fuel Loads: Fireplace Fuel Type</display_name>
      <description>The fuel type of the fuel loads fireplace.</description>
      <type>Choice</type>
      <required>true</required>
      <model_dependent>false</model_dependent>
      <default_value>natural gas</default_value>
      <choices>
        <choice>
          <value>natural gas</value>
          <display_name>natural gas</display_name>
        </choice>
        <choice>
          <value>fuel oil</value>
          <display_name>fuel oil</display_name>
        </choice>
        <choice>
          <value>propane</value>
          <display_name>propane</display_name>
        </choice>
        <choice>
          <value>wood</value>
          <display_name>wood</display_name>
        </choice>
        <choice>
          <value>wood pellets</value>
          <display_name>wood pellets</display_name>
        </choice>
      </choices>
    </argument>
    <argument>
      <name>misc_fuel_loads_fireplace_annual_therm</name>
      <display_name>Misc Fuel Loads: Fireplace Annual therm</display_name>
      <description>The annual energy consumption of the fuel loads fireplace. If not provided, the OS-HPXML default is used.</description>
      <type>Double</type>
      <units>therm/yr</units>
      <required>false</required>
      <model_dependent>false</model_dependent>
    </argument>
    <argument>
      <name>misc_fuel_loads_fireplace_frac_sensible</name>
      <display_name>Misc Fuel Loads: Fireplace Sensible Fraction</display_name>
      <description>Fraction of fireplace residual fuel loads' internal gains that are sensible. If not provided, the OS-HPXML default is used.</description>
      <type>Double</type>
      <units>Frac</units>
      <required>false</required>
      <model_dependent>false</model_dependent>
    </argument>
    <argument>
      <name>misc_fuel_loads_fireplace_frac_latent</name>
      <display_name>Misc Fuel Loads: Fireplace Latent Fraction</display_name>
      <description>Fraction of fireplace residual fuel loads' internal gains that are latent. If not provided, the OS-HPXML default is used.</description>
      <type>Double</type>
      <units>Frac</units>
      <required>false</required>
      <model_dependent>false</model_dependent>
    </argument>
    <argument>
      <name>misc_fuel_loads_fireplace_usage_multiplier</name>
      <display_name>Misc Fuel Loads: Fireplace Usage Multiplier</display_name>
      <description>Multiplier on the fuel loads fireplace energy usage that can reflect, e.g., high/low usage occupants. If not provided, the OS-HPXML default is used.</description>
      <type>Double</type>
      <required>false</required>
      <model_dependent>false</model_dependent>
    </argument>
    <argument>
      <name>pool_present</name>
      <display_name>Pool: Present</display_name>
      <description>Whether there is a pool.</description>
      <type>Boolean</type>
      <required>true</required>
      <model_dependent>false</model_dependent>
      <default_value>false</default_value>
      <choices>
        <choice>
          <value>true</value>
          <display_name>true</display_name>
        </choice>
        <choice>
          <value>false</value>
          <display_name>false</display_name>
        </choice>
      </choices>
    </argument>
    <argument>
      <name>pool_pump_annual_kwh</name>
      <display_name>Pool: Pump Annual kWh</display_name>
      <description>The annual energy consumption of the pool pump. If not provided, the OS-HPXML default is used.</description>
      <type>Double</type>
      <units>kWh/yr</units>
      <required>false</required>
      <model_dependent>false</model_dependent>
    </argument>
    <argument>
      <name>pool_pump_usage_multiplier</name>
      <display_name>Pool: Pump Usage Multiplier</display_name>
      <description>Multiplier on the pool pump energy usage that can reflect, e.g., high/low usage occupants. If not provided, the OS-HPXML default is used.</description>
      <type>Double</type>
      <required>false</required>
      <model_dependent>false</model_dependent>
    </argument>
    <argument>
      <name>pool_heater_type</name>
      <display_name>Pool: Heater Type</display_name>
      <description>The type of pool heater. Use 'none' if there is no pool heater.</description>
      <type>Choice</type>
      <required>true</required>
      <model_dependent>false</model_dependent>
      <default_value>none</default_value>
      <choices>
        <choice>
          <value>none</value>
          <display_name>none</display_name>
        </choice>
        <choice>
          <value>electric resistance</value>
          <display_name>electric resistance</display_name>
        </choice>
        <choice>
          <value>gas fired</value>
          <display_name>gas fired</display_name>
        </choice>
        <choice>
          <value>heat pump</value>
          <display_name>heat pump</display_name>
        </choice>
      </choices>
    </argument>
    <argument>
      <name>pool_heater_annual_kwh</name>
      <display_name>Pool: Heater Annual kWh</display_name>
      <description>The annual energy consumption of the electric resistance pool heater. If not provided, the OS-HPXML default is used.</description>
      <type>Double</type>
      <units>kWh/yr</units>
      <required>false</required>
      <model_dependent>false</model_dependent>
    </argument>
    <argument>
      <name>pool_heater_annual_therm</name>
      <display_name>Pool: Heater Annual therm</display_name>
      <description>The annual energy consumption of the gas fired pool heater. If not provided, the OS-HPXML default is used.</description>
      <type>Double</type>
      <units>therm/yr</units>
      <required>false</required>
      <model_dependent>false</model_dependent>
    </argument>
    <argument>
      <name>pool_heater_usage_multiplier</name>
      <display_name>Pool: Heater Usage Multiplier</display_name>
      <description>Multiplier on the pool heater energy usage that can reflect, e.g., high/low usage occupants. If not provided, the OS-HPXML default is used.</description>
      <type>Double</type>
      <required>false</required>
      <model_dependent>false</model_dependent>
    </argument>
    <argument>
      <name>hot_tub_present</name>
      <display_name>Hot Tub: Present</display_name>
      <description>Whether there is a hot tub.</description>
      <type>Boolean</type>
      <required>true</required>
      <model_dependent>false</model_dependent>
      <default_value>false</default_value>
      <choices>
        <choice>
          <value>true</value>
          <display_name>true</display_name>
        </choice>
        <choice>
          <value>false</value>
          <display_name>false</display_name>
        </choice>
      </choices>
    </argument>
    <argument>
      <name>hot_tub_pump_annual_kwh</name>
      <display_name>Hot Tub: Pump Annual kWh</display_name>
      <description>The annual energy consumption of the hot tub pump. If not provided, the OS-HPXML default is used.</description>
      <type>Double</type>
      <units>kWh/yr</units>
      <required>false</required>
      <model_dependent>false</model_dependent>
    </argument>
    <argument>
      <name>hot_tub_pump_usage_multiplier</name>
      <display_name>Hot Tub: Pump Usage Multiplier</display_name>
      <description>Multiplier on the hot tub pump energy usage that can reflect, e.g., high/low usage occupants. If not provided, the OS-HPXML default is used.</description>
      <type>Double</type>
      <required>false</required>
      <model_dependent>false</model_dependent>
    </argument>
    <argument>
      <name>hot_tub_heater_type</name>
      <display_name>Hot Tub: Heater Type</display_name>
      <description>The type of hot tub heater. Use 'none' if there is no hot tub heater.</description>
      <type>Choice</type>
      <required>true</required>
      <model_dependent>false</model_dependent>
      <default_value>none</default_value>
      <choices>
        <choice>
          <value>none</value>
          <display_name>none</display_name>
        </choice>
        <choice>
          <value>electric resistance</value>
          <display_name>electric resistance</display_name>
        </choice>
        <choice>
          <value>gas fired</value>
          <display_name>gas fired</display_name>
        </choice>
        <choice>
          <value>heat pump</value>
          <display_name>heat pump</display_name>
        </choice>
      </choices>
    </argument>
    <argument>
      <name>hot_tub_heater_annual_kwh</name>
      <display_name>Hot Tub: Heater Annual kWh</display_name>
      <description>The annual energy consumption of the electric resistance hot tub heater. If not provided, the OS-HPXML default is used.</description>
      <type>Double</type>
      <units>kWh/yr</units>
      <required>false</required>
      <model_dependent>false</model_dependent>
    </argument>
    <argument>
      <name>hot_tub_heater_annual_therm</name>
      <display_name>Hot Tub: Heater Annual therm</display_name>
      <description>The annual energy consumption of the gas fired hot tub heater. If not provided, the OS-HPXML default is used.</description>
      <type>Double</type>
      <units>therm/yr</units>
      <required>false</required>
      <model_dependent>false</model_dependent>
    </argument>
    <argument>
      <name>hot_tub_heater_usage_multiplier</name>
      <display_name>Hot Tub: Heater Usage Multiplier</display_name>
      <description>Multiplier on the hot tub heater energy usage that can reflect, e.g., high/low usage occupants. If not provided, the OS-HPXML default is used.</description>
      <type>Double</type>
      <required>false</required>
      <model_dependent>false</model_dependent>
    </argument>
    <argument>
      <name>emissions_scenario_names</name>
      <display_name>Emissions: Scenario Names</display_name>
      <description>Names of emissions scenarios. If multiple scenarios, use a comma-separated list. If not provided, no emissions scenarios are calculated.</description>
      <type>String</type>
      <required>false</required>
      <model_dependent>false</model_dependent>
    </argument>
    <argument>
      <name>emissions_types</name>
      <display_name>Emissions: Types</display_name>
      <description>Types of emissions (e.g., CO2e, NOx, etc.). If multiple scenarios, use a comma-separated list.</description>
      <type>String</type>
      <required>false</required>
      <model_dependent>false</model_dependent>
    </argument>
    <argument>
      <name>emissions_electricity_units</name>
      <display_name>Emissions: Electricity Units</display_name>
      <description>Electricity emissions factors units. If multiple scenarios, use a comma-separated list. Only lb/MWh and kg/MWh are allowed.</description>
      <type>String</type>
      <required>false</required>
      <model_dependent>false</model_dependent>
    </argument>
    <argument>
      <name>emissions_electricity_values_or_filepaths</name>
      <display_name>Emissions: Electricity Values or File Paths</display_name>
      <description>Electricity emissions factors values, specified as either an annual factor or an absolute/relative path to a file with hourly factors. If multiple scenarios, use a comma-separated list.</description>
      <type>String</type>
      <required>false</required>
      <model_dependent>false</model_dependent>
    </argument>
    <argument>
      <name>emissions_electricity_number_of_header_rows</name>
      <display_name>Emissions: Electricity Files Number of Header Rows</display_name>
      <description>The number of header rows in the electricity emissions factor file. Only applies when an electricity filepath is used. If multiple scenarios, use a comma-separated list.</description>
      <type>String</type>
      <required>false</required>
      <model_dependent>false</model_dependent>
    </argument>
    <argument>
      <name>emissions_electricity_column_numbers</name>
      <display_name>Emissions: Electricity Files Column Numbers</display_name>
      <description>The column number in the electricity emissions factor file. Only applies when an electricity filepath is used. If multiple scenarios, use a comma-separated list.</description>
      <type>String</type>
      <required>false</required>
      <model_dependent>false</model_dependent>
    </argument>
    <argument>
      <name>emissions_fossil_fuel_units</name>
      <display_name>Emissions: Fossil Fuel Units</display_name>
      <description>Fossil fuel emissions factors units. If multiple scenarios, use a comma-separated list. Only lb/MBtu and kg/MBtu are allowed.</description>
      <type>String</type>
      <required>false</required>
      <model_dependent>false</model_dependent>
    </argument>
    <argument>
      <name>emissions_natural_gas_values</name>
      <display_name>Emissions: Natural Gas Values</display_name>
      <description>Natural gas emissions factors values, specified as an annual factor. If multiple scenarios, use a comma-separated list.</description>
      <type>String</type>
      <required>false</required>
      <model_dependent>false</model_dependent>
    </argument>
    <argument>
      <name>emissions_propane_values</name>
      <display_name>Emissions: Propane Values</display_name>
      <description>Propane emissions factors values, specified as an annual factor. If multiple scenarios, use a comma-separated list.</description>
      <type>String</type>
      <required>false</required>
      <model_dependent>false</model_dependent>
    </argument>
    <argument>
      <name>emissions_fuel_oil_values</name>
      <display_name>Emissions: Fuel Oil Values</display_name>
      <description>Fuel oil emissions factors values, specified as an annual factor. If multiple scenarios, use a comma-separated list.</description>
      <type>String</type>
      <required>false</required>
      <model_dependent>false</model_dependent>
    </argument>
    <argument>
      <name>emissions_coal_values</name>
      <display_name>Emissions: Coal Values</display_name>
      <description>Coal emissions factors values, specified as an annual factor. If multiple scenarios, use a comma-separated list.</description>
      <type>String</type>
      <required>false</required>
      <model_dependent>false</model_dependent>
    </argument>
    <argument>
      <name>emissions_wood_values</name>
      <display_name>Emissions: Wood Values</display_name>
      <description>Wood emissions factors values, specified as an annual factor. If multiple scenarios, use a comma-separated list.</description>
      <type>String</type>
      <required>false</required>
      <model_dependent>false</model_dependent>
    </argument>
    <argument>
      <name>emissions_wood_pellets_values</name>
      <display_name>Emissions: Wood Pellets Values</display_name>
      <description>Wood pellets emissions factors values, specified as an annual factor. If multiple scenarios, use a comma-separated list.</description>
      <type>String</type>
      <required>false</required>
      <model_dependent>false</model_dependent>
    </argument>
    <argument>
      <name>utility_bill_scenario_names</name>
      <display_name>Utility Bills: Scenario Names</display_name>
      <description>Names of utility bill scenarios. If multiple scenarios, use a comma-separated list. If not provided, no utility bills scenarios are calculated.</description>
      <type>String</type>
      <required>false</required>
      <model_dependent>false</model_dependent>
    </argument>
    <argument>
      <name>utility_bill_electricity_filepaths</name>
      <display_name>Utility Bills: Electricity File Paths</display_name>
      <description>Electricity tariff file specified as an absolute/relative path to a file with utility rate structure information. Tariff file must be formatted to OpenEI API version 7. If multiple scenarios, use a comma-separated list.</description>
      <type>String</type>
      <required>false</required>
      <model_dependent>false</model_dependent>
    </argument>
    <argument>
      <name>utility_bill_electricity_fixed_charges</name>
      <display_name>Utility Bills: Electricity Fixed Charges</display_name>
      <description>Electricity utility bill monthly fixed charges. If multiple scenarios, use a comma-separated list.</description>
      <type>String</type>
      <required>false</required>
      <model_dependent>false</model_dependent>
    </argument>
    <argument>
      <name>utility_bill_natural_gas_fixed_charges</name>
      <display_name>Utility Bills: Natural Gas Fixed Charges</display_name>
      <description>Natural gas utility bill monthly fixed charges. If multiple scenarios, use a comma-separated list.</description>
      <type>String</type>
      <required>false</required>
      <model_dependent>false</model_dependent>
    </argument>
    <argument>
      <name>utility_bill_propane_fixed_charges</name>
      <display_name>Utility Bills: Propane Fixed Charges</display_name>
      <description>Propane utility bill monthly fixed charges. If multiple scenarios, use a comma-separated list.</description>
      <type>String</type>
      <required>false</required>
      <model_dependent>false</model_dependent>
    </argument>
    <argument>
      <name>utility_bill_fuel_oil_fixed_charges</name>
      <display_name>Utility Bills: Fuel Oil Fixed Charges</display_name>
      <description>Fuel oil utility bill monthly fixed charges. If multiple scenarios, use a comma-separated list.</description>
      <type>String</type>
      <required>false</required>
      <model_dependent>false</model_dependent>
    </argument>
    <argument>
      <name>utility_bill_coal_fixed_charges</name>
      <display_name>Utility Bills: Coal Fixed Charges</display_name>
      <description>Coal utility bill monthly fixed charges. If multiple scenarios, use a comma-separated list.</description>
      <type>String</type>
      <required>false</required>
      <model_dependent>false</model_dependent>
    </argument>
    <argument>
      <name>utility_bill_wood_fixed_charges</name>
      <display_name>Utility Bills: Wood Fixed Charges</display_name>
      <description>Wood utility bill monthly fixed charges. If multiple scenarios, use a comma-separated list.</description>
      <type>String</type>
      <required>false</required>
      <model_dependent>false</model_dependent>
    </argument>
    <argument>
      <name>utility_bill_wood_pellets_fixed_charges</name>
      <display_name>Utility Bills: Wood Pellets Fixed Charges</display_name>
      <description>Wood pellets utility bill monthly fixed charges. If multiple scenarios, use a comma-separated list.</description>
      <type>String</type>
      <required>false</required>
      <model_dependent>false</model_dependent>
    </argument>
    <argument>
      <name>utility_bill_electricity_marginal_rates</name>
      <display_name>Utility Bills: Electricity Marginal Rates</display_name>
      <description>Electricity utility bill marginal rates. If multiple scenarios, use a comma-separated list.</description>
      <type>String</type>
      <required>false</required>
      <model_dependent>false</model_dependent>
    </argument>
    <argument>
      <name>utility_bill_natural_gas_marginal_rates</name>
      <display_name>Utility Bills: Natural Gas Marginal Rates</display_name>
      <description>Natural gas utility bill marginal rates. If multiple scenarios, use a comma-separated list.</description>
      <type>String</type>
      <required>false</required>
      <model_dependent>false</model_dependent>
    </argument>
    <argument>
      <name>utility_bill_propane_marginal_rates</name>
      <display_name>Utility Bills: Propane Marginal Rates</display_name>
      <description>Propane utility bill marginal rates. If multiple scenarios, use a comma-separated list.</description>
      <type>String</type>
      <required>false</required>
      <model_dependent>false</model_dependent>
    </argument>
    <argument>
      <name>utility_bill_fuel_oil_marginal_rates</name>
      <display_name>Utility Bills: Fuel Oil Marginal Rates</display_name>
      <description>Fuel oil utility bill marginal rates. If multiple scenarios, use a comma-separated list.</description>
      <type>String</type>
      <required>false</required>
      <model_dependent>false</model_dependent>
    </argument>
    <argument>
      <name>utility_bill_coal_marginal_rates</name>
      <display_name>Utility Bills: Coal Marginal Rates</display_name>
      <description>Coal utility bill marginal rates. If multiple scenarios, use a comma-separated list.</description>
      <type>String</type>
      <required>false</required>
      <model_dependent>false</model_dependent>
    </argument>
    <argument>
      <name>utility_bill_wood_marginal_rates</name>
      <display_name>Utility Bills: Wood Marginal Rates</display_name>
      <description>Wood utility bill marginal rates. If multiple scenarios, use a comma-separated list.</description>
      <type>String</type>
      <required>false</required>
      <model_dependent>false</model_dependent>
    </argument>
    <argument>
      <name>utility_bill_wood_pellets_marginal_rates</name>
      <display_name>Utility Bills: Wood Pellets Marginal Rates</display_name>
      <description>Wood pellets utility bill marginal rates. If multiple scenarios, use a comma-separated list.</description>
      <type>String</type>
      <required>false</required>
      <model_dependent>false</model_dependent>
    </argument>
    <argument>
      <name>utility_bill_pv_compensation_types</name>
      <display_name>Utility Bills: PV Compensation Types</display_name>
      <description>Utility bill PV compensation types. If multiple scenarios, use a comma-separated list.</description>
      <type>String</type>
      <required>false</required>
      <model_dependent>false</model_dependent>
    </argument>
    <argument>
      <name>utility_bill_pv_net_metering_annual_excess_sellback_rate_types</name>
      <display_name>Utility Bills: PV Net Metering Annual Excess Sellback Rate Types</display_name>
      <description>Utility bill PV net metering annual excess sellback rate types. Only applies if the PV compensation type is 'NetMetering'. If multiple scenarios, use a comma-separated list.</description>
      <type>String</type>
      <required>false</required>
      <model_dependent>false</model_dependent>
    </argument>
    <argument>
      <name>utility_bill_pv_net_metering_annual_excess_sellback_rates</name>
      <display_name>Utility Bills: PV Net Metering Annual Excess Sellback Rates</display_name>
      <description>Utility bill PV net metering annual excess sellback rates. Only applies if the PV compensation type is 'NetMetering' and the PV annual excess sellback rate type is 'User-Specified'. If multiple scenarios, use a comma-separated list.</description>
      <type>String</type>
      <required>false</required>
      <model_dependent>false</model_dependent>
    </argument>
    <argument>
      <name>utility_bill_pv_feed_in_tariff_rates</name>
      <display_name>Utility Bills: PV Feed-In Tariff Rates</display_name>
      <description>Utility bill PV annual full/gross feed-in tariff rates. Only applies if the PV compensation type is 'FeedInTariff'. If multiple scenarios, use a comma-separated list.</description>
      <type>String</type>
      <required>false</required>
      <model_dependent>false</model_dependent>
    </argument>
    <argument>
      <name>utility_bill_pv_monthly_grid_connection_fee_units</name>
      <display_name>Utility Bills: PV Monthly Grid Connection Fee Units</display_name>
      <description>Utility bill PV monthly grid connection fee units. If multiple scenarios, use a comma-separated list.</description>
      <type>String</type>
      <required>false</required>
      <model_dependent>false</model_dependent>
    </argument>
    <argument>
      <name>utility_bill_pv_monthly_grid_connection_fees</name>
      <display_name>Utility Bills: PV Monthly Grid Connection Fees</display_name>
      <description>Utility bill PV monthly grid connection fees. If multiple scenarios, use a comma-separated list.</description>
      <type>String</type>
      <required>false</required>
      <model_dependent>false</model_dependent>
    </argument>
    <argument>
      <name>additional_properties</name>
      <display_name>Additional Properties</display_name>
      <description>Additional properties specified as key-value pairs (i.e., key=value). If multiple additional properties, use a |-separated list. For example, 'LowIncome=false|Remodeled|Description=2-story home in Denver'. These properties will be stored in the HPXML file under /HPXML/SoftwareInfo/extension/AdditionalProperties.</description>
      <type>String</type>
      <required>false</required>
      <model_dependent>false</model_dependent>
    </argument>
    <argument>
      <name>combine_like_surfaces</name>
      <display_name>Combine like surfaces?</display_name>
      <description>If true, combines like surfaces to simplify the HPXML file generated.</description>
      <type>Boolean</type>
      <required>false</required>
      <model_dependent>false</model_dependent>
      <default_value>false</default_value>
      <choices>
        <choice>
          <value>true</value>
          <display_name>true</display_name>
        </choice>
        <choice>
          <value>false</value>
          <display_name>false</display_name>
        </choice>
      </choices>
    </argument>
    <argument>
      <name>apply_defaults</name>
      <display_name>Apply Default Values?</display_name>
      <description>If true, applies OS-HPXML default values to the HPXML output file. Setting to true will also force validation of the HPXML output file before applying OS-HPXML default values.</description>
      <type>Boolean</type>
      <required>false</required>
      <model_dependent>false</model_dependent>
      <default_value>false</default_value>
      <choices>
        <choice>
          <value>true</value>
          <display_name>true</display_name>
        </choice>
        <choice>
          <value>false</value>
          <display_name>false</display_name>
        </choice>
      </choices>
    </argument>
    <argument>
      <name>apply_validation</name>
      <display_name>Apply Validation?</display_name>
      <description>If true, validates the HPXML output file. Set to false for faster performance. Note that validation is not needed if the HPXML file will be validated downstream (e.g., via the HPXMLtoOpenStudio measure).</description>
      <type>Boolean</type>
      <required>false</required>
      <model_dependent>false</model_dependent>
      <default_value>false</default_value>
      <choices>
        <choice>
          <value>true</value>
          <display_name>true</display_name>
        </choice>
        <choice>
          <value>false</value>
          <display_name>false</display_name>
        </choice>
      </choices>
    </argument>
  </arguments>
  <outputs />
  <provenances />
  <tags>
    <tag>Whole Building.Space Types</tag>
  </tags>
  <attributes>
    <attribute>
      <name>Measure Type</name>
      <value>ModelMeasure</value>
      <datatype>string</datatype>
    </attribute>
  </attributes>
  <files>
    <file>
      <filename>geometry.rb</filename>
      <filetype>rb</filetype>
      <usage_type>resource</usage_type>
      <checksum>D9E75C2E</checksum>
    </file>
    <file>
      <filename>build_residential_hpxml_test.rb</filename>
      <filetype>rb</filetype>
      <usage_type>test</usage_type>
<<<<<<< HEAD
      <checksum>7F6A3D85</checksum>
    </file>
    <file>
      <version>
        <software_program>OpenStudio</software_program>
        <identifier>2.9.0</identifier>
        <min_compatible>2.9.0</min_compatible>
      </version>
      <filename>measure.rb</filename>
      <filetype>rb</filetype>
      <usage_type>script</usage_type>
      <checksum>74318562</checksum>
=======
      <checksum>BB553508</checksum>
    </file>
    <file>
      <filename>extra_files/base-mf.osm</filename>
      <filetype>osm</filetype>
      <usage_type>test</usage_type>
      <checksum>BDF47A93</checksum>
    </file>
    <file>
      <filename>extra_files/base-mf.xml</filename>
      <filetype>xml</filetype>
      <usage_type>test</usage_type>
      <checksum>6D95BC4C</checksum>
    </file>
    <file>
      <filename>extra_files/base-mf2.osm</filename>
      <filetype>osm</filetype>
      <usage_type>test</usage_type>
      <checksum>CCDFDE34</checksum>
    </file>
    <file>
      <filename>extra_files/base-mf2.xml</filename>
      <filetype>xml</filetype>
      <usage_type>test</usage_type>
      <checksum>84960610</checksum>
    </file>
    <file>
      <filename>extra_files/base-mf3.osm</filename>
      <filetype>osm</filetype>
      <usage_type>test</usage_type>
      <checksum>0A27EE73</checksum>
    </file>
    <file>
      <filename>extra_files/base-mf3.xml</filename>
      <filetype>xml</filetype>
      <usage_type>test</usage_type>
      <checksum>72720CDE</checksum>
    </file>
    <file>
      <filename>extra_files/base-mf4.osm</filename>
      <filetype>osm</filetype>
      <usage_type>test</usage_type>
      <checksum>5C1760C8</checksum>
    </file>
    <file>
      <filename>extra_files/base-mf4.xml</filename>
      <filetype>xml</filetype>
      <usage_type>test</usage_type>
      <checksum>76E5214D</checksum>
    </file>
    <file>
      <filename>extra_files/base-sfa.osm</filename>
      <filetype>osm</filetype>
      <usage_type>test</usage_type>
      <checksum>BBE6909B</checksum>
    </file>
    <file>
      <filename>extra_files/base-sfa.xml</filename>
      <filetype>xml</filetype>
      <usage_type>test</usage_type>
      <checksum>C7452A0F</checksum>
    </file>
    <file>
      <filename>extra_files/base-sfa2.osm</filename>
      <filetype>osm</filetype>
      <usage_type>test</usage_type>
      <checksum>812A9543</checksum>
    </file>
    <file>
      <filename>extra_files/base-sfa2.xml</filename>
      <filetype>xml</filetype>
      <usage_type>test</usage_type>
      <checksum>07A71071</checksum>
    </file>
    <file>
      <filename>extra_files/base-sfa3.osm</filename>
      <filetype>osm</filetype>
      <usage_type>test</usage_type>
      <checksum>9EC7323C</checksum>
    </file>
    <file>
      <filename>extra_files/base-sfa3.xml</filename>
      <filetype>xml</filetype>
      <usage_type>test</usage_type>
      <checksum>CC369D8F</checksum>
    </file>
    <file>
      <filename>extra_files/base-sfd.osm</filename>
      <filetype>osm</filetype>
      <usage_type>test</usage_type>
      <checksum>47D393D1</checksum>
    </file>
    <file>
      <filename>extra_files/base-sfd.xml</filename>
      <filetype>xml</filetype>
      <usage_type>test</usage_type>
      <checksum>AF7637CF</checksum>
    </file>
    <file>
      <filename>extra_files/base-sfd2.osm</filename>
      <filetype>osm</filetype>
      <usage_type>test</usage_type>
      <checksum>75E12F0A</checksum>
    </file>
    <file>
      <filename>extra_files/base-sfd2.xml</filename>
      <filetype>xml</filetype>
      <usage_type>test</usage_type>
      <checksum>FDA8956D</checksum>
    </file>
    <file>
      <filename>extra_files/extra-auto-duct-locations.osm</filename>
      <filetype>osm</filetype>
      <usage_type>test</usage_type>
      <checksum>A29B7C19</checksum>
    </file>
    <file>
      <filename>extra_files/extra-auto-duct-locations.xml</filename>
      <filetype>xml</filetype>
      <usage_type>test</usage_type>
      <checksum>A4219CBD</checksum>
    </file>
    <file>
      <filename>extra_files/extra-auto.osm</filename>
      <filetype>osm</filetype>
      <usage_type>test</usage_type>
      <checksum>EFB1288F</checksum>
    </file>
    <file>
      <filename>extra_files/extra-auto.xml</filename>
      <filetype>xml</filetype>
      <usage_type>test</usage_type>
      <checksum>FAE3282C</checksum>
    </file>
    <file>
      <filename>extra_files/extra-battery-attic.osm</filename>
      <filetype>osm</filetype>
      <usage_type>test</usage_type>
      <checksum>DA6D84BE</checksum>
    </file>
    <file>
      <filename>extra_files/extra-battery-attic.xml</filename>
      <filetype>xml</filetype>
      <usage_type>test</usage_type>
      <checksum>8FD5B031</checksum>
    </file>
    <file>
      <filename>extra_files/extra-battery-crawlspace.osm</filename>
      <filetype>osm</filetype>
      <usage_type>test</usage_type>
      <checksum>AF0E7542</checksum>
    </file>
    <file>
      <filename>extra_files/extra-battery-crawlspace.xml</filename>
      <filetype>xml</filetype>
      <usage_type>test</usage_type>
      <checksum>5F286DA5</checksum>
    </file>
    <file>
      <filename>extra_files/extra-bills-fossil-fuel-rates.osm</filename>
      <filetype>osm</filetype>
      <usage_type>test</usage_type>
      <checksum>CEF715A4</checksum>
    </file>
    <file>
      <filename>extra_files/extra-bills-fossil-fuel-rates.xml</filename>
      <filetype>xml</filetype>
      <usage_type>test</usage_type>
      <checksum>6B37F132</checksum>
    </file>
    <file>
      <filename>extra_files/extra-dhw-solar-latitude.osm</filename>
      <filetype>osm</filetype>
      <usage_type>test</usage_type>
      <checksum>FA7F1A9C</checksum>
    </file>
    <file>
      <filename>extra_files/extra-dhw-solar-latitude.xml</filename>
      <filetype>xml</filetype>
      <usage_type>test</usage_type>
      <checksum>1A86D3F2</checksum>
    </file>
    <file>
      <filename>extra_files/extra-ducts-attic.osm</filename>
      <filetype>osm</filetype>
      <usage_type>test</usage_type>
      <checksum>FC234C64</checksum>
    </file>
    <file>
      <filename>extra_files/extra-ducts-attic.xml</filename>
      <filetype>xml</filetype>
      <usage_type>test</usage_type>
      <checksum>AF7637CF</checksum>
    </file>
    <file>
      <filename>extra_files/extra-ducts-crawlspace.osm</filename>
      <filetype>osm</filetype>
      <usage_type>test</usage_type>
      <checksum>23D97F9B</checksum>
    </file>
    <file>
      <filename>extra_files/extra-ducts-crawlspace.xml</filename>
      <filetype>xml</filetype>
      <usage_type>test</usage_type>
      <checksum>4BE51376</checksum>
    </file>
    <file>
      <filename>extra_files/extra-emissions-fossil-fuel-factors.osm</filename>
      <filetype>osm</filetype>
      <usage_type>test</usage_type>
      <checksum>42B7B327</checksum>
    </file>
    <file>
      <filename>extra_files/extra-emissions-fossil-fuel-factors.xml</filename>
      <filetype>xml</filetype>
      <usage_type>test</usage_type>
      <checksum>A2183F17</checksum>
    </file>
    <file>
      <filename>extra_files/extra-enclosure-atticroof-conditioned-eaves-gable.osm</filename>
      <filetype>osm</filetype>
      <usage_type>test</usage_type>
      <checksum>63BBC334</checksum>
    </file>
    <file>
      <filename>extra_files/extra-enclosure-atticroof-conditioned-eaves-gable.xml</filename>
      <filetype>xml</filetype>
      <usage_type>test</usage_type>
      <checksum>BEB1B364</checksum>
    </file>
    <file>
      <filename>extra_files/extra-enclosure-atticroof-conditioned-eaves-hip.osm</filename>
      <filetype>osm</filetype>
      <usage_type>test</usage_type>
      <checksum>285242AB</checksum>
    </file>
    <file>
      <filename>extra_files/extra-enclosure-atticroof-conditioned-eaves-hip.xml</filename>
      <filetype>xml</filetype>
      <usage_type>test</usage_type>
      <checksum>67AC708E</checksum>
    </file>
    <file>
      <filename>extra_files/extra-enclosure-garage-atticroof-conditioned.osm</filename>
      <filetype>osm</filetype>
      <usage_type>test</usage_type>
      <checksum>CBBBC158</checksum>
    </file>
    <file>
      <filename>extra_files/extra-enclosure-garage-atticroof-conditioned.xml</filename>
      <filetype>xml</filetype>
      <usage_type>test</usage_type>
      <checksum>B8566F88</checksum>
    </file>
    <file>
      <filename>extra_files/extra-enclosure-garage-partially-protruded.osm</filename>
      <filetype>osm</filetype>
      <usage_type>test</usage_type>
      <checksum>E1F98086</checksum>
    </file>
    <file>
      <filename>extra_files/extra-enclosure-garage-partially-protruded.xml</filename>
      <filetype>xml</filetype>
      <usage_type>test</usage_type>
      <checksum>82BDF984</checksum>
    </file>
    <file>
      <filename>extra_files/extra-enclosure-windows-shading.osm</filename>
      <filetype>osm</filetype>
      <usage_type>test</usage_type>
      <checksum>47E4D82B</checksum>
    </file>
    <file>
      <filename>extra_files/extra-enclosure-windows-shading.xml</filename>
      <filetype>xml</filetype>
      <usage_type>test</usage_type>
      <checksum>4A3C2E39</checksum>
    </file>
    <file>
      <filename>extra_files/extra-gas-hot-tub-heater-with-zero-kwh.osm</filename>
      <filetype>osm</filetype>
      <usage_type>test</usage_type>
      <checksum>BCF0C1F8</checksum>
    </file>
    <file>
      <filename>extra_files/extra-gas-hot-tub-heater-with-zero-kwh.xml</filename>
      <filetype>xml</filetype>
      <usage_type>test</usage_type>
      <checksum>1206BDD6</checksum>
    </file>
    <file>
      <filename>extra_files/extra-gas-pool-heater-with-zero-kwh.osm</filename>
      <filetype>osm</filetype>
      <usage_type>test</usage_type>
      <checksum>D3747BAB</checksum>
    </file>
    <file>
      <filename>extra_files/extra-gas-pool-heater-with-zero-kwh.xml</filename>
      <filetype>xml</filetype>
      <usage_type>test</usage_type>
      <checksum>535835B9</checksum>
    </file>
    <file>
      <filename>extra_files/extra-iecc-zone-different-than-epw.osm</filename>
      <filetype>osm</filetype>
      <usage_type>test</usage_type>
      <checksum>21AAA46E</checksum>
    </file>
    <file>
      <filename>extra_files/extra-iecc-zone-different-than-epw.xml</filename>
      <filetype>xml</filetype>
      <usage_type>test</usage_type>
      <checksum>567FD4FC</checksum>
    </file>
    <file>
      <filename>extra_files/extra-mf-ambient.osm</filename>
      <filetype>osm</filetype>
      <usage_type>test</usage_type>
      <checksum>55F03E13</checksum>
    </file>
    <file>
      <filename>extra_files/extra-mf-ambient.xml</filename>
      <filetype>xml</filetype>
      <usage_type>test</usage_type>
      <checksum>2B2847D0</checksum>
    </file>
    <file>
      <filename>extra_files/extra-mf-atticroof-flat.osm</filename>
      <filetype>osm</filetype>
      <usage_type>test</usage_type>
      <checksum>08617004</checksum>
    </file>
    <file>
      <filename>extra_files/extra-mf-atticroof-flat.xml</filename>
      <filetype>xml</filetype>
      <usage_type>test</usage_type>
      <checksum>DE26BAA9</checksum>
    </file>
    <file>
      <filename>extra_files/extra-mf-atticroof-vented.osm</filename>
      <filetype>osm</filetype>
      <usage_type>test</usage_type>
      <checksum>C6046636</checksum>
    </file>
    <file>
      <filename>extra_files/extra-mf-atticroof-vented.xml</filename>
      <filetype>xml</filetype>
      <usage_type>test</usage_type>
      <checksum>D0EFACCA</checksum>
    </file>
    <file>
      <filename>extra_files/extra-mf-eaves.osm</filename>
      <filetype>osm</filetype>
      <usage_type>test</usage_type>
      <checksum>EBAC7CA6</checksum>
    </file>
    <file>
      <filename>extra_files/extra-mf-eaves.xml</filename>
      <filetype>xml</filetype>
      <usage_type>test</usage_type>
      <checksum>5FB7AC6A</checksum>
    </file>
    <file>
      <filename>extra_files/extra-mf-exterior-corridor.osm</filename>
      <filetype>osm</filetype>
      <usage_type>test</usage_type>
      <checksum>11D221B0</checksum>
    </file>
    <file>
      <filename>extra_files/extra-mf-exterior-corridor.xml</filename>
      <filetype>xml</filetype>
      <usage_type>test</usage_type>
      <checksum>6D95BC4C</checksum>
    </file>
    <file>
      <filename>extra_files/extra-mf-rear-units.osm</filename>
      <filetype>osm</filetype>
      <usage_type>test</usage_type>
      <checksum>464868C9</checksum>
    </file>
    <file>
      <filename>extra_files/extra-mf-rear-units.xml</filename>
      <filetype>xml</filetype>
      <usage_type>test</usage_type>
      <checksum>6D95BC4C</checksum>
    </file>
    <file>
      <filename>extra_files/extra-mf-slab-left-bottom.osm</filename>
      <filetype>osm</filetype>
      <usage_type>test</usage_type>
      <checksum>CEE8B52A</checksum>
    </file>
    <file>
      <filename>extra_files/extra-mf-slab-left-bottom.xml</filename>
      <filetype>xml</filetype>
      <usage_type>test</usage_type>
      <checksum>0FD99952</checksum>
    </file>
    <file>
      <filename>extra_files/extra-mf-slab-left-middle.osm</filename>
      <filetype>osm</filetype>
      <usage_type>test</usage_type>
      <checksum>8F399EAB</checksum>
    </file>
    <file>
      <filename>extra_files/extra-mf-slab-left-middle.xml</filename>
      <filetype>xml</filetype>
      <usage_type>test</usage_type>
      <checksum>6D95BC4C</checksum>
    </file>
    <file>
      <filename>extra_files/extra-mf-slab-left-top.osm</filename>
      <filetype>osm</filetype>
      <usage_type>test</usage_type>
      <checksum>B5315BD6</checksum>
    </file>
    <file>
      <filename>extra_files/extra-mf-slab-left-top.xml</filename>
      <filetype>xml</filetype>
      <usage_type>test</usage_type>
      <checksum>6D95BC4C</checksum>
    </file>
    <file>
      <filename>extra_files/extra-mf-slab-middle-bottom.osm</filename>
      <filetype>osm</filetype>
      <usage_type>test</usage_type>
      <checksum>F012E6D3</checksum>
    </file>
    <file>
      <filename>extra_files/extra-mf-slab-middle-bottom.xml</filename>
      <filetype>xml</filetype>
      <usage_type>test</usage_type>
      <checksum>700DE73C</checksum>
    </file>
    <file>
      <filename>extra_files/extra-mf-slab-middle-middle.osm</filename>
      <filetype>osm</filetype>
      <usage_type>test</usage_type>
      <checksum>3EA94443</checksum>
    </file>
    <file>
      <filename>extra_files/extra-mf-slab-middle-middle.xml</filename>
      <filetype>xml</filetype>
      <usage_type>test</usage_type>
      <checksum>7EB18F6F</checksum>
    </file>
    <file>
      <filename>extra_files/extra-mf-slab-middle-top.osm</filename>
      <filetype>osm</filetype>
      <usage_type>test</usage_type>
      <checksum>408135A1</checksum>
    </file>
    <file>
      <filename>extra_files/extra-mf-slab-middle-top.xml</filename>
      <filetype>xml</filetype>
      <usage_type>test</usage_type>
      <checksum>49E9733B</checksum>
    </file>
    <file>
      <filename>extra_files/extra-mf-slab.osm</filename>
      <filetype>osm</filetype>
      <usage_type>test</usage_type>
      <checksum>7A65C9BF</checksum>
    </file>
    <file>
      <filename>extra_files/extra-mf-slab.xml</filename>
      <filetype>xml</filetype>
      <usage_type>test</usage_type>
      <checksum>0FD99952</checksum>
    </file>
    <file>
      <filename>extra_files/extra-mf-unvented-crawlspace.osm</filename>
      <filetype>osm</filetype>
      <usage_type>test</usage_type>
      <checksum>A6963C01</checksum>
    </file>
    <file>
      <filename>extra_files/extra-mf-unvented-crawlspace.xml</filename>
      <filetype>xml</filetype>
      <usage_type>test</usage_type>
      <checksum>C893E31B</checksum>
    </file>
    <file>
      <filename>extra_files/extra-mf-vented-crawlspace.osm</filename>
      <filetype>osm</filetype>
      <usage_type>test</usage_type>
      <checksum>866F70C8</checksum>
    </file>
    <file>
      <filename>extra_files/extra-mf-vented-crawlspace.xml</filename>
      <filetype>xml</filetype>
      <usage_type>test</usage_type>
      <checksum>A9EE986D</checksum>
    </file>
    <file>
      <filename>extra_files/extra-no-rim-joists.osm</filename>
      <filetype>osm</filetype>
      <usage_type>test</usage_type>
      <checksum>34B40B35</checksum>
    </file>
    <file>
      <filename>extra_files/extra-no-rim-joists.xml</filename>
      <filetype>xml</filetype>
      <usage_type>test</usage_type>
      <checksum>6D38860E</checksum>
    </file>
    <file>
      <filename>extra_files/extra-pv-roofpitch.osm</filename>
      <filetype>osm</filetype>
      <usage_type>test</usage_type>
      <checksum>A39CBCA2</checksum>
    </file>
    <file>
      <filename>extra_files/extra-pv-roofpitch.xml</filename>
      <filetype>xml</filetype>
      <usage_type>test</usage_type>
      <checksum>AF7637CF</checksum>
    </file>
    <file>
      <filename>extra_files/extra-seasons-building-america.osm</filename>
      <filetype>osm</filetype>
      <usage_type>test</usage_type>
      <checksum>B00F3FE1</checksum>
    </file>
    <file>
      <filename>extra_files/extra-seasons-building-america.xml</filename>
      <filetype>xml</filetype>
      <usage_type>test</usage_type>
      <checksum>980BA696</checksum>
    </file>
    <file>
      <filename>extra_files/extra-second-heating-system-boiler-to-heat-pump.osm</filename>
      <filetype>osm</filetype>
      <usage_type>test</usage_type>
      <checksum>695F6569</checksum>
    </file>
    <file>
      <filename>extra_files/extra-second-heating-system-boiler-to-heat-pump.xml</filename>
      <filetype>xml</filetype>
      <usage_type>test</usage_type>
      <checksum>7F9D3669</checksum>
    </file>
    <file>
      <filename>extra_files/extra-second-heating-system-boiler-to-heating-system.osm</filename>
      <filetype>osm</filetype>
      <usage_type>test</usage_type>
      <checksum>46C34354</checksum>
    </file>
    <file>
      <filename>extra_files/extra-second-heating-system-boiler-to-heating-system.xml</filename>
      <filetype>xml</filetype>
      <usage_type>test</usage_type>
      <checksum>A02D60E3</checksum>
    </file>
    <file>
      <filename>extra_files/extra-second-heating-system-fireplace-to-heat-pump.osm</filename>
      <filetype>osm</filetype>
      <usage_type>test</usage_type>
      <checksum>E5CDB6BD</checksum>
    </file>
    <file>
      <filename>extra_files/extra-second-heating-system-fireplace-to-heat-pump.xml</filename>
      <filetype>xml</filetype>
      <usage_type>test</usage_type>
      <checksum>24709B1D</checksum>
    </file>
    <file>
      <filename>extra_files/extra-second-heating-system-fireplace-to-heating-system.osm</filename>
      <filetype>osm</filetype>
      <usage_type>test</usage_type>
      <checksum>CCAA2160</checksum>
    </file>
    <file>
      <filename>extra_files/extra-second-heating-system-fireplace-to-heating-system.xml</filename>
      <filetype>xml</filetype>
      <usage_type>test</usage_type>
      <checksum>6EB553C1</checksum>
    </file>
    <file>
      <filename>extra_files/extra-second-heating-system-portable-heater-to-heat-pump.osm</filename>
      <filetype>osm</filetype>
      <usage_type>test</usage_type>
      <checksum>58410F1A</checksum>
    </file>
    <file>
      <filename>extra_files/extra-second-heating-system-portable-heater-to-heat-pump.xml</filename>
      <filetype>xml</filetype>
      <usage_type>test</usage_type>
      <checksum>CFBFFC55</checksum>
    </file>
    <file>
      <filename>extra_files/extra-second-heating-system-portable-heater-to-heating-system.osm</filename>
      <filetype>osm</filetype>
      <usage_type>test</usage_type>
      <checksum>8479DCA9</checksum>
    </file>
    <file>
      <filename>extra_files/extra-second-heating-system-portable-heater-to-heating-system.xml</filename>
      <filetype>xml</filetype>
      <usage_type>test</usage_type>
      <checksum>EADD1D72</checksum>
    </file>
    <file>
      <filename>extra_files/extra-second-refrigerator.osm</filename>
      <filetype>osm</filetype>
      <usage_type>test</usage_type>
      <checksum>7BCB2043</checksum>
    </file>
    <file>
      <filename>extra_files/extra-second-refrigerator.xml</filename>
      <filetype>xml</filetype>
      <usage_type>test</usage_type>
      <checksum>AF7637CF</checksum>
    </file>
    <file>
      <filename>extra_files/extra-sfa-ambient.osm</filename>
      <filetype>osm</filetype>
      <usage_type>test</usage_type>
      <checksum>3C4633DB</checksum>
    </file>
    <file>
      <filename>extra_files/extra-sfa-ambient.xml</filename>
      <filetype>xml</filetype>
      <usage_type>test</usage_type>
      <checksum>8F1A060F</checksum>
    </file>
    <file>
      <filename>extra_files/extra-sfa-atticroof-conditioned-eaves-gable.osm</filename>
      <filetype>osm</filetype>
      <usage_type>test</usage_type>
      <checksum>9C8CA817</checksum>
    </file>
    <file>
      <filename>extra_files/extra-sfa-atticroof-conditioned-eaves-gable.xml</filename>
      <filetype>xml</filetype>
      <usage_type>test</usage_type>
      <checksum>BCB40EC5</checksum>
    </file>
    <file>
      <filename>extra_files/extra-sfa-atticroof-conditioned-eaves-hip.osm</filename>
      <filetype>osm</filetype>
      <usage_type>test</usage_type>
      <checksum>A188583E</checksum>
    </file>
    <file>
      <filename>extra_files/extra-sfa-atticroof-conditioned-eaves-hip.xml</filename>
      <filetype>xml</filetype>
      <usage_type>test</usage_type>
      <checksum>631B6480</checksum>
    </file>
    <file>
      <filename>extra_files/extra-sfa-atticroof-flat.osm</filename>
      <filetype>osm</filetype>
      <usage_type>test</usage_type>
      <checksum>4B5718E2</checksum>
    </file>
    <file>
      <filename>extra_files/extra-sfa-atticroof-flat.xml</filename>
      <filetype>xml</filetype>
      <usage_type>test</usage_type>
      <checksum>C0233403</checksum>
    </file>
    <file>
      <filename>extra_files/extra-sfa-conditioned-crawlspace.osm</filename>
      <filetype>osm</filetype>
      <usage_type>test</usage_type>
      <checksum>FA6A2B36</checksum>
    </file>
    <file>
      <filename>extra_files/extra-sfa-conditioned-crawlspace.xml</filename>
      <filetype>xml</filetype>
      <usage_type>test</usage_type>
      <checksum>AF6C32DC</checksum>
    </file>
    <file>
      <filename>extra_files/extra-sfa-exterior-corridor.osm</filename>
      <filetype>osm</filetype>
      <usage_type>test</usage_type>
      <checksum>888F0720</checksum>
    </file>
    <file>
      <filename>extra_files/extra-sfa-exterior-corridor.xml</filename>
      <filetype>xml</filetype>
      <usage_type>test</usage_type>
      <checksum>C7452A0F</checksum>
    </file>
    <file>
      <filename>extra_files/extra-sfa-rear-units.osm</filename>
      <filetype>osm</filetype>
      <usage_type>test</usage_type>
      <checksum>0A7274CE</checksum>
    </file>
    <file>
      <filename>extra_files/extra-sfa-rear-units.xml</filename>
      <filetype>xml</filetype>
      <usage_type>test</usage_type>
      <checksum>C7452A0F</checksum>
    </file>
    <file>
      <filename>extra_files/extra-sfa-slab-middle.osm</filename>
      <filetype>osm</filetype>
      <usage_type>test</usage_type>
      <checksum>CA5F3E82</checksum>
    </file>
    <file>
      <filename>extra_files/extra-sfa-slab-middle.xml</filename>
      <filetype>xml</filetype>
      <usage_type>test</usage_type>
      <checksum>D59398EB</checksum>
    </file>
    <file>
      <filename>extra_files/extra-sfa-slab-right.osm</filename>
      <filetype>osm</filetype>
      <usage_type>test</usage_type>
      <checksum>EDF44492</checksum>
    </file>
    <file>
      <filename>extra_files/extra-sfa-slab-right.xml</filename>
      <filetype>xml</filetype>
      <usage_type>test</usage_type>
      <checksum>D59398EB</checksum>
    </file>
    <file>
      <filename>extra_files/extra-sfa-slab.osm</filename>
      <filetype>osm</filetype>
      <usage_type>test</usage_type>
      <checksum>EC14EE94</checksum>
    </file>
    <file>
      <filename>extra_files/extra-sfa-slab.xml</filename>
      <filetype>xml</filetype>
      <usage_type>test</usage_type>
      <checksum>8469DE44</checksum>
    </file>
    <file>
      <filename>extra_files/extra-sfa-unconditioned-basement-middle.osm</filename>
      <filetype>osm</filetype>
      <usage_type>test</usage_type>
      <checksum>0211E2FF</checksum>
    </file>
    <file>
      <filename>extra_files/extra-sfa-unconditioned-basement-middle.xml</filename>
      <filetype>xml</filetype>
      <usage_type>test</usage_type>
      <checksum>B88DF8AE</checksum>
    </file>
    <file>
      <filename>extra_files/extra-sfa-unconditioned-basement-right.osm</filename>
      <filetype>osm</filetype>
      <usage_type>test</usage_type>
      <checksum>8310F534</checksum>
    </file>
    <file>
      <filename>extra_files/extra-sfa-unconditioned-basement-right.xml</filename>
      <filetype>xml</filetype>
      <usage_type>test</usage_type>
      <checksum>B88DF8AE</checksum>
    </file>
    <file>
      <filename>extra_files/extra-sfa-unconditioned-basement.osm</filename>
      <filetype>osm</filetype>
      <usage_type>test</usage_type>
      <checksum>418E17DA</checksum>
    </file>
    <file>
      <filename>extra_files/extra-sfa-unconditioned-basement.xml</filename>
      <filetype>xml</filetype>
      <usage_type>test</usage_type>
      <checksum>0BBCB101</checksum>
    </file>
    <file>
      <filename>extra_files/extra-sfa-unvented-crawlspace-middle.osm</filename>
      <filetype>osm</filetype>
      <usage_type>test</usage_type>
      <checksum>45E97964</checksum>
    </file>
    <file>
      <filename>extra_files/extra-sfa-unvented-crawlspace-middle.xml</filename>
      <filetype>xml</filetype>
      <usage_type>test</usage_type>
      <checksum>A415CA23</checksum>
    </file>
    <file>
      <filename>extra_files/extra-sfa-unvented-crawlspace-right.osm</filename>
      <filetype>osm</filetype>
      <usage_type>test</usage_type>
      <checksum>FF4C2467</checksum>
    </file>
    <file>
      <filename>extra_files/extra-sfa-unvented-crawlspace-right.xml</filename>
      <filetype>xml</filetype>
      <usage_type>test</usage_type>
      <checksum>A415CA23</checksum>
    </file>
    <file>
      <filename>extra_files/extra-sfa-unvented-crawlspace.osm</filename>
      <filetype>osm</filetype>
      <usage_type>test</usage_type>
      <checksum>98A4F99E</checksum>
    </file>
    <file>
      <filename>extra_files/extra-sfa-unvented-crawlspace.xml</filename>
      <filetype>xml</filetype>
      <usage_type>test</usage_type>
      <checksum>9E073403</checksum>
    </file>
    <file>
      <filename>extra_files/extra-sfa-vented-crawlspace-middle.osm</filename>
      <filetype>osm</filetype>
      <usage_type>test</usage_type>
      <checksum>F27CB0FC</checksum>
    </file>
    <file>
      <filename>extra_files/extra-sfa-vented-crawlspace-middle.xml</filename>
      <filetype>xml</filetype>
      <usage_type>test</usage_type>
      <checksum>218B3B7D</checksum>
    </file>
    <file>
      <filename>extra_files/extra-sfa-vented-crawlspace-right.osm</filename>
      <filetype>osm</filetype>
      <usage_type>test</usage_type>
      <checksum>1FB99121</checksum>
    </file>
    <file>
      <filename>extra_files/extra-sfa-vented-crawlspace-right.xml</filename>
      <filetype>xml</filetype>
      <usage_type>test</usage_type>
      <checksum>218B3B7D</checksum>
    </file>
    <file>
      <filename>extra_files/extra-sfa-vented-crawlspace.osm</filename>
      <filetype>osm</filetype>
      <usage_type>test</usage_type>
      <checksum>D9AB319F</checksum>
    </file>
    <file>
      <filename>extra_files/extra-sfa-vented-crawlspace.xml</filename>
      <filetype>xml</filetype>
      <usage_type>test</usage_type>
      <checksum>E528E701</checksum>
    </file>
    <file>
      <filename>extra_files/extra-state-code-different-than-epw.osm</filename>
      <filetype>osm</filetype>
      <usage_type>test</usage_type>
      <checksum>F5E9C451</checksum>
    </file>
    <file>
      <filename>extra_files/extra-state-code-different-than-epw.xml</filename>
      <filetype>xml</filetype>
      <usage_type>test</usage_type>
      <checksum>2FF54CA2</checksum>
    </file>
    <file>
      <filename>extra_files/extra-time-zone-different-than-epw.osm</filename>
      <filetype>osm</filetype>
      <usage_type>test</usage_type>
      <checksum>7AF61D21</checksum>
    </file>
    <file>
      <filename>extra_files/extra-time-zone-different-than-epw.xml</filename>
      <filetype>xml</filetype>
      <usage_type>test</usage_type>
      <checksum>4535828E</checksum>
    </file>
    <file>
      <filename>extra_files/extra-water-heater-attic.osm</filename>
      <filetype>osm</filetype>
      <usage_type>test</usage_type>
      <checksum>032212B3</checksum>
    </file>
    <file>
      <filename>extra_files/extra-water-heater-attic.xml</filename>
      <filetype>xml</filetype>
      <usage_type>test</usage_type>
      <checksum>70E565C2</checksum>
    </file>
    <file>
      <filename>extra_files/extra-water-heater-crawlspace.osm</filename>
      <filetype>osm</filetype>
      <usage_type>test</usage_type>
      <checksum>3503B5C0</checksum>
    </file>
    <file>
      <filename>extra_files/extra-water-heater-crawlspace.xml</filename>
      <filetype>xml</filetype>
      <usage_type>test</usage_type>
      <checksum>3BB932A2</checksum>
>>>>>>> fd50873b
    </file>
  </files>
</measure><|MERGE_RESOLUTION|>--- conflicted
+++ resolved
@@ -1,15 +1,10 @@
 <?xml version="1.0"?>
 <measure>
-  <schema_version>3.0</schema_version>
+  <schema_version>3.1</schema_version>
   <name>build_residential_hpxml</name>
   <uid>a13a8983-2b01-4930-8af2-42030b6e4233</uid>
-<<<<<<< HEAD
-  <version_id>94b86f35-b2c4-4958-bcbc-08060dd0337f</version_id>
-  <version_modified>20230512T012435Z</version_modified>
-=======
-  <version_id>eb94bae5-ea19-4890-85ce-5d5c0a1aff6e</version_id>
-  <version_modified>2023-09-05T16:39:21Z</version_modified>
->>>>>>> fd50873b
+  <version_id>31aeb8a5-29f5-4314-ba19-16721e0880e9</version_id>
+  <version_modified>2023-09-19T22:22:59Z</version_modified>
   <xml_checksum>2C38F48B</xml_checksum>
   <class_name>BuildResidentialHPXML</class_name>
   <display_name>HPXML Builder</display_name>
@@ -558,6 +553,10 @@
           <value>apartment unit</value>
           <display_name>apartment unit</display_name>
         </choice>
+        <choice>
+          <value>manufactured home</value>
+          <display_name>manufactured home</display_name>
+        </choice>
       </choices>
     </argument>
     <argument>
@@ -813,6 +812,14 @@
           <value>AboveApartment</value>
           <display_name>AboveApartment</display_name>
         </choice>
+        <choice>
+          <value>BellyAndWingWithSkirt</value>
+          <display_name>BellyAndWingWithSkirt</display_name>
+        </choice>
+        <choice>
+          <value>BellyAndWingNoSkirt</value>
+          <display_name>BellyAndWingNoSkirt</display_name>
+        </choice>
       </choices>
     </argument>
     <argument>
@@ -1392,7 +1399,6 @@
       <type>Choice</type>
       <required>false</required>
       <model_dependent>false</model_dependent>
-      <default_value>1</default_value>
       <choices>
         <choice>
           <value>1</value>
@@ -2087,16 +2093,12 @@
           <display_name>Stove</display_name>
         </choice>
         <choice>
-          <value>PortableHeater</value>
-          <display_name>PortableHeater</display_name>
+          <value>SpaceHeater</value>
+          <display_name>SpaceHeater</display_name>
         </choice>
         <choice>
           <value>Fireplace</value>
           <display_name>Fireplace</display_name>
-        </choice>
-        <choice>
-          <value>FixedHeater</value>
-          <display_name>FixedHeater</display_name>
         </choice>
         <choice>
           <value>Shared Boiler w/ Baseboard</value>
@@ -2353,6 +2355,15 @@
       <model_dependent>false</model_dependent>
     </argument>
     <argument>
+      <name>cooling_system_crankcase_heater_watts</name>
+      <display_name>Cooling System: Crankcase Heater Power Watts</display_name>
+      <description>Cooling system crankcase heater power consumption in Watts. Applies only to central air conditioner, mini-split, packaged terminal air conditioner and room air conditioner. If not provided, the OS-HPXML default is used.</description>
+      <type>Double</type>
+      <units>W</units>
+      <required>false</required>
+      <model_dependent>false</model_dependent>
+    </argument>
+    <argument>
       <name>cooling_system_integrated_heating_system_fuel</name>
       <display_name>Cooling System: Integrated Heating System Fuel Type</display_name>
       <description>The fuel type of the heating system integrated into cooling system. Only used for packaged terminal air conditioner and room air conditioner.</description>
@@ -2561,11 +2572,20 @@
       <model_dependent>false</model_dependent>
     </argument>
     <argument>
-      <name>heat_pump_heating_capacity_17_f</name>
-      <display_name>Heat Pump: Heating Capacity 17F</display_name>
-      <description>The output heating capacity of the heat pump at 17F. Only applies to air-to-air and mini-split. If not provided, the OS-HPXML default is used.</description>
-      <type>Double</type>
-      <units>Btu/hr</units>
+      <name>heat_pump_heating_capacity_retention_fraction</name>
+      <display_name>Heat Pump: Heating Capacity Retention Fraction</display_name>
+      <description>The output heating capacity of the heat pump at a user-specified temperature (e.g., 17F or 5F) divided by the above nominal heating capacity. Applies to all heat pump types except ground-to-air. If not provided, the OS-HPXML default is used.</description>
+      <type>Double</type>
+      <units>Frac</units>
+      <required>false</required>
+      <model_dependent>false</model_dependent>
+    </argument>
+    <argument>
+      <name>heat_pump_heating_capacity_retention_temp</name>
+      <display_name>Heat Pump: Heating Capacity Retention Temperature</display_name>
+      <description>The user-specified temperature (e.g., 17F or 5F) for the above heating capacity retention fraction. Applies to all heat pump types except ground-to-air. Required if the Heating Capacity Retention Fraction is provided.</description>
+      <type>Double</type>
+      <units>deg-F</units>
       <required>false</required>
       <model_dependent>false</model_dependent>
     </argument>
@@ -2709,7 +2729,7 @@
     <argument>
       <name>heat_pump_is_ducted</name>
       <display_name>Heat Pump: Is Ducted</display_name>
-      <description>Whether the heat pump is ducted or not. Only used for mini-split. It's assumed that air-to-air and ground-to-air are ducted. If not provided, assumes not ducted.</description>
+      <description>Whether the heat pump is ducted or not. Only used for mini-split. It's assumed that air-to-air and ground-to-air are ducted, and packaged terminal heat pump and room air conditioner with reverse cycle are not ducted. If not provided, assumes not ducted.</description>
       <type>Boolean</type>
       <required>false</required>
       <model_dependent>false</model_dependent>
@@ -2743,6 +2763,15 @@
       <model_dependent>false</model_dependent>
     </argument>
     <argument>
+      <name>heat_pump_crankcase_heater_watts</name>
+      <display_name>Heat Pump: Crankcase Heater Power Watts</display_name>
+      <description>Heat Pump crankcase heater power consumption in Watts. Applies only to air-to-air, mini-split, packaged terminal heat pump and room air conditioner with reverse cycle. If not provided, the OS-HPXML default is used.</description>
+      <type>Double</type>
+      <units>W</units>
+      <required>false</required>
+      <model_dependent>false</model_dependent>
+    </argument>
+    <argument>
       <name>heating_system_2_type</name>
       <display_name>Heating System 2: Type</display_name>
       <description>The type of the second heating system.</description>
@@ -2756,6 +2785,10 @@
           <display_name>none</display_name>
         </choice>
         <choice>
+          <value>Furnace</value>
+          <display_name>Furnace</display_name>
+        </choice>
+        <choice>
           <value>WallFurnace</value>
           <display_name>WallFurnace</display_name>
         </choice>
@@ -2776,8 +2809,8 @@
           <display_name>Stove</display_name>
         </choice>
         <choice>
-          <value>PortableHeater</value>
-          <display_name>PortableHeater</display_name>
+          <value>SpaceHeater</value>
+          <display_name>SpaceHeater</display_name>
         </choice>
         <choice>
           <value>Fireplace</value>
@@ -2967,6 +3000,10 @@
           <display_name>basement - unconditioned</display_name>
         </choice>
         <choice>
+          <value>crawlspace</value>
+          <display_name>crawlspace</display_name>
+        </choice>
+        <choice>
           <value>crawlspace - vented</value>
           <display_name>crawlspace - vented</display_name>
         </choice>
@@ -2979,6 +3016,10 @@
           <display_name>crawlspace - conditioned</display_name>
         </choice>
         <choice>
+          <value>attic</value>
+          <display_name>attic</display_name>
+        </choice>
+        <choice>
           <value>attic - vented</value>
           <display_name>attic - vented</display_name>
         </choice>
@@ -3021,6 +3062,10 @@
         <choice>
           <value>other non-freezing space</value>
           <display_name>other non-freezing space</display_name>
+        </choice>
+        <choice>
+          <value>manufactured home belly</value>
+          <display_name>manufactured home belly</display_name>
         </choice>
       </choices>
     </argument>
@@ -3063,9 +3108,18 @@
     <argument>
       <name>ducts_supply_surface_area</name>
       <display_name>Ducts: Supply Surface Area</display_name>
-      <description>The surface area of the supply ducts. If not provided, the OS-HPXML default is used.</description>
+      <description>The supply ducts surface area in the given location. If neither Surface Area nor Area Fraction provided, the OS-HPXML default is used.</description>
       <type>Double</type>
       <units>ft^2</units>
+      <required>false</required>
+      <model_dependent>false</model_dependent>
+    </argument>
+    <argument>
+      <name>ducts_supply_surface_area_fraction</name>
+      <display_name>Ducts: Supply Area Fraction</display_name>
+      <description>The fraction of supply ducts surface area in the given location. Only used if Surface Area is not provided. If the fraction is less than 1, the remaining duct area is assumed to be in conditioned space. If neither Surface Area nor Area Fraction provided, the OS-HPXML default is used.</description>
+      <type>Double</type>
+      <units>frac</units>
       <required>false</required>
       <model_dependent>false</model_dependent>
     </argument>
@@ -3090,6 +3144,10 @@
           <display_name>basement - unconditioned</display_name>
         </choice>
         <choice>
+          <value>crawlspace</value>
+          <display_name>crawlspace</display_name>
+        </choice>
+        <choice>
           <value>crawlspace - vented</value>
           <display_name>crawlspace - vented</display_name>
         </choice>
@@ -3102,6 +3160,10 @@
           <display_name>crawlspace - conditioned</display_name>
         </choice>
         <choice>
+          <value>attic</value>
+          <display_name>attic</display_name>
+        </choice>
+        <choice>
           <value>attic - vented</value>
           <display_name>attic - vented</display_name>
         </choice>
@@ -3144,6 +3206,10 @@
         <choice>
           <value>other non-freezing space</value>
           <display_name>other non-freezing space</display_name>
+        </choice>
+        <choice>
+          <value>manufactured home belly</value>
+          <display_name>manufactured home belly</display_name>
         </choice>
       </choices>
     </argument>
@@ -3186,9 +3252,18 @@
     <argument>
       <name>ducts_return_surface_area</name>
       <display_name>Ducts: Return Surface Area</display_name>
-      <description>The surface area of the return ducts. If not provided, the OS-HPXML default is used.</description>
+      <description>The return ducts surface area in the given location. If neither Surface Area nor Area Fraction provided, the OS-HPXML default is used.</description>
       <type>Double</type>
       <units>ft^2</units>
+      <required>false</required>
+      <model_dependent>false</model_dependent>
+    </argument>
+    <argument>
+      <name>ducts_return_surface_area_fraction</name>
+      <display_name>Ducts: Return Area Fraction</display_name>
+      <description>The fraction of return ducts surface area in the given location. Only used if Surface Area is not provided. If the fraction is less than 1, the remaining duct area is assumed to be in conditioned space. If neither Surface Area nor Area Fraction provided, the OS-HPXML default is used.</description>
+      <type>Double</type>
+      <units>frac</units>
       <required>false</required>
       <model_dependent>false</model_dependent>
     </argument>
@@ -3739,12 +3814,20 @@
           <display_name>garage</display_name>
         </choice>
         <choice>
+          <value>attic</value>
+          <display_name>attic</display_name>
+        </choice>
+        <choice>
           <value>attic - vented</value>
           <display_name>attic - vented</display_name>
         </choice>
         <choice>
           <value>attic - unvented</value>
           <display_name>attic - unvented</display_name>
+        </choice>
+        <choice>
+          <value>crawlspace</value>
+          <display_name>crawlspace</display_name>
         </choice>
         <choice>
           <value>crawlspace - vented</value>
@@ -4580,6 +4663,10 @@
           <display_name>basement - unconditioned</display_name>
         </choice>
         <choice>
+          <value>crawlspace</value>
+          <display_name>crawlspace</display_name>
+        </choice>
+        <choice>
           <value>crawlspace - vented</value>
           <display_name>crawlspace - vented</display_name>
         </choice>
@@ -4590,6 +4677,10 @@
         <choice>
           <value>crawlspace - conditioned</value>
           <display_name>crawlspace - conditioned</display_name>
+        </choice>
+        <choice>
+          <value>attic</value>
+          <display_name>attic</display_name>
         </choice>
         <choice>
           <value>attic - vented</value>
@@ -6641,19 +6732,6 @@
   </attributes>
   <files>
     <file>
-      <filename>geometry.rb</filename>
-      <filetype>rb</filetype>
-      <usage_type>resource</usage_type>
-      <checksum>D9E75C2E</checksum>
-    </file>
-    <file>
-      <filename>build_residential_hpxml_test.rb</filename>
-      <filetype>rb</filetype>
-      <usage_type>test</usage_type>
-<<<<<<< HEAD
-      <checksum>7F6A3D85</checksum>
-    </file>
-    <file>
       <version>
         <software_program>OpenStudio</software_program>
         <identifier>2.9.0</identifier>
@@ -6662,898 +6740,19 @@
       <filename>measure.rb</filename>
       <filetype>rb</filetype>
       <usage_type>script</usage_type>
-      <checksum>74318562</checksum>
-=======
-      <checksum>BB553508</checksum>
+      <checksum>9519F913</checksum>
     </file>
     <file>
-      <filename>extra_files/base-mf.osm</filename>
-      <filetype>osm</filetype>
-      <usage_type>test</usage_type>
-      <checksum>BDF47A93</checksum>
+      <filename>geometry.rb</filename>
+      <filetype>rb</filetype>
+      <usage_type>resource</usage_type>
+      <checksum>6D43B4D8</checksum>
     </file>
     <file>
-      <filename>extra_files/base-mf.xml</filename>
-      <filetype>xml</filetype>
+      <filename>build_residential_hpxml_test.rb</filename>
+      <filetype>rb</filetype>
       <usage_type>test</usage_type>
-      <checksum>6D95BC4C</checksum>
-    </file>
-    <file>
-      <filename>extra_files/base-mf2.osm</filename>
-      <filetype>osm</filetype>
-      <usage_type>test</usage_type>
-      <checksum>CCDFDE34</checksum>
-    </file>
-    <file>
-      <filename>extra_files/base-mf2.xml</filename>
-      <filetype>xml</filetype>
-      <usage_type>test</usage_type>
-      <checksum>84960610</checksum>
-    </file>
-    <file>
-      <filename>extra_files/base-mf3.osm</filename>
-      <filetype>osm</filetype>
-      <usage_type>test</usage_type>
-      <checksum>0A27EE73</checksum>
-    </file>
-    <file>
-      <filename>extra_files/base-mf3.xml</filename>
-      <filetype>xml</filetype>
-      <usage_type>test</usage_type>
-      <checksum>72720CDE</checksum>
-    </file>
-    <file>
-      <filename>extra_files/base-mf4.osm</filename>
-      <filetype>osm</filetype>
-      <usage_type>test</usage_type>
-      <checksum>5C1760C8</checksum>
-    </file>
-    <file>
-      <filename>extra_files/base-mf4.xml</filename>
-      <filetype>xml</filetype>
-      <usage_type>test</usage_type>
-      <checksum>76E5214D</checksum>
-    </file>
-    <file>
-      <filename>extra_files/base-sfa.osm</filename>
-      <filetype>osm</filetype>
-      <usage_type>test</usage_type>
-      <checksum>BBE6909B</checksum>
-    </file>
-    <file>
-      <filename>extra_files/base-sfa.xml</filename>
-      <filetype>xml</filetype>
-      <usage_type>test</usage_type>
-      <checksum>C7452A0F</checksum>
-    </file>
-    <file>
-      <filename>extra_files/base-sfa2.osm</filename>
-      <filetype>osm</filetype>
-      <usage_type>test</usage_type>
-      <checksum>812A9543</checksum>
-    </file>
-    <file>
-      <filename>extra_files/base-sfa2.xml</filename>
-      <filetype>xml</filetype>
-      <usage_type>test</usage_type>
-      <checksum>07A71071</checksum>
-    </file>
-    <file>
-      <filename>extra_files/base-sfa3.osm</filename>
-      <filetype>osm</filetype>
-      <usage_type>test</usage_type>
-      <checksum>9EC7323C</checksum>
-    </file>
-    <file>
-      <filename>extra_files/base-sfa3.xml</filename>
-      <filetype>xml</filetype>
-      <usage_type>test</usage_type>
-      <checksum>CC369D8F</checksum>
-    </file>
-    <file>
-      <filename>extra_files/base-sfd.osm</filename>
-      <filetype>osm</filetype>
-      <usage_type>test</usage_type>
-      <checksum>47D393D1</checksum>
-    </file>
-    <file>
-      <filename>extra_files/base-sfd.xml</filename>
-      <filetype>xml</filetype>
-      <usage_type>test</usage_type>
-      <checksum>AF7637CF</checksum>
-    </file>
-    <file>
-      <filename>extra_files/base-sfd2.osm</filename>
-      <filetype>osm</filetype>
-      <usage_type>test</usage_type>
-      <checksum>75E12F0A</checksum>
-    </file>
-    <file>
-      <filename>extra_files/base-sfd2.xml</filename>
-      <filetype>xml</filetype>
-      <usage_type>test</usage_type>
-      <checksum>FDA8956D</checksum>
-    </file>
-    <file>
-      <filename>extra_files/extra-auto-duct-locations.osm</filename>
-      <filetype>osm</filetype>
-      <usage_type>test</usage_type>
-      <checksum>A29B7C19</checksum>
-    </file>
-    <file>
-      <filename>extra_files/extra-auto-duct-locations.xml</filename>
-      <filetype>xml</filetype>
-      <usage_type>test</usage_type>
-      <checksum>A4219CBD</checksum>
-    </file>
-    <file>
-      <filename>extra_files/extra-auto.osm</filename>
-      <filetype>osm</filetype>
-      <usage_type>test</usage_type>
-      <checksum>EFB1288F</checksum>
-    </file>
-    <file>
-      <filename>extra_files/extra-auto.xml</filename>
-      <filetype>xml</filetype>
-      <usage_type>test</usage_type>
-      <checksum>FAE3282C</checksum>
-    </file>
-    <file>
-      <filename>extra_files/extra-battery-attic.osm</filename>
-      <filetype>osm</filetype>
-      <usage_type>test</usage_type>
-      <checksum>DA6D84BE</checksum>
-    </file>
-    <file>
-      <filename>extra_files/extra-battery-attic.xml</filename>
-      <filetype>xml</filetype>
-      <usage_type>test</usage_type>
-      <checksum>8FD5B031</checksum>
-    </file>
-    <file>
-      <filename>extra_files/extra-battery-crawlspace.osm</filename>
-      <filetype>osm</filetype>
-      <usage_type>test</usage_type>
-      <checksum>AF0E7542</checksum>
-    </file>
-    <file>
-      <filename>extra_files/extra-battery-crawlspace.xml</filename>
-      <filetype>xml</filetype>
-      <usage_type>test</usage_type>
-      <checksum>5F286DA5</checksum>
-    </file>
-    <file>
-      <filename>extra_files/extra-bills-fossil-fuel-rates.osm</filename>
-      <filetype>osm</filetype>
-      <usage_type>test</usage_type>
-      <checksum>CEF715A4</checksum>
-    </file>
-    <file>
-      <filename>extra_files/extra-bills-fossil-fuel-rates.xml</filename>
-      <filetype>xml</filetype>
-      <usage_type>test</usage_type>
-      <checksum>6B37F132</checksum>
-    </file>
-    <file>
-      <filename>extra_files/extra-dhw-solar-latitude.osm</filename>
-      <filetype>osm</filetype>
-      <usage_type>test</usage_type>
-      <checksum>FA7F1A9C</checksum>
-    </file>
-    <file>
-      <filename>extra_files/extra-dhw-solar-latitude.xml</filename>
-      <filetype>xml</filetype>
-      <usage_type>test</usage_type>
-      <checksum>1A86D3F2</checksum>
-    </file>
-    <file>
-      <filename>extra_files/extra-ducts-attic.osm</filename>
-      <filetype>osm</filetype>
-      <usage_type>test</usage_type>
-      <checksum>FC234C64</checksum>
-    </file>
-    <file>
-      <filename>extra_files/extra-ducts-attic.xml</filename>
-      <filetype>xml</filetype>
-      <usage_type>test</usage_type>
-      <checksum>AF7637CF</checksum>
-    </file>
-    <file>
-      <filename>extra_files/extra-ducts-crawlspace.osm</filename>
-      <filetype>osm</filetype>
-      <usage_type>test</usage_type>
-      <checksum>23D97F9B</checksum>
-    </file>
-    <file>
-      <filename>extra_files/extra-ducts-crawlspace.xml</filename>
-      <filetype>xml</filetype>
-      <usage_type>test</usage_type>
-      <checksum>4BE51376</checksum>
-    </file>
-    <file>
-      <filename>extra_files/extra-emissions-fossil-fuel-factors.osm</filename>
-      <filetype>osm</filetype>
-      <usage_type>test</usage_type>
-      <checksum>42B7B327</checksum>
-    </file>
-    <file>
-      <filename>extra_files/extra-emissions-fossil-fuel-factors.xml</filename>
-      <filetype>xml</filetype>
-      <usage_type>test</usage_type>
-      <checksum>A2183F17</checksum>
-    </file>
-    <file>
-      <filename>extra_files/extra-enclosure-atticroof-conditioned-eaves-gable.osm</filename>
-      <filetype>osm</filetype>
-      <usage_type>test</usage_type>
-      <checksum>63BBC334</checksum>
-    </file>
-    <file>
-      <filename>extra_files/extra-enclosure-atticroof-conditioned-eaves-gable.xml</filename>
-      <filetype>xml</filetype>
-      <usage_type>test</usage_type>
-      <checksum>BEB1B364</checksum>
-    </file>
-    <file>
-      <filename>extra_files/extra-enclosure-atticroof-conditioned-eaves-hip.osm</filename>
-      <filetype>osm</filetype>
-      <usage_type>test</usage_type>
-      <checksum>285242AB</checksum>
-    </file>
-    <file>
-      <filename>extra_files/extra-enclosure-atticroof-conditioned-eaves-hip.xml</filename>
-      <filetype>xml</filetype>
-      <usage_type>test</usage_type>
-      <checksum>67AC708E</checksum>
-    </file>
-    <file>
-      <filename>extra_files/extra-enclosure-garage-atticroof-conditioned.osm</filename>
-      <filetype>osm</filetype>
-      <usage_type>test</usage_type>
-      <checksum>CBBBC158</checksum>
-    </file>
-    <file>
-      <filename>extra_files/extra-enclosure-garage-atticroof-conditioned.xml</filename>
-      <filetype>xml</filetype>
-      <usage_type>test</usage_type>
-      <checksum>B8566F88</checksum>
-    </file>
-    <file>
-      <filename>extra_files/extra-enclosure-garage-partially-protruded.osm</filename>
-      <filetype>osm</filetype>
-      <usage_type>test</usage_type>
-      <checksum>E1F98086</checksum>
-    </file>
-    <file>
-      <filename>extra_files/extra-enclosure-garage-partially-protruded.xml</filename>
-      <filetype>xml</filetype>
-      <usage_type>test</usage_type>
-      <checksum>82BDF984</checksum>
-    </file>
-    <file>
-      <filename>extra_files/extra-enclosure-windows-shading.osm</filename>
-      <filetype>osm</filetype>
-      <usage_type>test</usage_type>
-      <checksum>47E4D82B</checksum>
-    </file>
-    <file>
-      <filename>extra_files/extra-enclosure-windows-shading.xml</filename>
-      <filetype>xml</filetype>
-      <usage_type>test</usage_type>
-      <checksum>4A3C2E39</checksum>
-    </file>
-    <file>
-      <filename>extra_files/extra-gas-hot-tub-heater-with-zero-kwh.osm</filename>
-      <filetype>osm</filetype>
-      <usage_type>test</usage_type>
-      <checksum>BCF0C1F8</checksum>
-    </file>
-    <file>
-      <filename>extra_files/extra-gas-hot-tub-heater-with-zero-kwh.xml</filename>
-      <filetype>xml</filetype>
-      <usage_type>test</usage_type>
-      <checksum>1206BDD6</checksum>
-    </file>
-    <file>
-      <filename>extra_files/extra-gas-pool-heater-with-zero-kwh.osm</filename>
-      <filetype>osm</filetype>
-      <usage_type>test</usage_type>
-      <checksum>D3747BAB</checksum>
-    </file>
-    <file>
-      <filename>extra_files/extra-gas-pool-heater-with-zero-kwh.xml</filename>
-      <filetype>xml</filetype>
-      <usage_type>test</usage_type>
-      <checksum>535835B9</checksum>
-    </file>
-    <file>
-      <filename>extra_files/extra-iecc-zone-different-than-epw.osm</filename>
-      <filetype>osm</filetype>
-      <usage_type>test</usage_type>
-      <checksum>21AAA46E</checksum>
-    </file>
-    <file>
-      <filename>extra_files/extra-iecc-zone-different-than-epw.xml</filename>
-      <filetype>xml</filetype>
-      <usage_type>test</usage_type>
-      <checksum>567FD4FC</checksum>
-    </file>
-    <file>
-      <filename>extra_files/extra-mf-ambient.osm</filename>
-      <filetype>osm</filetype>
-      <usage_type>test</usage_type>
-      <checksum>55F03E13</checksum>
-    </file>
-    <file>
-      <filename>extra_files/extra-mf-ambient.xml</filename>
-      <filetype>xml</filetype>
-      <usage_type>test</usage_type>
-      <checksum>2B2847D0</checksum>
-    </file>
-    <file>
-      <filename>extra_files/extra-mf-atticroof-flat.osm</filename>
-      <filetype>osm</filetype>
-      <usage_type>test</usage_type>
-      <checksum>08617004</checksum>
-    </file>
-    <file>
-      <filename>extra_files/extra-mf-atticroof-flat.xml</filename>
-      <filetype>xml</filetype>
-      <usage_type>test</usage_type>
-      <checksum>DE26BAA9</checksum>
-    </file>
-    <file>
-      <filename>extra_files/extra-mf-atticroof-vented.osm</filename>
-      <filetype>osm</filetype>
-      <usage_type>test</usage_type>
-      <checksum>C6046636</checksum>
-    </file>
-    <file>
-      <filename>extra_files/extra-mf-atticroof-vented.xml</filename>
-      <filetype>xml</filetype>
-      <usage_type>test</usage_type>
-      <checksum>D0EFACCA</checksum>
-    </file>
-    <file>
-      <filename>extra_files/extra-mf-eaves.osm</filename>
-      <filetype>osm</filetype>
-      <usage_type>test</usage_type>
-      <checksum>EBAC7CA6</checksum>
-    </file>
-    <file>
-      <filename>extra_files/extra-mf-eaves.xml</filename>
-      <filetype>xml</filetype>
-      <usage_type>test</usage_type>
-      <checksum>5FB7AC6A</checksum>
-    </file>
-    <file>
-      <filename>extra_files/extra-mf-exterior-corridor.osm</filename>
-      <filetype>osm</filetype>
-      <usage_type>test</usage_type>
-      <checksum>11D221B0</checksum>
-    </file>
-    <file>
-      <filename>extra_files/extra-mf-exterior-corridor.xml</filename>
-      <filetype>xml</filetype>
-      <usage_type>test</usage_type>
-      <checksum>6D95BC4C</checksum>
-    </file>
-    <file>
-      <filename>extra_files/extra-mf-rear-units.osm</filename>
-      <filetype>osm</filetype>
-      <usage_type>test</usage_type>
-      <checksum>464868C9</checksum>
-    </file>
-    <file>
-      <filename>extra_files/extra-mf-rear-units.xml</filename>
-      <filetype>xml</filetype>
-      <usage_type>test</usage_type>
-      <checksum>6D95BC4C</checksum>
-    </file>
-    <file>
-      <filename>extra_files/extra-mf-slab-left-bottom.osm</filename>
-      <filetype>osm</filetype>
-      <usage_type>test</usage_type>
-      <checksum>CEE8B52A</checksum>
-    </file>
-    <file>
-      <filename>extra_files/extra-mf-slab-left-bottom.xml</filename>
-      <filetype>xml</filetype>
-      <usage_type>test</usage_type>
-      <checksum>0FD99952</checksum>
-    </file>
-    <file>
-      <filename>extra_files/extra-mf-slab-left-middle.osm</filename>
-      <filetype>osm</filetype>
-      <usage_type>test</usage_type>
-      <checksum>8F399EAB</checksum>
-    </file>
-    <file>
-      <filename>extra_files/extra-mf-slab-left-middle.xml</filename>
-      <filetype>xml</filetype>
-      <usage_type>test</usage_type>
-      <checksum>6D95BC4C</checksum>
-    </file>
-    <file>
-      <filename>extra_files/extra-mf-slab-left-top.osm</filename>
-      <filetype>osm</filetype>
-      <usage_type>test</usage_type>
-      <checksum>B5315BD6</checksum>
-    </file>
-    <file>
-      <filename>extra_files/extra-mf-slab-left-top.xml</filename>
-      <filetype>xml</filetype>
-      <usage_type>test</usage_type>
-      <checksum>6D95BC4C</checksum>
-    </file>
-    <file>
-      <filename>extra_files/extra-mf-slab-middle-bottom.osm</filename>
-      <filetype>osm</filetype>
-      <usage_type>test</usage_type>
-      <checksum>F012E6D3</checksum>
-    </file>
-    <file>
-      <filename>extra_files/extra-mf-slab-middle-bottom.xml</filename>
-      <filetype>xml</filetype>
-      <usage_type>test</usage_type>
-      <checksum>700DE73C</checksum>
-    </file>
-    <file>
-      <filename>extra_files/extra-mf-slab-middle-middle.osm</filename>
-      <filetype>osm</filetype>
-      <usage_type>test</usage_type>
-      <checksum>3EA94443</checksum>
-    </file>
-    <file>
-      <filename>extra_files/extra-mf-slab-middle-middle.xml</filename>
-      <filetype>xml</filetype>
-      <usage_type>test</usage_type>
-      <checksum>7EB18F6F</checksum>
-    </file>
-    <file>
-      <filename>extra_files/extra-mf-slab-middle-top.osm</filename>
-      <filetype>osm</filetype>
-      <usage_type>test</usage_type>
-      <checksum>408135A1</checksum>
-    </file>
-    <file>
-      <filename>extra_files/extra-mf-slab-middle-top.xml</filename>
-      <filetype>xml</filetype>
-      <usage_type>test</usage_type>
-      <checksum>49E9733B</checksum>
-    </file>
-    <file>
-      <filename>extra_files/extra-mf-slab.osm</filename>
-      <filetype>osm</filetype>
-      <usage_type>test</usage_type>
-      <checksum>7A65C9BF</checksum>
-    </file>
-    <file>
-      <filename>extra_files/extra-mf-slab.xml</filename>
-      <filetype>xml</filetype>
-      <usage_type>test</usage_type>
-      <checksum>0FD99952</checksum>
-    </file>
-    <file>
-      <filename>extra_files/extra-mf-unvented-crawlspace.osm</filename>
-      <filetype>osm</filetype>
-      <usage_type>test</usage_type>
-      <checksum>A6963C01</checksum>
-    </file>
-    <file>
-      <filename>extra_files/extra-mf-unvented-crawlspace.xml</filename>
-      <filetype>xml</filetype>
-      <usage_type>test</usage_type>
-      <checksum>C893E31B</checksum>
-    </file>
-    <file>
-      <filename>extra_files/extra-mf-vented-crawlspace.osm</filename>
-      <filetype>osm</filetype>
-      <usage_type>test</usage_type>
-      <checksum>866F70C8</checksum>
-    </file>
-    <file>
-      <filename>extra_files/extra-mf-vented-crawlspace.xml</filename>
-      <filetype>xml</filetype>
-      <usage_type>test</usage_type>
-      <checksum>A9EE986D</checksum>
-    </file>
-    <file>
-      <filename>extra_files/extra-no-rim-joists.osm</filename>
-      <filetype>osm</filetype>
-      <usage_type>test</usage_type>
-      <checksum>34B40B35</checksum>
-    </file>
-    <file>
-      <filename>extra_files/extra-no-rim-joists.xml</filename>
-      <filetype>xml</filetype>
-      <usage_type>test</usage_type>
-      <checksum>6D38860E</checksum>
-    </file>
-    <file>
-      <filename>extra_files/extra-pv-roofpitch.osm</filename>
-      <filetype>osm</filetype>
-      <usage_type>test</usage_type>
-      <checksum>A39CBCA2</checksum>
-    </file>
-    <file>
-      <filename>extra_files/extra-pv-roofpitch.xml</filename>
-      <filetype>xml</filetype>
-      <usage_type>test</usage_type>
-      <checksum>AF7637CF</checksum>
-    </file>
-    <file>
-      <filename>extra_files/extra-seasons-building-america.osm</filename>
-      <filetype>osm</filetype>
-      <usage_type>test</usage_type>
-      <checksum>B00F3FE1</checksum>
-    </file>
-    <file>
-      <filename>extra_files/extra-seasons-building-america.xml</filename>
-      <filetype>xml</filetype>
-      <usage_type>test</usage_type>
-      <checksum>980BA696</checksum>
-    </file>
-    <file>
-      <filename>extra_files/extra-second-heating-system-boiler-to-heat-pump.osm</filename>
-      <filetype>osm</filetype>
-      <usage_type>test</usage_type>
-      <checksum>695F6569</checksum>
-    </file>
-    <file>
-      <filename>extra_files/extra-second-heating-system-boiler-to-heat-pump.xml</filename>
-      <filetype>xml</filetype>
-      <usage_type>test</usage_type>
-      <checksum>7F9D3669</checksum>
-    </file>
-    <file>
-      <filename>extra_files/extra-second-heating-system-boiler-to-heating-system.osm</filename>
-      <filetype>osm</filetype>
-      <usage_type>test</usage_type>
-      <checksum>46C34354</checksum>
-    </file>
-    <file>
-      <filename>extra_files/extra-second-heating-system-boiler-to-heating-system.xml</filename>
-      <filetype>xml</filetype>
-      <usage_type>test</usage_type>
-      <checksum>A02D60E3</checksum>
-    </file>
-    <file>
-      <filename>extra_files/extra-second-heating-system-fireplace-to-heat-pump.osm</filename>
-      <filetype>osm</filetype>
-      <usage_type>test</usage_type>
-      <checksum>E5CDB6BD</checksum>
-    </file>
-    <file>
-      <filename>extra_files/extra-second-heating-system-fireplace-to-heat-pump.xml</filename>
-      <filetype>xml</filetype>
-      <usage_type>test</usage_type>
-      <checksum>24709B1D</checksum>
-    </file>
-    <file>
-      <filename>extra_files/extra-second-heating-system-fireplace-to-heating-system.osm</filename>
-      <filetype>osm</filetype>
-      <usage_type>test</usage_type>
-      <checksum>CCAA2160</checksum>
-    </file>
-    <file>
-      <filename>extra_files/extra-second-heating-system-fireplace-to-heating-system.xml</filename>
-      <filetype>xml</filetype>
-      <usage_type>test</usage_type>
-      <checksum>6EB553C1</checksum>
-    </file>
-    <file>
-      <filename>extra_files/extra-second-heating-system-portable-heater-to-heat-pump.osm</filename>
-      <filetype>osm</filetype>
-      <usage_type>test</usage_type>
-      <checksum>58410F1A</checksum>
-    </file>
-    <file>
-      <filename>extra_files/extra-second-heating-system-portable-heater-to-heat-pump.xml</filename>
-      <filetype>xml</filetype>
-      <usage_type>test</usage_type>
-      <checksum>CFBFFC55</checksum>
-    </file>
-    <file>
-      <filename>extra_files/extra-second-heating-system-portable-heater-to-heating-system.osm</filename>
-      <filetype>osm</filetype>
-      <usage_type>test</usage_type>
-      <checksum>8479DCA9</checksum>
-    </file>
-    <file>
-      <filename>extra_files/extra-second-heating-system-portable-heater-to-heating-system.xml</filename>
-      <filetype>xml</filetype>
-      <usage_type>test</usage_type>
-      <checksum>EADD1D72</checksum>
-    </file>
-    <file>
-      <filename>extra_files/extra-second-refrigerator.osm</filename>
-      <filetype>osm</filetype>
-      <usage_type>test</usage_type>
-      <checksum>7BCB2043</checksum>
-    </file>
-    <file>
-      <filename>extra_files/extra-second-refrigerator.xml</filename>
-      <filetype>xml</filetype>
-      <usage_type>test</usage_type>
-      <checksum>AF7637CF</checksum>
-    </file>
-    <file>
-      <filename>extra_files/extra-sfa-ambient.osm</filename>
-      <filetype>osm</filetype>
-      <usage_type>test</usage_type>
-      <checksum>3C4633DB</checksum>
-    </file>
-    <file>
-      <filename>extra_files/extra-sfa-ambient.xml</filename>
-      <filetype>xml</filetype>
-      <usage_type>test</usage_type>
-      <checksum>8F1A060F</checksum>
-    </file>
-    <file>
-      <filename>extra_files/extra-sfa-atticroof-conditioned-eaves-gable.osm</filename>
-      <filetype>osm</filetype>
-      <usage_type>test</usage_type>
-      <checksum>9C8CA817</checksum>
-    </file>
-    <file>
-      <filename>extra_files/extra-sfa-atticroof-conditioned-eaves-gable.xml</filename>
-      <filetype>xml</filetype>
-      <usage_type>test</usage_type>
-      <checksum>BCB40EC5</checksum>
-    </file>
-    <file>
-      <filename>extra_files/extra-sfa-atticroof-conditioned-eaves-hip.osm</filename>
-      <filetype>osm</filetype>
-      <usage_type>test</usage_type>
-      <checksum>A188583E</checksum>
-    </file>
-    <file>
-      <filename>extra_files/extra-sfa-atticroof-conditioned-eaves-hip.xml</filename>
-      <filetype>xml</filetype>
-      <usage_type>test</usage_type>
-      <checksum>631B6480</checksum>
-    </file>
-    <file>
-      <filename>extra_files/extra-sfa-atticroof-flat.osm</filename>
-      <filetype>osm</filetype>
-      <usage_type>test</usage_type>
-      <checksum>4B5718E2</checksum>
-    </file>
-    <file>
-      <filename>extra_files/extra-sfa-atticroof-flat.xml</filename>
-      <filetype>xml</filetype>
-      <usage_type>test</usage_type>
-      <checksum>C0233403</checksum>
-    </file>
-    <file>
-      <filename>extra_files/extra-sfa-conditioned-crawlspace.osm</filename>
-      <filetype>osm</filetype>
-      <usage_type>test</usage_type>
-      <checksum>FA6A2B36</checksum>
-    </file>
-    <file>
-      <filename>extra_files/extra-sfa-conditioned-crawlspace.xml</filename>
-      <filetype>xml</filetype>
-      <usage_type>test</usage_type>
-      <checksum>AF6C32DC</checksum>
-    </file>
-    <file>
-      <filename>extra_files/extra-sfa-exterior-corridor.osm</filename>
-      <filetype>osm</filetype>
-      <usage_type>test</usage_type>
-      <checksum>888F0720</checksum>
-    </file>
-    <file>
-      <filename>extra_files/extra-sfa-exterior-corridor.xml</filename>
-      <filetype>xml</filetype>
-      <usage_type>test</usage_type>
-      <checksum>C7452A0F</checksum>
-    </file>
-    <file>
-      <filename>extra_files/extra-sfa-rear-units.osm</filename>
-      <filetype>osm</filetype>
-      <usage_type>test</usage_type>
-      <checksum>0A7274CE</checksum>
-    </file>
-    <file>
-      <filename>extra_files/extra-sfa-rear-units.xml</filename>
-      <filetype>xml</filetype>
-      <usage_type>test</usage_type>
-      <checksum>C7452A0F</checksum>
-    </file>
-    <file>
-      <filename>extra_files/extra-sfa-slab-middle.osm</filename>
-      <filetype>osm</filetype>
-      <usage_type>test</usage_type>
-      <checksum>CA5F3E82</checksum>
-    </file>
-    <file>
-      <filename>extra_files/extra-sfa-slab-middle.xml</filename>
-      <filetype>xml</filetype>
-      <usage_type>test</usage_type>
-      <checksum>D59398EB</checksum>
-    </file>
-    <file>
-      <filename>extra_files/extra-sfa-slab-right.osm</filename>
-      <filetype>osm</filetype>
-      <usage_type>test</usage_type>
-      <checksum>EDF44492</checksum>
-    </file>
-    <file>
-      <filename>extra_files/extra-sfa-slab-right.xml</filename>
-      <filetype>xml</filetype>
-      <usage_type>test</usage_type>
-      <checksum>D59398EB</checksum>
-    </file>
-    <file>
-      <filename>extra_files/extra-sfa-slab.osm</filename>
-      <filetype>osm</filetype>
-      <usage_type>test</usage_type>
-      <checksum>EC14EE94</checksum>
-    </file>
-    <file>
-      <filename>extra_files/extra-sfa-slab.xml</filename>
-      <filetype>xml</filetype>
-      <usage_type>test</usage_type>
-      <checksum>8469DE44</checksum>
-    </file>
-    <file>
-      <filename>extra_files/extra-sfa-unconditioned-basement-middle.osm</filename>
-      <filetype>osm</filetype>
-      <usage_type>test</usage_type>
-      <checksum>0211E2FF</checksum>
-    </file>
-    <file>
-      <filename>extra_files/extra-sfa-unconditioned-basement-middle.xml</filename>
-      <filetype>xml</filetype>
-      <usage_type>test</usage_type>
-      <checksum>B88DF8AE</checksum>
-    </file>
-    <file>
-      <filename>extra_files/extra-sfa-unconditioned-basement-right.osm</filename>
-      <filetype>osm</filetype>
-      <usage_type>test</usage_type>
-      <checksum>8310F534</checksum>
-    </file>
-    <file>
-      <filename>extra_files/extra-sfa-unconditioned-basement-right.xml</filename>
-      <filetype>xml</filetype>
-      <usage_type>test</usage_type>
-      <checksum>B88DF8AE</checksum>
-    </file>
-    <file>
-      <filename>extra_files/extra-sfa-unconditioned-basement.osm</filename>
-      <filetype>osm</filetype>
-      <usage_type>test</usage_type>
-      <checksum>418E17DA</checksum>
-    </file>
-    <file>
-      <filename>extra_files/extra-sfa-unconditioned-basement.xml</filename>
-      <filetype>xml</filetype>
-      <usage_type>test</usage_type>
-      <checksum>0BBCB101</checksum>
-    </file>
-    <file>
-      <filename>extra_files/extra-sfa-unvented-crawlspace-middle.osm</filename>
-      <filetype>osm</filetype>
-      <usage_type>test</usage_type>
-      <checksum>45E97964</checksum>
-    </file>
-    <file>
-      <filename>extra_files/extra-sfa-unvented-crawlspace-middle.xml</filename>
-      <filetype>xml</filetype>
-      <usage_type>test</usage_type>
-      <checksum>A415CA23</checksum>
-    </file>
-    <file>
-      <filename>extra_files/extra-sfa-unvented-crawlspace-right.osm</filename>
-      <filetype>osm</filetype>
-      <usage_type>test</usage_type>
-      <checksum>FF4C2467</checksum>
-    </file>
-    <file>
-      <filename>extra_files/extra-sfa-unvented-crawlspace-right.xml</filename>
-      <filetype>xml</filetype>
-      <usage_type>test</usage_type>
-      <checksum>A415CA23</checksum>
-    </file>
-    <file>
-      <filename>extra_files/extra-sfa-unvented-crawlspace.osm</filename>
-      <filetype>osm</filetype>
-      <usage_type>test</usage_type>
-      <checksum>98A4F99E</checksum>
-    </file>
-    <file>
-      <filename>extra_files/extra-sfa-unvented-crawlspace.xml</filename>
-      <filetype>xml</filetype>
-      <usage_type>test</usage_type>
-      <checksum>9E073403</checksum>
-    </file>
-    <file>
-      <filename>extra_files/extra-sfa-vented-crawlspace-middle.osm</filename>
-      <filetype>osm</filetype>
-      <usage_type>test</usage_type>
-      <checksum>F27CB0FC</checksum>
-    </file>
-    <file>
-      <filename>extra_files/extra-sfa-vented-crawlspace-middle.xml</filename>
-      <filetype>xml</filetype>
-      <usage_type>test</usage_type>
-      <checksum>218B3B7D</checksum>
-    </file>
-    <file>
-      <filename>extra_files/extra-sfa-vented-crawlspace-right.osm</filename>
-      <filetype>osm</filetype>
-      <usage_type>test</usage_type>
-      <checksum>1FB99121</checksum>
-    </file>
-    <file>
-      <filename>extra_files/extra-sfa-vented-crawlspace-right.xml</filename>
-      <filetype>xml</filetype>
-      <usage_type>test</usage_type>
-      <checksum>218B3B7D</checksum>
-    </file>
-    <file>
-      <filename>extra_files/extra-sfa-vented-crawlspace.osm</filename>
-      <filetype>osm</filetype>
-      <usage_type>test</usage_type>
-      <checksum>D9AB319F</checksum>
-    </file>
-    <file>
-      <filename>extra_files/extra-sfa-vented-crawlspace.xml</filename>
-      <filetype>xml</filetype>
-      <usage_type>test</usage_type>
-      <checksum>E528E701</checksum>
-    </file>
-    <file>
-      <filename>extra_files/extra-state-code-different-than-epw.osm</filename>
-      <filetype>osm</filetype>
-      <usage_type>test</usage_type>
-      <checksum>F5E9C451</checksum>
-    </file>
-    <file>
-      <filename>extra_files/extra-state-code-different-than-epw.xml</filename>
-      <filetype>xml</filetype>
-      <usage_type>test</usage_type>
-      <checksum>2FF54CA2</checksum>
-    </file>
-    <file>
-      <filename>extra_files/extra-time-zone-different-than-epw.osm</filename>
-      <filetype>osm</filetype>
-      <usage_type>test</usage_type>
-      <checksum>7AF61D21</checksum>
-    </file>
-    <file>
-      <filename>extra_files/extra-time-zone-different-than-epw.xml</filename>
-      <filetype>xml</filetype>
-      <usage_type>test</usage_type>
-      <checksum>4535828E</checksum>
-    </file>
-    <file>
-      <filename>extra_files/extra-water-heater-attic.osm</filename>
-      <filetype>osm</filetype>
-      <usage_type>test</usage_type>
-      <checksum>032212B3</checksum>
-    </file>
-    <file>
-      <filename>extra_files/extra-water-heater-attic.xml</filename>
-      <filetype>xml</filetype>
-      <usage_type>test</usage_type>
-      <checksum>70E565C2</checksum>
-    </file>
-    <file>
-      <filename>extra_files/extra-water-heater-crawlspace.osm</filename>
-      <filetype>osm</filetype>
-      <usage_type>test</usage_type>
-      <checksum>3503B5C0</checksum>
-    </file>
-    <file>
-      <filename>extra_files/extra-water-heater-crawlspace.xml</filename>
-      <filetype>xml</filetype>
-      <usage_type>test</usage_type>
-      <checksum>3BB932A2</checksum>
->>>>>>> fd50873b
+      <checksum>BB553508</checksum>
     </file>
   </files>
 </measure>