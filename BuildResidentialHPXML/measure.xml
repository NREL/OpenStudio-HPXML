--- conflicted
+++ resolved
@@ -3,13 +3,8 @@
   <schema_version>3.1</schema_version>
   <name>build_residential_hpxml</name>
   <uid>a13a8983-2b01-4930-8af2-42030b6e4233</uid>
-<<<<<<< HEAD
-  <version_id>e813e16d-65a1-4722-bd88-dc9e66d502ef</version_id>
-  <version_modified>2023-09-19T19:05:36Z</version_modified>
-=======
-  <version_id>2c911ab5-ec9c-4b15-a9eb-810fbdb35b71</version_id>
-  <version_modified>2023-09-21T19:52:28Z</version_modified>
->>>>>>> 36c3b083
+  <version_id>931ab526-b43f-4d64-b4ee-c9dded85e947</version_id>
+  <version_modified>2023-09-21T22:18:05Z</version_modified>
   <xml_checksum>2C38F48B</xml_checksum>
   <class_name>BuildResidentialHPXML</class_name>
   <display_name>HPXML Builder</display_name>
@@ -6761,11 +6756,7 @@
       <filename>measure.rb</filename>
       <filetype>rb</filetype>
       <usage_type>script</usage_type>
-<<<<<<< HEAD
-      <checksum>E5DBD7A4</checksum>
-=======
-      <checksum>4CC7B948</checksum>
->>>>>>> 36c3b083
+      <checksum>ED79C6D7</checksum>
     </file>
     <file>
       <filename>geometry.rb</filename>
