<?xml version="1.0"?>
<measure>
  <schema_version>3.0</schema_version>
  <name>build_residential_hpxml</name>
  <uid>a13a8983-2b01-4930-8af2-42030b6e4233</uid>
<<<<<<< HEAD
<<<<<<< HEAD
<<<<<<< HEAD
  <version_id>d112bd49-58c6-46fa-9584-3990f710d632</version_id>
  <version_modified>20200511T154111Z</version_modified>
=======
  <version_id>59c9e929-9d1d-4115-a81b-91d7bc331809</version_id>
  <version_modified>20200515T234323Z</version_modified>
>>>>>>> build-res-hpxml-v3
=======
  <version_id>544b81b0-0fff-4588-b5cf-da3a873754f8</version_id>
  <version_modified>20200519T214127Z</version_modified>
>>>>>>> build-res-hpxml-v3
=======
  <version_id>2129fdae-047b-4610-8c3e-0be2f267082c</version_id>
  <version_modified>20200522T203942Z</version_modified>
>>>>>>> 02878be7
  <xml_checksum>2C38F48B</xml_checksum>
  <class_name>BuildResidentialHPXML</class_name>
  <display_name>HPXML Builder</display_name>
  <description>Builds a residential HPXML file.</description>
  <modeler_description>TODO</modeler_description>
  <arguments>
    <argument>
      <name>hpxml_path</name>
      <display_name>HPXML File Path</display_name>
      <description>Absolute/relative path of the HPXML file.</description>
      <type>String</type>
      <required>true</required>
      <model_dependent>false</model_dependent>
    </argument>
    <argument>
      <name>weather_dir</name>
      <display_name>Weather Directory</display_name>
      <description>Absolute/relative path of the weather directory.</description>
      <type>String</type>
      <required>true</required>
      <model_dependent>false</model_dependent>
      <default_value>weather</default_value>
    </argument>
    <argument>
      <name>simulation_control_timestep</name>
      <display_name>Simulation Control: Timestep</display_name>
      <description>Value must be a divisor of 60.</description>
      <type>Integer</type>
      <units>min</units>
      <required>false</required>
      <model_dependent>false</model_dependent>
      <default_value>60</default_value>
    </argument>
    <argument>
      <name>simulation_control_begin_month</name>
      <display_name>Simulation Control: Run Period Begin Month</display_name>
      <description>This numeric field should contain the starting month number (1 = January, 2 = February, etc.) for the annual run period desired.</description>
      <type>Integer</type>
      <units>month</units>
      <required>false</required>
      <model_dependent>false</model_dependent>
      <default_value>1</default_value>
    </argument>
    <argument>
      <name>simulation_control_begin_day_of_month</name>
      <display_name>Simulation Control: Run Period Begin Day of Month</display_name>
      <description>This numeric field should contain the starting day of the starting month (must be valid for month) for the annual run period desired.</description>
      <type>Integer</type>
      <units>day</units>
      <required>false</required>
      <model_dependent>false</model_dependent>
      <default_value>1</default_value>
    </argument>
    <argument>
      <name>simulation_control_end_month</name>
      <display_name>Simulation Control: Run Period End Month</display_name>
      <description>This numeric field should contain the end month number (1 = January, 2 = February, etc.) for the annual run period desired.</description>
      <type>Integer</type>
      <units>month</units>
      <required>false</required>
      <model_dependent>false</model_dependent>
      <default_value>12</default_value>
    </argument>
    <argument>
      <name>simulation_control_end_day_of_month</name>
      <display_name>Simulation Control: Run Period End Day of Month</display_name>
      <description>This numeric field should contain the ending day of the ending month (must be valid for month) for the annual run period desired.</description>
      <type>Integer</type>
      <units>day</units>
      <required>false</required>
      <model_dependent>false</model_dependent>
      <default_value>31</default_value>
    </argument>
    <argument>
      <name>schedules_output_path</name>
      <display_name>Schedules Output File Path</display_name>
      <description>Absolute (or relative) path of the output schedules file.</description>
      <type>String</type>
      <required>true</required>
      <model_dependent>false</model_dependent>
    </argument>
    <argument>
      <name>weather_station_epw_filepath</name>
      <display_name>EnergyPlus Weather (EPW) Filepath</display_name>
      <description>Name of the EPW file.</description>
      <type>String</type>
      <required>true</required>
      <model_dependent>false</model_dependent>
      <default_value>USA_CO_Denver.Intl.AP.725650_TMY3.epw</default_value>
    </argument>
    <argument>
      <name>site_type</name>
      <display_name>Site: Type</display_name>
      <description>The type of site.</description>
      <type>Choice</type>
      <required>true</required>
      <model_dependent>false</model_dependent>
      <default_value>suburban</default_value>
      <choices>
        <choice>
          <value>suburban</value>
          <display_name>suburban</display_name>
        </choice>
        <choice>
          <value>urban</value>
          <display_name>urban</display_name>
        </choice>
        <choice>
          <value>rural</value>
          <display_name>rural</display_name>
        </choice>
      </choices>
    </argument>
    <argument>
      <name>geometry_unit_type</name>
      <display_name>Geometry: Unit Type</display_name>
      <description>The type of unit.</description>
      <type>Choice</type>
      <required>true</required>
      <model_dependent>false</model_dependent>
      <default_value>single-family detached</default_value>
      <choices>
        <choice>
          <value>single-family detached</value>
          <display_name>single-family detached</display_name>
        </choice>
        <choice>
          <value>single-family attached</value>
          <display_name>single-family attached</display_name>
        </choice>
        <choice>
          <value>multi-family - uncategorized</value>
          <display_name>multi-family - uncategorized</display_name>
        </choice>
      </choices>
    </argument>
    <argument>
      <name>geometry_num_units</name>
      <display_name>Geometry: Number of Units</display_name>
      <description>The number of units in the building. This is required for single-family attached and multi-family - uncategorized buildings.</description>
      <type>Integer</type>
      <units>#</units>
      <required>false</required>
      <model_dependent>false</model_dependent>
    </argument>
    <argument>
      <name>geometry_cfa</name>
      <display_name>Geometry: Conditioned Floor Area</display_name>
      <description>The total floor area of the conditioned space (including any conditioned basement floor area).</description>
      <type>Double</type>
      <units>ft^2</units>
      <required>true</required>
      <model_dependent>false</model_dependent>
      <default_value>2000</default_value>
    </argument>
    <argument>
      <name>geometry_num_floors_above_grade</name>
      <display_name>Geometry: Number of Floors</display_name>
      <description>The number of floors above grade (in the unit if single-family attached, and in the building if multi-family - uncategorized).</description>
      <type>Integer</type>
      <units>#</units>
      <required>true</required>
      <model_dependent>false</model_dependent>
      <default_value>2</default_value>
    </argument>
    <argument>
      <name>geometry_wall_height</name>
      <display_name>Geometry: Average Wall Height</display_name>
      <description>The average height of the walls.</description>
      <type>Double</type>
      <units>ft</units>
      <required>true</required>
      <model_dependent>false</model_dependent>
      <default_value>8</default_value>
    </argument>
    <argument>
      <name>geometry_orientation</name>
      <display_name>Geometry: Orientation</display_name>
      <description>The house's orientation is measured clockwise from due south when viewed from above (e.g., North=0, East=90, South=180, West=270).</description>
      <type>Double</type>
      <units>degrees</units>
      <required>true</required>
      <model_dependent>false</model_dependent>
      <default_value>180</default_value>
    </argument>
    <argument>
      <name>geometry_aspect_ratio</name>
      <display_name>Geometry: Aspect Ratio</display_name>
      <description>The ratio of the front/back wall length to the left/right wall length, excluding any protruding garage wall area.</description>
      <type>Double</type>
      <units>FB/LR</units>
      <required>true</required>
      <model_dependent>false</model_dependent>
      <default_value>2</default_value>
    </argument>
    <argument>
      <name>geometry_level</name>
      <display_name>Geometry: Level</display_name>
      <description>The level of the multi-family - uncategorized unit.</description>
      <type>Choice</type>
      <required>true</required>
      <model_dependent>false</model_dependent>
      <default_value>Bottom</default_value>
      <choices>
        <choice>
          <value>Bottom</value>
          <display_name>Bottom</display_name>
        </choice>
        <choice>
          <value>Middle</value>
          <display_name>Middle</display_name>
        </choice>
        <choice>
          <value>Top</value>
          <display_name>Top</display_name>
        </choice>
      </choices>
    </argument>
    <argument>
      <name>geometry_horizontal_location</name>
      <display_name>Geometry: Horizontal Location</display_name>
      <description>The horizontal location of the single-family attached or multi-family - uncategorized unit when viewing the front of the building.</description>
      <type>Choice</type>
      <required>true</required>
      <model_dependent>false</model_dependent>
      <default_value>Left</default_value>
      <choices>
        <choice>
          <value>Left</value>
          <display_name>Left</display_name>
        </choice>
        <choice>
          <value>Middle</value>
          <display_name>Middle</display_name>
        </choice>
        <choice>
          <value>Right</value>
          <display_name>Right</display_name>
        </choice>
      </choices>
    </argument>
    <argument>
      <name>geometry_corridor_position</name>
      <display_name>Geometry: Corridor Position</display_name>
      <description>The position of the corridor.</description>
      <type>Choice</type>
      <required>true</required>
      <model_dependent>false</model_dependent>
      <default_value>Double-Loaded Interior</default_value>
      <choices>
        <choice>
          <value>Double-Loaded Interior</value>
          <display_name>Double-Loaded Interior</display_name>
        </choice>
        <choice>
          <value>Single Exterior (Front)</value>
          <display_name>Single Exterior (Front)</display_name>
        </choice>
        <choice>
          <value>Double Exterior</value>
          <display_name>Double Exterior</display_name>
        </choice>
        <choice>
          <value>None</value>
          <display_name>None</display_name>
        </choice>
      </choices>
    </argument>
    <argument>
      <name>geometry_corridor_width</name>
      <display_name>Geometry: Corridor Width</display_name>
      <description>The width of the corridor.</description>
      <type>Double</type>
      <units>ft</units>
      <required>true</required>
      <model_dependent>false</model_dependent>
      <default_value>10</default_value>
    </argument>
    <argument>
      <name>geometry_inset_width</name>
      <display_name>Geometry: Inset Width</display_name>
      <description>The width of the inset.</description>
      <type>Double</type>
      <units>ft</units>
      <required>true</required>
      <model_dependent>false</model_dependent>
      <default_value>0</default_value>
    </argument>
    <argument>
      <name>geometry_inset_depth</name>
      <display_name>Geometry: Inset Depth</display_name>
      <description>The depth of the inset.</description>
      <type>Double</type>
      <units>ft</units>
      <required>true</required>
      <model_dependent>false</model_dependent>
      <default_value>0</default_value>
    </argument>
    <argument>
      <name>geometry_inset_position</name>
      <display_name>Geometry: Inset Position</display_name>
      <description>The position of the inset.</description>
      <type>Choice</type>
      <required>true</required>
      <model_dependent>false</model_dependent>
      <default_value>Right</default_value>
      <choices>
        <choice>
          <value>Right</value>
          <display_name>Right</display_name>
        </choice>
        <choice>
          <value>Left</value>
          <display_name>Left</display_name>
        </choice>
      </choices>
    </argument>
    <argument>
      <name>geometry_balcony_depth</name>
      <display_name>Geometry: Balcony Depth</display_name>
      <description>The depth of the balcony.</description>
      <type>Double</type>
      <units>ft</units>
      <required>true</required>
      <model_dependent>false</model_dependent>
      <default_value>0</default_value>
    </argument>
    <argument>
      <name>geometry_garage_width</name>
      <display_name>Geometry: Garage Width</display_name>
      <description>The width of the garage. Enter zero for no garage.</description>
      <type>Double</type>
      <units>ft</units>
      <required>true</required>
      <model_dependent>false</model_dependent>
      <default_value>0</default_value>
    </argument>
    <argument>
      <name>geometry_garage_depth</name>
      <display_name>Geometry: Garage Depth</display_name>
      <description>The depth of the garage.</description>
      <type>Double</type>
      <units>ft</units>
      <required>true</required>
      <model_dependent>false</model_dependent>
      <default_value>20</default_value>
    </argument>
    <argument>
      <name>geometry_garage_protrusion</name>
      <display_name>Geometry: Garage Protrusion</display_name>
      <description>The fraction of the garage that is protruding from the living space.</description>
      <type>Double</type>
      <units>frac</units>
      <required>true</required>
      <model_dependent>false</model_dependent>
      <default_value>0</default_value>
    </argument>
    <argument>
      <name>geometry_garage_position</name>
      <display_name>Geometry: Garage Position</display_name>
      <description>The position of the garage.</description>
      <type>Choice</type>
      <required>true</required>
      <model_dependent>false</model_dependent>
      <default_value>Right</default_value>
      <choices>
        <choice>
          <value>Right</value>
          <display_name>Right</display_name>
        </choice>
        <choice>
          <value>Left</value>
          <display_name>Left</display_name>
        </choice>
      </choices>
    </argument>
    <argument>
      <name>geometry_foundation_type</name>
      <display_name>Geometry: Foundation Type</display_name>
      <description>The foundation type of the building.</description>
      <type>Choice</type>
      <required>true</required>
      <model_dependent>false</model_dependent>
      <default_value>SlabOnGrade</default_value>
      <choices>
        <choice>
          <value>SlabOnGrade</value>
          <display_name>SlabOnGrade</display_name>
        </choice>
        <choice>
          <value>VentedCrawlspace</value>
          <display_name>VentedCrawlspace</display_name>
        </choice>
        <choice>
          <value>UnventedCrawlspace</value>
          <display_name>UnventedCrawlspace</display_name>
        </choice>
        <choice>
          <value>UnconditionedBasement</value>
          <display_name>UnconditionedBasement</display_name>
        </choice>
        <choice>
          <value>ConditionedBasement</value>
          <display_name>ConditionedBasement</display_name>
        </choice>
        <choice>
          <value>Ambient</value>
          <display_name>Ambient</display_name>
        </choice>
      </choices>
    </argument>
    <argument>
      <name>geometry_foundation_height</name>
      <display_name>Geometry: Foundation Height</display_name>
      <description>The height of the foundation (e.g., 3ft for crawlspace, 8ft for basement). Only applies to basements/crawlspaces.</description>
      <type>Double</type>
      <units>ft</units>
      <required>true</required>
      <model_dependent>false</model_dependent>
      <default_value>0</default_value>
    </argument>
    <argument>
      <name>geometry_foundation_height_above_grade</name>
      <display_name>Geometry: Foundation Height Above Grade</display_name>
      <description>The depth above grade of the foundation wall. Only applies to basements/crawlspaces.</description>
      <type>Double</type>
      <units>ft</units>
      <required>true</required>
      <model_dependent>false</model_dependent>
      <default_value>0</default_value>
    </argument>
    <argument>
      <name>geometry_roof_type</name>
      <display_name>Geometry: Roof Type</display_name>
      <description>The roof type of the building.</description>
      <type>Choice</type>
      <required>true</required>
      <model_dependent>false</model_dependent>
      <default_value>gable</default_value>
      <choices>
        <choice>
          <value>gable</value>
          <display_name>gable</display_name>
        </choice>
        <choice>
          <value>hip</value>
          <display_name>hip</display_name>
        </choice>
        <choice>
          <value>flat</value>
          <display_name>flat</display_name>
        </choice>
      </choices>
    </argument>
    <argument>
      <name>geometry_roof_pitch</name>
      <display_name>Geometry: Roof Pitch</display_name>
      <description>The roof pitch of the attic. Ignored if the building has a flat roof.</description>
      <type>Choice</type>
      <required>true</required>
      <model_dependent>false</model_dependent>
      <default_value>6:12</default_value>
      <choices>
        <choice>
          <value>1:12</value>
          <display_name>1:12</display_name>
        </choice>
        <choice>
          <value>2:12</value>
          <display_name>2:12</display_name>
        </choice>
        <choice>
          <value>3:12</value>
          <display_name>3:12</display_name>
        </choice>
        <choice>
          <value>4:12</value>
          <display_name>4:12</display_name>
        </choice>
        <choice>
          <value>5:12</value>
          <display_name>5:12</display_name>
        </choice>
        <choice>
          <value>6:12</value>
          <display_name>6:12</display_name>
        </choice>
        <choice>
          <value>7:12</value>
          <display_name>7:12</display_name>
        </choice>
        <choice>
          <value>8:12</value>
          <display_name>8:12</display_name>
        </choice>
        <choice>
          <value>9:12</value>
          <display_name>9:12</display_name>
        </choice>
        <choice>
          <value>10:12</value>
          <display_name>10:12</display_name>
        </choice>
        <choice>
          <value>11:12</value>
          <display_name>11:12</display_name>
        </choice>
        <choice>
          <value>12:12</value>
          <display_name>12:12</display_name>
        </choice>
      </choices>
    </argument>
    <argument>
      <name>geometry_roof_structure</name>
      <display_name>Geometry: Roof Structure</display_name>
      <description>The roof structure of the building. Ignored if the building has a flat roof.</description>
      <type>Choice</type>
      <required>true</required>
      <model_dependent>false</model_dependent>
      <default_value>truss, cantilever</default_value>
      <choices>
        <choice>
          <value>truss, cantilever</value>
          <display_name>truss, cantilever</display_name>
        </choice>
        <choice>
          <value>rafter</value>
          <display_name>rafter</display_name>
        </choice>
      </choices>
    </argument>
    <argument>
      <name>geometry_attic_type</name>
      <display_name>Geometry: Attic Type</display_name>
      <description>The attic type of the building. Ignored if the building has a flat roof.</description>
      <type>Choice</type>
      <required>true</required>
      <model_dependent>false</model_dependent>
      <default_value>VentedAttic</default_value>
      <choices>
        <choice>
          <value>VentedAttic</value>
          <display_name>VentedAttic</display_name>
        </choice>
        <choice>
          <value>UnventedAttic</value>
          <display_name>UnventedAttic</display_name>
        </choice>
        <choice>
          <value>ConditionedAttic</value>
          <display_name>ConditionedAttic</display_name>
        </choice>
      </choices>
    </argument>
    <argument>
      <name>geometry_eaves_depth</name>
      <display_name>Geometry: Eaves Depth</display_name>
      <description>The eaves depth of the roof.</description>
      <type>Double</type>
      <units>ft</units>
      <required>true</required>
      <model_dependent>false</model_dependent>
      <default_value>2</default_value>
    </argument>
    <argument>
      <name>geometry_num_bedrooms</name>
      <display_name>Geometry: Number of Bedrooms</display_name>
      <description>Specify the number of bedrooms. Used to determine the energy usage of appliances and plug loads, hot water usage, etc.</description>
      <type>Integer</type>
      <required>true</required>
      <model_dependent>false</model_dependent>
      <default_value>3</default_value>
    </argument>
    <argument>
      <name>geometry_num_bathrooms</name>
      <display_name>Geometry: Number of Bathrooms</display_name>
      <description>Specify the number of bathrooms.</description>
      <type>String</type>
      <required>true</required>
      <model_dependent>false</model_dependent>
      <default_value>auto</default_value>
    </argument>
    <argument>
      <name>geometry_num_occupants</name>
      <display_name>Geometry: Number of Occupants</display_name>
      <description>Specify the number of occupants. A value of 'auto' will calculate the average number of occupants from the number of bedrooms. Used to specify the internal gains from people only.</description>
      <type>String</type>
      <required>true</required>
      <model_dependent>false</model_dependent>
      <default_value>auto</default_value>
    </argument>
    <argument>
      <name>floor_assembly_r</name>
      <display_name>Floor: Assembly R-value</display_name>
      <description>Assembly R-value for the floor (foundation ceiling). Ignored if a slab foundation.</description>
      <type>Double</type>
      <units>h-ft^2-R/Btu</units>
      <required>true</required>
      <model_dependent>false</model_dependent>
      <default_value>30</default_value>
    </argument>
    <argument>
      <name>foundation_wall_insulation_r</name>
      <display_name>Foundation: Wall Insulation Nominal R-value</display_name>
      <description>Nominal R-value for the foundation wall insulation. Only applies to basements/crawlspaces.</description>
      <type>Double</type>
      <units>h-ft^2-R/Btu</units>
      <required>true</required>
      <model_dependent>false</model_dependent>
      <default_value>0</default_value>
    </argument>
    <argument>
      <name>foundation_wall_insulation_distance_to_top</name>
      <display_name>Foundation: Wall Insulation Distance To Top</display_name>
      <description>The distance from the top of the foundation wall to the top of the foundation wall insulation. Only applies to basements/crawlspaces.</description>
      <type>Double</type>
      <units>ft</units>
      <required>true</required>
      <model_dependent>false</model_dependent>
      <default_value>0</default_value>
    </argument>
    <argument>
      <name>foundation_wall_insulation_distance_to_bottom</name>
      <display_name>Foundation: Wall Insulation Distance To Bottom</display_name>
      <description>The distance from the top of the foundation wall to the bottom of the foundation wall insulation. Only applies to basements/crawlspaces.</description>
      <type>Double</type>
      <units>ft</units>
      <required>true</required>
      <model_dependent>false</model_dependent>
      <default_value>0</default_value>
    </argument>
    <argument>
      <name>foundation_wall_assembly_r</name>
      <display_name>Foundation: Wall Assembly R-value</display_name>
      <description>Assembly R-value for the foundation walls. Only applies to basements/crawlspaces. If provided, overrides the previous foundation wall insulation inputs.</description>
      <type>Double</type>
      <units>h-ft^2-R/Btu</units>
      <required>false</required>
      <model_dependent>false</model_dependent>
    </argument>
    <argument>
      <name>slab_perimeter_insulation_r</name>
      <display_name>Slab: Perimeter Insulation Nominal R-value</display_name>
      <description>Nominal R-value of the vertical slab perimeter insulation. Applies to slab-on-grade foundations and basement/crawlspace floors.</description>
      <type>Double</type>
      <units>h-ft^2-R/Btu</units>
      <required>true</required>
      <model_dependent>false</model_dependent>
      <default_value>0</default_value>
    </argument>
    <argument>
      <name>slab_perimeter_depth</name>
      <display_name>Slab: Perimeter Insulation Depth</display_name>
      <description>Depth from grade to bottom of vertical slab perimeter insulation. Applies to slab-on-grade foundations and basement/crawlspace floors.</description>
      <type>Double</type>
      <units>ft</units>
      <required>true</required>
      <model_dependent>false</model_dependent>
      <default_value>0</default_value>
    </argument>
    <argument>
      <name>slab_under_insulation_r</name>
      <display_name>Slab: Under Slab Insulation Nominal R-value</display_name>
      <description>Nominal R-value of the horizontal under slab insulation. Applies to slab-on-grade foundations and basement/crawlspace floors.</description>
      <type>Double</type>
      <units>h-ft^2-R/Btu</units>
      <required>true</required>
      <model_dependent>false</model_dependent>
      <default_value>0</default_value>
    </argument>
    <argument>
      <name>slab_under_width</name>
      <display_name>Slab: Under Slab Insulation Width</display_name>
      <description>Width from slab edge inward of horizontal under-slab insulation. Enter 999 to specify that the under slab insulation spans the entire slab. Applies to slab-on-grade foundations and basement/crawlspace floors.</description>
      <type>Double</type>
      <units>ft</units>
      <required>true</required>
      <model_dependent>false</model_dependent>
      <default_value>0</default_value>
    </argument>
    <argument>
      <name>slab_carpet_fraction</name>
      <display_name>Slab: Carpet Fraction</display_name>
      <description>Fraction of the slab floor area that is carpeted.</description>
      <type>Double</type>
      <units>Frac</units>
      <required>true</required>
      <model_dependent>false</model_dependent>
      <default_value>0</default_value>
    </argument>
    <argument>
      <name>slab_carpet_r</name>
      <display_name>Slab: Carpet R-value</display_name>
      <description>R-value of the slab carpet.</description>
      <type>Double</type>
      <units>h-ft^2-R/Btu</units>
      <required>true</required>
      <model_dependent>false</model_dependent>
      <default_value>0</default_value>
    </argument>
    <argument>
      <name>ceiling_assembly_r</name>
      <display_name>Ceiling: Assembly R-value</display_name>
      <description>Assembly R-value for the ceiling (attic floor).</description>
      <type>Double</type>
      <units>h-ft^2-R/Btu</units>
      <required>true</required>
      <model_dependent>false</model_dependent>
      <default_value>30</default_value>
    </argument>
    <argument>
      <name>roof_assembly_r</name>
      <display_name>Roof: Assembly R-value</display_name>
      <description>Assembly R-value of the roof.</description>
      <type>Double</type>
      <units>h-ft^2-R/Btu</units>
      <required>true</required>
      <model_dependent>false</model_dependent>
      <default_value>2.3</default_value>
    </argument>
    <argument>
      <name>roof_solar_absorptance</name>
      <display_name>Roof: Solar Absorptance</display_name>
      <description>The solar absorptance of the roof.</description>
      <type>Double</type>
      <required>true</required>
      <model_dependent>false</model_dependent>
      <default_value>0.7</default_value>
    </argument>
    <argument>
      <name>roof_emittance</name>
      <display_name>Roof: Emittance</display_name>
      <description>The emittance of the roof.</description>
      <type>Double</type>
      <required>true</required>
      <model_dependent>false</model_dependent>
      <default_value>0.92</default_value>
    </argument>
    <argument>
      <name>roof_radiant_barrier</name>
      <display_name>Roof: Has Radiant Barrier</display_name>
      <description>Specifies whether the attic has a radiant barrier.</description>
      <type>Boolean</type>
      <required>true</required>
      <model_dependent>false</model_dependent>
      <default_value>false</default_value>
      <choices>
        <choice>
          <value>true</value>
          <display_name>true</display_name>
        </choice>
        <choice>
          <value>false</value>
          <display_name>false</display_name>
        </choice>
      </choices>
    </argument>
    <argument>
      <name>neighbor_front_distance</name>
      <display_name>Neighbor: Front Distance</display_name>
      <description>The minimum distance between the simulated house and the neighboring house to the front (not including eaves). A value of zero indicates no neighbors.</description>
      <type>Double</type>
      <units>ft</units>
      <required>true</required>
      <model_dependent>false</model_dependent>
      <default_value>0</default_value>
    </argument>
    <argument>
      <name>neighbor_back_distance</name>
      <display_name>Neighbor: Back Distance</display_name>
      <description>The minimum distance between the simulated house and the neighboring house to the back (not including eaves). A value of zero indicates no neighbors.</description>
      <type>Double</type>
      <units>ft</units>
      <required>true</required>
      <model_dependent>false</model_dependent>
      <default_value>0</default_value>
    </argument>
    <argument>
      <name>neighbor_left_distance</name>
      <display_name>Neighbor: Left Distance</display_name>
      <description>The minimum distance between the simulated house and the neighboring house to the left (not including eaves). A value of zero indicates no neighbors.</description>
      <type>Double</type>
      <units>ft</units>
      <required>true</required>
      <model_dependent>false</model_dependent>
      <default_value>10</default_value>
    </argument>
    <argument>
      <name>neighbor_right_distance</name>
      <display_name>Neighbor: Right Distance</display_name>
      <description>The minimum distance between the simulated house and the neighboring house to the right (not including eaves). A value of zero indicates no neighbors.</description>
      <type>Double</type>
      <units>ft</units>
      <required>true</required>
      <model_dependent>false</model_dependent>
      <default_value>10</default_value>
    </argument>
    <argument>
      <name>neighbor_front_height</name>
      <display_name>Neighbor: Front Height</display_name>
      <description>The height of the neighboring building to the front. A value of 'auto' will use the same height as this building.</description>
      <type>String</type>
      <units>ft</units>
      <required>true</required>
      <model_dependent>false</model_dependent>
      <default_value>auto</default_value>
    </argument>
    <argument>
      <name>neighbor_back_height</name>
      <display_name>Neighbor: Back Height</display_name>
      <description>The height of the neighboring building to the back. A value of 'auto' will use the same height as this building.</description>
      <type>String</type>
      <units>ft</units>
      <required>true</required>
      <model_dependent>false</model_dependent>
      <default_value>auto</default_value>
    </argument>
    <argument>
      <name>neighbor_left_height</name>
      <display_name>Neighbor: Left Height</display_name>
      <description>The height of the neighboring building to the left. A value of 'auto' will use the same height as this building.</description>
      <type>String</type>
      <units>ft</units>
      <required>true</required>
      <model_dependent>false</model_dependent>
      <default_value>auto</default_value>
    </argument>
    <argument>
      <name>neighbor_right_height</name>
      <display_name>Neighbor: Right Height</display_name>
      <description>The height of the neighboring building to the right. A value of 'auto' will use the same height as this building.</description>
      <type>String</type>
      <units>ft</units>
      <required>true</required>
      <model_dependent>false</model_dependent>
      <default_value>auto</default_value>
    </argument>
    <argument>
      <name>wall_type</name>
      <display_name>Walls: Type</display_name>
      <description>The type of exterior walls.</description>
      <type>Choice</type>
      <required>true</required>
      <model_dependent>false</model_dependent>
      <default_value>WoodStud</default_value>
      <choices>
        <choice>
          <value>WoodStud</value>
          <display_name>WoodStud</display_name>
        </choice>
        <choice>
          <value>ConcreteMasonryUnit</value>
          <display_name>ConcreteMasonryUnit</display_name>
        </choice>
        <choice>
          <value>DoubleWoodStud</value>
          <display_name>DoubleWoodStud</display_name>
        </choice>
        <choice>
          <value>InsulatedConcreteForms</value>
          <display_name>InsulatedConcreteForms</display_name>
        </choice>
        <choice>
          <value>LogWall</value>
          <display_name>LogWall</display_name>
        </choice>
        <choice>
          <value>StructurallyInsulatedPanel</value>
          <display_name>StructurallyInsulatedPanel</display_name>
        </choice>
        <choice>
          <value>SolidConcrete</value>
          <display_name>SolidConcrete</display_name>
        </choice>
        <choice>
          <value>SteelFrame</value>
          <display_name>SteelFrame</display_name>
        </choice>
        <choice>
          <value>Stone</value>
          <display_name>Stone</display_name>
        </choice>
        <choice>
          <value>StrawBale</value>
          <display_name>StrawBale</display_name>
        </choice>
        <choice>
          <value>StructuralBrick</value>
          <display_name>StructuralBrick</display_name>
        </choice>
      </choices>
    </argument>
    <argument>
      <name>wall_assembly_r</name>
      <display_name>Walls: Assembly R-value</display_name>
      <description>Assembly R-value of the exterior walls.</description>
      <type>Double</type>
      <units>h-ft^2-R/Btu</units>
      <required>true</required>
      <model_dependent>false</model_dependent>
      <default_value>13</default_value>
    </argument>
    <argument>
      <name>wall_solar_absorptance</name>
      <display_name>Wall: Solar Absorptance</display_name>
      <description>The solar absorptance of the exterior walls.</description>
      <type>Double</type>
      <required>true</required>
      <model_dependent>false</model_dependent>
      <default_value>0.7</default_value>
    </argument>
    <argument>
      <name>wall_emittance</name>
      <display_name>Wall: Emittance</display_name>
      <description>The emittance of the exterior walls.</description>
      <type>Double</type>
      <required>true</required>
      <model_dependent>false</model_dependent>
      <default_value>0.92</default_value>
    </argument>
    <argument>
      <name>window_front_wwr</name>
      <display_name>Windows: Front Window-to-Wall Ratio</display_name>
      <description>The ratio of window area to wall area for the building's front facade. Enter 0 if specifying Front Window Area instead.</description>
      <type>Double</type>
      <required>true</required>
      <model_dependent>false</model_dependent>
      <default_value>0.18</default_value>
    </argument>
    <argument>
      <name>window_back_wwr</name>
      <display_name>Windows: Back Window-to-Wall Ratio</display_name>
      <description>The ratio of window area to wall area for the building's back facade. Enter 0 if specifying Back Window Area instead.</description>
      <type>Double</type>
      <required>true</required>
      <model_dependent>false</model_dependent>
      <default_value>0.18</default_value>
    </argument>
    <argument>
      <name>window_left_wwr</name>
      <display_name>Windows: Left Window-to-Wall Ratio</display_name>
      <description>The ratio of window area to wall area for the building's left facade. Enter 0 if specifying Left Window Area instead.</description>
      <type>Double</type>
      <required>true</required>
      <model_dependent>false</model_dependent>
      <default_value>0.18</default_value>
    </argument>
    <argument>
      <name>window_right_wwr</name>
      <display_name>Windows: Right Window-to-Wall Ratio</display_name>
      <description>The ratio of window area to wall area for the building's right facade. Enter 0 if specifying Right Window Area instead.</description>
      <type>Double</type>
      <required>true</required>
      <model_dependent>false</model_dependent>
      <default_value>0.18</default_value>
    </argument>
    <argument>
      <name>window_area_front</name>
      <display_name>Windows: Front Window Area</display_name>
      <description>The amount of window area on the building's front facade. Enter 0 if specifying Front Window-to-Wall Ratio instead.</description>
      <type>Double</type>
      <required>true</required>
      <model_dependent>false</model_dependent>
      <default_value>0</default_value>
    </argument>
    <argument>
      <name>window_area_back</name>
      <display_name>Windows: Back Window Area</display_name>
      <description>The amount of window area on the building's back facade. Enter 0 if specifying Back Window-to-Wall Ratio instead.</description>
      <type>Double</type>
      <required>true</required>
      <model_dependent>false</model_dependent>
      <default_value>0</default_value>
    </argument>
    <argument>
      <name>window_area_left</name>
      <display_name>Windows: Left Window Area</display_name>
      <description>The amount of window area on the building's left facade. Enter 0 if specifying Left Window-to-Wall Ratio instead.</description>
      <type>Double</type>
      <required>true</required>
      <model_dependent>false</model_dependent>
      <default_value>0</default_value>
    </argument>
    <argument>
      <name>window_area_right</name>
      <display_name>Windows: Right Window Area</display_name>
      <description>The amount of window area on the building's right facade. Enter 0 if specifying Right Window-to-Wall Ratio instead.</description>
      <type>Double</type>
      <required>true</required>
      <model_dependent>false</model_dependent>
      <default_value>0</default_value>
    </argument>
    <argument>
      <name>window_aspect_ratio</name>
      <display_name>Windows: Aspect Ratio</display_name>
      <description>Ratio of window height to width.</description>
      <type>Double</type>
      <required>true</required>
      <model_dependent>false</model_dependent>
      <default_value>1.333</default_value>
    </argument>
    <argument>
      <name>window_fraction_operable</name>
      <display_name>Windows: Fraction Operable</display_name>
      <description>Fraction of windows that are operable.</description>
      <type>Double</type>
      <required>true</required>
      <model_dependent>false</model_dependent>
      <default_value>0.67</default_value>
    </argument>
    <argument>
      <name>window_ufactor</name>
      <display_name>Windows: U-Factor</display_name>
      <description>The heat transfer coefficient of the windows.</description>
      <type>Double</type>
      <units>Btu/hr-ft^2-R</units>
      <required>true</required>
      <model_dependent>false</model_dependent>
      <default_value>0.37</default_value>
    </argument>
    <argument>
      <name>window_shgc</name>
      <display_name>Windows: SHGC</display_name>
      <description>The ratio of solar heat gain through a glazing system compared to that of an unobstructed opening, for windows.</description>
      <type>Double</type>
      <required>true</required>
      <model_dependent>false</model_dependent>
      <default_value>0.3</default_value>
    </argument>
    <argument>
      <name>window_interior_shading_winter</name>
      <display_name>Windows: Winter Interior Shading</display_name>
      <description>Interior shading multiplier for the heating season. 1.0 indicates no reduction in solar gain, 0.85 indicates 15% reduction, etc.</description>
      <type>Double</type>
      <required>true</required>
      <model_dependent>false</model_dependent>
      <default_value>1</default_value>
    </argument>
    <argument>
      <name>window_interior_shading_summer</name>
      <display_name>Windows: Summer Interior Shading</display_name>
      <description>Interior shading multiplier for the cooling season. 1.0 indicates no reduction in solar gain, 0.85 indicates 15% reduction, etc.</description>
      <type>Double</type>
      <required>true</required>
      <model_dependent>false</model_dependent>
      <default_value>1</default_value>
    </argument>
    <argument>
      <name>overhangs_front_depth</name>
      <display_name>Overhangs: Front Facade Depth</display_name>
      <description>Specifies the depth of overhangs for windows on the front facade.</description>
      <type>Double</type>
      <required>true</required>
      <model_dependent>false</model_dependent>
      <default_value>0</default_value>
    </argument>
    <argument>
      <name>overhangs_front_distance_to_top_of_window</name>
      <display_name>Overhangs: Front Facade Distance to Top of Window</display_name>
      <description>Specifies the distance to the top of window of overhangs for windows on the front facade.</description>
      <type>Double</type>
      <required>true</required>
      <model_dependent>false</model_dependent>
      <default_value>0</default_value>
    </argument>
    <argument>
      <name>overhangs_back_depth</name>
      <display_name>Overhangs: Back Facade Depth</display_name>
      <description>Specifies the depth of overhangs for windows on the back facade.</description>
      <type>Double</type>
      <required>true</required>
      <model_dependent>false</model_dependent>
      <default_value>0</default_value>
    </argument>
    <argument>
      <name>overhangs_back_distance_to_top_of_window</name>
      <display_name>Overhangs: Back Facade Distance to Top of Window</display_name>
      <description>Specifies the distance to the top of window of overhangs for windows on the back facade.</description>
      <type>Double</type>
      <required>true</required>
      <model_dependent>false</model_dependent>
      <default_value>0</default_value>
    </argument>
    <argument>
      <name>overhangs_left_depth</name>
      <display_name>Overhangs: Left Facade Depth</display_name>
      <description>Specifies the depth of overhangs for windows on the left facade.</description>
      <type>Double</type>
      <required>true</required>
      <model_dependent>false</model_dependent>
      <default_value>0</default_value>
    </argument>
    <argument>
      <name>overhangs_left_distance_to_top_of_window</name>
      <display_name>Overhangs: Left Facade Distance to Top of Window</display_name>
      <description>Specifies the distance to the top of window of overhangs for windows on the left facade.</description>
      <type>Double</type>
      <required>true</required>
      <model_dependent>false</model_dependent>
      <default_value>0</default_value>
    </argument>
    <argument>
      <name>overhangs_right_depth</name>
      <display_name>Overhangs: Right Facade Depth</display_name>
      <description>Specifies the depth of overhangs for windows on the right facade.</description>
      <type>Double</type>
      <required>true</required>
      <model_dependent>false</model_dependent>
      <default_value>0</default_value>
    </argument>
    <argument>
      <name>overhangs_right_distance_to_top_of_window</name>
      <display_name>Overhangs: Right Facade Distance to Top of Window</display_name>
      <description>Specifies the distance to the top of window of overhangs for windows on the right facade.</description>
      <type>Double</type>
      <required>true</required>
      <model_dependent>false</model_dependent>
      <default_value>0</default_value>
    </argument>
    <argument>
      <name>skylight_area_front</name>
      <display_name>Skylights: Front Roof Area</display_name>
      <description>The amount of skylight area on the building's front conditioned roof facade.</description>
      <type>Double</type>
      <required>true</required>
      <model_dependent>false</model_dependent>
      <default_value>0</default_value>
    </argument>
    <argument>
      <name>skylight_area_back</name>
      <display_name>Skylights: Back Roof Area</display_name>
      <description>The amount of skylight area on the building's back conditioned roof facade.</description>
      <type>Double</type>
      <required>true</required>
      <model_dependent>false</model_dependent>
      <default_value>0</default_value>
    </argument>
    <argument>
      <name>skylight_area_left</name>
      <display_name>Skylights: Left Roof Area</display_name>
      <description>The amount of skylight area on the building's left conditioned roof facade.</description>
      <type>Double</type>
      <required>true</required>
      <model_dependent>false</model_dependent>
      <default_value>0</default_value>
    </argument>
    <argument>
      <name>skylight_area_right</name>
      <display_name>Skylights: Right Roof Area</display_name>
      <description>The amount of skylight area on the building's right conditioned roof facade.</description>
      <type>Double</type>
      <required>true</required>
      <model_dependent>false</model_dependent>
      <default_value>0</default_value>
    </argument>
    <argument>
      <name>skylight_ufactor</name>
      <display_name>Skylights: U-Factor</display_name>
      <description>The heat transfer coefficient of the skylights.</description>
      <type>Double</type>
      <units>Btu/hr-ft^2-R</units>
      <required>true</required>
      <model_dependent>false</model_dependent>
      <default_value>0.33</default_value>
    </argument>
    <argument>
      <name>skylight_shgc</name>
      <display_name>Skylights: SHGC</display_name>
      <description>The ratio of solar heat gain through a glazing system compared to that of an unobstructed opening, for skylights.</description>
      <type>Double</type>
      <required>true</required>
      <model_dependent>false</model_dependent>
      <default_value>0.45</default_value>
    </argument>
    <argument>
      <name>door_area</name>
      <display_name>Doors: Area</display_name>
      <description>The area of the opaque door(s).</description>
      <type>Double</type>
      <units>ft^2</units>
      <required>true</required>
      <model_dependent>false</model_dependent>
      <default_value>20</default_value>
    </argument>
    <argument>
      <name>door_rvalue</name>
      <display_name>Doors: R-value</display_name>
      <description>R-value of the doors.</description>
      <type>Double</type>
      <units>h-ft^2-R/Btu</units>
      <required>true</required>
      <model_dependent>false</model_dependent>
      <default_value>5</default_value>
    </argument>
    <argument>
      <name>air_leakage_units</name>
      <display_name>Air Leakage: Units</display_name>
      <description>The unit of measure for the above-grade living air leakage.</description>
      <type>Choice</type>
      <required>true</required>
      <model_dependent>false</model_dependent>
      <default_value>ACH50</default_value>
      <choices>
        <choice>
          <value>ACH50</value>
          <display_name>ACH50</display_name>
        </choice>
        <choice>
          <value>CFM50</value>
          <display_name>CFM50</display_name>
        </choice>
        <choice>
          <value>ACHnatural</value>
          <display_name>ACHnatural</display_name>
        </choice>
      </choices>
    </argument>
    <argument>
      <name>air_leakage_value</name>
      <display_name>Air Leakage: Value</display_name>
      <description>Air exchange rate, in ACH or CFM at 50 Pascals.</description>
      <type>Double</type>
      <required>true</required>
      <model_dependent>false</model_dependent>
      <default_value>3</default_value>
    </argument>
    <argument>
      <name>air_leakage_shelter_coefficient</name>
      <display_name>Air Leakage: Shelter Coefficient</display_name>
      <description>The local shelter coefficient (AIM-2 infiltration model) accounts for nearby buildings, trees, and obstructions.</description>
      <type>String</type>
      <units>Frac</units>
      <required>true</required>
      <model_dependent>false</model_dependent>
      <default_value>auto</default_value>
    </argument>
    <argument>
      <name>heating_system_type</name>
      <display_name>Heating System: Type</display_name>
      <description>The type of the heating system.</description>
      <type>Choice</type>
      <required>true</required>
      <model_dependent>false</model_dependent>
      <default_value>Furnace</default_value>
      <choices>
        <choice>
          <value>none</value>
          <display_name>none</display_name>
        </choice>
        <choice>
          <value>Furnace</value>
          <display_name>Furnace</display_name>
        </choice>
        <choice>
          <value>WallFurnace</value>
          <display_name>WallFurnace</display_name>
        </choice>
        <choice>
          <value>FloorFurnace</value>
          <display_name>FloorFurnace</display_name>
        </choice>
        <choice>
          <value>Boiler</value>
          <display_name>Boiler</display_name>
        </choice>
        <choice>
          <value>ElectricResistance</value>
          <display_name>ElectricResistance</display_name>
        </choice>
        <choice>
          <value>Stove</value>
          <display_name>Stove</display_name>
        </choice>
        <choice>
          <value>PortableHeater</value>
          <display_name>PortableHeater</display_name>
        </choice>
        <choice>
          <value>Fireplace</value>
          <display_name>Fireplace</display_name>
        </choice>
      </choices>
    </argument>
    <argument>
      <name>heating_system_fuel</name>
      <display_name>Heating System: Fuel Type</display_name>
      <description>The fuel type of the heating system. Ignored for ElectricResistance.</description>
      <type>Choice</type>
      <required>true</required>
      <model_dependent>false</model_dependent>
      <default_value>natural gas</default_value>
      <choices>
        <choice>
          <value>electricity</value>
          <display_name>electricity</display_name>
        </choice>
        <choice>
          <value>natural gas</value>
          <display_name>natural gas</display_name>
        </choice>
        <choice>
          <value>fuel oil</value>
          <display_name>fuel oil</display_name>
        </choice>
        <choice>
          <value>propane</value>
          <display_name>propane</display_name>
        </choice>
        <choice>
          <value>wood</value>
          <display_name>wood</display_name>
        </choice>
        <choice>
          <value>wood pellets</value>
          <display_name>wood pellets</display_name>
        </choice>
      </choices>
    </argument>
    <argument>
      <name>heating_system_heating_efficiency_afue</name>
      <display_name>Heating System: Rated AFUE</display_name>
      <description>The rated efficiency value of the Furnace/WallFurnace/FloorFurnace/Boiler heating system.</description>
      <type>Double</type>
      <units>AFUE</units>
      <required>true</required>
      <model_dependent>false</model_dependent>
      <default_value>0.78</default_value>
    </argument>
    <argument>
      <name>heating_system_heating_efficiency_percent</name>
      <display_name>Heating System: Rated Percent</display_name>
      <description>The rated efficiency value of the ElectricResistance/Stove/PortableHeater/Fireplace heating system.</description>
      <type>Double</type>
      <units>Percent</units>
      <required>true</required>
      <model_dependent>false</model_dependent>
      <default_value>1</default_value>
    </argument>
    <argument>
      <name>heating_system_heating_capacity</name>
      <display_name>Heating System: Heating Capacity</display_name>
      <description>The output heating capacity of the heating system. If using 'auto', the autosizing algorithm will use ACCA Manual S to set the capacity.</description>
      <type>String</type>
      <units>Btu/hr</units>
      <required>true</required>
      <model_dependent>false</model_dependent>
      <default_value>auto</default_value>
    </argument>
    <argument>
      <name>heating_system_fraction_heat_load_served</name>
      <display_name>Heating System: Fraction Heat Load Served</display_name>
      <description>The heat load served fraction of the heating system.</description>
      <type>Double</type>
      <units>Frac</units>
      <required>true</required>
      <model_dependent>false</model_dependent>
      <default_value>1</default_value>
    </argument>
    <argument>
      <name>heating_system_electric_auxiliary_energy</name>
      <display_name>Heating System: Electric Auxiliary Energy</display_name>
      <description>The electric auxiliary energy of the heating system.</description>
      <type>Double</type>
      <required>false</required>
      <model_dependent>false</model_dependent>
    </argument>
    <argument>
      <name>cooling_system_type</name>
      <display_name>Cooling System: Type</display_name>
      <description>The type of the cooling system.</description>
      <type>Choice</type>
      <required>true</required>
      <model_dependent>false</model_dependent>
      <default_value>central air conditioner</default_value>
      <choices>
        <choice>
          <value>none</value>
          <display_name>none</display_name>
        </choice>
        <choice>
          <value>central air conditioner</value>
          <display_name>central air conditioner</display_name>
        </choice>
        <choice>
          <value>room air conditioner</value>
          <display_name>room air conditioner</display_name>
        </choice>
        <choice>
          <value>evaporative cooler</value>
          <display_name>evaporative cooler</display_name>
        </choice>
      </choices>
    </argument>
    <argument>
      <name>cooling_system_cooling_efficiency_seer</name>
      <display_name>Cooling System: Rated SEER</display_name>
      <description>The rated efficiency value of the central air conditioner cooling system. Ignored for evaporative cooler.</description>
      <type>Double</type>
      <units>SEER</units>
      <required>true</required>
      <model_dependent>false</model_dependent>
      <default_value>13</default_value>
    </argument>
    <argument>
      <name>cooling_system_cooling_efficiency_eer</name>
      <display_name>Cooling System: Rated EER</display_name>
      <description>The rated efficiency value of the room air conditioner cooling system. Ignored for evaporative cooler.</description>
      <type>Double</type>
      <units>EER</units>
      <required>true</required>
      <model_dependent>false</model_dependent>
      <default_value>13</default_value>
    </argument>
    <argument>
      <name>cooling_system_cooling_compressor_type</name>
      <display_name>Cooling System: Cooling Compressor Type</display_name>
      <description>The compressor type of the cooling system. Only applies to central air conditioner.</description>
      <type>Choice</type>
      <required>false</required>
      <model_dependent>false</model_dependent>
      <choices>
        <choice>
          <value>single stage</value>
          <display_name>single stage</display_name>
        </choice>
        <choice>
          <value>two stage</value>
          <display_name>two stage</display_name>
        </choice>
        <choice>
          <value>variable speed</value>
          <display_name>variable speed</display_name>
        </choice>
      </choices>
    </argument>
    <argument>
      <name>cooling_system_cooling_sensible_heat_fraction</name>
      <display_name>Cooling System: Cooling Sensible Heat Fraction</display_name>
      <description>The sensible heat fraction of the cooling system. Ignored for evaporative cooler.</description>
      <type>Double</type>
      <units>Frac</units>
      <required>false</required>
      <model_dependent>false</model_dependent>
    </argument>
    <argument>
      <name>cooling_system_cooling_capacity</name>
      <display_name>Cooling System: Cooling Capacity</display_name>
      <description>The output cooling capacity of the cooling system. If using 'auto', the autosizing algorithm will use ACCA Manual S to set the capacity. Ignored for evaporative cooler.</description>
      <type>String</type>
      <units>tons</units>
      <required>true</required>
      <model_dependent>false</model_dependent>
      <default_value>auto</default_value>
    </argument>
    <argument>
      <name>cooling_system_fraction_cool_load_served</name>
      <display_name>Cooling System: Fraction Cool Load Served</display_name>
      <description>The cool load served fraction of the cooling system.</description>
      <type>Double</type>
      <units>Frac</units>
      <required>true</required>
      <model_dependent>false</model_dependent>
      <default_value>1</default_value>
    </argument>
    <argument>
      <name>cooling_system_evap_cooler_is_ducted</name>
      <display_name>Cooling System: Evaporative Cooler Is Ducted</display_name>
      <description>Whether the evaporative cooler is ducted or not.</description>
      <type>Boolean</type>
      <required>true</required>
      <model_dependent>false</model_dependent>
      <default_value>false</default_value>
      <choices>
        <choice>
          <value>true</value>
          <display_name>true</display_name>
        </choice>
        <choice>
          <value>false</value>
          <display_name>false</display_name>
        </choice>
      </choices>
    </argument>
    <argument>
      <name>heat_pump_type</name>
      <display_name>Heat Pump: Type</display_name>
      <description>The type of the heat pump.</description>
      <type>Choice</type>
      <required>true</required>
      <model_dependent>false</model_dependent>
      <default_value>none</default_value>
      <choices>
        <choice>
          <value>none</value>
          <display_name>none</display_name>
        </choice>
        <choice>
          <value>air-to-air</value>
          <display_name>air-to-air</display_name>
        </choice>
        <choice>
          <value>mini-split</value>
          <display_name>mini-split</display_name>
        </choice>
        <choice>
          <value>ground-to-air</value>
          <display_name>ground-to-air</display_name>
        </choice>
      </choices>
    </argument>
    <argument>
      <name>heat_pump_heating_efficiency_hspf</name>
      <display_name>Heat Pump: Rated Heating HSPF</display_name>
      <description>The rated heating efficiency value of the air-to-air/mini-split heat pump.</description>
      <type>Double</type>
      <units>HSPF</units>
      <required>true</required>
      <model_dependent>false</model_dependent>
      <default_value>7.7</default_value>
    </argument>
    <argument>
      <name>heat_pump_heating_efficiency_cop</name>
      <display_name>Heat Pump: Rated Heating COP</display_name>
      <description>The rated heating efficiency value of the ground-to-air heat pump.</description>
      <type>Double</type>
      <units>COP</units>
      <required>true</required>
      <model_dependent>false</model_dependent>
      <default_value>3.6</default_value>
    </argument>
    <argument>
      <name>heat_pump_cooling_efficiency_seer</name>
      <display_name>Heat Pump: Rated Cooling SEER</display_name>
      <description>The rated cooling efficiency value of the air-to-air/mini-split heat pump.</description>
      <type>Double</type>
      <units>SEER</units>
      <required>true</required>
      <model_dependent>false</model_dependent>
      <default_value>13</default_value>
    </argument>
    <argument>
      <name>heat_pump_cooling_efficiency_eer</name>
      <display_name>Heat Pump: Rated Cooling EER</display_name>
      <description>The rated cooling efficiency value of the ground-to-air heat pump.</description>
      <type>Double</type>
      <units>EER</units>
      <required>true</required>
      <model_dependent>false</model_dependent>
      <default_value>16.6</default_value>
    </argument>
    <argument>
      <name>heat_pump_cooling_compressor_type</name>
      <display_name>Heat Pump: Cooling Compressor Type</display_name>
      <description>The compressor type of the heat pump. Only applies to air-to-air and mini-split.</description>
      <type>Choice</type>
      <required>false</required>
      <model_dependent>false</model_dependent>
      <choices>
        <choice>
          <value>single stage</value>
          <display_name>single stage</display_name>
        </choice>
        <choice>
          <value>two stage</value>
          <display_name>two stage</display_name>
        </choice>
        <choice>
          <value>variable speed</value>
          <display_name>variable speed</display_name>
        </choice>
      </choices>
    </argument>
    <argument>
      <name>heat_pump_cooling_sensible_heat_fraction</name>
      <display_name>Heat Pump: Cooling Sensible Heat Fraction</display_name>
      <description>The sensible heat fraction of the heat pump.</description>
      <type>Double</type>
      <units>Frac</units>
      <required>false</required>
      <model_dependent>false</model_dependent>
    </argument>
    <argument>
      <name>heat_pump_heating_capacity</name>
      <display_name>Heat Pump: Heating Capacity</display_name>
      <description>The output heating capacity of the heat pump. If using 'auto', the autosizing algorithm will use ACCA Manual S to set the capacity.</description>
      <type>String</type>
      <units>Btu/hr</units>
      <required>true</required>
      <model_dependent>false</model_dependent>
      <default_value>auto</default_value>
    </argument>
    <argument>
      <name>heat_pump_heating_capacity_17F</name>
      <display_name>Heat Pump: Heating Capacity 17F</display_name>
      <description>The output heating capacity of the heat pump at 17F. If using 'auto', the autosizing algorithm will use ACCA Manual S to set the capacity. Only applies to air-to-air and mini-split.</description>
      <type>String</type>
      <units>Btu/hr</units>
      <required>true</required>
      <model_dependent>false</model_dependent>
      <default_value>auto</default_value>
    </argument>
    <argument>
      <name>heat_pump_cooling_capacity</name>
      <display_name>Heat Pump: Cooling Capacity</display_name>
      <description>The output cooling capacity of the heat pump. If using 'auto', the autosizing algorithm will use ACCA Manual S to set the capacity.</description>
      <type>String</type>
      <units>Btu/hr</units>
      <required>true</required>
      <model_dependent>false</model_dependent>
      <default_value>auto</default_value>
    </argument>
    <argument>
      <name>heat_pump_fraction_heat_load_served</name>
      <display_name>Heat Pump: Fraction Heat Load Served</display_name>
      <description>The heat load served fraction of the heat pump.</description>
      <type>Double</type>
      <units>Frac</units>
      <required>true</required>
      <model_dependent>false</model_dependent>
      <default_value>1</default_value>
    </argument>
    <argument>
      <name>heat_pump_fraction_cool_load_served</name>
      <display_name>Heat Pump: Fraction Cool Load Served</display_name>
      <description>The cool load served fraction of the heat pump.</description>
      <type>Double</type>
      <units>Frac</units>
      <required>true</required>
      <model_dependent>false</model_dependent>
      <default_value>1</default_value>
    </argument>
    <argument>
      <name>heat_pump_backup_fuel</name>
      <display_name>Heat Pump: Backup Fuel Type</display_name>
      <description>The backup fuel type of the heat pump.</description>
      <type>Choice</type>
      <required>true</required>
      <model_dependent>false</model_dependent>
      <default_value>none</default_value>
      <choices>
        <choice>
          <value>none</value>
          <display_name>none</display_name>
        </choice>
        <choice>
          <value>electricity</value>
          <display_name>electricity</display_name>
        </choice>
        <choice>
          <value>natural gas</value>
          <display_name>natural gas</display_name>
        </choice>
        <choice>
          <value>fuel oil</value>
          <display_name>fuel oil</display_name>
        </choice>
        <choice>
          <value>propane</value>
          <display_name>propane</display_name>
        </choice>
      </choices>
    </argument>
    <argument>
      <name>heat_pump_backup_heating_efficiency</name>
      <display_name>Heat Pump: Backup Rated Efficiency</display_name>
      <description>The backup rated efficiency value of the heat pump. Percent for electricity fuel type. AFUE otherwise.</description>
      <type>Double</type>
      <required>true</required>
      <model_dependent>false</model_dependent>
      <default_value>1</default_value>
    </argument>
    <argument>
      <name>heat_pump_backup_heating_capacity</name>
      <display_name>Heat Pump: Backup Heating Capacity</display_name>
      <description>The backup output heating capacity of the heat pump. If using 'auto', the autosizing algorithm will use ACCA Manual S to set the capacity.</description>
      <type>String</type>
      <units>Btu/hr</units>
      <required>true</required>
      <model_dependent>false</model_dependent>
      <default_value>auto</default_value>
    </argument>
    <argument>
      <name>heat_pump_backup_heating_switchover_temp</name>
      <display_name>Heat Pump: Backup Heating Switchover Temperature</display_name>
      <description>The temperature at which the heat pump stops operating and the backup heating system starts running. Only applies to air-to-air and mini-split.</description>
      <type>Double</type>
      <units>deg-F</units>
      <required>false</required>
      <model_dependent>false</model_dependent>
    </argument>
    <argument>
      <name>heat_pump_mini_split_is_ducted</name>
      <display_name>Heat Pump: Mini-Split Is Ducted</display_name>
      <description>Whether the mini-split heat pump is ducted or not.</description>
      <type>Boolean</type>
      <required>true</required>
      <model_dependent>false</model_dependent>
      <default_value>false</default_value>
      <choices>
        <choice>
          <value>true</value>
          <display_name>true</display_name>
        </choice>
        <choice>
          <value>false</value>
          <display_name>false</display_name>
        </choice>
      </choices>
    </argument>
    <argument>
      <name>setpoint_heating_temp</name>
      <display_name>Setpoint: Heating Temperature</display_name>
      <description>Specify the heating setpoint temperature.</description>
      <type>Double</type>
      <units>deg-F</units>
      <required>true</required>
      <model_dependent>false</model_dependent>
      <default_value>71</default_value>
    </argument>
    <argument>
      <name>setpoint_heating_setback_temp</name>
      <display_name>Setpoint: Heating Setback Temperature</display_name>
      <description>Specify the heating setback temperature.</description>
      <type>Double</type>
      <units>deg-F</units>
      <required>true</required>
      <model_dependent>false</model_dependent>
      <default_value>71</default_value>
    </argument>
    <argument>
      <name>setpoint_heating_setback_hours_per_week</name>
      <display_name>Setpoint: Heating Setback Hours per Week</display_name>
      <description>Specify the heating setback number of hours per week value.</description>
      <type>Double</type>
      <required>true</required>
      <model_dependent>false</model_dependent>
      <default_value>0</default_value>
    </argument>
    <argument>
      <name>setpoint_heating_setback_start_hour</name>
      <display_name>Setpoint: Heating Setback Start Hour</display_name>
      <description>Specify the heating setback start hour value. 0 = midnight, 12 = noon</description>
      <type>Double</type>
      <required>true</required>
      <model_dependent>false</model_dependent>
      <default_value>23</default_value>
    </argument>
    <argument>
      <name>setpoint_cooling_temp</name>
      <display_name>Setpoint: Cooling Temperature</display_name>
      <description>Specify the cooling setpoint temperature.</description>
      <type>Double</type>
      <units>deg-F</units>
      <required>true</required>
      <model_dependent>false</model_dependent>
      <default_value>76</default_value>
    </argument>
    <argument>
      <name>setpoint_cooling_setup_temp</name>
      <display_name>Setpoint: Cooling Setup Temperature</display_name>
      <description>Specify the cooling setup temperature.</description>
      <type>Double</type>
      <units>deg-F</units>
      <required>true</required>
      <model_dependent>false</model_dependent>
      <default_value>76</default_value>
    </argument>
    <argument>
      <name>setpoint_cooling_setup_hours_per_week</name>
      <display_name>Setpoint: Cooling Setup Hours per Week</display_name>
      <description>Specify the cooling setup number of hours per week value.</description>
      <type>Double</type>
      <required>true</required>
      <model_dependent>false</model_dependent>
      <default_value>0</default_value>
    </argument>
    <argument>
      <name>setpoint_cooling_setup_start_hour</name>
      <display_name>Setpoint: Cooling Setup Start Hour</display_name>
      <description>Specify the cooling setup start hour value. 0 = midnight, 12 = noon</description>
      <type>Double</type>
      <required>true</required>
      <model_dependent>false</model_dependent>
      <default_value>9</default_value>
    </argument>
    <argument>
      <name>ducts_supply_leakage_units</name>
      <display_name>Ducts: Supply Leakage Units</display_name>
      <description>The leakage units of the supply ducts.</description>
      <type>Choice</type>
      <required>true</required>
      <model_dependent>false</model_dependent>
      <default_value>CFM25</default_value>
      <choices>
        <choice>
          <value>CFM25</value>
          <display_name>CFM25</display_name>
        </choice>
        <choice>
          <value>Percent</value>
          <display_name>Percent</display_name>
        </choice>
      </choices>
    </argument>
    <argument>
      <name>ducts_return_leakage_units</name>
      <display_name>Ducts: Return Leakage Units</display_name>
      <description>The leakage units of the return ducts.</description>
      <type>Choice</type>
      <required>true</required>
      <model_dependent>false</model_dependent>
      <default_value>CFM25</default_value>
      <choices>
        <choice>
          <value>CFM25</value>
          <display_name>CFM25</display_name>
        </choice>
        <choice>
          <value>Percent</value>
          <display_name>Percent</display_name>
        </choice>
      </choices>
    </argument>
    <argument>
      <name>ducts_supply_leakage_value</name>
      <display_name>Ducts: Supply Leakage Value</display_name>
      <description>The leakage value to outside of the supply ducts.</description>
      <type>Double</type>
      <required>true</required>
      <model_dependent>false</model_dependent>
      <default_value>75</default_value>
    </argument>
    <argument>
      <name>ducts_return_leakage_value</name>
      <display_name>Ducts: Return Leakage Value</display_name>
      <description>The leakage value to outside of the return ducts.</description>
      <type>Double</type>
      <required>true</required>
      <model_dependent>false</model_dependent>
      <default_value>25</default_value>
    </argument>
    <argument>
      <name>ducts_supply_insulation_r</name>
      <display_name>Ducts: Supply Insulation R-Value</display_name>
      <description>The insulation r-value of the supply ducts.</description>
      <type>Double</type>
      <units>h-ft^2-R/Btu</units>
      <required>true</required>
      <model_dependent>false</model_dependent>
      <default_value>0</default_value>
    </argument>
    <argument>
      <name>ducts_return_insulation_r</name>
      <display_name>Ducts: Return Insulation R-Value</display_name>
      <description>The insulation r-value of the return ducts.</description>
      <type>Double</type>
      <units>h-ft^2-R/Btu</units>
      <required>true</required>
      <model_dependent>false</model_dependent>
      <default_value>0</default_value>
    </argument>
    <argument>
      <name>ducts_supply_location</name>
      <display_name>Ducts: Supply Location</display_name>
      <description>The location of the supply ducts.</description>
      <type>Choice</type>
      <required>true</required>
      <model_dependent>false</model_dependent>
      <default_value>auto</default_value>
      <choices>
        <choice>
          <value>auto</value>
          <display_name>auto</display_name>
        </choice>
        <choice>
          <value>living space</value>
          <display_name>living space</display_name>
        </choice>
        <choice>
          <value>basement - conditioned</value>
          <display_name>basement - conditioned</display_name>
        </choice>
        <choice>
          <value>basement - unconditioned</value>
          <display_name>basement - unconditioned</display_name>
        </choice>
        <choice>
          <value>crawlspace - vented</value>
          <display_name>crawlspace - vented</display_name>
        </choice>
        <choice>
          <value>crawlspace - unvented</value>
          <display_name>crawlspace - unvented</display_name>
        </choice>
        <choice>
          <value>attic - vented</value>
          <display_name>attic - vented</display_name>
        </choice>
        <choice>
          <value>attic - unvented</value>
          <display_name>attic - unvented</display_name>
        </choice>
        <choice>
          <value>garage</value>
          <display_name>garage</display_name>
        </choice>
        <choice>
          <value>outside</value>
          <display_name>outside</display_name>
        </choice>
        <choice>
          <value>under slab</value>
          <display_name>under slab</display_name>
        </choice>
      </choices>
    </argument>
    <argument>
      <name>ducts_return_location</name>
      <display_name>Ducts: Return Location</display_name>
      <description>The location of the return ducts.</description>
      <type>Choice</type>
      <required>true</required>
      <model_dependent>false</model_dependent>
      <default_value>auto</default_value>
      <choices>
        <choice>
          <value>auto</value>
          <display_name>auto</display_name>
        </choice>
        <choice>
          <value>living space</value>
          <display_name>living space</display_name>
        </choice>
        <choice>
          <value>basement - conditioned</value>
          <display_name>basement - conditioned</display_name>
        </choice>
        <choice>
          <value>basement - unconditioned</value>
          <display_name>basement - unconditioned</display_name>
        </choice>
        <choice>
          <value>crawlspace - vented</value>
          <display_name>crawlspace - vented</display_name>
        </choice>
        <choice>
          <value>crawlspace - unvented</value>
          <display_name>crawlspace - unvented</display_name>
        </choice>
        <choice>
          <value>attic - vented</value>
          <display_name>attic - vented</display_name>
        </choice>
        <choice>
          <value>attic - unvented</value>
          <display_name>attic - unvented</display_name>
        </choice>
        <choice>
          <value>garage</value>
          <display_name>garage</display_name>
        </choice>
        <choice>
          <value>outside</value>
          <display_name>outside</display_name>
        </choice>
        <choice>
          <value>under slab</value>
          <display_name>under slab</display_name>
        </choice>
      </choices>
    </argument>
    <argument>
      <name>ducts_supply_surface_area</name>
      <display_name>Ducts: Supply Surface Area</display_name>
      <description>The surface area of the supply ducts.</description>
      <type>String</type>
      <units>ft^2</units>
      <required>true</required>
      <model_dependent>false</model_dependent>
      <default_value>auto</default_value>
    </argument>
    <argument>
      <name>ducts_return_surface_area</name>
      <display_name>Ducts: Return Surface Area</display_name>
      <description>The surface area of the return ducts.</description>
      <type>String</type>
      <units>ft^2</units>
      <required>true</required>
      <model_dependent>false</model_dependent>
      <default_value>auto</default_value>
    </argument>
    <argument>
      <name>heating_system_type_2</name>
      <display_name>Heating System 2: Type</display_name>
      <description>The type of the second heating system.</description>
      <type>Choice</type>
      <required>true</required>
      <model_dependent>false</model_dependent>
      <default_value>none</default_value>
      <choices>
        <choice>
          <value>none</value>
          <display_name>none</display_name>
        </choice>
        <choice>
          <value>Furnace</value>
          <display_name>Furnace</display_name>
        </choice>
        <choice>
          <value>WallFurnace</value>
          <display_name>WallFurnace</display_name>
        </choice>
        <choice>
          <value>Boiler</value>
          <display_name>Boiler</display_name>
        </choice>
        <choice>
          <value>ElectricResistance</value>
          <display_name>ElectricResistance</display_name>
        </choice>
        <choice>
          <value>Stove</value>
          <display_name>Stove</display_name>
        </choice>
        <choice>
          <value>PortableHeater</value>
          <display_name>PortableHeater</display_name>
        </choice>
      </choices>
    </argument>
    <argument>
      <name>heating_system_fuel_2</name>
      <display_name>Heating System 2: Fuel Type</display_name>
      <description>The fuel type of the second heating system. Ignored for ElectricResistance.</description>
      <type>Choice</type>
      <required>true</required>
      <model_dependent>false</model_dependent>
      <default_value>electricity</default_value>
      <choices>
        <choice>
          <value>electricity</value>
          <display_name>electricity</display_name>
        </choice>
        <choice>
          <value>natural gas</value>
          <display_name>natural gas</display_name>
        </choice>
        <choice>
          <value>fuel oil</value>
          <display_name>fuel oil</display_name>
        </choice>
        <choice>
          <value>propane</value>
          <display_name>propane</display_name>
        </choice>
        <choice>
          <value>wood</value>
          <display_name>wood</display_name>
        </choice>
        <choice>
          <value>wood pellets</value>
          <display_name>wood pellets</display_name>
        </choice>
      </choices>
    </argument>
    <argument>
      <name>heating_system_heating_efficiency_afue_2</name>
      <display_name>Heating System 2: Rated AFUE</display_name>
      <description>The rated efficiency value of the second Furnace/WallFurnace/Boiler heating system.</description>
      <type>Double</type>
      <units>AFUE</units>
      <required>true</required>
      <model_dependent>false</model_dependent>
      <default_value>0.78</default_value>
    </argument>
    <argument>
      <name>heating_system_heating_efficiency_percent_2</name>
      <display_name>Heating System 2: Rated Percent</display_name>
      <description>The rated efficiency value of the second ElectricResistance/Stove/PortableHeater heating system.</description>
      <type>Double</type>
      <units>Percent</units>
      <required>true</required>
      <model_dependent>false</model_dependent>
      <default_value>1</default_value>
    </argument>
    <argument>
      <name>heating_system_heating_capacity_2</name>
      <display_name>Heating System 2: Heating Capacity</display_name>
      <description>The output heating capacity of the second heating system. If using 'auto', the autosizing algorithm will use ACCA Manual S to set the capacity.</description>
      <type>String</type>
      <units>Btu/hr</units>
      <required>true</required>
      <model_dependent>false</model_dependent>
      <default_value>auto</default_value>
    </argument>
    <argument>
      <name>heating_system_fraction_heat_load_served_2</name>
      <display_name>Heating System 2: Fraction Heat Load Served</display_name>
      <description>The heat load served fraction of the second heating system.</description>
      <type>Double</type>
      <units>Frac</units>
      <required>true</required>
      <model_dependent>false</model_dependent>
      <default_value>0</default_value>
    </argument>
    <argument>
      <name>heating_system_electric_auxiliary_energy_2</name>
      <display_name>Heating System 2: Electric Auxiliary Energy</display_name>
      <description>The electric auxiliary energy of the second heating system.</description>
      <type>Double</type>
      <required>false</required>
      <model_dependent>false</model_dependent>
    </argument>
    <argument>
      <name>mech_vent_fan_type</name>
      <display_name>Mechanical Ventilation: Fan Type</display_name>
      <description>The fan type of the mechanical ventilation.</description>
      <type>Choice</type>
      <required>true</required>
      <model_dependent>false</model_dependent>
      <default_value>none</default_value>
      <choices>
        <choice>
          <value>none</value>
          <display_name>none</display_name>
        </choice>
        <choice>
          <value>exhaust only</value>
          <display_name>exhaust only</display_name>
        </choice>
        <choice>
          <value>supply only</value>
          <display_name>supply only</display_name>
        </choice>
        <choice>
          <value>energy recovery ventilator</value>
          <display_name>energy recovery ventilator</display_name>
        </choice>
        <choice>
          <value>heat recovery ventilator</value>
          <display_name>heat recovery ventilator</display_name>
        </choice>
        <choice>
          <value>balanced</value>
          <display_name>balanced</display_name>
        </choice>
        <choice>
          <value>central fan integrated supply</value>
          <display_name>central fan integrated supply</display_name>
        </choice>
      </choices>
    </argument>
    <argument>
      <name>mech_vent_flow_rate</name>
      <display_name>Mechanical Ventilation: Flow Rate</display_name>
      <description>The flow rate of the mechanical ventilation.</description>
      <type>Double</type>
      <units>CFM</units>
      <required>true</required>
      <model_dependent>false</model_dependent>
      <default_value>110</default_value>
    </argument>
    <argument>
      <name>mech_vent_hours_in_operation</name>
      <display_name>Mechanical Ventilation: Hours In Operation</display_name>
      <description>The hours in operation of the mechanical ventilation.</description>
      <type>Double</type>
      <units>hrs</units>
      <required>true</required>
      <model_dependent>false</model_dependent>
      <default_value>24</default_value>
    </argument>
    <argument>
      <name>mech_vent_total_recovery_efficiency_type</name>
      <display_name>Mechanical Ventilation: Total Recovery Efficiency Type</display_name>
      <description>The total recovery efficiency type of the mechanical ventilation.</description>
      <type>Choice</type>
      <required>true</required>
      <model_dependent>false</model_dependent>
      <default_value>Unadjusted</default_value>
      <choices>
        <choice>
          <value>Unadjusted</value>
          <display_name>Unadjusted</display_name>
        </choice>
        <choice>
          <value>Adjusted</value>
          <display_name>Adjusted</display_name>
        </choice>
      </choices>
    </argument>
    <argument>
      <name>mech_vent_total_recovery_efficiency</name>
      <display_name>Mechanical Ventilation: Total Recovery Efficiency</display_name>
      <description>The Unadjusted or Adjusted total recovery efficiency of the mechanical ventilation.</description>
      <type>Double</type>
      <units>Frac</units>
      <required>true</required>
      <model_dependent>false</model_dependent>
      <default_value>0.48</default_value>
    </argument>
    <argument>
      <name>mech_vent_sensible_recovery_efficiency_type</name>
      <display_name>Mechanical Ventilation: Sensible Recovery Efficiency Type</display_name>
      <description>The sensible recovery efficiency type of the mechanical ventilation.</description>
      <type>Choice</type>
      <required>true</required>
      <model_dependent>false</model_dependent>
      <default_value>Unadjusted</default_value>
      <choices>
        <choice>
          <value>Unadjusted</value>
          <display_name>Unadjusted</display_name>
        </choice>
        <choice>
          <value>Adjusted</value>
          <display_name>Adjusted</display_name>
        </choice>
      </choices>
    </argument>
    <argument>
      <name>mech_vent_sensible_recovery_efficiency</name>
      <display_name>Mechanical Ventilation: Sensible Recovery Efficiency</display_name>
      <description>The Unadjusted or Adjusted sensible recovery efficiency of the mechanical ventilation.</description>
      <type>Double</type>
      <units>Frac</units>
      <required>true</required>
      <model_dependent>false</model_dependent>
      <default_value>0.72</default_value>
    </argument>
    <argument>
      <name>mech_vent_fan_power</name>
      <display_name>Mechanical Ventilation: Fan Power</display_name>
      <description>The fan power of the mechanical ventilation.</description>
      <type>Double</type>
      <units>W</units>
      <required>true</required>
      <model_dependent>false</model_dependent>
      <default_value>30</default_value>
    </argument>
    <argument>
      <name>kitchen_fan_present</name>
      <display_name>Whole House Fan: Present</display_name>
      <description>Whether there is a kitchen fan.</description>
      <type>Boolean</type>
      <required>true</required>
      <model_dependent>false</model_dependent>
      <default_value>false</default_value>
      <choices>
        <choice>
          <value>true</value>
          <display_name>true</display_name>
        </choice>
        <choice>
          <value>false</value>
          <display_name>false</display_name>
        </choice>
      </choices>
    </argument>
    <argument>
      <name>kitchen_fan_flow_rate</name>
      <display_name>Kitchen Fan: Flow Rate</display_name>
      <description>The flow rate of the kitchen fan.</description>
      <type>Double</type>
      <units>CFM</units>
      <required>false</required>
      <model_dependent>false</model_dependent>
    </argument>
    <argument>
      <name>kitchen_fan_hours_in_operation</name>
      <display_name>Kitchen Fan: Hours In Operation</display_name>
      <description>The hours in operation of the kitchen fan.</description>
      <type>Double</type>
      <units>hrs</units>
      <required>false</required>
      <model_dependent>false</model_dependent>
    </argument>
    <argument>
      <name>kitchen_fan_power</name>
      <display_name>Kitchen Fan: Fan Power</display_name>
      <description>The fan power of the kitchen fan.</description>
      <type>Double</type>
      <units>W</units>
      <required>false</required>
      <model_dependent>false</model_dependent>
    </argument>
    <argument>
      <name>kitchen_fan_start_hour</name>
      <display_name>Kitchen Fan: Start Hour</display_name>
      <description>The start hour of the kitchen fan.</description>
      <type>Integer</type>
      <units>hr</units>
      <required>true</required>
      <model_dependent>false</model_dependent>
      <default_value>18</default_value>
    </argument>
    <argument>
      <name>bathroom_fans_present</name>
      <display_name>Bathroom Fans: Present</display_name>
      <description>Whether there are bathroom fans.</description>
      <type>Boolean</type>
      <required>true</required>
      <model_dependent>false</model_dependent>
      <default_value>false</default_value>
      <choices>
        <choice>
          <value>true</value>
          <display_name>true</display_name>
        </choice>
        <choice>
          <value>false</value>
          <display_name>false</display_name>
        </choice>
      </choices>
    </argument>
    <argument>
      <name>bathroom_fans_flow_rate</name>
      <display_name>Bathroom Fans: Flow Rate</display_name>
      <description>The flow rate of the bathroom fans.</description>
      <type>Double</type>
      <units>CFM</units>
      <required>false</required>
      <model_dependent>false</model_dependent>
    </argument>
    <argument>
      <name>bathroom_fans_hours_in_operation</name>
      <display_name>Bathroom Fans: Hours In Operation</display_name>
      <description>The hours in operation of the bathroom fans.</description>
      <type>Double</type>
      <units>hrs</units>
      <required>false</required>
      <model_dependent>false</model_dependent>
    </argument>
    <argument>
      <name>bathroom_fans_power</name>
      <display_name>Bathroom Fans: Fan Power</display_name>
      <description>The fan power of the bathroom fans.</description>
      <type>Double</type>
      <units>W</units>
      <required>false</required>
      <model_dependent>false</model_dependent>
      <default_value>300</default_value>
    </argument>
    <argument>
      <name>bathroom_fans_start_hour</name>
      <display_name>Bathroom Fans: Start Hour</display_name>
      <description>The start hour of the bathroom fans.</description>
      <type>Integer</type>
      <units>hr</units>
      <required>true</required>
      <model_dependent>false</model_dependent>
      <default_value>7</default_value>
    </argument>
    <argument>
      <name>bathroom_fans_quantity</name>
      <display_name>Bathroom Fans: Quantity</display_name>
      <description>The quantity of the bathroom fans.</description>
      <type>Integer</type>
      <units>#</units>
      <required>false</required>
      <model_dependent>false</model_dependent>
    </argument>
    <argument>
      <name>whole_house_fan_present</name>
      <display_name>Whole House Fan: Present</display_name>
      <description>Whether there is a whole house fan.</description>
      <type>Boolean</type>
      <required>true</required>
      <model_dependent>false</model_dependent>
      <default_value>false</default_value>
      <choices>
        <choice>
          <value>true</value>
          <display_name>true</display_name>
        </choice>
        <choice>
          <value>false</value>
          <display_name>false</display_name>
        </choice>
      </choices>
    </argument>
    <argument>
      <name>whole_house_fan_flow_rate</name>
      <display_name>Whole House Fan: Flow Rate</display_name>
      <description>The flow rate of the whole house fan.</description>
      <type>Double</type>
      <units>CFM</units>
      <required>true</required>
      <model_dependent>false</model_dependent>
      <default_value>4500</default_value>
    </argument>
    <argument>
      <name>whole_house_fan_power</name>
      <display_name>Whole House Fan: Fan Power</display_name>
      <description>The fan power of the whole house fan.</description>
      <type>Double</type>
      <units>W</units>
      <required>true</required>
      <model_dependent>false</model_dependent>
      <default_value>300</default_value>
    </argument>
    <argument>
      <name>water_heater_type</name>
      <display_name>Water Heater: Type</display_name>
      <description>The type of water heater.</description>
      <type>Choice</type>
      <required>true</required>
      <model_dependent>false</model_dependent>
      <default_value>storage water heater</default_value>
      <choices>
        <choice>
          <value>none</value>
          <display_name>none</display_name>
        </choice>
        <choice>
          <value>storage water heater</value>
          <display_name>storage water heater</display_name>
        </choice>
        <choice>
          <value>instantaneous water heater</value>
          <display_name>instantaneous water heater</display_name>
        </choice>
        <choice>
          <value>heat pump water heater</value>
          <display_name>heat pump water heater</display_name>
        </choice>
        <choice>
          <value>space-heating boiler with storage tank</value>
          <display_name>space-heating boiler with storage tank</display_name>
        </choice>
        <choice>
          <value>space-heating boiler with tankless coil</value>
          <display_name>space-heating boiler with tankless coil</display_name>
        </choice>
      </choices>
    </argument>
    <argument>
      <name>water_heater_fuel_type</name>
      <display_name>Water Heater: Fuel Type</display_name>
      <description>The fuel type of water heater. Ignored for heat pump water heater.</description>
      <type>Choice</type>
      <required>true</required>
      <model_dependent>false</model_dependent>
      <default_value>natural gas</default_value>
      <choices>
        <choice>
          <value>electricity</value>
          <display_name>electricity</display_name>
        </choice>
        <choice>
          <value>natural gas</value>
          <display_name>natural gas</display_name>
        </choice>
        <choice>
          <value>fuel oil</value>
          <display_name>fuel oil</display_name>
        </choice>
        <choice>
          <value>propane</value>
          <display_name>propane</display_name>
        </choice>
        <choice>
          <value>wood</value>
          <display_name>wood</display_name>
        </choice>
      </choices>
    </argument>
    <argument>
      <name>water_heater_location</name>
      <display_name>Water Heater: Location</display_name>
      <description>The location of water heater.</description>
      <type>Choice</type>
      <required>true</required>
      <model_dependent>false</model_dependent>
      <default_value>auto</default_value>
      <choices>
        <choice>
          <value>auto</value>
          <display_name>auto</display_name>
        </choice>
        <choice>
          <value>living space</value>
          <display_name>living space</display_name>
        </choice>
        <choice>
          <value>basement - conditioned</value>
          <display_name>basement - conditioned</display_name>
        </choice>
        <choice>
          <value>basement - unconditioned</value>
          <display_name>basement - unconditioned</display_name>
        </choice>
        <choice>
          <value>garage</value>
          <display_name>garage</display_name>
        </choice>
        <choice>
          <value>attic - vented</value>
          <display_name>attic - vented</display_name>
        </choice>
        <choice>
          <value>attic - unvented</value>
          <display_name>attic - unvented</display_name>
        </choice>
        <choice>
          <value>crawlspace - vented</value>
          <display_name>crawlspace - vented</display_name>
        </choice>
        <choice>
          <value>crawlspace - unvented</value>
          <display_name>crawlspace - unvented</display_name>
        </choice>
        <choice>
          <value>other exterior</value>
          <display_name>other exterior</display_name>
        </choice>
      </choices>
    </argument>
    <argument>
      <name>water_heater_tank_volume</name>
      <display_name>Water Heater: Tank Volume</display_name>
      <description>Nominal volume of water heater tank. Set to auto to have volume autosized. Only applies to storage water heater, heat pump water heater, and space-heating boiler with storage tank.</description>
      <type>String</type>
      <units>gal</units>
      <required>true</required>
      <model_dependent>false</model_dependent>
      <default_value>auto</default_value>
    </argument>
    <argument>
      <name>water_heater_heating_capacity</name>
      <display_name>Water Heater: Input Capacity</display_name>
      <description>The maximum energy input rating of water heater. Set to auto to have this field autosized. Only applies to storage water heater.</description>
      <type>String</type>
      <units>Btu/hr</units>
      <required>true</required>
      <model_dependent>false</model_dependent>
      <default_value>auto</default_value>
    </argument>
    <argument>
      <name>water_heater_efficiency_type</name>
      <display_name>Water Heater: Efficiency Type</display_name>
      <description>The efficiency type of water heater. Does not apply to space-heating boilers.</description>
      <type>Choice</type>
      <required>true</required>
      <model_dependent>false</model_dependent>
      <default_value>EnergyFactor</default_value>
      <choices>
        <choice>
          <value>EnergyFactor</value>
          <display_name>EnergyFactor</display_name>
        </choice>
        <choice>
          <value>UniformEnergyFactor</value>
          <display_name>UniformEnergyFactor</display_name>
        </choice>
      </choices>
    </argument>
    <argument>
      <name>water_heater_efficiency_ef</name>
      <display_name>Water Heater: Energy Factor</display_name>
      <description>Ratio of useful energy output from water heater to the total amount of energy delivered from the water heater.</description>
      <type>Double</type>
      <required>true</required>
      <model_dependent>false</model_dependent>
      <default_value>0.67</default_value>
    </argument>
    <argument>
      <name>water_heater_efficiency_uef</name>
      <display_name>Water Heater: Uniform Energy Factor</display_name>
      <description>The uniform energy factor of water heater. Does not apply to space-heating boilers.</description>
      <type>Double</type>
      <required>true</required>
      <model_dependent>false</model_dependent>
      <default_value>0.67</default_value>
    </argument>
    <argument>
      <name>water_heater_recovery_efficiency</name>
      <display_name>Water Heater: Recovery Efficiency</display_name>
      <description>Ratio of energy delivered to water heater to the energy content of the fuel consumed by the water heater. Only used for non-electric storage water heaters.</description>
      <type>String</type>
      <units>Frac</units>
      <required>true</required>
      <model_dependent>false</model_dependent>
      <default_value>auto</default_value>
    </argument>
    <argument>
      <name>water_heater_standby_loss</name>
      <display_name>Water Heater: Standby Loss</display_name>
      <description>The standby loss of water heater. Only applies to space-heating boilers.</description>
      <type>Double</type>
      <units>deg-F/hr</units>
      <required>false</required>
      <model_dependent>false</model_dependent>
    </argument>
    <argument>
      <name>water_heater_jacket_rvalue</name>
      <display_name>Water Heater: Jacket R-value</display_name>
      <description>The jacket R-value of water heater. Doesn't apply to instantaneous water heater or space-heating boiler with tankless coil.</description>
      <type>Double</type>
      <units>h-ft^2-R/Btu</units>
      <required>false</required>
      <model_dependent>false</model_dependent>
    </argument>
    <argument>
      <name>water_heater_setpoint_temperature</name>
      <display_name>Water Heater: Setpoint Temperature</display_name>
      <description>The setpoint temperature of water heater.</description>
      <type>String</type>
      <units>deg-F</units>
      <required>true</required>
      <model_dependent>false</model_dependent>
      <default_value>auto</default_value>
    </argument>
    <argument>
      <name>dhw_distribution_system_type</name>
      <display_name>Hot Water Distribution: System Type</display_name>
      <description>The type of the hot water distribution system.</description>
      <type>Choice</type>
      <required>true</required>
      <model_dependent>false</model_dependent>
      <default_value>Standard</default_value>
      <choices>
        <choice>
          <value>Standard</value>
          <display_name>Standard</display_name>
        </choice>
        <choice>
          <value>Recirculation</value>
          <display_name>Recirculation</display_name>
        </choice>
      </choices>
    </argument>
    <argument>
      <name>dhw_distribution_standard_piping_length</name>
      <display_name>Hot Water Distribution: Standard Piping Length</display_name>
      <description>If the distribution system is Standard, the length of the piping. A value of 'auto' will use a default.</description>
      <type>String</type>
      <units>ft</units>
      <required>true</required>
      <model_dependent>false</model_dependent>
      <default_value>auto</default_value>
    </argument>
    <argument>
      <name>dhw_distribution_recirc_control_type</name>
      <display_name>Hot Water Distribution: Recirculation Control Type</display_name>
      <description>If the distribution system is Recirculation, the type of hot water recirculation control, if any.</description>
      <type>Choice</type>
      <required>true</required>
      <model_dependent>false</model_dependent>
      <default_value>no control</default_value>
      <choices>
        <choice>
          <value>no control</value>
          <display_name>no control</display_name>
        </choice>
        <choice>
          <value>timer</value>
          <display_name>timer</display_name>
        </choice>
        <choice>
          <value>temperature</value>
          <display_name>temperature</display_name>
        </choice>
        <choice>
          <value>presence sensor demand control</value>
          <display_name>presence sensor demand control</display_name>
        </choice>
        <choice>
          <value>manual demand control</value>
          <display_name>manual demand control</display_name>
        </choice>
      </choices>
    </argument>
    <argument>
      <name>dhw_distribution_recirc_piping_length</name>
      <display_name>Hot Water Distribution: Recirculation Piping Length</display_name>
      <description>If the distribution system is Recirculation, the length of the recirculation piping.</description>
      <type>String</type>
      <units>ft</units>
      <required>true</required>
      <model_dependent>false</model_dependent>
      <default_value>auto</default_value>
    </argument>
    <argument>
      <name>dhw_distribution_recirc_branch_piping_length</name>
      <display_name>Hot Water Distribution: Recirculation Branch Piping Length</display_name>
      <description>If the distribution system is Recirculation, the length of the recirculation branch piping.</description>
      <type>String</type>
      <units>ft</units>
      <required>true</required>
      <model_dependent>false</model_dependent>
      <default_value>auto</default_value>
    </argument>
    <argument>
      <name>dhw_distribution_recirc_pump_power</name>
      <display_name>Hot Water Distribution: Recirculation Pump Power</display_name>
      <description>If the distribution system is Recirculation, the recirculation pump power.</description>
      <type>String</type>
      <units>W</units>
      <required>true</required>
      <model_dependent>false</model_dependent>
      <default_value>auto</default_value>
    </argument>
    <argument>
      <name>dhw_distribution_pipe_r</name>
      <display_name>Hot Water Distribution: Pipe Insulation Nominal R-Value</display_name>
      <description>Nominal R-value of the pipe insulation.</description>
      <type>Double</type>
      <units>h-ft^2-R/Btu</units>
      <required>true</required>
      <model_dependent>false</model_dependent>
      <default_value>0</default_value>
    </argument>
    <argument>
      <name>dwhr_facilities_connected</name>
      <display_name>Drain Water Heat Recovery: Facilities Connected</display_name>
      <description>Which facilities are connected for the drain water heat recovery.</description>
      <type>Choice</type>
      <required>true</required>
      <model_dependent>false</model_dependent>
      <default_value>none</default_value>
      <choices>
        <choice>
          <value>none</value>
          <display_name>none</display_name>
        </choice>
        <choice>
          <value>one</value>
          <display_name>one</display_name>
        </choice>
        <choice>
          <value>all</value>
          <display_name>all</display_name>
        </choice>
      </choices>
    </argument>
    <argument>
      <name>dwhr_equal_flow</name>
      <display_name>Drain Water Heat Recovery: Equal Flow</display_name>
      <description>Whether the drain water heat recovery has equal flow.</description>
      <type>Boolean</type>
      <required>true</required>
      <model_dependent>false</model_dependent>
      <default_value>true</default_value>
      <choices>
        <choice>
          <value>true</value>
          <display_name>true</display_name>
        </choice>
        <choice>
          <value>false</value>
          <display_name>false</display_name>
        </choice>
      </choices>
    </argument>
    <argument>
      <name>dwhr_efficiency</name>
      <display_name>Drain Water Heat Recovery: Efficiency</display_name>
      <description>The efficiency of the drain water heat recovery.</description>
      <type>Double</type>
      <units>Frac</units>
      <required>true</required>
      <model_dependent>false</model_dependent>
      <default_value>0.55</default_value>
    </argument>
    <argument>
      <name>water_fixtures_shower_low_flow</name>
      <display_name>Hot Water Fixtures: Is Shower Low Flow</display_name>
      <description>Whether the shower fixture is low flow.</description>
      <type>Boolean</type>
      <required>true</required>
      <model_dependent>false</model_dependent>
      <default_value>false</default_value>
      <choices>
        <choice>
          <value>true</value>
          <display_name>true</display_name>
        </choice>
        <choice>
          <value>false</value>
          <display_name>false</display_name>
        </choice>
      </choices>
    </argument>
    <argument>
      <name>water_fixtures_sink_low_flow</name>
      <display_name>Hot Water Fixtures: Is Sink Low Flow</display_name>
      <description>Whether the sink fixture is low flow.</description>
      <type>Boolean</type>
      <required>true</required>
      <model_dependent>false</model_dependent>
      <default_value>false</default_value>
      <choices>
        <choice>
          <value>true</value>
          <display_name>true</display_name>
        </choice>
        <choice>
          <value>false</value>
          <display_name>false</display_name>
        </choice>
      </choices>
    </argument>
    <argument>
      <name>water_fixtures_usage_multiplier</name>
      <display_name>Hot Water Fixtures: Usage Multiplier</display_name>
      <description>Multiplier on the hot water usage that can reflect, e.g., high/low usage occupants.</description>
      <type>Double</type>
      <required>true</required>
      <model_dependent>false</model_dependent>
      <default_value>1</default_value>
    </argument>
    <argument>
      <name>solar_thermal_system_type</name>
      <display_name>Solar Thermal: System Type</display_name>
      <description>The type of the solar thermal system.</description>
      <type>Choice</type>
      <required>true</required>
      <model_dependent>false</model_dependent>
      <default_value>none</default_value>
      <choices>
        <choice>
          <value>none</value>
          <display_name>none</display_name>
        </choice>
        <choice>
          <value>hot water</value>
          <display_name>hot water</display_name>
        </choice>
      </choices>
    </argument>
    <argument>
      <name>solar_thermal_collector_area</name>
      <display_name>Solar Thermal: Collector Area</display_name>
      <description>The collector area of the solar thermal system.</description>
      <type>Double</type>
      <units>ft^2</units>
      <required>true</required>
      <model_dependent>false</model_dependent>
      <default_value>40</default_value>
    </argument>
    <argument>
      <name>solar_thermal_collector_loop_type</name>
      <display_name>Solar Thermal: Collector Loop Type</display_name>
      <description>The collector loop type of the solar thermal system.</description>
      <type>Choice</type>
      <required>true</required>
      <model_dependent>false</model_dependent>
      <default_value>liquid direct</default_value>
      <choices>
        <choice>
          <value>liquid direct</value>
          <display_name>liquid direct</display_name>
        </choice>
        <choice>
          <value>liquid indirect</value>
          <display_name>liquid indirect</display_name>
        </choice>
        <choice>
          <value>passive thermosyphon</value>
          <display_name>passive thermosyphon</display_name>
        </choice>
      </choices>
    </argument>
    <argument>
      <name>solar_thermal_collector_type</name>
      <display_name>Solar Thermal: Collector Type</display_name>
      <description>The collector type of the solar thermal system.</description>
      <type>Choice</type>
      <required>true</required>
      <model_dependent>false</model_dependent>
      <default_value>evacuated tube</default_value>
      <choices>
        <choice>
          <value>evacuated tube</value>
          <display_name>evacuated tube</display_name>
        </choice>
        <choice>
          <value>single glazing black</value>
          <display_name>single glazing black</display_name>
        </choice>
        <choice>
          <value>double glazing black</value>
          <display_name>double glazing black</display_name>
        </choice>
        <choice>
          <value>integrated collector storage</value>
          <display_name>integrated collector storage</display_name>
        </choice>
      </choices>
    </argument>
    <argument>
      <name>solar_thermal_collector_azimuth</name>
      <display_name>Solar Thermal: Collector Azimuth</display_name>
      <description>The collector azimuth of the solar thermal system.</description>
      <type>Double</type>
      <units>degrees</units>
      <required>true</required>
      <model_dependent>false</model_dependent>
      <default_value>180</default_value>
    </argument>
    <argument>
      <name>solar_thermal_collector_tilt</name>
      <display_name>Solar Thermal: Collector Tilt</display_name>
      <description>The collector tilt of the solar thermal system. Can also enter, e.g., RoofPitch, RoofPitch+20, Latitude, Latitude-15, etc.</description>
      <type>String</type>
      <units>degrees</units>
      <required>true</required>
      <model_dependent>false</model_dependent>
      <default_value>RoofPitch</default_value>
    </argument>
    <argument>
      <name>solar_thermal_collector_rated_optical_efficiency</name>
      <display_name>Solar Thermal: Collector Rated Optical Efficiency</display_name>
      <description>The collector rated optical efficiency of the solar thermal system.</description>
      <type>Double</type>
      <units>Frac</units>
      <required>true</required>
      <model_dependent>false</model_dependent>
      <default_value>0.5</default_value>
    </argument>
    <argument>
      <name>solar_thermal_collector_rated_thermal_losses</name>
      <display_name>Solar Thermal: Collector Rated Thermal Losses</display_name>
      <description>The collector rated thermal losses of the solar thermal system.</description>
      <type>Double</type>
      <units>Frac</units>
      <required>true</required>
      <model_dependent>false</model_dependent>
      <default_value>0.2799</default_value>
    </argument>
    <argument>
      <name>solar_thermal_storage_volume</name>
      <display_name>Solar Thermal: Storage Volume</display_name>
      <description>The storage volume of the solar thermal system.</description>
      <type>String</type>
      <units>Frac</units>
      <required>true</required>
      <model_dependent>false</model_dependent>
      <default_value>auto</default_value>
    </argument>
    <argument>
      <name>solar_thermal_solar_fraction</name>
      <display_name>Solar Thermal: Solar Fraction</display_name>
      <description>The solar fraction of the solar thermal system. If provided, overrides all other solar thermal inputs.</description>
      <type>Double</type>
      <units>Frac</units>
      <required>true</required>
      <model_dependent>false</model_dependent>
      <default_value>0</default_value>
    </argument>
    <argument>
      <name>pv_system_module_type_1</name>
      <display_name>Photovoltaics 1: Module Type</display_name>
      <description>Module type of the PV system 1.</description>
      <type>Choice</type>
      <required>true</required>
      <model_dependent>false</model_dependent>
      <default_value>none</default_value>
      <choices>
        <choice>
          <value>none</value>
          <display_name>none</display_name>
        </choice>
        <choice>
          <value>standard</value>
          <display_name>standard</display_name>
        </choice>
        <choice>
          <value>premium</value>
          <display_name>premium</display_name>
        </choice>
        <choice>
          <value>thin film</value>
          <display_name>thin film</display_name>
        </choice>
      </choices>
    </argument>
    <argument>
      <name>pv_system_location_1</name>
      <display_name>Photovoltaics 1: Location</display_name>
      <description>Location of the PV system 1.</description>
      <type>Choice</type>
      <required>true</required>
      <model_dependent>false</model_dependent>
      <default_value>roof</default_value>
      <choices>
        <choice>
          <value>roof</value>
          <display_name>roof</display_name>
        </choice>
        <choice>
          <value>ground</value>
          <display_name>ground</display_name>
        </choice>
      </choices>
    </argument>
    <argument>
      <name>pv_system_tracking_1</name>
      <display_name>Photovoltaics 1: Tracking</display_name>
      <description>Tracking of the PV system 1.</description>
      <type>Choice</type>
      <required>true</required>
      <model_dependent>false</model_dependent>
      <default_value>fixed</default_value>
      <choices>
        <choice>
          <value>fixed</value>
          <display_name>fixed</display_name>
        </choice>
        <choice>
          <value>1-axis</value>
          <display_name>1-axis</display_name>
        </choice>
        <choice>
          <value>1-axis backtracked</value>
          <display_name>1-axis backtracked</display_name>
        </choice>
        <choice>
          <value>2-axis</value>
          <display_name>2-axis</display_name>
        </choice>
      </choices>
    </argument>
    <argument>
      <name>pv_system_array_azimuth_1</name>
      <display_name>Photovoltaics 1: Array Azimuth</display_name>
      <description>Array azimuth of the PV system 1.</description>
      <type>Double</type>
      <units>degrees</units>
      <required>true</required>
      <model_dependent>false</model_dependent>
      <default_value>180</default_value>
    </argument>
    <argument>
      <name>pv_system_array_tilt_1</name>
      <display_name>Photovoltaics 1: Array Tilt</display_name>
      <description>Array tilt of the PV system 1. Can also enter, e.g., RoofPitch, RoofPitch+20, Latitude, Latitude-15, etc.</description>
      <type>String</type>
      <units>degrees</units>
      <required>true</required>
      <model_dependent>false</model_dependent>
      <default_value>RoofPitch</default_value>
    </argument>
    <argument>
      <name>pv_system_max_power_output_1</name>
      <display_name>Photovoltaics 1: Maximum Power Output</display_name>
      <description>Maximum power output of the PV system 1.</description>
      <type>Double</type>
      <units>W</units>
      <required>true</required>
      <model_dependent>false</model_dependent>
      <default_value>4000</default_value>
    </argument>
    <argument>
      <name>pv_system_inverter_efficiency_1</name>
      <display_name>Photovoltaics 1: Inverter Efficiency</display_name>
      <description>Inverter efficiency of the PV system 1.</description>
      <type>Double</type>
      <units>Frac</units>
      <required>true</required>
      <model_dependent>false</model_dependent>
      <default_value>0.96</default_value>
    </argument>
    <argument>
      <name>pv_system_system_losses_fraction_1</name>
      <display_name>Photovoltaics 1: System Losses Fraction</display_name>
      <description>System losses fraction of the PV system 1.</description>
      <type>Double</type>
      <units>Frac</units>
      <required>true</required>
      <model_dependent>false</model_dependent>
      <default_value>0.14</default_value>
    </argument>
    <argument>
      <name>pv_system_module_type_2</name>
      <display_name>Photovoltaics 2: Module Type</display_name>
      <description>Module type of the PV system 2.</description>
      <type>Choice</type>
      <required>true</required>
      <model_dependent>false</model_dependent>
      <default_value>none</default_value>
      <choices>
        <choice>
          <value>none</value>
          <display_name>none</display_name>
        </choice>
        <choice>
          <value>standard</value>
          <display_name>standard</display_name>
        </choice>
        <choice>
          <value>premium</value>
          <display_name>premium</display_name>
        </choice>
        <choice>
          <value>thin film</value>
          <display_name>thin film</display_name>
        </choice>
      </choices>
    </argument>
    <argument>
      <name>pv_system_location_2</name>
      <display_name>Photovoltaics 2: Location</display_name>
      <description>Location of the PV system 2.</description>
      <type>Choice</type>
      <required>true</required>
      <model_dependent>false</model_dependent>
      <default_value>roof</default_value>
      <choices>
        <choice>
          <value>roof</value>
          <display_name>roof</display_name>
        </choice>
        <choice>
          <value>ground</value>
          <display_name>ground</display_name>
        </choice>
      </choices>
    </argument>
    <argument>
      <name>pv_system_tracking_2</name>
      <display_name>Photovoltaics 2: Tracking</display_name>
      <description>Tracking of the PV system 2.</description>
      <type>Choice</type>
      <required>true</required>
      <model_dependent>false</model_dependent>
      <default_value>fixed</default_value>
      <choices>
        <choice>
          <value>fixed</value>
          <display_name>fixed</display_name>
        </choice>
        <choice>
          <value>1-axis</value>
          <display_name>1-axis</display_name>
        </choice>
        <choice>
          <value>1-axis backtracked</value>
          <display_name>1-axis backtracked</display_name>
        </choice>
        <choice>
          <value>2-axis</value>
          <display_name>2-axis</display_name>
        </choice>
      </choices>
    </argument>
    <argument>
      <name>pv_system_array_azimuth_2</name>
      <display_name>Photovoltaics 2: Array Azimuth</display_name>
      <description>Array azimuth of the PV system 2.</description>
      <type>Double</type>
      <units>degrees</units>
      <required>true</required>
      <model_dependent>false</model_dependent>
      <default_value>180</default_value>
    </argument>
    <argument>
      <name>pv_system_array_tilt_2</name>
      <display_name>Photovoltaics 2: Array Tilt</display_name>
      <description>Array tilt of the PV system 2. Can also enter, e.g., RoofPitch, RoofPitch+20, Latitude, Latitude-15, etc.</description>
      <type>String</type>
      <units>degrees</units>
      <required>true</required>
      <model_dependent>false</model_dependent>
      <default_value>RoofPitch</default_value>
    </argument>
    <argument>
      <name>pv_system_max_power_output_2</name>
      <display_name>Photovoltaics 2: Maximum Power Output</display_name>
      <description>Maximum power output of the PV system 2.</description>
      <type>Double</type>
      <units>W</units>
      <required>true</required>
      <model_dependent>false</model_dependent>
      <default_value>4000</default_value>
    </argument>
    <argument>
      <name>pv_system_inverter_efficiency_2</name>
      <display_name>Photovoltaics 2: Inverter Efficiency</display_name>
      <description>Inverter efficiency of the PV system 2.</description>
      <type>Double</type>
      <units>Frac</units>
      <required>true</required>
      <model_dependent>false</model_dependent>
      <default_value>0.96</default_value>
    </argument>
    <argument>
      <name>pv_system_system_losses_fraction_2</name>
      <display_name>Photovoltaics 2: System Losses Fraction</display_name>
      <description>System losses fraction of the PV system 2.</description>
      <type>Double</type>
      <units>Frac</units>
      <required>true</required>
      <model_dependent>false</model_dependent>
      <default_value>0.14</default_value>
    </argument>
    <argument>
      <name>lighting_fraction_cfl_interior</name>
      <display_name>Lighting: Fraction CFL Interior</display_name>
      <description>Fraction of all lamps (interior) that are compact fluorescent. Lighting not specified as CFL, LFL, or LED is assumed to be incandescent.</description>
      <type>Double</type>
      <required>true</required>
      <model_dependent>false</model_dependent>
      <default_value>0.4</default_value>
    </argument>
    <argument>
      <name>lighting_fraction_lfl_interior</name>
      <display_name>Lighting: Fraction LFL Interior</display_name>
      <description>Fraction of all lamps (interior) that are linear fluorescent. Lighting not specified as CFL, LFL, or LED is assumed to be incandescent.</description>
      <type>Double</type>
      <required>true</required>
      <model_dependent>false</model_dependent>
      <default_value>0.1</default_value>
    </argument>
    <argument>
      <name>lighting_fraction_led_interior</name>
      <display_name>Lighting: Fraction LED Interior</display_name>
      <description>Fraction of all lamps (interior) that are light emitting diodes. Lighting not specified as CFL, LFL, or LED is assumed to be incandescent.</description>
      <type>Double</type>
      <required>true</required>
      <model_dependent>false</model_dependent>
      <default_value>0.25</default_value>
    </argument>
    <argument>
      <name>lighting_fraction_cfl_exterior</name>
      <display_name>Lighting: Fraction CFL Exterior</display_name>
      <description>Fraction of all lamps (exterior) that are compact fluorescent. Lighting not specified as CFL, LFL, or LED is assumed to be incandescent.</description>
      <type>Double</type>
      <required>true</required>
      <model_dependent>false</model_dependent>
      <default_value>0.4</default_value>
    </argument>
    <argument>
      <name>lighting_fraction_lfl_exterior</name>
      <display_name>Lighting: Fraction LFL Exterior</display_name>
      <description>Fraction of all lamps (exterior) that are linear fluorescent. Lighting not specified as CFL, LFL, or LED is assumed to be incandescent.</description>
      <type>Double</type>
      <required>true</required>
      <model_dependent>false</model_dependent>
      <default_value>0.1</default_value>
    </argument>
    <argument>
      <name>lighting_fraction_led_exterior</name>
      <display_name>Lighting: Fraction LED Exterior</display_name>
      <description>Fraction of all lamps (exterior) that are light emitting diodes. Lighting not specified as CFL, LFL, or LED is assumed to be incandescent.</description>
      <type>Double</type>
      <required>true</required>
      <model_dependent>false</model_dependent>
      <default_value>0.25</default_value>
    </argument>
    <argument>
      <name>lighting_fraction_cfl_garage</name>
      <display_name>Lighting: Fraction CFL Garage</display_name>
      <description>Fraction of all lamps (garage) that are compact fluorescent. Lighting not specified as CFL, LFL, or LED is assumed to be incandescent.</description>
      <type>Double</type>
      <required>true</required>
      <model_dependent>false</model_dependent>
      <default_value>0.4</default_value>
    </argument>
    <argument>
      <name>lighting_fraction_lfl_garage</name>
      <display_name>Lighting: Fraction LFL Garage</display_name>
      <description>Fraction of all lamps (garage) that are linear fluorescent. Lighting not specified as CFL, LFL, or LED is assumed to be incandescent.</description>
      <type>Double</type>
      <required>true</required>
      <model_dependent>false</model_dependent>
      <default_value>0.1</default_value>
    </argument>
    <argument>
      <name>lighting_fraction_led_garage</name>
      <display_name>Lighting: Fraction LED Garage</display_name>
      <description>Fraction of all lamps (garage) that are light emitting diodes. Lighting not specified as CFL, LFL, or LED is assumed to be incandescent.</description>
      <type>Double</type>
      <required>true</required>
      <model_dependent>false</model_dependent>
      <default_value>0.25</default_value>
    </argument>
    <argument>
      <name>lighting_usage_multiplier</name>
      <display_name>Lighting: Usage Multiplier</display_name>
      <description>Multiplier on the energy usage that can reflect, e.g., high/low usage occupants.</description>
      <type>Double</type>
      <required>true</required>
      <model_dependent>false</model_dependent>
      <default_value>1</default_value>
    </argument>
    <argument>
      <name>dehumidifier_present</name>
      <display_name>Dehumidifier: Present</display_name>
      <description>Whether there is a dehumidifier.</description>
      <type>Boolean</type>
      <required>true</required>
      <model_dependent>false</model_dependent>
      <default_value>false</default_value>
      <choices>
        <choice>
          <value>true</value>
          <display_name>true</display_name>
        </choice>
        <choice>
          <value>false</value>
          <display_name>false</display_name>
        </choice>
      </choices>
    </argument>
    <argument>
      <name>dehumidifier_efficiency_type</name>
      <display_name>Dehumidifier: Efficiency Type</display_name>
      <description>The efficiency type of dehumidifier.</description>
      <type>Choice</type>
      <required>true</required>
      <model_dependent>false</model_dependent>
      <default_value>EnergyFactor</default_value>
      <choices>
        <choice>
          <value>EnergyFactor</value>
          <display_name>EnergyFactor</display_name>
        </choice>
        <choice>
          <value>IntegratedEnergyFactor</value>
          <display_name>IntegratedEnergyFactor</display_name>
        </choice>
      </choices>
    </argument>
    <argument>
      <name>dehumidifier_efficiency_ef</name>
      <display_name>Dehumidifier: Energy Factor</display_name>
      <description>The Energy Factor (EF) of the dehumidifier.</description>
      <type>Double</type>
      <units>liters/kWh</units>
      <required>true</required>
      <model_dependent>false</model_dependent>
      <default_value>1.8</default_value>
    </argument>
    <argument>
      <name>dehumidifier_efficiency_ief</name>
      <display_name>Dehumidifier: Integrated Energy Factor</display_name>
      <description>The Integrated Energy Factor (IEF) of the dehumidifier.</description>
      <type>Double</type>
      <units>liters/kWh</units>
      <required>true</required>
      <model_dependent>false</model_dependent>
      <default_value>1.5</default_value>
    </argument>
    <argument>
      <name>dehumidifier_capacity</name>
      <display_name>Dehumidifier: Capacity</display_name>
      <description>The capacity (water removal rate) of the dehumidifier.</description>
      <type>Double</type>
      <units>pint/day</units>
      <required>true</required>
      <model_dependent>false</model_dependent>
      <default_value>40</default_value>
    </argument>
    <argument>
      <name>dehumidifier_rh_setpoint</name>
      <display_name>Dehumidifier: Relative Humidity Setpoint</display_name>
      <description>The relative humidity setpoint of the dehumidifier.</description>
      <type>Double</type>
      <units>Frac</units>
      <required>true</required>
      <model_dependent>false</model_dependent>
      <default_value>0.5</default_value>
    </argument>
    <argument>
      <name>dehumidifier_fraction_dehumidification_load_served</name>
      <display_name>Dehumidifier: Fraction Dehumidification Load Served</display_name>
      <description>The dehumidification load served fraction of the dehumidifier.</description>
      <type>Double</type>
      <units>Frac</units>
      <required>true</required>
      <model_dependent>false</model_dependent>
      <default_value>1</default_value>
    </argument>
    <argument>
      <name>clothes_washer_present</name>
      <display_name>Clothes Washer: Present</display_name>
      <description>Whether there is a clothes washer.</description>
      <type>Boolean</type>
      <required>true</required>
      <model_dependent>false</model_dependent>
      <default_value>true</default_value>
      <choices>
        <choice>
          <value>true</value>
          <display_name>true</display_name>
        </choice>
        <choice>
          <value>false</value>
          <display_name>false</display_name>
        </choice>
      </choices>
    </argument>
    <argument>
      <name>clothes_washer_location</name>
      <display_name>Clothes Washer: Location</display_name>
      <description>The space type for the clothes washer location.</description>
      <type>Choice</type>
      <required>true</required>
      <model_dependent>false</model_dependent>
      <default_value>auto</default_value>
      <choices>
        <choice>
          <value>auto</value>
          <display_name>auto</display_name>
        </choice>
        <choice>
          <value>living space</value>
          <display_name>living space</display_name>
        </choice>
        <choice>
          <value>basement - conditioned</value>
          <display_name>basement - conditioned</display_name>
        </choice>
        <choice>
          <value>basement - unconditioned</value>
          <display_name>basement - unconditioned</display_name>
        </choice>
        <choice>
          <value>garage</value>
          <display_name>garage</display_name>
        </choice>
        <choice>
          <value>other</value>
          <display_name>other</display_name>
        </choice>
      </choices>
    </argument>
    <argument>
      <name>clothes_washer_efficiency_type</name>
      <display_name>Clothes Washer: Efficiency Type</display_name>
      <description>The efficiency type of clothes washer.</description>
      <type>Choice</type>
      <required>true</required>
      <model_dependent>false</model_dependent>
      <default_value>IntegratedModifiedEnergyFactor</default_value>
      <choices>
        <choice>
          <value>ModifiedEnergyFactor</value>
          <display_name>ModifiedEnergyFactor</display_name>
        </choice>
        <choice>
          <value>IntegratedModifiedEnergyFactor</value>
          <display_name>IntegratedModifiedEnergyFactor</display_name>
        </choice>
      </choices>
    </argument>
    <argument>
      <name>clothes_washer_efficiency_mef</name>
      <display_name>Clothes Washer: Modified Energy Factor</display_name>
      <description>The Modified Energy Factor (MEF) is the capacity of the clothes container divided by the total clothes washer energy consumption per cycle, where the energy consumption is the sum of the machine electrical energy consumption, the hot water energy consumption, the energy required for removal of the remaining moisture in the wash load, standby energy, and off-mode energy consumption.</description>
      <type>Double</type>
      <units>ft^3/kWh-cycle</units>
      <required>true</required>
      <model_dependent>false</model_dependent>
      <default_value>1.453</default_value>
    </argument>
    <argument>
      <name>clothes_washer_efficiency_imef</name>
      <display_name>Clothes Washer: Integrated Modified Energy Factor</display_name>
      <description>The energy performance metric for ENERGY STAR certified residential clothes washers as of March 7, 2015.</description>
      <type>Double</type>
      <required>true</required>
      <model_dependent>false</model_dependent>
      <default_value>1</default_value>
    </argument>
    <argument>
      <name>clothes_washer_rated_annual_kwh</name>
      <display_name>Clothes Washer: Rated Annual Consumption</display_name>
      <description>The annual energy consumed by the clothes washer, as rated, obtained from the EnergyGuide label. This includes both the appliance electricity consumption and the energy required for water heating.</description>
      <type>Double</type>
      <units>kWh</units>
      <required>true</required>
      <model_dependent>false</model_dependent>
      <default_value>400</default_value>
    </argument>
    <argument>
      <name>clothes_washer_label_electric_rate</name>
      <display_name>Clothes Washer: Label Electric Rate</display_name>
      <description>The annual energy consumed by the clothes washer, as rated, obtained from the EnergyGuide label. This includes both the appliance electricity consumption and the energy required for water heating.</description>
      <type>Double</type>
      <units>$/kWh</units>
      <required>true</required>
      <model_dependent>false</model_dependent>
      <default_value>0.12</default_value>
    </argument>
    <argument>
      <name>clothes_washer_label_gas_rate</name>
      <display_name>Clothes Washer: Label Gas Rate</display_name>
      <description>The annual energy consumed by the clothes washer, as rated, obtained from the EnergyGuide label. This includes both the appliance electricity consumption and the energy required for water heating.</description>
      <type>Double</type>
      <units>$/therm</units>
      <required>true</required>
      <model_dependent>false</model_dependent>
      <default_value>1.09</default_value>
    </argument>
    <argument>
      <name>clothes_washer_label_annual_gas_cost</name>
      <display_name>Clothes Washer: Label Annual Cost with Gas DHW</display_name>
      <description>The annual cost of using the system under test conditions. Input is obtained from the EnergyGuide label.</description>
      <type>Double</type>
      <units>$</units>
      <required>true</required>
      <model_dependent>false</model_dependent>
      <default_value>27</default_value>
    </argument>
    <argument>
      <name>clothes_washer_label_usage</name>
      <display_name>Clothes Washer: Label Usage</display_name>
      <description>The clothes washer loads per week.</description>
      <type>Double</type>
      <units>cyc/wk</units>
      <required>true</required>
      <model_dependent>false</model_dependent>
      <default_value>6</default_value>
    </argument>
    <argument>
      <name>clothes_washer_capacity</name>
      <display_name>Clothes Washer: Drum Volume</display_name>
      <description>Volume of the washer drum. Obtained from the EnergyStar website or the manufacturer's literature.</description>
      <type>Double</type>
      <units>ft^3</units>
      <required>true</required>
      <model_dependent>false</model_dependent>
      <default_value>3</default_value>
    </argument>
    <argument>
      <name>clothes_washer_usage_multiplier</name>
      <display_name>Clothes Washer: Usage Multiplier</display_name>
      <description>Multiplier on the energy and hot water usage that can reflect, e.g., high/low usage occupants.</description>
      <type>Double</type>
      <required>true</required>
      <model_dependent>false</model_dependent>
      <default_value>1</default_value>
    </argument>
    <argument>
      <name>clothes_dryer_present</name>
      <display_name>Clothes Dryer: Present</display_name>
      <description>Whether there is a clothes dryer.</description>
      <type>Boolean</type>
      <required>true</required>
      <model_dependent>false</model_dependent>
      <default_value>true</default_value>
      <choices>
        <choice>
          <value>true</value>
          <display_name>true</display_name>
        </choice>
        <choice>
          <value>false</value>
          <display_name>false</display_name>
        </choice>
      </choices>
    </argument>
    <argument>
      <name>clothes_dryer_location</name>
      <display_name>Clothes Dryer: Location</display_name>
      <description>The space type for the clothes dryer location.</description>
      <type>Choice</type>
      <required>true</required>
      <model_dependent>false</model_dependent>
      <default_value>auto</default_value>
      <choices>
        <choice>
          <value>auto</value>
          <display_name>auto</display_name>
        </choice>
        <choice>
          <value>living space</value>
          <display_name>living space</display_name>
        </choice>
        <choice>
          <value>basement - conditioned</value>
          <display_name>basement - conditioned</display_name>
        </choice>
        <choice>
          <value>basement - unconditioned</value>
          <display_name>basement - unconditioned</display_name>
        </choice>
        <choice>
          <value>garage</value>
          <display_name>garage</display_name>
        </choice>
        <choice>
          <value>other</value>
          <display_name>other</display_name>
        </choice>
      </choices>
    </argument>
    <argument>
      <name>clothes_dryer_fuel_type</name>
      <display_name>Clothes Dryer: Fuel Type</display_name>
      <description>Type of fuel used by the clothes dryer.</description>
      <type>Choice</type>
      <required>true</required>
      <model_dependent>false</model_dependent>
      <default_value>natural gas</default_value>
      <choices>
        <choice>
          <value>electricity</value>
          <display_name>electricity</display_name>
        </choice>
        <choice>
          <value>natural gas</value>
          <display_name>natural gas</display_name>
        </choice>
        <choice>
          <value>fuel oil</value>
          <display_name>fuel oil</display_name>
        </choice>
        <choice>
          <value>propane</value>
          <display_name>propane</display_name>
        </choice>
        <choice>
          <value>wood</value>
          <display_name>wood</display_name>
        </choice>
      </choices>
    </argument>
    <argument>
      <name>clothes_dryer_efficiency_type</name>
      <display_name>Clothes Dryer: Efficiency Type</display_name>
      <description>The efficiency type of clothes dryer.</description>
      <type>Choice</type>
      <required>true</required>
      <model_dependent>false</model_dependent>
      <default_value>CombinedEnergyFactor</default_value>
      <choices>
        <choice>
          <value>EnergyFactor</value>
          <display_name>EnergyFactor</display_name>
        </choice>
        <choice>
          <value>CombinedEnergyFactor</value>
          <display_name>CombinedEnergyFactor</display_name>
        </choice>
      </choices>
    </argument>
    <argument>
      <name>clothes_dryer_efficiency_ef</name>
      <display_name>Clothes Dryer: Energy Factor</display_name>
      <description>The energy performance metric for ENERGY STAR certified residential clothes dryers prior to September 13, 2013. The new metric is Combined Energy Factor.</description>
      <type>Double</type>
      <units>lb/kWh</units>
      <required>true</required>
      <model_dependent>false</model_dependent>
      <default_value>3.4615</default_value>
    </argument>
    <argument>
      <name>clothes_dryer_efficiency_cef</name>
      <display_name>Clothes Dryer: Combined Energy Factor</display_name>
      <description>The Combined Energy Factor (CEF) measures the pounds of clothing that can be dried per kWh (Fuel equivalent) of electricity, including energy consumed during Stand-by and Off modes.</description>
      <type>Double</type>
      <units>lb/kWh</units>
      <required>true</required>
      <model_dependent>false</model_dependent>
      <default_value>3.01</default_value>
    </argument>
    <argument>
      <name>clothes_dryer_control_type</name>
      <display_name>Clothes Dryer: Control Type</display_name>
      <description>Type of control used by the clothes dryer.</description>
      <type>Choice</type>
      <required>true</required>
      <model_dependent>false</model_dependent>
      <default_value>timer</default_value>
      <choices>
        <choice>
          <value>timer</value>
          <display_name>timer</display_name>
        </choice>
        <choice>
          <value>moisture</value>
          <display_name>moisture</display_name>
        </choice>
      </choices>
    </argument>
    <argument>
      <name>clothes_dryer_usage_multiplier</name>
      <display_name>Clothes Dryer: Usage Multiplier</display_name>
      <description>Multiplier on the energy usage that can reflect, e.g., high/low usage occupants.</description>
      <type>Double</type>
      <required>true</required>
      <model_dependent>false</model_dependent>
      <default_value>1</default_value>
    </argument>
    <argument>
      <name>dishwasher_present</name>
      <display_name>Dishwasher: Present</display_name>
      <description>Whether there is a dishwasher.</description>
      <type>Boolean</type>
      <required>true</required>
      <model_dependent>false</model_dependent>
      <default_value>true</default_value>
      <choices>
        <choice>
          <value>true</value>
          <display_name>true</display_name>
        </choice>
        <choice>
          <value>false</value>
          <display_name>false</display_name>
        </choice>
      </choices>
    </argument>
    <argument>
      <name>dishwasher_location</name>
      <display_name>Dishwasher: Location</display_name>
      <description>The space type for the dishwasher location.</description>
      <type>Choice</type>
      <required>true</required>
      <model_dependent>false</model_dependent>
      <default_value>auto</default_value>
      <choices>
        <choice>
          <value>auto</value>
          <display_name>auto</display_name>
        </choice>
        <choice>
          <value>living space</value>
          <display_name>living space</display_name>
        </choice>
        <choice>
          <value>basement - conditioned</value>
          <display_name>basement - conditioned</display_name>
        </choice>
        <choice>
          <value>basement - unconditioned</value>
          <display_name>basement - unconditioned</display_name>
        </choice>
        <choice>
          <value>garage</value>
          <display_name>garage</display_name>
        </choice>
        <choice>
          <value>other</value>
          <display_name>other</display_name>
        </choice>
      </choices>
    </argument>
    <argument>
      <name>dishwasher_efficiency_type</name>
      <display_name>Dishwasher: Efficiency Type</display_name>
      <description>The efficiency type of dishwasher.</description>
      <type>Choice</type>
      <required>true</required>
      <model_dependent>false</model_dependent>
      <default_value>RatedAnnualkWh</default_value>
      <choices>
        <choice>
          <value>RatedAnnualkWh</value>
          <display_name>RatedAnnualkWh</display_name>
        </choice>
        <choice>
          <value>EnergyFactor</value>
          <display_name>EnergyFactor</display_name>
        </choice>
      </choices>
    </argument>
    <argument>
      <name>dishwasher_efficiency_kwh</name>
      <display_name>Dishwasher: Rated Annual kWh</display_name>
      <description>The rated annual kWh of the dishwasher.</description>
      <type>Double</type>
      <required>true</required>
      <model_dependent>false</model_dependent>
      <default_value>467</default_value>
    </argument>
    <argument>
      <name>dishwasher_efficiency_ef</name>
      <display_name>Dishwasher: Energy Factor</display_name>
      <description>The energy factor of the dishwasher.</description>
      <type>Double</type>
      <required>true</required>
      <model_dependent>false</model_dependent>
      <default_value>0.46</default_value>
    </argument>
    <argument>
      <name>dishwasher_label_electric_rate</name>
      <display_name>Dishwasher: Label Electric Rate</display_name>
      <description>The label electric rate of the dishwasher.</description>
      <type>Double</type>
      <units>$/kWh</units>
      <required>true</required>
      <model_dependent>false</model_dependent>
      <default_value>0.12</default_value>
    </argument>
    <argument>
      <name>dishwasher_label_gas_rate</name>
      <display_name>Dishwasher: Label Gas Rate</display_name>
      <description>The label gas rate of the dishwasher.</description>
      <type>Double</type>
      <units>$/therm</units>
      <required>true</required>
      <model_dependent>false</model_dependent>
      <default_value>1.09</default_value>
    </argument>
    <argument>
      <name>dishwasher_label_annual_gas_cost</name>
      <display_name>Dishwasher: Label Annual Gas Cost</display_name>
      <description>The label annual gas cost of the dishwasher.</description>
      <type>Double</type>
      <units>$</units>
      <required>true</required>
      <model_dependent>false</model_dependent>
      <default_value>33.12</default_value>
    </argument>
    <argument>
      <name>dishwasher_label_usage</name>
      <display_name>Dishwasher: Label Usage</display_name>
      <description>The dishwasher loads per week.</description>
      <type>Double</type>
      <units>cyc/wk</units>
      <required>true</required>
      <model_dependent>false</model_dependent>
      <default_value>4</default_value>
    </argument>
    <argument>
      <name>dishwasher_place_setting_capacity</name>
      <display_name>Dishwasher: Number of Place Settings</display_name>
      <description>The number of place settings for the unit. Data obtained from manufacturer's literature.</description>
      <type>Integer</type>
      <units>#</units>
      <required>true</required>
      <model_dependent>false</model_dependent>
      <default_value>12</default_value>
    </argument>
    <argument>
      <name>dishwasher_usage_multiplier</name>
      <display_name>Dishwasher: Usage Multiplier</display_name>
      <description>Multiplier on the energy usage that can reflect, e.g., high/low usage occupants.</description>
      <type>Double</type>
      <required>true</required>
      <model_dependent>false</model_dependent>
      <default_value>1</default_value>
    </argument>
    <argument>
      <name>refrigerator_present</name>
      <display_name>Refrigerator: Present</display_name>
      <description>Whether there is a refrigerator.</description>
      <type>Boolean</type>
      <required>true</required>
      <model_dependent>false</model_dependent>
      <default_value>true</default_value>
      <choices>
        <choice>
          <value>true</value>
          <display_name>true</display_name>
        </choice>
        <choice>
          <value>false</value>
          <display_name>false</display_name>
        </choice>
      </choices>
    </argument>
    <argument>
      <name>refrigerator_location</name>
      <display_name>Refrigerator: Location</display_name>
      <description>The space type for the refrigerator location.</description>
      <type>Choice</type>
      <required>true</required>
      <model_dependent>false</model_dependent>
      <default_value>auto</default_value>
      <choices>
        <choice>
          <value>auto</value>
          <display_name>auto</display_name>
        </choice>
        <choice>
          <value>living space</value>
          <display_name>living space</display_name>
        </choice>
        <choice>
          <value>basement - conditioned</value>
          <display_name>basement - conditioned</display_name>
        </choice>
        <choice>
          <value>basement - unconditioned</value>
          <display_name>basement - unconditioned</display_name>
        </choice>
        <choice>
          <value>garage</value>
          <display_name>garage</display_name>
        </choice>
        <choice>
          <value>other</value>
          <display_name>other</display_name>
        </choice>
      </choices>
    </argument>
    <argument>
      <name>refrigerator_rated_annual_kwh</name>
      <display_name>Refrigerator: Rated Annual Consumption</display_name>
      <description>The EnergyGuide rated annual energy consumption for a refrigerator.</description>
      <type>Double</type>
      <units>kWh/yr</units>
      <required>true</required>
      <model_dependent>false</model_dependent>
      <default_value>434</default_value>
    </argument>
    <argument>
      <name>refrigerator_usage_multiplier</name>
      <display_name>Refrigerator: Usage Multiplier</display_name>
      <description>Multiplier on the energy usage that can reflect, e.g., high/low usage occupants.</description>
      <type>Double</type>
      <required>true</required>
      <model_dependent>false</model_dependent>
      <default_value>1</default_value>
    </argument>
    <argument>
      <name>cooking_range_oven_present</name>
      <display_name>Cooking Range/Oven: Present</display_name>
      <description>Whether there is a cooking range/oven.</description>
      <type>Boolean</type>
      <required>true</required>
      <model_dependent>false</model_dependent>
      <default_value>true</default_value>
      <choices>
        <choice>
          <value>true</value>
          <display_name>true</display_name>
        </choice>
        <choice>
          <value>false</value>
          <display_name>false</display_name>
        </choice>
      </choices>
    </argument>
    <argument>
      <name>cooking_range_oven_location</name>
      <display_name>Cooking Range/Oven: Location</display_name>
      <description>The space type for the cooking range/oven location.</description>
      <type>Choice</type>
      <required>true</required>
      <model_dependent>false</model_dependent>
      <default_value>auto</default_value>
      <choices>
        <choice>
          <value>auto</value>
          <display_name>auto</display_name>
        </choice>
        <choice>
          <value>living space</value>
          <display_name>living space</display_name>
        </choice>
        <choice>
          <value>basement - conditioned</value>
          <display_name>basement - conditioned</display_name>
        </choice>
        <choice>
          <value>basement - unconditioned</value>
          <display_name>basement - unconditioned</display_name>
        </choice>
        <choice>
          <value>garage</value>
          <display_name>garage</display_name>
        </choice>
        <choice>
          <value>other</value>
          <display_name>other</display_name>
        </choice>
      </choices>
    </argument>
    <argument>
      <name>cooking_range_oven_fuel_type</name>
      <display_name>Cooking Range/Oven: Fuel Type</display_name>
      <description>Type of fuel used by the cooking range/oven.</description>
      <type>Choice</type>
      <required>true</required>
      <model_dependent>false</model_dependent>
      <default_value>natural gas</default_value>
      <choices>
        <choice>
          <value>electricity</value>
          <display_name>electricity</display_name>
        </choice>
        <choice>
          <value>natural gas</value>
          <display_name>natural gas</display_name>
        </choice>
        <choice>
          <value>fuel oil</value>
          <display_name>fuel oil</display_name>
        </choice>
        <choice>
          <value>propane</value>
          <display_name>propane</display_name>
        </choice>
        <choice>
          <value>wood</value>
          <display_name>wood</display_name>
        </choice>
      </choices>
    </argument>
    <argument>
      <name>cooking_range_oven_is_induction</name>
      <display_name>Cooking Range/Oven: Is Induction</display_name>
      <description>Whether the cooking range is induction.</description>
      <type>Boolean</type>
      <required>true</required>
      <model_dependent>false</model_dependent>
      <default_value>false</default_value>
      <choices>
        <choice>
          <value>true</value>
          <display_name>true</display_name>
        </choice>
        <choice>
          <value>false</value>
          <display_name>false</display_name>
        </choice>
      </choices>
    </argument>
    <argument>
      <name>cooking_range_oven_is_convection</name>
      <display_name>Cooking Range/Oven: Is Convection</display_name>
      <description>Whether the oven is convection.</description>
      <type>Boolean</type>
      <required>true</required>
      <model_dependent>false</model_dependent>
      <default_value>false</default_value>
      <choices>
        <choice>
          <value>true</value>
          <display_name>true</display_name>
        </choice>
        <choice>
          <value>false</value>
          <display_name>false</display_name>
        </choice>
      </choices>
    </argument>
    <argument>
      <name>cooking_range_oven_usage_multiplier</name>
      <display_name>Cooking Range/Oven: Usage Multiplier</display_name>
      <description>Multiplier on the energy usage that can reflect, e.g., high/low usage occupants.</description>
      <type>Double</type>
      <required>true</required>
      <model_dependent>false</model_dependent>
      <default_value>1</default_value>
    </argument>
    <argument>
      <name>ceiling_fan_efficiency</name>
      <display_name>Ceiling Fan: Efficiency</display_name>
      <description>The efficiency rating of the ceiling fan(s) at medium speed.</description>
      <type>Double</type>
      <units>CFM/watt</units>
      <required>true</required>
      <model_dependent>false</model_dependent>
      <default_value>70.4</default_value>
    </argument>
    <argument>
      <name>ceiling_fan_quantity</name>
      <display_name>Ceiling Fan: Quantity</display_name>
      <description>Total number of ceiling fans.</description>
      <type>String</type>
      <units>#</units>
      <required>true</required>
      <model_dependent>false</model_dependent>
      <default_value>auto</default_value>
    </argument>
    <argument>
      <name>ceiling_fan_cooling_setpoint_temp_offset</name>
      <display_name>Ceiling Fan: Cooling Setpoint Temperature Offset</display_name>
      <description>The setpoint temperature offset during cooling season for the ceiling fan(s). Only applies if ceiling fan quantity is greater than zero.</description>
      <type>Double</type>
      <units>deg-F</units>
      <required>true</required>
      <model_dependent>false</model_dependent>
      <default_value>0.5</default_value>
    </argument>
    <argument>
      <name>plug_loads_television_annual_kwh</name>
      <display_name>Plug Loads: Television Annual kWh</display_name>
      <description>The annual energy consumption of the television plug loads.</description>
      <type>String</type>
      <units>kWh/yr</units>
      <required>true</required>
      <model_dependent>false</model_dependent>
      <default_value>auto</default_value>
    </argument>
    <argument>
      <name>plug_loads_other_annual_kwh</name>
      <display_name>Plug Loads: Other Annual kWh</display_name>
      <description>The annual energy consumption of the other residual plug loads.</description>
      <type>String</type>
      <units>kWh/yr</units>
      <required>true</required>
      <model_dependent>false</model_dependent>
      <default_value>auto</default_value>
    </argument>
    <argument>
      <name>plug_loads_other_frac_sensible</name>
      <display_name>Plug Loads: Other Sensible Fraction</display_name>
      <description>Fraction of other residual plug loads' internal gains that are sensible.</description>
      <type>Double</type>
      <units>Frac</units>
      <required>true</required>
      <model_dependent>false</model_dependent>
      <default_value>0.855</default_value>
    </argument>
    <argument>
      <name>plug_loads_other_frac_latent</name>
      <display_name>Plug Loads: Other Latent Fraction</display_name>
      <description>Fraction of other residual plug loads' internal gains that are latent.</description>
      <type>Double</type>
      <units>Frac</units>
      <required>true</required>
      <model_dependent>false</model_dependent>
      <default_value>0.045</default_value>
    </argument>
    <argument>
      <name>plug_loads_schedule_values</name>
      <display_name>Plug Loads: Use Schedule Values</display_name>
      <description>Whether to use the schedule values.</description>
      <type>Boolean</type>
      <required>true</required>
      <model_dependent>false</model_dependent>
      <default_value>false</default_value>
      <choices>
        <choice>
          <value>true</value>
          <display_name>true</display_name>
        </choice>
        <choice>
          <value>false</value>
          <display_name>false</display_name>
        </choice>
      </choices>
    </argument>
    <argument>
      <name>plug_loads_weekday_fractions</name>
      <display_name>Plug Loads: Weekday Schedule</display_name>
      <description>Specify the 24-hour weekday schedule.</description>
      <type>String</type>
      <required>true</required>
      <model_dependent>false</model_dependent>
      <default_value>0.035, 0.033, 0.032, 0.031, 0.032, 0.033, 0.037, 0.042, 0.043, 0.043, 0.043, 0.044, 0.045, 0.045, 0.044, 0.046, 0.048, 0.052, 0.053, 0.05, 0.047, 0.045, 0.04, 0.036</default_value>
    </argument>
    <argument>
      <name>plug_loads_weekend_fractions</name>
      <display_name>Plug Loads: Weekend Schedule</display_name>
      <description>Specify the 24-hour weekend schedule.</description>
      <type>String</type>
      <required>true</required>
      <model_dependent>false</model_dependent>
      <default_value>0.035, 0.033, 0.032, 0.031, 0.032, 0.033, 0.037, 0.042, 0.043, 0.043, 0.043, 0.044, 0.045, 0.045, 0.044, 0.046, 0.048, 0.052, 0.053, 0.05, 0.047, 0.045, 0.04, 0.036</default_value>
    </argument>
    <argument>
      <name>plug_loads_monthly_multipliers</name>
      <display_name>Plug Loads: Month Schedule</display_name>
      <description>Specify the 12-month schedule.</description>
      <type>String</type>
      <required>true</required>
      <model_dependent>false</model_dependent>
      <default_value>1.248, 1.257, 0.993, 0.989, 0.993, 0.827, 0.821, 0.821, 0.827, 0.99, 0.987, 1.248</default_value>
    </argument>
    <argument>
      <name>plug_loads_usage_multiplier</name>
      <display_name>Plug Loads: Usage Multiplier</display_name>
      <description>Multiplier on the energy usage that can reflect, e.g., high/low usage occupants.</description>
      <type>Double</type>
      <required>true</required>
      <model_dependent>false</model_dependent>
      <default_value>1</default_value>
    </argument>
  </arguments>
  <outputs />
  <provenances />
  <tags>
    <tag>Whole Building.Space Types</tag>
  </tags>
  <attributes>
    <attribute>
      <name>Measure Type</name>
      <value>ModelMeasure</value>
      <datatype>string</datatype>
    </attribute>
  </attributes>
  <files>
    <file>
      <filename>constants.rb</filename>
      <filetype>rb</filetype>
      <usage_type>resource</usage_type>
      <checksum>3961371B</checksum>
    </file>
    <file>
      <filename>schedules.rb</filename>
      <filetype>rb</filetype>
      <usage_type>resource</usage_type>
      <checksum>F5E5E8BE</checksum>
    </file>
    <file>
      <filename>location.rb</filename>
      <filetype>rb</filetype>
      <usage_type>resource</usage_type>
      <checksum>B7ECA492</checksum>
    </file>
    <file>
<<<<<<< HEAD
      <filename>geometry.rb</filename>
      <filetype>rb</filetype>
      <usage_type>resource</usage_type>
      <checksum>69F5DFFC</checksum>
    </file>
    <file>
      <filename>test_measure.xml</filename>
      <filetype>xml</filetype>
      <usage_type>test</usage_type>
      <checksum>470EFB07</checksum>
    </file>
    <file>
      <filename>test_rakefile.xml</filename>
      <filetype>xml</filetype>
      <usage_type>test</usage_type>
      <checksum>AC1257FD</checksum>
    </file>
    <file>
      <filename>build_residential_hpxml_test.rb</filename>
      <filetype>rb</filetype>
      <usage_type>test</usage_type>
      <checksum>D79C3811</checksum>
    </file>
    <file>
      <filename>base-misc-usage-multiplier.osw</filename>
      <filetype>osw</filetype>
      <usage_type>test</usage_type>
      <checksum>D2AA8F54</checksum>
=======
      <filename>base-misc-usage-multiplier.osw</filename>
      <filetype>osw</filetype>
      <usage_type>test</usage_type>
<<<<<<< HEAD
      <checksum>9D142AF3</checksum>
>>>>>>> build-res-hpxml-v3
=======
      <checksum>370BD195</checksum>
>>>>>>> 02878be7
    </file>
    <file>
      <filename>base-hvac-dual-fuel-air-to-air-heat-pump-1-speed.osw</filename>
      <filetype>osw</filetype>
      <usage_type>test</usage_type>
<<<<<<< HEAD
<<<<<<< HEAD
      <checksum>E2CDB2D8</checksum>
=======
      <checksum>0129C225</checksum>
>>>>>>> build-res-hpxml-v3
=======
      <checksum>B6AA653F</checksum>
>>>>>>> 02878be7
    </file>
    <file>
      <filename>base-hvac-dual-fuel-air-to-air-heat-pump-2-speed.osw</filename>
      <filetype>osw</filetype>
      <usage_type>test</usage_type>
<<<<<<< HEAD
<<<<<<< HEAD
      <checksum>38019DE2</checksum>
=======
      <checksum>E8368CEC</checksum>
>>>>>>> build-res-hpxml-v3
=======
      <checksum>01D9E924</checksum>
>>>>>>> 02878be7
    </file>
    <file>
      <filename>base-hvac-dual-fuel-mini-split-heat-pump-ducted.osw</filename>
      <filetype>osw</filetype>
      <usage_type>test</usage_type>
<<<<<<< HEAD
<<<<<<< HEAD
      <checksum>15724C3A</checksum>
=======
      <checksum>7522B135</checksum>
>>>>>>> build-res-hpxml-v3
=======
      <checksum>C9B9D6AD</checksum>
>>>>>>> 02878be7
    </file>
    <file>
      <filename>base-hvac-dual-fuel-air-to-air-heat-pump-var-speed.osw</filename>
      <filetype>osw</filetype>
      <usage_type>test</usage_type>
<<<<<<< HEAD
<<<<<<< HEAD
      <checksum>D171E9E9</checksum>
=======
      <checksum>10AE717E</checksum>
>>>>>>> build-res-hpxml-v3
=======
      <checksum>A2B54247</checksum>
>>>>>>> 02878be7
    </file>
    <file>
      <filename>base-hvac-dual-fuel-air-to-air-heat-pump-1-speed-electric.osw</filename>
      <filetype>osw</filetype>
      <usage_type>test</usage_type>
<<<<<<< HEAD
<<<<<<< HEAD
      <checksum>2B3BADAC</checksum>
=======
      <checksum>56A55547</checksum>
>>>>>>> build-res-hpxml-v3
=======
      <checksum>0912C67C</checksum>
>>>>>>> 02878be7
    </file>
    <file>
      <filename>base-mechvent-cfis.osw</filename>
      <filetype>osw</filetype>
      <usage_type>test</usage_type>
<<<<<<< HEAD
<<<<<<< HEAD
      <checksum>16431A31</checksum>
=======
      <checksum>AF01AAF3</checksum>
>>>>>>> build-res-hpxml-v3
=======
      <checksum>9EE0BB62</checksum>
>>>>>>> 02878be7
    </file>
    <file>
      <filename>base.osw</filename>
      <filetype>osw</filetype>
      <usage_type>test</usage_type>
<<<<<<< HEAD
<<<<<<< HEAD
      <checksum>14B5443B</checksum>
=======
      <checksum>0F777EBD</checksum>
>>>>>>> build-res-hpxml-v3
=======
      <checksum>445FD2C3</checksum>
>>>>>>> 02878be7
    </file>
    <file>
      <filename>base-appliances-none.osw</filename>
      <filetype>osw</filetype>
      <usage_type>test</usage_type>
<<<<<<< HEAD
<<<<<<< HEAD
      <checksum>1F7DA767</checksum>
=======
      <checksum>7CEB45ED</checksum>
>>>>>>> build-res-hpxml-v3
=======
      <checksum>425DCDD9</checksum>
>>>>>>> 02878be7
    </file>
    <file>
      <filename>base-dhw-indirect-outside.osw</filename>
      <filetype>osw</filetype>
      <usage_type>test</usage_type>
<<<<<<< HEAD
<<<<<<< HEAD
      <checksum>6DC15F29</checksum>
=======
      <checksum>73265022</checksum>
>>>>>>> build-res-hpxml-v3
=======
      <checksum>4EFAF751</checksum>
>>>>>>> 02878be7
    </file>
    <file>
      <filename>base-dhw-jacket-electric.osw</filename>
      <filetype>osw</filetype>
      <usage_type>test</usage_type>
<<<<<<< HEAD
<<<<<<< HEAD
      <checksum>3B3B6BD5</checksum>
=======
      <checksum>F4AD2BC2</checksum>
>>>>>>> build-res-hpxml-v3
=======
      <checksum>88A3F8B6</checksum>
>>>>>>> 02878be7
    </file>
    <file>
      <filename>base-dhw-low-flow-fixtures.osw</filename>
      <filetype>osw</filetype>
      <usage_type>test</usage_type>
<<<<<<< HEAD
<<<<<<< HEAD
      <checksum>D1DA9D29</checksum>
=======
      <checksum>B8C2DBB6</checksum>
>>>>>>> build-res-hpxml-v3
=======
      <checksum>8984E890</checksum>
>>>>>>> 02878be7
    </file>
    <file>
      <filename>base-dhw-none.osw</filename>
      <filetype>osw</filetype>
      <usage_type>test</usage_type>
<<<<<<< HEAD
<<<<<<< HEAD
      <checksum>5EA0CEE0</checksum>
=======
      <checksum>D2010D56</checksum>
>>>>>>> build-res-hpxml-v3
=======
      <checksum>18C244E2</checksum>
>>>>>>> 02878be7
    </file>
    <file>
      <filename>base-dhw-recirc-demand.osw</filename>
      <filetype>osw</filetype>
      <usage_type>test</usage_type>
<<<<<<< HEAD
<<<<<<< HEAD
      <checksum>4AFAA015</checksum>
=======
      <checksum>7A99787D</checksum>
>>>>>>> build-res-hpxml-v3
=======
      <checksum>3262782D</checksum>
>>>>>>> 02878be7
    </file>
    <file>
      <filename>base-dhw-recirc-manual.osw</filename>
      <filetype>osw</filetype>
      <usage_type>test</usage_type>
<<<<<<< HEAD
<<<<<<< HEAD
      <checksum>9B5A798D</checksum>
=======
      <checksum>B8CF90D0</checksum>
>>>>>>> build-res-hpxml-v3
=======
      <checksum>51BB1BC9</checksum>
>>>>>>> 02878be7
    </file>
    <file>
      <filename>base-dhw-recirc-nocontrol.osw</filename>
      <filetype>osw</filetype>
      <usage_type>test</usage_type>
<<<<<<< HEAD
<<<<<<< HEAD
      <checksum>A7C50A70</checksum>
=======
      <checksum>E457BE7E</checksum>
>>>>>>> build-res-hpxml-v3
=======
      <checksum>00E5C0D5</checksum>
>>>>>>> 02878be7
    </file>
    <file>
      <filename>base-dhw-recirc-temperature.osw</filename>
      <filetype>osw</filetype>
      <usage_type>test</usage_type>
<<<<<<< HEAD
<<<<<<< HEAD
      <checksum>A911C600</checksum>
=======
      <checksum>96E1AAF3</checksum>
>>>>>>> build-res-hpxml-v3
=======
      <checksum>85985DAB</checksum>
>>>>>>> 02878be7
    </file>
    <file>
      <filename>base-dhw-recirc-timer.osw</filename>
      <filetype>osw</filetype>
      <usage_type>test</usage_type>
<<<<<<< HEAD
<<<<<<< HEAD
      <checksum>01992CF4</checksum>
=======
      <checksum>418B97AA</checksum>
>>>>>>> build-res-hpxml-v3
=======
      <checksum>C99C0EFB</checksum>
>>>>>>> 02878be7
    </file>
    <file>
      <filename>base-dhw-solar-fraction.osw</filename>
      <filetype>osw</filetype>
      <usage_type>test</usage_type>
<<<<<<< HEAD
<<<<<<< HEAD
      <checksum>F854C5B9</checksum>
=======
      <checksum>EFD1502F</checksum>
>>>>>>> build-res-hpxml-v3
=======
      <checksum>4373FC14</checksum>
>>>>>>> 02878be7
    </file>
    <file>
      <filename>base-dhw-uef.osw</filename>
      <filetype>osw</filetype>
      <usage_type>test</usage_type>
<<<<<<< HEAD
<<<<<<< HEAD
      <checksum>27F0B962</checksum>
=======
      <checksum>DF207623</checksum>
>>>>>>> build-res-hpxml-v3
=======
      <checksum>F861398B</checksum>
>>>>>>> 02878be7
    </file>
    <file>
      <filename>base-enclosure-infil-cfm50.osw</filename>
      <filetype>osw</filetype>
      <usage_type>test</usage_type>
<<<<<<< HEAD
<<<<<<< HEAD
      <checksum>E5F139BA</checksum>
=======
      <checksum>C2986FB1</checksum>
>>>>>>> build-res-hpxml-v3
=======
      <checksum>05AB6326</checksum>
>>>>>>> 02878be7
    </file>
    <file>
      <filename>base-foundation-conditioned-basement-slab-insulation.osw</filename>
      <filetype>osw</filetype>
      <usage_type>test</usage_type>
<<<<<<< HEAD
<<<<<<< HEAD
      <checksum>DB28A3B3</checksum>
=======
      <checksum>CE694D30</checksum>
>>>>>>> build-res-hpxml-v3
=======
      <checksum>1AD573CC</checksum>
>>>>>>> 02878be7
    </file>
    <file>
      <filename>base-hvac-boiler-gas-central-ac-1-speed.osw</filename>
      <filetype>osw</filetype>
      <usage_type>test</usage_type>
<<<<<<< HEAD
<<<<<<< HEAD
      <checksum>51CD93D4</checksum>
=======
      <checksum>E0640C50</checksum>
>>>>>>> build-res-hpxml-v3
=======
      <checksum>6FFB72FE</checksum>
>>>>>>> 02878be7
    </file>
    <file>
      <filename>base-hvac-boiler-gas-only.osw</filename>
      <filetype>osw</filetype>
      <usage_type>test</usage_type>
<<<<<<< HEAD
<<<<<<< HEAD
      <checksum>6160EA26</checksum>
=======
      <checksum>425EC0F9</checksum>
>>>>>>> build-res-hpxml-v3
=======
      <checksum>FB81EBC8</checksum>
>>>>>>> 02878be7
    </file>
    <file>
      <filename>base-hvac-boiler-oil-only.osw</filename>
      <filetype>osw</filetype>
      <usage_type>test</usage_type>
<<<<<<< HEAD
<<<<<<< HEAD
      <checksum>C08390D2</checksum>
=======
      <checksum>F03D4B76</checksum>
>>>>>>> build-res-hpxml-v3
=======
      <checksum>DB1E98EE</checksum>
>>>>>>> 02878be7
    </file>
    <file>
      <filename>base-hvac-boiler-propane-only.osw</filename>
      <filetype>osw</filetype>
      <usage_type>test</usage_type>
<<<<<<< HEAD
<<<<<<< HEAD
      <checksum>48753847</checksum>
=======
      <checksum>6664E664</checksum>
>>>>>>> build-res-hpxml-v3
=======
      <checksum>9D16E8A9</checksum>
>>>>>>> 02878be7
    </file>
    <file>
      <filename>base-hvac-boiler-wood-only.osw</filename>
      <filetype>osw</filetype>
      <usage_type>test</usage_type>
<<<<<<< HEAD
<<<<<<< HEAD
      <checksum>75087966</checksum>
=======
      <checksum>72BDF0F7</checksum>
>>>>>>> build-res-hpxml-v3
=======
      <checksum>7F21E648</checksum>
>>>>>>> 02878be7
    </file>
    <file>
      <filename>base-hvac-central-ac-only-1-speed.osw</filename>
      <filetype>osw</filetype>
      <usage_type>test</usage_type>
<<<<<<< HEAD
<<<<<<< HEAD
      <checksum>F95208DE</checksum>
=======
      <checksum>17C989F8</checksum>
>>>>>>> build-res-hpxml-v3
=======
      <checksum>099CF2D3</checksum>
>>>>>>> 02878be7
    </file>
    <file>
      <filename>base-hvac-ducts-leakage-percent.osw</filename>
      <filetype>osw</filetype>
      <usage_type>test</usage_type>
<<<<<<< HEAD
<<<<<<< HEAD
      <checksum>E1DAB689</checksum>
=======
      <checksum>72BA5835</checksum>
>>>>>>> build-res-hpxml-v3
=======
      <checksum>6D077F00</checksum>
>>>>>>> 02878be7
    </file>
    <file>
      <filename>base-hvac-elec-resistance-only.osw</filename>
      <filetype>osw</filetype>
      <usage_type>test</usage_type>
<<<<<<< HEAD
<<<<<<< HEAD
      <checksum>3C4B6F0A</checksum>
=======
      <checksum>08D78C02</checksum>
>>>>>>> build-res-hpxml-v3
=======
      <checksum>55DF7BD0</checksum>
>>>>>>> 02878be7
    </file>
    <file>
      <filename>base-hvac-furnace-elec-only.osw</filename>
      <filetype>osw</filetype>
      <usage_type>test</usage_type>
<<<<<<< HEAD
<<<<<<< HEAD
      <checksum>443861EA</checksum>
=======
      <checksum>23F89CD2</checksum>
>>>>>>> build-res-hpxml-v3
=======
      <checksum>BA14E3A4</checksum>
>>>>>>> 02878be7
    </file>
    <file>
      <filename>base-hvac-furnace-gas-only.osw</filename>
      <filetype>osw</filetype>
      <usage_type>test</usage_type>
<<<<<<< HEAD
<<<<<<< HEAD
      <checksum>4C12A816</checksum>
=======
      <checksum>A226280E</checksum>
>>>>>>> build-res-hpxml-v3
=======
      <checksum>C8C76F23</checksum>
>>>>>>> 02878be7
    </file>
    <file>
      <filename>base-hvac-furnace-oil-only.osw</filename>
      <filetype>osw</filetype>
      <usage_type>test</usage_type>
<<<<<<< HEAD
<<<<<<< HEAD
      <checksum>78796F04</checksum>
=======
      <checksum>6DCC4E9D</checksum>
>>>>>>> build-res-hpxml-v3
=======
      <checksum>CB8EE6C2</checksum>
>>>>>>> 02878be7
    </file>
    <file>
      <filename>base-hvac-furnace-propane-only.osw</filename>
      <filetype>osw</filetype>
      <usage_type>test</usage_type>
<<<<<<< HEAD
<<<<<<< HEAD
      <checksum>295F08E6</checksum>
=======
      <checksum>DB501BAF</checksum>
>>>>>>> build-res-hpxml-v3
=======
      <checksum>42BC64D9</checksum>
>>>>>>> 02878be7
    </file>
    <file>
      <filename>base-hvac-furnace-wood-only.osw</filename>
      <filetype>osw</filetype>
      <usage_type>test</usage_type>
<<<<<<< HEAD
<<<<<<< HEAD
      <checksum>92677A9C</checksum>
=======
      <checksum>679C43A1</checksum>
>>>>>>> build-res-hpxml-v3
=======
      <checksum>F015491B</checksum>
>>>>>>> 02878be7
    </file>
    <file>
      <filename>base-hvac-none.osw</filename>
      <filetype>osw</filetype>
      <usage_type>test</usage_type>
<<<<<<< HEAD
<<<<<<< HEAD
      <checksum>3A253EE4</checksum>
=======
      <checksum>624AA201</checksum>
>>>>>>> build-res-hpxml-v3
=======
      <checksum>1A462293</checksum>
>>>>>>> 02878be7
    </file>
    <file>
      <filename>base-hvac-programmable-thermostat.osw</filename>
      <filetype>osw</filetype>
      <usage_type>test</usage_type>
<<<<<<< HEAD
<<<<<<< HEAD
      <checksum>3EA6463D</checksum>
=======
      <checksum>98042F1B</checksum>
>>>>>>> build-res-hpxml-v3
=======
      <checksum>91067ADA</checksum>
>>>>>>> 02878be7
    </file>
    <file>
      <filename>base-hvac-setpoints.osw</filename>
      <filetype>osw</filetype>
      <usage_type>test</usage_type>
<<<<<<< HEAD
<<<<<<< HEAD
      <checksum>05EA422A</checksum>
=======
      <checksum>3FF9BCAD</checksum>
>>>>>>> build-res-hpxml-v3
=======
      <checksum>80888C95</checksum>
>>>>>>> 02878be7
    </file>
    <file>
      <filename>base-location-baltimore-md.osw</filename>
      <filetype>osw</filetype>
      <usage_type>test</usage_type>
<<<<<<< HEAD
<<<<<<< HEAD
      <checksum>AD004036</checksum>
=======
      <checksum>C8969D06</checksum>
>>>>>>> build-res-hpxml-v3
=======
      <checksum>27FA2218</checksum>
>>>>>>> 02878be7
    </file>
    <file>
      <filename>base-location-dallas-tx.osw</filename>
      <filetype>osw</filetype>
      <usage_type>test</usage_type>
<<<<<<< HEAD
<<<<<<< HEAD
      <checksum>F621890A</checksum>
=======
      <checksum>D8C0D32E</checksum>
>>>>>>> build-res-hpxml-v3
=======
      <checksum>CA94E8D2</checksum>
>>>>>>> 02878be7
    </file>
    <file>
      <filename>base-location-duluth-mn.osw</filename>
      <filetype>osw</filetype>
      <usage_type>test</usage_type>
<<<<<<< HEAD
<<<<<<< HEAD
      <checksum>11FCC958</checksum>
=======
      <checksum>AC438D3E</checksum>
>>>>>>> build-res-hpxml-v3
=======
      <checksum>1332BD06</checksum>
>>>>>>> 02878be7
    </file>
    <file>
      <filename>base-location-miami-fl.osw</filename>
      <filetype>osw</filetype>
      <usage_type>test</usage_type>
<<<<<<< HEAD
<<<<<<< HEAD
      <checksum>110D3C06</checksum>
=======
      <checksum>0886A597</checksum>
>>>>>>> build-res-hpxml-v3
=======
      <checksum>883BE836</checksum>
>>>>>>> 02878be7
    </file>
    <file>
      <filename>base-mechvent-balanced.osw</filename>
      <filetype>osw</filetype>
      <usage_type>test</usage_type>
<<<<<<< HEAD
<<<<<<< HEAD
      <checksum>F137A789</checksum>
=======
      <checksum>0C65D5EC</checksum>
>>>>>>> build-res-hpxml-v3
=======
      <checksum>DE591622</checksum>
>>>>>>> 02878be7
    </file>
    <file>
      <filename>base-mechvent-erv.osw</filename>
      <filetype>osw</filetype>
      <usage_type>test</usage_type>
<<<<<<< HEAD
<<<<<<< HEAD
      <checksum>1FA1CFC8</checksum>
=======
      <checksum>F89EF5FF</checksum>
>>>>>>> build-res-hpxml-v3
=======
      <checksum>4131C1BC</checksum>
>>>>>>> 02878be7
    </file>
    <file>
      <filename>base-mechvent-exhaust.osw</filename>
      <filetype>osw</filetype>
      <usage_type>test</usage_type>
<<<<<<< HEAD
<<<<<<< HEAD
      <checksum>8E1E7BF1</checksum>
=======
      <checksum>AD57A9DC</checksum>
>>>>>>> build-res-hpxml-v3
=======
      <checksum>F9DEEA4E</checksum>
>>>>>>> 02878be7
    </file>
    <file>
      <filename>base-mechvent-hrv.osw</filename>
      <filetype>osw</filetype>
      <usage_type>test</usage_type>
<<<<<<< HEAD
<<<<<<< HEAD
      <checksum>89303CF3</checksum>
=======
      <checksum>E04850DC</checksum>
>>>>>>> build-res-hpxml-v3
=======
      <checksum>0C22A0AF</checksum>
>>>>>>> 02878be7
    </file>
    <file>
      <filename>base-mechvent-supply.osw</filename>
      <filetype>osw</filetype>
      <usage_type>test</usage_type>
<<<<<<< HEAD
<<<<<<< HEAD
      <checksum>9511A7A7</checksum>
=======
      <checksum>C8EDD6AB</checksum>
>>>>>>> build-res-hpxml-v3
=======
      <checksum>B4E305DF</checksum>
>>>>>>> 02878be7
    </file>
    <file>
      <filename>base-misc-whole-house-fan.osw</filename>
      <filetype>osw</filetype>
      <usage_type>test</usage_type>
<<<<<<< HEAD
<<<<<<< HEAD
      <checksum>F85B648C</checksum>
=======
      <checksum>6F44862C</checksum>
>>>>>>> build-res-hpxml-v3
=======
      <checksum>47F94F82</checksum>
>>>>>>> 02878be7
    </file>
    <file>
      <filename>base-hvac-air-to-air-heat-pump-1-speed.osw</filename>
      <filetype>osw</filetype>
      <usage_type>test</usage_type>
<<<<<<< HEAD
<<<<<<< HEAD
      <checksum>823C4F99</checksum>
=======
      <checksum>5380DF78</checksum>
>>>>>>> build-res-hpxml-v3
=======
      <checksum>6B14BD9D</checksum>
>>>>>>> 02878be7
    </file>
    <file>
      <filename>base-mechvent-erv-atre-asre.osw</filename>
      <filetype>osw</filetype>
      <usage_type>test</usage_type>
<<<<<<< HEAD
<<<<<<< HEAD
      <checksum>BEBF4B4D</checksum>
=======
      <checksum>0CFEDD80</checksum>
>>>>>>> build-res-hpxml-v3
=======
      <checksum>74FBFE88</checksum>
>>>>>>> 02878be7
    </file>
    <file>
      <filename>base-enclosure-windows-none.osw</filename>
      <filetype>osw</filetype>
      <usage_type>test</usage_type>
<<<<<<< HEAD
<<<<<<< HEAD
      <checksum>DF7D94D5</checksum>
=======
      <checksum>8ED55CDA</checksum>
>>>>>>> build-res-hpxml-v3
=======
      <checksum>D29B3B0A</checksum>
>>>>>>> 02878be7
    </file>
    <file>
      <filename>base-dhw-indirect-standbyloss.osw</filename>
      <filetype>osw</filetype>
      <usage_type>test</usage_type>
<<<<<<< HEAD
<<<<<<< HEAD
      <checksum>C6FFFBAE</checksum>
=======
      <checksum>8C23A55F</checksum>
>>>>>>> build-res-hpxml-v3
=======
      <checksum>5C7B27CA</checksum>
>>>>>>> 02878be7
    </file>
    <file>
      <filename>base-dhw-indirect.osw</filename>
      <filetype>osw</filetype>
      <usage_type>test</usage_type>
<<<<<<< HEAD
<<<<<<< HEAD
      <checksum>84107F63</checksum>
=======
      <checksum>CDDBDC7F</checksum>
>>>>>>> build-res-hpxml-v3
=======
      <checksum>209E47C4</checksum>
>>>>>>> 02878be7
    </file>
    <file>
      <filename>base-dhw-jacket-indirect.osw</filename>
      <filetype>osw</filetype>
      <usage_type>test</usage_type>
<<<<<<< HEAD
<<<<<<< HEAD
      <checksum>D5C4B2CA</checksum>
=======
      <checksum>65726C12</checksum>
>>>>>>> build-res-hpxml-v3
=======
      <checksum>58AECB61</checksum>
>>>>>>> 02878be7
    </file>
    <file>
      <filename>base-hvac-undersized.osw</filename>
      <filetype>osw</filetype>
      <usage_type>test</usage_type>
<<<<<<< HEAD
<<<<<<< HEAD
      <checksum>B0629619</checksum>
=======
      <checksum>D3E7C670</checksum>
>>>>>>> build-res-hpxml-v3
=======
      <checksum>4DE3ADA5</checksum>
>>>>>>> 02878be7
    </file>
    <file>
      <filename>base-atticroof-unvented-insulated-roof.osw</filename>
      <filetype>osw</filetype>
      <usage_type>test</usage_type>
<<<<<<< HEAD
<<<<<<< HEAD
      <checksum>4F57B8F2</checksum>
=======
      <checksum>DD6D9B2B</checksum>
>>>>>>> build-res-hpxml-v3
=======
      <checksum>FE4FE077</checksum>
>>>>>>> 02878be7
    </file>
    <file>
      <filename>base-pv.osw</filename>
      <filetype>osw</filetype>
      <usage_type>test</usage_type>
<<<<<<< HEAD
<<<<<<< HEAD
      <checksum>252A41E3</checksum>
=======
      <checksum>23DF5B13</checksum>
>>>>>>> build-res-hpxml-v3
=======
      <checksum>7F913CC3</checksum>
>>>>>>> 02878be7
    </file>
    <file>
      <filename>base-mechvent-hrv-asre.osw</filename>
      <filetype>osw</filetype>
      <usage_type>test</usage_type>
<<<<<<< HEAD
<<<<<<< HEAD
      <checksum>AC5F9E74</checksum>
=======
      <checksum>07A833D0</checksum>
>>>>>>> build-res-hpxml-v3
=======
      <checksum>E8C48CCE</checksum>
>>>>>>> 02878be7
    </file>
    <file>
      <filename>base-enclosure-overhangs.osw</filename>
      <filetype>osw</filetype>
      <usage_type>test</usage_type>
<<<<<<< HEAD
<<<<<<< HEAD
      <checksum>A1C2B679</checksum>
=======
      <checksum>92450D6D</checksum>
>>>>>>> build-res-hpxml-v3
=======
      <checksum>80113691</checksum>
>>>>>>> 02878be7
    </file>
    <file>
      <filename>base-atticroof-vented.osw</filename>
      <filetype>osw</filetype>
      <usage_type>test</usage_type>
<<<<<<< HEAD
<<<<<<< HEAD
      <checksum>D80E1C09</checksum>
=======
      <checksum>CCC8ADB8</checksum>
>>>>>>> build-res-hpxml-v3
=======
      <checksum>5672DAB5</checksum>
>>>>>>> 02878be7
    </file>
    <file>
      <filename>base-dhw-dwhr.osw</filename>
      <filetype>osw</filetype>
      <usage_type>test</usage_type>
<<<<<<< HEAD
<<<<<<< HEAD
      <checksum>97BD9F36</checksum>
=======
      <checksum>9D55E7CB</checksum>
>>>>>>> build-res-hpxml-v3
=======
      <checksum>60583370</checksum>
>>>>>>> 02878be7
    </file>
    <file>
      <filename>base-misc-timestep-10-mins.osw</filename>
      <filetype>osw</filetype>
      <usage_type>test</usage_type>
<<<<<<< HEAD
<<<<<<< HEAD
      <checksum>3D089D42</checksum>
=======
      <checksum>3843AAF1</checksum>
>>>>>>> build-res-hpxml-v3
    </file>
    <file>
      <filename>base-enclosure-2stories.osw</filename>
      <filetype>osw</filetype>
      <usage_type>test</usage_type>
<<<<<<< HEAD
      <checksum>B1A83965</checksum>
=======
      <checksum>F4D8DE4F</checksum>
>>>>>>> build-res-hpxml-v3
=======
      <checksum>EA7F693F</checksum>
>>>>>>> 02878be7
    </file>
    <file>
      <filename>base-enclosure-beds-4.osw</filename>
      <filetype>osw</filetype>
      <usage_type>test</usage_type>
<<<<<<< HEAD
<<<<<<< HEAD
      <checksum>3DB41D48</checksum>
=======
      <checksum>94698CAC</checksum>
>>>>>>> build-res-hpxml-v3
=======
      <checksum>14D4C10D</checksum>
>>>>>>> 02878be7
    </file>
    <file>
      <filename>base-enclosure-beds-5.osw</filename>
      <filetype>osw</filetype>
      <usage_type>test</usage_type>
<<<<<<< HEAD
<<<<<<< HEAD
      <checksum>5C7FFD6F</checksum>
=======
      <checksum>52D67319</checksum>
>>>>>>> build-res-hpxml-v3
=======
      <checksum>D26B3EB8</checksum>
>>>>>>> 02878be7
    </file>
    <file>
      <filename>base-foundation-ambient.osw</filename>
      <filetype>osw</filetype>
      <usage_type>test</usage_type>
<<<<<<< HEAD
<<<<<<< HEAD
      <checksum>46AD8A15</checksum>
    </file>
    <file>
      <filename>base-foundation-slab.osw</filename>
      <filetype>osw</filetype>
      <usage_type>test</usage_type>
      <checksum>02A4E8BC</checksum>
    </file>
    <file>
      <filename>base-foundation-unconditioned-basement-wall-insulation.osw</filename>
      <filetype>osw</filetype>
      <usage_type>test</usage_type>
      <checksum>335D6196</checksum>
    </file>
    <file>
      <filename>base-foundation-unconditioned-basement.osw</filename>
      <filetype>osw</filetype>
      <usage_type>test</usage_type>
      <checksum>DD7D779D</checksum>
=======
      <checksum>E3360169</checksum>
>>>>>>> build-res-hpxml-v3
=======
      <checksum>65B99DDA</checksum>
>>>>>>> 02878be7
    </file>
    <file>
      <filename>base-foundation-vented-crawlspace.osw</filename>
      <filetype>osw</filetype>
      <usage_type>test</usage_type>
<<<<<<< HEAD
<<<<<<< HEAD
      <checksum>49762894</checksum>
=======
      <checksum>A0E7CDC1</checksum>
>>>>>>> build-res-hpxml-v3
=======
      <checksum>2CEAB7F6</checksum>
>>>>>>> 02878be7
    </file>
    <file>
      <filename>base-foundation-unvented-crawlspace.osw</filename>
      <filetype>osw</filetype>
      <usage_type>test</usage_type>
<<<<<<< HEAD
<<<<<<< HEAD
      <checksum>7713C26B</checksum>
=======
      <checksum>33EBECF0</checksum>
>>>>>>> build-res-hpxml-v3
=======
      <checksum>3203D2D1</checksum>
>>>>>>> 02878be7
    </file>
    <file>
      <filename>base-hvac-central-ac-plus-air-to-air-heat-pump-heating.osw</filename>
      <filetype>osw</filetype>
      <usage_type>test</usage_type>
<<<<<<< HEAD
<<<<<<< HEAD
      <checksum>223BCB8F</checksum>
=======
      <checksum>AED4B910</checksum>
>>>>>>> build-res-hpxml-v3
=======
      <checksum>DEC01A59</checksum>
>>>>>>> 02878be7
    </file>
    <file>
      <filename>base-hvac-air-to-air-heat-pump-2-speed.osw</filename>
      <filetype>osw</filetype>
      <usage_type>test</usage_type>
<<<<<<< HEAD
<<<<<<< HEAD
      <checksum>BD7BA1F1</checksum>
=======
      <checksum>B29587D2</checksum>
>>>>>>> build-res-hpxml-v3
=======
      <checksum>8F4920A1</checksum>
>>>>>>> 02878be7
    </file>
    <file>
      <filename>base-hvac-central-ac-only-2-speed.osw</filename>
      <filetype>osw</filetype>
      <usage_type>test</usage_type>
<<<<<<< HEAD
<<<<<<< HEAD
      <checksum>F4501D02</checksum>
=======
      <checksum>4104FA87</checksum>
>>>>>>> build-res-hpxml-v3
=======
      <checksum>879BD032</checksum>
>>>>>>> 02878be7
    </file>
    <file>
      <filename>base-hvac-air-to-air-heat-pump-var-speed.osw</filename>
      <filetype>osw</filetype>
      <usage_type>test</usage_type>
<<<<<<< HEAD
<<<<<<< HEAD
      <checksum>AADF192E</checksum>
=======
      <checksum>7C1D4736</checksum>
>>>>>>> build-res-hpxml-v3
=======
      <checksum>E0839CC6</checksum>
>>>>>>> 02878be7
    </file>
    <file>
      <filename>base-hvac-furnace-gas-central-ac-2-speed.osw</filename>
      <filetype>osw</filetype>
      <usage_type>test</usage_type>
<<<<<<< HEAD
<<<<<<< HEAD
      <checksum>53AC61CC</checksum>
=======
      <checksum>0881F5E0</checksum>
>>>>>>> build-res-hpxml-v3
=======
      <checksum>2EECB14C</checksum>
>>>>>>> 02878be7
    </file>
    <file>
      <filename>base-hvac-ground-to-air-heat-pump.osw</filename>
      <filetype>osw</filetype>
      <usage_type>test</usage_type>
<<<<<<< HEAD
<<<<<<< HEAD
      <checksum>2B2A7C73</checksum>
=======
      <checksum>A5831D03</checksum>
>>>>>>> build-res-hpxml-v3
=======
      <checksum>48D4B470</checksum>
>>>>>>> 02878be7
    </file>
    <file>
      <filename>base-hvac-mini-split-heat-pump-ducted.osw</filename>
      <filetype>osw</filetype>
      <usage_type>test</usage_type>
<<<<<<< HEAD
<<<<<<< HEAD
      <checksum>BEDA4626</checksum>
=======
      <checksum>966F6FDB</checksum>
>>>>>>> build-res-hpxml-v3
=======
      <checksum>F70DD540</checksum>
>>>>>>> 02878be7
    </file>
    <file>
      <filename>base-hvac-mini-split-heat-pump-ductless-no-backup.osw</filename>
      <filetype>osw</filetype>
      <usage_type>test</usage_type>
<<<<<<< HEAD
<<<<<<< HEAD
      <checksum>3B32A12D</checksum>
=======
      <checksum>5902018E</checksum>
>>>>>>> build-res-hpxml-v3
=======
      <checksum>31EF36AA</checksum>
>>>>>>> 02878be7
    </file>
    <file>
      <filename>base-hvac-mini-split-heat-pump-ductless.osw</filename>
      <filetype>osw</filetype>
      <usage_type>test</usage_type>
<<<<<<< HEAD
<<<<<<< HEAD
      <checksum>C7EBCDFD</checksum>
=======
      <checksum>E1ED5DB8</checksum>
>>>>>>> build-res-hpxml-v3
=======
      <checksum>AC585D16</checksum>
>>>>>>> 02878be7
    </file>
    <file>
      <filename>base-hvac-central-ac-only-var-speed.osw</filename>
      <filetype>osw</filetype>
      <usage_type>test</usage_type>
<<<<<<< HEAD
<<<<<<< HEAD
      <checksum>0958B29E</checksum>
=======
      <checksum>67DF94C7</checksum>
>>>>>>> build-res-hpxml-v3
=======
      <checksum>C0CB2F54</checksum>
>>>>>>> 02878be7
    </file>
    <file>
      <filename>base-hvac-evap-cooler-furnace-gas.osw</filename>
      <filetype>osw</filetype>
      <usage_type>test</usage_type>
<<<<<<< HEAD
<<<<<<< HEAD
      <checksum>B9EEA51A</checksum>
=======
      <checksum>A4CBDDF4</checksum>
>>>>>>> build-res-hpxml-v3
=======
      <checksum>FF8470AA</checksum>
>>>>>>> 02878be7
    </file>
    <file>
      <filename>base-hvac-evap-cooler-only.osw</filename>
      <filetype>osw</filetype>
      <usage_type>test</usage_type>
<<<<<<< HEAD
<<<<<<< HEAD
      <checksum>3349C645</checksum>
=======
      <checksum>F3B884EC</checksum>
>>>>>>> build-res-hpxml-v3
=======
      <checksum>F4EB1D7B</checksum>
>>>>>>> 02878be7
    </file>
    <file>
      <filename>base-hvac-evap-cooler-only-ducted.osw</filename>
      <filetype>osw</filetype>
      <usage_type>test</usage_type>
<<<<<<< HEAD
<<<<<<< HEAD
      <checksum>3D0D8A4A</checksum>
=======
      <checksum>2C1A9D68</checksum>
>>>>>>> build-res-hpxml-v3
=======
      <checksum>B4FBDBD2</checksum>
>>>>>>> 02878be7
    </file>
    <file>
      <filename>base-hvac-furnace-gas-central-ac-var-speed.osw</filename>
      <filetype>osw</filetype>
      <usage_type>test</usage_type>
<<<<<<< HEAD
<<<<<<< HEAD
      <checksum>418B1781</checksum>
=======
      <checksum>A35F2972</checksum>
>>>>>>> build-res-hpxml-v3
=======
      <checksum>390F96E9</checksum>
>>>>>>> 02878be7
    </file>
    <file>
      <filename>base-hvac-furnace-gas-room-ac.osw</filename>
      <filetype>osw</filetype>
      <usage_type>test</usage_type>
<<<<<<< HEAD
<<<<<<< HEAD
      <checksum>2945205E</checksum>
=======
      <checksum>CEB37F26</checksum>
>>>>>>> build-res-hpxml-v3
=======
      <checksum>772A86F4</checksum>
>>>>>>> 02878be7
    </file>
    <file>
      <filename>base-hvac-room-ac-only.osw</filename>
      <filetype>osw</filetype>
      <usage_type>test</usage_type>
<<<<<<< HEAD
<<<<<<< HEAD
      <checksum>B87B7BE6</checksum>
=======
      <checksum>8FF0EB03</checksum>
>>>>>>> build-res-hpxml-v3
=======
      <checksum>DA494460</checksum>
>>>>>>> 02878be7
    </file>
    <file>
      <filename>base-mechvent-cfis-evap-cooler-only-ducted.osw</filename>
      <filetype>osw</filetype>
      <usage_type>test</usage_type>
<<<<<<< HEAD
<<<<<<< HEAD
      <checksum>EB81A49B</checksum>
    </file>
    <file>
      <filename>base-multifamily.osw</filename>
      <filetype>osw</filetype>
      <usage_type>test</usage_type>
      <checksum>CF7DE47D</checksum>
=======
      <checksum>85F6A3A3</checksum>
>>>>>>> build-res-hpxml-v3
=======
      <checksum>1FDCA16A</checksum>
>>>>>>> 02878be7
    </file>
    <file>
      <filename>base-atticroof-flat.osw</filename>
      <filetype>osw</filetype>
      <usage_type>test</usage_type>
<<<<<<< HEAD
<<<<<<< HEAD
      <checksum>F24E422E</checksum>
    </file>
    <file>
      <filename>base-foundation-unconditioned-basement-assembly-r.osw</filename>
      <filetype>osw</filetype>
      <usage_type>test</usage_type>
      <checksum>D866DD1F</checksum>
=======
      <checksum>DC0513F3</checksum>
>>>>>>> build-res-hpxml-v3
=======
      <checksum>D0FBFAC4</checksum>
>>>>>>> 02878be7
    </file>
    <file>
      <filename>extra-dhw-solar-latitude.osw</filename>
      <filetype>osw</filetype>
      <usage_type>test</usage_type>
<<<<<<< HEAD
<<<<<<< HEAD
      <checksum>DDC4424A</checksum>
=======
      <checksum>58CE9C6E</checksum>
>>>>>>> build-res-hpxml-v3
=======
      <checksum>912ED618</checksum>
>>>>>>> 02878be7
    </file>
    <file>
      <filename>extra-pv-roofpitch.osw</filename>
      <filetype>osw</filetype>
      <usage_type>test</usage_type>
<<<<<<< HEAD
<<<<<<< HEAD
      <checksum>8FCB77A0</checksum>
=======
      <checksum>38306C50</checksum>
>>>>>>> build-res-hpxml-v3
=======
      <checksum>09D17DC1</checksum>
>>>>>>> 02878be7
    </file>
    <file>
      <filename>base-misc-runperiod-1-month.osw</filename>
      <filetype>osw</filetype>
      <usage_type>test</usage_type>
<<<<<<< HEAD
<<<<<<< HEAD
      <checksum>8CCBB999</checksum>
=======
      <checksum>AAB66541</checksum>
>>>>>>> build-res-hpxml-v3
=======
      <checksum>788AA68F</checksum>
>>>>>>> 02878be7
    </file>
    <file>
      <filename>extra-auto.osw</filename>
      <filetype>osw</filetype>
      <usage_type>test</usage_type>
<<<<<<< HEAD
<<<<<<< HEAD
      <checksum>80DAF43C</checksum>
=======
      <checksum>D6677CB9</checksum>
>>>>>>> build-res-hpxml-v3
=======
      <checksum>CF3B14F9</checksum>
>>>>>>> 02878be7
    </file>
    <file>
      <filename>base-appliances-gas.osw</filename>
      <filetype>osw</filetype>
      <usage_type>test</usage_type>
<<<<<<< HEAD
<<<<<<< HEAD
      <checksum>1EA184C4</checksum>
=======
      <checksum>150DDBB5</checksum>
>>>>>>> build-res-hpxml-v3
=======
      <checksum>C487B457</checksum>
>>>>>>> 02878be7
    </file>
    <file>
      <filename>base-appliances-modified.osw</filename>
      <filetype>osw</filetype>
      <usage_type>test</usage_type>
<<<<<<< HEAD
<<<<<<< HEAD
      <checksum>3F4B33DB</checksum>
=======
      <checksum>D79D511B</checksum>
>>>>>>> build-res-hpxml-v3
=======
      <checksum>589ACE73</checksum>
>>>>>>> 02878be7
    </file>
    <file>
      <filename>base-appliances-oil.osw</filename>
      <filetype>osw</filetype>
      <usage_type>test</usage_type>
<<<<<<< HEAD
<<<<<<< HEAD
      <checksum>79B2AE8F</checksum>
=======
      <checksum>1A811565</checksum>
>>>>>>> build-res-hpxml-v3
=======
      <checksum>4ACBF4B4</checksum>
>>>>>>> 02878be7
    </file>
    <file>
      <filename>base-appliances-wood.osw</filename>
      <filetype>osw</filetype>
      <usage_type>test</usage_type>
<<<<<<< HEAD
<<<<<<< HEAD
      <checksum>F7AAA650</checksum>
=======
      <checksum>77AE150B</checksum>
>>>>>>> build-res-hpxml-v3
=======
      <checksum>0436CD02</checksum>
>>>>>>> 02878be7
    </file>
    <file>
      <filename>base-appliances-propane.osw</filename>
      <filetype>osw</filetype>
      <usage_type>test</usage_type>
<<<<<<< HEAD
<<<<<<< HEAD
      <checksum>A1F093D5</checksum>
=======
      <checksum>4C804126</checksum>
>>>>>>> build-res-hpxml-v3
=======
      <checksum>F13466C8</checksum>
>>>>>>> 02878be7
    </file>
    <file>
      <filename>base-atticroof-radiant-barrier.osw</filename>
      <filetype>osw</filetype>
      <usage_type>test</usage_type>
<<<<<<< HEAD
<<<<<<< HEAD
      <checksum>1F55D9D5</checksum>
=======
      <checksum>B7DFE612</checksum>
>>>>>>> build-res-hpxml-v3
=======
      <checksum>58B3590C</checksum>
>>>>>>> 02878be7
    </file>
    <file>
      <filename>base-hvac-boiler-elec-only.osw</filename>
      <filetype>osw</filetype>
      <usage_type>test</usage_type>
<<<<<<< HEAD
<<<<<<< HEAD
      <checksum>14FB9FC9</checksum>
=======
      <checksum>C7F90645</checksum>
>>>>>>> build-res-hpxml-v3
=======
      <checksum>3C8B0888</checksum>
>>>>>>> 02878be7
    </file>
    <file>
      <filename>base-hvac-portable-heater-electric-only.osw</filename>
      <filetype>osw</filetype>
      <usage_type>test</usage_type>
<<<<<<< HEAD
<<<<<<< HEAD
      <checksum>E8EE97A3</checksum>
=======
      <checksum>91101ED1</checksum>
>>>>>>> build-res-hpxml-v3
=======
      <checksum>E9153DD9</checksum>
>>>>>>> 02878be7
    </file>
    <file>
      <filename>base-hvac-stove-oil-only.osw</filename>
      <filetype>osw</filetype>
      <usage_type>test</usage_type>
<<<<<<< HEAD
<<<<<<< HEAD
      <checksum>9CB4EA2E</checksum>
=======
      <checksum>9EA81F63</checksum>
>>>>>>> build-res-hpxml-v3
=======
      <checksum>38EAB73C</checksum>
>>>>>>> 02878be7
    </file>
    <file>
      <filename>base-hvac-stove-wood-only.osw</filename>
      <filetype>osw</filetype>
      <usage_type>test</usage_type>
<<<<<<< HEAD
<<<<<<< HEAD
      <checksum>825F9E99</checksum>
=======
      <checksum>6A8E78BD</checksum>
>>>>>>> build-res-hpxml-v3
=======
      <checksum>FD077207</checksum>
>>>>>>> 02878be7
    </file>
    <file>
      <filename>base-hvac-wall-furnace-elec-only.osw</filename>
      <filetype>osw</filetype>
      <usage_type>test</usage_type>
<<<<<<< HEAD
<<<<<<< HEAD
      <checksum>79E73F99</checksum>
=======
      <checksum>0F52E7D2</checksum>
>>>>>>> build-res-hpxml-v3
=======
      <checksum>530CC84D</checksum>
>>>>>>> 02878be7
    </file>
    <file>
      <filename>base-hvac-wall-furnace-propane-only.osw</filename>
      <filetype>osw</filetype>
      <usage_type>test</usage_type>
<<<<<<< HEAD
<<<<<<< HEAD
      <checksum>438968D0</checksum>
=======
      <checksum>7388EC56</checksum>
>>>>>>> build-res-hpxml-v3
=======
      <checksum>9ECD77ED</checksum>
>>>>>>> 02878be7
    </file>
    <file>
      <filename>base-hvac-wall-furnace-wood-only.osw</filename>
      <filetype>osw</filetype>
      <usage_type>test</usage_type>
<<<<<<< HEAD
<<<<<<< HEAD
      <checksum>327B4EF9</checksum>
    </file>
    <file>
      <filename>base-single-family-attached.osw</filename>
      <filetype>osw</filetype>
      <usage_type>test</usage_type>
      <checksum>F287FD68</checksum>
=======
      <checksum>35A9C7DC</checksum>
>>>>>>> build-res-hpxml-v3
=======
      <checksum>FD3B23E1</checksum>
>>>>>>> 02878be7
    </file>
    <file>
      <filename>base-hvac-stove-wood-pellets-only.osw</filename>
      <filetype>osw</filetype>
      <usage_type>test</usage_type>
<<<<<<< HEAD
<<<<<<< HEAD
      <checksum>BDBC4B8F</checksum>
=======
      <checksum>5CFE1B8A</checksum>
>>>>>>> build-res-hpxml-v3
=======
      <checksum>269CE190</checksum>
>>>>>>> 02878be7
    </file>
    <file>
      <filename>base-mechvent-bath-kitchen-fans.osw</filename>
      <filetype>osw</filetype>
      <usage_type>test</usage_type>
<<<<<<< HEAD
<<<<<<< HEAD
      <checksum>81D52918</checksum>
=======
      <checksum>758C2BFB</checksum>
>>>>>>> build-res-hpxml-v3
=======
      <checksum>B4B6ABF3</checksum>
>>>>>>> 02878be7
    </file>
    <file>
      <filename>base-misc-neighbor-shading.osw</filename>
      <filetype>osw</filetype>
      <usage_type>test</usage_type>
<<<<<<< HEAD
<<<<<<< HEAD
      <checksum>A3E60ABB</checksum>
=======
      <checksum>82CC570F</checksum>
>>>>>>> build-res-hpxml-v3
=======
      <checksum>50F094C1</checksum>
>>>>>>> 02878be7
    </file>
    <file>
      <filename>base-appliances-dehumidifier-50percent.osw</filename>
      <filetype>osw</filetype>
      <usage_type>test</usage_type>
<<<<<<< HEAD
<<<<<<< HEAD
      <checksum>3FDFD921</checksum>
=======
      <checksum>3B9AE9C0</checksum>
>>>>>>> build-res-hpxml-v3
=======
      <checksum>BFAD50A7</checksum>
>>>>>>> 02878be7
    </file>
    <file>
      <filename>base-appliances-dehumidifier-ief.osw</filename>
      <filetype>osw</filetype>
      <usage_type>test</usage_type>
<<<<<<< HEAD
<<<<<<< HEAD
      <checksum>5A4C069E</checksum>
=======
      <checksum>080BFDAF</checksum>
>>>>>>> build-res-hpxml-v3
=======
      <checksum>026FBB30</checksum>
>>>>>>> 02878be7
    </file>
    <file>
      <filename>base-appliances-dehumidifier.osw</filename>
      <filetype>osw</filetype>
      <usage_type>test</usage_type>
<<<<<<< HEAD
<<<<<<< HEAD
      <checksum>AC00A0B3</checksum>
=======
      <checksum>71582F4C</checksum>
>>>>>>> build-res-hpxml-v3
=======
      <checksum>E2F18D35</checksum>
>>>>>>> 02878be7
    </file>
    <file>
      <filename>base-dhw-indirect-with-solar-fraction.osw</filename>
      <filetype>osw</filetype>
      <usage_type>test</usage_type>
<<<<<<< HEAD
<<<<<<< HEAD
      <checksum>CF0F8EE4</checksum>
=======
      <checksum>74C12460</checksum>
>>>>>>> build-res-hpxml-v3
=======
      <checksum>E0BDCD96</checksum>
>>>>>>> 02878be7
    </file>
    <file>
      <filename>base-location-epw-filepath-AMY-2012.osw</filename>
      <filetype>osw</filetype>
      <usage_type>test</usage_type>
<<<<<<< HEAD
<<<<<<< HEAD
      <checksum>2AEC4870</checksum>
=======
      <checksum>63D71DA6</checksum>
>>>>>>> build-res-hpxml-v3
=======
      <checksum>4B6AD408</checksum>
>>>>>>> 02878be7
    </file>
    <file>
      <filename>base-location-epw-filepath.osw</filename>
      <filetype>osw</filetype>
      <usage_type>test</usage_type>
<<<<<<< HEAD
<<<<<<< HEAD
      <checksum>5AB1D2F3</checksum>
=======
      <checksum>2BB5CEFC</checksum>
>>>>>>> build-res-hpxml-v3
=======
      <checksum>F9890D32</checksum>
>>>>>>> 02878be7
    </file>
    <file>
      <filename>base-enclosure-beds-1.osw</filename>
      <filetype>osw</filetype>
      <usage_type>test</usage_type>
<<<<<<< HEAD
<<<<<<< HEAD
      <checksum>AD351272</checksum>
=======
      <checksum>FADE1DB3</checksum>
>>>>>>> build-res-hpxml-v3
=======
      <checksum>7A635012</checksum>
>>>>>>> 02878be7
    </file>
    <file>
      <filename>base-enclosure-beds-2.osw</filename>
      <filetype>osw</filetype>
      <usage_type>test</usage_type>
<<<<<<< HEAD
<<<<<<< HEAD
      <checksum>24A76A9A</checksum>
=======
      <checksum>72105627</checksum>
>>>>>>> build-res-hpxml-v3
=======
      <checksum>F2AD1B86</checksum>
>>>>>>> 02878be7
    </file>
    <file>
      <filename>base-dhw-combi-tankless-outside.osw</filename>
      <filetype>osw</filetype>
      <usage_type>test</usage_type>
<<<<<<< HEAD
<<<<<<< HEAD
      <checksum>D184807C</checksum>
=======
      <checksum>7C8B2D6A</checksum>
>>>>>>> build-res-hpxml-v3
=======
      <checksum>C1AA41AD</checksum>
>>>>>>> 02878be7
    </file>
    <file>
      <filename>base-dhw-combi-tankless.osw</filename>
      <filetype>osw</filetype>
      <usage_type>test</usage_type>
<<<<<<< HEAD
<<<<<<< HEAD
      <checksum>0EA0B455</checksum>
=======
      <checksum>4844748B</checksum>
>>>>>>> build-res-hpxml-v3
=======
      <checksum>4C76D0EE</checksum>
>>>>>>> 02878be7
    </file>
    <file>
      <filename>base-misc-defaults2.osw</filename>
      <filetype>osw</filetype>
      <usage_type>test</usage_type>
<<<<<<< HEAD
<<<<<<< HEAD
      <checksum>CE958E5F</checksum>
=======
      <checksum>4693B4FB</checksum>
>>>>>>> build-res-hpxml-v3
=======
      <checksum>8DD8214F</checksum>
>>>>>>> 02878be7
    </file>
    <file>
      <filename>base-dhw-tank-heat-pump-outside.osw</filename>
      <filetype>osw</filetype>
      <usage_type>test</usage_type>
<<<<<<< HEAD
<<<<<<< HEAD
      <checksum>163E6BAC</checksum>
=======
      <checksum>C70B3E33</checksum>
>>>>>>> build-res-hpxml-v3
=======
      <checksum>24D9926A</checksum>
>>>>>>> 02878be7
    </file>
    <file>
      <filename>base-dhw-tank-heat-pump-with-solar-fraction.osw</filename>
      <filetype>osw</filetype>
      <usage_type>test</usage_type>
<<<<<<< HEAD
<<<<<<< HEAD
      <checksum>AD51D667</checksum>
=======
      <checksum>92259A7B</checksum>
>>>>>>> build-res-hpxml-v3
=======
      <checksum>F1FFE07F</checksum>
>>>>>>> 02878be7
    </file>
    <file>
      <filename>base-dhw-tank-heat-pump.osw</filename>
      <filetype>osw</filetype>
      <usage_type>test</usage_type>
<<<<<<< HEAD
<<<<<<< HEAD
      <checksum>93B49D04</checksum>
=======
      <checksum>224E8AD5</checksum>
>>>>>>> build-res-hpxml-v3
=======
      <checksum>9D3FBAED</checksum>
>>>>>>> 02878be7
    </file>
    <file>
      <filename>base-dhw-jacket-hpwh.osw</filename>
      <filetype>osw</filetype>
      <usage_type>test</usage_type>
<<<<<<< HEAD
<<<<<<< HEAD
      <checksum>5BD329B0</checksum>
=======
      <checksum>11F3C35C</checksum>
>>>>>>> build-res-hpxml-v3
=======
      <checksum>AE82F364</checksum>
>>>>>>> 02878be7
    </file>
    <file>
      <filename>base-dhw-jacket-gas.osw</filename>
      <filetype>osw</filetype>
      <usage_type>test</usage_type>
<<<<<<< HEAD
<<<<<<< HEAD
      <checksum>BFC86D35</checksum>
=======
      <checksum>1E57E2F1</checksum>
>>>>>>> build-res-hpxml-v3
=======
      <checksum>BF06CCC2</checksum>
>>>>>>> 02878be7
    </file>
    <file>
      <filename>base-dhw-solar-direct-evacuated-tube.osw</filename>
      <filetype>osw</filetype>
      <usage_type>test</usage_type>
<<<<<<< HEAD
<<<<<<< HEAD
      <checksum>F4596576</checksum>
=======
      <checksum>423F135B</checksum>
>>>>>>> build-res-hpxml-v3
=======
      <checksum>FB902718</checksum>
>>>>>>> 02878be7
    </file>
    <file>
      <filename>base-dhw-solar-direct-flat-plate.osw</filename>
      <filetype>osw</filetype>
      <usage_type>test</usage_type>
<<<<<<< HEAD
<<<<<<< HEAD
      <checksum>D74CE851</checksum>
=======
      <checksum>039FAB99</checksum>
>>>>>>> build-res-hpxml-v3
=======
      <checksum>F97FFA45</checksum>
>>>>>>> 02878be7
    </file>
    <file>
      <filename>base-dhw-solar-direct-ics.osw</filename>
      <filetype>osw</filetype>
      <usage_type>test</usage_type>
<<<<<<< HEAD
<<<<<<< HEAD
      <checksum>143D12A8</checksum>
=======
      <checksum>98645955</checksum>
>>>>>>> build-res-hpxml-v3
=======
      <checksum>17FB27FB</checksum>
>>>>>>> 02878be7
    </file>
    <file>
      <filename>base-dhw-solar-indirect-flat-plate.osw</filename>
      <filetype>osw</filetype>
      <usage_type>test</usage_type>
<<<<<<< HEAD
<<<<<<< HEAD
      <checksum>2733B8CE</checksum>
=======
      <checksum>4E603797</checksum>
>>>>>>> build-res-hpxml-v3
=======
      <checksum>4C8A9DDF</checksum>
>>>>>>> 02878be7
    </file>
    <file>
      <filename>base-dhw-solar-thermosyphon-flat-plate.osw</filename>
      <filetype>osw</filetype>
      <usage_type>test</usage_type>
<<<<<<< HEAD
<<<<<<< HEAD
      <checksum>1283E5EC</checksum>
=======
      <checksum>2C3589A3</checksum>
>>>>>>> build-res-hpxml-v3
=======
      <checksum>98EA8BAA</checksum>
>>>>>>> 02878be7
    </file>
    <file>
      <filename>base-dhw-tank-heat-pump-with-solar.osw</filename>
      <filetype>osw</filetype>
      <usage_type>test</usage_type>
<<<<<<< HEAD
<<<<<<< HEAD
      <checksum>F8BE0152</checksum>
=======
      <checksum>01C2A767</checksum>
>>>>>>> build-res-hpxml-v3
=======
      <checksum>03280D2F</checksum>
>>>>>>> 02878be7
    </file>
    <file>
      <filename>base-dhw-tank-gas-outside.osw</filename>
      <filetype>osw</filetype>
      <usage_type>test</usage_type>
<<<<<<< HEAD
<<<<<<< HEAD
      <checksum>239D6A53</checksum>
=======
      <checksum>9CFB5849</checksum>
>>>>>>> build-res-hpxml-v3
=======
      <checksum>E0F58B3D</checksum>
>>>>>>> 02878be7
    </file>
    <file>
      <filename>base-dhw-tank-gas.osw</filename>
      <filetype>osw</filetype>
      <usage_type>test</usage_type>
<<<<<<< HEAD
<<<<<<< HEAD
      <checksum>7127697E</checksum>
=======
      <checksum>7AF7B1D7</checksum>
>>>>>>> build-res-hpxml-v3
=======
      <checksum>1D1CAABF</checksum>
>>>>>>> 02878be7
    </file>
    <file>
      <filename>base-dhw-tank-oil.osw</filename>
      <filetype>osw</filetype>
      <usage_type>test</usage_type>
<<<<<<< HEAD
<<<<<<< HEAD
      <checksum>5F20FF43</checksum>
=======
      <checksum>FBDDAA18</checksum>
>>>>>>> build-res-hpxml-v3
=======
      <checksum>7D5236AB</checksum>
>>>>>>> 02878be7
    </file>
    <file>
      <filename>base-dhw-tank-propane.osw</filename>
      <filetype>osw</filetype>
      <usage_type>test</usage_type>
<<<<<<< HEAD
<<<<<<< HEAD
      <checksum>D77AA112</checksum>
=======
      <checksum>FAE0416E</checksum>
>>>>>>> build-res-hpxml-v3
=======
      <checksum>9D0B5A06</checksum>
>>>>>>> 02878be7
    </file>
    <file>
      <filename>base-dhw-tank-wood.osw</filename>
      <filetype>osw</filetype>
      <usage_type>test</usage_type>
<<<<<<< HEAD
<<<<<<< HEAD
      <checksum>AB9EA842</checksum>
=======
      <checksum>42136DE4</checksum>
>>>>>>> build-res-hpxml-v3
=======
      <checksum>2D3EACFE</checksum>
>>>>>>> 02878be7
    </file>
    <file>
      <filename>base-dhw-tankless-gas-with-solar.osw</filename>
      <filetype>osw</filetype>
      <usage_type>test</usage_type>
<<<<<<< HEAD
<<<<<<< HEAD
      <checksum>D9E9775D</checksum>
=======
      <checksum>D7CC4224</checksum>
>>>>>>> build-res-hpxml-v3
=======
      <checksum>B4163820</checksum>
>>>>>>> 02878be7
    </file>
    <file>
      <filename>base-dhw-tankless-electric-outside.osw</filename>
      <filetype>osw</filetype>
      <usage_type>test</usage_type>
<<<<<<< HEAD
<<<<<<< HEAD
      <checksum>3D4D18F3</checksum>
=======
      <checksum>B5DA1CB4</checksum>
>>>>>>> build-res-hpxml-v3
=======
      <checksum>32E35E77</checksum>
>>>>>>> 02878be7
    </file>
    <file>
      <filename>base-dhw-tankless-electric.osw</filename>
      <filetype>osw</filetype>
      <usage_type>test</usage_type>
<<<<<<< HEAD
<<<<<<< HEAD
      <checksum>39267F57</checksum>
=======
      <checksum>DBCB9B8A</checksum>
>>>>>>> build-res-hpxml-v3
=======
      <checksum>C99FA076</checksum>
>>>>>>> 02878be7
    </file>
    <file>
      <filename>base-dhw-tankless-gas-with-solar-fraction.osw</filename>
      <filetype>osw</filetype>
      <usage_type>test</usage_type>
<<<<<<< HEAD
<<<<<<< HEAD
      <checksum>7478F78B</checksum>
=======
      <checksum>F8D1BBE1</checksum>
>>>>>>> build-res-hpxml-v3
=======
      <checksum>D35A2D1D</checksum>
>>>>>>> 02878be7
    </file>
    <file>
      <filename>base-dhw-tankless-oil.osw</filename>
      <filetype>osw</filetype>
      <usage_type>test</usage_type>
<<<<<<< HEAD
<<<<<<< HEAD
      <checksum>1594953E</checksum>
=======
      <checksum>C107AA27</checksum>
>>>>>>> build-res-hpxml-v3
=======
      <checksum>133B69E9</checksum>
>>>>>>> 02878be7
    </file>
    <file>
      <filename>base-dhw-tankless-propane.osw</filename>
      <filetype>osw</filetype>
      <usage_type>test</usage_type>
<<<<<<< HEAD
<<<<<<< HEAD
      <checksum>222DFB75</checksum>
=======
      <checksum>30EDAD13</checksum>
>>>>>>> build-res-hpxml-v3
=======
      <checksum>6464EE81</checksum>
>>>>>>> 02878be7
    </file>
    <file>
      <filename>base-dhw-tankless-wood.osw</filename>
      <filetype>osw</filetype>
      <usage_type>test</usage_type>
<<<<<<< HEAD
<<<<<<< HEAD
      <checksum>E277D0C5</checksum>
=======
      <checksum>7D6AB2E4</checksum>
>>>>>>> build-res-hpxml-v3
=======
      <checksum>C21B82DC</checksum>
>>>>>>> 02878be7
    </file>
    <file>
      <filename>base-dhw-tankless-gas.osw</filename>
      <filetype>osw</filetype>
      <usage_type>test</usage_type>
<<<<<<< HEAD
<<<<<<< HEAD
      <checksum>09DD97E6</checksum>
=======
      <checksum>2E2EA163</checksum>
>>>>>>> build-res-hpxml-v3
=======
      <checksum>7AA7E2F1</checksum>
>>>>>>> 02878be7
    </file>
    <file>
      <filename>base-hvac-room-ac-only-33percent.osw</filename>
      <filetype>osw</filetype>
      <usage_type>test</usage_type>
<<<<<<< HEAD
<<<<<<< HEAD
      <checksum>59FBB39C</checksum>
=======
      <checksum>C1D6172A</checksum>
>>>>>>> build-res-hpxml-v3
=======
      <checksum>A5B8BBF5</checksum>
>>>>>>> 02878be7
    </file>
    <file>
      <filename>base-hvac-mini-split-heat-pump-ducted-cooling-only.osw</filename>
      <filetype>osw</filetype>
      <usage_type>test</usage_type>
<<<<<<< HEAD
<<<<<<< HEAD
      <checksum>325CA268</checksum>
=======
      <checksum>9EBB1C6B</checksum>
>>>>>>> build-res-hpxml-v3
=======
      <checksum>F346CED6</checksum>
>>>>>>> 02878be7
    </file>
    <file>
      <filename>base-hvac-mini-split-heat-pump-ducted-heating-only.osw</filename>
      <filetype>osw</filetype>
      <usage_type>test</usage_type>
<<<<<<< HEAD
<<<<<<< HEAD
      <checksum>7CC6EB70</checksum>
=======
      <checksum>43D22A95</checksum>
>>>>>>> build-res-hpxml-v3
=======
      <checksum>75248C0B</checksum>
>>>>>>> 02878be7
    </file>
    <file>
      <filename>base-hvac-furnace-elec-central-ac-1-speed.osw</filename>
      <filetype>osw</filetype>
      <usage_type>test</usage_type>
<<<<<<< HEAD
<<<<<<< HEAD
      <checksum>E9D32AF9</checksum>
=======
      <checksum>D15D1C32</checksum>
>>>>>>> build-res-hpxml-v3
=======
      <checksum>3E31A32C</checksum>
>>>>>>> 02878be7
    </file>
    <file>
      <filename>base-misc-ceiling-fans.osw</filename>
      <filetype>osw</filetype>
      <usage_type>test</usage_type>
<<<<<<< HEAD
<<<<<<< HEAD
      <checksum>EB833FF1</checksum>
=======
      <checksum>E04DEC63</checksum>
=======
      <checksum>45E9F463</checksum>
>>>>>>> 02878be7
    </file>
    <file>
      <filename>base-enclosure-infil-natural-ach.osw</filename>
      <filetype>osw</filetype>
      <usage_type>test</usage_type>
      <checksum>52681CD8</checksum>
    </file>
    <file>
      <filename>base-foundation-unconditioned-basement-assembly-r.osw</filename>
      <filetype>osw</filetype>
      <usage_type>test</usage_type>
      <checksum>2F0F43A0</checksum>
    </file>
    <file>
      <filename>base-foundation-unconditioned-basement-wall-insulation.osw</filename>
      <filetype>osw</filetype>
      <usage_type>test</usage_type>
      <checksum>3503BDF1</checksum>
    </file>
    <file>
      <filename>base-foundation-unconditioned-basement.osw</filename>
      <filetype>osw</filetype>
      <usage_type>test</usage_type>
      <checksum>10CE81DD</checksum>
    </file>
    <file>
      <filename>base-single-family-attached.osw</filename>
      <filetype>osw</filetype>
      <usage_type>test</usage_type>
      <checksum>F9345956</checksum>
    </file>
    <file>
      <filename>base-multifamily.osw</filename>
      <filetype>osw</filetype>
      <usage_type>test</usage_type>
      <checksum>4EF32ABB</checksum>
    </file>
    <file>
      <filename>base-hvac-fireplace-wood-only.osw</filename>
      <filetype>osw</filetype>
      <usage_type>test</usage_type>
      <checksum>C62E2EF8</checksum>
    </file>
    <file>
      <filename>base-hvac-floor-furnace-elec-only.osw</filename>
      <filetype>osw</filetype>
      <usage_type>test</usage_type>
      <checksum>C6E99D0F</checksum>
    </file>
    <file>
      <filename>base-hvac-floor-furnace-propane-only.osw</filename>
      <filetype>osw</filetype>
      <usage_type>test</usage_type>
      <checksum>4023F832</checksum>
    </file>
    <file>
      <filename>base-hvac-floor-furnace-wood-only.osw</filename>
      <filetype>osw</filetype>
      <usage_type>test</usage_type>
      <checksum>35CA0A09</checksum>
    </file>
    <file>
      <filename>geometry.rb</filename>
      <filetype>rb</filetype>
      <usage_type>resource</usage_type>
      <checksum>EEB5FA17</checksum>
    </file>
    <file>
      <filename>base-enclosure-garage.osw</filename>
      <filetype>osw</filetype>
      <usage_type>test</usage_type>
      <checksum>5E009DAD</checksum>
    </file>
    <file>
      <filename>base-enclosure-2stories-garage.osw</filename>
      <filetype>osw</filetype>
      <usage_type>test</usage_type>
<<<<<<< HEAD
      <checksum>5707A471</checksum>
>>>>>>> build-res-hpxml-v3
=======
      <checksum>7C9796F2</checksum>
>>>>>>> 02878be7
    </file>
    <file>
      <version>
        <software_program>OpenStudio</software_program>
        <identifier>2.9.0</identifier>
        <min_compatible>2.9.0</min_compatible>
      </version>
      <filename>measure.rb</filename>
      <filetype>rb</filetype>
      <usage_type>script</usage_type>
<<<<<<< HEAD
<<<<<<< HEAD
      <checksum>E23CFE79</checksum>
    </file>
    <file>
      <filename>base-enclosure-infil-natural-ach.osw</filename>
      <filetype>osw</filetype>
      <usage_type>test</usage_type>
      <checksum>933AFFE7</checksum>
    </file>
    <file>
      <filename>extra-second-heating-system.osw</filename>
      <filetype>osw</filetype>
      <usage_type>test</usage_type>
      <checksum>E39BED71</checksum>
=======
      <checksum>C2F8686D</checksum>
>>>>>>> build-res-hpxml-v3
=======
      <checksum>9F0006F6</checksum>
    </file>
    <file>
      <filename>base-enclosure-2stories.osw</filename>
      <filetype>osw</filetype>
      <usage_type>test</usage_type>
      <checksum>C59EED69</checksum>
    </file>
    <file>
      <filename>base-foundation-slab.osw</filename>
      <filetype>osw</filetype>
      <usage_type>test</usage_type>
      <checksum>52FE9690</checksum>
    </file>
    <file>
      <filename>build_residential_hpxml_test.rb</filename>
      <filetype>rb</filetype>
      <usage_type>test</usage_type>
      <checksum>CC78A2B7</checksum>
>>>>>>> 02878be7
    </file>
  </files>
</measure><|MERGE_RESOLUTION|>--- conflicted
+++ resolved
@@ -3,23 +3,8 @@
   <schema_version>3.0</schema_version>
   <name>build_residential_hpxml</name>
   <uid>a13a8983-2b01-4930-8af2-42030b6e4233</uid>
-<<<<<<< HEAD
-<<<<<<< HEAD
-<<<<<<< HEAD
-  <version_id>d112bd49-58c6-46fa-9584-3990f710d632</version_id>
-  <version_modified>20200511T154111Z</version_modified>
-=======
-  <version_id>59c9e929-9d1d-4115-a81b-91d7bc331809</version_id>
-  <version_modified>20200515T234323Z</version_modified>
->>>>>>> build-res-hpxml-v3
-=======
-  <version_id>544b81b0-0fff-4588-b5cf-da3a873754f8</version_id>
-  <version_modified>20200519T214127Z</version_modified>
->>>>>>> build-res-hpxml-v3
-=======
-  <version_id>2129fdae-047b-4610-8c3e-0be2f267082c</version_id>
-  <version_modified>20200522T203942Z</version_modified>
->>>>>>> 02878be7
+  <version_id>84f8977b-e0a6-44bf-b3de-a689ed76f245</version_id>
+  <version_modified>20200528T161454Z</version_modified>
   <xml_checksum>2C38F48B</xml_checksum>
   <class_name>BuildResidentialHPXML</class_name>
   <display_name>HPXML Builder</display_name>
@@ -2026,16 +2011,12 @@
           <display_name>none</display_name>
         </choice>
         <choice>
-          <value>Furnace</value>
-          <display_name>Furnace</display_name>
-        </choice>
-        <choice>
           <value>WallFurnace</value>
           <display_name>WallFurnace</display_name>
         </choice>
         <choice>
-          <value>Boiler</value>
-          <display_name>Boiler</display_name>
+          <value>FloorFurnace</value>
+          <display_name>FloorFurnace</display_name>
         </choice>
         <choice>
           <value>ElectricResistance</value>
@@ -2048,6 +2029,10 @@
         <choice>
           <value>PortableHeater</value>
           <display_name>PortableHeater</display_name>
+        </choice>
+        <choice>
+          <value>Fireplace</value>
+          <display_name>Fireplace</display_name>
         </choice>
       </choices>
     </argument>
@@ -4222,2168 +4207,6 @@
       <checksum>B7ECA492</checksum>
     </file>
     <file>
-<<<<<<< HEAD
-      <filename>geometry.rb</filename>
-      <filetype>rb</filetype>
-      <usage_type>resource</usage_type>
-      <checksum>69F5DFFC</checksum>
-    </file>
-    <file>
-      <filename>test_measure.xml</filename>
-      <filetype>xml</filetype>
-      <usage_type>test</usage_type>
-      <checksum>470EFB07</checksum>
-    </file>
-    <file>
-      <filename>test_rakefile.xml</filename>
-      <filetype>xml</filetype>
-      <usage_type>test</usage_type>
-      <checksum>AC1257FD</checksum>
-    </file>
-    <file>
-      <filename>build_residential_hpxml_test.rb</filename>
-      <filetype>rb</filetype>
-      <usage_type>test</usage_type>
-      <checksum>D79C3811</checksum>
-    </file>
-    <file>
-      <filename>base-misc-usage-multiplier.osw</filename>
-      <filetype>osw</filetype>
-      <usage_type>test</usage_type>
-      <checksum>D2AA8F54</checksum>
-=======
-      <filename>base-misc-usage-multiplier.osw</filename>
-      <filetype>osw</filetype>
-      <usage_type>test</usage_type>
-<<<<<<< HEAD
-      <checksum>9D142AF3</checksum>
->>>>>>> build-res-hpxml-v3
-=======
-      <checksum>370BD195</checksum>
->>>>>>> 02878be7
-    </file>
-    <file>
-      <filename>base-hvac-dual-fuel-air-to-air-heat-pump-1-speed.osw</filename>
-      <filetype>osw</filetype>
-      <usage_type>test</usage_type>
-<<<<<<< HEAD
-<<<<<<< HEAD
-      <checksum>E2CDB2D8</checksum>
-=======
-      <checksum>0129C225</checksum>
->>>>>>> build-res-hpxml-v3
-=======
-      <checksum>B6AA653F</checksum>
->>>>>>> 02878be7
-    </file>
-    <file>
-      <filename>base-hvac-dual-fuel-air-to-air-heat-pump-2-speed.osw</filename>
-      <filetype>osw</filetype>
-      <usage_type>test</usage_type>
-<<<<<<< HEAD
-<<<<<<< HEAD
-      <checksum>38019DE2</checksum>
-=======
-      <checksum>E8368CEC</checksum>
->>>>>>> build-res-hpxml-v3
-=======
-      <checksum>01D9E924</checksum>
->>>>>>> 02878be7
-    </file>
-    <file>
-      <filename>base-hvac-dual-fuel-mini-split-heat-pump-ducted.osw</filename>
-      <filetype>osw</filetype>
-      <usage_type>test</usage_type>
-<<<<<<< HEAD
-<<<<<<< HEAD
-      <checksum>15724C3A</checksum>
-=======
-      <checksum>7522B135</checksum>
->>>>>>> build-res-hpxml-v3
-=======
-      <checksum>C9B9D6AD</checksum>
->>>>>>> 02878be7
-    </file>
-    <file>
-      <filename>base-hvac-dual-fuel-air-to-air-heat-pump-var-speed.osw</filename>
-      <filetype>osw</filetype>
-      <usage_type>test</usage_type>
-<<<<<<< HEAD
-<<<<<<< HEAD
-      <checksum>D171E9E9</checksum>
-=======
-      <checksum>10AE717E</checksum>
->>>>>>> build-res-hpxml-v3
-=======
-      <checksum>A2B54247</checksum>
->>>>>>> 02878be7
-    </file>
-    <file>
-      <filename>base-hvac-dual-fuel-air-to-air-heat-pump-1-speed-electric.osw</filename>
-      <filetype>osw</filetype>
-      <usage_type>test</usage_type>
-<<<<<<< HEAD
-<<<<<<< HEAD
-      <checksum>2B3BADAC</checksum>
-=======
-      <checksum>56A55547</checksum>
->>>>>>> build-res-hpxml-v3
-=======
-      <checksum>0912C67C</checksum>
->>>>>>> 02878be7
-    </file>
-    <file>
-      <filename>base-mechvent-cfis.osw</filename>
-      <filetype>osw</filetype>
-      <usage_type>test</usage_type>
-<<<<<<< HEAD
-<<<<<<< HEAD
-      <checksum>16431A31</checksum>
-=======
-      <checksum>AF01AAF3</checksum>
->>>>>>> build-res-hpxml-v3
-=======
-      <checksum>9EE0BB62</checksum>
->>>>>>> 02878be7
-    </file>
-    <file>
-      <filename>base.osw</filename>
-      <filetype>osw</filetype>
-      <usage_type>test</usage_type>
-<<<<<<< HEAD
-<<<<<<< HEAD
-      <checksum>14B5443B</checksum>
-=======
-      <checksum>0F777EBD</checksum>
->>>>>>> build-res-hpxml-v3
-=======
-      <checksum>445FD2C3</checksum>
->>>>>>> 02878be7
-    </file>
-    <file>
-      <filename>base-appliances-none.osw</filename>
-      <filetype>osw</filetype>
-      <usage_type>test</usage_type>
-<<<<<<< HEAD
-<<<<<<< HEAD
-      <checksum>1F7DA767</checksum>
-=======
-      <checksum>7CEB45ED</checksum>
->>>>>>> build-res-hpxml-v3
-=======
-      <checksum>425DCDD9</checksum>
->>>>>>> 02878be7
-    </file>
-    <file>
-      <filename>base-dhw-indirect-outside.osw</filename>
-      <filetype>osw</filetype>
-      <usage_type>test</usage_type>
-<<<<<<< HEAD
-<<<<<<< HEAD
-      <checksum>6DC15F29</checksum>
-=======
-      <checksum>73265022</checksum>
->>>>>>> build-res-hpxml-v3
-=======
-      <checksum>4EFAF751</checksum>
->>>>>>> 02878be7
-    </file>
-    <file>
-      <filename>base-dhw-jacket-electric.osw</filename>
-      <filetype>osw</filetype>
-      <usage_type>test</usage_type>
-<<<<<<< HEAD
-<<<<<<< HEAD
-      <checksum>3B3B6BD5</checksum>
-=======
-      <checksum>F4AD2BC2</checksum>
->>>>>>> build-res-hpxml-v3
-=======
-      <checksum>88A3F8B6</checksum>
->>>>>>> 02878be7
-    </file>
-    <file>
-      <filename>base-dhw-low-flow-fixtures.osw</filename>
-      <filetype>osw</filetype>
-      <usage_type>test</usage_type>
-<<<<<<< HEAD
-<<<<<<< HEAD
-      <checksum>D1DA9D29</checksum>
-=======
-      <checksum>B8C2DBB6</checksum>
->>>>>>> build-res-hpxml-v3
-=======
-      <checksum>8984E890</checksum>
->>>>>>> 02878be7
-    </file>
-    <file>
-      <filename>base-dhw-none.osw</filename>
-      <filetype>osw</filetype>
-      <usage_type>test</usage_type>
-<<<<<<< HEAD
-<<<<<<< HEAD
-      <checksum>5EA0CEE0</checksum>
-=======
-      <checksum>D2010D56</checksum>
->>>>>>> build-res-hpxml-v3
-=======
-      <checksum>18C244E2</checksum>
->>>>>>> 02878be7
-    </file>
-    <file>
-      <filename>base-dhw-recirc-demand.osw</filename>
-      <filetype>osw</filetype>
-      <usage_type>test</usage_type>
-<<<<<<< HEAD
-<<<<<<< HEAD
-      <checksum>4AFAA015</checksum>
-=======
-      <checksum>7A99787D</checksum>
->>>>>>> build-res-hpxml-v3
-=======
-      <checksum>3262782D</checksum>
->>>>>>> 02878be7
-    </file>
-    <file>
-      <filename>base-dhw-recirc-manual.osw</filename>
-      <filetype>osw</filetype>
-      <usage_type>test</usage_type>
-<<<<<<< HEAD
-<<<<<<< HEAD
-      <checksum>9B5A798D</checksum>
-=======
-      <checksum>B8CF90D0</checksum>
->>>>>>> build-res-hpxml-v3
-=======
-      <checksum>51BB1BC9</checksum>
->>>>>>> 02878be7
-    </file>
-    <file>
-      <filename>base-dhw-recirc-nocontrol.osw</filename>
-      <filetype>osw</filetype>
-      <usage_type>test</usage_type>
-<<<<<<< HEAD
-<<<<<<< HEAD
-      <checksum>A7C50A70</checksum>
-=======
-      <checksum>E457BE7E</checksum>
->>>>>>> build-res-hpxml-v3
-=======
-      <checksum>00E5C0D5</checksum>
->>>>>>> 02878be7
-    </file>
-    <file>
-      <filename>base-dhw-recirc-temperature.osw</filename>
-      <filetype>osw</filetype>
-      <usage_type>test</usage_type>
-<<<<<<< HEAD
-<<<<<<< HEAD
-      <checksum>A911C600</checksum>
-=======
-      <checksum>96E1AAF3</checksum>
->>>>>>> build-res-hpxml-v3
-=======
-      <checksum>85985DAB</checksum>
->>>>>>> 02878be7
-    </file>
-    <file>
-      <filename>base-dhw-recirc-timer.osw</filename>
-      <filetype>osw</filetype>
-      <usage_type>test</usage_type>
-<<<<<<< HEAD
-<<<<<<< HEAD
-      <checksum>01992CF4</checksum>
-=======
-      <checksum>418B97AA</checksum>
->>>>>>> build-res-hpxml-v3
-=======
-      <checksum>C99C0EFB</checksum>
->>>>>>> 02878be7
-    </file>
-    <file>
-      <filename>base-dhw-solar-fraction.osw</filename>
-      <filetype>osw</filetype>
-      <usage_type>test</usage_type>
-<<<<<<< HEAD
-<<<<<<< HEAD
-      <checksum>F854C5B9</checksum>
-=======
-      <checksum>EFD1502F</checksum>
->>>>>>> build-res-hpxml-v3
-=======
-      <checksum>4373FC14</checksum>
->>>>>>> 02878be7
-    </file>
-    <file>
-      <filename>base-dhw-uef.osw</filename>
-      <filetype>osw</filetype>
-      <usage_type>test</usage_type>
-<<<<<<< HEAD
-<<<<<<< HEAD
-      <checksum>27F0B962</checksum>
-=======
-      <checksum>DF207623</checksum>
->>>>>>> build-res-hpxml-v3
-=======
-      <checksum>F861398B</checksum>
->>>>>>> 02878be7
-    </file>
-    <file>
-      <filename>base-enclosure-infil-cfm50.osw</filename>
-      <filetype>osw</filetype>
-      <usage_type>test</usage_type>
-<<<<<<< HEAD
-<<<<<<< HEAD
-      <checksum>E5F139BA</checksum>
-=======
-      <checksum>C2986FB1</checksum>
->>>>>>> build-res-hpxml-v3
-=======
-      <checksum>05AB6326</checksum>
->>>>>>> 02878be7
-    </file>
-    <file>
-      <filename>base-foundation-conditioned-basement-slab-insulation.osw</filename>
-      <filetype>osw</filetype>
-      <usage_type>test</usage_type>
-<<<<<<< HEAD
-<<<<<<< HEAD
-      <checksum>DB28A3B3</checksum>
-=======
-      <checksum>CE694D30</checksum>
->>>>>>> build-res-hpxml-v3
-=======
-      <checksum>1AD573CC</checksum>
->>>>>>> 02878be7
-    </file>
-    <file>
-      <filename>base-hvac-boiler-gas-central-ac-1-speed.osw</filename>
-      <filetype>osw</filetype>
-      <usage_type>test</usage_type>
-<<<<<<< HEAD
-<<<<<<< HEAD
-      <checksum>51CD93D4</checksum>
-=======
-      <checksum>E0640C50</checksum>
->>>>>>> build-res-hpxml-v3
-=======
-      <checksum>6FFB72FE</checksum>
->>>>>>> 02878be7
-    </file>
-    <file>
-      <filename>base-hvac-boiler-gas-only.osw</filename>
-      <filetype>osw</filetype>
-      <usage_type>test</usage_type>
-<<<<<<< HEAD
-<<<<<<< HEAD
-      <checksum>6160EA26</checksum>
-=======
-      <checksum>425EC0F9</checksum>
->>>>>>> build-res-hpxml-v3
-=======
-      <checksum>FB81EBC8</checksum>
->>>>>>> 02878be7
-    </file>
-    <file>
-      <filename>base-hvac-boiler-oil-only.osw</filename>
-      <filetype>osw</filetype>
-      <usage_type>test</usage_type>
-<<<<<<< HEAD
-<<<<<<< HEAD
-      <checksum>C08390D2</checksum>
-=======
-      <checksum>F03D4B76</checksum>
->>>>>>> build-res-hpxml-v3
-=======
-      <checksum>DB1E98EE</checksum>
->>>>>>> 02878be7
-    </file>
-    <file>
-      <filename>base-hvac-boiler-propane-only.osw</filename>
-      <filetype>osw</filetype>
-      <usage_type>test</usage_type>
-<<<<<<< HEAD
-<<<<<<< HEAD
-      <checksum>48753847</checksum>
-=======
-      <checksum>6664E664</checksum>
->>>>>>> build-res-hpxml-v3
-=======
-      <checksum>9D16E8A9</checksum>
->>>>>>> 02878be7
-    </file>
-    <file>
-      <filename>base-hvac-boiler-wood-only.osw</filename>
-      <filetype>osw</filetype>
-      <usage_type>test</usage_type>
-<<<<<<< HEAD
-<<<<<<< HEAD
-      <checksum>75087966</checksum>
-=======
-      <checksum>72BDF0F7</checksum>
->>>>>>> build-res-hpxml-v3
-=======
-      <checksum>7F21E648</checksum>
->>>>>>> 02878be7
-    </file>
-    <file>
-      <filename>base-hvac-central-ac-only-1-speed.osw</filename>
-      <filetype>osw</filetype>
-      <usage_type>test</usage_type>
-<<<<<<< HEAD
-<<<<<<< HEAD
-      <checksum>F95208DE</checksum>
-=======
-      <checksum>17C989F8</checksum>
->>>>>>> build-res-hpxml-v3
-=======
-      <checksum>099CF2D3</checksum>
->>>>>>> 02878be7
-    </file>
-    <file>
-      <filename>base-hvac-ducts-leakage-percent.osw</filename>
-      <filetype>osw</filetype>
-      <usage_type>test</usage_type>
-<<<<<<< HEAD
-<<<<<<< HEAD
-      <checksum>E1DAB689</checksum>
-=======
-      <checksum>72BA5835</checksum>
->>>>>>> build-res-hpxml-v3
-=======
-      <checksum>6D077F00</checksum>
->>>>>>> 02878be7
-    </file>
-    <file>
-      <filename>base-hvac-elec-resistance-only.osw</filename>
-      <filetype>osw</filetype>
-      <usage_type>test</usage_type>
-<<<<<<< HEAD
-<<<<<<< HEAD
-      <checksum>3C4B6F0A</checksum>
-=======
-      <checksum>08D78C02</checksum>
->>>>>>> build-res-hpxml-v3
-=======
-      <checksum>55DF7BD0</checksum>
->>>>>>> 02878be7
-    </file>
-    <file>
-      <filename>base-hvac-furnace-elec-only.osw</filename>
-      <filetype>osw</filetype>
-      <usage_type>test</usage_type>
-<<<<<<< HEAD
-<<<<<<< HEAD
-      <checksum>443861EA</checksum>
-=======
-      <checksum>23F89CD2</checksum>
->>>>>>> build-res-hpxml-v3
-=======
-      <checksum>BA14E3A4</checksum>
->>>>>>> 02878be7
-    </file>
-    <file>
-      <filename>base-hvac-furnace-gas-only.osw</filename>
-      <filetype>osw</filetype>
-      <usage_type>test</usage_type>
-<<<<<<< HEAD
-<<<<<<< HEAD
-      <checksum>4C12A816</checksum>
-=======
-      <checksum>A226280E</checksum>
->>>>>>> build-res-hpxml-v3
-=======
-      <checksum>C8C76F23</checksum>
->>>>>>> 02878be7
-    </file>
-    <file>
-      <filename>base-hvac-furnace-oil-only.osw</filename>
-      <filetype>osw</filetype>
-      <usage_type>test</usage_type>
-<<<<<<< HEAD
-<<<<<<< HEAD
-      <checksum>78796F04</checksum>
-=======
-      <checksum>6DCC4E9D</checksum>
->>>>>>> build-res-hpxml-v3
-=======
-      <checksum>CB8EE6C2</checksum>
->>>>>>> 02878be7
-    </file>
-    <file>
-      <filename>base-hvac-furnace-propane-only.osw</filename>
-      <filetype>osw</filetype>
-      <usage_type>test</usage_type>
-<<<<<<< HEAD
-<<<<<<< HEAD
-      <checksum>295F08E6</checksum>
-=======
-      <checksum>DB501BAF</checksum>
->>>>>>> build-res-hpxml-v3
-=======
-      <checksum>42BC64D9</checksum>
->>>>>>> 02878be7
-    </file>
-    <file>
-      <filename>base-hvac-furnace-wood-only.osw</filename>
-      <filetype>osw</filetype>
-      <usage_type>test</usage_type>
-<<<<<<< HEAD
-<<<<<<< HEAD
-      <checksum>92677A9C</checksum>
-=======
-      <checksum>679C43A1</checksum>
->>>>>>> build-res-hpxml-v3
-=======
-      <checksum>F015491B</checksum>
->>>>>>> 02878be7
-    </file>
-    <file>
-      <filename>base-hvac-none.osw</filename>
-      <filetype>osw</filetype>
-      <usage_type>test</usage_type>
-<<<<<<< HEAD
-<<<<<<< HEAD
-      <checksum>3A253EE4</checksum>
-=======
-      <checksum>624AA201</checksum>
->>>>>>> build-res-hpxml-v3
-=======
-      <checksum>1A462293</checksum>
->>>>>>> 02878be7
-    </file>
-    <file>
-      <filename>base-hvac-programmable-thermostat.osw</filename>
-      <filetype>osw</filetype>
-      <usage_type>test</usage_type>
-<<<<<<< HEAD
-<<<<<<< HEAD
-      <checksum>3EA6463D</checksum>
-=======
-      <checksum>98042F1B</checksum>
->>>>>>> build-res-hpxml-v3
-=======
-      <checksum>91067ADA</checksum>
->>>>>>> 02878be7
-    </file>
-    <file>
-      <filename>base-hvac-setpoints.osw</filename>
-      <filetype>osw</filetype>
-      <usage_type>test</usage_type>
-<<<<<<< HEAD
-<<<<<<< HEAD
-      <checksum>05EA422A</checksum>
-=======
-      <checksum>3FF9BCAD</checksum>
->>>>>>> build-res-hpxml-v3
-=======
-      <checksum>80888C95</checksum>
->>>>>>> 02878be7
-    </file>
-    <file>
-      <filename>base-location-baltimore-md.osw</filename>
-      <filetype>osw</filetype>
-      <usage_type>test</usage_type>
-<<<<<<< HEAD
-<<<<<<< HEAD
-      <checksum>AD004036</checksum>
-=======
-      <checksum>C8969D06</checksum>
->>>>>>> build-res-hpxml-v3
-=======
-      <checksum>27FA2218</checksum>
->>>>>>> 02878be7
-    </file>
-    <file>
-      <filename>base-location-dallas-tx.osw</filename>
-      <filetype>osw</filetype>
-      <usage_type>test</usage_type>
-<<<<<<< HEAD
-<<<<<<< HEAD
-      <checksum>F621890A</checksum>
-=======
-      <checksum>D8C0D32E</checksum>
->>>>>>> build-res-hpxml-v3
-=======
-      <checksum>CA94E8D2</checksum>
->>>>>>> 02878be7
-    </file>
-    <file>
-      <filename>base-location-duluth-mn.osw</filename>
-      <filetype>osw</filetype>
-      <usage_type>test</usage_type>
-<<<<<<< HEAD
-<<<<<<< HEAD
-      <checksum>11FCC958</checksum>
-=======
-      <checksum>AC438D3E</checksum>
->>>>>>> build-res-hpxml-v3
-=======
-      <checksum>1332BD06</checksum>
->>>>>>> 02878be7
-    </file>
-    <file>
-      <filename>base-location-miami-fl.osw</filename>
-      <filetype>osw</filetype>
-      <usage_type>test</usage_type>
-<<<<<<< HEAD
-<<<<<<< HEAD
-      <checksum>110D3C06</checksum>
-=======
-      <checksum>0886A597</checksum>
->>>>>>> build-res-hpxml-v3
-=======
-      <checksum>883BE836</checksum>
->>>>>>> 02878be7
-    </file>
-    <file>
-      <filename>base-mechvent-balanced.osw</filename>
-      <filetype>osw</filetype>
-      <usage_type>test</usage_type>
-<<<<<<< HEAD
-<<<<<<< HEAD
-      <checksum>F137A789</checksum>
-=======
-      <checksum>0C65D5EC</checksum>
->>>>>>> build-res-hpxml-v3
-=======
-      <checksum>DE591622</checksum>
->>>>>>> 02878be7
-    </file>
-    <file>
-      <filename>base-mechvent-erv.osw</filename>
-      <filetype>osw</filetype>
-      <usage_type>test</usage_type>
-<<<<<<< HEAD
-<<<<<<< HEAD
-      <checksum>1FA1CFC8</checksum>
-=======
-      <checksum>F89EF5FF</checksum>
->>>>>>> build-res-hpxml-v3
-=======
-      <checksum>4131C1BC</checksum>
->>>>>>> 02878be7
-    </file>
-    <file>
-      <filename>base-mechvent-exhaust.osw</filename>
-      <filetype>osw</filetype>
-      <usage_type>test</usage_type>
-<<<<<<< HEAD
-<<<<<<< HEAD
-      <checksum>8E1E7BF1</checksum>
-=======
-      <checksum>AD57A9DC</checksum>
->>>>>>> build-res-hpxml-v3
-=======
-      <checksum>F9DEEA4E</checksum>
->>>>>>> 02878be7
-    </file>
-    <file>
-      <filename>base-mechvent-hrv.osw</filename>
-      <filetype>osw</filetype>
-      <usage_type>test</usage_type>
-<<<<<<< HEAD
-<<<<<<< HEAD
-      <checksum>89303CF3</checksum>
-=======
-      <checksum>E04850DC</checksum>
->>>>>>> build-res-hpxml-v3
-=======
-      <checksum>0C22A0AF</checksum>
->>>>>>> 02878be7
-    </file>
-    <file>
-      <filename>base-mechvent-supply.osw</filename>
-      <filetype>osw</filetype>
-      <usage_type>test</usage_type>
-<<<<<<< HEAD
-<<<<<<< HEAD
-      <checksum>9511A7A7</checksum>
-=======
-      <checksum>C8EDD6AB</checksum>
->>>>>>> build-res-hpxml-v3
-=======
-      <checksum>B4E305DF</checksum>
->>>>>>> 02878be7
-    </file>
-    <file>
-      <filename>base-misc-whole-house-fan.osw</filename>
-      <filetype>osw</filetype>
-      <usage_type>test</usage_type>
-<<<<<<< HEAD
-<<<<<<< HEAD
-      <checksum>F85B648C</checksum>
-=======
-      <checksum>6F44862C</checksum>
->>>>>>> build-res-hpxml-v3
-=======
-      <checksum>47F94F82</checksum>
->>>>>>> 02878be7
-    </file>
-    <file>
-      <filename>base-hvac-air-to-air-heat-pump-1-speed.osw</filename>
-      <filetype>osw</filetype>
-      <usage_type>test</usage_type>
-<<<<<<< HEAD
-<<<<<<< HEAD
-      <checksum>823C4F99</checksum>
-=======
-      <checksum>5380DF78</checksum>
->>>>>>> build-res-hpxml-v3
-=======
-      <checksum>6B14BD9D</checksum>
->>>>>>> 02878be7
-    </file>
-    <file>
-      <filename>base-mechvent-erv-atre-asre.osw</filename>
-      <filetype>osw</filetype>
-      <usage_type>test</usage_type>
-<<<<<<< HEAD
-<<<<<<< HEAD
-      <checksum>BEBF4B4D</checksum>
-=======
-      <checksum>0CFEDD80</checksum>
->>>>>>> build-res-hpxml-v3
-=======
-      <checksum>74FBFE88</checksum>
->>>>>>> 02878be7
-    </file>
-    <file>
-      <filename>base-enclosure-windows-none.osw</filename>
-      <filetype>osw</filetype>
-      <usage_type>test</usage_type>
-<<<<<<< HEAD
-<<<<<<< HEAD
-      <checksum>DF7D94D5</checksum>
-=======
-      <checksum>8ED55CDA</checksum>
->>>>>>> build-res-hpxml-v3
-=======
-      <checksum>D29B3B0A</checksum>
->>>>>>> 02878be7
-    </file>
-    <file>
-      <filename>base-dhw-indirect-standbyloss.osw</filename>
-      <filetype>osw</filetype>
-      <usage_type>test</usage_type>
-<<<<<<< HEAD
-<<<<<<< HEAD
-      <checksum>C6FFFBAE</checksum>
-=======
-      <checksum>8C23A55F</checksum>
->>>>>>> build-res-hpxml-v3
-=======
-      <checksum>5C7B27CA</checksum>
->>>>>>> 02878be7
-    </file>
-    <file>
-      <filename>base-dhw-indirect.osw</filename>
-      <filetype>osw</filetype>
-      <usage_type>test</usage_type>
-<<<<<<< HEAD
-<<<<<<< HEAD
-      <checksum>84107F63</checksum>
-=======
-      <checksum>CDDBDC7F</checksum>
->>>>>>> build-res-hpxml-v3
-=======
-      <checksum>209E47C4</checksum>
->>>>>>> 02878be7
-    </file>
-    <file>
-      <filename>base-dhw-jacket-indirect.osw</filename>
-      <filetype>osw</filetype>
-      <usage_type>test</usage_type>
-<<<<<<< HEAD
-<<<<<<< HEAD
-      <checksum>D5C4B2CA</checksum>
-=======
-      <checksum>65726C12</checksum>
->>>>>>> build-res-hpxml-v3
-=======
-      <checksum>58AECB61</checksum>
->>>>>>> 02878be7
-    </file>
-    <file>
-      <filename>base-hvac-undersized.osw</filename>
-      <filetype>osw</filetype>
-      <usage_type>test</usage_type>
-<<<<<<< HEAD
-<<<<<<< HEAD
-      <checksum>B0629619</checksum>
-=======
-      <checksum>D3E7C670</checksum>
->>>>>>> build-res-hpxml-v3
-=======
-      <checksum>4DE3ADA5</checksum>
->>>>>>> 02878be7
-    </file>
-    <file>
-      <filename>base-atticroof-unvented-insulated-roof.osw</filename>
-      <filetype>osw</filetype>
-      <usage_type>test</usage_type>
-<<<<<<< HEAD
-<<<<<<< HEAD
-      <checksum>4F57B8F2</checksum>
-=======
-      <checksum>DD6D9B2B</checksum>
->>>>>>> build-res-hpxml-v3
-=======
-      <checksum>FE4FE077</checksum>
->>>>>>> 02878be7
-    </file>
-    <file>
-      <filename>base-pv.osw</filename>
-      <filetype>osw</filetype>
-      <usage_type>test</usage_type>
-<<<<<<< HEAD
-<<<<<<< HEAD
-      <checksum>252A41E3</checksum>
-=======
-      <checksum>23DF5B13</checksum>
->>>>>>> build-res-hpxml-v3
-=======
-      <checksum>7F913CC3</checksum>
->>>>>>> 02878be7
-    </file>
-    <file>
-      <filename>base-mechvent-hrv-asre.osw</filename>
-      <filetype>osw</filetype>
-      <usage_type>test</usage_type>
-<<<<<<< HEAD
-<<<<<<< HEAD
-      <checksum>AC5F9E74</checksum>
-=======
-      <checksum>07A833D0</checksum>
->>>>>>> build-res-hpxml-v3
-=======
-      <checksum>E8C48CCE</checksum>
->>>>>>> 02878be7
-    </file>
-    <file>
-      <filename>base-enclosure-overhangs.osw</filename>
-      <filetype>osw</filetype>
-      <usage_type>test</usage_type>
-<<<<<<< HEAD
-<<<<<<< HEAD
-      <checksum>A1C2B679</checksum>
-=======
-      <checksum>92450D6D</checksum>
->>>>>>> build-res-hpxml-v3
-=======
-      <checksum>80113691</checksum>
->>>>>>> 02878be7
-    </file>
-    <file>
-      <filename>base-atticroof-vented.osw</filename>
-      <filetype>osw</filetype>
-      <usage_type>test</usage_type>
-<<<<<<< HEAD
-<<<<<<< HEAD
-      <checksum>D80E1C09</checksum>
-=======
-      <checksum>CCC8ADB8</checksum>
->>>>>>> build-res-hpxml-v3
-=======
-      <checksum>5672DAB5</checksum>
->>>>>>> 02878be7
-    </file>
-    <file>
-      <filename>base-dhw-dwhr.osw</filename>
-      <filetype>osw</filetype>
-      <usage_type>test</usage_type>
-<<<<<<< HEAD
-<<<<<<< HEAD
-      <checksum>97BD9F36</checksum>
-=======
-      <checksum>9D55E7CB</checksum>
->>>>>>> build-res-hpxml-v3
-=======
-      <checksum>60583370</checksum>
->>>>>>> 02878be7
-    </file>
-    <file>
-      <filename>base-misc-timestep-10-mins.osw</filename>
-      <filetype>osw</filetype>
-      <usage_type>test</usage_type>
-<<<<<<< HEAD
-<<<<<<< HEAD
-      <checksum>3D089D42</checksum>
-=======
-      <checksum>3843AAF1</checksum>
->>>>>>> build-res-hpxml-v3
-    </file>
-    <file>
-      <filename>base-enclosure-2stories.osw</filename>
-      <filetype>osw</filetype>
-      <usage_type>test</usage_type>
-<<<<<<< HEAD
-      <checksum>B1A83965</checksum>
-=======
-      <checksum>F4D8DE4F</checksum>
->>>>>>> build-res-hpxml-v3
-=======
-      <checksum>EA7F693F</checksum>
->>>>>>> 02878be7
-    </file>
-    <file>
-      <filename>base-enclosure-beds-4.osw</filename>
-      <filetype>osw</filetype>
-      <usage_type>test</usage_type>
-<<<<<<< HEAD
-<<<<<<< HEAD
-      <checksum>3DB41D48</checksum>
-=======
-      <checksum>94698CAC</checksum>
->>>>>>> build-res-hpxml-v3
-=======
-      <checksum>14D4C10D</checksum>
->>>>>>> 02878be7
-    </file>
-    <file>
-      <filename>base-enclosure-beds-5.osw</filename>
-      <filetype>osw</filetype>
-      <usage_type>test</usage_type>
-<<<<<<< HEAD
-<<<<<<< HEAD
-      <checksum>5C7FFD6F</checksum>
-=======
-      <checksum>52D67319</checksum>
->>>>>>> build-res-hpxml-v3
-=======
-      <checksum>D26B3EB8</checksum>
->>>>>>> 02878be7
-    </file>
-    <file>
-      <filename>base-foundation-ambient.osw</filename>
-      <filetype>osw</filetype>
-      <usage_type>test</usage_type>
-<<<<<<< HEAD
-<<<<<<< HEAD
-      <checksum>46AD8A15</checksum>
-    </file>
-    <file>
-      <filename>base-foundation-slab.osw</filename>
-      <filetype>osw</filetype>
-      <usage_type>test</usage_type>
-      <checksum>02A4E8BC</checksum>
-    </file>
-    <file>
-      <filename>base-foundation-unconditioned-basement-wall-insulation.osw</filename>
-      <filetype>osw</filetype>
-      <usage_type>test</usage_type>
-      <checksum>335D6196</checksum>
-    </file>
-    <file>
-      <filename>base-foundation-unconditioned-basement.osw</filename>
-      <filetype>osw</filetype>
-      <usage_type>test</usage_type>
-      <checksum>DD7D779D</checksum>
-=======
-      <checksum>E3360169</checksum>
->>>>>>> build-res-hpxml-v3
-=======
-      <checksum>65B99DDA</checksum>
->>>>>>> 02878be7
-    </file>
-    <file>
-      <filename>base-foundation-vented-crawlspace.osw</filename>
-      <filetype>osw</filetype>
-      <usage_type>test</usage_type>
-<<<<<<< HEAD
-<<<<<<< HEAD
-      <checksum>49762894</checksum>
-=======
-      <checksum>A0E7CDC1</checksum>
->>>>>>> build-res-hpxml-v3
-=======
-      <checksum>2CEAB7F6</checksum>
->>>>>>> 02878be7
-    </file>
-    <file>
-      <filename>base-foundation-unvented-crawlspace.osw</filename>
-      <filetype>osw</filetype>
-      <usage_type>test</usage_type>
-<<<<<<< HEAD
-<<<<<<< HEAD
-      <checksum>7713C26B</checksum>
-=======
-      <checksum>33EBECF0</checksum>
->>>>>>> build-res-hpxml-v3
-=======
-      <checksum>3203D2D1</checksum>
->>>>>>> 02878be7
-    </file>
-    <file>
-      <filename>base-hvac-central-ac-plus-air-to-air-heat-pump-heating.osw</filename>
-      <filetype>osw</filetype>
-      <usage_type>test</usage_type>
-<<<<<<< HEAD
-<<<<<<< HEAD
-      <checksum>223BCB8F</checksum>
-=======
-      <checksum>AED4B910</checksum>
->>>>>>> build-res-hpxml-v3
-=======
-      <checksum>DEC01A59</checksum>
->>>>>>> 02878be7
-    </file>
-    <file>
-      <filename>base-hvac-air-to-air-heat-pump-2-speed.osw</filename>
-      <filetype>osw</filetype>
-      <usage_type>test</usage_type>
-<<<<<<< HEAD
-<<<<<<< HEAD
-      <checksum>BD7BA1F1</checksum>
-=======
-      <checksum>B29587D2</checksum>
->>>>>>> build-res-hpxml-v3
-=======
-      <checksum>8F4920A1</checksum>
->>>>>>> 02878be7
-    </file>
-    <file>
-      <filename>base-hvac-central-ac-only-2-speed.osw</filename>
-      <filetype>osw</filetype>
-      <usage_type>test</usage_type>
-<<<<<<< HEAD
-<<<<<<< HEAD
-      <checksum>F4501D02</checksum>
-=======
-      <checksum>4104FA87</checksum>
->>>>>>> build-res-hpxml-v3
-=======
-      <checksum>879BD032</checksum>
->>>>>>> 02878be7
-    </file>
-    <file>
-      <filename>base-hvac-air-to-air-heat-pump-var-speed.osw</filename>
-      <filetype>osw</filetype>
-      <usage_type>test</usage_type>
-<<<<<<< HEAD
-<<<<<<< HEAD
-      <checksum>AADF192E</checksum>
-=======
-      <checksum>7C1D4736</checksum>
->>>>>>> build-res-hpxml-v3
-=======
-      <checksum>E0839CC6</checksum>
->>>>>>> 02878be7
-    </file>
-    <file>
-      <filename>base-hvac-furnace-gas-central-ac-2-speed.osw</filename>
-      <filetype>osw</filetype>
-      <usage_type>test</usage_type>
-<<<<<<< HEAD
-<<<<<<< HEAD
-      <checksum>53AC61CC</checksum>
-=======
-      <checksum>0881F5E0</checksum>
->>>>>>> build-res-hpxml-v3
-=======
-      <checksum>2EECB14C</checksum>
->>>>>>> 02878be7
-    </file>
-    <file>
-      <filename>base-hvac-ground-to-air-heat-pump.osw</filename>
-      <filetype>osw</filetype>
-      <usage_type>test</usage_type>
-<<<<<<< HEAD
-<<<<<<< HEAD
-      <checksum>2B2A7C73</checksum>
-=======
-      <checksum>A5831D03</checksum>
->>>>>>> build-res-hpxml-v3
-=======
-      <checksum>48D4B470</checksum>
->>>>>>> 02878be7
-    </file>
-    <file>
-      <filename>base-hvac-mini-split-heat-pump-ducted.osw</filename>
-      <filetype>osw</filetype>
-      <usage_type>test</usage_type>
-<<<<<<< HEAD
-<<<<<<< HEAD
-      <checksum>BEDA4626</checksum>
-=======
-      <checksum>966F6FDB</checksum>
->>>>>>> build-res-hpxml-v3
-=======
-      <checksum>F70DD540</checksum>
->>>>>>> 02878be7
-    </file>
-    <file>
-      <filename>base-hvac-mini-split-heat-pump-ductless-no-backup.osw</filename>
-      <filetype>osw</filetype>
-      <usage_type>test</usage_type>
-<<<<<<< HEAD
-<<<<<<< HEAD
-      <checksum>3B32A12D</checksum>
-=======
-      <checksum>5902018E</checksum>
->>>>>>> build-res-hpxml-v3
-=======
-      <checksum>31EF36AA</checksum>
->>>>>>> 02878be7
-    </file>
-    <file>
-      <filename>base-hvac-mini-split-heat-pump-ductless.osw</filename>
-      <filetype>osw</filetype>
-      <usage_type>test</usage_type>
-<<<<<<< HEAD
-<<<<<<< HEAD
-      <checksum>C7EBCDFD</checksum>
-=======
-      <checksum>E1ED5DB8</checksum>
->>>>>>> build-res-hpxml-v3
-=======
-      <checksum>AC585D16</checksum>
->>>>>>> 02878be7
-    </file>
-    <file>
-      <filename>base-hvac-central-ac-only-var-speed.osw</filename>
-      <filetype>osw</filetype>
-      <usage_type>test</usage_type>
-<<<<<<< HEAD
-<<<<<<< HEAD
-      <checksum>0958B29E</checksum>
-=======
-      <checksum>67DF94C7</checksum>
->>>>>>> build-res-hpxml-v3
-=======
-      <checksum>C0CB2F54</checksum>
->>>>>>> 02878be7
-    </file>
-    <file>
-      <filename>base-hvac-evap-cooler-furnace-gas.osw</filename>
-      <filetype>osw</filetype>
-      <usage_type>test</usage_type>
-<<<<<<< HEAD
-<<<<<<< HEAD
-      <checksum>B9EEA51A</checksum>
-=======
-      <checksum>A4CBDDF4</checksum>
->>>>>>> build-res-hpxml-v3
-=======
-      <checksum>FF8470AA</checksum>
->>>>>>> 02878be7
-    </file>
-    <file>
-      <filename>base-hvac-evap-cooler-only.osw</filename>
-      <filetype>osw</filetype>
-      <usage_type>test</usage_type>
-<<<<<<< HEAD
-<<<<<<< HEAD
-      <checksum>3349C645</checksum>
-=======
-      <checksum>F3B884EC</checksum>
->>>>>>> build-res-hpxml-v3
-=======
-      <checksum>F4EB1D7B</checksum>
->>>>>>> 02878be7
-    </file>
-    <file>
-      <filename>base-hvac-evap-cooler-only-ducted.osw</filename>
-      <filetype>osw</filetype>
-      <usage_type>test</usage_type>
-<<<<<<< HEAD
-<<<<<<< HEAD
-      <checksum>3D0D8A4A</checksum>
-=======
-      <checksum>2C1A9D68</checksum>
->>>>>>> build-res-hpxml-v3
-=======
-      <checksum>B4FBDBD2</checksum>
->>>>>>> 02878be7
-    </file>
-    <file>
-      <filename>base-hvac-furnace-gas-central-ac-var-speed.osw</filename>
-      <filetype>osw</filetype>
-      <usage_type>test</usage_type>
-<<<<<<< HEAD
-<<<<<<< HEAD
-      <checksum>418B1781</checksum>
-=======
-      <checksum>A35F2972</checksum>
->>>>>>> build-res-hpxml-v3
-=======
-      <checksum>390F96E9</checksum>
->>>>>>> 02878be7
-    </file>
-    <file>
-      <filename>base-hvac-furnace-gas-room-ac.osw</filename>
-      <filetype>osw</filetype>
-      <usage_type>test</usage_type>
-<<<<<<< HEAD
-<<<<<<< HEAD
-      <checksum>2945205E</checksum>
-=======
-      <checksum>CEB37F26</checksum>
->>>>>>> build-res-hpxml-v3
-=======
-      <checksum>772A86F4</checksum>
->>>>>>> 02878be7
-    </file>
-    <file>
-      <filename>base-hvac-room-ac-only.osw</filename>
-      <filetype>osw</filetype>
-      <usage_type>test</usage_type>
-<<<<<<< HEAD
-<<<<<<< HEAD
-      <checksum>B87B7BE6</checksum>
-=======
-      <checksum>8FF0EB03</checksum>
->>>>>>> build-res-hpxml-v3
-=======
-      <checksum>DA494460</checksum>
->>>>>>> 02878be7
-    </file>
-    <file>
-      <filename>base-mechvent-cfis-evap-cooler-only-ducted.osw</filename>
-      <filetype>osw</filetype>
-      <usage_type>test</usage_type>
-<<<<<<< HEAD
-<<<<<<< HEAD
-      <checksum>EB81A49B</checksum>
-    </file>
-    <file>
-      <filename>base-multifamily.osw</filename>
-      <filetype>osw</filetype>
-      <usage_type>test</usage_type>
-      <checksum>CF7DE47D</checksum>
-=======
-      <checksum>85F6A3A3</checksum>
->>>>>>> build-res-hpxml-v3
-=======
-      <checksum>1FDCA16A</checksum>
->>>>>>> 02878be7
-    </file>
-    <file>
-      <filename>base-atticroof-flat.osw</filename>
-      <filetype>osw</filetype>
-      <usage_type>test</usage_type>
-<<<<<<< HEAD
-<<<<<<< HEAD
-      <checksum>F24E422E</checksum>
-    </file>
-    <file>
-      <filename>base-foundation-unconditioned-basement-assembly-r.osw</filename>
-      <filetype>osw</filetype>
-      <usage_type>test</usage_type>
-      <checksum>D866DD1F</checksum>
-=======
-      <checksum>DC0513F3</checksum>
->>>>>>> build-res-hpxml-v3
-=======
-      <checksum>D0FBFAC4</checksum>
->>>>>>> 02878be7
-    </file>
-    <file>
-      <filename>extra-dhw-solar-latitude.osw</filename>
-      <filetype>osw</filetype>
-      <usage_type>test</usage_type>
-<<<<<<< HEAD
-<<<<<<< HEAD
-      <checksum>DDC4424A</checksum>
-=======
-      <checksum>58CE9C6E</checksum>
->>>>>>> build-res-hpxml-v3
-=======
-      <checksum>912ED618</checksum>
->>>>>>> 02878be7
-    </file>
-    <file>
-      <filename>extra-pv-roofpitch.osw</filename>
-      <filetype>osw</filetype>
-      <usage_type>test</usage_type>
-<<<<<<< HEAD
-<<<<<<< HEAD
-      <checksum>8FCB77A0</checksum>
-=======
-      <checksum>38306C50</checksum>
->>>>>>> build-res-hpxml-v3
-=======
-      <checksum>09D17DC1</checksum>
->>>>>>> 02878be7
-    </file>
-    <file>
-      <filename>base-misc-runperiod-1-month.osw</filename>
-      <filetype>osw</filetype>
-      <usage_type>test</usage_type>
-<<<<<<< HEAD
-<<<<<<< HEAD
-      <checksum>8CCBB999</checksum>
-=======
-      <checksum>AAB66541</checksum>
->>>>>>> build-res-hpxml-v3
-=======
-      <checksum>788AA68F</checksum>
->>>>>>> 02878be7
-    </file>
-    <file>
-      <filename>extra-auto.osw</filename>
-      <filetype>osw</filetype>
-      <usage_type>test</usage_type>
-<<<<<<< HEAD
-<<<<<<< HEAD
-      <checksum>80DAF43C</checksum>
-=======
-      <checksum>D6677CB9</checksum>
->>>>>>> build-res-hpxml-v3
-=======
-      <checksum>CF3B14F9</checksum>
->>>>>>> 02878be7
-    </file>
-    <file>
-      <filename>base-appliances-gas.osw</filename>
-      <filetype>osw</filetype>
-      <usage_type>test</usage_type>
-<<<<<<< HEAD
-<<<<<<< HEAD
-      <checksum>1EA184C4</checksum>
-=======
-      <checksum>150DDBB5</checksum>
->>>>>>> build-res-hpxml-v3
-=======
-      <checksum>C487B457</checksum>
->>>>>>> 02878be7
-    </file>
-    <file>
-      <filename>base-appliances-modified.osw</filename>
-      <filetype>osw</filetype>
-      <usage_type>test</usage_type>
-<<<<<<< HEAD
-<<<<<<< HEAD
-      <checksum>3F4B33DB</checksum>
-=======
-      <checksum>D79D511B</checksum>
->>>>>>> build-res-hpxml-v3
-=======
-      <checksum>589ACE73</checksum>
->>>>>>> 02878be7
-    </file>
-    <file>
-      <filename>base-appliances-oil.osw</filename>
-      <filetype>osw</filetype>
-      <usage_type>test</usage_type>
-<<<<<<< HEAD
-<<<<<<< HEAD
-      <checksum>79B2AE8F</checksum>
-=======
-      <checksum>1A811565</checksum>
->>>>>>> build-res-hpxml-v3
-=======
-      <checksum>4ACBF4B4</checksum>
->>>>>>> 02878be7
-    </file>
-    <file>
-      <filename>base-appliances-wood.osw</filename>
-      <filetype>osw</filetype>
-      <usage_type>test</usage_type>
-<<<<<<< HEAD
-<<<<<<< HEAD
-      <checksum>F7AAA650</checksum>
-=======
-      <checksum>77AE150B</checksum>
->>>>>>> build-res-hpxml-v3
-=======
-      <checksum>0436CD02</checksum>
->>>>>>> 02878be7
-    </file>
-    <file>
-      <filename>base-appliances-propane.osw</filename>
-      <filetype>osw</filetype>
-      <usage_type>test</usage_type>
-<<<<<<< HEAD
-<<<<<<< HEAD
-      <checksum>A1F093D5</checksum>
-=======
-      <checksum>4C804126</checksum>
->>>>>>> build-res-hpxml-v3
-=======
-      <checksum>F13466C8</checksum>
->>>>>>> 02878be7
-    </file>
-    <file>
-      <filename>base-atticroof-radiant-barrier.osw</filename>
-      <filetype>osw</filetype>
-      <usage_type>test</usage_type>
-<<<<<<< HEAD
-<<<<<<< HEAD
-      <checksum>1F55D9D5</checksum>
-=======
-      <checksum>B7DFE612</checksum>
->>>>>>> build-res-hpxml-v3
-=======
-      <checksum>58B3590C</checksum>
->>>>>>> 02878be7
-    </file>
-    <file>
-      <filename>base-hvac-boiler-elec-only.osw</filename>
-      <filetype>osw</filetype>
-      <usage_type>test</usage_type>
-<<<<<<< HEAD
-<<<<<<< HEAD
-      <checksum>14FB9FC9</checksum>
-=======
-      <checksum>C7F90645</checksum>
->>>>>>> build-res-hpxml-v3
-=======
-      <checksum>3C8B0888</checksum>
->>>>>>> 02878be7
-    </file>
-    <file>
-      <filename>base-hvac-portable-heater-electric-only.osw</filename>
-      <filetype>osw</filetype>
-      <usage_type>test</usage_type>
-<<<<<<< HEAD
-<<<<<<< HEAD
-      <checksum>E8EE97A3</checksum>
-=======
-      <checksum>91101ED1</checksum>
->>>>>>> build-res-hpxml-v3
-=======
-      <checksum>E9153DD9</checksum>
->>>>>>> 02878be7
-    </file>
-    <file>
-      <filename>base-hvac-stove-oil-only.osw</filename>
-      <filetype>osw</filetype>
-      <usage_type>test</usage_type>
-<<<<<<< HEAD
-<<<<<<< HEAD
-      <checksum>9CB4EA2E</checksum>
-=======
-      <checksum>9EA81F63</checksum>
->>>>>>> build-res-hpxml-v3
-=======
-      <checksum>38EAB73C</checksum>
->>>>>>> 02878be7
-    </file>
-    <file>
-      <filename>base-hvac-stove-wood-only.osw</filename>
-      <filetype>osw</filetype>
-      <usage_type>test</usage_type>
-<<<<<<< HEAD
-<<<<<<< HEAD
-      <checksum>825F9E99</checksum>
-=======
-      <checksum>6A8E78BD</checksum>
->>>>>>> build-res-hpxml-v3
-=======
-      <checksum>FD077207</checksum>
->>>>>>> 02878be7
-    </file>
-    <file>
-      <filename>base-hvac-wall-furnace-elec-only.osw</filename>
-      <filetype>osw</filetype>
-      <usage_type>test</usage_type>
-<<<<<<< HEAD
-<<<<<<< HEAD
-      <checksum>79E73F99</checksum>
-=======
-      <checksum>0F52E7D2</checksum>
->>>>>>> build-res-hpxml-v3
-=======
-      <checksum>530CC84D</checksum>
->>>>>>> 02878be7
-    </file>
-    <file>
-      <filename>base-hvac-wall-furnace-propane-only.osw</filename>
-      <filetype>osw</filetype>
-      <usage_type>test</usage_type>
-<<<<<<< HEAD
-<<<<<<< HEAD
-      <checksum>438968D0</checksum>
-=======
-      <checksum>7388EC56</checksum>
->>>>>>> build-res-hpxml-v3
-=======
-      <checksum>9ECD77ED</checksum>
->>>>>>> 02878be7
-    </file>
-    <file>
-      <filename>base-hvac-wall-furnace-wood-only.osw</filename>
-      <filetype>osw</filetype>
-      <usage_type>test</usage_type>
-<<<<<<< HEAD
-<<<<<<< HEAD
-      <checksum>327B4EF9</checksum>
-    </file>
-    <file>
-      <filename>base-single-family-attached.osw</filename>
-      <filetype>osw</filetype>
-      <usage_type>test</usage_type>
-      <checksum>F287FD68</checksum>
-=======
-      <checksum>35A9C7DC</checksum>
->>>>>>> build-res-hpxml-v3
-=======
-      <checksum>FD3B23E1</checksum>
->>>>>>> 02878be7
-    </file>
-    <file>
-      <filename>base-hvac-stove-wood-pellets-only.osw</filename>
-      <filetype>osw</filetype>
-      <usage_type>test</usage_type>
-<<<<<<< HEAD
-<<<<<<< HEAD
-      <checksum>BDBC4B8F</checksum>
-=======
-      <checksum>5CFE1B8A</checksum>
->>>>>>> build-res-hpxml-v3
-=======
-      <checksum>269CE190</checksum>
->>>>>>> 02878be7
-    </file>
-    <file>
-      <filename>base-mechvent-bath-kitchen-fans.osw</filename>
-      <filetype>osw</filetype>
-      <usage_type>test</usage_type>
-<<<<<<< HEAD
-<<<<<<< HEAD
-      <checksum>81D52918</checksum>
-=======
-      <checksum>758C2BFB</checksum>
->>>>>>> build-res-hpxml-v3
-=======
-      <checksum>B4B6ABF3</checksum>
->>>>>>> 02878be7
-    </file>
-    <file>
-      <filename>base-misc-neighbor-shading.osw</filename>
-      <filetype>osw</filetype>
-      <usage_type>test</usage_type>
-<<<<<<< HEAD
-<<<<<<< HEAD
-      <checksum>A3E60ABB</checksum>
-=======
-      <checksum>82CC570F</checksum>
->>>>>>> build-res-hpxml-v3
-=======
-      <checksum>50F094C1</checksum>
->>>>>>> 02878be7
-    </file>
-    <file>
-      <filename>base-appliances-dehumidifier-50percent.osw</filename>
-      <filetype>osw</filetype>
-      <usage_type>test</usage_type>
-<<<<<<< HEAD
-<<<<<<< HEAD
-      <checksum>3FDFD921</checksum>
-=======
-      <checksum>3B9AE9C0</checksum>
->>>>>>> build-res-hpxml-v3
-=======
-      <checksum>BFAD50A7</checksum>
->>>>>>> 02878be7
-    </file>
-    <file>
-      <filename>base-appliances-dehumidifier-ief.osw</filename>
-      <filetype>osw</filetype>
-      <usage_type>test</usage_type>
-<<<<<<< HEAD
-<<<<<<< HEAD
-      <checksum>5A4C069E</checksum>
-=======
-      <checksum>080BFDAF</checksum>
->>>>>>> build-res-hpxml-v3
-=======
-      <checksum>026FBB30</checksum>
->>>>>>> 02878be7
-    </file>
-    <file>
-      <filename>base-appliances-dehumidifier.osw</filename>
-      <filetype>osw</filetype>
-      <usage_type>test</usage_type>
-<<<<<<< HEAD
-<<<<<<< HEAD
-      <checksum>AC00A0B3</checksum>
-=======
-      <checksum>71582F4C</checksum>
->>>>>>> build-res-hpxml-v3
-=======
-      <checksum>E2F18D35</checksum>
->>>>>>> 02878be7
-    </file>
-    <file>
-      <filename>base-dhw-indirect-with-solar-fraction.osw</filename>
-      <filetype>osw</filetype>
-      <usage_type>test</usage_type>
-<<<<<<< HEAD
-<<<<<<< HEAD
-      <checksum>CF0F8EE4</checksum>
-=======
-      <checksum>74C12460</checksum>
->>>>>>> build-res-hpxml-v3
-=======
-      <checksum>E0BDCD96</checksum>
->>>>>>> 02878be7
-    </file>
-    <file>
-      <filename>base-location-epw-filepath-AMY-2012.osw</filename>
-      <filetype>osw</filetype>
-      <usage_type>test</usage_type>
-<<<<<<< HEAD
-<<<<<<< HEAD
-      <checksum>2AEC4870</checksum>
-=======
-      <checksum>63D71DA6</checksum>
->>>>>>> build-res-hpxml-v3
-=======
-      <checksum>4B6AD408</checksum>
->>>>>>> 02878be7
-    </file>
-    <file>
-      <filename>base-location-epw-filepath.osw</filename>
-      <filetype>osw</filetype>
-      <usage_type>test</usage_type>
-<<<<<<< HEAD
-<<<<<<< HEAD
-      <checksum>5AB1D2F3</checksum>
-=======
-      <checksum>2BB5CEFC</checksum>
->>>>>>> build-res-hpxml-v3
-=======
-      <checksum>F9890D32</checksum>
->>>>>>> 02878be7
-    </file>
-    <file>
-      <filename>base-enclosure-beds-1.osw</filename>
-      <filetype>osw</filetype>
-      <usage_type>test</usage_type>
-<<<<<<< HEAD
-<<<<<<< HEAD
-      <checksum>AD351272</checksum>
-=======
-      <checksum>FADE1DB3</checksum>
->>>>>>> build-res-hpxml-v3
-=======
-      <checksum>7A635012</checksum>
->>>>>>> 02878be7
-    </file>
-    <file>
-      <filename>base-enclosure-beds-2.osw</filename>
-      <filetype>osw</filetype>
-      <usage_type>test</usage_type>
-<<<<<<< HEAD
-<<<<<<< HEAD
-      <checksum>24A76A9A</checksum>
-=======
-      <checksum>72105627</checksum>
->>>>>>> build-res-hpxml-v3
-=======
-      <checksum>F2AD1B86</checksum>
->>>>>>> 02878be7
-    </file>
-    <file>
-      <filename>base-dhw-combi-tankless-outside.osw</filename>
-      <filetype>osw</filetype>
-      <usage_type>test</usage_type>
-<<<<<<< HEAD
-<<<<<<< HEAD
-      <checksum>D184807C</checksum>
-=======
-      <checksum>7C8B2D6A</checksum>
->>>>>>> build-res-hpxml-v3
-=======
-      <checksum>C1AA41AD</checksum>
->>>>>>> 02878be7
-    </file>
-    <file>
-      <filename>base-dhw-combi-tankless.osw</filename>
-      <filetype>osw</filetype>
-      <usage_type>test</usage_type>
-<<<<<<< HEAD
-<<<<<<< HEAD
-      <checksum>0EA0B455</checksum>
-=======
-      <checksum>4844748B</checksum>
->>>>>>> build-res-hpxml-v3
-=======
-      <checksum>4C76D0EE</checksum>
->>>>>>> 02878be7
-    </file>
-    <file>
-      <filename>base-misc-defaults2.osw</filename>
-      <filetype>osw</filetype>
-      <usage_type>test</usage_type>
-<<<<<<< HEAD
-<<<<<<< HEAD
-      <checksum>CE958E5F</checksum>
-=======
-      <checksum>4693B4FB</checksum>
->>>>>>> build-res-hpxml-v3
-=======
-      <checksum>8DD8214F</checksum>
->>>>>>> 02878be7
-    </file>
-    <file>
-      <filename>base-dhw-tank-heat-pump-outside.osw</filename>
-      <filetype>osw</filetype>
-      <usage_type>test</usage_type>
-<<<<<<< HEAD
-<<<<<<< HEAD
-      <checksum>163E6BAC</checksum>
-=======
-      <checksum>C70B3E33</checksum>
->>>>>>> build-res-hpxml-v3
-=======
-      <checksum>24D9926A</checksum>
->>>>>>> 02878be7
-    </file>
-    <file>
-      <filename>base-dhw-tank-heat-pump-with-solar-fraction.osw</filename>
-      <filetype>osw</filetype>
-      <usage_type>test</usage_type>
-<<<<<<< HEAD
-<<<<<<< HEAD
-      <checksum>AD51D667</checksum>
-=======
-      <checksum>92259A7B</checksum>
->>>>>>> build-res-hpxml-v3
-=======
-      <checksum>F1FFE07F</checksum>
->>>>>>> 02878be7
-    </file>
-    <file>
-      <filename>base-dhw-tank-heat-pump.osw</filename>
-      <filetype>osw</filetype>
-      <usage_type>test</usage_type>
-<<<<<<< HEAD
-<<<<<<< HEAD
-      <checksum>93B49D04</checksum>
-=======
-      <checksum>224E8AD5</checksum>
->>>>>>> build-res-hpxml-v3
-=======
-      <checksum>9D3FBAED</checksum>
->>>>>>> 02878be7
-    </file>
-    <file>
-      <filename>base-dhw-jacket-hpwh.osw</filename>
-      <filetype>osw</filetype>
-      <usage_type>test</usage_type>
-<<<<<<< HEAD
-<<<<<<< HEAD
-      <checksum>5BD329B0</checksum>
-=======
-      <checksum>11F3C35C</checksum>
->>>>>>> build-res-hpxml-v3
-=======
-      <checksum>AE82F364</checksum>
->>>>>>> 02878be7
-    </file>
-    <file>
-      <filename>base-dhw-jacket-gas.osw</filename>
-      <filetype>osw</filetype>
-      <usage_type>test</usage_type>
-<<<<<<< HEAD
-<<<<<<< HEAD
-      <checksum>BFC86D35</checksum>
-=======
-      <checksum>1E57E2F1</checksum>
->>>>>>> build-res-hpxml-v3
-=======
-      <checksum>BF06CCC2</checksum>
->>>>>>> 02878be7
-    </file>
-    <file>
-      <filename>base-dhw-solar-direct-evacuated-tube.osw</filename>
-      <filetype>osw</filetype>
-      <usage_type>test</usage_type>
-<<<<<<< HEAD
-<<<<<<< HEAD
-      <checksum>F4596576</checksum>
-=======
-      <checksum>423F135B</checksum>
->>>>>>> build-res-hpxml-v3
-=======
-      <checksum>FB902718</checksum>
->>>>>>> 02878be7
-    </file>
-    <file>
-      <filename>base-dhw-solar-direct-flat-plate.osw</filename>
-      <filetype>osw</filetype>
-      <usage_type>test</usage_type>
-<<<<<<< HEAD
-<<<<<<< HEAD
-      <checksum>D74CE851</checksum>
-=======
-      <checksum>039FAB99</checksum>
->>>>>>> build-res-hpxml-v3
-=======
-      <checksum>F97FFA45</checksum>
->>>>>>> 02878be7
-    </file>
-    <file>
-      <filename>base-dhw-solar-direct-ics.osw</filename>
-      <filetype>osw</filetype>
-      <usage_type>test</usage_type>
-<<<<<<< HEAD
-<<<<<<< HEAD
-      <checksum>143D12A8</checksum>
-=======
-      <checksum>98645955</checksum>
->>>>>>> build-res-hpxml-v3
-=======
-      <checksum>17FB27FB</checksum>
->>>>>>> 02878be7
-    </file>
-    <file>
-      <filename>base-dhw-solar-indirect-flat-plate.osw</filename>
-      <filetype>osw</filetype>
-      <usage_type>test</usage_type>
-<<<<<<< HEAD
-<<<<<<< HEAD
-      <checksum>2733B8CE</checksum>
-=======
-      <checksum>4E603797</checksum>
->>>>>>> build-res-hpxml-v3
-=======
-      <checksum>4C8A9DDF</checksum>
->>>>>>> 02878be7
-    </file>
-    <file>
-      <filename>base-dhw-solar-thermosyphon-flat-plate.osw</filename>
-      <filetype>osw</filetype>
-      <usage_type>test</usage_type>
-<<<<<<< HEAD
-<<<<<<< HEAD
-      <checksum>1283E5EC</checksum>
-=======
-      <checksum>2C3589A3</checksum>
->>>>>>> build-res-hpxml-v3
-=======
-      <checksum>98EA8BAA</checksum>
->>>>>>> 02878be7
-    </file>
-    <file>
-      <filename>base-dhw-tank-heat-pump-with-solar.osw</filename>
-      <filetype>osw</filetype>
-      <usage_type>test</usage_type>
-<<<<<<< HEAD
-<<<<<<< HEAD
-      <checksum>F8BE0152</checksum>
-=======
-      <checksum>01C2A767</checksum>
->>>>>>> build-res-hpxml-v3
-=======
-      <checksum>03280D2F</checksum>
->>>>>>> 02878be7
-    </file>
-    <file>
-      <filename>base-dhw-tank-gas-outside.osw</filename>
-      <filetype>osw</filetype>
-      <usage_type>test</usage_type>
-<<<<<<< HEAD
-<<<<<<< HEAD
-      <checksum>239D6A53</checksum>
-=======
-      <checksum>9CFB5849</checksum>
->>>>>>> build-res-hpxml-v3
-=======
-      <checksum>E0F58B3D</checksum>
->>>>>>> 02878be7
-    </file>
-    <file>
-      <filename>base-dhw-tank-gas.osw</filename>
-      <filetype>osw</filetype>
-      <usage_type>test</usage_type>
-<<<<<<< HEAD
-<<<<<<< HEAD
-      <checksum>7127697E</checksum>
-=======
-      <checksum>7AF7B1D7</checksum>
->>>>>>> build-res-hpxml-v3
-=======
-      <checksum>1D1CAABF</checksum>
->>>>>>> 02878be7
-    </file>
-    <file>
-      <filename>base-dhw-tank-oil.osw</filename>
-      <filetype>osw</filetype>
-      <usage_type>test</usage_type>
-<<<<<<< HEAD
-<<<<<<< HEAD
-      <checksum>5F20FF43</checksum>
-=======
-      <checksum>FBDDAA18</checksum>
->>>>>>> build-res-hpxml-v3
-=======
-      <checksum>7D5236AB</checksum>
->>>>>>> 02878be7
-    </file>
-    <file>
-      <filename>base-dhw-tank-propane.osw</filename>
-      <filetype>osw</filetype>
-      <usage_type>test</usage_type>
-<<<<<<< HEAD
-<<<<<<< HEAD
-      <checksum>D77AA112</checksum>
-=======
-      <checksum>FAE0416E</checksum>
->>>>>>> build-res-hpxml-v3
-=======
-      <checksum>9D0B5A06</checksum>
->>>>>>> 02878be7
-    </file>
-    <file>
-      <filename>base-dhw-tank-wood.osw</filename>
-      <filetype>osw</filetype>
-      <usage_type>test</usage_type>
-<<<<<<< HEAD
-<<<<<<< HEAD
-      <checksum>AB9EA842</checksum>
-=======
-      <checksum>42136DE4</checksum>
->>>>>>> build-res-hpxml-v3
-=======
-      <checksum>2D3EACFE</checksum>
->>>>>>> 02878be7
-    </file>
-    <file>
-      <filename>base-dhw-tankless-gas-with-solar.osw</filename>
-      <filetype>osw</filetype>
-      <usage_type>test</usage_type>
-<<<<<<< HEAD
-<<<<<<< HEAD
-      <checksum>D9E9775D</checksum>
-=======
-      <checksum>D7CC4224</checksum>
->>>>>>> build-res-hpxml-v3
-=======
-      <checksum>B4163820</checksum>
->>>>>>> 02878be7
-    </file>
-    <file>
-      <filename>base-dhw-tankless-electric-outside.osw</filename>
-      <filetype>osw</filetype>
-      <usage_type>test</usage_type>
-<<<<<<< HEAD
-<<<<<<< HEAD
-      <checksum>3D4D18F3</checksum>
-=======
-      <checksum>B5DA1CB4</checksum>
->>>>>>> build-res-hpxml-v3
-=======
-      <checksum>32E35E77</checksum>
->>>>>>> 02878be7
-    </file>
-    <file>
-      <filename>base-dhw-tankless-electric.osw</filename>
-      <filetype>osw</filetype>
-      <usage_type>test</usage_type>
-<<<<<<< HEAD
-<<<<<<< HEAD
-      <checksum>39267F57</checksum>
-=======
-      <checksum>DBCB9B8A</checksum>
->>>>>>> build-res-hpxml-v3
-=======
-      <checksum>C99FA076</checksum>
->>>>>>> 02878be7
-    </file>
-    <file>
-      <filename>base-dhw-tankless-gas-with-solar-fraction.osw</filename>
-      <filetype>osw</filetype>
-      <usage_type>test</usage_type>
-<<<<<<< HEAD
-<<<<<<< HEAD
-      <checksum>7478F78B</checksum>
-=======
-      <checksum>F8D1BBE1</checksum>
->>>>>>> build-res-hpxml-v3
-=======
-      <checksum>D35A2D1D</checksum>
->>>>>>> 02878be7
-    </file>
-    <file>
-      <filename>base-dhw-tankless-oil.osw</filename>
-      <filetype>osw</filetype>
-      <usage_type>test</usage_type>
-<<<<<<< HEAD
-<<<<<<< HEAD
-      <checksum>1594953E</checksum>
-=======
-      <checksum>C107AA27</checksum>
->>>>>>> build-res-hpxml-v3
-=======
-      <checksum>133B69E9</checksum>
->>>>>>> 02878be7
-    </file>
-    <file>
-      <filename>base-dhw-tankless-propane.osw</filename>
-      <filetype>osw</filetype>
-      <usage_type>test</usage_type>
-<<<<<<< HEAD
-<<<<<<< HEAD
-      <checksum>222DFB75</checksum>
-=======
-      <checksum>30EDAD13</checksum>
->>>>>>> build-res-hpxml-v3
-=======
-      <checksum>6464EE81</checksum>
->>>>>>> 02878be7
-    </file>
-    <file>
-      <filename>base-dhw-tankless-wood.osw</filename>
-      <filetype>osw</filetype>
-      <usage_type>test</usage_type>
-<<<<<<< HEAD
-<<<<<<< HEAD
-      <checksum>E277D0C5</checksum>
-=======
-      <checksum>7D6AB2E4</checksum>
->>>>>>> build-res-hpxml-v3
-=======
-      <checksum>C21B82DC</checksum>
->>>>>>> 02878be7
-    </file>
-    <file>
-      <filename>base-dhw-tankless-gas.osw</filename>
-      <filetype>osw</filetype>
-      <usage_type>test</usage_type>
-<<<<<<< HEAD
-<<<<<<< HEAD
-      <checksum>09DD97E6</checksum>
-=======
-      <checksum>2E2EA163</checksum>
->>>>>>> build-res-hpxml-v3
-=======
-      <checksum>7AA7E2F1</checksum>
->>>>>>> 02878be7
-    </file>
-    <file>
-      <filename>base-hvac-room-ac-only-33percent.osw</filename>
-      <filetype>osw</filetype>
-      <usage_type>test</usage_type>
-<<<<<<< HEAD
-<<<<<<< HEAD
-      <checksum>59FBB39C</checksum>
-=======
-      <checksum>C1D6172A</checksum>
->>>>>>> build-res-hpxml-v3
-=======
-      <checksum>A5B8BBF5</checksum>
->>>>>>> 02878be7
-    </file>
-    <file>
-      <filename>base-hvac-mini-split-heat-pump-ducted-cooling-only.osw</filename>
-      <filetype>osw</filetype>
-      <usage_type>test</usage_type>
-<<<<<<< HEAD
-<<<<<<< HEAD
-      <checksum>325CA268</checksum>
-=======
-      <checksum>9EBB1C6B</checksum>
->>>>>>> build-res-hpxml-v3
-=======
-      <checksum>F346CED6</checksum>
->>>>>>> 02878be7
-    </file>
-    <file>
-      <filename>base-hvac-mini-split-heat-pump-ducted-heating-only.osw</filename>
-      <filetype>osw</filetype>
-      <usage_type>test</usage_type>
-<<<<<<< HEAD
-<<<<<<< HEAD
-      <checksum>7CC6EB70</checksum>
-=======
-      <checksum>43D22A95</checksum>
->>>>>>> build-res-hpxml-v3
-=======
-      <checksum>75248C0B</checksum>
->>>>>>> 02878be7
-    </file>
-    <file>
-      <filename>base-hvac-furnace-elec-central-ac-1-speed.osw</filename>
-      <filetype>osw</filetype>
-      <usage_type>test</usage_type>
-<<<<<<< HEAD
-<<<<<<< HEAD
-      <checksum>E9D32AF9</checksum>
-=======
-      <checksum>D15D1C32</checksum>
->>>>>>> build-res-hpxml-v3
-=======
-      <checksum>3E31A32C</checksum>
->>>>>>> 02878be7
-    </file>
-    <file>
-      <filename>base-misc-ceiling-fans.osw</filename>
-      <filetype>osw</filetype>
-      <usage_type>test</usage_type>
-<<<<<<< HEAD
-<<<<<<< HEAD
-      <checksum>EB833FF1</checksum>
-=======
-      <checksum>E04DEC63</checksum>
-=======
-      <checksum>45E9F463</checksum>
->>>>>>> 02878be7
-    </file>
-    <file>
-      <filename>base-enclosure-infil-natural-ach.osw</filename>
-      <filetype>osw</filetype>
-      <usage_type>test</usage_type>
-      <checksum>52681CD8</checksum>
-    </file>
-    <file>
-      <filename>base-foundation-unconditioned-basement-assembly-r.osw</filename>
-      <filetype>osw</filetype>
-      <usage_type>test</usage_type>
-      <checksum>2F0F43A0</checksum>
-    </file>
-    <file>
-      <filename>base-foundation-unconditioned-basement-wall-insulation.osw</filename>
-      <filetype>osw</filetype>
-      <usage_type>test</usage_type>
-      <checksum>3503BDF1</checksum>
-    </file>
-    <file>
-      <filename>base-foundation-unconditioned-basement.osw</filename>
-      <filetype>osw</filetype>
-      <usage_type>test</usage_type>
-      <checksum>10CE81DD</checksum>
-    </file>
-    <file>
-      <filename>base-single-family-attached.osw</filename>
-      <filetype>osw</filetype>
-      <usage_type>test</usage_type>
-      <checksum>F9345956</checksum>
-    </file>
-    <file>
-      <filename>base-multifamily.osw</filename>
-      <filetype>osw</filetype>
-      <usage_type>test</usage_type>
-      <checksum>4EF32ABB</checksum>
-    </file>
-    <file>
-      <filename>base-hvac-fireplace-wood-only.osw</filename>
-      <filetype>osw</filetype>
-      <usage_type>test</usage_type>
-      <checksum>C62E2EF8</checksum>
-    </file>
-    <file>
-      <filename>base-hvac-floor-furnace-elec-only.osw</filename>
-      <filetype>osw</filetype>
-      <usage_type>test</usage_type>
-      <checksum>C6E99D0F</checksum>
-    </file>
-    <file>
-      <filename>base-hvac-floor-furnace-propane-only.osw</filename>
-      <filetype>osw</filetype>
-      <usage_type>test</usage_type>
-      <checksum>4023F832</checksum>
-    </file>
-    <file>
-      <filename>base-hvac-floor-furnace-wood-only.osw</filename>
-      <filetype>osw</filetype>
-      <usage_type>test</usage_type>
-      <checksum>35CA0A09</checksum>
-    </file>
-    <file>
       <filename>geometry.rb</filename>
       <filetype>rb</filetype>
       <usage_type>resource</usage_type>
@@ -6399,12 +4222,937 @@
       <filename>base-enclosure-2stories-garage.osw</filename>
       <filetype>osw</filetype>
       <usage_type>test</usage_type>
-<<<<<<< HEAD
-      <checksum>5707A471</checksum>
->>>>>>> build-res-hpxml-v3
-=======
       <checksum>7C9796F2</checksum>
->>>>>>> 02878be7
+    </file>
+    <file>
+      <filename>base-misc-usage-multiplier.osw</filename>
+      <filetype>osw</filetype>
+      <usage_type>test</usage_type>
+      <checksum>11BF69FE</checksum>
+    </file>
+    <file>
+      <filename>base-hvac-dual-fuel-air-to-air-heat-pump-1-speed.osw</filename>
+      <filetype>osw</filetype>
+      <usage_type>test</usage_type>
+      <checksum>A6051C58</checksum>
+    </file>
+    <file>
+      <filename>base-hvac-dual-fuel-air-to-air-heat-pump-2-speed.osw</filename>
+      <filetype>osw</filetype>
+      <usage_type>test</usage_type>
+      <checksum>D4C67DB3</checksum>
+    </file>
+    <file>
+      <filename>base-hvac-dual-fuel-mini-split-heat-pump-ducted.osw</filename>
+      <filetype>osw</filetype>
+      <usage_type>test</usage_type>
+      <checksum>4C1CAB47</checksum>
+    </file>
+    <file>
+      <filename>base-hvac-dual-fuel-air-to-air-heat-pump-var-speed.osw</filename>
+      <filetype>osw</filetype>
+      <usage_type>test</usage_type>
+      <checksum>45D62519</checksum>
+    </file>
+    <file>
+      <filename>base-hvac-dual-fuel-air-to-air-heat-pump-1-speed-electric.osw</filename>
+      <filetype>osw</filetype>
+      <usage_type>test</usage_type>
+      <checksum>78B91922</checksum>
+    </file>
+    <file>
+      <filename>base-mechvent-cfis.osw</filename>
+      <filetype>osw</filetype>
+      <usage_type>test</usage_type>
+      <checksum>44232030</checksum>
+    </file>
+    <file>
+      <filename>base.osw</filename>
+      <filetype>osw</filetype>
+      <usage_type>test</usage_type>
+      <checksum>A72ACD84</checksum>
+    </file>
+    <file>
+      <filename>base-appliances-none.osw</filename>
+      <filetype>osw</filetype>
+      <usage_type>test</usage_type>
+      <checksum>19F417C6</checksum>
+    </file>
+    <file>
+      <filename>base-dhw-indirect-outside.osw</filename>
+      <filetype>osw</filetype>
+      <usage_type>test</usage_type>
+      <checksum>67634D08</checksum>
+    </file>
+    <file>
+      <filename>base-dhw-jacket-electric.osw</filename>
+      <filetype>osw</filetype>
+      <usage_type>test</usage_type>
+      <checksum>C00F2B32</checksum>
+    </file>
+    <file>
+      <filename>base-dhw-low-flow-fixtures.osw</filename>
+      <filetype>osw</filetype>
+      <usage_type>test</usage_type>
+      <checksum>6DB92702</checksum>
+    </file>
+    <file>
+      <filename>base-dhw-none.osw</filename>
+      <filetype>osw</filetype>
+      <usage_type>test</usage_type>
+      <checksum>AA23F12E</checksum>
+    </file>
+    <file>
+      <filename>base-dhw-recirc-demand.osw</filename>
+      <filetype>osw</filetype>
+      <usage_type>test</usage_type>
+      <checksum>5080636A</checksum>
+    </file>
+    <file>
+      <filename>base-dhw-recirc-manual.osw</filename>
+      <filetype>osw</filetype>
+      <usage_type>test</usage_type>
+      <checksum>F678F3A2</checksum>
+    </file>
+    <file>
+      <filename>base-dhw-recirc-nocontrol.osw</filename>
+      <filetype>osw</filetype>
+      <usage_type>test</usage_type>
+      <checksum>D23167F4</checksum>
+    </file>
+    <file>
+      <filename>base-dhw-recirc-temperature.osw</filename>
+      <filetype>osw</filetype>
+      <usage_type>test</usage_type>
+      <checksum>54776B2C</checksum>
+    </file>
+    <file>
+      <filename>base-dhw-recirc-timer.osw</filename>
+      <filetype>osw</filetype>
+      <usage_type>test</usage_type>
+      <checksum>60ECF516</checksum>
+    </file>
+    <file>
+      <filename>base-dhw-solar-fraction.osw</filename>
+      <filetype>osw</filetype>
+      <usage_type>test</usage_type>
+      <checksum>D4326C56</checksum>
+    </file>
+    <file>
+      <filename>base-dhw-uef.osw</filename>
+      <filetype>osw</filetype>
+      <usage_type>test</usage_type>
+      <checksum>016DDBF9</checksum>
+    </file>
+    <file>
+      <filename>base-enclosure-infil-cfm50.osw</filename>
+      <filetype>osw</filetype>
+      <usage_type>test</usage_type>
+      <checksum>DD0883E6</checksum>
+    </file>
+    <file>
+      <filename>base-foundation-conditioned-basement-slab-insulation.osw</filename>
+      <filetype>osw</filetype>
+      <usage_type>test</usage_type>
+      <checksum>146EE585</checksum>
+    </file>
+    <file>
+      <filename>base-hvac-boiler-gas-central-ac-1-speed.osw</filename>
+      <filetype>osw</filetype>
+      <usage_type>test</usage_type>
+      <checksum>DFF965D9</checksum>
+    </file>
+    <file>
+      <filename>base-hvac-boiler-gas-only.osw</filename>
+      <filetype>osw</filetype>
+      <usage_type>test</usage_type>
+      <checksum>4B7F8117</checksum>
+    </file>
+    <file>
+      <filename>base-hvac-boiler-oil-only.osw</filename>
+      <filetype>osw</filetype>
+      <usage_type>test</usage_type>
+      <checksum>A8954F85</checksum>
+    </file>
+    <file>
+      <filename>base-hvac-boiler-propane-only.osw</filename>
+      <filetype>osw</filetype>
+      <usage_type>test</usage_type>
+      <checksum>4B38A883</checksum>
+    </file>
+    <file>
+      <filename>base-hvac-boiler-wood-only.osw</filename>
+      <filetype>osw</filetype>
+      <usage_type>test</usage_type>
+      <checksum>389E4FF7</checksum>
+    </file>
+    <file>
+      <filename>base-hvac-central-ac-only-1-speed.osw</filename>
+      <filetype>osw</filetype>
+      <usage_type>test</usage_type>
+      <checksum>AFE07EAA</checksum>
+    </file>
+    <file>
+      <filename>base-hvac-ducts-leakage-percent.osw</filename>
+      <filetype>osw</filetype>
+      <usage_type>test</usage_type>
+      <checksum>BAFF3ED8</checksum>
+    </file>
+    <file>
+      <filename>base-hvac-elec-resistance-only.osw</filename>
+      <filetype>osw</filetype>
+      <usage_type>test</usage_type>
+      <checksum>51DF5DD7</checksum>
+    </file>
+    <file>
+      <filename>base-hvac-furnace-elec-only.osw</filename>
+      <filetype>osw</filetype>
+      <usage_type>test</usage_type>
+      <checksum>1EC98498</checksum>
+    </file>
+    <file>
+      <filename>base-hvac-furnace-gas-only.osw</filename>
+      <filetype>osw</filetype>
+      <usage_type>test</usage_type>
+      <checksum>9ACA5960</checksum>
+    </file>
+    <file>
+      <filename>base-hvac-furnace-oil-only.osw</filename>
+      <filetype>osw</filetype>
+      <usage_type>test</usage_type>
+      <checksum>61180C14</checksum>
+    </file>
+    <file>
+      <filename>base-hvac-furnace-propane-only.osw</filename>
+      <filetype>osw</filetype>
+      <usage_type>test</usage_type>
+      <checksum>D85050F5</checksum>
+    </file>
+    <file>
+      <filename>base-hvac-furnace-wood-only.osw</filename>
+      <filetype>osw</filetype>
+      <usage_type>test</usage_type>
+      <checksum>A3C96B56</checksum>
+    </file>
+    <file>
+      <filename>base-hvac-none.osw</filename>
+      <filetype>osw</filetype>
+      <usage_type>test</usage_type>
+      <checksum>1C63054B</checksum>
+    </file>
+    <file>
+      <filename>base-hvac-programmable-thermostat.osw</filename>
+      <filetype>osw</filetype>
+      <usage_type>test</usage_type>
+      <checksum>412D6B7D</checksum>
+    </file>
+    <file>
+      <filename>base-hvac-setpoints.osw</filename>
+      <filetype>osw</filetype>
+      <usage_type>test</usage_type>
+      <checksum>830CE5F8</checksum>
+    </file>
+    <file>
+      <filename>base-location-baltimore-md.osw</filename>
+      <filetype>osw</filetype>
+      <usage_type>test</usage_type>
+      <checksum>1A01E55E</checksum>
+    </file>
+    <file>
+      <filename>base-location-dallas-tx.osw</filename>
+      <filetype>osw</filetype>
+      <usage_type>test</usage_type>
+      <checksum>C9104AF7</checksum>
+    </file>
+    <file>
+      <filename>base-location-duluth-mn.osw</filename>
+      <filetype>osw</filetype>
+      <usage_type>test</usage_type>
+      <checksum>10B6D46B</checksum>
+    </file>
+    <file>
+      <filename>base-location-miami-fl.osw</filename>
+      <filetype>osw</filetype>
+      <usage_type>test</usage_type>
+      <checksum>DB36891A</checksum>
+    </file>
+    <file>
+      <filename>base-mechvent-balanced.osw</filename>
+      <filetype>osw</filetype>
+      <usage_type>test</usage_type>
+      <checksum>C0BCD985</checksum>
+    </file>
+    <file>
+      <filename>base-mechvent-erv.osw</filename>
+      <filetype>osw</filetype>
+      <usage_type>test</usage_type>
+      <checksum>626350D9</checksum>
+    </file>
+    <file>
+      <filename>base-mechvent-exhaust.osw</filename>
+      <filetype>osw</filetype>
+      <usage_type>test</usage_type>
+      <checksum>B9EB7CC3</checksum>
+    </file>
+    <file>
+      <filename>base-mechvent-hrv.osw</filename>
+      <filetype>osw</filetype>
+      <usage_type>test</usage_type>
+      <checksum>4440BDF5</checksum>
+    </file>
+    <file>
+      <filename>base-mechvent-supply.osw</filename>
+      <filetype>osw</filetype>
+      <usage_type>test</usage_type>
+      <checksum>FC4FD65B</checksum>
+    </file>
+    <file>
+      <filename>base-misc-whole-house-fan.osw</filename>
+      <filetype>osw</filetype>
+      <usage_type>test</usage_type>
+      <checksum>74F9D60E</checksum>
+    </file>
+    <file>
+      <filename>base-hvac-air-to-air-heat-pump-1-speed.osw</filename>
+      <filetype>osw</filetype>
+      <usage_type>test</usage_type>
+      <checksum>7153BCBD</checksum>
+    </file>
+    <file>
+      <filename>base-mechvent-erv-atre-asre.osw</filename>
+      <filetype>osw</filetype>
+      <usage_type>test</usage_type>
+      <checksum>8B1BC457</checksum>
+    </file>
+    <file>
+      <filename>base-enclosure-windows-none.osw</filename>
+      <filetype>osw</filetype>
+      <usage_type>test</usage_type>
+      <checksum>E373E0E3</checksum>
+    </file>
+    <file>
+      <filename>base-dhw-indirect-standbyloss.osw</filename>
+      <filetype>osw</filetype>
+      <usage_type>test</usage_type>
+      <checksum>C086B51B</checksum>
+    </file>
+    <file>
+      <filename>base-dhw-indirect.osw</filename>
+      <filetype>osw</filetype>
+      <usage_type>test</usage_type>
+      <checksum>8D5DD1E2</checksum>
+    </file>
+    <file>
+      <filename>base-dhw-jacket-indirect.osw</filename>
+      <filetype>osw</filetype>
+      <usage_type>test</usage_type>
+      <checksum>71377138</checksum>
+    </file>
+    <file>
+      <filename>base-hvac-undersized.osw</filename>
+      <filetype>osw</filetype>
+      <usage_type>test</usage_type>
+      <checksum>2389482E</checksum>
+    </file>
+    <file>
+      <filename>base-atticroof-unvented-insulated-roof.osw</filename>
+      <filetype>osw</filetype>
+      <usage_type>test</usage_type>
+      <checksum>97BA7F6A</checksum>
+    </file>
+    <file>
+      <filename>base-pv.osw</filename>
+      <filetype>osw</filetype>
+      <usage_type>test</usage_type>
+      <checksum>4E79E72A</checksum>
+    </file>
+    <file>
+      <filename>base-mechvent-hrv-asre.osw</filename>
+      <filetype>osw</filetype>
+      <usage_type>test</usage_type>
+      <checksum>D53F4B88</checksum>
+    </file>
+    <file>
+      <filename>base-enclosure-overhangs.osw</filename>
+      <filetype>osw</filetype>
+      <usage_type>test</usage_type>
+      <checksum>839594B4</checksum>
+    </file>
+    <file>
+      <filename>base-atticroof-vented.osw</filename>
+      <filetype>osw</filetype>
+      <usage_type>test</usage_type>
+      <checksum>71A1A460</checksum>
+    </file>
+    <file>
+      <filename>base-dhw-dwhr.osw</filename>
+      <filetype>osw</filetype>
+      <usage_type>test</usage_type>
+      <checksum>CAA94372</checksum>
+    </file>
+    <file>
+      <filename>base-misc-timestep-10-mins.osw</filename>
+      <filetype>osw</filetype>
+      <usage_type>test</usage_type>
+      <checksum>F49AA698</checksum>
+    </file>
+    <file>
+      <filename>base-enclosure-beds-4.osw</filename>
+      <filetype>osw</filetype>
+      <usage_type>test</usage_type>
+      <checksum>E4C5718C</checksum>
+    </file>
+    <file>
+      <filename>base-enclosure-beds-5.osw</filename>
+      <filetype>osw</filetype>
+      <usage_type>test</usage_type>
+      <checksum>19A5C8B6</checksum>
+    </file>
+    <file>
+      <filename>base-foundation-ambient.osw</filename>
+      <filetype>osw</filetype>
+      <usage_type>test</usage_type>
+      <checksum>47FB45AE</checksum>
+    </file>
+    <file>
+      <filename>base-foundation-vented-crawlspace.osw</filename>
+      <filetype>osw</filetype>
+      <usage_type>test</usage_type>
+      <checksum>6F8F591A</checksum>
+    </file>
+    <file>
+      <filename>base-foundation-unvented-crawlspace.osw</filename>
+      <filetype>osw</filetype>
+      <usage_type>test</usage_type>
+      <checksum>9C21D0EF</checksum>
+    </file>
+    <file>
+      <filename>base-hvac-central-ac-plus-air-to-air-heat-pump-heating.osw</filename>
+      <filetype>osw</filetype>
+      <usage_type>test</usage_type>
+      <checksum>0E42E167</checksum>
+    </file>
+    <file>
+      <filename>base-hvac-air-to-air-heat-pump-2-speed.osw</filename>
+      <filetype>osw</filetype>
+      <usage_type>test</usage_type>
+      <checksum>7A61126A</checksum>
+    </file>
+    <file>
+      <filename>base-hvac-central-ac-only-2-speed.osw</filename>
+      <filetype>osw</filetype>
+      <usage_type>test</usage_type>
+      <checksum>921C4451</checksum>
+    </file>
+    <file>
+      <filename>base-hvac-air-to-air-heat-pump-var-speed.osw</filename>
+      <filetype>osw</filetype>
+      <usage_type>test</usage_type>
+      <checksum>761CE3AB</checksum>
+    </file>
+    <file>
+      <filename>base-hvac-furnace-gas-central-ac-2-speed.osw</filename>
+      <filetype>osw</filetype>
+      <usage_type>test</usage_type>
+      <checksum>871FDA63</checksum>
+    </file>
+    <file>
+      <filename>base-hvac-ground-to-air-heat-pump.osw</filename>
+      <filetype>osw</filetype>
+      <usage_type>test</usage_type>
+      <checksum>BD69BE73</checksum>
+    </file>
+    <file>
+      <filename>base-hvac-mini-split-heat-pump-ducted.osw</filename>
+      <filetype>osw</filetype>
+      <usage_type>test</usage_type>
+      <checksum>CDE3CBD8</checksum>
+    </file>
+    <file>
+      <filename>base-hvac-mini-split-heat-pump-ductless-no-backup.osw</filename>
+      <filetype>osw</filetype>
+      <usage_type>test</usage_type>
+      <checksum>D4649DB7</checksum>
+    </file>
+    <file>
+      <filename>base-hvac-mini-split-heat-pump-ductless.osw</filename>
+      <filetype>osw</filetype>
+      <usage_type>test</usage_type>
+      <checksum>4FE7DDD8</checksum>
+    </file>
+    <file>
+      <filename>base-hvac-central-ac-only-var-speed.osw</filename>
+      <filetype>osw</filetype>
+      <usage_type>test</usage_type>
+      <checksum>BCF1560D</checksum>
+    </file>
+    <file>
+      <filename>base-hvac-evap-cooler-furnace-gas.osw</filename>
+      <filetype>osw</filetype>
+      <usage_type>test</usage_type>
+      <checksum>C47D3F1A</checksum>
+    </file>
+    <file>
+      <filename>base-hvac-evap-cooler-only.osw</filename>
+      <filetype>osw</filetype>
+      <usage_type>test</usage_type>
+      <checksum>678F446A</checksum>
+    </file>
+    <file>
+      <filename>base-hvac-evap-cooler-only-ducted.osw</filename>
+      <filetype>osw</filetype>
+      <usage_type>test</usage_type>
+      <checksum>084C6603</checksum>
+    </file>
+    <file>
+      <filename>base-hvac-furnace-gas-central-ac-var-speed.osw</filename>
+      <filetype>osw</filetype>
+      <usage_type>test</usage_type>
+      <checksum>033BBB29</checksum>
+    </file>
+    <file>
+      <filename>base-hvac-furnace-gas-room-ac.osw</filename>
+      <filetype>osw</filetype>
+      <usage_type>test</usage_type>
+      <checksum>38E7E6A7</checksum>
+    </file>
+    <file>
+      <filename>base-hvac-room-ac-only.osw</filename>
+      <filetype>osw</filetype>
+      <usage_type>test</usage_type>
+      <checksum>42E66968</checksum>
+    </file>
+    <file>
+      <filename>base-mechvent-cfis-evap-cooler-only-ducted.osw</filename>
+      <filetype>osw</filetype>
+      <usage_type>test</usage_type>
+      <checksum>F83AC551</checksum>
+    </file>
+    <file>
+      <filename>base-atticroof-flat.osw</filename>
+      <filetype>osw</filetype>
+      <usage_type>test</usage_type>
+      <checksum>3C307CBD</checksum>
+    </file>
+    <file>
+      <filename>extra-dhw-solar-latitude.osw</filename>
+      <filetype>osw</filetype>
+      <usage_type>test</usage_type>
+      <checksum>1AD80CEF</checksum>
+    </file>
+    <file>
+      <filename>extra-pv-roofpitch.osw</filename>
+      <filetype>osw</filetype>
+      <usage_type>test</usage_type>
+      <checksum>D312E693</checksum>
+    </file>
+    <file>
+      <filename>base-misc-runperiod-1-month.osw</filename>
+      <filetype>osw</filetype>
+      <usage_type>test</usage_type>
+      <checksum>666F6928</checksum>
+    </file>
+    <file>
+      <filename>extra-auto.osw</filename>
+      <filetype>osw</filetype>
+      <usage_type>test</usage_type>
+      <checksum>F3783C7A</checksum>
+    </file>
+    <file>
+      <filename>base-appliances-gas.osw</filename>
+      <filetype>osw</filetype>
+      <usage_type>test</usage_type>
+      <checksum>D8DCADDA</checksum>
+    </file>
+    <file>
+      <filename>base-appliances-modified.osw</filename>
+      <filetype>osw</filetype>
+      <usage_type>test</usage_type>
+      <checksum>457AB806</checksum>
+    </file>
+    <file>
+      <filename>base-appliances-oil.osw</filename>
+      <filetype>osw</filetype>
+      <usage_type>test</usage_type>
+      <checksum>6CE43A1A</checksum>
+    </file>
+    <file>
+      <filename>base-appliances-wood.osw</filename>
+      <filetype>osw</filetype>
+      <usage_type>test</usage_type>
+      <checksum>D6F880D3</checksum>
+    </file>
+    <file>
+      <filename>base-appliances-propane.osw</filename>
+      <filetype>osw</filetype>
+      <usage_type>test</usage_type>
+      <checksum>BC311FE5</checksum>
+    </file>
+    <file>
+      <filename>base-atticroof-radiant-barrier.osw</filename>
+      <filetype>osw</filetype>
+      <usage_type>test</usage_type>
+      <checksum>65489E4A</checksum>
+    </file>
+    <file>
+      <filename>base-hvac-boiler-elec-only.osw</filename>
+      <filetype>osw</filetype>
+      <usage_type>test</usage_type>
+      <checksum>6F74EC2A</checksum>
+    </file>
+    <file>
+      <filename>base-hvac-portable-heater-electric-only.osw</filename>
+      <filetype>osw</filetype>
+      <usage_type>test</usage_type>
+      <checksum>8E92771D</checksum>
+    </file>
+    <file>
+      <filename>base-hvac-stove-oil-only.osw</filename>
+      <filetype>osw</filetype>
+      <usage_type>test</usage_type>
+      <checksum>08126F62</checksum>
+    </file>
+    <file>
+      <filename>base-hvac-stove-wood-only.osw</filename>
+      <filetype>osw</filetype>
+      <usage_type>test</usage_type>
+      <checksum>74465886</checksum>
+    </file>
+    <file>
+      <filename>base-hvac-wall-furnace-elec-only.osw</filename>
+      <filetype>osw</filetype>
+      <usage_type>test</usage_type>
+      <checksum>5756EDB8</checksum>
+    </file>
+    <file>
+      <filename>base-hvac-wall-furnace-propane-only.osw</filename>
+      <filetype>osw</filetype>
+      <usage_type>test</usage_type>
+      <checksum>6F28E5AA</checksum>
+    </file>
+    <file>
+      <filename>base-hvac-wall-furnace-wood-only.osw</filename>
+      <filetype>osw</filetype>
+      <usage_type>test</usage_type>
+      <checksum>A1BDFA3D</checksum>
+    </file>
+    <file>
+      <filename>base-hvac-stove-wood-pellets-only.osw</filename>
+      <filetype>osw</filetype>
+      <usage_type>test</usage_type>
+      <checksum>B490BABA</checksum>
+    </file>
+    <file>
+      <filename>base-mechvent-bath-kitchen-fans.osw</filename>
+      <filetype>osw</filetype>
+      <usage_type>test</usage_type>
+      <checksum>A8FE148A</checksum>
+    </file>
+    <file>
+      <filename>base-misc-neighbor-shading.osw</filename>
+      <filetype>osw</filetype>
+      <usage_type>test</usage_type>
+      <checksum>4E155B66</checksum>
+    </file>
+    <file>
+      <filename>base-appliances-dehumidifier-50percent.osw</filename>
+      <filetype>osw</filetype>
+      <usage_type>test</usage_type>
+      <checksum>341295BA</checksum>
+    </file>
+    <file>
+      <filename>base-appliances-dehumidifier-ief.osw</filename>
+      <filetype>osw</filetype>
+      <usage_type>test</usage_type>
+      <checksum>C43FDD22</checksum>
+    </file>
+    <file>
+      <filename>base-appliances-dehumidifier.osw</filename>
+      <filetype>osw</filetype>
+      <usage_type>test</usage_type>
+      <checksum>489E33A7</checksum>
+    </file>
+    <file>
+      <filename>base-dhw-indirect-with-solar-fraction.osw</filename>
+      <filetype>osw</filetype>
+      <usage_type>test</usage_type>
+      <checksum>A4D4B270</checksum>
+    </file>
+    <file>
+      <filename>base-location-epw-filepath-AMY-2012.osw</filename>
+      <filetype>osw</filetype>
+      <usage_type>test</usage_type>
+      <checksum>786A4D84</checksum>
+    </file>
+    <file>
+      <filename>base-location-epw-filepath.osw</filename>
+      <filetype>osw</filetype>
+      <usage_type>test</usage_type>
+      <checksum>E76CC295</checksum>
+    </file>
+    <file>
+      <filename>base-enclosure-beds-1.osw</filename>
+      <filetype>osw</filetype>
+      <usage_type>test</usage_type>
+      <checksum>5ED0BC20</checksum>
+    </file>
+    <file>
+      <filename>base-enclosure-beds-2.osw</filename>
+      <filetype>osw</filetype>
+      <usage_type>test</usage_type>
+      <checksum>9A7F3C25</checksum>
+    </file>
+    <file>
+      <filename>base-dhw-combi-tankless-outside.osw</filename>
+      <filetype>osw</filetype>
+      <usage_type>test</usage_type>
+      <checksum>029E1BFE</checksum>
+    </file>
+    <file>
+      <filename>base-dhw-combi-tankless.osw</filename>
+      <filetype>osw</filetype>
+      <usage_type>test</usage_type>
+      <checksum>0C051197</checksum>
+    </file>
+    <file>
+      <filename>base-misc-defaults2.osw</filename>
+      <filetype>osw</filetype>
+      <usage_type>test</usage_type>
+      <checksum>26033385</checksum>
+    </file>
+    <file>
+      <filename>base-dhw-tank-heat-pump-outside.osw</filename>
+      <filetype>osw</filetype>
+      <usage_type>test</usage_type>
+      <checksum>1699BBE8</checksum>
+    </file>
+    <file>
+      <filename>base-dhw-tank-heat-pump-with-solar-fraction.osw</filename>
+      <filetype>osw</filetype>
+      <usage_type>test</usage_type>
+      <checksum>5F0A3DE0</checksum>
+    </file>
+    <file>
+      <filename>base-dhw-tank-heat-pump.osw</filename>
+      <filetype>osw</filetype>
+      <usage_type>test</usage_type>
+      <checksum>9EBBD380</checksum>
+    </file>
+    <file>
+      <filename>base-dhw-jacket-hpwh.osw</filename>
+      <filetype>osw</filetype>
+      <usage_type>test</usage_type>
+      <checksum>AD069A09</checksum>
+    </file>
+    <file>
+      <filename>base-dhw-jacket-gas.osw</filename>
+      <filetype>osw</filetype>
+      <usage_type>test</usage_type>
+      <checksum>8D8DAD40</checksum>
+    </file>
+    <file>
+      <filename>base-dhw-solar-direct-evacuated-tube.osw</filename>
+      <filetype>osw</filetype>
+      <usage_type>test</usage_type>
+      <checksum>D8C2B67D</checksum>
+    </file>
+    <file>
+      <filename>base-dhw-solar-direct-flat-plate.osw</filename>
+      <filetype>osw</filetype>
+      <usage_type>test</usage_type>
+      <checksum>66FDE527</checksum>
+    </file>
+    <file>
+      <filename>base-dhw-solar-direct-ics.osw</filename>
+      <filetype>osw</filetype>
+      <usage_type>test</usage_type>
+      <checksum>B4D8A590</checksum>
+    </file>
+    <file>
+      <filename>base-dhw-solar-indirect-flat-plate.osw</filename>
+      <filetype>osw</filetype>
+      <usage_type>test</usage_type>
+      <checksum>A3DA3206</checksum>
+    </file>
+    <file>
+      <filename>base-dhw-solar-thermosyphon-flat-plate.osw</filename>
+      <filetype>osw</filetype>
+      <usage_type>test</usage_type>
+      <checksum>97E4C908</checksum>
+    </file>
+    <file>
+      <filename>base-dhw-tank-heat-pump-with-solar.osw</filename>
+      <filetype>osw</filetype>
+      <usage_type>test</usage_type>
+      <checksum>EC78A2F6</checksum>
+    </file>
+    <file>
+      <filename>base-dhw-tank-gas-outside.osw</filename>
+      <filetype>osw</filetype>
+      <usage_type>test</usage_type>
+      <checksum>A85958B9</checksum>
+    </file>
+    <file>
+      <filename>base-dhw-tank-gas.osw</filename>
+      <filetype>osw</filetype>
+      <usage_type>test</usage_type>
+      <checksum>F0CE0702</checksum>
+    </file>
+    <file>
+      <filename>base-dhw-tank-oil.osw</filename>
+      <filetype>osw</filetype>
+      <usage_type>test</usage_type>
+      <checksum>A4B584AC</checksum>
+    </file>
+    <file>
+      <filename>base-dhw-tank-propane.osw</filename>
+      <filetype>osw</filetype>
+      <usage_type>test</usage_type>
+      <checksum>70D9F7BB</checksum>
+    </file>
+    <file>
+      <filename>base-dhw-tank-wood.osw</filename>
+      <filetype>osw</filetype>
+      <usage_type>test</usage_type>
+      <checksum>ABEAD62E</checksum>
+    </file>
+    <file>
+      <filename>base-dhw-tankless-gas-with-solar.osw</filename>
+      <filetype>osw</filetype>
+      <usage_type>test</usage_type>
+      <checksum>1AE3E5BF</checksum>
+    </file>
+    <file>
+      <filename>base-dhw-tankless-electric-outside.osw</filename>
+      <filetype>osw</filetype>
+      <usage_type>test</usage_type>
+      <checksum>B75CAD34</checksum>
+    </file>
+    <file>
+      <filename>base-dhw-tankless-electric.osw</filename>
+      <filetype>osw</filetype>
+      <usage_type>test</usage_type>
+      <checksum>CA1B0253</checksum>
+    </file>
+    <file>
+      <filename>base-dhw-tankless-gas-with-solar-fraction.osw</filename>
+      <filetype>osw</filetype>
+      <usage_type>test</usage_type>
+      <checksum>2C51A49C</checksum>
+    </file>
+    <file>
+      <filename>base-dhw-tankless-oil.osw</filename>
+      <filetype>osw</filetype>
+      <usage_type>test</usage_type>
+      <checksum>0DDEA64E</checksum>
+    </file>
+    <file>
+      <filename>base-dhw-tankless-propane.osw</filename>
+      <filetype>osw</filetype>
+      <usage_type>test</usage_type>
+      <checksum>2451780C</checksum>
+    </file>
+    <file>
+      <filename>base-dhw-tankless-wood.osw</filename>
+      <filetype>osw</filetype>
+      <usage_type>test</usage_type>
+      <checksum>C19FEBB1</checksum>
+    </file>
+    <file>
+      <filename>base-dhw-tankless-gas.osw</filename>
+      <filetype>osw</filetype>
+      <usage_type>test</usage_type>
+      <checksum>3A92747C</checksum>
+    </file>
+    <file>
+      <filename>base-hvac-room-ac-only-33percent.osw</filename>
+      <filetype>osw</filetype>
+      <usage_type>test</usage_type>
+      <checksum>9B76FC5A</checksum>
+    </file>
+    <file>
+      <filename>base-hvac-mini-split-heat-pump-ducted-cooling-only.osw</filename>
+      <filetype>osw</filetype>
+      <usage_type>test</usage_type>
+      <checksum>4B4EB94E</checksum>
+    </file>
+    <file>
+      <filename>base-hvac-mini-split-heat-pump-ducted-heating-only.osw</filename>
+      <filetype>osw</filetype>
+      <usage_type>test</usage_type>
+      <checksum>D4441E18</checksum>
+    </file>
+    <file>
+      <filename>base-hvac-furnace-elec-central-ac-1-speed.osw</filename>
+      <filetype>osw</filetype>
+      <usage_type>test</usage_type>
+      <checksum>1717C8CB</checksum>
+    </file>
+    <file>
+      <filename>base-misc-ceiling-fans.osw</filename>
+      <filetype>osw</filetype>
+      <usage_type>test</usage_type>
+      <checksum>FB19B6F3</checksum>
+    </file>
+    <file>
+      <filename>base-enclosure-infil-natural-ach.osw</filename>
+      <filetype>osw</filetype>
+      <usage_type>test</usage_type>
+      <checksum>39B53D69</checksum>
+    </file>
+    <file>
+      <filename>base-foundation-unconditioned-basement-assembly-r.osw</filename>
+      <filetype>osw</filetype>
+      <usage_type>test</usage_type>
+      <checksum>6BCA4A55</checksum>
+    </file>
+    <file>
+      <filename>base-foundation-unconditioned-basement-wall-insulation.osw</filename>
+      <filetype>osw</filetype>
+      <usage_type>test</usage_type>
+      <checksum>6C7096D9</checksum>
+    </file>
+    <file>
+      <filename>base-foundation-unconditioned-basement.osw</filename>
+      <filetype>osw</filetype>
+      <usage_type>test</usage_type>
+      <checksum>877230E6</checksum>
+    </file>
+    <file>
+      <filename>base-single-family-attached.osw</filename>
+      <filetype>osw</filetype>
+      <usage_type>test</usage_type>
+      <checksum>9C43BB9F</checksum>
+    </file>
+    <file>
+      <filename>base-multifamily.osw</filename>
+      <filetype>osw</filetype>
+      <usage_type>test</usage_type>
+      <checksum>4D6D1FB5</checksum>
+    </file>
+    <file>
+      <filename>base-hvac-fireplace-wood-only.osw</filename>
+      <filetype>osw</filetype>
+      <usage_type>test</usage_type>
+      <checksum>BC88E359</checksum>
+    </file>
+    <file>
+      <filename>base-hvac-floor-furnace-elec-only.osw</filename>
+      <filetype>osw</filetype>
+      <usage_type>test</usage_type>
+      <checksum>7F01BA8A</checksum>
+    </file>
+    <file>
+      <filename>base-hvac-floor-furnace-propane-only.osw</filename>
+      <filetype>osw</filetype>
+      <usage_type>test</usage_type>
+      <checksum>608FCDC3</checksum>
+    </file>
+    <file>
+      <filename>base-hvac-floor-furnace-wood-only.osw</filename>
+      <filetype>osw</filetype>
+      <usage_type>test</usage_type>
+      <checksum>7C6F548C</checksum>
     </file>
     <file>
       <version>
@@ -6415,45 +5163,31 @@
       <filename>measure.rb</filename>
       <filetype>rb</filetype>
       <usage_type>script</usage_type>
-<<<<<<< HEAD
-<<<<<<< HEAD
-      <checksum>E23CFE79</checksum>
-    </file>
-    <file>
-      <filename>base-enclosure-infil-natural-ach.osw</filename>
-      <filetype>osw</filetype>
-      <usage_type>test</usage_type>
-      <checksum>933AFFE7</checksum>
-    </file>
-    <file>
-      <filename>extra-second-heating-system.osw</filename>
-      <filetype>osw</filetype>
-      <usage_type>test</usage_type>
-      <checksum>E39BED71</checksum>
-=======
-      <checksum>C2F8686D</checksum>
->>>>>>> build-res-hpxml-v3
-=======
-      <checksum>9F0006F6</checksum>
+      <checksum>77F242D5</checksum>
     </file>
     <file>
       <filename>base-enclosure-2stories.osw</filename>
       <filetype>osw</filetype>
       <usage_type>test</usage_type>
-      <checksum>C59EED69</checksum>
+      <checksum>A254D194</checksum>
     </file>
     <file>
       <filename>base-foundation-slab.osw</filename>
       <filetype>osw</filetype>
       <usage_type>test</usage_type>
-      <checksum>52FE9690</checksum>
+      <checksum>85DB2916</checksum>
     </file>
     <file>
       <filename>build_residential_hpxml_test.rb</filename>
       <filetype>rb</filetype>
       <usage_type>test</usage_type>
-      <checksum>CC78A2B7</checksum>
->>>>>>> 02878be7
+      <checksum>78A4ED40</checksum>
+    </file>
+    <file>
+      <filename>extra-second-heating-system.osw</filename>
+      <filetype>osw</filetype>
+      <usage_type>test</usage_type>
+      <checksum>B3E96136</checksum>
     </file>
   </files>
 </measure>