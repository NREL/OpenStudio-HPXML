<?xml version="1.0"?>
<measure>
  <schema_version>3.0</schema_version>
  <name>build_residential_hpxml</name>
  <uid>a13a8983-2b01-4930-8af2-42030b6e4233</uid>
<<<<<<< HEAD
  <version_id>b0b1a1a9-a5b3-4599-b461-647ecd947e58</version_id>
  <version_modified>20220308T212550Z</version_modified>
=======
  <version_id>138a0fb8-f330-4d34-9fb8-e288dbf1a450</version_id>
  <version_modified>20220309T165649Z</version_modified>
>>>>>>> 602378b4
  <xml_checksum>2C38F48B</xml_checksum>
  <class_name>BuildResidentialHPXML</class_name>
  <display_name>HPXML Builder</display_name>
  <description>Builds a residential HPXML file.</description>
  <modeler_description>TODO</modeler_description>
  <arguments>
    <argument>
      <name>hpxml_path</name>
      <display_name>HPXML File Path</display_name>
      <description>Absolute/relative path of the HPXML file.</description>
      <type>String</type>
      <required>true</required>
      <model_dependent>false</model_dependent>
    </argument>
    <argument>
      <name>software_info_program_used</name>
      <display_name>Software Info: Program Used</display_name>
      <description>The name of the software program used.</description>
      <type>String</type>
      <required>false</required>
      <model_dependent>false</model_dependent>
    </argument>
    <argument>
      <name>software_info_program_version</name>
      <display_name>Software Info: Program Version</display_name>
      <description>The version of the software program used.</description>
      <type>String</type>
      <required>false</required>
      <model_dependent>false</model_dependent>
    </argument>
    <argument>
      <name>simulation_control_timestep</name>
      <display_name>Simulation Control: Timestep</display_name>
      <description>Value must be a divisor of 60.</description>
      <type>Integer</type>
      <units>min</units>
      <required>false</required>
      <model_dependent>false</model_dependent>
    </argument>
    <argument>
      <name>simulation_control_run_period</name>
      <display_name>Simulation Control: Run Period</display_name>
      <description>Enter a date like "Jan 1 - Dec 31".</description>
      <type>String</type>
      <required>false</required>
      <model_dependent>false</model_dependent>
    </argument>
    <argument>
      <name>simulation_control_run_period_calendar_year</name>
      <display_name>Simulation Control: Run Period Calendar Year</display_name>
      <description>This numeric field should contain the calendar year that determines the start day of week. If you are running simulations using AMY weather files, the value entered for calendar year will not be used; it will be overridden by the actual year found in the AMY weather file.</description>
      <type>Integer</type>
      <units>year</units>
      <required>false</required>
      <model_dependent>false</model_dependent>
    </argument>
    <argument>
      <name>simulation_control_daylight_saving_enabled</name>
      <display_name>Simulation Control: Daylight Saving Enabled</display_name>
      <description>Whether to use daylight saving.</description>
      <type>Boolean</type>
      <required>false</required>
      <model_dependent>false</model_dependent>
      <choices>
        <choice>
          <value>true</value>
          <display_name>true</display_name>
        </choice>
        <choice>
          <value>false</value>
          <display_name>false</display_name>
        </choice>
      </choices>
    </argument>
    <argument>
      <name>simulation_control_daylight_saving_period</name>
      <display_name>Simulation Control: Daylight Saving Period</display_name>
      <description>Enter a date like "Mar 15 - Dec 15".</description>
      <type>String</type>
      <required>false</required>
      <model_dependent>false</model_dependent>
    </argument>
    <argument>
      <name>site_type</name>
      <display_name>Site: Type</display_name>
      <description>The type of site.</description>
      <type>Choice</type>
      <required>false</required>
      <model_dependent>false</model_dependent>
      <choices>
        <choice>
          <value>suburban</value>
          <display_name>suburban</display_name>
        </choice>
        <choice>
          <value>urban</value>
          <display_name>urban</display_name>
        </choice>
        <choice>
          <value>rural</value>
          <display_name>rural</display_name>
        </choice>
      </choices>
    </argument>
    <argument>
      <name>site_shielding_of_home</name>
      <display_name>Site: Shielding of Home</display_name>
      <description>Presence of nearby buildings, trees, obstructions for infiltration model.  A value of 'auto' will use 'normal'.</description>
      <type>Choice</type>
      <required>true</required>
      <model_dependent>false</model_dependent>
      <default_value>auto</default_value>
      <choices>
        <choice>
          <value>auto</value>
          <display_name>auto</display_name>
        </choice>
        <choice>
          <value>exposed</value>
          <display_name>exposed</display_name>
        </choice>
        <choice>
          <value>normal</value>
          <display_name>normal</display_name>
        </choice>
        <choice>
          <value>well-shielded</value>
          <display_name>well-shielded</display_name>
        </choice>
      </choices>
    </argument>
    <argument>
      <name>site_zip_code</name>
      <display_name>Site: Zip Code</display_name>
      <description>Zip code of the home address.</description>
      <type>String</type>
      <required>false</required>
      <model_dependent>false</model_dependent>
    </argument>
    <argument>
      <name>site_iecc_zone</name>
      <display_name>Site: IECC Zone</display_name>
      <description>IECC zone of the home address.</description>
      <type>Choice</type>
      <required>false</required>
      <model_dependent>false</model_dependent>
      <choices>
        <choice>
          <value>1A</value>
          <display_name>1A</display_name>
        </choice>
        <choice>
          <value>1B</value>
          <display_name>1B</display_name>
        </choice>
        <choice>
          <value>1C</value>
          <display_name>1C</display_name>
        </choice>
        <choice>
          <value>2A</value>
          <display_name>2A</display_name>
        </choice>
        <choice>
          <value>2B</value>
          <display_name>2B</display_name>
        </choice>
        <choice>
          <value>2C</value>
          <display_name>2C</display_name>
        </choice>
        <choice>
          <value>3A</value>
          <display_name>3A</display_name>
        </choice>
        <choice>
          <value>3B</value>
          <display_name>3B</display_name>
        </choice>
        <choice>
          <value>3C</value>
          <display_name>3C</display_name>
        </choice>
        <choice>
          <value>4A</value>
          <display_name>4A</display_name>
        </choice>
        <choice>
          <value>4B</value>
          <display_name>4B</display_name>
        </choice>
        <choice>
          <value>4C</value>
          <display_name>4C</display_name>
        </choice>
        <choice>
          <value>5A</value>
          <display_name>5A</display_name>
        </choice>
        <choice>
          <value>5B</value>
          <display_name>5B</display_name>
        </choice>
        <choice>
          <value>5C</value>
          <display_name>5C</display_name>
        </choice>
        <choice>
          <value>6A</value>
          <display_name>6A</display_name>
        </choice>
        <choice>
          <value>6B</value>
          <display_name>6B</display_name>
        </choice>
        <choice>
          <value>6C</value>
          <display_name>6C</display_name>
        </choice>
        <choice>
          <value>7</value>
          <display_name>7</display_name>
        </choice>
        <choice>
          <value>8</value>
          <display_name>8</display_name>
        </choice>
      </choices>
    </argument>
    <argument>
      <name>site_state_code</name>
      <display_name>Site: State Code</display_name>
      <description>State code of the home address.</description>
      <type>Choice</type>
      <required>false</required>
      <model_dependent>false</model_dependent>
      <choices>
        <choice>
          <value>AK</value>
          <display_name>AK</display_name>
        </choice>
        <choice>
          <value>AL</value>
          <display_name>AL</display_name>
        </choice>
        <choice>
          <value>AR</value>
          <display_name>AR</display_name>
        </choice>
        <choice>
          <value>AZ</value>
          <display_name>AZ</display_name>
        </choice>
        <choice>
          <value>CA</value>
          <display_name>CA</display_name>
        </choice>
        <choice>
          <value>CO</value>
          <display_name>CO</display_name>
        </choice>
        <choice>
          <value>CT</value>
          <display_name>CT</display_name>
        </choice>
        <choice>
          <value>DC</value>
          <display_name>DC</display_name>
        </choice>
        <choice>
          <value>DE</value>
          <display_name>DE</display_name>
        </choice>
        <choice>
          <value>FL</value>
          <display_name>FL</display_name>
        </choice>
        <choice>
          <value>GA</value>
          <display_name>GA</display_name>
        </choice>
        <choice>
          <value>HI</value>
          <display_name>HI</display_name>
        </choice>
        <choice>
          <value>IA</value>
          <display_name>IA</display_name>
        </choice>
        <choice>
          <value>ID</value>
          <display_name>ID</display_name>
        </choice>
        <choice>
          <value>IL</value>
          <display_name>IL</display_name>
        </choice>
        <choice>
          <value>IN</value>
          <display_name>IN</display_name>
        </choice>
        <choice>
          <value>KS</value>
          <display_name>KS</display_name>
        </choice>
        <choice>
          <value>KY</value>
          <display_name>KY</display_name>
        </choice>
        <choice>
          <value>LA</value>
          <display_name>LA</display_name>
        </choice>
        <choice>
          <value>MA</value>
          <display_name>MA</display_name>
        </choice>
        <choice>
          <value>MD</value>
          <display_name>MD</display_name>
        </choice>
        <choice>
          <value>ME</value>
          <display_name>ME</display_name>
        </choice>
        <choice>
          <value>MI</value>
          <display_name>MI</display_name>
        </choice>
        <choice>
          <value>MN</value>
          <display_name>MN</display_name>
        </choice>
        <choice>
          <value>MO</value>
          <display_name>MO</display_name>
        </choice>
        <choice>
          <value>MS</value>
          <display_name>MS</display_name>
        </choice>
        <choice>
          <value>MT</value>
          <display_name>MT</display_name>
        </choice>
        <choice>
          <value>NC</value>
          <display_name>NC</display_name>
        </choice>
        <choice>
          <value>ND</value>
          <display_name>ND</display_name>
        </choice>
        <choice>
          <value>NE</value>
          <display_name>NE</display_name>
        </choice>
        <choice>
          <value>NH</value>
          <display_name>NH</display_name>
        </choice>
        <choice>
          <value>NJ</value>
          <display_name>NJ</display_name>
        </choice>
        <choice>
          <value>NM</value>
          <display_name>NM</display_name>
        </choice>
        <choice>
          <value>NV</value>
          <display_name>NV</display_name>
        </choice>
        <choice>
          <value>NY</value>
          <display_name>NY</display_name>
        </choice>
        <choice>
          <value>OH</value>
          <display_name>OH</display_name>
        </choice>
        <choice>
          <value>OK</value>
          <display_name>OK</display_name>
        </choice>
        <choice>
          <value>OR</value>
          <display_name>OR</display_name>
        </choice>
        <choice>
          <value>PA</value>
          <display_name>PA</display_name>
        </choice>
        <choice>
          <value>RI</value>
          <display_name>RI</display_name>
        </choice>
        <choice>
          <value>SC</value>
          <display_name>SC</display_name>
        </choice>
        <choice>
          <value>SD</value>
          <display_name>SD</display_name>
        </choice>
        <choice>
          <value>TN</value>
          <display_name>TN</display_name>
        </choice>
        <choice>
          <value>TX</value>
          <display_name>TX</display_name>
        </choice>
        <choice>
          <value>UT</value>
          <display_name>UT</display_name>
        </choice>
        <choice>
          <value>VA</value>
          <display_name>VA</display_name>
        </choice>
        <choice>
          <value>VT</value>
          <display_name>VT</display_name>
        </choice>
        <choice>
          <value>WA</value>
          <display_name>WA</display_name>
        </choice>
        <choice>
          <value>WI</value>
          <display_name>WI</display_name>
        </choice>
        <choice>
          <value>WV</value>
          <display_name>WV</display_name>
        </choice>
        <choice>
          <value>WY</value>
          <display_name>WY</display_name>
        </choice>
      </choices>
    </argument>
    <argument>
      <name>site_time_zone_utc_offset</name>
      <display_name>Site: Time Zone UTC Offset</display_name>
      <description>Time zone UTC offset of the home address. Must be between -12 and 14.</description>
      <type>Double</type>
      <units>hr</units>
      <required>false</required>
      <model_dependent>false</model_dependent>
    </argument>
    <argument>
      <name>weather_station_epw_filepath</name>
      <display_name>Weather Station: EnergyPlus Weather (EPW) Filepath</display_name>
      <description>Path of the EPW file.</description>
      <type>String</type>
      <required>true</required>
      <model_dependent>false</model_dependent>
      <default_value>USA_CO_Denver.Intl.AP.725650_TMY3.epw</default_value>
    </argument>
    <argument>
      <name>year_built</name>
      <display_name>Building Construction: Year Built</display_name>
      <description>The year the building was built</description>
      <type>Integer</type>
      <required>false</required>
      <model_dependent>false</model_dependent>
    </argument>
    <argument>
      <name>geometry_unit_type</name>
      <display_name>Geometry: Unit Type</display_name>
      <description>The type of dwelling unit. Use single-family attached for a dwelling unit with 1 or more stories, attached units to one or both sides, and no units above/below. Use apartment unit for a dwelling unit with 1 story, attached units to one, two, or three sides, and units above and/or below.</description>
      <type>Choice</type>
      <required>true</required>
      <model_dependent>false</model_dependent>
      <default_value>single-family detached</default_value>
      <choices>
        <choice>
          <value>single-family detached</value>
          <display_name>single-family detached</display_name>
        </choice>
        <choice>
          <value>single-family attached</value>
          <display_name>single-family attached</display_name>
        </choice>
        <choice>
          <value>apartment unit</value>
          <display_name>apartment unit</display_name>
        </choice>
      </choices>
    </argument>
    <argument>
      <name>geometry_unit_left_wall_is_adiabatic</name>
      <display_name>Geometry: Unit Left Wall Is Adiabatic</display_name>
      <description>Presence of an adiabatic left wall.</description>
      <type>Boolean</type>
      <required>true</required>
      <model_dependent>false</model_dependent>
      <default_value>false</default_value>
      <choices>
        <choice>
          <value>true</value>
          <display_name>true</display_name>
        </choice>
        <choice>
          <value>false</value>
          <display_name>false</display_name>
        </choice>
      </choices>
    </argument>
    <argument>
      <name>geometry_unit_right_wall_is_adiabatic</name>
      <display_name>Geometry: Unit Right Wall Is Adiabatic</display_name>
      <description>Presence of an adiabatic right wall.</description>
      <type>Boolean</type>
      <required>true</required>
      <model_dependent>false</model_dependent>
      <default_value>false</default_value>
      <choices>
        <choice>
          <value>true</value>
          <display_name>true</display_name>
        </choice>
        <choice>
          <value>false</value>
          <display_name>false</display_name>
        </choice>
      </choices>
    </argument>
    <argument>
      <name>geometry_unit_front_wall_is_adiabatic</name>
      <display_name>Geometry: Unit Front Wall Is Adiabatic</display_name>
      <description>Presence of an adiabatic front wall, for example, the unit is adjacent to a conditioned corridor.</description>
      <type>Boolean</type>
      <required>true</required>
      <model_dependent>false</model_dependent>
      <default_value>false</default_value>
      <choices>
        <choice>
          <value>true</value>
          <display_name>true</display_name>
        </choice>
        <choice>
          <value>false</value>
          <display_name>false</display_name>
        </choice>
      </choices>
    </argument>
    <argument>
      <name>geometry_unit_back_wall_is_adiabatic</name>
      <display_name>Geometry: Unit Back Wall Is Adiabatic</display_name>
      <description>Presence of an adiabatic back wall.</description>
      <type>Boolean</type>
      <required>true</required>
      <model_dependent>false</model_dependent>
      <default_value>false</default_value>
      <choices>
        <choice>
          <value>true</value>
          <display_name>true</display_name>
        </choice>
        <choice>
          <value>false</value>
          <display_name>false</display_name>
        </choice>
      </choices>
    </argument>
    <argument>
      <name>geometry_unit_num_floors_above_grade</name>
      <display_name>Geometry: Unit Number of Floors Above Grade</display_name>
      <description>The number of floors above grade in the unit. Attic type ConditionedAttic is included. Assumed to be 1 for apartment units.</description>
      <type>Integer</type>
      <units>#</units>
      <required>true</required>
      <model_dependent>false</model_dependent>
      <default_value>2</default_value>
    </argument>
    <argument>
      <name>geometry_unit_cfa</name>
      <display_name>Geometry: Unit Conditioned Floor Area</display_name>
      <description>The total floor area of the unit's conditioned space (including any conditioned basement floor area).</description>
      <type>Double</type>
      <units>ft^2</units>
      <required>true</required>
      <model_dependent>false</model_dependent>
      <default_value>2000</default_value>
    </argument>
    <argument>
      <name>geometry_unit_aspect_ratio</name>
      <display_name>Geometry: Unit Aspect Ratio</display_name>
      <description>The ratio of front/back wall length to left/right wall length for the unit, excluding any protruding garage wall area.</description>
      <type>Double</type>
      <units>FB/LR</units>
      <required>true</required>
      <model_dependent>false</model_dependent>
      <default_value>2</default_value>
    </argument>
    <argument>
      <name>geometry_unit_orientation</name>
      <display_name>Geometry: Unit Orientation</display_name>
      <description>The unit's orientation is measured clockwise from north (e.g., North=0, East=90, South=180, West=270).</description>
      <type>Double</type>
      <units>degrees</units>
      <required>true</required>
      <model_dependent>false</model_dependent>
      <default_value>180</default_value>
    </argument>
    <argument>
      <name>geometry_unit_num_bedrooms</name>
      <display_name>Geometry: Unit Number of Bedrooms</display_name>
      <description>The number of bedrooms in the unit. Used to determine the energy usage of appliances and plug loads, hot water usage, etc.</description>
      <type>Integer</type>
      <units>#</units>
      <required>true</required>
      <model_dependent>false</model_dependent>
      <default_value>3</default_value>
    </argument>
    <argument>
      <name>geometry_unit_num_bathrooms</name>
      <display_name>Geometry: Unit Number of Bathrooms</display_name>
      <description>The number of bathrooms in the unit.  A value of 'auto' will default the value based on the number of bedrooms.</description>
      <type>String</type>
      <units>#</units>
      <required>true</required>
      <model_dependent>false</model_dependent>
      <default_value>auto</default_value>
    </argument>
    <argument>
      <name>geometry_unit_num_occupants</name>
      <display_name>Geometry: Unit Number of Occupants</display_name>
      <description>The number of occupants in the unit. A value of 'auto' will default the value based on the number of bedrooms. Used to specify the internal gains from people only.</description>
      <type>String</type>
      <units>#</units>
      <required>true</required>
      <model_dependent>false</model_dependent>
      <default_value>auto</default_value>
    </argument>
    <argument>
      <name>geometry_building_num_units</name>
      <display_name>Geometry: Building Number of Units</display_name>
      <description>The number of units in the building. This is required for single-family attached and apartment units.</description>
      <type>Integer</type>
      <units>#</units>
      <required>false</required>
      <model_dependent>false</model_dependent>
    </argument>
    <argument>
      <name>geometry_average_ceiling_height</name>
      <display_name>Geometry: Average Ceiling Height</display_name>
      <description>Average distance from the floor to the ceiling.</description>
      <type>Double</type>
      <units>ft</units>
      <required>true</required>
      <model_dependent>false</model_dependent>
      <default_value>8</default_value>
    </argument>
    <argument>
      <name>geometry_garage_width</name>
      <display_name>Geometry: Garage Width</display_name>
      <description>The width of the garage. Enter zero for no garage. Only applies to single-family detached units.</description>
      <type>Double</type>
      <units>ft</units>
      <required>true</required>
      <model_dependent>false</model_dependent>
      <default_value>0</default_value>
    </argument>
    <argument>
      <name>geometry_garage_depth</name>
      <display_name>Geometry: Garage Depth</display_name>
      <description>The depth of the garage. Only applies to single-family detached units.</description>
      <type>Double</type>
      <units>ft</units>
      <required>true</required>
      <model_dependent>false</model_dependent>
      <default_value>20</default_value>
    </argument>
    <argument>
      <name>geometry_garage_protrusion</name>
      <display_name>Geometry: Garage Protrusion</display_name>
      <description>The fraction of the garage that is protruding from the living space. Only applies to single-family detached units.</description>
      <type>Double</type>
      <units>frac</units>
      <required>true</required>
      <model_dependent>false</model_dependent>
      <default_value>0</default_value>
    </argument>
    <argument>
      <name>geometry_garage_position</name>
      <display_name>Geometry: Garage Position</display_name>
      <description>The position of the garage. Only applies to single-family detached units.</description>
      <type>Choice</type>
      <required>true</required>
      <model_dependent>false</model_dependent>
      <default_value>Right</default_value>
      <choices>
        <choice>
          <value>Right</value>
          <display_name>Right</display_name>
        </choice>
        <choice>
          <value>Left</value>
          <display_name>Left</display_name>
        </choice>
      </choices>
    </argument>
    <argument>
      <name>geometry_foundation_type</name>
      <display_name>Geometry: Foundation Type</display_name>
      <description>The foundation type of the building. Foundation types ConditionedBasement and ConditionedCrawlspace are not allowed for apartment units.</description>
      <type>Choice</type>
      <required>true</required>
      <model_dependent>false</model_dependent>
      <default_value>SlabOnGrade</default_value>
      <choices>
        <choice>
          <value>SlabOnGrade</value>
          <display_name>SlabOnGrade</display_name>
        </choice>
        <choice>
          <value>VentedCrawlspace</value>
          <display_name>VentedCrawlspace</display_name>
        </choice>
        <choice>
          <value>UnventedCrawlspace</value>
          <display_name>UnventedCrawlspace</display_name>
        </choice>
        <choice>
          <value>ConditionedCrawlspace</value>
          <display_name>ConditionedCrawlspace</display_name>
        </choice>
        <choice>
          <value>UnconditionedBasement</value>
          <display_name>UnconditionedBasement</display_name>
        </choice>
        <choice>
          <value>ConditionedBasement</value>
          <display_name>ConditionedBasement</display_name>
        </choice>
        <choice>
          <value>Ambient</value>
          <display_name>Ambient</display_name>
        </choice>
        <choice>
          <value>AboveApartment</value>
          <display_name>AboveApartment</display_name>
        </choice>
      </choices>
    </argument>
    <argument>
      <name>geometry_foundation_height</name>
      <display_name>Geometry: Foundation Height</display_name>
      <description>The height of the foundation (e.g., 3ft for crawlspace, 8ft for basement). Only applies to basements/crawlspaces.</description>
      <type>Double</type>
      <units>ft</units>
      <required>true</required>
      <model_dependent>false</model_dependent>
      <default_value>0</default_value>
    </argument>
    <argument>
      <name>geometry_foundation_height_above_grade</name>
      <display_name>Geometry: Foundation Height Above Grade</display_name>
      <description>The depth above grade of the foundation wall. Only applies to basements/crawlspaces.</description>
      <type>Double</type>
      <units>ft</units>
      <required>true</required>
      <model_dependent>false</model_dependent>
      <default_value>0</default_value>
    </argument>
    <argument>
      <name>geometry_rim_joist_height</name>
      <display_name>Geometry: Rim Joist Height</display_name>
      <description>The height of the rim joists. Only applies to basements/crawlspaces.</description>
      <type>Double</type>
      <units>in</units>
      <required>false</required>
      <model_dependent>false</model_dependent>
    </argument>
    <argument>
      <name>geometry_attic_type</name>
      <display_name>Geometry: Attic Type</display_name>
      <description>The attic type of the building. Attic type ConditionedAttic is not allowed for apartment units.</description>
      <type>Choice</type>
      <required>true</required>
      <model_dependent>false</model_dependent>
      <default_value>VentedAttic</default_value>
      <choices>
        <choice>
          <value>FlatRoof</value>
          <display_name>FlatRoof</display_name>
        </choice>
        <choice>
          <value>VentedAttic</value>
          <display_name>VentedAttic</display_name>
        </choice>
        <choice>
          <value>UnventedAttic</value>
          <display_name>UnventedAttic</display_name>
        </choice>
        <choice>
          <value>ConditionedAttic</value>
          <display_name>ConditionedAttic</display_name>
        </choice>
        <choice>
          <value>BelowApartment</value>
          <display_name>BelowApartment</display_name>
        </choice>
      </choices>
    </argument>
    <argument>
      <name>geometry_roof_type</name>
      <display_name>Geometry: Roof Type</display_name>
      <description>The roof type of the building. Ignored if the building has a flat roof.</description>
      <type>Choice</type>
      <required>true</required>
      <model_dependent>false</model_dependent>
      <default_value>gable</default_value>
      <choices>
        <choice>
          <value>gable</value>
          <display_name>gable</display_name>
        </choice>
        <choice>
          <value>hip</value>
          <display_name>hip</display_name>
        </choice>
      </choices>
    </argument>
    <argument>
      <name>geometry_roof_pitch</name>
      <display_name>Geometry: Roof Pitch</display_name>
      <description>The roof pitch of the attic. Ignored if the building has a flat roof.</description>
      <type>Choice</type>
      <required>true</required>
      <model_dependent>false</model_dependent>
      <default_value>6:12</default_value>
      <choices>
        <choice>
          <value>1:12</value>
          <display_name>1:12</display_name>
        </choice>
        <choice>
          <value>2:12</value>
          <display_name>2:12</display_name>
        </choice>
        <choice>
          <value>3:12</value>
          <display_name>3:12</display_name>
        </choice>
        <choice>
          <value>4:12</value>
          <display_name>4:12</display_name>
        </choice>
        <choice>
          <value>5:12</value>
          <display_name>5:12</display_name>
        </choice>
        <choice>
          <value>6:12</value>
          <display_name>6:12</display_name>
        </choice>
        <choice>
          <value>7:12</value>
          <display_name>7:12</display_name>
        </choice>
        <choice>
          <value>8:12</value>
          <display_name>8:12</display_name>
        </choice>
        <choice>
          <value>9:12</value>
          <display_name>9:12</display_name>
        </choice>
        <choice>
          <value>10:12</value>
          <display_name>10:12</display_name>
        </choice>
        <choice>
          <value>11:12</value>
          <display_name>11:12</display_name>
        </choice>
        <choice>
          <value>12:12</value>
          <display_name>12:12</display_name>
        </choice>
      </choices>
    </argument>
    <argument>
      <name>geometry_eaves_depth</name>
      <display_name>Geometry: Eaves Depth</display_name>
      <description>The eaves depth of the roof.</description>
      <type>Double</type>
      <units>ft</units>
      <required>true</required>
      <model_dependent>false</model_dependent>
      <default_value>2</default_value>
    </argument>
    <argument>
      <name>geometry_has_flue_or_chimney</name>
      <display_name>Geometry: Has Flue or Chimney</display_name>
      <description>Presence of flue or chimney for infiltration model.  A value of 'auto' will default based on the fuel type and efficiency of space/water heating equipment in the home.</description>
      <type>String</type>
      <required>true</required>
      <model_dependent>false</model_dependent>
      <default_value>auto</default_value>
    </argument>
    <argument>
      <name>neighbor_front_distance</name>
      <display_name>Neighbor: Front Distance</display_name>
      <description>The distance between the unit and the neighboring building to the front (not including eaves). A value of zero indicates no neighbors. Used for shading.</description>
      <type>Double</type>
      <units>ft</units>
      <required>true</required>
      <model_dependent>false</model_dependent>
      <default_value>0</default_value>
    </argument>
    <argument>
      <name>neighbor_back_distance</name>
      <display_name>Neighbor: Back Distance</display_name>
      <description>The distance between the unit and the neighboring building to the back (not including eaves). A value of zero indicates no neighbors. Used for shading.</description>
      <type>Double</type>
      <units>ft</units>
      <required>true</required>
      <model_dependent>false</model_dependent>
      <default_value>0</default_value>
    </argument>
    <argument>
      <name>neighbor_left_distance</name>
      <display_name>Neighbor: Left Distance</display_name>
      <description>The distance between the unit and the neighboring building to the left (not including eaves). A value of zero indicates no neighbors. Used for shading.</description>
      <type>Double</type>
      <units>ft</units>
      <required>true</required>
      <model_dependent>false</model_dependent>
      <default_value>10</default_value>
    </argument>
    <argument>
      <name>neighbor_right_distance</name>
      <display_name>Neighbor: Right Distance</display_name>
      <description>The distance between the unit and the neighboring building to the right (not including eaves). A value of zero indicates no neighbors. Used for shading.</description>
      <type>Double</type>
      <units>ft</units>
      <required>true</required>
      <model_dependent>false</model_dependent>
      <default_value>10</default_value>
    </argument>
    <argument>
      <name>neighbor_front_height</name>
      <display_name>Neighbor: Front Height</display_name>
      <description>The height of the neighboring building to the front. A value of 'auto' will use the same height as this building.</description>
      <type>String</type>
      <units>ft</units>
      <required>true</required>
      <model_dependent>false</model_dependent>
      <default_value>auto</default_value>
    </argument>
    <argument>
      <name>neighbor_back_height</name>
      <display_name>Neighbor: Back Height</display_name>
      <description>The height of the neighboring building to the back. A value of 'auto' will use the same height as this building.</description>
      <type>String</type>
      <units>ft</units>
      <required>true</required>
      <model_dependent>false</model_dependent>
      <default_value>auto</default_value>
    </argument>
    <argument>
      <name>neighbor_left_height</name>
      <display_name>Neighbor: Left Height</display_name>
      <description>The height of the neighboring building to the left. A value of 'auto' will use the same height as this building.</description>
      <type>String</type>
      <units>ft</units>
      <required>true</required>
      <model_dependent>false</model_dependent>
      <default_value>auto</default_value>
    </argument>
    <argument>
      <name>neighbor_right_height</name>
      <display_name>Neighbor: Right Height</display_name>
      <description>The height of the neighboring building to the right. A value of 'auto' will use the same height as this building.</description>
      <type>String</type>
      <units>ft</units>
      <required>true</required>
      <model_dependent>false</model_dependent>
      <default_value>auto</default_value>
    </argument>
    <argument>
      <name>floor_over_foundation_assembly_r</name>
      <display_name>Floor: Over Foundation Assembly R-value</display_name>
      <description>Assembly R-value for the floor over the foundation. Ignored if the building has a slab-on-grade foundation.</description>
      <type>Double</type>
      <units>h-ft^2-R/Btu</units>
      <required>true</required>
      <model_dependent>false</model_dependent>
      <default_value>28.1</default_value>
    </argument>
    <argument>
      <name>floor_over_garage_assembly_r</name>
      <display_name>Floor: Over Garage Assembly R-value</display_name>
      <description>Assembly R-value for the floor over the garage. Ignored unless the building has a garage under conditioned space.</description>
      <type>Double</type>
      <units>h-ft^2-R/Btu</units>
      <required>true</required>
      <model_dependent>false</model_dependent>
      <default_value>28.1</default_value>
    </argument>
    <argument>
      <name>foundation_wall_type</name>
      <display_name>Foundation Wall: Type</display_name>
      <description>The material type of the foundation wall.</description>
      <type>String</type>
      <required>true</required>
      <model_dependent>false</model_dependent>
      <default_value>auto</default_value>
    </argument>
    <argument>
      <name>foundation_wall_thickness</name>
      <display_name>Foundation Wall: Thickness</display_name>
      <description>The thickness of the foundation wall.</description>
      <type>String</type>
      <required>true</required>
      <model_dependent>false</model_dependent>
      <default_value>auto</default_value>
    </argument>
    <argument>
      <name>foundation_wall_insulation_r</name>
      <display_name>Foundation Wall: Insulation Nominal R-value</display_name>
      <description>Nominal R-value for the foundation wall insulation. Only applies to basements/crawlspaces.</description>
      <type>Double</type>
      <units>h-ft^2-R/Btu</units>
      <required>true</required>
      <model_dependent>false</model_dependent>
      <default_value>0</default_value>
    </argument>
    <argument>
      <name>foundation_wall_insulation_location</name>
      <display_name>Foundation Wall: Insulation Location</display_name>
      <description>Whether the insulation is on the interior or exterior of the foundation wall. Only applies to basements/crawlspaces.</description>
      <type>Choice</type>
      <units>ft</units>
      <required>false</required>
      <model_dependent>false</model_dependent>
      <default_value>exterior</default_value>
      <choices>
        <choice>
          <value>interior</value>
          <display_name>interior</display_name>
        </choice>
        <choice>
          <value>exterior</value>
          <display_name>exterior</display_name>
        </choice>
      </choices>
    </argument>
    <argument>
      <name>foundation_wall_insulation_distance_to_top</name>
      <display_name>Foundation Wall: Insulation Distance To Top</display_name>
      <description>The distance from the top of the foundation wall to the top of the foundation wall insulation. Only applies to basements/crawlspaces. A value of 'auto' will use zero.</description>
      <type>String</type>
      <units>ft</units>
      <required>true</required>
      <model_dependent>false</model_dependent>
      <default_value>auto</default_value>
    </argument>
    <argument>
      <name>foundation_wall_insulation_distance_to_bottom</name>
      <display_name>Foundation Wall: Insulation Distance To Bottom</display_name>
      <description>The distance from the top of the foundation wall to the bottom of the foundation wall insulation. Only applies to basements/crawlspaces. A value of 'auto' will use the height of the foundation wall.</description>
      <type>String</type>
      <units>ft</units>
      <required>true</required>
      <model_dependent>false</model_dependent>
      <default_value>auto</default_value>
    </argument>
    <argument>
      <name>foundation_wall_assembly_r</name>
      <display_name>Foundation Wall: Assembly R-value</display_name>
      <description>Assembly R-value for the foundation walls. Only applies to basements/crawlspaces. If provided, overrides the previous foundation wall insulation inputs.</description>
      <type>Double</type>
      <units>h-ft^2-R/Btu</units>
      <required>false</required>
      <model_dependent>false</model_dependent>
    </argument>
    <argument>
      <name>rim_joist_assembly_r</name>
      <display_name>Rim Joist: Assembly R-value</display_name>
      <description>Assembly R-value for the rim joists. Only applies to basements/crawlspaces.</description>
      <type>Double</type>
      <units>h-ft^2-R/Btu</units>
      <required>false</required>
      <model_dependent>false</model_dependent>
    </argument>
    <argument>
      <name>slab_perimeter_insulation_r</name>
      <display_name>Slab: Perimeter Insulation Nominal R-value</display_name>
      <description>Nominal R-value of the vertical slab perimeter insulation. Applies to slab-on-grade foundations and basement/crawlspace floors.</description>
      <type>Double</type>
      <units>h-ft^2-R/Btu</units>
      <required>true</required>
      <model_dependent>false</model_dependent>
      <default_value>0</default_value>
    </argument>
    <argument>
      <name>slab_perimeter_depth</name>
      <display_name>Slab: Perimeter Insulation Depth</display_name>
      <description>Depth from grade to bottom of vertical slab perimeter insulation. Applies to slab-on-grade foundations and basement/crawlspace floors.</description>
      <type>Double</type>
      <units>ft</units>
      <required>true</required>
      <model_dependent>false</model_dependent>
      <default_value>0</default_value>
    </argument>
    <argument>
      <name>slab_under_insulation_r</name>
      <display_name>Slab: Under Slab Insulation Nominal R-value</display_name>
      <description>Nominal R-value of the horizontal under slab insulation. Applies to slab-on-grade foundations and basement/crawlspace floors.</description>
      <type>Double</type>
      <units>h-ft^2-R/Btu</units>
      <required>true</required>
      <model_dependent>false</model_dependent>
      <default_value>0</default_value>
    </argument>
    <argument>
      <name>slab_under_width</name>
      <display_name>Slab: Under Slab Insulation Width</display_name>
      <description>Width from slab edge inward of horizontal under-slab insulation. Enter 999 to specify that the under slab insulation spans the entire slab. Applies to slab-on-grade foundations and basement/crawlspace floors.</description>
      <type>Double</type>
      <units>ft</units>
      <required>true</required>
      <model_dependent>false</model_dependent>
      <default_value>0</default_value>
    </argument>
    <argument>
      <name>slab_thickness</name>
      <display_name>Slab: Thickness</display_name>
      <description>The thickness of the slab. Zero can be entered if there is a dirt floor instead of a slab.</description>
      <type>String</type>
      <required>true</required>
      <model_dependent>false</model_dependent>
      <default_value>auto</default_value>
    </argument>
    <argument>
      <name>slab_carpet_fraction</name>
      <display_name>Slab: Carpet Fraction</display_name>
      <description>Fraction of the slab floor area that is carpeted.</description>
      <type>String</type>
      <units>Frac</units>
      <required>true</required>
      <model_dependent>false</model_dependent>
      <default_value>auto</default_value>
    </argument>
    <argument>
      <name>slab_carpet_r</name>
      <display_name>Slab: Carpet R-value</display_name>
      <description>R-value of the slab carpet.</description>
      <type>String</type>
      <units>h-ft^2-R/Btu</units>
      <required>true</required>
      <model_dependent>false</model_dependent>
      <default_value>auto</default_value>
    </argument>
    <argument>
      <name>ceiling_assembly_r</name>
      <display_name>Ceiling: Assembly R-value</display_name>
      <description>Assembly R-value for the ceiling (attic floor).</description>
      <type>Double</type>
      <units>h-ft^2-R/Btu</units>
      <required>true</required>
      <model_dependent>false</model_dependent>
      <default_value>31.6</default_value>
    </argument>
    <argument>
      <name>roof_material_type</name>
      <display_name>Roof: Material Type</display_name>
      <description>The material type of the roof.</description>
      <type>Choice</type>
      <required>false</required>
      <model_dependent>false</model_dependent>
      <choices>
        <choice>
          <value>asphalt or fiberglass shingles</value>
          <display_name>asphalt or fiberglass shingles</display_name>
        </choice>
        <choice>
          <value>concrete</value>
          <display_name>concrete</display_name>
        </choice>
        <choice>
          <value>cool roof</value>
          <display_name>cool roof</display_name>
        </choice>
        <choice>
          <value>slate or tile shingles</value>
          <display_name>slate or tile shingles</display_name>
        </choice>
        <choice>
          <value>expanded polystyrene sheathing</value>
          <display_name>expanded polystyrene sheathing</display_name>
        </choice>
        <choice>
          <value>metal surfacing</value>
          <display_name>metal surfacing</display_name>
        </choice>
        <choice>
          <value>plastic/rubber/synthetic sheeting</value>
          <display_name>plastic/rubber/synthetic sheeting</display_name>
        </choice>
        <choice>
          <value>shingles</value>
          <display_name>shingles</display_name>
        </choice>
        <choice>
          <value>wood shingles or shakes</value>
          <display_name>wood shingles or shakes</display_name>
        </choice>
      </choices>
    </argument>
    <argument>
      <name>roof_color</name>
      <display_name>Roof: Color</display_name>
      <description>The color of the roof.</description>
      <type>Choice</type>
      <required>true</required>
      <model_dependent>false</model_dependent>
      <default_value>medium</default_value>
      <choices>
        <choice>
          <value>dark</value>
          <display_name>dark</display_name>
        </choice>
        <choice>
          <value>light</value>
          <display_name>light</display_name>
        </choice>
        <choice>
          <value>medium</value>
          <display_name>medium</display_name>
        </choice>
        <choice>
          <value>medium dark</value>
          <display_name>medium dark</display_name>
        </choice>
        <choice>
          <value>reflective</value>
          <display_name>reflective</display_name>
        </choice>
      </choices>
    </argument>
    <argument>
      <name>roof_assembly_r</name>
      <display_name>Roof: Assembly R-value</display_name>
      <description>Assembly R-value of the roof.</description>
      <type>Double</type>
      <units>h-ft^2-R/Btu</units>
      <required>true</required>
      <model_dependent>false</model_dependent>
      <default_value>2.3</default_value>
    </argument>
    <argument>
      <name>roof_radiant_barrier</name>
      <display_name>Roof: Has Radiant Barrier</display_name>
      <description>Presence of a radiant barrier in the attic.</description>
      <type>Boolean</type>
      <required>true</required>
      <model_dependent>false</model_dependent>
      <default_value>false</default_value>
      <choices>
        <choice>
          <value>true</value>
          <display_name>true</display_name>
        </choice>
        <choice>
          <value>false</value>
          <display_name>false</display_name>
        </choice>
      </choices>
    </argument>
    <argument>
      <name>roof_radiant_barrier_grade</name>
      <display_name>Roof: Radiant Barrier Grade</display_name>
      <description>The grade of the radiant barrier, if it exists.</description>
      <type>Choice</type>
      <required>true</required>
      <model_dependent>false</model_dependent>
      <default_value>1</default_value>
      <choices>
        <choice>
          <value>1</value>
          <display_name>1</display_name>
        </choice>
        <choice>
          <value>2</value>
          <display_name>2</display_name>
        </choice>
        <choice>
          <value>3</value>
          <display_name>3</display_name>
        </choice>
      </choices>
    </argument>
    <argument>
      <name>wall_type</name>
      <display_name>Wall: Type</display_name>
      <description>The type of walls.</description>
      <type>Choice</type>
      <required>true</required>
      <model_dependent>false</model_dependent>
      <default_value>WoodStud</default_value>
      <choices>
        <choice>
          <value>WoodStud</value>
          <display_name>WoodStud</display_name>
        </choice>
        <choice>
          <value>ConcreteMasonryUnit</value>
          <display_name>ConcreteMasonryUnit</display_name>
        </choice>
        <choice>
          <value>DoubleWoodStud</value>
          <display_name>DoubleWoodStud</display_name>
        </choice>
        <choice>
          <value>InsulatedConcreteForms</value>
          <display_name>InsulatedConcreteForms</display_name>
        </choice>
        <choice>
          <value>LogWall</value>
          <display_name>LogWall</display_name>
        </choice>
        <choice>
          <value>StructurallyInsulatedPanel</value>
          <display_name>StructurallyInsulatedPanel</display_name>
        </choice>
        <choice>
          <value>SolidConcrete</value>
          <display_name>SolidConcrete</display_name>
        </choice>
        <choice>
          <value>SteelFrame</value>
          <display_name>SteelFrame</display_name>
        </choice>
        <choice>
          <value>Stone</value>
          <display_name>Stone</display_name>
        </choice>
        <choice>
          <value>StrawBale</value>
          <display_name>StrawBale</display_name>
        </choice>
        <choice>
          <value>StructuralBrick</value>
          <display_name>StructuralBrick</display_name>
        </choice>
      </choices>
    </argument>
    <argument>
      <name>wall_siding_type</name>
      <display_name>Wall: Siding Type</display_name>
      <description>The siding type of the walls. Also applies to rim joists.</description>
      <type>Choice</type>
      <required>false</required>
      <model_dependent>false</model_dependent>
      <choices>
        <choice>
          <value>aluminum siding</value>
          <display_name>aluminum siding</display_name>
        </choice>
        <choice>
          <value>asbestos siding</value>
          <display_name>asbestos siding</display_name>
        </choice>
        <choice>
          <value>brick veneer</value>
          <display_name>brick veneer</display_name>
        </choice>
        <choice>
          <value>composite shingle siding</value>
          <display_name>composite shingle siding</display_name>
        </choice>
        <choice>
          <value>fiber cement siding</value>
          <display_name>fiber cement siding</display_name>
        </choice>
        <choice>
          <value>masonite siding</value>
          <display_name>masonite siding</display_name>
        </choice>
        <choice>
          <value>none</value>
          <display_name>none</display_name>
        </choice>
        <choice>
          <value>stucco</value>
          <display_name>stucco</display_name>
        </choice>
        <choice>
          <value>synthetic stucco</value>
          <display_name>synthetic stucco</display_name>
        </choice>
        <choice>
          <value>vinyl siding</value>
          <display_name>vinyl siding</display_name>
        </choice>
        <choice>
          <value>wood siding</value>
          <display_name>wood siding</display_name>
        </choice>
      </choices>
    </argument>
    <argument>
      <name>wall_color</name>
      <display_name>Wall: Color</display_name>
      <description>The color of the walls. Also applies to rim joists.</description>
      <type>Choice</type>
      <required>true</required>
      <model_dependent>false</model_dependent>
      <default_value>medium</default_value>
      <choices>
        <choice>
          <value>dark</value>
          <display_name>dark</display_name>
        </choice>
        <choice>
          <value>light</value>
          <display_name>light</display_name>
        </choice>
        <choice>
          <value>medium</value>
          <display_name>medium</display_name>
        </choice>
        <choice>
          <value>medium dark</value>
          <display_name>medium dark</display_name>
        </choice>
        <choice>
          <value>reflective</value>
          <display_name>reflective</display_name>
        </choice>
      </choices>
    </argument>
    <argument>
      <name>wall_assembly_r</name>
      <display_name>Wall: Assembly R-value</display_name>
      <description>Assembly R-value of the walls.</description>
      <type>Double</type>
      <units>h-ft^2-R/Btu</units>
      <required>true</required>
      <model_dependent>false</model_dependent>
      <default_value>11.9</default_value>
    </argument>
    <argument>
      <name>window_front_wwr</name>
      <display_name>Windows: Front Window-to-Wall Ratio</display_name>
      <description>The ratio of window area to wall area for the unit's front facade. Enter 0 if specifying Front Window Area instead.</description>
      <type>Double</type>
      <required>true</required>
      <model_dependent>false</model_dependent>
      <default_value>0.18</default_value>
    </argument>
    <argument>
      <name>window_back_wwr</name>
      <display_name>Windows: Back Window-to-Wall Ratio</display_name>
      <description>The ratio of window area to wall area for the unit's back facade. Enter 0 if specifying Back Window Area instead.</description>
      <type>Double</type>
      <required>true</required>
      <model_dependent>false</model_dependent>
      <default_value>0.18</default_value>
    </argument>
    <argument>
      <name>window_left_wwr</name>
      <display_name>Windows: Left Window-to-Wall Ratio</display_name>
      <description>The ratio of window area to wall area for the unit's left facade (when viewed from the front). Enter 0 if specifying Left Window Area instead.</description>
      <type>Double</type>
      <required>true</required>
      <model_dependent>false</model_dependent>
      <default_value>0.18</default_value>
    </argument>
    <argument>
      <name>window_right_wwr</name>
      <display_name>Windows: Right Window-to-Wall Ratio</display_name>
      <description>The ratio of window area to wall area for the unit's right facade (when viewed from the front). Enter 0 if specifying Right Window Area instead.</description>
      <type>Double</type>
      <required>true</required>
      <model_dependent>false</model_dependent>
      <default_value>0.18</default_value>
    </argument>
    <argument>
      <name>window_area_front</name>
      <display_name>Windows: Front Window Area</display_name>
      <description>The amount of window area on the unit's front facade. Enter 0 if specifying Front Window-to-Wall Ratio instead.</description>
      <type>Double</type>
      <required>true</required>
      <model_dependent>false</model_dependent>
      <default_value>0</default_value>
    </argument>
    <argument>
      <name>window_area_back</name>
      <display_name>Windows: Back Window Area</display_name>
      <description>The amount of window area on the unit's back facade. Enter 0 if specifying Back Window-to-Wall Ratio instead.</description>
      <type>Double</type>
      <required>true</required>
      <model_dependent>false</model_dependent>
      <default_value>0</default_value>
    </argument>
    <argument>
      <name>window_area_left</name>
      <display_name>Windows: Left Window Area</display_name>
      <description>The amount of window area on the unit's left facade (when viewed from the front). Enter 0 if specifying Left Window-to-Wall Ratio instead.</description>
      <type>Double</type>
      <required>true</required>
      <model_dependent>false</model_dependent>
      <default_value>0</default_value>
    </argument>
    <argument>
      <name>window_area_right</name>
      <display_name>Windows: Right Window Area</display_name>
      <description>The amount of window area on the unit's right facade (when viewed from the front). Enter 0 if specifying Right Window-to-Wall Ratio instead.</description>
      <type>Double</type>
      <required>true</required>
      <model_dependent>false</model_dependent>
      <default_value>0</default_value>
    </argument>
    <argument>
      <name>window_aspect_ratio</name>
      <display_name>Windows: Aspect Ratio</display_name>
      <description>Ratio of window height to width.</description>
      <type>Double</type>
      <required>true</required>
      <model_dependent>false</model_dependent>
      <default_value>1.333</default_value>
    </argument>
    <argument>
      <name>window_fraction_operable</name>
      <display_name>Windows: Fraction Operable</display_name>
      <description>Fraction of windows that are operable.</description>
      <type>Double</type>
      <required>false</required>
      <model_dependent>false</model_dependent>
    </argument>
    <argument>
      <name>window_ufactor</name>
      <display_name>Windows: U-Factor</display_name>
      <description>Full-assembly NFRC U-factor.</description>
      <type>Double</type>
      <units>Btu/hr-ft^2-R</units>
      <required>true</required>
      <model_dependent>false</model_dependent>
      <default_value>0.37</default_value>
    </argument>
    <argument>
      <name>window_shgc</name>
      <display_name>Windows: SHGC</display_name>
      <description>Full-assembly NFRC solar heat gain coefficient.</description>
      <type>Double</type>
      <required>true</required>
      <model_dependent>false</model_dependent>
      <default_value>0.3</default_value>
    </argument>
    <argument>
      <name>window_interior_shading_winter</name>
      <display_name>Windows: Winter Interior Shading</display_name>
      <description>Interior shading multiplier for the heating season. 1.0 indicates no reduction in solar gain, 0.85 indicates 15% reduction, etc.</description>
      <type>Double</type>
      <required>false</required>
      <model_dependent>false</model_dependent>
    </argument>
    <argument>
      <name>window_interior_shading_summer</name>
      <display_name>Windows: Summer Interior Shading</display_name>
      <description>Interior shading multiplier for the cooling season. 1.0 indicates no reduction in solar gain, 0.85 indicates 15% reduction, etc.</description>
      <type>Double</type>
      <required>false</required>
      <model_dependent>false</model_dependent>
    </argument>
    <argument>
      <name>window_exterior_shading_winter</name>
      <display_name>Windows: Winter Exterior Shading</display_name>
      <description>Exterior shading multiplier for the heating season. 1.0 indicates no reduction in solar gain, 0.85 indicates 15% reduction, etc.</description>
      <type>Double</type>
      <required>false</required>
      <model_dependent>false</model_dependent>
    </argument>
    <argument>
      <name>window_exterior_shading_summer</name>
      <display_name>Windows: Summer Exterior Shading</display_name>
      <description>Exterior shading multiplier for the cooling season. 1.0 indicates no reduction in solar gain, 0.85 indicates 15% reduction, etc.</description>
      <type>Double</type>
      <required>false</required>
      <model_dependent>false</model_dependent>
    </argument>
    <argument>
      <name>overhangs_front_depth</name>
      <display_name>Overhangs: Front Depth</display_name>
      <description>The depth of overhangs for windows for the front facade.</description>
      <type>Double</type>
      <required>true</required>
      <model_dependent>false</model_dependent>
      <default_value>0</default_value>
    </argument>
    <argument>
      <name>overhangs_front_distance_to_top_of_window</name>
      <display_name>Overhangs: Front Distance to Top of Window</display_name>
      <description>The overhangs distance to the top of window for the front facade.</description>
      <type>Double</type>
      <required>true</required>
      <model_dependent>false</model_dependent>
      <default_value>0</default_value>
    </argument>
    <argument>
      <name>overhangs_front_distance_to_bottom_of_window</name>
      <display_name>Overhangs: Front Distance to Bottom of Window</display_name>
      <description>The overhangs distance to the bottom of window for the front facade.</description>
      <type>Double</type>
      <required>true</required>
      <model_dependent>false</model_dependent>
      <default_value>4</default_value>
    </argument>
    <argument>
      <name>overhangs_back_depth</name>
      <display_name>Overhangs: Back Depth</display_name>
      <description>The depth of overhangs for windows for the back facade.</description>
      <type>Double</type>
      <required>true</required>
      <model_dependent>false</model_dependent>
      <default_value>0</default_value>
    </argument>
    <argument>
      <name>overhangs_back_distance_to_top_of_window</name>
      <display_name>Overhangs: Back Distance to Top of Window</display_name>
      <description>The overhangs distance to the top of window for the back facade.</description>
      <type>Double</type>
      <required>true</required>
      <model_dependent>false</model_dependent>
      <default_value>0</default_value>
    </argument>
    <argument>
      <name>overhangs_back_distance_to_bottom_of_window</name>
      <display_name>Overhangs: Back Distance to Bottom of Window</display_name>
      <description>The overhangs distance to the bottom of window for the back facade.</description>
      <type>Double</type>
      <required>true</required>
      <model_dependent>false</model_dependent>
      <default_value>4</default_value>
    </argument>
    <argument>
      <name>overhangs_left_depth</name>
      <display_name>Overhangs: Left Depth</display_name>
      <description>The depth of overhangs for windows for the left facade.</description>
      <type>Double</type>
      <required>true</required>
      <model_dependent>false</model_dependent>
      <default_value>0</default_value>
    </argument>
    <argument>
      <name>overhangs_left_distance_to_top_of_window</name>
      <display_name>Overhangs: Left Distance to Top of Window</display_name>
      <description>The overhangs distance to the top of window for the left facade.</description>
      <type>Double</type>
      <required>true</required>
      <model_dependent>false</model_dependent>
      <default_value>0</default_value>
    </argument>
    <argument>
      <name>overhangs_left_distance_to_bottom_of_window</name>
      <display_name>Overhangs: Left Distance to Bottom of Window</display_name>
      <description>The overhangs distance to the bottom of window for the left facade.</description>
      <type>Double</type>
      <required>true</required>
      <model_dependent>false</model_dependent>
      <default_value>4</default_value>
    </argument>
    <argument>
      <name>overhangs_right_depth</name>
      <display_name>Overhangs: Right Depth</display_name>
      <description>The depth of overhangs for windows for the right facade.</description>
      <type>Double</type>
      <required>true</required>
      <model_dependent>false</model_dependent>
      <default_value>0</default_value>
    </argument>
    <argument>
      <name>overhangs_right_distance_to_top_of_window</name>
      <display_name>Overhangs: Right Distance to Top of Window</display_name>
      <description>The overhangs distance to the top of window for the right facade.</description>
      <type>Double</type>
      <required>true</required>
      <model_dependent>false</model_dependent>
      <default_value>0</default_value>
    </argument>
    <argument>
      <name>overhangs_right_distance_to_bottom_of_window</name>
      <display_name>Overhangs: Right Distance to Bottom of Window</display_name>
      <description>The overhangs distance to the bottom of window for the right facade.</description>
      <type>Double</type>
      <required>true</required>
      <model_dependent>false</model_dependent>
      <default_value>4</default_value>
    </argument>
    <argument>
      <name>skylight_area_front</name>
      <display_name>Skylights: Front Roof Area</display_name>
      <description>The amount of skylight area on the unit's front conditioned roof facade.</description>
      <type>Double</type>
      <required>true</required>
      <model_dependent>false</model_dependent>
      <default_value>0</default_value>
    </argument>
    <argument>
      <name>skylight_area_back</name>
      <display_name>Skylights: Back Roof Area</display_name>
      <description>The amount of skylight area on the unit's back conditioned roof facade.</description>
      <type>Double</type>
      <required>true</required>
      <model_dependent>false</model_dependent>
      <default_value>0</default_value>
    </argument>
    <argument>
      <name>skylight_area_left</name>
      <display_name>Skylights: Left Roof Area</display_name>
      <description>The amount of skylight area on the unit's left conditioned roof facade (when viewed from the front).</description>
      <type>Double</type>
      <required>true</required>
      <model_dependent>false</model_dependent>
      <default_value>0</default_value>
    </argument>
    <argument>
      <name>skylight_area_right</name>
      <display_name>Skylights: Right Roof Area</display_name>
      <description>The amount of skylight area on the unit's right conditioned roof facade (when viewed from the front).</description>
      <type>Double</type>
      <required>true</required>
      <model_dependent>false</model_dependent>
      <default_value>0</default_value>
    </argument>
    <argument>
      <name>skylight_ufactor</name>
      <display_name>Skylights: U-Factor</display_name>
      <description>Full-assembly NFRC U-factor.</description>
      <type>Double</type>
      <units>Btu/hr-ft^2-R</units>
      <required>true</required>
      <model_dependent>false</model_dependent>
      <default_value>0.33</default_value>
    </argument>
    <argument>
      <name>skylight_shgc</name>
      <display_name>Skylights: SHGC</display_name>
      <description>Full-assembly NFRC solar heat gain coefficient.</description>
      <type>Double</type>
      <required>true</required>
      <model_dependent>false</model_dependent>
      <default_value>0.45</default_value>
    </argument>
    <argument>
      <name>door_area</name>
      <display_name>Doors: Area</display_name>
      <description>The area of the opaque door(s).</description>
      <type>Double</type>
      <units>ft^2</units>
      <required>true</required>
      <model_dependent>false</model_dependent>
      <default_value>20</default_value>
    </argument>
    <argument>
      <name>door_rvalue</name>
      <display_name>Doors: R-value</display_name>
      <description>R-value of the opaque door(s).</description>
      <type>Double</type>
      <units>h-ft^2-R/Btu</units>
      <required>true</required>
      <model_dependent>false</model_dependent>
      <default_value>4.4</default_value>
    </argument>
    <argument>
      <name>air_leakage_units</name>
      <display_name>Air Leakage: Units</display_name>
      <description>The unit of measure for the air leakage.</description>
      <type>Choice</type>
      <required>true</required>
      <model_dependent>false</model_dependent>
      <default_value>ACH</default_value>
      <choices>
        <choice>
          <value>ACH</value>
          <display_name>ACH</display_name>
        </choice>
        <choice>
          <value>CFM</value>
          <display_name>CFM</display_name>
        </choice>
        <choice>
          <value>ACHnatural</value>
          <display_name>ACHnatural</display_name>
        </choice>
      </choices>
    </argument>
    <argument>
      <name>air_leakage_house_pressure</name>
      <display_name>Air Leakage: House Pressure</display_name>
      <description>The house pressure relative to outside. Required when units are ACH or CFM.</description>
      <type>Double</type>
      <units>Pa</units>
      <required>true</required>
      <model_dependent>false</model_dependent>
      <default_value>50</default_value>
    </argument>
    <argument>
      <name>air_leakage_value</name>
      <display_name>Air Leakage: Value</display_name>
      <description>Air exchange rate value.</description>
      <type>Double</type>
      <required>true</required>
      <model_dependent>false</model_dependent>
      <default_value>3</default_value>
    </argument>
    <argument>
      <name>heating_system_type</name>
      <display_name>Heating System: Type</display_name>
      <description>The type of heating system. Use 'none' if there is no heating system.</description>
      <type>Choice</type>
      <required>true</required>
      <model_dependent>false</model_dependent>
      <default_value>Furnace</default_value>
      <choices>
        <choice>
          <value>none</value>
          <display_name>none</display_name>
        </choice>
        <choice>
          <value>Furnace</value>
          <display_name>Furnace</display_name>
        </choice>
        <choice>
          <value>WallFurnace</value>
          <display_name>WallFurnace</display_name>
        </choice>
        <choice>
          <value>FloorFurnace</value>
          <display_name>FloorFurnace</display_name>
        </choice>
        <choice>
          <value>Boiler</value>
          <display_name>Boiler</display_name>
        </choice>
        <choice>
          <value>ElectricResistance</value>
          <display_name>ElectricResistance</display_name>
        </choice>
        <choice>
          <value>Stove</value>
          <display_name>Stove</display_name>
        </choice>
        <choice>
          <value>PortableHeater</value>
          <display_name>PortableHeater</display_name>
        </choice>
        <choice>
          <value>Fireplace</value>
          <display_name>Fireplace</display_name>
        </choice>
        <choice>
          <value>FixedHeater</value>
          <display_name>FixedHeater</display_name>
        </choice>
        <choice>
          <value>PackagedTerminalAirConditionerHeating</value>
          <display_name>PackagedTerminalAirConditionerHeating</display_name>
        </choice>
        <choice>
          <value>Shared Boiler w/ Baseboard</value>
          <display_name>Shared Boiler w/ Baseboard</display_name>
        </choice>
        <choice>
          <value>Shared Boiler w/ Ductless Fan Coil</value>
          <display_name>Shared Boiler w/ Ductless Fan Coil</display_name>
        </choice>
      </choices>
    </argument>
    <argument>
      <name>heating_system_fuel</name>
      <display_name>Heating System: Fuel Type</display_name>
      <description>The fuel type of the heating system. Ignored for ElectricResistance and PackagedTerminalAirConditionerHeating.</description>
      <type>Choice</type>
      <required>true</required>
      <model_dependent>false</model_dependent>
      <default_value>natural gas</default_value>
      <choices>
        <choice>
          <value>electricity</value>
          <display_name>electricity</display_name>
        </choice>
        <choice>
          <value>natural gas</value>
          <display_name>natural gas</display_name>
        </choice>
        <choice>
          <value>fuel oil</value>
          <display_name>fuel oil</display_name>
        </choice>
        <choice>
          <value>propane</value>
          <display_name>propane</display_name>
        </choice>
        <choice>
          <value>wood</value>
          <display_name>wood</display_name>
        </choice>
        <choice>
          <value>wood pellets</value>
          <display_name>wood pellets</display_name>
        </choice>
        <choice>
          <value>coal</value>
          <display_name>coal</display_name>
        </choice>
      </choices>
    </argument>
    <argument>
      <name>heating_system_heating_efficiency</name>
      <display_name>Heating System: Rated AFUE or Percent</display_name>
      <description>The rated heating efficiency value of the heating system.</description>
      <type>Double</type>
      <units>Frac</units>
      <required>true</required>
      <model_dependent>false</model_dependent>
      <default_value>0.78</default_value>
    </argument>
    <argument>
      <name>heating_system_heating_capacity</name>
      <display_name>Heating System: Heating Capacity</display_name>
      <description>The output heating capacity of the heating system. Enter 'auto' to size the capacity based on ACCA Manual J/S.</description>
      <type>String</type>
      <units>Btu/hr</units>
      <required>true</required>
      <model_dependent>false</model_dependent>
      <default_value>auto</default_value>
    </argument>
    <argument>
      <name>heating_system_fraction_heat_load_served</name>
      <display_name>Heating System: Fraction Heat Load Served</display_name>
      <description>The heating load served by the heating system.</description>
      <type>Double</type>
      <units>Frac</units>
      <required>true</required>
      <model_dependent>false</model_dependent>
      <default_value>1</default_value>
    </argument>
    <argument>
      <name>heating_system_airflow_defect_ratio</name>
      <display_name>Heating System: Airflow Defect Ratio</display_name>
      <description>The airflow defect ratio, defined as (InstalledAirflow - DesignAirflow) / DesignAirflow, of the heating system per ANSI/RESNET/ACCA Standard 310. A value of zero means no airflow defect. Applies only to Furnace.</description>
      <type>Double</type>
      <units>Frac</units>
      <required>false</required>
      <model_dependent>false</model_dependent>
    </argument>
    <argument>
      <name>cooling_system_type</name>
      <display_name>Cooling System: Type</display_name>
      <description>The type of cooling system. Use 'none' if there is no cooling system.</description>
      <type>Choice</type>
      <required>true</required>
      <model_dependent>false</model_dependent>
      <default_value>central air conditioner</default_value>
      <choices>
        <choice>
          <value>none</value>
          <display_name>none</display_name>
        </choice>
        <choice>
          <value>central air conditioner</value>
          <display_name>central air conditioner</display_name>
        </choice>
        <choice>
          <value>room air conditioner</value>
          <display_name>room air conditioner</display_name>
        </choice>
        <choice>
          <value>evaporative cooler</value>
          <display_name>evaporative cooler</display_name>
        </choice>
        <choice>
          <value>mini-split</value>
          <display_name>mini-split</display_name>
        </choice>
        <choice>
          <value>packaged terminal air conditioner</value>
          <display_name>packaged terminal air conditioner</display_name>
        </choice>
      </choices>
    </argument>
    <argument>
      <name>cooling_system_cooling_efficiency_type</name>
      <display_name>Cooling System: Efficiency Type</display_name>
      <description>The efficiency type of the cooling system. System types central air conditioner and mini-split use SEER. System types room air conditioner and packaged terminal air conditioner use EER or CEER. Ignored for system type evaporative cooler.</description>
      <type>Choice</type>
      <required>true</required>
      <model_dependent>false</model_dependent>
      <default_value>SEER</default_value>
      <choices>
        <choice>
          <value>SEER</value>
          <display_name>SEER</display_name>
        </choice>
        <choice>
          <value>EER</value>
          <display_name>EER</display_name>
        </choice>
        <choice>
          <value>CEER</value>
          <display_name>CEER</display_name>
        </choice>
      </choices>
    </argument>
    <argument>
      <name>cooling_system_cooling_efficiency</name>
      <display_name>Cooling System: Efficiency</display_name>
      <description>The rated efficiency value of the cooling system. Ignored for evaporative cooler.</description>
      <type>Double</type>
      <units>SEER or EER or CEER</units>
      <required>true</required>
      <model_dependent>false</model_dependent>
      <default_value>13</default_value>
    </argument>
    <argument>
      <name>cooling_system_cooling_compressor_type</name>
      <display_name>Cooling System: Cooling Compressor Type</display_name>
      <description>The compressor type of the cooling system. Only applies to central air conditioner.</description>
      <type>Choice</type>
      <required>false</required>
      <model_dependent>false</model_dependent>
      <choices>
        <choice>
          <value>single stage</value>
          <display_name>single stage</display_name>
        </choice>
        <choice>
          <value>two stage</value>
          <display_name>two stage</display_name>
        </choice>
        <choice>
          <value>variable speed</value>
          <display_name>variable speed</display_name>
        </choice>
      </choices>
    </argument>
    <argument>
      <name>cooling_system_cooling_sensible_heat_fraction</name>
      <display_name>Cooling System: Cooling Sensible Heat Fraction</display_name>
      <description>The sensible heat fraction of the cooling system. Ignored for evaporative cooler.</description>
      <type>Double</type>
      <units>Frac</units>
      <required>false</required>
      <model_dependent>false</model_dependent>
    </argument>
    <argument>
      <name>cooling_system_cooling_capacity</name>
      <display_name>Cooling System: Cooling Capacity</display_name>
      <description>The output cooling capacity of the cooling system. Enter 'auto' to size the capacity based on ACCA Manual J/S.</description>
      <type>String</type>
      <units>tons</units>
      <required>true</required>
      <model_dependent>false</model_dependent>
      <default_value>auto</default_value>
    </argument>
    <argument>
      <name>cooling_system_fraction_cool_load_served</name>
      <display_name>Cooling System: Fraction Cool Load Served</display_name>
      <description>The cooling load served by the cooling system.</description>
      <type>Double</type>
      <units>Frac</units>
      <required>true</required>
      <model_dependent>false</model_dependent>
      <default_value>1</default_value>
    </argument>
    <argument>
      <name>cooling_system_is_ducted</name>
      <display_name>Cooling System: Is Ducted</display_name>
      <description>Whether the cooling system is ducted or not. Only used for mini-split and evaporative cooler. It's assumed that central air conditioner is ducted, and room air conditioner and packaged terminal air conditioner are not ducted.</description>
      <type>Boolean</type>
      <required>true</required>
      <model_dependent>false</model_dependent>
      <default_value>false</default_value>
      <choices>
        <choice>
          <value>true</value>
          <display_name>true</display_name>
        </choice>
        <choice>
          <value>false</value>
          <display_name>false</display_name>
        </choice>
      </choices>
    </argument>
    <argument>
      <name>cooling_system_airflow_defect_ratio</name>
      <display_name>Cooling System: Airflow Defect Ratio</display_name>
      <description>The airflow defect ratio, defined as (InstalledAirflow - DesignAirflow) / DesignAirflow, of the cooling system per ANSI/RESNET/ACCA Standard 310. A value of zero means no airflow defect. Applies only to central air conditioner and ducted mini-split.</description>
      <type>Double</type>
      <units>Frac</units>
      <required>false</required>
      <model_dependent>false</model_dependent>
    </argument>
    <argument>
      <name>cooling_system_charge_defect_ratio</name>
      <display_name>Cooling System: Charge Defect Ratio</display_name>
      <description>The refrigerant charge defect ratio, defined as (InstalledCharge - DesignCharge) / DesignCharge, of the cooling system per ANSI/RESNET/ACCA Standard 310. A value of zero means no refrigerant charge defect. Applies only to central air conditioner and mini-split.</description>
      <type>Double</type>
      <units>Frac</units>
      <required>false</required>
      <model_dependent>false</model_dependent>
    </argument>
    <argument>
      <name>heat_pump_type</name>
      <display_name>Heat Pump: Type</display_name>
      <description>The type of heat pump. Use 'none' if there is no heat pump.</description>
      <type>Choice</type>
      <required>true</required>
      <model_dependent>false</model_dependent>
      <default_value>none</default_value>
      <choices>
        <choice>
          <value>none</value>
          <display_name>none</display_name>
        </choice>
        <choice>
          <value>air-to-air</value>
          <display_name>air-to-air</display_name>
        </choice>
        <choice>
          <value>mini-split</value>
          <display_name>mini-split</display_name>
        </choice>
        <choice>
          <value>ground-to-air</value>
          <display_name>ground-to-air</display_name>
        </choice>
        <choice>
          <value>packaged terminal heat pump</value>
          <display_name>packaged terminal heat pump</display_name>
        </choice>
      </choices>
    </argument>
    <argument>
      <name>heat_pump_heating_efficiency_type</name>
      <display_name>Heat Pump: Heating Efficiency Type</display_name>
      <description>The heating efficiency type of heat pump. System types air-to-air and mini-split use HSPF. System types ground-to-air and packaged terminal heat pump use COP.</description>
      <type>Choice</type>
      <required>true</required>
      <model_dependent>false</model_dependent>
      <default_value>HSPF</default_value>
      <choices>
        <choice>
          <value>HSPF</value>
          <display_name>HSPF</display_name>
        </choice>
        <choice>
          <value>COP</value>
          <display_name>COP</display_name>
        </choice>
      </choices>
    </argument>
    <argument>
      <name>heat_pump_heating_efficiency</name>
      <display_name>Heat Pump: Heating Efficiency</display_name>
      <description>The rated heating efficiency value of the heat pump.</description>
      <type>Double</type>
      <units>HSPF or COP</units>
      <required>true</required>
      <model_dependent>false</model_dependent>
      <default_value>7.7</default_value>
    </argument>
    <argument>
      <name>heat_pump_cooling_efficiency_type</name>
      <display_name>Heat Pump: Cooling Efficiency Type</display_name>
      <description>The cooling efficiency type of heat pump. System types air-to-air and mini-split use SEER. System types ground-to-air and packaged terminal heat pump use EER.</description>
      <type>Choice</type>
      <required>true</required>
      <model_dependent>false</model_dependent>
      <default_value>SEER</default_value>
      <choices>
        <choice>
          <value>SEER</value>
          <display_name>SEER</display_name>
        </choice>
        <choice>
          <value>EER</value>
          <display_name>EER</display_name>
        </choice>
        <choice>
          <value>CEER</value>
          <display_name>CEER</display_name>
        </choice>
      </choices>
    </argument>
    <argument>
      <name>heat_pump_cooling_efficiency</name>
      <display_name>Heat Pump: Cooling Efficiency</display_name>
      <description>The rated cooling efficiency value of the heat pump.</description>
      <type>Double</type>
      <units>SEER or EER</units>
      <required>true</required>
      <model_dependent>false</model_dependent>
      <default_value>13</default_value>
    </argument>
    <argument>
      <name>heat_pump_cooling_compressor_type</name>
      <display_name>Heat Pump: Cooling Compressor Type</display_name>
      <description>The compressor type of the heat pump. Only applies to air-to-air.</description>
      <type>Choice</type>
      <required>false</required>
      <model_dependent>false</model_dependent>
      <choices>
        <choice>
          <value>single stage</value>
          <display_name>single stage</display_name>
        </choice>
        <choice>
          <value>two stage</value>
          <display_name>two stage</display_name>
        </choice>
        <choice>
          <value>variable speed</value>
          <display_name>variable speed</display_name>
        </choice>
      </choices>
    </argument>
    <argument>
      <name>heat_pump_cooling_sensible_heat_fraction</name>
      <display_name>Heat Pump: Cooling Sensible Heat Fraction</display_name>
      <description>The sensible heat fraction of the heat pump.</description>
      <type>Double</type>
      <units>Frac</units>
      <required>false</required>
      <model_dependent>false</model_dependent>
    </argument>
    <argument>
      <name>heat_pump_heating_capacity</name>
      <display_name>Heat Pump: Heating Capacity</display_name>
      <description>The output heating capacity of the heat pump. Enter 'auto' to size the capacity based on ACCA Manual J/S (i.e., based on cooling design loads with some oversizing allowances for heating design loads). Enter 'auto using max load' to size the capacity based on the maximum of heating/cooling design loads.</description>
      <type>String</type>
      <units>Btu/hr</units>
      <required>true</required>
      <model_dependent>false</model_dependent>
      <default_value>auto</default_value>
    </argument>
    <argument>
      <name>heat_pump_heating_capacity_17_f</name>
      <display_name>Heat Pump: Heating Capacity 17F</display_name>
      <description>The output heating capacity of the heat pump at 17F. Only applies to air-to-air and mini-split.</description>
      <type>String</type>
      <units>Btu/hr</units>
      <required>true</required>
      <model_dependent>false</model_dependent>
      <default_value>auto</default_value>
    </argument>
    <argument>
      <name>heat_pump_cooling_capacity</name>
      <display_name>Heat Pump: Cooling Capacity</display_name>
      <description>The output cooling capacity of the heat pump. Enter 'auto' to size the capacity based on ACCA Manual J/S.</description>
      <type>String</type>
      <units>Btu/hr</units>
      <required>true</required>
      <model_dependent>false</model_dependent>
      <default_value>auto</default_value>
    </argument>
    <argument>
      <name>heat_pump_fraction_heat_load_served</name>
      <display_name>Heat Pump: Fraction Heat Load Served</display_name>
      <description>The heating load served by the heat pump.</description>
      <type>Double</type>
      <units>Frac</units>
      <required>true</required>
      <model_dependent>false</model_dependent>
      <default_value>1</default_value>
    </argument>
    <argument>
      <name>heat_pump_fraction_cool_load_served</name>
      <display_name>Heat Pump: Fraction Cool Load Served</display_name>
      <description>The cooling load served by the heat pump.</description>
      <type>Double</type>
      <units>Frac</units>
      <required>true</required>
      <model_dependent>false</model_dependent>
      <default_value>1</default_value>
    </argument>
    <argument>
      <name>heat_pump_backup_type</name>
      <display_name>Heat Pump: Backup Type</display_name>
      <description>The backup type of the heat pump. If 'integrated', represents e.g. built-in electric strip heat or dual-fuel integrated furnace. If 'separate', represents e.g. electric baseboard or boiler based on the Heating System 2 specified below. Use 'none' if there is no backup heating.</description>
      <type>Choice</type>
      <required>true</required>
      <model_dependent>false</model_dependent>
      <default_value>integrated</default_value>
      <choices>
        <choice>
          <value>none</value>
          <display_name>none</display_name>
        </choice>
        <choice>
          <value>integrated</value>
          <display_name>integrated</display_name>
        </choice>
        <choice>
          <value>separate</value>
          <display_name>separate</display_name>
        </choice>
      </choices>
    </argument>
    <argument>
      <name>heat_pump_backup_fuel</name>
      <display_name>Heat Pump: Backup Fuel Type</display_name>
      <description>The backup fuel type of the heat pump. Only applies if Backup Type is 'integrated'.</description>
      <type>Choice</type>
      <required>true</required>
      <model_dependent>false</model_dependent>
      <default_value>electricity</default_value>
      <choices>
        <choice>
          <value>electricity</value>
          <display_name>electricity</display_name>
        </choice>
        <choice>
          <value>natural gas</value>
          <display_name>natural gas</display_name>
        </choice>
        <choice>
          <value>fuel oil</value>
          <display_name>fuel oil</display_name>
        </choice>
        <choice>
          <value>propane</value>
          <display_name>propane</display_name>
        </choice>
      </choices>
    </argument>
    <argument>
      <name>heat_pump_backup_heating_efficiency</name>
      <display_name>Heat Pump: Backup Rated Efficiency</display_name>
      <description>The backup rated efficiency value of the heat pump. Percent for electricity fuel type. AFUE otherwise. Only applies if Backup Type is 'integrated'.</description>
      <type>Double</type>
      <required>true</required>
      <model_dependent>false</model_dependent>
      <default_value>1</default_value>
    </argument>
    <argument>
      <name>heat_pump_backup_heating_capacity</name>
      <display_name>Heat Pump: Backup Heating Capacity</display_name>
      <description>The backup output heating capacity of the heat pump. Enter 'auto' to size the capacity based on ACCA Manual J/S. Only applies if Backup Type is 'integrated'.</description>
      <type>String</type>
      <units>Btu/hr</units>
      <required>true</required>
      <model_dependent>false</model_dependent>
      <default_value>auto</default_value>
    </argument>
    <argument>
      <name>heat_pump_backup_heating_switchover_temp</name>
      <display_name>Heat Pump: Backup Heating Switchover Temperature</display_name>
      <description>The temperature at which the heat pump stops operating and the backup heating system starts running. Only applies to air-to-air and mini-split. If not provided, backup heating will operate as needed when heat pump capacity is insufficient. Applies if Backup Type is either 'integrated' or 'separate'.</description>
      <type>Double</type>
      <units>deg-F</units>
      <required>false</required>
      <model_dependent>false</model_dependent>
    </argument>
    <argument>
      <name>heat_pump_is_ducted</name>
      <display_name>Heat Pump: Is Ducted</display_name>
      <description>Whether the heat pump is ducted or not. Only used for mini-split. It's assumed that air-to-air and ground-to-air are ducted.</description>
      <type>Boolean</type>
      <required>false</required>
      <model_dependent>false</model_dependent>
      <choices>
        <choice>
          <value>true</value>
          <display_name>true</display_name>
        </choice>
        <choice>
          <value>false</value>
          <display_name>false</display_name>
        </choice>
      </choices>
    </argument>
    <argument>
      <name>heat_pump_airflow_defect_ratio</name>
      <display_name>Heat Pump: Airflow Defect Ratio</display_name>
      <description>The airflow defect ratio, defined as (InstalledAirflow - DesignAirflow) / DesignAirflow, of the heat pump per ANSI/RESNET/ACCA Standard 310. A value of zero means no airflow defect. Applies only to air-to-air, ducted mini-split, and ground-to-air.</description>
      <type>Double</type>
      <units>Frac</units>
      <required>false</required>
      <model_dependent>false</model_dependent>
    </argument>
    <argument>
      <name>heat_pump_charge_defect_ratio</name>
      <display_name>Heat Pump: Charge Defect Ratio</display_name>
      <description>The refrigerant charge defect ratio, defined as (InstalledCharge - DesignCharge) / DesignCharge, of the heat pump per ANSI/RESNET/ACCA Standard 310. A value of zero means no refrigerant charge defect. Applies to all heat pump types.</description>
      <type>Double</type>
      <units>Frac</units>
      <required>false</required>
      <model_dependent>false</model_dependent>
    </argument>
    <argument>
      <name>heating_system_2_type</name>
      <display_name>Heating System 2: Type</display_name>
      <description>The type of the second heating system.</description>
      <type>Choice</type>
      <required>true</required>
      <model_dependent>false</model_dependent>
      <default_value>none</default_value>
      <choices>
        <choice>
          <value>none</value>
          <display_name>none</display_name>
        </choice>
        <choice>
          <value>WallFurnace</value>
          <display_name>WallFurnace</display_name>
        </choice>
        <choice>
          <value>FloorFurnace</value>
          <display_name>FloorFurnace</display_name>
        </choice>
        <choice>
          <value>Boiler</value>
          <display_name>Boiler</display_name>
        </choice>
        <choice>
          <value>ElectricResistance</value>
          <display_name>ElectricResistance</display_name>
        </choice>
        <choice>
          <value>Stove</value>
          <display_name>Stove</display_name>
        </choice>
        <choice>
          <value>PortableHeater</value>
          <display_name>PortableHeater</display_name>
        </choice>
        <choice>
          <value>Fireplace</value>
          <display_name>Fireplace</display_name>
        </choice>
      </choices>
    </argument>
    <argument>
      <name>heating_system_2_fuel</name>
      <display_name>Heating System 2: Fuel Type</display_name>
      <description>The fuel type of the second heating system. Ignored for ElectricResistance.</description>
      <type>Choice</type>
      <required>true</required>
      <model_dependent>false</model_dependent>
      <default_value>electricity</default_value>
      <choices>
        <choice>
          <value>electricity</value>
          <display_name>electricity</display_name>
        </choice>
        <choice>
          <value>natural gas</value>
          <display_name>natural gas</display_name>
        </choice>
        <choice>
          <value>fuel oil</value>
          <display_name>fuel oil</display_name>
        </choice>
        <choice>
          <value>propane</value>
          <display_name>propane</display_name>
        </choice>
        <choice>
          <value>wood</value>
          <display_name>wood</display_name>
        </choice>
        <choice>
          <value>wood pellets</value>
          <display_name>wood pellets</display_name>
        </choice>
        <choice>
          <value>coal</value>
          <display_name>coal</display_name>
        </choice>
      </choices>
    </argument>
    <argument>
      <name>heating_system_2_heating_efficiency</name>
      <display_name>Heating System 2: Rated AFUE or Percent</display_name>
      <description>The rated heating efficiency value of the second heating system.</description>
      <type>Double</type>
      <units>Frac</units>
      <required>true</required>
      <model_dependent>false</model_dependent>
      <default_value>1</default_value>
    </argument>
    <argument>
      <name>heating_system_2_heating_capacity</name>
      <display_name>Heating System 2: Heating Capacity</display_name>
      <description>The output heating capacity of the second heating system. Enter 'auto' to size the capacity based on ACCA Manual J/S.</description>
      <type>String</type>
      <units>Btu/hr</units>
      <required>true</required>
      <model_dependent>false</model_dependent>
      <default_value>auto</default_value>
    </argument>
    <argument>
      <name>heating_system_2_fraction_heat_load_served</name>
      <display_name>Heating System 2: Fraction Heat Load Served</display_name>
      <description>The heat load served fraction of the second heating system. Ignored if this heating system serves as a backup system for a heat pump.</description>
      <type>Double</type>
      <units>Frac</units>
      <required>true</required>
      <model_dependent>false</model_dependent>
      <default_value>0.25</default_value>
    </argument>
    <argument>
      <name>hvac_control_heating_weekday_setpoint</name>
      <display_name>HVAC Control: Heating Weekday Setpoint Schedule</display_name>
      <description>Specify the constant or 24-hour comma-separated weekday heating setpoint schedule.</description>
      <type>String</type>
      <units>deg-F</units>
      <required>true</required>
      <model_dependent>false</model_dependent>
      <default_value>71</default_value>
    </argument>
    <argument>
      <name>hvac_control_heating_weekend_setpoint</name>
      <display_name>HVAC Control: Heating Weekend Setpoint Schedule</display_name>
      <description>Specify the constant or 24-hour comma-separated weekend heating setpoint schedule.</description>
      <type>String</type>
      <units>deg-F</units>
      <required>true</required>
      <model_dependent>false</model_dependent>
      <default_value>71</default_value>
    </argument>
    <argument>
      <name>hvac_control_cooling_weekday_setpoint</name>
      <display_name>HVAC Control: Cooling Weekday Setpoint Schedule</display_name>
      <description>Specify the constant or 24-hour comma-separated weekday cooling setpoint schedule.</description>
      <type>String</type>
      <units>deg-F</units>
      <required>true</required>
      <model_dependent>false</model_dependent>
      <default_value>76</default_value>
    </argument>
    <argument>
      <name>hvac_control_cooling_weekend_setpoint</name>
      <display_name>HVAC Control: Cooling Weekend Setpoint Schedule</display_name>
      <description>Specify the constant or 24-hour comma-separated weekend cooling setpoint schedule.</description>
      <type>String</type>
      <units>deg-F</units>
      <required>true</required>
      <model_dependent>false</model_dependent>
      <default_value>76</default_value>
    </argument>
    <argument>
      <name>hvac_control_heating_season_period</name>
      <display_name>HVAC Control: Heating Season Period</display_name>
      <description>Enter a date like "Nov 1 - Jun 30".</description>
      <type>String</type>
      <required>false</required>
      <model_dependent>false</model_dependent>
    </argument>
    <argument>
      <name>hvac_control_cooling_season_period</name>
      <display_name>HVAC Control: Cooling Season Period</display_name>
      <description>Enter a date like "Jun 1 - Oct 31".</description>
      <type>String</type>
      <required>false</required>
      <model_dependent>false</model_dependent>
    </argument>
    <argument>
      <name>ducts_leakage_units</name>
      <display_name>Ducts: Leakage Units</display_name>
      <description>The leakage units of the ducts.</description>
      <type>Choice</type>
      <required>true</required>
      <model_dependent>false</model_dependent>
      <default_value>Percent</default_value>
      <choices>
        <choice>
          <value>CFM25</value>
          <display_name>CFM25</display_name>
        </choice>
        <choice>
          <value>CFM50</value>
          <display_name>CFM50</display_name>
        </choice>
        <choice>
          <value>Percent</value>
          <display_name>Percent</display_name>
        </choice>
      </choices>
    </argument>
    <argument>
      <name>ducts_supply_leakage_to_outside_value</name>
      <display_name>Ducts: Supply Leakage to Outside Value</display_name>
      <description>The leakage value to outside for the supply ducts.</description>
      <type>Double</type>
      <required>true</required>
      <model_dependent>false</model_dependent>
      <default_value>0.1</default_value>
    </argument>
    <argument>
      <name>ducts_return_leakage_to_outside_value</name>
      <display_name>Ducts: Return Leakage to Outside Value</display_name>
      <description>The leakage value to outside for the return ducts.</description>
      <type>Double</type>
      <required>true</required>
      <model_dependent>false</model_dependent>
      <default_value>0.1</default_value>
    </argument>
    <argument>
      <name>ducts_supply_location</name>
      <display_name>Ducts: Supply Location</display_name>
      <description>The location of the supply ducts.</description>
      <type>Choice</type>
      <required>true</required>
      <model_dependent>false</model_dependent>
      <default_value>auto</default_value>
      <choices>
        <choice>
          <value>auto</value>
          <display_name>auto</display_name>
        </choice>
        <choice>
          <value>living space</value>
          <display_name>living space</display_name>
        </choice>
        <choice>
          <value>basement - conditioned</value>
          <display_name>basement - conditioned</display_name>
        </choice>
        <choice>
          <value>basement - unconditioned</value>
          <display_name>basement - unconditioned</display_name>
        </choice>
        <choice>
          <value>crawlspace - vented</value>
          <display_name>crawlspace - vented</display_name>
        </choice>
        <choice>
          <value>crawlspace - unvented</value>
          <display_name>crawlspace - unvented</display_name>
        </choice>
        <choice>
          <value>crawlspace - conditioned</value>
          <display_name>crawlspace - conditioned</display_name>
        </choice>
        <choice>
          <value>attic - vented</value>
          <display_name>attic - vented</display_name>
        </choice>
        <choice>
          <value>attic - unvented</value>
          <display_name>attic - unvented</display_name>
        </choice>
        <choice>
          <value>garage</value>
          <display_name>garage</display_name>
        </choice>
        <choice>
          <value>exterior wall</value>
          <display_name>exterior wall</display_name>
        </choice>
        <choice>
          <value>under slab</value>
          <display_name>under slab</display_name>
        </choice>
        <choice>
          <value>roof deck</value>
          <display_name>roof deck</display_name>
        </choice>
        <choice>
          <value>outside</value>
          <display_name>outside</display_name>
        </choice>
        <choice>
          <value>other housing unit</value>
          <display_name>other housing unit</display_name>
        </choice>
        <choice>
          <value>other heated space</value>
          <display_name>other heated space</display_name>
        </choice>
        <choice>
          <value>other multifamily buffer space</value>
          <display_name>other multifamily buffer space</display_name>
        </choice>
        <choice>
          <value>other non-freezing space</value>
          <display_name>other non-freezing space</display_name>
        </choice>
      </choices>
    </argument>
    <argument>
      <name>ducts_supply_insulation_r</name>
      <display_name>Ducts: Supply Insulation R-Value</display_name>
      <description>The insulation r-value of the supply ducts excluding air films.</description>
      <type>Double</type>
      <units>h-ft^2-R/Btu</units>
      <required>true</required>
      <model_dependent>false</model_dependent>
      <default_value>0</default_value>
    </argument>
    <argument>
      <name>ducts_supply_surface_area</name>
      <display_name>Ducts: Supply Surface Area</display_name>
      <description>The surface area of the supply ducts.</description>
      <type>String</type>
      <units>ft^2</units>
      <required>true</required>
      <model_dependent>false</model_dependent>
      <default_value>auto</default_value>
    </argument>
    <argument>
      <name>ducts_return_location</name>
      <display_name>Ducts: Return Location</display_name>
      <description>The location of the return ducts.</description>
      <type>Choice</type>
      <required>true</required>
      <model_dependent>false</model_dependent>
      <default_value>auto</default_value>
      <choices>
        <choice>
          <value>auto</value>
          <display_name>auto</display_name>
        </choice>
        <choice>
          <value>living space</value>
          <display_name>living space</display_name>
        </choice>
        <choice>
          <value>basement - conditioned</value>
          <display_name>basement - conditioned</display_name>
        </choice>
        <choice>
          <value>basement - unconditioned</value>
          <display_name>basement - unconditioned</display_name>
        </choice>
        <choice>
          <value>crawlspace - vented</value>
          <display_name>crawlspace - vented</display_name>
        </choice>
        <choice>
          <value>crawlspace - unvented</value>
          <display_name>crawlspace - unvented</display_name>
        </choice>
        <choice>
          <value>crawlspace - conditioned</value>
          <display_name>crawlspace - conditioned</display_name>
        </choice>
        <choice>
          <value>attic - vented</value>
          <display_name>attic - vented</display_name>
        </choice>
        <choice>
          <value>attic - unvented</value>
          <display_name>attic - unvented</display_name>
        </choice>
        <choice>
          <value>garage</value>
          <display_name>garage</display_name>
        </choice>
        <choice>
          <value>exterior wall</value>
          <display_name>exterior wall</display_name>
        </choice>
        <choice>
          <value>under slab</value>
          <display_name>under slab</display_name>
        </choice>
        <choice>
          <value>roof deck</value>
          <display_name>roof deck</display_name>
        </choice>
        <choice>
          <value>outside</value>
          <display_name>outside</display_name>
        </choice>
        <choice>
          <value>other housing unit</value>
          <display_name>other housing unit</display_name>
        </choice>
        <choice>
          <value>other heated space</value>
          <display_name>other heated space</display_name>
        </choice>
        <choice>
          <value>other multifamily buffer space</value>
          <display_name>other multifamily buffer space</display_name>
        </choice>
        <choice>
          <value>other non-freezing space</value>
          <display_name>other non-freezing space</display_name>
        </choice>
      </choices>
    </argument>
    <argument>
      <name>ducts_return_insulation_r</name>
      <display_name>Ducts: Return Insulation R-Value</display_name>
      <description>The insulation r-value of the return ducts excluding air films.</description>
      <type>Double</type>
      <units>h-ft^2-R/Btu</units>
      <required>true</required>
      <model_dependent>false</model_dependent>
      <default_value>0</default_value>
    </argument>
    <argument>
      <name>ducts_return_surface_area</name>
      <display_name>Ducts: Return Surface Area</display_name>
      <description>The surface area of the return ducts.</description>
      <type>String</type>
      <units>ft^2</units>
      <required>true</required>
      <model_dependent>false</model_dependent>
      <default_value>auto</default_value>
    </argument>
    <argument>
      <name>ducts_number_of_return_registers</name>
      <display_name>Ducts: Number of Return Registers</display_name>
      <description>The number of return registers of the ducts. Only used if duct surface areas are set to auto.</description>
      <type>String</type>
      <units>#</units>
      <required>false</required>
      <model_dependent>false</model_dependent>
      <default_value>auto</default_value>
    </argument>
    <argument>
      <name>mech_vent_fan_type</name>
      <display_name>Mechanical Ventilation: Fan Type</display_name>
      <description>The type of the mechanical ventilation. Use 'none' if there is no mechanical ventilation system.</description>
      <type>Choice</type>
      <required>true</required>
      <model_dependent>false</model_dependent>
      <default_value>none</default_value>
      <choices>
        <choice>
          <value>none</value>
          <display_name>none</display_name>
        </choice>
        <choice>
          <value>exhaust only</value>
          <display_name>exhaust only</display_name>
        </choice>
        <choice>
          <value>supply only</value>
          <display_name>supply only</display_name>
        </choice>
        <choice>
          <value>energy recovery ventilator</value>
          <display_name>energy recovery ventilator</display_name>
        </choice>
        <choice>
          <value>heat recovery ventilator</value>
          <display_name>heat recovery ventilator</display_name>
        </choice>
        <choice>
          <value>balanced</value>
          <display_name>balanced</display_name>
        </choice>
        <choice>
          <value>central fan integrated supply</value>
          <display_name>central fan integrated supply</display_name>
        </choice>
      </choices>
    </argument>
    <argument>
      <name>mech_vent_flow_rate</name>
      <display_name>Mechanical Ventilation: Flow Rate</display_name>
      <description>The flow rate of the mechanical ventilation.</description>
      <type>String</type>
      <units>CFM</units>
      <required>true</required>
      <model_dependent>false</model_dependent>
      <default_value>auto</default_value>
    </argument>
    <argument>
      <name>mech_vent_hours_in_operation</name>
      <display_name>Mechanical Ventilation: Hours In Operation</display_name>
      <description>The hours in operation of the mechanical ventilation.</description>
      <type>String</type>
      <units>hrs/day</units>
      <required>true</required>
      <model_dependent>false</model_dependent>
      <default_value>auto</default_value>
    </argument>
    <argument>
      <name>mech_vent_recovery_efficiency_type</name>
      <display_name>Mechanical Ventilation: Total Recovery Efficiency Type</display_name>
      <description>The total recovery efficiency type of the mechanical ventilation.</description>
      <type>Choice</type>
      <required>true</required>
      <model_dependent>false</model_dependent>
      <default_value>Unadjusted</default_value>
      <choices>
        <choice>
          <value>Unadjusted</value>
          <display_name>Unadjusted</display_name>
        </choice>
        <choice>
          <value>Adjusted</value>
          <display_name>Adjusted</display_name>
        </choice>
      </choices>
    </argument>
    <argument>
      <name>mech_vent_total_recovery_efficiency</name>
      <display_name>Mechanical Ventilation: Total Recovery Efficiency</display_name>
      <description>The Unadjusted or Adjusted total recovery efficiency of the mechanical ventilation. Applies to energy recovery ventilator.</description>
      <type>Double</type>
      <units>Frac</units>
      <required>true</required>
      <model_dependent>false</model_dependent>
      <default_value>0.48</default_value>
    </argument>
    <argument>
      <name>mech_vent_sensible_recovery_efficiency</name>
      <display_name>Mechanical Ventilation: Sensible Recovery Efficiency</display_name>
      <description>The Unadjusted or Adjusted sensible recovery efficiency of the mechanical ventilation. Applies to energy recovery ventilator and heat recovery ventilator.</description>
      <type>Double</type>
      <units>Frac</units>
      <required>true</required>
      <model_dependent>false</model_dependent>
      <default_value>0.72</default_value>
    </argument>
    <argument>
      <name>mech_vent_fan_power</name>
      <display_name>Mechanical Ventilation: Fan Power</display_name>
      <description>The fan power of the mechanical ventilation.</description>
      <type>String</type>
      <units>W</units>
      <required>true</required>
      <model_dependent>false</model_dependent>
      <default_value>auto</default_value>
    </argument>
    <argument>
      <name>mech_vent_num_units_served</name>
      <display_name>Mechanical Ventilation: Number of Units Served</display_name>
      <description>Number of dwelling units served by the mechanical ventilation system. Must be 1 if single-family detached. Used to apportion flow rate and fan power to the unit.</description>
      <type>Integer</type>
      <units>#</units>
      <required>true</required>
      <model_dependent>false</model_dependent>
      <default_value>1</default_value>
    </argument>
    <argument>
      <name>mech_vent_shared_frac_recirculation</name>
      <display_name>Shared Mechanical Ventilation: Fraction Recirculation</display_name>
      <description>Fraction of the total supply air that is recirculated, with the remainder assumed to be outdoor air. The value must be 0 for exhaust only systems. This is required for a shared mechanical ventilation system.</description>
      <type>Double</type>
      <units>Frac</units>
      <required>false</required>
      <model_dependent>false</model_dependent>
    </argument>
    <argument>
      <name>mech_vent_shared_preheating_fuel</name>
      <display_name>Shared Mechanical Ventilation: Preheating Fuel</display_name>
      <description>Fuel type of the preconditioning heating equipment. Only used for a shared mechanical ventilation system.</description>
      <type>Choice</type>
      <required>false</required>
      <model_dependent>false</model_dependent>
      <choices>
        <choice>
          <value>electricity</value>
          <display_name>electricity</display_name>
        </choice>
        <choice>
          <value>natural gas</value>
          <display_name>natural gas</display_name>
        </choice>
        <choice>
          <value>fuel oil</value>
          <display_name>fuel oil</display_name>
        </choice>
        <choice>
          <value>propane</value>
          <display_name>propane</display_name>
        </choice>
        <choice>
          <value>wood</value>
          <display_name>wood</display_name>
        </choice>
        <choice>
          <value>wood pellets</value>
          <display_name>wood pellets</display_name>
        </choice>
        <choice>
          <value>coal</value>
          <display_name>coal</display_name>
        </choice>
      </choices>
    </argument>
    <argument>
      <name>mech_vent_shared_preheating_efficiency</name>
      <display_name>Shared Mechanical Ventilation: Preheating Efficiency</display_name>
      <description>Efficiency of the preconditioning heating equipment. Only used for a shared mechanical ventilation system.</description>
      <type>Double</type>
      <units>COP</units>
      <required>false</required>
      <model_dependent>false</model_dependent>
    </argument>
    <argument>
      <name>mech_vent_shared_preheating_fraction_heat_load_served</name>
      <display_name>Shared Mechanical Ventilation: Preheating Fraction Ventilation Heat Load Served</display_name>
      <description>Fraction of heating load introduced by the shared ventilation system that is met by the preconditioning heating equipment.</description>
      <type>Double</type>
      <units>Frac</units>
      <required>false</required>
      <model_dependent>false</model_dependent>
    </argument>
    <argument>
      <name>mech_vent_shared_precooling_fuel</name>
      <display_name>Shared Mechanical Ventilation: Precooling Fuel</display_name>
      <description>Fuel type of the preconditioning cooling equipment. Only used for a shared mechanical ventilation system.</description>
      <type>Choice</type>
      <required>false</required>
      <model_dependent>false</model_dependent>
      <choices>
        <choice>
          <value>electricity</value>
          <display_name>electricity</display_name>
        </choice>
      </choices>
    </argument>
    <argument>
      <name>mech_vent_shared_precooling_efficiency</name>
      <display_name>Shared Mechanical Ventilation: Precooling Efficiency</display_name>
      <description>Efficiency of the preconditioning cooling equipment. Only used for a shared mechanical ventilation system.</description>
      <type>Double</type>
      <units>COP</units>
      <required>false</required>
      <model_dependent>false</model_dependent>
    </argument>
    <argument>
      <name>mech_vent_shared_precooling_fraction_cool_load_served</name>
      <display_name>Shared Mechanical Ventilation: Precooling Fraction Ventilation Cool Load Served</display_name>
      <description>Fraction of cooling load introduced by the shared ventilation system that is met by the preconditioning cooling equipment.</description>
      <type>Double</type>
      <units>Frac</units>
      <required>false</required>
      <model_dependent>false</model_dependent>
    </argument>
    <argument>
      <name>mech_vent_2_fan_type</name>
      <display_name>Mechanical Ventilation 2: Fan Type</display_name>
      <description>The type of the second mechanical ventilation. Use 'none' if there is no second mechanical ventilation system.</description>
      <type>Choice</type>
      <required>true</required>
      <model_dependent>false</model_dependent>
      <default_value>none</default_value>
      <choices>
        <choice>
          <value>none</value>
          <display_name>none</display_name>
        </choice>
        <choice>
          <value>exhaust only</value>
          <display_name>exhaust only</display_name>
        </choice>
        <choice>
          <value>supply only</value>
          <display_name>supply only</display_name>
        </choice>
        <choice>
          <value>energy recovery ventilator</value>
          <display_name>energy recovery ventilator</display_name>
        </choice>
        <choice>
          <value>heat recovery ventilator</value>
          <display_name>heat recovery ventilator</display_name>
        </choice>
        <choice>
          <value>balanced</value>
          <display_name>balanced</display_name>
        </choice>
      </choices>
    </argument>
    <argument>
      <name>mech_vent_2_flow_rate</name>
      <display_name>Mechanical Ventilation 2: Flow Rate</display_name>
      <description>The flow rate of the second mechanical ventilation.</description>
      <type>Double</type>
      <units>CFM</units>
      <required>true</required>
      <model_dependent>false</model_dependent>
      <default_value>110</default_value>
    </argument>
    <argument>
      <name>mech_vent_2_hours_in_operation</name>
      <display_name>Mechanical Ventilation 2: Hours In Operation</display_name>
      <description>The hours in operation of the second mechanical ventilation.</description>
      <type>Double</type>
      <units>hrs/day</units>
      <required>true</required>
      <model_dependent>false</model_dependent>
      <default_value>24</default_value>
    </argument>
    <argument>
      <name>mech_vent_2_recovery_efficiency_type</name>
      <display_name>Mechanical Ventilation 2: Total Recovery Efficiency Type</display_name>
      <description>The total recovery efficiency type of the second mechanical ventilation.</description>
      <type>Choice</type>
      <required>true</required>
      <model_dependent>false</model_dependent>
      <default_value>Unadjusted</default_value>
      <choices>
        <choice>
          <value>Unadjusted</value>
          <display_name>Unadjusted</display_name>
        </choice>
        <choice>
          <value>Adjusted</value>
          <display_name>Adjusted</display_name>
        </choice>
      </choices>
    </argument>
    <argument>
      <name>mech_vent_2_total_recovery_efficiency</name>
      <display_name>Mechanical Ventilation 2: Total Recovery Efficiency</display_name>
      <description>The Unadjusted or Adjusted total recovery efficiency of the second mechanical ventilation. Applies to energy recovery ventilator.</description>
      <type>Double</type>
      <units>Frac</units>
      <required>true</required>
      <model_dependent>false</model_dependent>
      <default_value>0.48</default_value>
    </argument>
    <argument>
      <name>mech_vent_2_sensible_recovery_efficiency</name>
      <display_name>Mechanical Ventilation 2: Sensible Recovery Efficiency</display_name>
      <description>The Unadjusted or Adjusted sensible recovery efficiency of the second mechanical ventilation. Applies to energy recovery ventilator and heat recovery ventilator.</description>
      <type>Double</type>
      <units>Frac</units>
      <required>true</required>
      <model_dependent>false</model_dependent>
      <default_value>0.72</default_value>
    </argument>
    <argument>
      <name>mech_vent_2_fan_power</name>
      <display_name>Mechanical Ventilation 2: Fan Power</display_name>
      <description>The fan power of the second mechanical ventilation.</description>
      <type>Double</type>
      <units>W</units>
      <required>true</required>
      <model_dependent>false</model_dependent>
      <default_value>30</default_value>
    </argument>
    <argument>
      <name>kitchen_fans_quantity</name>
      <display_name>Kitchen Fans: Quantity</display_name>
      <description>The quantity of the kitchen fans.</description>
      <type>String</type>
      <units>#</units>
      <required>true</required>
      <model_dependent>false</model_dependent>
      <default_value>auto</default_value>
    </argument>
    <argument>
      <name>kitchen_fans_flow_rate</name>
      <display_name>Kitchen Fans: Flow Rate</display_name>
      <description>The flow rate of the kitchen fan.</description>
      <type>String</type>
      <units>CFM</units>
      <required>false</required>
      <model_dependent>false</model_dependent>
      <default_value>auto</default_value>
    </argument>
    <argument>
      <name>kitchen_fans_hours_in_operation</name>
      <display_name>Kitchen Fans: Hours In Operation</display_name>
      <description>The hours in operation of the kitchen fan.</description>
      <type>String</type>
      <units>hrs/day</units>
      <required>false</required>
      <model_dependent>false</model_dependent>
      <default_value>auto</default_value>
    </argument>
    <argument>
      <name>kitchen_fans_power</name>
      <display_name>Kitchen Fans: Fan Power</display_name>
      <description>The fan power of the kitchen fan.</description>
      <type>String</type>
      <units>W</units>
      <required>false</required>
      <model_dependent>false</model_dependent>
      <default_value>auto</default_value>
    </argument>
    <argument>
      <name>kitchen_fans_start_hour</name>
      <display_name>Kitchen Fans: Start Hour</display_name>
      <description>The start hour of the kitchen fan.</description>
      <type>String</type>
      <units>hr</units>
      <required>false</required>
      <model_dependent>false</model_dependent>
      <default_value>auto</default_value>
    </argument>
    <argument>
      <name>bathroom_fans_quantity</name>
      <display_name>Bathroom Fans: Quantity</display_name>
      <description>The quantity of the bathroom fans.</description>
      <type>String</type>
      <units>#</units>
      <required>true</required>
      <model_dependent>false</model_dependent>
      <default_value>auto</default_value>
    </argument>
    <argument>
      <name>bathroom_fans_flow_rate</name>
      <display_name>Bathroom Fans: Flow Rate</display_name>
      <description>The flow rate of the bathroom fans.</description>
      <type>String</type>
      <units>CFM</units>
      <required>false</required>
      <model_dependent>false</model_dependent>
      <default_value>auto</default_value>
    </argument>
    <argument>
      <name>bathroom_fans_hours_in_operation</name>
      <display_name>Bathroom Fans: Hours In Operation</display_name>
      <description>The hours in operation of the bathroom fans.</description>
      <type>String</type>
      <units>hrs/day</units>
      <required>false</required>
      <model_dependent>false</model_dependent>
      <default_value>auto</default_value>
    </argument>
    <argument>
      <name>bathroom_fans_power</name>
      <display_name>Bathroom Fans: Fan Power</display_name>
      <description>The fan power of the bathroom fans.</description>
      <type>String</type>
      <units>W</units>
      <required>false</required>
      <model_dependent>false</model_dependent>
      <default_value>auto</default_value>
    </argument>
    <argument>
      <name>bathroom_fans_start_hour</name>
      <display_name>Bathroom Fans: Start Hour</display_name>
      <description>The start hour of the bathroom fans.</description>
      <type>String</type>
      <units>hr</units>
      <required>false</required>
      <model_dependent>false</model_dependent>
      <default_value>auto</default_value>
    </argument>
    <argument>
      <name>whole_house_fan_present</name>
      <display_name>Whole House Fan: Present</display_name>
      <description>Whether there is a whole house fan.</description>
      <type>Boolean</type>
      <required>true</required>
      <model_dependent>false</model_dependent>
      <default_value>false</default_value>
      <choices>
        <choice>
          <value>true</value>
          <display_name>true</display_name>
        </choice>
        <choice>
          <value>false</value>
          <display_name>false</display_name>
        </choice>
      </choices>
    </argument>
    <argument>
      <name>whole_house_fan_flow_rate</name>
      <display_name>Whole House Fan: Flow Rate</display_name>
      <description>The flow rate of the whole house fan.</description>
      <type>String</type>
      <units>CFM</units>
      <required>false</required>
      <model_dependent>false</model_dependent>
      <default_value>auto</default_value>
    </argument>
    <argument>
      <name>whole_house_fan_power</name>
      <display_name>Whole House Fan: Fan Power</display_name>
      <description>The fan power of the whole house fan.</description>
      <type>String</type>
      <units>W</units>
      <required>false</required>
      <model_dependent>false</model_dependent>
      <default_value>auto</default_value>
    </argument>
    <argument>
      <name>water_heater_type</name>
      <display_name>Water Heater: Type</display_name>
      <description>The type of water heater. Use 'none' if there is no water heater.</description>
      <type>Choice</type>
      <required>true</required>
      <model_dependent>false</model_dependent>
      <default_value>storage water heater</default_value>
      <choices>
        <choice>
          <value>none</value>
          <display_name>none</display_name>
        </choice>
        <choice>
          <value>storage water heater</value>
          <display_name>storage water heater</display_name>
        </choice>
        <choice>
          <value>instantaneous water heater</value>
          <display_name>instantaneous water heater</display_name>
        </choice>
        <choice>
          <value>heat pump water heater</value>
          <display_name>heat pump water heater</display_name>
        </choice>
        <choice>
          <value>space-heating boiler with storage tank</value>
          <display_name>space-heating boiler with storage tank</display_name>
        </choice>
        <choice>
          <value>space-heating boiler with tankless coil</value>
          <display_name>space-heating boiler with tankless coil</display_name>
        </choice>
      </choices>
    </argument>
    <argument>
      <name>water_heater_fuel_type</name>
      <display_name>Water Heater: Fuel Type</display_name>
      <description>The fuel type of water heater. Ignored for heat pump water heater.</description>
      <type>Choice</type>
      <required>true</required>
      <model_dependent>false</model_dependent>
      <default_value>natural gas</default_value>
      <choices>
        <choice>
          <value>electricity</value>
          <display_name>electricity</display_name>
        </choice>
        <choice>
          <value>natural gas</value>
          <display_name>natural gas</display_name>
        </choice>
        <choice>
          <value>fuel oil</value>
          <display_name>fuel oil</display_name>
        </choice>
        <choice>
          <value>propane</value>
          <display_name>propane</display_name>
        </choice>
        <choice>
          <value>wood</value>
          <display_name>wood</display_name>
        </choice>
        <choice>
          <value>coal</value>
          <display_name>coal</display_name>
        </choice>
      </choices>
    </argument>
    <argument>
      <name>water_heater_location</name>
      <display_name>Water Heater: Location</display_name>
      <description>The location of water heater.</description>
      <type>Choice</type>
      <required>true</required>
      <model_dependent>false</model_dependent>
      <default_value>auto</default_value>
      <choices>
        <choice>
          <value>auto</value>
          <display_name>auto</display_name>
        </choice>
        <choice>
          <value>living space</value>
          <display_name>living space</display_name>
        </choice>
        <choice>
          <value>basement - conditioned</value>
          <display_name>basement - conditioned</display_name>
        </choice>
        <choice>
          <value>basement - unconditioned</value>
          <display_name>basement - unconditioned</display_name>
        </choice>
        <choice>
          <value>garage</value>
          <display_name>garage</display_name>
        </choice>
        <choice>
          <value>attic - vented</value>
          <display_name>attic - vented</display_name>
        </choice>
        <choice>
          <value>attic - unvented</value>
          <display_name>attic - unvented</display_name>
        </choice>
        <choice>
          <value>crawlspace - vented</value>
          <display_name>crawlspace - vented</display_name>
        </choice>
        <choice>
          <value>crawlspace - unvented</value>
          <display_name>crawlspace - unvented</display_name>
        </choice>
        <choice>
          <value>crawlspace - conditioned</value>
          <display_name>crawlspace - conditioned</display_name>
        </choice>
        <choice>
          <value>other exterior</value>
          <display_name>other exterior</display_name>
        </choice>
        <choice>
          <value>other housing unit</value>
          <display_name>other housing unit</display_name>
        </choice>
        <choice>
          <value>other heated space</value>
          <display_name>other heated space</display_name>
        </choice>
        <choice>
          <value>other multifamily buffer space</value>
          <display_name>other multifamily buffer space</display_name>
        </choice>
        <choice>
          <value>other non-freezing space</value>
          <display_name>other non-freezing space</display_name>
        </choice>
      </choices>
    </argument>
    <argument>
      <name>water_heater_tank_volume</name>
      <display_name>Water Heater: Tank Volume</display_name>
      <description>Nominal volume of water heater tank. Set to 'auto' to have volume autosized. Only applies to storage water heater, heat pump water heater, and space-heating boiler with storage tank.</description>
      <type>String</type>
      <units>gal</units>
      <required>true</required>
      <model_dependent>false</model_dependent>
      <default_value>auto</default_value>
    </argument>
    <argument>
      <name>water_heater_efficiency_type</name>
      <display_name>Water Heater: Efficiency Type</display_name>
      <description>The efficiency type of water heater. Does not apply to space-heating boilers.</description>
      <type>Choice</type>
      <required>true</required>
      <model_dependent>false</model_dependent>
      <default_value>EnergyFactor</default_value>
      <choices>
        <choice>
          <value>EnergyFactor</value>
          <display_name>EnergyFactor</display_name>
        </choice>
        <choice>
          <value>UniformEnergyFactor</value>
          <display_name>UniformEnergyFactor</display_name>
        </choice>
      </choices>
    </argument>
    <argument>
      <name>water_heater_efficiency</name>
      <display_name>Water Heater: Efficiency</display_name>
      <description>Rated Energy Factor or Uniform Energy Factor. Does not apply to space-heating boilers.</description>
      <type>Double</type>
      <required>true</required>
      <model_dependent>false</model_dependent>
      <default_value>0.67</default_value>
    </argument>
    <argument>
      <name>water_heater_usage_bin</name>
      <display_name>Water Heater: Usage Bin</display_name>
      <description>The usage of the water heater. Required if Efficiency Type is UniformEnergyFactor and Type is not instantaneous water heater. Does not apply to space-heating boilers.</description>
      <type>Choice</type>
      <required>false</required>
      <model_dependent>false</model_dependent>
      <choices>
        <choice>
          <value>very small</value>
          <display_name>very small</display_name>
        </choice>
        <choice>
          <value>low</value>
          <display_name>low</display_name>
        </choice>
        <choice>
          <value>medium</value>
          <display_name>medium</display_name>
        </choice>
        <choice>
          <value>high</value>
          <display_name>high</display_name>
        </choice>
      </choices>
    </argument>
    <argument>
      <name>water_heater_recovery_efficiency</name>
      <display_name>Water Heater: Recovery Efficiency</display_name>
      <description>Ratio of energy delivered to water heater to the energy content of the fuel consumed by the water heater. Only used for non-electric storage water heaters.</description>
      <type>String</type>
      <units>Frac</units>
      <required>true</required>
      <model_dependent>false</model_dependent>
      <default_value>auto</default_value>
    </argument>
    <argument>
      <name>water_heater_heating_capacity</name>
      <display_name>Water Heater: Heating Capacity</display_name>
      <description>Heating capacity. Set to 'auto' to have heating capacity defaulted. Only applies to storage water heater.</description>
      <type>String</type>
      <units>Btu/hr</units>
      <required>true</required>
      <model_dependent>false</model_dependent>
      <default_value>auto</default_value>
    </argument>
    <argument>
      <name>water_heater_standby_loss</name>
      <display_name>Water Heater: Standby Loss</display_name>
      <description>The standby loss of water heater. Only applies to space-heating boilers.</description>
      <type>Double</type>
      <units>deg-F/hr</units>
      <required>false</required>
      <model_dependent>false</model_dependent>
    </argument>
    <argument>
      <name>water_heater_jacket_rvalue</name>
      <display_name>Water Heater: Jacket R-value</display_name>
      <description>The jacket R-value of water heater. Doesn't apply to instantaneous water heater or space-heating boiler with tankless coil.</description>
      <type>Double</type>
      <units>h-ft^2-R/Btu</units>
      <required>false</required>
      <model_dependent>false</model_dependent>
    </argument>
    <argument>
      <name>water_heater_setpoint_temperature</name>
      <display_name>Water Heater: Setpoint Temperature</display_name>
      <description>The setpoint temperature of water heater.</description>
      <type>String</type>
      <units>deg-F</units>
      <required>true</required>
      <model_dependent>false</model_dependent>
      <default_value>auto</default_value>
    </argument>
    <argument>
      <name>water_heater_num_units_served</name>
      <display_name>Water Heater: Number of Units Served</display_name>
      <description>Number of dwelling units served (directly or indirectly) by the water heater. Must be 1 if single-family detached. Used to apportion water heater tank losses to the unit.</description>
      <type>Integer</type>
      <units>#</units>
      <required>true</required>
      <model_dependent>false</model_dependent>
      <default_value>1</default_value>
    </argument>
    <argument>
      <name>water_heater_uses_desuperheater</name>
      <display_name>Water Heater: Uses Desuperheater</display_name>
      <description>Requires that the dwelling unit has a air-to-air, mini-split, or ground-to-air heat pump or a central air conditioner or mini-split air conditioner.</description>
      <type>Boolean</type>
      <required>false</required>
      <model_dependent>false</model_dependent>
      <choices>
        <choice>
          <value>true</value>
          <display_name>true</display_name>
        </choice>
        <choice>
          <value>false</value>
          <display_name>false</display_name>
        </choice>
      </choices>
    </argument>
    <argument>
      <name>hot_water_distribution_system_type</name>
      <display_name>Hot Water Distribution: System Type</display_name>
      <description>The type of the hot water distribution system.</description>
      <type>Choice</type>
      <required>true</required>
      <model_dependent>false</model_dependent>
      <default_value>Standard</default_value>
      <choices>
        <choice>
          <value>Standard</value>
          <display_name>Standard</display_name>
        </choice>
        <choice>
          <value>Recirculation</value>
          <display_name>Recirculation</display_name>
        </choice>
      </choices>
    </argument>
    <argument>
      <name>hot_water_distribution_standard_piping_length</name>
      <display_name>Hot Water Distribution: Standard Piping Length</display_name>
      <description>If the distribution system is Standard, the length of the piping. A value of 'auto' will use a default.</description>
      <type>String</type>
      <units>ft</units>
      <required>true</required>
      <model_dependent>false</model_dependent>
      <default_value>auto</default_value>
    </argument>
    <argument>
      <name>hot_water_distribution_recirc_control_type</name>
      <display_name>Hot Water Distribution: Recirculation Control Type</display_name>
      <description>If the distribution system is Recirculation, the type of hot water recirculation control, if any.</description>
      <type>Choice</type>
      <required>true</required>
      <model_dependent>false</model_dependent>
      <default_value>no control</default_value>
      <choices>
        <choice>
          <value>no control</value>
          <display_name>no control</display_name>
        </choice>
        <choice>
          <value>timer</value>
          <display_name>timer</display_name>
        </choice>
        <choice>
          <value>temperature</value>
          <display_name>temperature</display_name>
        </choice>
        <choice>
          <value>presence sensor demand control</value>
          <display_name>presence sensor demand control</display_name>
        </choice>
        <choice>
          <value>manual demand control</value>
          <display_name>manual demand control</display_name>
        </choice>
      </choices>
    </argument>
    <argument>
      <name>hot_water_distribution_recirc_piping_length</name>
      <display_name>Hot Water Distribution: Recirculation Piping Length</display_name>
      <description>If the distribution system is Recirculation, the length of the recirculation piping.</description>
      <type>String</type>
      <units>ft</units>
      <required>true</required>
      <model_dependent>false</model_dependent>
      <default_value>auto</default_value>
    </argument>
    <argument>
      <name>hot_water_distribution_recirc_branch_piping_length</name>
      <display_name>Hot Water Distribution: Recirculation Branch Piping Length</display_name>
      <description>If the distribution system is Recirculation, the length of the recirculation branch piping.</description>
      <type>String</type>
      <units>ft</units>
      <required>true</required>
      <model_dependent>false</model_dependent>
      <default_value>auto</default_value>
    </argument>
    <argument>
      <name>hot_water_distribution_recirc_pump_power</name>
      <display_name>Hot Water Distribution: Recirculation Pump Power</display_name>
      <description>If the distribution system is Recirculation, the recirculation pump power.</description>
      <type>String</type>
      <units>W</units>
      <required>true</required>
      <model_dependent>false</model_dependent>
      <default_value>auto</default_value>
    </argument>
    <argument>
      <name>hot_water_distribution_pipe_r</name>
      <display_name>Hot Water Distribution: Pipe Insulation Nominal R-Value</display_name>
      <description>Nominal R-value of the pipe insulation.</description>
      <type>String</type>
      <units>h-ft^2-R/Btu</units>
      <required>true</required>
      <model_dependent>false</model_dependent>
      <default_value>auto</default_value>
    </argument>
    <argument>
      <name>dwhr_facilities_connected</name>
      <display_name>Drain Water Heat Recovery: Facilities Connected</display_name>
      <description>Which facilities are connected for the drain water heat recovery. Use 'none' if there is no drain water heat recovery system.</description>
      <type>Choice</type>
      <required>true</required>
      <model_dependent>false</model_dependent>
      <default_value>none</default_value>
      <choices>
        <choice>
          <value>none</value>
          <display_name>none</display_name>
        </choice>
        <choice>
          <value>one</value>
          <display_name>one</display_name>
        </choice>
        <choice>
          <value>all</value>
          <display_name>all</display_name>
        </choice>
      </choices>
    </argument>
    <argument>
      <name>dwhr_equal_flow</name>
      <display_name>Drain Water Heat Recovery: Equal Flow</display_name>
      <description>Whether the drain water heat recovery has equal flow.</description>
      <type>Boolean</type>
      <required>true</required>
      <model_dependent>false</model_dependent>
      <default_value>true</default_value>
      <choices>
        <choice>
          <value>true</value>
          <display_name>true</display_name>
        </choice>
        <choice>
          <value>false</value>
          <display_name>false</display_name>
        </choice>
      </choices>
    </argument>
    <argument>
      <name>dwhr_efficiency</name>
      <display_name>Drain Water Heat Recovery: Efficiency</display_name>
      <description>The efficiency of the drain water heat recovery.</description>
      <type>Double</type>
      <units>Frac</units>
      <required>true</required>
      <model_dependent>false</model_dependent>
      <default_value>0.55</default_value>
    </argument>
    <argument>
      <name>water_fixtures_shower_low_flow</name>
      <display_name>Hot Water Fixtures: Is Shower Low Flow</display_name>
      <description>Whether the shower fixture is low flow.</description>
      <type>Boolean</type>
      <required>true</required>
      <model_dependent>false</model_dependent>
      <default_value>false</default_value>
      <choices>
        <choice>
          <value>true</value>
          <display_name>true</display_name>
        </choice>
        <choice>
          <value>false</value>
          <display_name>false</display_name>
        </choice>
      </choices>
    </argument>
    <argument>
      <name>water_fixtures_sink_low_flow</name>
      <display_name>Hot Water Fixtures: Is Sink Low Flow</display_name>
      <description>Whether the sink fixture is low flow.</description>
      <type>Boolean</type>
      <required>true</required>
      <model_dependent>false</model_dependent>
      <default_value>false</default_value>
      <choices>
        <choice>
          <value>true</value>
          <display_name>true</display_name>
        </choice>
        <choice>
          <value>false</value>
          <display_name>false</display_name>
        </choice>
      </choices>
    </argument>
    <argument>
      <name>water_fixtures_usage_multiplier</name>
      <display_name>Hot Water Fixtures: Usage Multiplier</display_name>
      <description>Multiplier on the hot water usage that can reflect, e.g., high/low usage occupants.</description>
      <type>Double</type>
      <required>true</required>
      <model_dependent>false</model_dependent>
      <default_value>1</default_value>
    </argument>
    <argument>
      <name>solar_thermal_system_type</name>
      <display_name>Solar Thermal: System Type</display_name>
      <description>The type of solar thermal system. Use 'none' if there is no solar thermal system.</description>
      <type>Choice</type>
      <required>true</required>
      <model_dependent>false</model_dependent>
      <default_value>none</default_value>
      <choices>
        <choice>
          <value>none</value>
          <display_name>none</display_name>
        </choice>
        <choice>
          <value>hot water</value>
          <display_name>hot water</display_name>
        </choice>
      </choices>
    </argument>
    <argument>
      <name>solar_thermal_collector_area</name>
      <display_name>Solar Thermal: Collector Area</display_name>
      <description>The collector area of the solar thermal system.</description>
      <type>Double</type>
      <units>ft^2</units>
      <required>true</required>
      <model_dependent>false</model_dependent>
      <default_value>40</default_value>
    </argument>
    <argument>
      <name>solar_thermal_collector_loop_type</name>
      <display_name>Solar Thermal: Collector Loop Type</display_name>
      <description>The collector loop type of the solar thermal system.</description>
      <type>Choice</type>
      <required>true</required>
      <model_dependent>false</model_dependent>
      <default_value>liquid direct</default_value>
      <choices>
        <choice>
          <value>liquid direct</value>
          <display_name>liquid direct</display_name>
        </choice>
        <choice>
          <value>liquid indirect</value>
          <display_name>liquid indirect</display_name>
        </choice>
        <choice>
          <value>passive thermosyphon</value>
          <display_name>passive thermosyphon</display_name>
        </choice>
      </choices>
    </argument>
    <argument>
      <name>solar_thermal_collector_type</name>
      <display_name>Solar Thermal: Collector Type</display_name>
      <description>The collector type of the solar thermal system.</description>
      <type>Choice</type>
      <required>true</required>
      <model_dependent>false</model_dependent>
      <default_value>evacuated tube</default_value>
      <choices>
        <choice>
          <value>evacuated tube</value>
          <display_name>evacuated tube</display_name>
        </choice>
        <choice>
          <value>single glazing black</value>
          <display_name>single glazing black</display_name>
        </choice>
        <choice>
          <value>double glazing black</value>
          <display_name>double glazing black</display_name>
        </choice>
        <choice>
          <value>integrated collector storage</value>
          <display_name>integrated collector storage</display_name>
        </choice>
      </choices>
    </argument>
    <argument>
      <name>solar_thermal_collector_azimuth</name>
      <display_name>Solar Thermal: Collector Azimuth</display_name>
      <description>The collector azimuth of the solar thermal system. Azimuth is measured clockwise from north (e.g., North=0, East=90, South=180, West=270).</description>
      <type>Double</type>
      <units>degrees</units>
      <required>true</required>
      <model_dependent>false</model_dependent>
      <default_value>180</default_value>
    </argument>
    <argument>
      <name>solar_thermal_collector_tilt</name>
      <display_name>Solar Thermal: Collector Tilt</display_name>
      <description>The collector tilt of the solar thermal system. Can also enter, e.g., RoofPitch, RoofPitch+20, Latitude, Latitude-15, etc.</description>
      <type>String</type>
      <units>degrees</units>
      <required>true</required>
      <model_dependent>false</model_dependent>
      <default_value>RoofPitch</default_value>
    </argument>
    <argument>
      <name>solar_thermal_collector_rated_optical_efficiency</name>
      <display_name>Solar Thermal: Collector Rated Optical Efficiency</display_name>
      <description>The collector rated optical efficiency of the solar thermal system.</description>
      <type>Double</type>
      <units>Frac</units>
      <required>true</required>
      <model_dependent>false</model_dependent>
      <default_value>0.5</default_value>
    </argument>
    <argument>
      <name>solar_thermal_collector_rated_thermal_losses</name>
      <display_name>Solar Thermal: Collector Rated Thermal Losses</display_name>
      <description>The collector rated thermal losses of the solar thermal system.</description>
      <type>Double</type>
      <units>Frac</units>
      <required>true</required>
      <model_dependent>false</model_dependent>
      <default_value>0.2799</default_value>
    </argument>
    <argument>
      <name>solar_thermal_storage_volume</name>
      <display_name>Solar Thermal: Storage Volume</display_name>
      <description>The storage volume of the solar thermal system.</description>
      <type>String</type>
      <units>Frac</units>
      <required>true</required>
      <model_dependent>false</model_dependent>
      <default_value>auto</default_value>
    </argument>
    <argument>
      <name>solar_thermal_solar_fraction</name>
      <display_name>Solar Thermal: Solar Fraction</display_name>
      <description>The solar fraction of the solar thermal system. If provided, overrides all other solar thermal inputs.</description>
      <type>Double</type>
      <units>Frac</units>
      <required>true</required>
      <model_dependent>false</model_dependent>
      <default_value>0</default_value>
    </argument>
    <argument>
      <name>pv_system_module_type</name>
      <display_name>PV System: Module Type</display_name>
      <description>Module type of the PV system. Use 'none' if there is no PV system.</description>
      <type>Choice</type>
      <required>true</required>
      <model_dependent>false</model_dependent>
      <default_value>none</default_value>
      <choices>
        <choice>
          <value>none</value>
          <display_name>none</display_name>
        </choice>
        <choice>
          <value>auto</value>
          <display_name>auto</display_name>
        </choice>
        <choice>
          <value>standard</value>
          <display_name>standard</display_name>
        </choice>
        <choice>
          <value>premium</value>
          <display_name>premium</display_name>
        </choice>
        <choice>
          <value>thin film</value>
          <display_name>thin film</display_name>
        </choice>
      </choices>
    </argument>
    <argument>
      <name>pv_system_location</name>
      <display_name>PV System: Location</display_name>
      <description>Location of the PV system.</description>
      <type>Choice</type>
      <required>true</required>
      <model_dependent>false</model_dependent>
      <default_value>auto</default_value>
      <choices>
        <choice>
          <value>auto</value>
          <display_name>auto</display_name>
        </choice>
        <choice>
          <value>roof</value>
          <display_name>roof</display_name>
        </choice>
        <choice>
          <value>ground</value>
          <display_name>ground</display_name>
        </choice>
      </choices>
    </argument>
    <argument>
      <name>pv_system_tracking</name>
      <display_name>PV System: Tracking</display_name>
      <description>Tracking of the PV system.</description>
      <type>Choice</type>
      <required>true</required>
      <model_dependent>false</model_dependent>
      <default_value>auto</default_value>
      <choices>
        <choice>
          <value>auto</value>
          <display_name>auto</display_name>
        </choice>
        <choice>
          <value>fixed</value>
          <display_name>fixed</display_name>
        </choice>
        <choice>
          <value>1-axis</value>
          <display_name>1-axis</display_name>
        </choice>
        <choice>
          <value>1-axis backtracked</value>
          <display_name>1-axis backtracked</display_name>
        </choice>
        <choice>
          <value>2-axis</value>
          <display_name>2-axis</display_name>
        </choice>
      </choices>
    </argument>
    <argument>
      <name>pv_system_array_azimuth</name>
      <display_name>PV System: Array Azimuth</display_name>
      <description>Array azimuth of the PV system. Azimuth is measured clockwise from north (e.g., North=0, East=90, South=180, West=270).</description>
      <type>Double</type>
      <units>degrees</units>
      <required>true</required>
      <model_dependent>false</model_dependent>
      <default_value>180</default_value>
    </argument>
    <argument>
      <name>pv_system_array_tilt</name>
      <display_name>PV System: Array Tilt</display_name>
      <description>Array tilt of the PV system. Can also enter, e.g., RoofPitch, RoofPitch+20, Latitude, Latitude-15, etc.</description>
      <type>String</type>
      <units>degrees</units>
      <required>true</required>
      <model_dependent>false</model_dependent>
      <default_value>RoofPitch</default_value>
    </argument>
    <argument>
      <name>pv_system_max_power_output</name>
      <display_name>PV System: Maximum Power Output</display_name>
      <description>Maximum power output of the PV system. For a shared system, this is the total building maximum power output.</description>
      <type>Double</type>
      <units>W</units>
      <required>true</required>
      <model_dependent>false</model_dependent>
      <default_value>4000</default_value>
    </argument>
    <argument>
      <name>pv_system_inverter_efficiency</name>
      <display_name>PV System: Inverter Efficiency</display_name>
      <description>Inverter efficiency of the PV system. If there are two PV systems, this will apply to both.</description>
      <type>Double</type>
      <units>Frac</units>
      <required>false</required>
      <model_dependent>false</model_dependent>
    </argument>
    <argument>
      <name>pv_system_system_losses_fraction</name>
      <display_name>PV System: System Losses Fraction</display_name>
      <description>System losses fraction of the PV system. If there are two PV systems, this will apply to both.</description>
      <type>Double</type>
      <units>Frac</units>
      <required>false</required>
      <model_dependent>false</model_dependent>
    </argument>
    <argument>
      <name>pv_system_num_bedrooms_served</name>
      <display_name>PV System: Number of Bedrooms Served</display_name>
      <description>Number of bedrooms served by PV system. Ignored if single-family detached. Used to apportion PV generation to the unit of a SFA/MF building. If there are two PV systems, this will apply to both.</description>
      <type>Integer</type>
      <units>#</units>
      <required>true</required>
      <model_dependent>false</model_dependent>
      <default_value>3</default_value>
    </argument>
    <argument>
      <name>pv_system_2_module_type</name>
      <display_name>PV System 2: Module Type</display_name>
      <description>Module type of the second PV system. Use 'none' if there is no PV system 2.</description>
      <type>Choice</type>
      <required>true</required>
      <model_dependent>false</model_dependent>
      <default_value>none</default_value>
      <choices>
        <choice>
          <value>none</value>
          <display_name>none</display_name>
        </choice>
        <choice>
          <value>auto</value>
          <display_name>auto</display_name>
        </choice>
        <choice>
          <value>standard</value>
          <display_name>standard</display_name>
        </choice>
        <choice>
          <value>premium</value>
          <display_name>premium</display_name>
        </choice>
        <choice>
          <value>thin film</value>
          <display_name>thin film</display_name>
        </choice>
      </choices>
    </argument>
    <argument>
      <name>pv_system_2_location</name>
      <display_name>PV System 2: Location</display_name>
      <description>Location of the second PV system.</description>
      <type>Choice</type>
      <required>true</required>
      <model_dependent>false</model_dependent>
      <default_value>auto</default_value>
      <choices>
        <choice>
          <value>auto</value>
          <display_name>auto</display_name>
        </choice>
        <choice>
          <value>roof</value>
          <display_name>roof</display_name>
        </choice>
        <choice>
          <value>ground</value>
          <display_name>ground</display_name>
        </choice>
      </choices>
    </argument>
    <argument>
      <name>pv_system_2_tracking</name>
      <display_name>PV System 2: Tracking</display_name>
      <description>Tracking of the second PV system.</description>
      <type>Choice</type>
      <required>true</required>
      <model_dependent>false</model_dependent>
      <default_value>auto</default_value>
      <choices>
        <choice>
          <value>auto</value>
          <display_name>auto</display_name>
        </choice>
        <choice>
          <value>fixed</value>
          <display_name>fixed</display_name>
        </choice>
        <choice>
          <value>1-axis</value>
          <display_name>1-axis</display_name>
        </choice>
        <choice>
          <value>1-axis backtracked</value>
          <display_name>1-axis backtracked</display_name>
        </choice>
        <choice>
          <value>2-axis</value>
          <display_name>2-axis</display_name>
        </choice>
      </choices>
    </argument>
    <argument>
      <name>pv_system_2_array_azimuth</name>
      <display_name>PV System 2: Array Azimuth</display_name>
      <description>Array azimuth of the second PV system. Azimuth is measured clockwise from north (e.g., North=0, East=90, South=180, West=270).</description>
      <type>Double</type>
      <units>degrees</units>
      <required>true</required>
      <model_dependent>false</model_dependent>
      <default_value>180</default_value>
    </argument>
    <argument>
      <name>pv_system_2_array_tilt</name>
      <display_name>PV System 2: Array Tilt</display_name>
      <description>Array tilt of the second PV system. Can also enter, e.g., RoofPitch, RoofPitch+20, Latitude, Latitude-15, etc.</description>
      <type>String</type>
      <units>degrees</units>
      <required>true</required>
      <model_dependent>false</model_dependent>
      <default_value>RoofPitch</default_value>
    </argument>
    <argument>
      <name>pv_system_2_max_power_output</name>
      <display_name>PV System 2: Maximum Power Output</display_name>
      <description>Maximum power output of the second PV system. For a shared system, this is the total building maximum power output.</description>
      <type>Double</type>
      <units>W</units>
      <required>true</required>
      <model_dependent>false</model_dependent>
      <default_value>4000</default_value>
    </argument>
    <argument>
      <name>battery_location</name>
      <display_name>Battery: Location</display_name>
      <description>The space type for the lithium ion battery location.</description>
      <type>Choice</type>
      <required>true</required>
      <model_dependent>false</model_dependent>
      <default_value>none</default_value>
      <choices>
        <choice>
          <value>auto</value>
          <display_name>auto</display_name>
        </choice>
        <choice>
          <value>none</value>
          <display_name>none</display_name>
        </choice>
        <choice>
          <value>living space</value>
          <display_name>living space</display_name>
        </choice>
        <choice>
          <value>basement - conditioned</value>
          <display_name>basement - conditioned</display_name>
        </choice>
        <choice>
          <value>basement - unconditioned</value>
          <display_name>basement - unconditioned</display_name>
        </choice>
        <choice>
          <value>crawlspace - vented</value>
          <display_name>crawlspace - vented</display_name>
        </choice>
        <choice>
          <value>crawlspace - unvented</value>
          <display_name>crawlspace - unvented</display_name>
        </choice>
        <choice>
          <value>crawlspace - conditioned</value>
          <display_name>crawlspace - conditioned</display_name>
        </choice>
        <choice>
          <value>attic - vented</value>
          <display_name>attic - vented</display_name>
        </choice>
        <choice>
          <value>attic - unvented</value>
          <display_name>attic - unvented</display_name>
        </choice>
        <choice>
          <value>garage</value>
          <display_name>garage</display_name>
        </choice>
        <choice>
          <value>outside</value>
          <display_name>outside</display_name>
        </choice>
      </choices>
    </argument>
    <argument>
      <name>battery_power</name>
      <display_name>Battery: Rated Power Output</display_name>
      <description>The rated power output of the lithium ion battery.</description>
      <type>String</type>
      <units>W</units>
      <required>true</required>
      <model_dependent>false</model_dependent>
      <default_value>auto</default_value>
    </argument>
    <argument>
      <name>battery_capacity</name>
      <display_name>Battery: Nominal Capacity</display_name>
      <description>The nominal capacity of the lithium ion battery.</description>
      <type>String</type>
      <units>kWh</units>
      <required>true</required>
      <model_dependent>false</model_dependent>
      <default_value>auto</default_value>
    </argument>
    <argument>
      <name>lighting_present</name>
      <display_name>Lighting: Present</display_name>
      <description>Whether there is lighting energy use.</description>
      <type>Boolean</type>
      <required>false</required>
      <model_dependent>false</model_dependent>
      <default_value>true</default_value>
      <choices>
        <choice>
          <value>true</value>
          <display_name>true</display_name>
        </choice>
        <choice>
          <value>false</value>
          <display_name>false</display_name>
        </choice>
      </choices>
    </argument>
    <argument>
      <name>lighting_interior_fraction_cfl</name>
      <display_name>Lighting: Interior Fraction CFL</display_name>
      <description>Fraction of all lamps (interior) that are compact fluorescent. Lighting not specified as CFL, LFL, or LED is assumed to be incandescent.</description>
      <type>Double</type>
      <required>true</required>
      <model_dependent>false</model_dependent>
      <default_value>0.1</default_value>
    </argument>
    <argument>
      <name>lighting_interior_fraction_lfl</name>
      <display_name>Lighting: Interior Fraction LFL</display_name>
      <description>Fraction of all lamps (interior) that are linear fluorescent. Lighting not specified as CFL, LFL, or LED is assumed to be incandescent.</description>
      <type>Double</type>
      <required>true</required>
      <model_dependent>false</model_dependent>
      <default_value>0</default_value>
    </argument>
    <argument>
      <name>lighting_interior_fraction_led</name>
      <display_name>Lighting: Interior Fraction LED</display_name>
      <description>Fraction of all lamps (interior) that are light emitting diodes. Lighting not specified as CFL, LFL, or LED is assumed to be incandescent.</description>
      <type>Double</type>
      <required>true</required>
      <model_dependent>false</model_dependent>
      <default_value>0</default_value>
    </argument>
    <argument>
      <name>lighting_interior_usage_multiplier</name>
      <display_name>Lighting: Interior Usage Multiplier</display_name>
      <description>Multiplier on the lighting energy usage (interior) that can reflect, e.g., high/low usage occupants.</description>
      <type>Double</type>
      <required>true</required>
      <model_dependent>false</model_dependent>
      <default_value>1</default_value>
    </argument>
    <argument>
      <name>lighting_exterior_fraction_cfl</name>
      <display_name>Lighting: Exterior Fraction CFL</display_name>
      <description>Fraction of all lamps (exterior) that are compact fluorescent. Lighting not specified as CFL, LFL, or LED is assumed to be incandescent.</description>
      <type>Double</type>
      <required>true</required>
      <model_dependent>false</model_dependent>
      <default_value>0</default_value>
    </argument>
    <argument>
      <name>lighting_exterior_fraction_lfl</name>
      <display_name>Lighting: Exterior Fraction LFL</display_name>
      <description>Fraction of all lamps (exterior) that are linear fluorescent. Lighting not specified as CFL, LFL, or LED is assumed to be incandescent.</description>
      <type>Double</type>
      <required>true</required>
      <model_dependent>false</model_dependent>
      <default_value>0</default_value>
    </argument>
    <argument>
      <name>lighting_exterior_fraction_led</name>
      <display_name>Lighting: Exterior Fraction LED</display_name>
      <description>Fraction of all lamps (exterior) that are light emitting diodes. Lighting not specified as CFL, LFL, or LED is assumed to be incandescent.</description>
      <type>Double</type>
      <required>true</required>
      <model_dependent>false</model_dependent>
      <default_value>0</default_value>
    </argument>
    <argument>
      <name>lighting_exterior_usage_multiplier</name>
      <display_name>Lighting: Exterior Usage Multiplier</display_name>
      <description>Multiplier on the lighting energy usage (exterior) that can reflect, e.g., high/low usage occupants.</description>
      <type>Double</type>
      <required>true</required>
      <model_dependent>false</model_dependent>
      <default_value>1</default_value>
    </argument>
    <argument>
      <name>lighting_garage_fraction_cfl</name>
      <display_name>Lighting: Garage Fraction CFL</display_name>
      <description>Fraction of all lamps (garage) that are compact fluorescent. Lighting not specified as CFL, LFL, or LED is assumed to be incandescent.</description>
      <type>Double</type>
      <required>true</required>
      <model_dependent>false</model_dependent>
      <default_value>0</default_value>
    </argument>
    <argument>
      <name>lighting_garage_fraction_lfl</name>
      <display_name>Lighting: Garage Fraction LFL</display_name>
      <description>Fraction of all lamps (garage) that are linear fluorescent. Lighting not specified as CFL, LFL, or LED is assumed to be incandescent.</description>
      <type>Double</type>
      <required>true</required>
      <model_dependent>false</model_dependent>
      <default_value>0</default_value>
    </argument>
    <argument>
      <name>lighting_garage_fraction_led</name>
      <display_name>Lighting: Garage Fraction LED</display_name>
      <description>Fraction of all lamps (garage) that are light emitting diodes. Lighting not specified as CFL, LFL, or LED is assumed to be incandescent.</description>
      <type>Double</type>
      <required>true</required>
      <model_dependent>false</model_dependent>
      <default_value>0</default_value>
    </argument>
    <argument>
      <name>lighting_garage_usage_multiplier</name>
      <display_name>Lighting: Garage Usage Multiplier</display_name>
      <description>Multiplier on the lighting energy usage (garage) that can reflect, e.g., high/low usage occupants.</description>
      <type>Double</type>
      <required>true</required>
      <model_dependent>false</model_dependent>
      <default_value>1</default_value>
    </argument>
    <argument>
      <name>holiday_lighting_present</name>
      <display_name>Holiday Lighting: Present</display_name>
      <description>Whether there is holiday lighting.</description>
      <type>Boolean</type>
      <required>true</required>
      <model_dependent>false</model_dependent>
      <default_value>false</default_value>
      <choices>
        <choice>
          <value>true</value>
          <display_name>true</display_name>
        </choice>
        <choice>
          <value>false</value>
          <display_name>false</display_name>
        </choice>
      </choices>
    </argument>
    <argument>
      <name>holiday_lighting_daily_kwh</name>
      <display_name>Holiday Lighting: Daily Consumption</display_name>
      <description>The daily energy consumption for holiday lighting (exterior).</description>
      <type>String</type>
      <units>kWh/day</units>
      <required>true</required>
      <model_dependent>false</model_dependent>
      <default_value>auto</default_value>
    </argument>
    <argument>
      <name>holiday_lighting_period</name>
      <display_name>Holiday Lighting: Period</display_name>
      <description>Enter a date like "Nov 25 - Jan 5".</description>
      <type>String</type>
      <required>false</required>
      <model_dependent>false</model_dependent>
    </argument>
    <argument>
      <name>dehumidifier_type</name>
      <display_name>Dehumidifier: Type</display_name>
      <description>The type of dehumidifier.</description>
      <type>Choice</type>
      <required>true</required>
      <model_dependent>false</model_dependent>
      <default_value>none</default_value>
      <choices>
        <choice>
          <value>none</value>
          <display_name>none</display_name>
        </choice>
        <choice>
          <value>portable</value>
          <display_name>portable</display_name>
        </choice>
        <choice>
          <value>whole-home</value>
          <display_name>whole-home</display_name>
        </choice>
      </choices>
    </argument>
    <argument>
      <name>dehumidifier_efficiency_type</name>
      <display_name>Dehumidifier: Efficiency Type</display_name>
      <description>The efficiency type of dehumidifier.</description>
      <type>Choice</type>
      <required>true</required>
      <model_dependent>false</model_dependent>
      <default_value>IntegratedEnergyFactor</default_value>
      <choices>
        <choice>
          <value>EnergyFactor</value>
          <display_name>EnergyFactor</display_name>
        </choice>
        <choice>
          <value>IntegratedEnergyFactor</value>
          <display_name>IntegratedEnergyFactor</display_name>
        </choice>
      </choices>
    </argument>
    <argument>
      <name>dehumidifier_efficiency</name>
      <display_name>Dehumidifier: Efficiency</display_name>
      <description>The efficiency of the dehumidifier.</description>
      <type>Double</type>
      <units>liters/kWh</units>
      <required>true</required>
      <model_dependent>false</model_dependent>
      <default_value>1.5</default_value>
    </argument>
    <argument>
      <name>dehumidifier_capacity</name>
      <display_name>Dehumidifier: Capacity</display_name>
      <description>The capacity (water removal rate) of the dehumidifier.</description>
      <type>Double</type>
      <units>pint/day</units>
      <required>true</required>
      <model_dependent>false</model_dependent>
      <default_value>40</default_value>
    </argument>
    <argument>
      <name>dehumidifier_rh_setpoint</name>
      <display_name>Dehumidifier: Relative Humidity Setpoint</display_name>
      <description>The relative humidity setpoint of the dehumidifier.</description>
      <type>Double</type>
      <units>Frac</units>
      <required>true</required>
      <model_dependent>false</model_dependent>
      <default_value>0.5</default_value>
    </argument>
    <argument>
      <name>dehumidifier_fraction_dehumidification_load_served</name>
      <display_name>Dehumidifier: Fraction Dehumidification Load Served</display_name>
      <description>The dehumidification load served fraction of the dehumidifier.</description>
      <type>Double</type>
      <units>Frac</units>
      <required>true</required>
      <model_dependent>false</model_dependent>
      <default_value>1</default_value>
    </argument>
    <argument>
      <name>clothes_washer_location</name>
      <display_name>Clothes Washer: Location</display_name>
      <description>The space type for the clothes washer location.</description>
      <type>Choice</type>
      <required>true</required>
      <model_dependent>false</model_dependent>
      <default_value>auto</default_value>
      <choices>
        <choice>
          <value>auto</value>
          <display_name>auto</display_name>
        </choice>
        <choice>
          <value>none</value>
          <display_name>none</display_name>
        </choice>
        <choice>
          <value>living space</value>
          <display_name>living space</display_name>
        </choice>
        <choice>
          <value>basement - conditioned</value>
          <display_name>basement - conditioned</display_name>
        </choice>
        <choice>
          <value>basement - unconditioned</value>
          <display_name>basement - unconditioned</display_name>
        </choice>
        <choice>
          <value>garage</value>
          <display_name>garage</display_name>
        </choice>
        <choice>
          <value>other housing unit</value>
          <display_name>other housing unit</display_name>
        </choice>
        <choice>
          <value>other heated space</value>
          <display_name>other heated space</display_name>
        </choice>
        <choice>
          <value>other multifamily buffer space</value>
          <display_name>other multifamily buffer space</display_name>
        </choice>
        <choice>
          <value>other non-freezing space</value>
          <display_name>other non-freezing space</display_name>
        </choice>
      </choices>
    </argument>
    <argument>
      <name>clothes_washer_efficiency_type</name>
      <display_name>Clothes Washer: Efficiency Type</display_name>
      <description>The efficiency type of the clothes washer.</description>
      <type>Choice</type>
      <required>true</required>
      <model_dependent>false</model_dependent>
      <default_value>IntegratedModifiedEnergyFactor</default_value>
      <choices>
        <choice>
          <value>ModifiedEnergyFactor</value>
          <display_name>ModifiedEnergyFactor</display_name>
        </choice>
        <choice>
          <value>IntegratedModifiedEnergyFactor</value>
          <display_name>IntegratedModifiedEnergyFactor</display_name>
        </choice>
      </choices>
    </argument>
    <argument>
      <name>clothes_washer_efficiency</name>
      <display_name>Clothes Washer: Efficiency</display_name>
      <description>The efficiency of the clothes washer.</description>
      <type>String</type>
      <units>ft^3/kWh-cyc</units>
      <required>true</required>
      <model_dependent>false</model_dependent>
      <default_value>auto</default_value>
    </argument>
    <argument>
      <name>clothes_washer_rated_annual_kwh</name>
      <display_name>Clothes Washer: Rated Annual Consumption</display_name>
      <description>The annual energy consumed by the clothes washer, as rated, obtained from the EnergyGuide label. This includes both the appliance electricity consumption and the energy required for water heating.</description>
      <type>String</type>
      <units>kWh/yr</units>
      <required>true</required>
      <model_dependent>false</model_dependent>
      <default_value>auto</default_value>
    </argument>
    <argument>
      <name>clothes_washer_label_electric_rate</name>
      <display_name>Clothes Washer: Label Electric Rate</display_name>
      <description>The annual energy consumed by the clothes washer, as rated, obtained from the EnergyGuide label. This includes both the appliance electricity consumption and the energy required for water heating.</description>
      <type>String</type>
      <units>$/kWh</units>
      <required>true</required>
      <model_dependent>false</model_dependent>
      <default_value>auto</default_value>
    </argument>
    <argument>
      <name>clothes_washer_label_gas_rate</name>
      <display_name>Clothes Washer: Label Gas Rate</display_name>
      <description>The annual energy consumed by the clothes washer, as rated, obtained from the EnergyGuide label. This includes both the appliance electricity consumption and the energy required for water heating.</description>
      <type>String</type>
      <units>$/therm</units>
      <required>true</required>
      <model_dependent>false</model_dependent>
      <default_value>auto</default_value>
    </argument>
    <argument>
      <name>clothes_washer_label_annual_gas_cost</name>
      <display_name>Clothes Washer: Label Annual Cost with Gas DHW</display_name>
      <description>The annual cost of using the system under test conditions. Input is obtained from the EnergyGuide label.</description>
      <type>String</type>
      <units>$</units>
      <required>true</required>
      <model_dependent>false</model_dependent>
      <default_value>auto</default_value>
    </argument>
    <argument>
      <name>clothes_washer_label_usage</name>
      <display_name>Clothes Washer: Label Usage</display_name>
      <description>The clothes washer loads per week.</description>
      <type>String</type>
      <units>cyc/wk</units>
      <required>true</required>
      <model_dependent>false</model_dependent>
      <default_value>auto</default_value>
    </argument>
    <argument>
      <name>clothes_washer_capacity</name>
      <display_name>Clothes Washer: Drum Volume</display_name>
      <description>Volume of the washer drum. Obtained from the EnergyStar website or the manufacturer's literature.</description>
      <type>String</type>
      <units>ft^3</units>
      <required>true</required>
      <model_dependent>false</model_dependent>
      <default_value>auto</default_value>
    </argument>
    <argument>
      <name>clothes_washer_usage_multiplier</name>
      <display_name>Clothes Washer: Usage Multiplier</display_name>
      <description>Multiplier on the clothes washer energy and hot water usage that can reflect, e.g., high/low usage occupants.</description>
      <type>Double</type>
      <required>true</required>
      <model_dependent>false</model_dependent>
      <default_value>1</default_value>
    </argument>
    <argument>
      <name>clothes_dryer_location</name>
      <display_name>Clothes Dryer: Location</display_name>
      <description>The space type for the clothes dryer location.</description>
      <type>Choice</type>
      <required>true</required>
      <model_dependent>false</model_dependent>
      <default_value>auto</default_value>
      <choices>
        <choice>
          <value>auto</value>
          <display_name>auto</display_name>
        </choice>
        <choice>
          <value>none</value>
          <display_name>none</display_name>
        </choice>
        <choice>
          <value>living space</value>
          <display_name>living space</display_name>
        </choice>
        <choice>
          <value>basement - conditioned</value>
          <display_name>basement - conditioned</display_name>
        </choice>
        <choice>
          <value>basement - unconditioned</value>
          <display_name>basement - unconditioned</display_name>
        </choice>
        <choice>
          <value>garage</value>
          <display_name>garage</display_name>
        </choice>
        <choice>
          <value>other housing unit</value>
          <display_name>other housing unit</display_name>
        </choice>
        <choice>
          <value>other heated space</value>
          <display_name>other heated space</display_name>
        </choice>
        <choice>
          <value>other multifamily buffer space</value>
          <display_name>other multifamily buffer space</display_name>
        </choice>
        <choice>
          <value>other non-freezing space</value>
          <display_name>other non-freezing space</display_name>
        </choice>
      </choices>
    </argument>
    <argument>
      <name>clothes_dryer_fuel_type</name>
      <display_name>Clothes Dryer: Fuel Type</display_name>
      <description>Type of fuel used by the clothes dryer.</description>
      <type>Choice</type>
      <required>true</required>
      <model_dependent>false</model_dependent>
      <default_value>natural gas</default_value>
      <choices>
        <choice>
          <value>electricity</value>
          <display_name>electricity</display_name>
        </choice>
        <choice>
          <value>natural gas</value>
          <display_name>natural gas</display_name>
        </choice>
        <choice>
          <value>fuel oil</value>
          <display_name>fuel oil</display_name>
        </choice>
        <choice>
          <value>propane</value>
          <display_name>propane</display_name>
        </choice>
        <choice>
          <value>wood</value>
          <display_name>wood</display_name>
        </choice>
        <choice>
          <value>coal</value>
          <display_name>coal</display_name>
        </choice>
      </choices>
    </argument>
    <argument>
      <name>clothes_dryer_efficiency_type</name>
      <display_name>Clothes Dryer: Efficiency Type</display_name>
      <description>The efficiency type of the clothes dryer.</description>
      <type>Choice</type>
      <required>true</required>
      <model_dependent>false</model_dependent>
      <default_value>CombinedEnergyFactor</default_value>
      <choices>
        <choice>
          <value>EnergyFactor</value>
          <display_name>EnergyFactor</display_name>
        </choice>
        <choice>
          <value>CombinedEnergyFactor</value>
          <display_name>CombinedEnergyFactor</display_name>
        </choice>
      </choices>
    </argument>
    <argument>
      <name>clothes_dryer_efficiency</name>
      <display_name>Clothes Dryer: Efficiency</display_name>
      <description>The efficiency of the clothes dryer.</description>
      <type>String</type>
      <units>lb/kWh</units>
      <required>true</required>
      <model_dependent>false</model_dependent>
      <default_value>auto</default_value>
    </argument>
    <argument>
      <name>clothes_dryer_vented_flow_rate</name>
      <display_name>Clothes Dryer: Vented Flow Rate</display_name>
      <description>The exhaust flow rate of the vented clothes dryer.</description>
      <type>String</type>
      <units>CFM</units>
      <required>true</required>
      <model_dependent>false</model_dependent>
      <default_value>auto</default_value>
    </argument>
    <argument>
      <name>clothes_dryer_usage_multiplier</name>
      <display_name>Clothes Dryer: Usage Multiplier</display_name>
      <description>Multiplier on the clothes dryer energy usage that can reflect, e.g., high/low usage occupants.</description>
      <type>Double</type>
      <required>true</required>
      <model_dependent>false</model_dependent>
      <default_value>1</default_value>
    </argument>
    <argument>
      <name>dishwasher_location</name>
      <display_name>Dishwasher: Location</display_name>
      <description>The space type for the dishwasher location.</description>
      <type>Choice</type>
      <required>true</required>
      <model_dependent>false</model_dependent>
      <default_value>auto</default_value>
      <choices>
        <choice>
          <value>auto</value>
          <display_name>auto</display_name>
        </choice>
        <choice>
          <value>none</value>
          <display_name>none</display_name>
        </choice>
        <choice>
          <value>living space</value>
          <display_name>living space</display_name>
        </choice>
        <choice>
          <value>basement - conditioned</value>
          <display_name>basement - conditioned</display_name>
        </choice>
        <choice>
          <value>basement - unconditioned</value>
          <display_name>basement - unconditioned</display_name>
        </choice>
        <choice>
          <value>garage</value>
          <display_name>garage</display_name>
        </choice>
        <choice>
          <value>other housing unit</value>
          <display_name>other housing unit</display_name>
        </choice>
        <choice>
          <value>other heated space</value>
          <display_name>other heated space</display_name>
        </choice>
        <choice>
          <value>other multifamily buffer space</value>
          <display_name>other multifamily buffer space</display_name>
        </choice>
        <choice>
          <value>other non-freezing space</value>
          <display_name>other non-freezing space</display_name>
        </choice>
      </choices>
    </argument>
    <argument>
      <name>dishwasher_efficiency_type</name>
      <display_name>Dishwasher: Efficiency Type</display_name>
      <description>The efficiency type of dishwasher.</description>
      <type>Choice</type>
      <required>true</required>
      <model_dependent>false</model_dependent>
      <default_value>RatedAnnualkWh</default_value>
      <choices>
        <choice>
          <value>RatedAnnualkWh</value>
          <display_name>RatedAnnualkWh</display_name>
        </choice>
        <choice>
          <value>EnergyFactor</value>
          <display_name>EnergyFactor</display_name>
        </choice>
      </choices>
    </argument>
    <argument>
      <name>dishwasher_efficiency</name>
      <display_name>Dishwasher: Efficiency</display_name>
      <description>The efficiency of the dishwasher.</description>
      <type>String</type>
      <units>RatedAnnualkWh or EnergyFactor</units>
      <required>true</required>
      <model_dependent>false</model_dependent>
      <default_value>auto</default_value>
    </argument>
    <argument>
      <name>dishwasher_label_electric_rate</name>
      <display_name>Dishwasher: Label Electric Rate</display_name>
      <description>The label electric rate of the dishwasher.</description>
      <type>String</type>
      <units>$/kWh</units>
      <required>true</required>
      <model_dependent>false</model_dependent>
      <default_value>auto</default_value>
    </argument>
    <argument>
      <name>dishwasher_label_gas_rate</name>
      <display_name>Dishwasher: Label Gas Rate</display_name>
      <description>The label gas rate of the dishwasher.</description>
      <type>String</type>
      <units>$/therm</units>
      <required>true</required>
      <model_dependent>false</model_dependent>
      <default_value>auto</default_value>
    </argument>
    <argument>
      <name>dishwasher_label_annual_gas_cost</name>
      <display_name>Dishwasher: Label Annual Gas Cost</display_name>
      <description>The label annual gas cost of the dishwasher.</description>
      <type>String</type>
      <units>$</units>
      <required>true</required>
      <model_dependent>false</model_dependent>
      <default_value>auto</default_value>
    </argument>
    <argument>
      <name>dishwasher_label_usage</name>
      <display_name>Dishwasher: Label Usage</display_name>
      <description>The dishwasher loads per week.</description>
      <type>String</type>
      <units>cyc/wk</units>
      <required>true</required>
      <model_dependent>false</model_dependent>
      <default_value>auto</default_value>
    </argument>
    <argument>
      <name>dishwasher_place_setting_capacity</name>
      <display_name>Dishwasher: Number of Place Settings</display_name>
      <description>The number of place settings for the unit. Data obtained from manufacturer's literature.</description>
      <type>String</type>
      <units>#</units>
      <required>true</required>
      <model_dependent>false</model_dependent>
      <default_value>auto</default_value>
    </argument>
    <argument>
      <name>dishwasher_usage_multiplier</name>
      <display_name>Dishwasher: Usage Multiplier</display_name>
      <description>Multiplier on the dishwasher energy usage that can reflect, e.g., high/low usage occupants.</description>
      <type>Double</type>
      <required>true</required>
      <model_dependent>false</model_dependent>
      <default_value>1</default_value>
    </argument>
    <argument>
      <name>refrigerator_location</name>
      <display_name>Refrigerator: Location</display_name>
      <description>The space type for the refrigerator location.</description>
      <type>Choice</type>
      <required>true</required>
      <model_dependent>false</model_dependent>
      <default_value>auto</default_value>
      <choices>
        <choice>
          <value>auto</value>
          <display_name>auto</display_name>
        </choice>
        <choice>
          <value>none</value>
          <display_name>none</display_name>
        </choice>
        <choice>
          <value>living space</value>
          <display_name>living space</display_name>
        </choice>
        <choice>
          <value>basement - conditioned</value>
          <display_name>basement - conditioned</display_name>
        </choice>
        <choice>
          <value>basement - unconditioned</value>
          <display_name>basement - unconditioned</display_name>
        </choice>
        <choice>
          <value>garage</value>
          <display_name>garage</display_name>
        </choice>
        <choice>
          <value>other housing unit</value>
          <display_name>other housing unit</display_name>
        </choice>
        <choice>
          <value>other heated space</value>
          <display_name>other heated space</display_name>
        </choice>
        <choice>
          <value>other multifamily buffer space</value>
          <display_name>other multifamily buffer space</display_name>
        </choice>
        <choice>
          <value>other non-freezing space</value>
          <display_name>other non-freezing space</display_name>
        </choice>
      </choices>
    </argument>
    <argument>
      <name>refrigerator_rated_annual_kwh</name>
      <display_name>Refrigerator: Rated Annual Consumption</display_name>
      <description>The EnergyGuide rated annual energy consumption for a refrigerator.</description>
      <type>String</type>
      <units>kWh/yr</units>
      <required>true</required>
      <model_dependent>false</model_dependent>
      <default_value>auto</default_value>
    </argument>
    <argument>
      <name>refrigerator_usage_multiplier</name>
      <display_name>Refrigerator: Usage Multiplier</display_name>
      <description>Multiplier on the refrigerator energy usage that can reflect, e.g., high/low usage occupants.</description>
      <type>Double</type>
      <required>true</required>
      <model_dependent>false</model_dependent>
      <default_value>1</default_value>
    </argument>
    <argument>
      <name>extra_refrigerator_location</name>
      <display_name>Extra Refrigerator: Location</display_name>
      <description>The space type for the extra refrigerator location.</description>
      <type>Choice</type>
      <required>true</required>
      <model_dependent>false</model_dependent>
      <default_value>none</default_value>
      <choices>
        <choice>
          <value>auto</value>
          <display_name>auto</display_name>
        </choice>
        <choice>
          <value>none</value>
          <display_name>none</display_name>
        </choice>
        <choice>
          <value>living space</value>
          <display_name>living space</display_name>
        </choice>
        <choice>
          <value>basement - conditioned</value>
          <display_name>basement - conditioned</display_name>
        </choice>
        <choice>
          <value>basement - unconditioned</value>
          <display_name>basement - unconditioned</display_name>
        </choice>
        <choice>
          <value>garage</value>
          <display_name>garage</display_name>
        </choice>
        <choice>
          <value>other housing unit</value>
          <display_name>other housing unit</display_name>
        </choice>
        <choice>
          <value>other heated space</value>
          <display_name>other heated space</display_name>
        </choice>
        <choice>
          <value>other multifamily buffer space</value>
          <display_name>other multifamily buffer space</display_name>
        </choice>
        <choice>
          <value>other non-freezing space</value>
          <display_name>other non-freezing space</display_name>
        </choice>
      </choices>
    </argument>
    <argument>
      <name>extra_refrigerator_rated_annual_kwh</name>
      <display_name>Extra Refrigerator: Rated Annual Consumption</display_name>
      <description>The EnergyGuide rated annual energy consumption for an extra rrefrigerator.</description>
      <type>String</type>
      <units>kWh/yr</units>
      <required>true</required>
      <model_dependent>false</model_dependent>
      <default_value>auto</default_value>
    </argument>
    <argument>
      <name>extra_refrigerator_usage_multiplier</name>
      <display_name>Extra Refrigerator: Usage Multiplier</display_name>
      <description>Multiplier on the extra refrigerator energy usage that can reflect, e.g., high/low usage occupants.</description>
      <type>Double</type>
      <required>true</required>
      <model_dependent>false</model_dependent>
      <default_value>1</default_value>
    </argument>
    <argument>
      <name>freezer_location</name>
      <display_name>Freezer: Location</display_name>
      <description>The space type for the freezer location.</description>
      <type>Choice</type>
      <required>true</required>
      <model_dependent>false</model_dependent>
      <default_value>none</default_value>
      <choices>
        <choice>
          <value>auto</value>
          <display_name>auto</display_name>
        </choice>
        <choice>
          <value>none</value>
          <display_name>none</display_name>
        </choice>
        <choice>
          <value>living space</value>
          <display_name>living space</display_name>
        </choice>
        <choice>
          <value>basement - conditioned</value>
          <display_name>basement - conditioned</display_name>
        </choice>
        <choice>
          <value>basement - unconditioned</value>
          <display_name>basement - unconditioned</display_name>
        </choice>
        <choice>
          <value>garage</value>
          <display_name>garage</display_name>
        </choice>
        <choice>
          <value>other housing unit</value>
          <display_name>other housing unit</display_name>
        </choice>
        <choice>
          <value>other heated space</value>
          <display_name>other heated space</display_name>
        </choice>
        <choice>
          <value>other multifamily buffer space</value>
          <display_name>other multifamily buffer space</display_name>
        </choice>
        <choice>
          <value>other non-freezing space</value>
          <display_name>other non-freezing space</display_name>
        </choice>
      </choices>
    </argument>
    <argument>
      <name>freezer_rated_annual_kwh</name>
      <display_name>Freezer: Rated Annual Consumption</display_name>
      <description>The EnergyGuide rated annual energy consumption for a freezer.</description>
      <type>String</type>
      <units>kWh/yr</units>
      <required>true</required>
      <model_dependent>false</model_dependent>
      <default_value>auto</default_value>
    </argument>
    <argument>
      <name>freezer_usage_multiplier</name>
      <display_name>Freezer: Usage Multiplier</display_name>
      <description>Multiplier on the freezer energy usage that can reflect, e.g., high/low usage occupants.</description>
      <type>Double</type>
      <required>true</required>
      <model_dependent>false</model_dependent>
      <default_value>1</default_value>
    </argument>
    <argument>
      <name>cooking_range_oven_location</name>
      <display_name>Cooking Range/Oven: Location</display_name>
      <description>The space type for the cooking range/oven location.</description>
      <type>Choice</type>
      <required>true</required>
      <model_dependent>false</model_dependent>
      <default_value>auto</default_value>
      <choices>
        <choice>
          <value>auto</value>
          <display_name>auto</display_name>
        </choice>
        <choice>
          <value>none</value>
          <display_name>none</display_name>
        </choice>
        <choice>
          <value>living space</value>
          <display_name>living space</display_name>
        </choice>
        <choice>
          <value>basement - conditioned</value>
          <display_name>basement - conditioned</display_name>
        </choice>
        <choice>
          <value>basement - unconditioned</value>
          <display_name>basement - unconditioned</display_name>
        </choice>
        <choice>
          <value>garage</value>
          <display_name>garage</display_name>
        </choice>
        <choice>
          <value>other housing unit</value>
          <display_name>other housing unit</display_name>
        </choice>
        <choice>
          <value>other heated space</value>
          <display_name>other heated space</display_name>
        </choice>
        <choice>
          <value>other multifamily buffer space</value>
          <display_name>other multifamily buffer space</display_name>
        </choice>
        <choice>
          <value>other non-freezing space</value>
          <display_name>other non-freezing space</display_name>
        </choice>
      </choices>
    </argument>
    <argument>
      <name>cooking_range_oven_fuel_type</name>
      <display_name>Cooking Range/Oven: Fuel Type</display_name>
      <description>Type of fuel used by the cooking range/oven.</description>
      <type>Choice</type>
      <required>true</required>
      <model_dependent>false</model_dependent>
      <default_value>natural gas</default_value>
      <choices>
        <choice>
          <value>electricity</value>
          <display_name>electricity</display_name>
        </choice>
        <choice>
          <value>natural gas</value>
          <display_name>natural gas</display_name>
        </choice>
        <choice>
          <value>fuel oil</value>
          <display_name>fuel oil</display_name>
        </choice>
        <choice>
          <value>propane</value>
          <display_name>propane</display_name>
        </choice>
        <choice>
          <value>wood</value>
          <display_name>wood</display_name>
        </choice>
        <choice>
          <value>coal</value>
          <display_name>coal</display_name>
        </choice>
      </choices>
    </argument>
    <argument>
      <name>cooking_range_oven_is_induction</name>
      <display_name>Cooking Range/Oven: Is Induction</display_name>
      <description>Whether the cooking range is induction.</description>
      <type>Boolean</type>
      <required>false</required>
      <model_dependent>false</model_dependent>
      <choices>
        <choice>
          <value>true</value>
          <display_name>true</display_name>
        </choice>
        <choice>
          <value>false</value>
          <display_name>false</display_name>
        </choice>
      </choices>
    </argument>
    <argument>
      <name>cooking_range_oven_is_convection</name>
      <display_name>Cooking Range/Oven: Is Convection</display_name>
      <description>Whether the oven is convection.</description>
      <type>Boolean</type>
      <required>false</required>
      <model_dependent>false</model_dependent>
      <choices>
        <choice>
          <value>true</value>
          <display_name>true</display_name>
        </choice>
        <choice>
          <value>false</value>
          <display_name>false</display_name>
        </choice>
      </choices>
    </argument>
    <argument>
      <name>cooking_range_oven_usage_multiplier</name>
      <display_name>Cooking Range/Oven: Usage Multiplier</display_name>
      <description>Multiplier on the cooking range/oven energy usage that can reflect, e.g., high/low usage occupants.</description>
      <type>Double</type>
      <required>true</required>
      <model_dependent>false</model_dependent>
      <default_value>1</default_value>
    </argument>
    <argument>
      <name>ceiling_fan_present</name>
      <display_name>Ceiling Fan: Present</display_name>
      <description>Whether there is are any ceiling fans.</description>
      <type>Boolean</type>
      <required>true</required>
      <model_dependent>false</model_dependent>
      <default_value>true</default_value>
      <choices>
        <choice>
          <value>true</value>
          <display_name>true</display_name>
        </choice>
        <choice>
          <value>false</value>
          <display_name>false</display_name>
        </choice>
      </choices>
    </argument>
    <argument>
      <name>ceiling_fan_efficiency</name>
      <display_name>Ceiling Fan: Efficiency</display_name>
      <description>The efficiency rating of the ceiling fan(s) at medium speed.</description>
      <type>String</type>
      <units>CFM/W</units>
      <required>true</required>
      <model_dependent>false</model_dependent>
      <default_value>auto</default_value>
    </argument>
    <argument>
      <name>ceiling_fan_quantity</name>
      <display_name>Ceiling Fan: Quantity</display_name>
      <description>Total number of ceiling fans.</description>
      <type>String</type>
      <units>#</units>
      <required>true</required>
      <model_dependent>false</model_dependent>
      <default_value>auto</default_value>
    </argument>
    <argument>
      <name>ceiling_fan_cooling_setpoint_temp_offset</name>
      <display_name>Ceiling Fan: Cooling Setpoint Temperature Offset</display_name>
      <description>The setpoint temperature offset during cooling season for the ceiling fan(s). Only applies if ceiling fan quantity is greater than zero.</description>
      <type>Double</type>
      <units>deg-F</units>
      <required>true</required>
      <model_dependent>false</model_dependent>
      <default_value>0</default_value>
    </argument>
    <argument>
      <name>misc_plug_loads_television_present</name>
      <display_name>Misc Plug Loads: Television Present</display_name>
      <description>Whether there are televisions.</description>
      <type>Boolean</type>
      <required>true</required>
      <model_dependent>false</model_dependent>
      <default_value>true</default_value>
      <choices>
        <choice>
          <value>true</value>
          <display_name>true</display_name>
        </choice>
        <choice>
          <value>false</value>
          <display_name>false</display_name>
        </choice>
      </choices>
    </argument>
    <argument>
      <name>misc_plug_loads_television_annual_kwh</name>
      <display_name>Misc Plug Loads: Television Annual kWh</display_name>
      <description>The annual energy consumption of the television plug loads.</description>
      <type>String</type>
      <units>kWh/yr</units>
      <required>true</required>
      <model_dependent>false</model_dependent>
      <default_value>auto</default_value>
    </argument>
    <argument>
      <name>misc_plug_loads_television_usage_multiplier</name>
      <display_name>Misc Plug Loads: Television Usage Multiplier</display_name>
      <description>Multiplier on the television energy usage that can reflect, e.g., high/low usage occupants.</description>
      <type>Double</type>
      <required>true</required>
      <model_dependent>false</model_dependent>
      <default_value>1</default_value>
    </argument>
    <argument>
      <name>misc_plug_loads_other_annual_kwh</name>
      <display_name>Misc Plug Loads: Other Annual kWh</display_name>
      <description>The annual energy consumption of the other residual plug loads.</description>
      <type>String</type>
      <units>kWh/yr</units>
      <required>true</required>
      <model_dependent>false</model_dependent>
      <default_value>auto</default_value>
    </argument>
    <argument>
      <name>misc_plug_loads_other_frac_sensible</name>
      <display_name>Misc Plug Loads: Other Sensible Fraction</display_name>
      <description>Fraction of other residual plug loads' internal gains that are sensible.</description>
      <type>String</type>
      <units>Frac</units>
      <required>true</required>
      <model_dependent>false</model_dependent>
      <default_value>auto</default_value>
    </argument>
    <argument>
      <name>misc_plug_loads_other_frac_latent</name>
      <display_name>Misc Plug Loads: Other Latent Fraction</display_name>
      <description>Fraction of other residual plug loads' internal gains that are latent.</description>
      <type>String</type>
      <units>Frac</units>
      <required>true</required>
      <model_dependent>false</model_dependent>
      <default_value>auto</default_value>
    </argument>
    <argument>
      <name>misc_plug_loads_other_usage_multiplier</name>
      <display_name>Misc Plug Loads: Other Usage Multiplier</display_name>
      <description>Multiplier on the other energy usage that can reflect, e.g., high/low usage occupants.</description>
      <type>Double</type>
      <required>true</required>
      <model_dependent>false</model_dependent>
      <default_value>1</default_value>
    </argument>
    <argument>
      <name>misc_plug_loads_well_pump_present</name>
      <display_name>Misc Plug Loads: Well Pump Present</display_name>
      <description>Whether there is a well pump.</description>
      <type>Boolean</type>
      <required>true</required>
      <model_dependent>false</model_dependent>
      <default_value>false</default_value>
      <choices>
        <choice>
          <value>true</value>
          <display_name>true</display_name>
        </choice>
        <choice>
          <value>false</value>
          <display_name>false</display_name>
        </choice>
      </choices>
    </argument>
    <argument>
      <name>misc_plug_loads_well_pump_annual_kwh</name>
      <display_name>Misc Plug Loads: Well Pump Annual kWh</display_name>
      <description>The annual energy consumption of the well pump plug loads.</description>
      <type>String</type>
      <units>kWh/yr</units>
      <required>true</required>
      <model_dependent>false</model_dependent>
      <default_value>auto</default_value>
    </argument>
    <argument>
      <name>misc_plug_loads_well_pump_usage_multiplier</name>
      <display_name>Misc Plug Loads: Well Pump Usage Multiplier</display_name>
      <description>Multiplier on the well pump energy usage that can reflect, e.g., high/low usage occupants.</description>
      <type>Double</type>
      <required>true</required>
      <model_dependent>false</model_dependent>
      <default_value>1</default_value>
    </argument>
    <argument>
      <name>misc_plug_loads_vehicle_present</name>
      <display_name>Misc Plug Loads: Vehicle Present</display_name>
      <description>Whether there is an electric vehicle.</description>
      <type>Boolean</type>
      <required>true</required>
      <model_dependent>false</model_dependent>
      <default_value>false</default_value>
      <choices>
        <choice>
          <value>true</value>
          <display_name>true</display_name>
        </choice>
        <choice>
          <value>false</value>
          <display_name>false</display_name>
        </choice>
      </choices>
    </argument>
    <argument>
      <name>misc_plug_loads_vehicle_annual_kwh</name>
      <display_name>Misc Plug Loads: Vehicle Annual kWh</display_name>
      <description>The annual energy consumption of the electric vehicle plug loads.</description>
      <type>String</type>
      <units>kWh/yr</units>
      <required>true</required>
      <model_dependent>false</model_dependent>
      <default_value>auto</default_value>
    </argument>
    <argument>
      <name>misc_plug_loads_vehicle_usage_multiplier</name>
      <display_name>Misc Plug Loads: Vehicle Usage Multiplier</display_name>
      <description>Multiplier on the electric vehicle energy usage that can reflect, e.g., high/low usage occupants.</description>
      <type>Double</type>
      <required>true</required>
      <model_dependent>false</model_dependent>
      <default_value>1</default_value>
    </argument>
    <argument>
      <name>misc_fuel_loads_grill_present</name>
      <display_name>Misc Fuel Loads: Grill Present</display_name>
      <description>Whether there is a fuel loads grill.</description>
      <type>Boolean</type>
      <required>true</required>
      <model_dependent>false</model_dependent>
      <default_value>false</default_value>
      <choices>
        <choice>
          <value>true</value>
          <display_name>true</display_name>
        </choice>
        <choice>
          <value>false</value>
          <display_name>false</display_name>
        </choice>
      </choices>
    </argument>
    <argument>
      <name>misc_fuel_loads_grill_fuel_type</name>
      <display_name>Misc Fuel Loads: Grill Fuel Type</display_name>
      <description>The fuel type of the fuel loads grill.</description>
      <type>Choice</type>
      <required>true</required>
      <model_dependent>false</model_dependent>
      <default_value>natural gas</default_value>
      <choices>
        <choice>
          <value>natural gas</value>
          <display_name>natural gas</display_name>
        </choice>
        <choice>
          <value>fuel oil</value>
          <display_name>fuel oil</display_name>
        </choice>
        <choice>
          <value>propane</value>
          <display_name>propane</display_name>
        </choice>
        <choice>
          <value>wood</value>
          <display_name>wood</display_name>
        </choice>
        <choice>
          <value>wood pellets</value>
          <display_name>wood pellets</display_name>
        </choice>
      </choices>
    </argument>
    <argument>
      <name>misc_fuel_loads_grill_annual_therm</name>
      <display_name>Misc Fuel Loads: Grill Annual therm</display_name>
      <description>The annual energy consumption of the fuel loads grill.</description>
      <type>String</type>
      <units>therm/yr</units>
      <required>true</required>
      <model_dependent>false</model_dependent>
      <default_value>auto</default_value>
    </argument>
    <argument>
      <name>misc_fuel_loads_grill_usage_multiplier</name>
      <display_name>Misc Fuel Loads: Grill Usage Multiplier</display_name>
      <description>Multiplier on the fuel loads grill energy usage that can reflect, e.g., high/low usage occupants.</description>
      <type>Double</type>
      <required>true</required>
      <model_dependent>false</model_dependent>
      <default_value>0</default_value>
    </argument>
    <argument>
      <name>misc_fuel_loads_lighting_present</name>
      <display_name>Misc Fuel Loads: Lighting Present</display_name>
      <description>Whether there is fuel loads lighting.</description>
      <type>Boolean</type>
      <required>true</required>
      <model_dependent>false</model_dependent>
      <default_value>false</default_value>
      <choices>
        <choice>
          <value>true</value>
          <display_name>true</display_name>
        </choice>
        <choice>
          <value>false</value>
          <display_name>false</display_name>
        </choice>
      </choices>
    </argument>
    <argument>
      <name>misc_fuel_loads_lighting_fuel_type</name>
      <display_name>Misc Fuel Loads: Lighting Fuel Type</display_name>
      <description>The fuel type of the fuel loads lighting.</description>
      <type>Choice</type>
      <required>true</required>
      <model_dependent>false</model_dependent>
      <default_value>natural gas</default_value>
      <choices>
        <choice>
          <value>natural gas</value>
          <display_name>natural gas</display_name>
        </choice>
        <choice>
          <value>fuel oil</value>
          <display_name>fuel oil</display_name>
        </choice>
        <choice>
          <value>propane</value>
          <display_name>propane</display_name>
        </choice>
        <choice>
          <value>wood</value>
          <display_name>wood</display_name>
        </choice>
        <choice>
          <value>wood pellets</value>
          <display_name>wood pellets</display_name>
        </choice>
      </choices>
    </argument>
    <argument>
      <name>misc_fuel_loads_lighting_annual_therm</name>
      <display_name>Misc Fuel Loads: Lighting Annual therm</display_name>
      <description>The annual energy consumption of the fuel loads lighting.</description>
      <type>String</type>
      <units>therm/yr</units>
      <required>true</required>
      <model_dependent>false</model_dependent>
      <default_value>auto</default_value>
    </argument>
    <argument>
      <name>misc_fuel_loads_lighting_usage_multiplier</name>
      <display_name>Misc Fuel Loads: Lighting Usage Multiplier</display_name>
      <description>Multiplier on the fuel loads lighting energy usage that can reflect, e.g., high/low usage occupants.</description>
      <type>Double</type>
      <required>true</required>
      <model_dependent>false</model_dependent>
      <default_value>0</default_value>
    </argument>
    <argument>
      <name>misc_fuel_loads_fireplace_present</name>
      <display_name>Misc Fuel Loads: Fireplace Present</display_name>
      <description>Whether there is fuel loads fireplace.</description>
      <type>Boolean</type>
      <required>true</required>
      <model_dependent>false</model_dependent>
      <default_value>false</default_value>
      <choices>
        <choice>
          <value>true</value>
          <display_name>true</display_name>
        </choice>
        <choice>
          <value>false</value>
          <display_name>false</display_name>
        </choice>
      </choices>
    </argument>
    <argument>
      <name>misc_fuel_loads_fireplace_fuel_type</name>
      <display_name>Misc Fuel Loads: Fireplace Fuel Type</display_name>
      <description>The fuel type of the fuel loads fireplace.</description>
      <type>Choice</type>
      <required>true</required>
      <model_dependent>false</model_dependent>
      <default_value>natural gas</default_value>
      <choices>
        <choice>
          <value>natural gas</value>
          <display_name>natural gas</display_name>
        </choice>
        <choice>
          <value>fuel oil</value>
          <display_name>fuel oil</display_name>
        </choice>
        <choice>
          <value>propane</value>
          <display_name>propane</display_name>
        </choice>
        <choice>
          <value>wood</value>
          <display_name>wood</display_name>
        </choice>
        <choice>
          <value>wood pellets</value>
          <display_name>wood pellets</display_name>
        </choice>
      </choices>
    </argument>
    <argument>
      <name>misc_fuel_loads_fireplace_annual_therm</name>
      <display_name>Misc Fuel Loads: Fireplace Annual therm</display_name>
      <description>The annual energy consumption of the fuel loads fireplace.</description>
      <type>String</type>
      <units>therm/yr</units>
      <required>true</required>
      <model_dependent>false</model_dependent>
      <default_value>auto</default_value>
    </argument>
    <argument>
      <name>misc_fuel_loads_fireplace_frac_sensible</name>
      <display_name>Misc Fuel Loads: Fireplace Sensible Fraction</display_name>
      <description>Fraction of fireplace residual fuel loads' internal gains that are sensible.</description>
      <type>String</type>
      <units>Frac</units>
      <required>true</required>
      <model_dependent>false</model_dependent>
      <default_value>auto</default_value>
    </argument>
    <argument>
      <name>misc_fuel_loads_fireplace_frac_latent</name>
      <display_name>Misc Fuel Loads: Fireplace Latent Fraction</display_name>
      <description>Fraction of fireplace residual fuel loads' internal gains that are latent.</description>
      <type>String</type>
      <units>Frac</units>
      <required>true</required>
      <model_dependent>false</model_dependent>
      <default_value>auto</default_value>
    </argument>
    <argument>
      <name>misc_fuel_loads_fireplace_usage_multiplier</name>
      <display_name>Misc Fuel Loads: Fireplace Usage Multiplier</display_name>
      <description>Multiplier on the fuel loads fireplace energy usage that can reflect, e.g., high/low usage occupants.</description>
      <type>Double</type>
      <required>true</required>
      <model_dependent>false</model_dependent>
      <default_value>0</default_value>
    </argument>
    <argument>
      <name>pool_present</name>
      <display_name>Pool: Present</display_name>
      <description>Whether there is a pool.</description>
      <type>Boolean</type>
      <required>true</required>
      <model_dependent>false</model_dependent>
      <default_value>false</default_value>
      <choices>
        <choice>
          <value>true</value>
          <display_name>true</display_name>
        </choice>
        <choice>
          <value>false</value>
          <display_name>false</display_name>
        </choice>
      </choices>
    </argument>
    <argument>
      <name>pool_pump_annual_kwh</name>
      <display_name>Pool: Pump Annual kWh</display_name>
      <description>The annual energy consumption of the pool pump.</description>
      <type>String</type>
      <units>kWh/yr</units>
      <required>true</required>
      <model_dependent>false</model_dependent>
      <default_value>auto</default_value>
    </argument>
    <argument>
      <name>pool_pump_usage_multiplier</name>
      <display_name>Pool: Pump Usage Multiplier</display_name>
      <description>Multiplier on the pool pump energy usage that can reflect, e.g., high/low usage occupants.</description>
      <type>Double</type>
      <required>true</required>
      <model_dependent>false</model_dependent>
      <default_value>1</default_value>
    </argument>
    <argument>
      <name>pool_heater_type</name>
      <display_name>Pool: Heater Type</display_name>
      <description>The type of pool heater. Use 'none' if there is no pool heater.</description>
      <type>Choice</type>
      <required>true</required>
      <model_dependent>false</model_dependent>
      <default_value>none</default_value>
      <choices>
        <choice>
          <value>none</value>
          <display_name>none</display_name>
        </choice>
        <choice>
          <value>electric resistance</value>
          <display_name>electric resistance</display_name>
        </choice>
        <choice>
          <value>gas fired</value>
          <display_name>gas fired</display_name>
        </choice>
        <choice>
          <value>heat pump</value>
          <display_name>heat pump</display_name>
        </choice>
      </choices>
    </argument>
    <argument>
      <name>pool_heater_annual_kwh</name>
      <display_name>Pool: Heater Annual kWh</display_name>
      <description>The annual energy consumption of the electric resistance pool heater.</description>
      <type>String</type>
      <units>kWh/yr</units>
      <required>true</required>
      <model_dependent>false</model_dependent>
      <default_value>auto</default_value>
    </argument>
    <argument>
      <name>pool_heater_annual_therm</name>
      <display_name>Pool: Heater Annual therm</display_name>
      <description>The annual energy consumption of the gas fired pool heater.</description>
      <type>String</type>
      <units>therm/yr</units>
      <required>true</required>
      <model_dependent>false</model_dependent>
      <default_value>auto</default_value>
    </argument>
    <argument>
      <name>pool_heater_usage_multiplier</name>
      <display_name>Pool: Heater Usage Multiplier</display_name>
      <description>Multiplier on the pool heater energy usage that can reflect, e.g., high/low usage occupants.</description>
      <type>Double</type>
      <required>true</required>
      <model_dependent>false</model_dependent>
      <default_value>1</default_value>
    </argument>
    <argument>
      <name>hot_tub_present</name>
      <display_name>Hot Tub: Present</display_name>
      <description>Whether there is a hot tub.</description>
      <type>Boolean</type>
      <required>true</required>
      <model_dependent>false</model_dependent>
      <default_value>false</default_value>
      <choices>
        <choice>
          <value>true</value>
          <display_name>true</display_name>
        </choice>
        <choice>
          <value>false</value>
          <display_name>false</display_name>
        </choice>
      </choices>
    </argument>
    <argument>
      <name>hot_tub_pump_annual_kwh</name>
      <display_name>Hot Tub: Pump Annual kWh</display_name>
      <description>The annual energy consumption of the hot tub pump.</description>
      <type>String</type>
      <units>kWh/yr</units>
      <required>true</required>
      <model_dependent>false</model_dependent>
      <default_value>auto</default_value>
    </argument>
    <argument>
      <name>hot_tub_pump_usage_multiplier</name>
      <display_name>Hot Tub: Pump Usage Multiplier</display_name>
      <description>Multiplier on the hot tub pump energy usage that can reflect, e.g., high/low usage occupants.</description>
      <type>Double</type>
      <required>true</required>
      <model_dependent>false</model_dependent>
      <default_value>1</default_value>
    </argument>
    <argument>
      <name>hot_tub_heater_type</name>
      <display_name>Hot Tub: Heater Type</display_name>
      <description>The type of hot tub heater. Use 'none' if there is no hot tub heater.</description>
      <type>Choice</type>
      <required>true</required>
      <model_dependent>false</model_dependent>
      <default_value>none</default_value>
      <choices>
        <choice>
          <value>none</value>
          <display_name>none</display_name>
        </choice>
        <choice>
          <value>electric resistance</value>
          <display_name>electric resistance</display_name>
        </choice>
        <choice>
          <value>gas fired</value>
          <display_name>gas fired</display_name>
        </choice>
        <choice>
          <value>heat pump</value>
          <display_name>heat pump</display_name>
        </choice>
      </choices>
    </argument>
    <argument>
      <name>hot_tub_heater_annual_kwh</name>
      <display_name>Hot Tub: Heater Annual kWh</display_name>
      <description>The annual energy consumption of the electric resistance hot tub heater.</description>
      <type>String</type>
      <units>kWh/yr</units>
      <required>true</required>
      <model_dependent>false</model_dependent>
      <default_value>auto</default_value>
    </argument>
    <argument>
      <name>hot_tub_heater_annual_therm</name>
      <display_name>Hot Tub: Heater Annual therm</display_name>
      <description>The annual energy consumption of the gas fired hot tub heater.</description>
      <type>String</type>
      <units>therm/yr</units>
      <required>true</required>
      <model_dependent>false</model_dependent>
      <default_value>auto</default_value>
    </argument>
    <argument>
      <name>hot_tub_heater_usage_multiplier</name>
      <display_name>Hot Tub: Heater Usage Multiplier</display_name>
      <description>Multiplier on the hot tub heater energy usage that can reflect, e.g., high/low usage occupants.</description>
      <type>Double</type>
      <required>true</required>
      <model_dependent>false</model_dependent>
      <default_value>1</default_value>
    </argument>
    <argument>
      <name>emissions_scenario_names</name>
      <display_name>Emissions: Scenario Names</display_name>
      <description>Names of emissions scenarios. If multiple scenarios, use a comma-separated list.</description>
      <type>String</type>
      <required>false</required>
      <model_dependent>false</model_dependent>
    </argument>
    <argument>
      <name>emissions_types</name>
      <display_name>Emissions: Types</display_name>
      <description>Types of emissions (e.g., CO2e, NOx, etc.). If multiple scenarios, use a comma-separated list.</description>
      <type>String</type>
      <required>false</required>
      <model_dependent>false</model_dependent>
    </argument>
    <argument>
      <name>emissions_electricity_units</name>
      <display_name>Emissions: Electricity Units</display_name>
      <description>Electricity emissions factors units. If multiple scenarios, use a comma-separated list. Only lb/MWh and kg/MWh are allowed.</description>
      <type>String</type>
      <required>false</required>
      <model_dependent>false</model_dependent>
    </argument>
    <argument>
      <name>emissions_electricity_values_or_filepaths</name>
      <display_name>Emissions: Electricity Values or File Paths</display_name>
      <description>Electricity emissions factors values, specified as either an annual factor or an absolute/relative path to a file with hourly factors. If multiple scenarios, use a comma-separated list.</description>
      <type>String</type>
      <required>false</required>
      <model_dependent>false</model_dependent>
    </argument>
    <argument>
      <name>emissions_electricity_number_of_header_rows</name>
      <display_name>Emissions: Electricity Files Number of Header Rows</display_name>
      <description>The number of header rows in the electricity emissions factor file. Only applies when an electricity filepath is used. If multiple scenarios, use a comma-separated list.</description>
      <type>String</type>
      <required>false</required>
      <model_dependent>false</model_dependent>
    </argument>
    <argument>
      <name>emissions_electricity_column_numbers</name>
      <display_name>Emissions: Electricity Files Column Numbers</display_name>
      <description>The column number in the electricity emissions factor file. Only applies when an electricity filepath is used. If multiple scenarios, use a comma-separated list.</description>
      <type>String</type>
      <required>false</required>
      <model_dependent>false</model_dependent>
    </argument>
    <argument>
      <name>emissions_fossil_fuel_units</name>
      <display_name>Emissions: Fossil Fuel Units</display_name>
      <description>Fossil fuel emissions factors units. If multiple scenarios, use a comma-separated list. Only lb/MBtu and kg/MBtu are allowed.</description>
      <type>String</type>
      <required>false</required>
      <model_dependent>false</model_dependent>
    </argument>
    <argument>
      <name>emissions_natural_gas_values</name>
      <display_name>Emissions: Natural Gas Values</display_name>
      <description>Natural gas emissions factors values, specified as an annual factor. If multiple scenarios, use a comma-separated list.</description>
      <type>String</type>
      <required>false</required>
      <model_dependent>false</model_dependent>
    </argument>
    <argument>
      <name>emissions_propane_values</name>
      <display_name>Emissions: Propane Values</display_name>
      <description>Propane emissions factors values, specified as an annual factor. If multiple scenarios, use a comma-separated list.</description>
      <type>String</type>
      <required>false</required>
      <model_dependent>false</model_dependent>
    </argument>
    <argument>
      <name>emissions_fuel_oil_values</name>
      <display_name>Emissions: Fuel Oil Values</display_name>
      <description>Fuel oil emissions factors values, specified as an annual factor. If multiple scenarios, use a comma-separated list.</description>
      <type>String</type>
      <required>false</required>
      <model_dependent>false</model_dependent>
    </argument>
    <argument>
      <name>emissions_coal_values</name>
      <display_name>Emissions: Coal Values</display_name>
      <description>Coal emissions factors values, specified as an annual factor. If multiple scenarios, use a comma-separated list.</description>
      <type>String</type>
      <required>false</required>
      <model_dependent>false</model_dependent>
    </argument>
    <argument>
      <name>emissions_wood_values</name>
      <display_name>Emissions: Wood Values</display_name>
      <description>Wood emissions factors values, specified as an annual factor. If multiple scenarios, use a comma-separated list.</description>
      <type>String</type>
      <required>false</required>
      <model_dependent>false</model_dependent>
    </argument>
    <argument>
      <name>emissions_wood_pellets_values</name>
      <display_name>Emissions: Wood Pellets Values</display_name>
      <description>Wood pellets emissions factors values, specified as an annual factor. If multiple scenarios, use a comma-separated list.</description>
      <type>String</type>
      <required>false</required>
      <model_dependent>false</model_dependent>
    </argument>
    <argument>
      <name>apply_defaults</name>
      <display_name>Apply Default Values?</display_name>
      <description>If true, applies OS-HPXML default values to the HPXML output file.</description>
      <type>Boolean</type>
      <required>false</required>
      <model_dependent>false</model_dependent>
      <default_value>false</default_value>
      <choices>
        <choice>
          <value>true</value>
          <display_name>true</display_name>
        </choice>
        <choice>
          <value>false</value>
          <display_name>false</display_name>
        </choice>
      </choices>
    </argument>
    <argument>
      <name>apply_validation</name>
      <display_name>Apply Validation?</display_name>
      <description>If true, validates the HPXML output file. Set to false for faster performance. Note that validation is not needed if the HPXML file will be validated downstream (e.g., via the HPXMLtoOpenStudio measure).</description>
      <type>Boolean</type>
      <required>false</required>
      <model_dependent>false</model_dependent>
      <default_value>false</default_value>
      <choices>
        <choice>
          <value>true</value>
          <display_name>true</display_name>
        </choice>
        <choice>
          <value>false</value>
          <display_name>false</display_name>
        </choice>
      </choices>
    </argument>
  </arguments>
  <outputs />
  <provenances />
  <tags>
    <tag>Whole Building.Space Types</tag>
  </tags>
  <attributes>
    <attribute>
      <name>Measure Type</name>
      <value>ModelMeasure</value>
      <datatype>string</datatype>
    </attribute>
  </attributes>
  <files>
    <file>
      <filename>geometry.rb</filename>
      <filetype>rb</filetype>
      <usage_type>resource</usage_type>
      <checksum>2E568E41</checksum>
    </file>
    <file>
      <version>
        <software_program>OpenStudio</software_program>
        <identifier>2.9.0</identifier>
        <min_compatible>2.9.0</min_compatible>
      </version>
      <filename>measure.rb</filename>
      <filetype>rb</filetype>
      <usage_type>script</usage_type>
      <checksum>FD76C5C3</checksum>
    </file>
    <file>
      <filename>build_residential_hpxml_test.rb</filename>
      <filetype>rb</filetype>
      <usage_type>test</usage_type>
      <checksum>88CFF8E9</checksum>
    </file>
    <file>
      <filename>extra_files/extra-auto.xml</filename>
      <filetype>xml</filetype>
      <usage_type>test</usage_type>
      <checksum>067FA12F</checksum>
    </file>
    <file>
      <filename>extra_files/extra-second-heating-system-fireplace-to-heating-system.xml</filename>
      <filetype>xml</filetype>
      <usage_type>test</usage_type>
      <checksum>4839A2E6</checksum>
    </file>
    <file>
      <filename>extra_files/base-mf.xml</filename>
      <filetype>xml</filetype>
      <usage_type>test</usage_type>
      <checksum>8A801877</checksum>
    </file>
    <file>
      <filename>extra_files/base-sfa.xml</filename>
      <filetype>xml</filetype>
      <usage_type>test</usage_type>
      <checksum>C1AF821E</checksum>
    </file>
    <file>
      <filename>extra_files/base-sfd.xml</filename>
      <filetype>xml</filetype>
      <usage_type>test</usage_type>
      <checksum>AD4478F2</checksum>
    </file>
    <file>
      <filename>extra_files/extra-enclosure-atticroof-conditioned-eaves-gable.xml</filename>
      <filetype>xml</filetype>
      <usage_type>test</usage_type>
      <checksum>5BB0564F</checksum>
    </file>
    <file>
      <filename>extra_files/extra-enclosure-atticroof-conditioned-eaves-hip.xml</filename>
      <filetype>xml</filetype>
      <usage_type>test</usage_type>
      <checksum>CD682195</checksum>
    </file>
    <file>
      <filename>extra_files/extra-enclosure-garage-atticroof-conditioned.xml</filename>
      <filetype>xml</filetype>
      <usage_type>test</usage_type>
      <checksum>AF4E000C</checksum>
    </file>
    <file>
      <filename>extra_files/extra-enclosure-garage-partially-protruded.xml</filename>
      <filetype>xml</filetype>
      <usage_type>test</usage_type>
      <checksum>66B0EF96</checksum>
    </file>
    <file>
      <filename>extra_files/extra-enclosure-windows-shading.xml</filename>
      <filetype>xml</filetype>
      <usage_type>test</usage_type>
      <checksum>4183744B</checksum>
    </file>
    <file>
      <filename>extra_files/extra-gas-hot-tub-heater-with-zero-kwh.xml</filename>
      <filetype>xml</filetype>
      <usage_type>test</usage_type>
      <checksum>D887D5C2</checksum>
    </file>
    <file>
      <filename>extra_files/extra-gas-pool-heater-with-zero-kwh.xml</filename>
      <filetype>xml</filetype>
      <usage_type>test</usage_type>
      <checksum>6A51821F</checksum>
    </file>
    <file>
      <filename>extra_files/extra-iecc-zone-different-than-epw.xml</filename>
      <filetype>xml</filetype>
      <usage_type>test</usage_type>
      <checksum>4ECF01D7</checksum>
    </file>
    <file>
      <filename>extra_files/extra-no-rim-joists.xml</filename>
      <filetype>xml</filetype>
      <usage_type>test</usage_type>
      <checksum>BB34F9C8</checksum>
    </file>
    <file>
      <filename>extra_files/extra-pv-roofpitch.xml</filename>
      <filetype>xml</filetype>
      <usage_type>test</usage_type>
      <checksum>A38F9D26</checksum>
    </file>
    <file>
      <filename>extra_files/extra-second-heating-system-boiler-to-heat-pump.xml</filename>
      <filetype>xml</filetype>
      <usage_type>test</usage_type>
      <checksum>8B8EE03A</checksum>
    </file>
    <file>
      <filename>extra_files/extra-second-heating-system-boiler-to-heating-system.xml</filename>
      <filetype>xml</filetype>
      <usage_type>test</usage_type>
      <checksum>7AEAC390</checksum>
    </file>
    <file>
      <filename>extra_files/extra-second-heating-system-fireplace-to-heat-pump.xml</filename>
      <filetype>xml</filetype>
      <usage_type>test</usage_type>
      <checksum>305F42BB</checksum>
    </file>
    <file>
      <filename>extra_files/extra-second-heating-system-portable-heater-to-heat-pump.xml</filename>
      <filetype>xml</filetype>
      <usage_type>test</usage_type>
      <checksum>A8E500FA</checksum>
    </file>
    <file>
      <filename>extra_files/extra-second-heating-system-portable-heater-to-heating-system.xml</filename>
      <filetype>xml</filetype>
      <usage_type>test</usage_type>
      <checksum>25036C45</checksum>
    </file>
    <file>
      <filename>extra_files/extra-second-refrigerator.xml</filename>
      <filetype>xml</filetype>
      <usage_type>test</usage_type>
      <checksum>A474F43D</checksum>
    </file>
    <file>
      <filename>extra_files/extra-state-code-different-than-epw.xml</filename>
      <filetype>xml</filetype>
      <usage_type>test</usage_type>
      <checksum>59C1AD09</checksum>
    </file>
    <file>
      <filename>extra_files/extra-zero-clothes-washer-kwh.xml</filename>
      <filetype>xml</filetype>
      <usage_type>test</usage_type>
      <checksum>89C03E3B</checksum>
    </file>
    <file>
      <filename>extra_files/extra-zero-dishwasher-kwh.xml</filename>
      <filetype>xml</filetype>
      <usage_type>test</usage_type>
      <checksum>3677DA2C</checksum>
    </file>
    <file>
      <filename>extra_files/extra-zero-extra-refrigerator-kwh.xml</filename>
      <filetype>xml</filetype>
      <usage_type>test</usage_type>
      <checksum>AD4478F2</checksum>
    </file>
    <file>
      <filename>extra_files/extra-zero-freezer-kwh.xml</filename>
      <filetype>xml</filetype>
      <usage_type>test</usage_type>
      <checksum>AD4478F2</checksum>
    </file>
    <file>
      <filename>extra_files/extra-zero-refrigerator-kwh.xml</filename>
      <filetype>xml</filetype>
      <usage_type>test</usage_type>
      <checksum>832BEEBF</checksum>
    </file>
    <file>
      <filename>extra_files/extra-dhw-solar-latitude.xml</filename>
      <filetype>xml</filetype>
      <usage_type>test</usage_type>
      <checksum>725CB729</checksum>
    </file>
    <file>
      <filename>extra_files/extra-time-zone-different-than-epw.xml</filename>
      <filetype>xml</filetype>
      <usage_type>test</usage_type>
      <checksum>88DD4B35</checksum>
    </file>
    <file>
      <filename>extra_files/extra-mf-eaves.xml</filename>
      <filetype>xml</filetype>
      <usage_type>test</usage_type>
      <checksum>F8A9AA50</checksum>
    </file>
    <file>
      <filename>extra_files/extra-mf-exterior-corridor.xml</filename>
      <filetype>xml</filetype>
      <usage_type>test</usage_type>
      <checksum>8A801877</checksum>
    </file>
    <file>
      <filename>extra_files/extra-mf-rear-units.xml</filename>
      <filetype>xml</filetype>
      <usage_type>test</usage_type>
      <checksum>8A801877</checksum>
    </file>
    <file>
      <filename>extra_files/extra-mf-slab-left-bottom-rear-units.xml</filename>
      <filetype>xml</filetype>
      <usage_type>test</usage_type>
      <checksum>33B4F2D6</checksum>
    </file>
    <file>
      <filename>extra_files/extra-mf-slab-left-bottom.xml</filename>
      <filetype>xml</filetype>
      <usage_type>test</usage_type>
      <checksum>657E4444</checksum>
    </file>
    <file>
      <filename>extra_files/extra-mf-slab-left-middle-rear-units.xml</filename>
      <filetype>xml</filetype>
      <usage_type>test</usage_type>
      <checksum>BD6447C7</checksum>
    </file>
    <file>
      <filename>extra_files/extra-mf-slab-left-middle.xml</filename>
      <filetype>xml</filetype>
      <usage_type>test</usage_type>
      <checksum>8A801877</checksum>
    </file>
    <file>
      <filename>extra_files/extra-mf-slab-left-top-rear-units.xml</filename>
      <filetype>xml</filetype>
      <usage_type>test</usage_type>
      <checksum>BD6447C7</checksum>
    </file>
    <file>
      <filename>extra_files/extra-mf-slab-left-top.xml</filename>
      <filetype>xml</filetype>
      <usage_type>test</usage_type>
      <checksum>8A801877</checksum>
    </file>
    <file>
      <filename>extra_files/extra-mf-slab-middle-bottom-rear-units.xml</filename>
      <filetype>xml</filetype>
      <usage_type>test</usage_type>
      <checksum>6C028D98</checksum>
    </file>
    <file>
      <filename>extra_files/extra-mf-slab-middle-bottom.xml</filename>
      <filetype>xml</filetype>
      <usage_type>test</usage_type>
      <checksum>3300F8BF</checksum>
    </file>
    <file>
      <filename>extra_files/extra-mf-slab-middle-middle-rear-units.xml</filename>
      <filetype>xml</filetype>
      <usage_type>test</usage_type>
      <checksum>3C85E587</checksum>
    </file>
    <file>
      <filename>extra_files/extra-mf-slab-middle-middle.xml</filename>
      <filetype>xml</filetype>
      <usage_type>test</usage_type>
      <checksum>B62FB66A</checksum>
    </file>
    <file>
      <filename>extra_files/extra-mf-slab-middle-top-rear-units.xml</filename>
      <filetype>xml</filetype>
      <usage_type>test</usage_type>
      <checksum>3C85E587</checksum>
    </file>
    <file>
      <filename>extra_files/extra-mf-slab-middle-top.xml</filename>
      <filetype>xml</filetype>
      <usage_type>test</usage_type>
      <checksum>B62FB66A</checksum>
    </file>
    <file>
      <filename>extra_files/extra-mf-slab-rear-units.xml</filename>
      <filetype>xml</filetype>
      <usage_type>test</usage_type>
      <checksum>33B4F2D6</checksum>
    </file>
    <file>
      <filename>extra_files/extra-mf-slab-right-bottom-rear-units.xml</filename>
      <filetype>xml</filetype>
      <usage_type>test</usage_type>
      <checksum>6C028D98</checksum>
    </file>
    <file>
      <filename>extra_files/extra-mf-slab-right-bottom.xml</filename>
      <filetype>xml</filetype>
      <usage_type>test</usage_type>
      <checksum>3300F8BF</checksum>
    </file>
    <file>
      <filename>extra_files/extra-mf-slab-right-middle-rear-units.xml</filename>
      <filetype>xml</filetype>
      <usage_type>test</usage_type>
      <checksum>3C85E587</checksum>
    </file>
    <file>
      <filename>extra_files/extra-mf-slab-right-middle.xml</filename>
      <filetype>xml</filetype>
      <usage_type>test</usage_type>
      <checksum>B62FB66A</checksum>
    </file>
    <file>
      <filename>extra_files/extra-mf-slab-right-top-rear-units.xml</filename>
      <filetype>xml</filetype>
      <usage_type>test</usage_type>
      <checksum>3C85E587</checksum>
    </file>
    <file>
      <filename>extra_files/extra-mf-slab-right-top.xml</filename>
      <filetype>xml</filetype>
      <usage_type>test</usage_type>
      <checksum>B62FB66A</checksum>
    </file>
    <file>
      <filename>extra_files/extra-mf-slab.xml</filename>
      <filetype>xml</filetype>
      <usage_type>test</usage_type>
      <checksum>657E4444</checksum>
    </file>
    <file>
      <filename>extra_files/extra-mf-unvented-crawlspace-left-bottom-rear-units.xml</filename>
      <filetype>xml</filetype>
      <usage_type>test</usage_type>
      <checksum>6B0F91A5</checksum>
    </file>
    <file>
      <filename>extra_files/extra-mf-unvented-crawlspace-left-bottom.xml</filename>
      <filetype>xml</filetype>
      <usage_type>test</usage_type>
      <checksum>6244B16C</checksum>
    </file>
    <file>
      <filename>extra_files/extra-mf-unvented-crawlspace-left-middle-rear-units.xml</filename>
      <filetype>xml</filetype>
      <usage_type>test</usage_type>
      <checksum>BD6447C7</checksum>
    </file>
    <file>
      <filename>extra_files/extra-mf-unvented-crawlspace-left-middle.xml</filename>
      <filetype>xml</filetype>
      <usage_type>test</usage_type>
      <checksum>8A801877</checksum>
    </file>
    <file>
      <filename>extra_files/extra-mf-unvented-crawlspace-left-top-rear-units.xml</filename>
      <filetype>xml</filetype>
      <usage_type>test</usage_type>
      <checksum>BD6447C7</checksum>
    </file>
    <file>
      <filename>extra_files/extra-mf-unvented-crawlspace-left-top.xml</filename>
      <filetype>xml</filetype>
      <usage_type>test</usage_type>
      <checksum>8A801877</checksum>
    </file>
    <file>
      <filename>extra_files/extra-mf-unvented-crawlspace-middle-bottom-rear-units.xml</filename>
      <filetype>xml</filetype>
      <usage_type>test</usage_type>
      <checksum>21314A3D</checksum>
    </file>
    <file>
      <filename>extra_files/extra-mf-unvented-crawlspace-middle-bottom.xml</filename>
      <filetype>xml</filetype>
      <usage_type>test</usage_type>
      <checksum>81A0346D</checksum>
    </file>
    <file>
      <filename>extra_files/extra-mf-unvented-crawlspace-middle-middle-rear-units.xml</filename>
      <filetype>xml</filetype>
      <usage_type>test</usage_type>
      <checksum>3C85E587</checksum>
    </file>
    <file>
      <filename>extra_files/extra-mf-unvented-crawlspace-middle-middle.xml</filename>
      <filetype>xml</filetype>
      <usage_type>test</usage_type>
      <checksum>B62FB66A</checksum>
    </file>
    <file>
      <filename>extra_files/extra-mf-unvented-crawlspace-middle-top-rear-units.xml</filename>
      <filetype>xml</filetype>
      <usage_type>test</usage_type>
      <checksum>3C85E587</checksum>
    </file>
    <file>
      <filename>extra_files/extra-mf-unvented-crawlspace-middle-top.xml</filename>
      <filetype>xml</filetype>
      <usage_type>test</usage_type>
      <checksum>B62FB66A</checksum>
    </file>
    <file>
      <filename>extra_files/extra-mf-unvented-crawlspace-rear-units.xml</filename>
      <filetype>xml</filetype>
      <usage_type>test</usage_type>
      <checksum>6B0F91A5</checksum>
    </file>
    <file>
      <filename>extra_files/extra-mf-unvented-crawlspace-right-bottom-rear-units.xml</filename>
      <filetype>xml</filetype>
      <usage_type>test</usage_type>
      <checksum>21314A3D</checksum>
    </file>
    <file>
      <filename>extra_files/extra-mf-unvented-crawlspace-right-bottom.xml</filename>
      <filetype>xml</filetype>
      <usage_type>test</usage_type>
      <checksum>81A0346D</checksum>
    </file>
    <file>
      <filename>extra_files/extra-mf-unvented-crawlspace-right-middle-rear-units.xml</filename>
      <filetype>xml</filetype>
      <usage_type>test</usage_type>
      <checksum>3C85E587</checksum>
    </file>
    <file>
      <filename>extra_files/extra-mf-unvented-crawlspace-right-middle.xml</filename>
      <filetype>xml</filetype>
      <usage_type>test</usage_type>
      <checksum>B62FB66A</checksum>
    </file>
    <file>
      <filename>extra_files/extra-mf-unvented-crawlspace-right-top-rear-units.xml</filename>
      <filetype>xml</filetype>
      <usage_type>test</usage_type>
      <checksum>3C85E587</checksum>
    </file>
    <file>
      <filename>extra_files/extra-mf-unvented-crawlspace-right-top.xml</filename>
      <filetype>xml</filetype>
      <usage_type>test</usage_type>
      <checksum>B62FB66A</checksum>
    </file>
    <file>
      <filename>extra_files/extra-mf-unvented-crawlspace.xml</filename>
      <filetype>xml</filetype>
      <usage_type>test</usage_type>
      <checksum>6244B16C</checksum>
    </file>
    <file>
      <filename>extra_files/extra-mf-vented-crawlspace-left-bottom-rear-units.xml</filename>
      <filetype>xml</filetype>
      <usage_type>test</usage_type>
      <checksum>8BBEF1A3</checksum>
    </file>
    <file>
      <filename>extra_files/extra-mf-vented-crawlspace-left-bottom.xml</filename>
      <filetype>xml</filetype>
      <usage_type>test</usage_type>
      <checksum>5FBBC91C</checksum>
    </file>
    <file>
      <filename>extra_files/extra-mf-vented-crawlspace-left-middle-rear-units.xml</filename>
      <filetype>xml</filetype>
      <usage_type>test</usage_type>
      <checksum>BD6447C7</checksum>
    </file>
    <file>
      <filename>extra_files/extra-mf-vented-crawlspace-left-middle.xml</filename>
      <filetype>xml</filetype>
      <usage_type>test</usage_type>
      <checksum>8A801877</checksum>
    </file>
    <file>
      <filename>extra_files/extra-mf-vented-crawlspace-left-top-rear-units.xml</filename>
      <filetype>xml</filetype>
      <usage_type>test</usage_type>
      <checksum>BD6447C7</checksum>
    </file>
    <file>
      <filename>extra_files/extra-mf-vented-crawlspace-left-top.xml</filename>
      <filetype>xml</filetype>
      <usage_type>test</usage_type>
      <checksum>8A801877</checksum>
    </file>
    <file>
      <filename>extra_files/extra-mf-vented-crawlspace-middle-bottom-rear-units.xml</filename>
      <filetype>xml</filetype>
      <usage_type>test</usage_type>
      <checksum>BB2D0E71</checksum>
    </file>
    <file>
      <filename>extra_files/extra-mf-vented-crawlspace-middle-bottom.xml</filename>
      <filetype>xml</filetype>
      <usage_type>test</usage_type>
      <checksum>2849FC66</checksum>
    </file>
    <file>
      <filename>extra_files/extra-mf-vented-crawlspace-middle-middle-rear-units.xml</filename>
      <filetype>xml</filetype>
      <usage_type>test</usage_type>
      <checksum>3C85E587</checksum>
    </file>
    <file>
      <filename>extra_files/extra-mf-vented-crawlspace-middle-middle.xml</filename>
      <filetype>xml</filetype>
      <usage_type>test</usage_type>
      <checksum>B62FB66A</checksum>
    </file>
    <file>
      <filename>extra_files/extra-mf-vented-crawlspace-middle-top-rear-units.xml</filename>
      <filetype>xml</filetype>
      <usage_type>test</usage_type>
      <checksum>3C85E587</checksum>
    </file>
    <file>
      <filename>extra_files/extra-mf-vented-crawlspace-middle-top.xml</filename>
      <filetype>xml</filetype>
      <usage_type>test</usage_type>
      <checksum>B62FB66A</checksum>
    </file>
    <file>
      <filename>extra_files/extra-mf-vented-crawlspace-rear-units.xml</filename>
      <filetype>xml</filetype>
      <usage_type>test</usage_type>
      <checksum>8BBEF1A3</checksum>
    </file>
    <file>
      <filename>extra_files/extra-mf-vented-crawlspace-right-bottom-rear-units.xml</filename>
      <filetype>xml</filetype>
      <usage_type>test</usage_type>
      <checksum>BB2D0E71</checksum>
    </file>
    <file>
      <filename>extra_files/extra-mf-vented-crawlspace-right-bottom.xml</filename>
      <filetype>xml</filetype>
      <usage_type>test</usage_type>
      <checksum>2849FC66</checksum>
    </file>
    <file>
      <filename>extra_files/extra-mf-vented-crawlspace-right-middle-rear-units.xml</filename>
      <filetype>xml</filetype>
      <usage_type>test</usage_type>
      <checksum>3C85E587</checksum>
    </file>
    <file>
      <filename>extra_files/extra-mf-vented-crawlspace-right-middle.xml</filename>
      <filetype>xml</filetype>
      <usage_type>test</usage_type>
      <checksum>B62FB66A</checksum>
    </file>
    <file>
      <filename>extra_files/extra-mf-vented-crawlspace-right-top-rear-units.xml</filename>
      <filetype>xml</filetype>
      <usage_type>test</usage_type>
      <checksum>3C85E587</checksum>
    </file>
    <file>
      <filename>extra_files/extra-mf-vented-crawlspace-right-top.xml</filename>
      <filetype>xml</filetype>
      <usage_type>test</usage_type>
      <checksum>B62FB66A</checksum>
    </file>
    <file>
      <filename>extra_files/extra-mf-vented-crawlspace.xml</filename>
      <filetype>xml</filetype>
      <usage_type>test</usage_type>
      <checksum>5FBBC91C</checksum>
    </file>
    <file>
      <filename>extra_files/extra-sfa-atticroof-conditioned-eaves-gable.xml</filename>
      <filetype>xml</filetype>
      <usage_type>test</usage_type>
      <checksum>D38C5E6A</checksum>
    </file>
    <file>
      <filename>extra_files/extra-sfa-atticroof-conditioned-eaves-hip.xml</filename>
      <filetype>xml</filetype>
      <usage_type>test</usage_type>
      <checksum>816D7BDC</checksum>
    </file>
    <file>
      <filename>extra_files/extra-sfa-atticroof-flat.xml</filename>
      <filetype>xml</filetype>
      <usage_type>test</usage_type>
      <checksum>D473B0DF</checksum>
    </file>
    <file>
      <filename>extra_files/extra-sfa-conditioned-crawlspace.xml</filename>
      <filetype>xml</filetype>
      <usage_type>test</usage_type>
      <checksum>8A1C5467</checksum>
    </file>
    <file>
      <filename>extra_files/extra-sfa-exterior-corridor.xml</filename>
      <filetype>xml</filetype>
      <usage_type>test</usage_type>
      <checksum>C1AF821E</checksum>
    </file>
    <file>
      <filename>extra_files/extra-sfa-rear-units.xml</filename>
      <filetype>xml</filetype>
      <usage_type>test</usage_type>
      <checksum>C1AF821E</checksum>
    </file>
    <file>
      <filename>extra_files/extra-sfa-slab-middle.xml</filename>
      <filetype>xml</filetype>
      <usage_type>test</usage_type>
      <checksum>16466816</checksum>
    </file>
    <file>
      <filename>extra_files/extra-sfa-slab-right.xml</filename>
      <filetype>xml</filetype>
      <usage_type>test</usage_type>
      <checksum>16466816</checksum>
    </file>
    <file>
      <filename>extra_files/extra-sfa-slab.xml</filename>
      <filetype>xml</filetype>
      <usage_type>test</usage_type>
      <checksum>140E0347</checksum>
    </file>
    <file>
      <filename>extra_files/extra-sfa-unconditioned-basement-middle.xml</filename>
      <filetype>xml</filetype>
      <usage_type>test</usage_type>
      <checksum>C5C08D8B</checksum>
    </file>
    <file>
      <filename>extra_files/extra-sfa-unconditioned-basement-right.xml</filename>
      <filetype>xml</filetype>
      <usage_type>test</usage_type>
      <checksum>C5C08D8B</checksum>
    </file>
    <file>
      <filename>extra_files/extra-sfa-unconditioned-basement.xml</filename>
      <filetype>xml</filetype>
      <usage_type>test</usage_type>
      <checksum>A6988154</checksum>
    </file>
    <file>
      <filename>extra_files/extra-sfa-unvented-crawlspace-middle.xml</filename>
      <filetype>xml</filetype>
      <usage_type>test</usage_type>
      <checksum>CCA63DC8</checksum>
    </file>
    <file>
      <filename>extra_files/extra-sfa-unvented-crawlspace-right.xml</filename>
      <filetype>xml</filetype>
      <usage_type>test</usage_type>
      <checksum>CCA63DC8</checksum>
    </file>
    <file>
      <filename>extra_files/extra-sfa-unvented-crawlspace.xml</filename>
      <filetype>xml</filetype>
      <usage_type>test</usage_type>
      <checksum>85348DE3</checksum>
    </file>
    <file>
      <filename>extra_files/extra-sfa-vented-crawlspace-middle.xml</filename>
      <filetype>xml</filetype>
      <usage_type>test</usage_type>
      <checksum>FC4D5A4D</checksum>
    </file>
    <file>
      <filename>extra_files/extra-sfa-vented-crawlspace-right.xml</filename>
      <filetype>xml</filetype>
      <usage_type>test</usage_type>
      <checksum>FC4D5A4D</checksum>
    </file>
    <file>
      <filename>extra_files/extra-sfa-vented-crawlspace.xml</filename>
      <filetype>xml</filetype>
      <usage_type>test</usage_type>
      <checksum>F614A07A</checksum>
    </file>
    <file>
      <filename>extra_files/warning-conditioned-attic-with-floor-insulation.xml</filename>
      <filetype>xml</filetype>
      <usage_type>test</usage_type>
      <checksum>0A3A3CDB</checksum>
    </file>
    <file>
      <filename>extra_files/warning-conditioned-basement-with-ceiling-insulation.xml</filename>
      <filetype>xml</filetype>
      <usage_type>test</usage_type>
      <checksum>AD4478F2</checksum>
    </file>
    <file>
      <filename>extra_files/warning-mf-bottom-slab-non-zero-foundation-height.xml</filename>
      <filetype>xml</filetype>
      <usage_type>test</usage_type>
      <checksum>657E4444</checksum>
    </file>
    <file>
      <filename>extra_files/warning-multipliers-without-fuel-loads.xml</filename>
      <filetype>xml</filetype>
      <usage_type>test</usage_type>
      <checksum>AD4478F2</checksum>
    </file>
    <file>
      <filename>extra_files/warning-multipliers-without-other-plug-loads.xml</filename>
      <filetype>xml</filetype>
      <usage_type>test</usage_type>
      <checksum>F15F3869</checksum>
    </file>
    <file>
      <filename>extra_files/warning-multipliers-without-tv-plug-loads.xml</filename>
      <filetype>xml</filetype>
      <usage_type>test</usage_type>
      <checksum>B56604D3</checksum>
    </file>
    <file>
      <filename>extra_files/warning-multipliers-without-vehicle-plug-loads.xml</filename>
      <filetype>xml</filetype>
      <usage_type>test</usage_type>
      <checksum>AD4478F2</checksum>
    </file>
    <file>
      <filename>extra_files/warning-multipliers-without-well-pump-plug-loads.xml</filename>
      <filetype>xml</filetype>
      <usage_type>test</usage_type>
      <checksum>AD4478F2</checksum>
    </file>
    <file>
      <filename>extra_files/warning-non-electric-heat-pump-water-heater.xml</filename>
      <filetype>xml</filetype>
      <usage_type>test</usage_type>
      <checksum>7C23452C</checksum>
    </file>
    <file>
      <filename>extra_files/warning-second-heating-system-serves-majority-heat.xml</filename>
      <filetype>xml</filetype>
      <usage_type>test</usage_type>
      <checksum>DA4222B2</checksum>
    </file>
    <file>
      <filename>extra_files/warning-sfd-slab-non-zero-foundation-height.xml</filename>
      <filetype>xml</filetype>
      <usage_type>test</usage_type>
      <checksum>09C571AA</checksum>
    </file>
    <file>
      <filename>extra_files/warning-slab-non-zero-foundation-height-above-grade.xml</filename>
      <filetype>xml</filetype>
      <usage_type>test</usage_type>
      <checksum>09C571AA</checksum>
    </file>
    <file>
      <filename>extra_files/warning-unconditioned-basement-with-wall-and-ceiling-insulation.xml</filename>
      <filetype>xml</filetype>
      <usage_type>test</usage_type>
      <checksum>38CB85D6</checksum>
    </file>
    <file>
      <filename>extra_files/warning-unvented-attic-with-floor-and-roof-insulation.xml</filename>
      <filetype>xml</filetype>
      <usage_type>test</usage_type>
      <checksum>65DDBEC1</checksum>
    </file>
    <file>
      <filename>extra_files/warning-unvented-crawlspace-with-wall-and-ceiling-insulation.xml</filename>
      <filetype>xml</filetype>
      <usage_type>test</usage_type>
      <checksum>39BDE0E1</checksum>
    </file>
    <file>
      <filename>extra_files/warning-vented-attic-with-floor-and-roof-insulation.xml</filename>
      <filetype>xml</filetype>
      <usage_type>test</usage_type>
      <checksum>2498B156</checksum>
    </file>
    <file>
      <filename>extra_files/warning-vented-crawlspace-with-wall-and-ceiling-insulation.xml</filename>
      <filetype>xml</filetype>
      <usage_type>test</usage_type>
      <checksum>E8D4A1A8</checksum>
    </file>
    <file>
      <filename>extra_files/extra-emissions-fossil-fuel-factors.xml</filename>
      <filetype>xml</filetype>
      <usage_type>test</usage_type>
      <checksum>23ACCCDA</checksum>
    </file>
    <file>
      <filename>extra_files/extra-mf-ambient.xml</filename>
      <filetype>xml</filetype>
      <usage_type>test</usage_type>
      <checksum>7AB1D5CE</checksum>
    </file>
    <file>
      <filename>extra_files/extra-sfa-ambient.xml</filename>
      <filetype>xml</filetype>
      <usage_type>test</usage_type>
      <checksum>9B051D7A</checksum>
    </file>
    <file>
      <filename>extra_files/extra-mf-atticroof-flat.xml</filename>
      <filetype>xml</filetype>
      <usage_type>test</usage_type>
      <checksum>167FE8C4</checksum>
    </file>
    <file>
      <filename>extra_files/extra-mf-atticroof-vented.xml</filename>
      <filetype>xml</filetype>
      <usage_type>test</usage_type>
      <checksum>369A1BC0</checksum>
    </file>
    <file>
<<<<<<< HEAD
      <filename>extra_files/error-hip-roof-and-protruding-garage.xml</filename>
      <filetype>xml</filetype>
      <usage_type>test</usage_type>
      <checksum>1C2C3DDC</checksum>
=======
      <version>
        <software_program>OpenStudio</software_program>
        <identifier>2.9.0</identifier>
        <min_compatible>2.9.0</min_compatible>
      </version>
      <filename>measure.rb</filename>
      <filetype>rb</filetype>
      <usage_type>script</usage_type>
      <checksum>5A7435D3</checksum>
>>>>>>> 602378b4
    </file>
    <file>
      <filename>extra_files/error-invalid-living-and-garage-1.xml</filename>
      <filetype>xml</filetype>
      <usage_type>test</usage_type>
<<<<<<< HEAD
      <checksum>0FEA5D8B</checksum>
    </file>
    <file>
      <filename>extra_files/error-invalid-living-and-garage-2.xml</filename>
      <filetype>xml</filetype>
      <usage_type>test</usage_type>
      <checksum>54090807</checksum>
    </file>
    <file>
      <filename>extra_files/error-invalid-time-zone.xml</filename>
      <filetype>xml</filetype>
      <usage_type>test</usage_type>
      <checksum>F0FB2E25</checksum>
    </file>
    <file>
      <filename>extra_files/extra-sfa-ambient - Copy.xml</filename>
      <filetype>xml</filetype>
      <usage_type>test</usage_type>
      <checksum>C028936D</checksum>
=======
      <checksum>AFBDA179</checksum>
>>>>>>> 602378b4
    </file>
  </files>
</measure><|MERGE_RESOLUTION|>--- conflicted
+++ resolved
@@ -3,13 +3,8 @@
   <schema_version>3.0</schema_version>
   <name>build_residential_hpxml</name>
   <uid>a13a8983-2b01-4930-8af2-42030b6e4233</uid>
-<<<<<<< HEAD
-  <version_id>b0b1a1a9-a5b3-4599-b461-647ecd947e58</version_id>
-  <version_modified>20220308T212550Z</version_modified>
-=======
-  <version_id>138a0fb8-f330-4d34-9fb8-e288dbf1a450</version_id>
-  <version_modified>20220309T165649Z</version_modified>
->>>>>>> 602378b4
+  <version_id>40accf09-c671-4516-bd58-a780c2f458cc</version_id>
+  <version_modified>20220314T204823Z</version_modified>
   <xml_checksum>2C38F48B</xml_checksum>
   <class_name>BuildResidentialHPXML</class_name>
   <display_name>HPXML Builder</display_name>
@@ -6046,13 +6041,13 @@
       <filename>measure.rb</filename>
       <filetype>rb</filetype>
       <usage_type>script</usage_type>
-      <checksum>FD76C5C3</checksum>
+      <checksum>5A7435D3</checksum>
     </file>
     <file>
       <filename>build_residential_hpxml_test.rb</filename>
       <filetype>rb</filetype>
       <usage_type>test</usage_type>
-      <checksum>88CFF8E9</checksum>
+      <checksum>AFBDA179</checksum>
     </file>
     <file>
       <filename>extra_files/extra-auto.xml</filename>
@@ -6847,28 +6842,15 @@
       <checksum>369A1BC0</checksum>
     </file>
     <file>
-<<<<<<< HEAD
       <filename>extra_files/error-hip-roof-and-protruding-garage.xml</filename>
       <filetype>xml</filetype>
       <usage_type>test</usage_type>
       <checksum>1C2C3DDC</checksum>
-=======
-      <version>
-        <software_program>OpenStudio</software_program>
-        <identifier>2.9.0</identifier>
-        <min_compatible>2.9.0</min_compatible>
-      </version>
-      <filename>measure.rb</filename>
-      <filetype>rb</filetype>
-      <usage_type>script</usage_type>
-      <checksum>5A7435D3</checksum>
->>>>>>> 602378b4
     </file>
     <file>
       <filename>extra_files/error-invalid-living-and-garage-1.xml</filename>
       <filetype>xml</filetype>
       <usage_type>test</usage_type>
-<<<<<<< HEAD
       <checksum>0FEA5D8B</checksum>
     </file>
     <file>
@@ -6888,9 +6870,6 @@
       <filetype>xml</filetype>
       <usage_type>test</usage_type>
       <checksum>C028936D</checksum>
-=======
-      <checksum>AFBDA179</checksum>
->>>>>>> 602378b4
     </file>
   </files>
 </measure>