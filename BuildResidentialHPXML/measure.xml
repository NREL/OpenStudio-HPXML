--- conflicted
+++ resolved
@@ -3,13 +3,8 @@
   <schema_version>3.0</schema_version>
   <name>build_residential_hpxml</name>
   <uid>a13a8983-2b01-4930-8af2-42030b6e4233</uid>
-<<<<<<< HEAD
-  <version_id>6b38c881-6945-4b71-8e3c-f5173ad75b8e</version_id>
-  <version_modified>20200925T201611Z</version_modified>
-=======
-  <version_id>0a0583de-1588-4b05-b4d6-0ac16a01033c</version_id>
-  <version_modified>20200928T154201Z</version_modified>
->>>>>>> 2be059d9
+  <version_id>9ffdb58f-7200-4aad-8203-95cd6e11087d</version_id>
+  <version_modified>20200928T171126Z</version_modified>
   <xml_checksum>2C38F48B</xml_checksum>
   <class_name>BuildResidentialHPXML</class_name>
   <display_name>HPXML Builder</display_name>
@@ -6452,1724 +6447,1042 @@
       <checksum>6C06E9F8</checksum>
     </file>
     <file>
+      <filename>test_measure.xml</filename>
+      <filetype>xml</filetype>
+      <usage_type>test</usage_type>
+      <checksum>2B020881</checksum>
+    </file>
+    <file>
+      <filename>test_rakefile.xml</filename>
+      <filetype>xml</filetype>
+      <usage_type>test</usage_type>
+      <checksum>DA2FBD91</checksum>
+    </file>
+    <file>
       <filename>base-hvac-dual-fuel-mini-split-heat-pump-ducted.osw</filename>
       <filetype>osw</filetype>
       <usage_type>test</usage_type>
-<<<<<<< HEAD
-      <checksum>CE42BF82</checksum>
-=======
-      <checksum>7249E3C9</checksum>
->>>>>>> 2be059d9
+      <checksum>7431F3A7</checksum>
     </file>
     <file>
       <filename>base-hvac-mini-split-heat-pump-ducted.osw</filename>
       <filetype>osw</filetype>
       <usage_type>test</usage_type>
-<<<<<<< HEAD
-      <checksum>8B8E3344</checksum>
-=======
-      <checksum>7C053873</checksum>
->>>>>>> 2be059d9
+      <checksum>F765A49D</checksum>
     </file>
     <file>
       <filename>base-hvac-mini-split-heat-pump-ducted-heating-only.osw</filename>
       <filetype>osw</filetype>
       <usage_type>test</usage_type>
-<<<<<<< HEAD
-      <checksum>0CF3ACE2</checksum>
-=======
-      <checksum>75C8D426</checksum>
->>>>>>> 2be059d9
+      <checksum>4C262565</checksum>
     </file>
     <file>
       <filename>base-multifamily.osw</filename>
       <filetype>osw</filetype>
       <usage_type>test</usage_type>
-<<<<<<< HEAD
-      <checksum>14C751BE</checksum>
-=======
-      <checksum>85B0B90B</checksum>
->>>>>>> 2be059d9
+      <checksum>BD4F6BD5</checksum>
     </file>
     <file>
       <filename>base.osw</filename>
       <filetype>osw</filetype>
       <usage_type>test</usage_type>
-<<<<<<< HEAD
-      <checksum>EB6F9B62</checksum>
-=======
-      <checksum>DCEDDD76</checksum>
->>>>>>> 2be059d9
+      <checksum>D2C59D74</checksum>
     </file>
     <file>
       <filename>base-appliances-none.osw</filename>
       <filetype>osw</filetype>
       <usage_type>test</usage_type>
-<<<<<<< HEAD
-      <checksum>3DFFABE1</checksum>
-=======
-      <checksum>A94D5412</checksum>
->>>>>>> 2be059d9
+      <checksum>904A662E</checksum>
     </file>
     <file>
       <filename>base-single-family-attached.osw</filename>
       <filetype>osw</filetype>
       <usage_type>test</usage_type>
-<<<<<<< HEAD
-      <checksum>446670BB</checksum>
+      <checksum>736ECEA1</checksum>
+    </file>
+    <file>
+      <filename>base-hvac-dual-fuel-air-to-air-heat-pump-1-speed.osw</filename>
+      <filetype>osw</filetype>
+      <usage_type>test</usage_type>
+      <checksum>E3E34106</checksum>
+    </file>
+    <file>
+      <filename>base-mechvent-cfis.osw</filename>
+      <filetype>osw</filetype>
+      <usage_type>test</usage_type>
+      <checksum>D33D6437</checksum>
+    </file>
+    <file>
+      <filename>base-dhw-indirect-outside.osw</filename>
+      <filetype>osw</filetype>
+      <usage_type>test</usage_type>
+      <checksum>F86F3F28</checksum>
+    </file>
+    <file>
+      <filename>base-dhw-jacket-electric.osw</filename>
+      <filetype>osw</filetype>
+      <usage_type>test</usage_type>
+      <checksum>2504069C</checksum>
+    </file>
+    <file>
+      <filename>base-dhw-low-flow-fixtures.osw</filename>
+      <filetype>osw</filetype>
+      <usage_type>test</usage_type>
+      <checksum>3D1FB724</checksum>
+    </file>
+    <file>
+      <filename>base-dhw-recirc-demand.osw</filename>
+      <filetype>osw</filetype>
+      <usage_type>test</usage_type>
+      <checksum>90045E48</checksum>
+    </file>
+    <file>
+      <filename>base-dhw-recirc-manual.osw</filename>
+      <filetype>osw</filetype>
+      <usage_type>test</usage_type>
+      <checksum>4A1E4B67</checksum>
+    </file>
+    <file>
+      <filename>base-dhw-recirc-nocontrol.osw</filename>
+      <filetype>osw</filetype>
+      <usage_type>test</usage_type>
+      <checksum>52870285</checksum>
+    </file>
+    <file>
+      <filename>base-dhw-recirc-temperature.osw</filename>
+      <filetype>osw</filetype>
+      <usage_type>test</usage_type>
+      <checksum>74E60F7D</checksum>
+    </file>
+    <file>
+      <filename>base-dhw-recirc-timer.osw</filename>
+      <filetype>osw</filetype>
+      <usage_type>test</usage_type>
+      <checksum>45210777</checksum>
+    </file>
+    <file>
+      <filename>base-dhw-solar-fraction.osw</filename>
+      <filetype>osw</filetype>
+      <usage_type>test</usage_type>
+      <checksum>40983D4E</checksum>
+    </file>
+    <file>
+      <filename>base-dhw-uef.osw</filename>
+      <filetype>osw</filetype>
+      <usage_type>test</usage_type>
+      <checksum>4BBBE243</checksum>
+    </file>
+    <file>
+      <filename>base-enclosure-infil-cfm50.osw</filename>
+      <filetype>osw</filetype>
+      <usage_type>test</usage_type>
+      <checksum>68F18BF4</checksum>
+    </file>
+    <file>
+      <filename>base-foundation-conditioned-basement-slab-insulation.osw</filename>
+      <filetype>osw</filetype>
+      <usage_type>test</usage_type>
+      <checksum>A5774A60</checksum>
+    </file>
+    <file>
+      <filename>base-hvac-boiler-gas-only.osw</filename>
+      <filetype>osw</filetype>
+      <usage_type>test</usage_type>
+      <checksum>2CF96D33</checksum>
+    </file>
+    <file>
+      <filename>base-hvac-boiler-oil-only.osw</filename>
+      <filetype>osw</filetype>
+      <usage_type>test</usage_type>
+      <checksum>CF126781</checksum>
+    </file>
+    <file>
+      <filename>base-hvac-boiler-propane-only.osw</filename>
+      <filetype>osw</filetype>
+      <usage_type>test</usage_type>
+      <checksum>F1DD4FD2</checksum>
+    </file>
+    <file>
+      <filename>base-hvac-boiler-wood-only.osw</filename>
+      <filetype>osw</filetype>
+      <usage_type>test</usage_type>
+      <checksum>BEBC9667</checksum>
+    </file>
+    <file>
+      <filename>base-hvac-central-ac-only-1-speed.osw</filename>
+      <filetype>osw</filetype>
+      <usage_type>test</usage_type>
+      <checksum>312CF6F6</checksum>
+    </file>
+    <file>
+      <filename>base-hvac-ducts-leakage-percent.osw</filename>
+      <filetype>osw</filetype>
+      <usage_type>test</usage_type>
+      <checksum>2554AF93</checksum>
+    </file>
+    <file>
+      <filename>base-hvac-furnace-elec-only.osw</filename>
+      <filetype>osw</filetype>
+      <usage_type>test</usage_type>
+      <checksum>C57D0E50</checksum>
+    </file>
+    <file>
+      <filename>base-hvac-furnace-gas-only.osw</filename>
+      <filetype>osw</filetype>
+      <usage_type>test</usage_type>
+      <checksum>A13C02D7</checksum>
+    </file>
+    <file>
+      <filename>base-hvac-furnace-oil-only.osw</filename>
+      <filetype>osw</filetype>
+      <usage_type>test</usage_type>
+      <checksum>4ACFB6B6</checksum>
+    </file>
+    <file>
+      <filename>base-hvac-furnace-propane-only.osw</filename>
+      <filetype>osw</filetype>
+      <usage_type>test</usage_type>
+      <checksum>015D93F0</checksum>
+    </file>
+    <file>
+      <filename>base-hvac-furnace-wood-only.osw</filename>
+      <filetype>osw</filetype>
+      <usage_type>test</usage_type>
+      <checksum>BA39CDC2</checksum>
+    </file>
+    <file>
+      <filename>base-hvac-none.osw</filename>
+      <filetype>osw</filetype>
+      <usage_type>test</usage_type>
+      <checksum>ECBAA1D9</checksum>
+    </file>
+    <file>
+      <filename>base-hvac-programmable-thermostat.osw</filename>
+      <filetype>osw</filetype>
+      <usage_type>test</usage_type>
+      <checksum>B667B371</checksum>
+    </file>
+    <file>
+      <filename>base-hvac-setpoints.osw</filename>
+      <filetype>osw</filetype>
+      <usage_type>test</usage_type>
+      <checksum>4BD45C08</checksum>
+    </file>
+    <file>
+      <filename>base-location-baltimore-md.osw</filename>
+      <filetype>osw</filetype>
+      <usage_type>test</usage_type>
+      <checksum>8743BBEA</checksum>
+    </file>
+    <file>
+      <filename>base-location-duluth-mn.osw</filename>
+      <filetype>osw</filetype>
+      <usage_type>test</usage_type>
+      <checksum>13F58245</checksum>
+    </file>
+    <file>
+      <filename>base-mechvent-balanced.osw</filename>
+      <filetype>osw</filetype>
+      <usage_type>test</usage_type>
+      <checksum>E64D78FA</checksum>
+    </file>
+    <file>
+      <filename>base-mechvent-erv.osw</filename>
+      <filetype>osw</filetype>
+      <usage_type>test</usage_type>
+      <checksum>D5CE35E3</checksum>
+    </file>
+    <file>
+      <filename>base-mechvent-exhaust.osw</filename>
+      <filetype>osw</filetype>
+      <usage_type>test</usage_type>
+      <checksum>5375894E</checksum>
+    </file>
+    <file>
+      <filename>base-mechvent-hrv.osw</filename>
+      <filetype>osw</filetype>
+      <usage_type>test</usage_type>
+      <checksum>6D6441EC</checksum>
+    </file>
+    <file>
+      <filename>base-mechvent-supply.osw</filename>
+      <filetype>osw</filetype>
+      <usage_type>test</usage_type>
+      <checksum>AABA7897</checksum>
+    </file>
+    <file>
+      <filename>base-hvac-air-to-air-heat-pump-1-speed.osw</filename>
+      <filetype>osw</filetype>
+      <usage_type>test</usage_type>
+      <checksum>38E65208</checksum>
+    </file>
+    <file>
+      <filename>base-mechvent-erv-atre-asre.osw</filename>
+      <filetype>osw</filetype>
+      <usage_type>test</usage_type>
+      <checksum>90B860A3</checksum>
+    </file>
+    <file>
+      <filename>base-enclosure-windows-none.osw</filename>
+      <filetype>osw</filetype>
+      <usage_type>test</usage_type>
+      <checksum>4464FB73</checksum>
+    </file>
+    <file>
+      <filename>base-dhw-indirect-standbyloss.osw</filename>
+      <filetype>osw</filetype>
+      <usage_type>test</usage_type>
+      <checksum>5A57159D</checksum>
+    </file>
+    <file>
+      <filename>base-dhw-indirect.osw</filename>
+      <filetype>osw</filetype>
+      <usage_type>test</usage_type>
+      <checksum>D263AE8C</checksum>
+    </file>
+    <file>
+      <filename>base-dhw-jacket-indirect.osw</filename>
+      <filetype>osw</filetype>
+      <usage_type>test</usage_type>
+      <checksum>11BE43FE</checksum>
+    </file>
+    <file>
+      <filename>base-hvac-undersized.osw</filename>
+      <filetype>osw</filetype>
+      <usage_type>test</usage_type>
+      <checksum>91C25954</checksum>
+    </file>
+    <file>
+      <filename>base-atticroof-unvented-insulated-roof.osw</filename>
+      <filetype>osw</filetype>
+      <usage_type>test</usage_type>
+      <checksum>0131E64D</checksum>
+    </file>
+    <file>
+      <filename>base-pv.osw</filename>
+      <filetype>osw</filetype>
+      <usage_type>test</usage_type>
+      <checksum>FF73CEE7</checksum>
+    </file>
+    <file>
+      <filename>base-mechvent-hrv-asre.osw</filename>
+      <filetype>osw</filetype>
+      <usage_type>test</usage_type>
+      <checksum>2D6A52CA</checksum>
+    </file>
+    <file>
+      <filename>base-enclosure-overhangs.osw</filename>
+      <filetype>osw</filetype>
+      <usage_type>test</usage_type>
+      <checksum>23A3128C</checksum>
+    </file>
+    <file>
+      <filename>base-atticroof-vented.osw</filename>
+      <filetype>osw</filetype>
+      <usage_type>test</usage_type>
+      <checksum>CCC9DB15</checksum>
+    </file>
+    <file>
+      <filename>base-dhw-dwhr.osw</filename>
+      <filetype>osw</filetype>
+      <usage_type>test</usage_type>
+      <checksum>7D245F86</checksum>
+    </file>
+    <file>
+      <filename>base-enclosure-beds-4.osw</filename>
+      <filetype>osw</filetype>
+      <usage_type>test</usage_type>
+      <checksum>B710D1CD</checksum>
+    </file>
+    <file>
+      <filename>base-foundation-ambient.osw</filename>
+      <filetype>osw</filetype>
+      <usage_type>test</usage_type>
+      <checksum>9A60310A</checksum>
+    </file>
+    <file>
+      <filename>base-foundation-vented-crawlspace.osw</filename>
+      <filetype>osw</filetype>
+      <usage_type>test</usage_type>
+      <checksum>5371408C</checksum>
+    </file>
+    <file>
+      <filename>base-foundation-unvented-crawlspace.osw</filename>
+      <filetype>osw</filetype>
+      <usage_type>test</usage_type>
+      <checksum>3CE62A48</checksum>
+    </file>
+    <file>
+      <filename>base-hvac-central-ac-plus-air-to-air-heat-pump-heating.osw</filename>
+      <filetype>osw</filetype>
+      <usage_type>test</usage_type>
+      <checksum>DF0A8106</checksum>
+    </file>
+    <file>
+      <filename>base-hvac-air-to-air-heat-pump-2-speed.osw</filename>
+      <filetype>osw</filetype>
+      <usage_type>test</usage_type>
+      <checksum>DBDE4BC1</checksum>
+    </file>
+    <file>
+      <filename>base-hvac-central-ac-only-2-speed.osw</filename>
+      <filetype>osw</filetype>
+      <usage_type>test</usage_type>
+      <checksum>AA98CE33</checksum>
+    </file>
+    <file>
+      <filename>base-hvac-air-to-air-heat-pump-var-speed.osw</filename>
+      <filetype>osw</filetype>
+      <usage_type>test</usage_type>
+      <checksum>F72F3EF6</checksum>
+    </file>
+    <file>
+      <filename>base-hvac-furnace-gas-central-ac-2-speed.osw</filename>
+      <filetype>osw</filetype>
+      <usage_type>test</usage_type>
+      <checksum>EF240F93</checksum>
+    </file>
+    <file>
+      <filename>base-hvac-central-ac-only-var-speed.osw</filename>
+      <filetype>osw</filetype>
+      <usage_type>test</usage_type>
+      <checksum>9BD756F4</checksum>
+    </file>
+    <file>
+      <filename>base-hvac-evap-cooler-furnace-gas.osw</filename>
+      <filetype>osw</filetype>
+      <usage_type>test</usage_type>
+      <checksum>2FA0899D</checksum>
+    </file>
+    <file>
+      <filename>base-hvac-evap-cooler-only.osw</filename>
+      <filetype>osw</filetype>
+      <usage_type>test</usage_type>
+      <checksum>C5A1684B</checksum>
+    </file>
+    <file>
+      <filename>base-hvac-evap-cooler-only-ducted.osw</filename>
+      <filetype>osw</filetype>
+      <usage_type>test</usage_type>
+      <checksum>6596A6E4</checksum>
+    </file>
+    <file>
+      <filename>base-hvac-furnace-gas-central-ac-var-speed.osw</filename>
+      <filetype>osw</filetype>
+      <usage_type>test</usage_type>
+      <checksum>D05E91CA</checksum>
+    </file>
+    <file>
+      <filename>base-hvac-furnace-gas-room-ac.osw</filename>
+      <filetype>osw</filetype>
+      <usage_type>test</usage_type>
+      <checksum>507AD496</checksum>
+    </file>
+    <file>
+      <filename>base-hvac-room-ac-only.osw</filename>
+      <filetype>osw</filetype>
+      <usage_type>test</usage_type>
+      <checksum>7ED44CEB</checksum>
+    </file>
+    <file>
+      <filename>base-mechvent-cfis-evap-cooler-only-ducted.osw</filename>
+      <filetype>osw</filetype>
+      <usage_type>test</usage_type>
+      <checksum>32727D79</checksum>
+    </file>
+    <file>
+      <filename>base-atticroof-flat.osw</filename>
+      <filetype>osw</filetype>
+      <usage_type>test</usage_type>
+      <checksum>387CDFC3</checksum>
+    </file>
+    <file>
+      <filename>extra-dhw-solar-latitude.osw</filename>
+      <filetype>osw</filetype>
+      <usage_type>test</usage_type>
+      <checksum>831A08C5</checksum>
+    </file>
+    <file>
+      <filename>extra-pv-roofpitch.osw</filename>
+      <filetype>osw</filetype>
+      <usage_type>test</usage_type>
+      <checksum>B1016CCB</checksum>
+    </file>
+    <file>
+      <filename>extra-auto.osw</filename>
+      <filetype>osw</filetype>
+      <usage_type>test</usage_type>
+      <checksum>CF963307</checksum>
+    </file>
+    <file>
+      <filename>base-hvac-boiler-elec-only.osw</filename>
+      <filetype>osw</filetype>
+      <usage_type>test</usage_type>
+      <checksum>7B65F015</checksum>
+    </file>
+    <file>
+      <filename>base-hvac-stove-oil-only.osw</filename>
+      <filetype>osw</filetype>
+      <usage_type>test</usage_type>
+      <checksum>9851B09D</checksum>
+    </file>
+    <file>
+      <filename>base-hvac-wall-furnace-elec-only.osw</filename>
+      <filetype>osw</filetype>
+      <usage_type>test</usage_type>
+      <checksum>02CFCA12</checksum>
+    </file>
+    <file>
+      <filename>base-hvac-stove-wood-pellets-only.osw</filename>
+      <filetype>osw</filetype>
+      <usage_type>test</usage_type>
+      <checksum>51BF8314</checksum>
+    </file>
+    <file>
+      <filename>base-mechvent-bath-kitchen-fans.osw</filename>
+      <filetype>osw</filetype>
+      <usage_type>test</usage_type>
+      <checksum>29EC7C15</checksum>
+    </file>
+    <file>
+      <filename>base-misc-neighbor-shading.osw</filename>
+      <filetype>osw</filetype>
+      <usage_type>test</usage_type>
+      <checksum>F0C20269</checksum>
+    </file>
+    <file>
+      <filename>base-dhw-indirect-with-solar-fraction.osw</filename>
+      <filetype>osw</filetype>
+      <usage_type>test</usage_type>
+      <checksum>866D1C6F</checksum>
+    </file>
+    <file>
+      <filename>base-location-epw-filepath-AMY-2012.osw</filename>
+      <filetype>osw</filetype>
+      <usage_type>test</usage_type>
+      <checksum>FDDD90E5</checksum>
+    </file>
+    <file>
+      <filename>base-location-epw-filepath.osw</filename>
+      <filetype>osw</filetype>
+      <usage_type>test</usage_type>
+      <checksum>6B40BA31</checksum>
+    </file>
+    <file>
+      <filename>base-dhw-combi-tankless-outside.osw</filename>
+      <filetype>osw</filetype>
+      <usage_type>test</usage_type>
+      <checksum>A8C9F29A</checksum>
+    </file>
+    <file>
+      <filename>base-dhw-combi-tankless.osw</filename>
+      <filetype>osw</filetype>
+      <usage_type>test</usage_type>
+      <checksum>63399292</checksum>
+    </file>
+    <file>
+      <filename>base-dhw-tank-heat-pump-outside.osw</filename>
+      <filetype>osw</filetype>
+      <usage_type>test</usage_type>
+      <checksum>005D83F4</checksum>
+    </file>
+    <file>
+      <filename>base-dhw-tank-heat-pump-with-solar-fraction.osw</filename>
+      <filetype>osw</filetype>
+      <usage_type>test</usage_type>
+      <checksum>34D21AEA</checksum>
+    </file>
+    <file>
+      <filename>base-dhw-tank-heat-pump.osw</filename>
+      <filetype>osw</filetype>
+      <usage_type>test</usage_type>
+      <checksum>71BE1CC9</checksum>
+    </file>
+    <file>
+      <filename>base-dhw-jacket-hpwh.osw</filename>
+      <filetype>osw</filetype>
+      <usage_type>test</usage_type>
+      <checksum>271C82AE</checksum>
+    </file>
+    <file>
+      <filename>base-dhw-jacket-gas.osw</filename>
+      <filetype>osw</filetype>
+      <usage_type>test</usage_type>
+      <checksum>B1085914</checksum>
+    </file>
+    <file>
+      <filename>base-dhw-solar-direct-evacuated-tube.osw</filename>
+      <filetype>osw</filetype>
+      <usage_type>test</usage_type>
+      <checksum>57A0647B</checksum>
+    </file>
+    <file>
+      <filename>base-dhw-solar-direct-flat-plate.osw</filename>
+      <filetype>osw</filetype>
+      <usage_type>test</usage_type>
+      <checksum>424C9929</checksum>
+    </file>
+    <file>
+      <filename>base-dhw-solar-direct-ics.osw</filename>
+      <filetype>osw</filetype>
+      <usage_type>test</usage_type>
+      <checksum>7F15E115</checksum>
+    </file>
+    <file>
+      <filename>base-dhw-solar-indirect-flat-plate.osw</filename>
+      <filetype>osw</filetype>
+      <usage_type>test</usage_type>
+      <checksum>57B7AD82</checksum>
+    </file>
+    <file>
+      <filename>base-dhw-solar-thermosyphon-flat-plate.osw</filename>
+      <filetype>osw</filetype>
+      <usage_type>test</usage_type>
+      <checksum>CD862FBD</checksum>
+    </file>
+    <file>
+      <filename>base-dhw-tank-heat-pump-with-solar.osw</filename>
+      <filetype>osw</filetype>
+      <usage_type>test</usage_type>
+      <checksum>C80ACA9E</checksum>
+    </file>
+    <file>
+      <filename>base-dhw-tank-gas-outside.osw</filename>
+      <filetype>osw</filetype>
+      <usage_type>test</usage_type>
+      <checksum>168CAC64</checksum>
+    </file>
+    <file>
+      <filename>base-dhw-tank-gas.osw</filename>
+      <filetype>osw</filetype>
+      <usage_type>test</usage_type>
+      <checksum>CF17E9B8</checksum>
+    </file>
+    <file>
+      <filename>base-dhw-tank-oil.osw</filename>
+      <filetype>osw</filetype>
+      <usage_type>test</usage_type>
+      <checksum>7163C908</checksum>
+    </file>
+    <file>
+      <filename>base-dhw-tank-wood.osw</filename>
+      <filetype>osw</filetype>
+      <usage_type>test</usage_type>
+      <checksum>4006803D</checksum>
+    </file>
+    <file>
+      <filename>base-dhw-tankless-gas-with-solar.osw</filename>
+      <filetype>osw</filetype>
+      <usage_type>test</usage_type>
+      <checksum>E12DC526</checksum>
+    </file>
+    <file>
+      <filename>base-dhw-tankless-electric.osw</filename>
+      <filetype>osw</filetype>
+      <usage_type>test</usage_type>
+      <checksum>81A01970</checksum>
+    </file>
+    <file>
+      <filename>base-dhw-tankless-gas-with-solar-fraction.osw</filename>
+      <filetype>osw</filetype>
+      <usage_type>test</usage_type>
+      <checksum>4D1D4FA3</checksum>
+    </file>
+    <file>
+      <filename>base-dhw-tankless-propane.osw</filename>
+      <filetype>osw</filetype>
+      <usage_type>test</usage_type>
+      <checksum>CC377866</checksum>
+    </file>
+    <file>
+      <filename>base-dhw-tankless-gas.osw</filename>
+      <filetype>osw</filetype>
+      <usage_type>test</usage_type>
+      <checksum>96859401</checksum>
+    </file>
+    <file>
+      <filename>base-hvac-room-ac-only-33percent.osw</filename>
+      <filetype>osw</filetype>
+      <usage_type>test</usage_type>
+      <checksum>68F39115</checksum>
+    </file>
+    <file>
+      <filename>base-hvac-furnace-elec-central-ac-1-speed.osw</filename>
+      <filetype>osw</filetype>
+      <usage_type>test</usage_type>
+      <checksum>849A0E11</checksum>
+    </file>
+    <file>
+      <filename>base-enclosure-infil-natural-ach.osw</filename>
+      <filetype>osw</filetype>
+      <usage_type>test</usage_type>
+      <checksum>4CB752A6</checksum>
+    </file>
+    <file>
+      <filename>base-foundation-unconditioned-basement.osw</filename>
+      <filetype>osw</filetype>
+      <usage_type>test</usage_type>
+      <checksum>2150C2A5</checksum>
+    </file>
+    <file>
+      <filename>base-hvac-floor-furnace-propane-only.osw</filename>
+      <filetype>osw</filetype>
+      <usage_type>test</usage_type>
+      <checksum>6E30029E</checksum>
+    </file>
+    <file>
+      <filename>base-enclosure-2stories-garage.osw</filename>
+      <filetype>osw</filetype>
+      <usage_type>test</usage_type>
+      <checksum>0EC44E76</checksum>
+    </file>
+    <file>
+      <filename>base-enclosure-2stories.osw</filename>
+      <filetype>osw</filetype>
+      <usage_type>test</usage_type>
+      <checksum>44252C09</checksum>
+    </file>
+    <file>
+      <filename>base-foundation-slab.osw</filename>
+      <filetype>osw</filetype>
+      <usage_type>test</usage_type>
+      <checksum>DA983143</checksum>
+    </file>
+    <file>
+      <filename>extra-second-refrigerator.osw</filename>
+      <filetype>osw</filetype>
+      <usage_type>test</usage_type>
+      <checksum>1B63AB37</checksum>
+    </file>
+    <file>
+      <filename>base-enclosure-garage.osw</filename>
+      <filetype>osw</filetype>
+      <usage_type>test</usage_type>
+      <checksum>AD788C7B</checksum>
+    </file>
+    <file>
+      <filename>base-dhw-tank-coal.osw</filename>
+      <filetype>osw</filetype>
+      <usage_type>test</usage_type>
+      <checksum>835845CB</checksum>
+    </file>
+    <file>
+      <filename>base-hvac-boiler-coal-only.osw</filename>
+      <filetype>osw</filetype>
+      <usage_type>test</usage_type>
+      <checksum>685B74D5</checksum>
+    </file>
+    <file>
+      <filename>base-hvac-elec-resistance-only.osw</filename>
+      <filetype>osw</filetype>
+      <usage_type>test</usage_type>
+      <checksum>C72E0503</checksum>
+    </file>
+    <file>
+      <filename>base-simcontrol-timestep-10-mins.osw</filename>
+      <filetype>osw</filetype>
+      <usage_type>test</usage_type>
+      <checksum>CC5FC354</checksum>
+    </file>
+    <file>
+      <filename>base-simcontrol-daylight-saving-custom.osw</filename>
+      <filetype>osw</filetype>
+      <usage_type>test</usage_type>
+      <checksum>3E4C7DC6</checksum>
+    </file>
+    <file>
+      <filename>base-simcontrol-daylight-saving-disabled.osw</filename>
+      <filetype>osw</filetype>
+      <usage_type>test</usage_type>
+      <checksum>9CC48E27</checksum>
+    </file>
+    <file>
+      <filename>extra-second-heating-system-fireplace.osw</filename>
+      <filetype>osw</filetype>
+      <usage_type>test</usage_type>
+      <checksum>69713E3D</checksum>
+    </file>
+    <file>
+      <filename>extra-second-heating-system-portable-heater.osw</filename>
+      <filetype>osw</filetype>
+      <usage_type>test</usage_type>
+      <checksum>9E525E68</checksum>
+    </file>
+    <file>
+      <filename>base-hvac-mini-split-air-conditioner-only-ducted.osw</filename>
+      <filetype>osw</filetype>
+      <usage_type>test</usage_type>
+      <checksum>AB81EEC1</checksum>
+    </file>
+    <file>
+      <filename>base-hvac-mini-split-air-conditioner-only-ductless.osw</filename>
+      <filetype>osw</filetype>
+      <usage_type>test</usage_type>
+      <checksum>9476BF88</checksum>
+    </file>
+    <file>
+      <filename>base-lighting-ceiling-fans.osw</filename>
+      <filetype>osw</filetype>
+      <usage_type>test</usage_type>
+      <checksum>F831F2C9</checksum>
+    </file>
+    <file>
+      <filename>base-lighting-detailed.osw</filename>
+      <filetype>osw</filetype>
+      <usage_type>test</usage_type>
+      <checksum>415AA7A3</checksum>
+    </file>
+    <file>
+      <filename>base-mechvent-whole-house-fan.osw</filename>
+      <filetype>osw</filetype>
+      <usage_type>test</usage_type>
+      <checksum>3D84ED0C</checksum>
+    </file>
+    <file>
+      <filename>base-misc-loads-large-uncommon.osw</filename>
+      <filetype>osw</filetype>
+      <usage_type>test</usage_type>
+      <checksum>63DE2202</checksum>
+    </file>
+    <file>
+      <filename>base-misc-loads-large-uncommon2.osw</filename>
+      <filetype>osw</filetype>
+      <usage_type>test</usage_type>
+      <checksum>A5EDE6C3</checksum>
+    </file>
+    <file>
+      <filename>base-dhw-none.osw</filename>
+      <filetype>osw</filetype>
+      <usage_type>test</usage_type>
+      <checksum>1BB85470</checksum>
+    </file>
+    <file>
+      <filename>base-enclosure-infil-flue.osw</filename>
+      <filetype>osw</filetype>
+      <usage_type>test</usage_type>
+      <checksum>7F4A125F</checksum>
+    </file>
+    <file>
+      <filename>extra-dhw-shared-water-heater.osw</filename>
+      <filetype>osw</filetype>
+      <usage_type>test</usage_type>
+      <checksum>ED036955</checksum>
+    </file>
+    <file>
+      <filename>base-enclosure-infil-ach-house-pressure.osw</filename>
+      <filetype>osw</filetype>
+      <usage_type>test</usage_type>
+      <checksum>E0BC8DF3</checksum>
+    </file>
+    <file>
+      <filename>base-enclosure-infil-cfm-house-pressure.osw</filename>
+      <filetype>osw</filetype>
+      <usage_type>test</usage_type>
+      <checksum>549413D0</checksum>
+    </file>
+    <file>
+      <filename>extra-pv-shared.osw</filename>
+      <filetype>osw</filetype>
+      <usage_type>test</usage_type>
+      <checksum>2E3C0481</checksum>
+    </file>
+    <file>
+      <filename>base-dhw-tankless-electric-outside.osw</filename>
+      <filetype>osw</filetype>
+      <usage_type>test</usage_type>
+      <checksum>0CBF5DA4</checksum>
+    </file>
+    <file>
+      <filename>base-enclosure-beds-5.osw</filename>
+      <filetype>osw</filetype>
+      <usage_type>test</usage_type>
+      <checksum>9F360B5C</checksum>
+    </file>
+    <file>
+      <filename>base-enclosure-beds-1.osw</filename>
+      <filetype>osw</filetype>
+      <usage_type>test</usage_type>
+      <checksum>4F640374</checksum>
+    </file>
+    <file>
+      <filename>base-enclosure-beds-2.osw</filename>
+      <filetype>osw</filetype>
+      <usage_type>test</usage_type>
+      <checksum>CD8E09F4</checksum>
+    </file>
+    <file>
+      <filename>base-hvac-boiler-gas-central-ac-1-speed.osw</filename>
+      <filetype>osw</filetype>
+      <usage_type>test</usage_type>
+      <checksum>7131725D</checksum>
+    </file>
+    <file>
+      <filename>base-hvac-fireplace-wood-only.osw</filename>
+      <filetype>osw</filetype>
+      <usage_type>test</usage_type>
+      <checksum>E7E103C5</checksum>
+    </file>
+    <file>
+      <filename>base-hvac-ground-to-air-heat-pump.osw</filename>
+      <filetype>osw</filetype>
+      <usage_type>test</usage_type>
+      <checksum>09A43646</checksum>
+    </file>
+    <file>
+      <filename>base-hvac-fixed-heater-gas-only.osw</filename>
+      <filetype>osw</filetype>
+      <usage_type>test</usage_type>
+      <checksum>105F1A03</checksum>
+    </file>
+    <file>
+      <filename>base-hvac-portable-heater-gas-only.osw</filename>
+      <filetype>osw</filetype>
+      <usage_type>test</usage_type>
+      <checksum>5D674387</checksum>
+    </file>
+    <file>
+      <filename>base-misc-usage-multiplier.osw</filename>
+      <filetype>osw</filetype>
+      <usage_type>test</usage_type>
+      <checksum>E51A6B31</checksum>
+    </file>
+    <file>
+      <filename>base-simcontrol-runperiod-1-month.osw</filename>
+      <filetype>osw</filetype>
+      <usage_type>test</usage_type>
+      <checksum>160635AF</checksum>
+    </file>
+    <file>
+      <filename>extra-enclosure-garage-partially-protruded.osw</filename>
+      <filetype>osw</filetype>
+      <usage_type>test</usage_type>
+      <checksum>3C666BB1</checksum>
+    </file>
+    <file>
+      <filename>base-atticroof-radiant-barrier.osw</filename>
+      <filetype>osw</filetype>
+      <usage_type>test</usage_type>
+      <checksum>E011A6A1</checksum>
+    </file>
+    <file>
+      <filename>base-location-miami-fl.osw</filename>
+      <filetype>osw</filetype>
+      <usage_type>test</usage_type>
+      <checksum>EAD18749</checksum>
+    </file>
+    <file>
+      <filename>base-appliances-dehumidifier-ief.osw</filename>
+      <filetype>osw</filetype>
+      <usage_type>test</usage_type>
+      <checksum>B94040A4</checksum>
+    </file>
+    <file>
+      <filename>base-appliances-dehumidifier.osw</filename>
+      <filetype>osw</filetype>
+      <usage_type>test</usage_type>
+      <checksum>FC63135D</checksum>
+    </file>
+    <file>
+      <filename>base-location-dallas-tx.osw</filename>
+      <filetype>osw</filetype>
+      <usage_type>test</usage_type>
+      <checksum>A3B620A3</checksum>
+    </file>
+    <file>
+      <filename>base-appliances-dehumidifier-50percent.osw</filename>
+      <filetype>osw</filetype>
+      <usage_type>test</usage_type>
+      <checksum>F0E74920</checksum>
+    </file>
+    <file>
+      <filename>base-foundation-unconditioned-basement-assembly-r.osw</filename>
+      <filetype>osw</filetype>
+      <usage_type>test</usage_type>
+      <checksum>E845A5C3</checksum>
+    </file>
+    <file>
+      <filename>base-foundation-unconditioned-basement-wall-insulation.osw</filename>
+      <filetype>osw</filetype>
+      <usage_type>test</usage_type>
+      <checksum>22CB493A</checksum>
+    </file>
+    <file>
+      <filename>base-hvac-dual-fuel-air-to-air-heat-pump-1-speed-electric.osw</filename>
+      <filetype>osw</filetype>
+      <usage_type>test</usage_type>
+      <checksum>BA7DB77D</checksum>
+    </file>
+    <file>
+      <filename>base-hvac-dual-fuel-air-to-air-heat-pump-2-speed.osw</filename>
+      <filetype>osw</filetype>
+      <usage_type>test</usage_type>
+      <checksum>E2E12821</checksum>
+    </file>
+    <file>
+      <filename>base-hvac-dual-fuel-air-to-air-heat-pump-var-speed.osw</filename>
+      <filetype>osw</filetype>
+      <usage_type>test</usage_type>
+      <checksum>FB077026</checksum>
+    </file>
+    <file>
+      <filename>base-hvac-mini-split-heat-pump-ducted-cooling-only.osw</filename>
+      <filetype>osw</filetype>
+      <usage_type>test</usage_type>
+      <checksum>CDC6F249</checksum>
+    </file>
+    <file>
+      <filename>base-hvac-mini-split-heat-pump-ductless.osw</filename>
+      <filetype>osw</filetype>
+      <usage_type>test</usage_type>
+      <checksum>6E542647</checksum>
+    </file>
+    <file>
+      <filename>extra-mechvent-shared-preconditioning.osw</filename>
+      <filetype>osw</filetype>
+      <usage_type>test</usage_type>
+      <checksum>CBF98DB0</checksum>
+    </file>
+    <file>
+      <filename>extra-mechvent-shared.osw</filename>
+      <filetype>osw</filetype>
+      <usage_type>test</usage_type>
+      <checksum>1B2C2F1A</checksum>
+    </file>
+    <file>
+      <filename>base-appliances-coal.osw</filename>
+      <filetype>osw</filetype>
+      <usage_type>test</usage_type>
+      <checksum>78FE611E</checksum>
     </file>
     <file>
       <filename>base-appliances-gas.osw</filename>
       <filetype>osw</filetype>
       <usage_type>test</usage_type>
-      <checksum>F3A9A589</checksum>
+      <checksum>2AC4A614</checksum>
+    </file>
+    <file>
+      <filename>base-appliances-modified.osw</filename>
+      <filetype>osw</filetype>
+      <usage_type>test</usage_type>
+      <checksum>7EB6EBD8</checksum>
     </file>
     <file>
       <filename>base-appliances-oil.osw</filename>
       <filetype>osw</filetype>
       <usage_type>test</usage_type>
-      <checksum>D1EB2C3E</checksum>
+      <checksum>AD871791</checksum>
     </file>
     <file>
       <filename>base-appliances-propane.osw</filename>
       <filetype>osw</filetype>
       <usage_type>test</usage_type>
-      <checksum>92120656</checksum>
-    </file>
-    <file>
-      <filename>base-appliances-modified.osw</filename>
-      <filetype>osw</filetype>
-      <usage_type>test</usage_type>
-      <checksum>71530E9D</checksum>
+      <checksum>9D4282BE</checksum>
     </file>
     <file>
       <filename>base-appliances-wood.osw</filename>
       <filetype>osw</filetype>
       <usage_type>test</usage_type>
-      <checksum>F2B89241</checksum>
-=======
-      <checksum>9F42BB61</checksum>
->>>>>>> 2be059d9
-    </file>
-    <file>
-      <filename>base-hvac-dual-fuel-air-to-air-heat-pump-1-speed.osw</filename>
-      <filetype>osw</filetype>
-      <usage_type>test</usage_type>
-<<<<<<< HEAD
-      <checksum>AA0A0600</checksum>
-=======
-      <checksum>C8E3E5BA</checksum>
->>>>>>> 2be059d9
-    </file>
-    <file>
-      <filename>base-mechvent-cfis.osw</filename>
-      <filetype>osw</filetype>
-      <usage_type>test</usage_type>
-<<<<<<< HEAD
-      <checksum>7F31E457</checksum>
-=======
-      <checksum>54C9E6C4</checksum>
->>>>>>> 2be059d9
-    </file>
-    <file>
-      <filename>base-dhw-indirect-outside.osw</filename>
-      <filetype>osw</filetype>
-      <usage_type>test</usage_type>
-<<<<<<< HEAD
-      <checksum>10C312C5</checksum>
-=======
-      <checksum>8BC32D38</checksum>
->>>>>>> 2be059d9
-    </file>
-    <file>
-      <filename>base-dhw-jacket-electric.osw</filename>
-      <filetype>osw</filetype>
-      <usage_type>test</usage_type>
-<<<<<<< HEAD
-      <checksum>DD860E80</checksum>
-=======
-      <checksum>A91E917B</checksum>
->>>>>>> 2be059d9
-    </file>
-    <file>
-      <filename>base-dhw-low-flow-fixtures.osw</filename>
-      <filetype>osw</filetype>
-      <usage_type>test</usage_type>
-<<<<<<< HEAD
-      <checksum>4E83742E</checksum>
-=======
-      <checksum>DA2B6F57</checksum>
->>>>>>> 2be059d9
-    </file>
-    <file>
-      <filename>base-dhw-recirc-demand.osw</filename>
-      <filetype>osw</filetype>
-      <usage_type>test</usage_type>
-<<<<<<< HEAD
-      <checksum>39C21204</checksum>
-=======
-      <checksum>6474A82C</checksum>
->>>>>>> 2be059d9
-    </file>
-    <file>
-      <filename>base-dhw-recirc-manual.osw</filename>
-      <filetype>osw</filetype>
-      <usage_type>test</usage_type>
-<<<<<<< HEAD
-      <checksum>99087AA9</checksum>
-=======
-      <checksum>4F588034</checksum>
->>>>>>> 2be059d9
-    </file>
-    <file>
-      <filename>base-dhw-recirc-nocontrol.osw</filename>
-      <filetype>osw</filetype>
-      <usage_type>test</usage_type>
-<<<<<<< HEAD
-      <checksum>8CD4306D</checksum>
-=======
-      <checksum>6C93EBA7</checksum>
->>>>>>> 2be059d9
-    </file>
-    <file>
-      <filename>base-dhw-recirc-temperature.osw</filename>
-      <filetype>osw</filetype>
-      <usage_type>test</usage_type>
-<<<<<<< HEAD
-      <checksum>CC05DA84</checksum>
-=======
-      <checksum>1C0B1CBA</checksum>
->>>>>>> 2be059d9
-    </file>
-    <file>
-      <filename>base-dhw-recirc-timer.osw</filename>
-      <filetype>osw</filetype>
-      <usage_type>test</usage_type>
-<<<<<<< HEAD
-      <checksum>02184821</checksum>
-=======
-      <checksum>C950143B</checksum>
->>>>>>> 2be059d9
-    </file>
-    <file>
-      <filename>base-dhw-solar-fraction.osw</filename>
-      <filetype>osw</filetype>
-      <usage_type>test</usage_type>
-<<<<<<< HEAD
-      <checksum>EE970436</checksum>
-=======
-      <checksum>A74FDF6A</checksum>
->>>>>>> 2be059d9
-    </file>
-    <file>
-      <filename>base-dhw-uef.osw</filename>
-      <filetype>osw</filetype>
-      <usage_type>test</usage_type>
-<<<<<<< HEAD
-      <checksum>752AE619</checksum>
-=======
-      <checksum>A2C8EFA5</checksum>
->>>>>>> 2be059d9
-    </file>
-    <file>
-      <filename>base-enclosure-infil-cfm50.osw</filename>
-      <filetype>osw</filetype>
-      <usage_type>test</usage_type>
-<<<<<<< HEAD
-      <checksum>B7539925</checksum>
-=======
-      <checksum>FFB6FB91</checksum>
->>>>>>> 2be059d9
-    </file>
-    <file>
-      <filename>base-foundation-conditioned-basement-slab-insulation.osw</filename>
-      <filetype>osw</filetype>
-      <usage_type>test</usage_type>
-<<<<<<< HEAD
-      <checksum>C561E20A</checksum>
-=======
-      <checksum>203F9BFF</checksum>
->>>>>>> 2be059d9
-    </file>
-    <file>
-      <filename>base-hvac-boiler-gas-only.osw</filename>
-      <filetype>osw</filetype>
-      <usage_type>test</usage_type>
-<<<<<<< HEAD
-      <checksum>3C5905C1</checksum>
-=======
-      <checksum>6D6682EF</checksum>
->>>>>>> 2be059d9
-    </file>
-    <file>
-      <filename>base-hvac-boiler-oil-only.osw</filename>
-      <filetype>osw</filetype>
-      <usage_type>test</usage_type>
-<<<<<<< HEAD
-      <checksum>C668D76D</checksum>
-=======
-      <checksum>89AA2DEA</checksum>
->>>>>>> 2be059d9
-    </file>
-    <file>
-      <filename>base-hvac-boiler-propane-only.osw</filename>
-      <filetype>osw</filetype>
-      <usage_type>test</usage_type>
-<<<<<<< HEAD
-      <checksum>05305085</checksum>
-=======
-      <checksum>765FFAEC</checksum>
->>>>>>> 2be059d9
-    </file>
-    <file>
-      <filename>base-hvac-boiler-wood-only.osw</filename>
-      <filetype>osw</filetype>
-      <usage_type>test</usage_type>
-<<<<<<< HEAD
-      <checksum>01B666F7</checksum>
-=======
-      <checksum>A5637ED1</checksum>
->>>>>>> 2be059d9
-    </file>
-    <file>
-      <filename>base-hvac-central-ac-only-1-speed.osw</filename>
-      <filetype>osw</filetype>
-      <usage_type>test</usage_type>
-<<<<<<< HEAD
-      <checksum>EF7FC41E</checksum>
-=======
-      <checksum>5EE3D5F8</checksum>
->>>>>>> 2be059d9
-    </file>
-    <file>
-      <filename>base-hvac-ducts-leakage-percent.osw</filename>
-      <filetype>osw</filetype>
-      <usage_type>test</usage_type>
-<<<<<<< HEAD
-      <checksum>E18D06FE</checksum>
-=======
-      <checksum>312EAE85</checksum>
->>>>>>> 2be059d9
-    </file>
-    <file>
-      <filename>base-hvac-furnace-elec-only.osw</filename>
-      <filetype>osw</filetype>
-      <usage_type>test</usage_type>
-<<<<<<< HEAD
-      <checksum>BD8F3CDB</checksum>
-=======
-      <checksum>667E06ED</checksum>
->>>>>>> 2be059d9
-    </file>
-    <file>
-      <filename>base-hvac-furnace-gas-only.osw</filename>
-      <filetype>osw</filetype>
-      <usage_type>test</usage_type>
-<<<<<<< HEAD
-      <checksum>C4DF7822</checksum>
-=======
-      <checksum>7768000E</checksum>
->>>>>>> 2be059d9
-    </file>
-    <file>
-      <filename>base-hvac-furnace-oil-only.osw</filename>
-      <filetype>osw</filetype>
-      <usage_type>test</usage_type>
-<<<<<<< HEAD
-      <checksum>7365B0A0</checksum>
-=======
-      <checksum>5ACFEAEC</checksum>
->>>>>>> 2be059d9
-    </file>
-    <file>
-      <filename>base-hvac-furnace-propane-only.osw</filename>
-      <filetype>osw</filetype>
-      <usage_type>test</usage_type>
-<<<<<<< HEAD
-      <checksum>79AFA17B</checksum>
-=======
-      <checksum>FB93480C</checksum>
->>>>>>> 2be059d9
-    </file>
-    <file>
-      <filename>base-hvac-furnace-wood-only.osw</filename>
-      <filetype>osw</filetype>
-      <usage_type>test</usage_type>
-<<<<<<< HEAD
-      <checksum>76C50ACE</checksum>
-=======
-      <checksum>A677B569</checksum>
->>>>>>> 2be059d9
-    </file>
-    <file>
-      <filename>base-hvac-none.osw</filename>
-      <filetype>osw</filetype>
-      <usage_type>test</usage_type>
-<<<<<<< HEAD
-      <checksum>76988CEE</checksum>
-=======
-      <checksum>DD5158C3</checksum>
->>>>>>> 2be059d9
-    </file>
-    <file>
-      <filename>base-hvac-programmable-thermostat.osw</filename>
-      <filetype>osw</filetype>
-      <usage_type>test</usage_type>
-<<<<<<< HEAD
-      <checksum>C93E790E</checksum>
-=======
-      <checksum>67A9F598</checksum>
->>>>>>> 2be059d9
-    </file>
-    <file>
-      <filename>base-hvac-setpoints.osw</filename>
-      <filetype>osw</filetype>
-      <usage_type>test</usage_type>
-<<<<<<< HEAD
-      <checksum>4156BDE2</checksum>
-=======
-      <checksum>6DDCA156</checksum>
->>>>>>> 2be059d9
-    </file>
-    <file>
-      <filename>base-location-baltimore-md.osw</filename>
-      <filetype>osw</filetype>
-      <usage_type>test</usage_type>
-<<<<<<< HEAD
-      <checksum>83E49206</checksum>
-=======
-      <checksum>FC8E5CA8</checksum>
->>>>>>> 2be059d9
-    </file>
-    <file>
-      <filename>base-location-duluth-mn.osw</filename>
-      <filetype>osw</filetype>
-      <usage_type>test</usage_type>
-<<<<<<< HEAD
-      <checksum>197763AF</checksum>
-=======
-      <checksum>35FD7F1B</checksum>
->>>>>>> 2be059d9
-    </file>
-    <file>
-      <filename>base-mechvent-balanced.osw</filename>
-      <filetype>osw</filetype>
-      <usage_type>test</usage_type>
-<<<<<<< HEAD
-      <checksum>06EB0D27</checksum>
-=======
-      <checksum>2FA66CA4</checksum>
->>>>>>> 2be059d9
-    </file>
-    <file>
-      <filename>base-mechvent-erv.osw</filename>
-      <filetype>osw</filetype>
-      <usage_type>test</usage_type>
-<<<<<<< HEAD
-      <checksum>A9C1CC65</checksum>
-=======
-      <checksum>A902D929</checksum>
->>>>>>> 2be059d9
-    </file>
-    <file>
-      <filename>base-mechvent-exhaust.osw</filename>
-      <filetype>osw</filetype>
-      <usage_type>test</usage_type>
-<<<<<<< HEAD
-      <checksum>BBD9A4A3</checksum>
-=======
-      <checksum>2C216698</checksum>
->>>>>>> 2be059d9
-    </file>
-    <file>
-      <filename>base-mechvent-hrv.osw</filename>
-      <filetype>osw</filetype>
-      <usage_type>test</usage_type>
-<<<<<<< HEAD
-      <checksum>ADA1748B</checksum>
-=======
-      <checksum>B463D576</checksum>
->>>>>>> 2be059d9
-    </file>
-    <file>
-      <filename>base-mechvent-supply.osw</filename>
-      <filetype>osw</filetype>
-      <usage_type>test</usage_type>
-<<<<<<< HEAD
-      <checksum>5238708B</checksum>
-=======
-      <checksum>26A0EF70</checksum>
->>>>>>> 2be059d9
-    </file>
-    <file>
-      <filename>base-hvac-air-to-air-heat-pump-1-speed.osw</filename>
-      <filetype>osw</filetype>
-      <usage_type>test</usage_type>
-<<<<<<< HEAD
-      <checksum>6696A43F</checksum>
-=======
-      <checksum>EC08ED39</checksum>
->>>>>>> 2be059d9
-    </file>
-    <file>
-      <filename>base-mechvent-erv-atre-asre.osw</filename>
-      <filetype>osw</filetype>
-      <usage_type>test</usage_type>
-<<<<<<< HEAD
-      <checksum>EA5A7F4F</checksum>
-=======
-      <checksum>945F6161</checksum>
->>>>>>> 2be059d9
-    </file>
-    <file>
-      <filename>base-enclosure-windows-none.osw</filename>
-      <filetype>osw</filetype>
-      <usage_type>test</usage_type>
-<<<<<<< HEAD
-      <checksum>9D7F134A</checksum>
-=======
-      <checksum>85570793</checksum>
->>>>>>> 2be059d9
-    </file>
-    <file>
-      <filename>base-dhw-indirect-standbyloss.osw</filename>
-      <filetype>osw</filetype>
-      <usage_type>test</usage_type>
-<<<<<<< HEAD
-      <checksum>E2B4C064</checksum>
-=======
-      <checksum>DE52E67F</checksum>
->>>>>>> 2be059d9
-    </file>
-    <file>
-      <filename>base-dhw-indirect.osw</filename>
-      <filetype>osw</filetype>
-      <usage_type>test</usage_type>
-<<<<<<< HEAD
-      <checksum>ECF2AAD6</checksum>
-=======
-      <checksum>661D57E1</checksum>
->>>>>>> 2be059d9
-    </file>
-    <file>
-      <filename>base-dhw-jacket-indirect.osw</filename>
-      <filetype>osw</filetype>
-      <usage_type>test</usage_type>
-<<<<<<< HEAD
-      <checksum>F9126E13</checksum>
-=======
-      <checksum>621251EE</checksum>
->>>>>>> 2be059d9
-    </file>
-    <file>
-      <filename>base-hvac-undersized.osw</filename>
-      <filetype>osw</filetype>
-      <usage_type>test</usage_type>
-<<<<<<< HEAD
-      <checksum>A6BA379A</checksum>
-=======
-      <checksum>517D7853</checksum>
->>>>>>> 2be059d9
-    </file>
-    <file>
-      <filename>base-atticroof-unvented-insulated-roof.osw</filename>
-      <filetype>osw</filetype>
-      <usage_type>test</usage_type>
-<<<<<<< HEAD
-      <checksum>02C48F0C</checksum>
-=======
-      <checksum>F023310D</checksum>
->>>>>>> 2be059d9
-    </file>
-    <file>
-      <filename>base-pv.osw</filename>
-      <filetype>osw</filetype>
-      <usage_type>test</usage_type>
-<<<<<<< HEAD
-      <checksum>266826DE</checksum>
-=======
-      <checksum>3E403207</checksum>
->>>>>>> 2be059d9
-    </file>
-    <file>
-      <filename>base-mechvent-hrv-asre.osw</filename>
-      <filetype>osw</filetype>
-      <usage_type>test</usage_type>
-<<<<<<< HEAD
-      <checksum>29CD7B26</checksum>
-=======
-      <checksum>56A7B588</checksum>
->>>>>>> 2be059d9
-    </file>
-    <file>
-      <filename>base-enclosure-overhangs.osw</filename>
-      <filetype>osw</filetype>
-      <usage_type>test</usage_type>
-<<<<<<< HEAD
-      <checksum>E77ABBE1</checksum>
-=======
-      <checksum>68182A4E</checksum>
->>>>>>> 2be059d9
-    </file>
-    <file>
-      <filename>base-atticroof-vented.osw</filename>
-      <filetype>osw</filetype>
-      <usage_type>test</usage_type>
-<<<<<<< HEAD
-      <checksum>B0224CCC</checksum>
-=======
-      <checksum>BC8C2FD3</checksum>
->>>>>>> 2be059d9
-    </file>
-    <file>
-      <filename>base-dhw-dwhr.osw</filename>
-      <filetype>osw</filetype>
-      <usage_type>test</usage_type>
-<<<<<<< HEAD
-      <checksum>B096BA6F</checksum>
-=======
-      <checksum>7EF87C71</checksum>
->>>>>>> 2be059d9
-    </file>
-    <file>
-      <filename>base-enclosure-beds-4.osw</filename>
-      <filetype>osw</filetype>
-      <usage_type>test</usage_type>
-<<<<<<< HEAD
-      <checksum>F0299E9B</checksum>
-=======
-      <checksum>70347EEE</checksum>
->>>>>>> 2be059d9
-    </file>
-    <file>
-      <filename>base-foundation-ambient.osw</filename>
-      <filetype>osw</filetype>
-      <usage_type>test</usage_type>
-<<<<<<< HEAD
-      <checksum>C5BCA2EA</checksum>
-=======
-      <checksum>F32D3F8B</checksum>
->>>>>>> 2be059d9
-    </file>
-    <file>
-      <filename>base-foundation-vented-crawlspace.osw</filename>
-      <filetype>osw</filetype>
-      <usage_type>test</usage_type>
-<<<<<<< HEAD
-      <checksum>29935F60</checksum>
-=======
-      <checksum>D2B200CA</checksum>
->>>>>>> 2be059d9
-    </file>
-    <file>
-      <filename>base-foundation-unvented-crawlspace.osw</filename>
-      <filetype>osw</filetype>
-      <usage_type>test</usage_type>
-<<<<<<< HEAD
-      <checksum>EBACE76E</checksum>
-=======
-      <checksum>269A5503</checksum>
->>>>>>> 2be059d9
-    </file>
-    <file>
-      <filename>base-hvac-central-ac-plus-air-to-air-heat-pump-heating.osw</filename>
-      <filetype>osw</filetype>
-      <usage_type>test</usage_type>
-<<<<<<< HEAD
-      <checksum>7B06B71F</checksum>
-=======
-      <checksum>7D298B93</checksum>
->>>>>>> 2be059d9
-    </file>
-    <file>
-      <filename>base-hvac-air-to-air-heat-pump-2-speed.osw</filename>
-      <filetype>osw</filetype>
-      <usage_type>test</usage_type>
-<<<<<<< HEAD
-      <checksum>3372662C</checksum>
-=======
-      <checksum>ED8CF613</checksum>
->>>>>>> 2be059d9
-    </file>
-    <file>
-      <filename>base-hvac-central-ac-only-2-speed.osw</filename>
-      <filetype>osw</filetype>
-      <usage_type>test</usage_type>
-<<<<<<< HEAD
-      <checksum>521AC62F</checksum>
-=======
-      <checksum>96A1D051</checksum>
->>>>>>> 2be059d9
-    </file>
-    <file>
-      <filename>base-hvac-air-to-air-heat-pump-var-speed.osw</filename>
-      <filetype>osw</filetype>
-      <usage_type>test</usage_type>
-<<<<<<< HEAD
-      <checksum>37EA0B91</checksum>
-=======
-      <checksum>BF15A2B2</checksum>
->>>>>>> 2be059d9
-    </file>
-    <file>
-      <filename>base-hvac-furnace-gas-central-ac-2-speed.osw</filename>
-      <filetype>osw</filetype>
-      <usage_type>test</usage_type>
-<<<<<<< HEAD
-      <checksum>2FE13AF4</checksum>
-=======
-      <checksum>AB75C54D</checksum>
->>>>>>> 2be059d9
-    </file>
-    <file>
-      <filename>base-hvac-central-ac-only-var-speed.osw</filename>
-      <filetype>osw</filetype>
-      <usage_type>test</usage_type>
-<<<<<<< HEAD
-      <checksum>5F0EFF99</checksum>
-=======
-      <checksum>EE56C56C</checksum>
->>>>>>> 2be059d9
-    </file>
-    <file>
-      <filename>base-hvac-evap-cooler-furnace-gas.osw</filename>
-      <filetype>osw</filetype>
-      <usage_type>test</usage_type>
-<<<<<<< HEAD
-      <checksum>95707CC9</checksum>
-=======
-      <checksum>35E745FB</checksum>
->>>>>>> 2be059d9
-    </file>
-    <file>
-      <filename>base-hvac-evap-cooler-only.osw</filename>
-      <filetype>osw</filetype>
-      <usage_type>test</usage_type>
-<<<<<<< HEAD
-      <checksum>7311D3B6</checksum>
-=======
-      <checksum>A4CF3B9E</checksum>
->>>>>>> 2be059d9
-    </file>
-    <file>
-      <filename>base-hvac-evap-cooler-only-ducted.osw</filename>
-      <filetype>osw</filetype>
-      <usage_type>test</usage_type>
-<<<<<<< HEAD
-      <checksum>772C591E</checksum>
-=======
-      <checksum>4A732552</checksum>
->>>>>>> 2be059d9
-    </file>
-    <file>
-      <filename>base-hvac-furnace-gas-central-ac-var-speed.osw</filename>
-      <filetype>osw</filetype>
-      <usage_type>test</usage_type>
-<<<<<<< HEAD
-      <checksum>9D40FC12</checksum>
-=======
-      <checksum>D0FB5DE4</checksum>
->>>>>>> 2be059d9
-    </file>
-    <file>
-      <filename>base-hvac-furnace-gas-room-ac.osw</filename>
-      <filetype>osw</filetype>
-      <usage_type>test</usage_type>
-<<<<<<< HEAD
-      <checksum>F38474F9</checksum>
-=======
-      <checksum>40BE1669</checksum>
->>>>>>> 2be059d9
-    </file>
-    <file>
-      <filename>base-hvac-room-ac-only.osw</filename>
-      <filetype>osw</filetype>
-      <usage_type>test</usage_type>
-<<<<<<< HEAD
-      <checksum>90CBDA97</checksum>
-=======
-      <checksum>C5C8E945</checksum>
->>>>>>> 2be059d9
-    </file>
-    <file>
-      <filename>base-mechvent-cfis-evap-cooler-only-ducted.osw</filename>
-      <filetype>osw</filetype>
-      <usage_type>test</usage_type>
-<<<<<<< HEAD
-      <checksum>9BA1075C</checksum>
-=======
-      <checksum>2FD607D1</checksum>
->>>>>>> 2be059d9
-    </file>
-    <file>
-      <filename>base-atticroof-flat.osw</filename>
-      <filetype>osw</filetype>
-      <usage_type>test</usage_type>
-<<<<<<< HEAD
-      <checksum>D0D0F22E</checksum>
-=======
-      <checksum>FE05F9C1</checksum>
->>>>>>> 2be059d9
-    </file>
-    <file>
-      <filename>extra-dhw-solar-latitude.osw</filename>
-      <filetype>osw</filetype>
-      <usage_type>test</usage_type>
-<<<<<<< HEAD
-      <checksum>500C390B</checksum>
-=======
-      <checksum>9319750B</checksum>
->>>>>>> 2be059d9
-    </file>
-    <file>
-      <filename>extra-pv-roofpitch.osw</filename>
-      <filetype>osw</filetype>
-      <usage_type>test</usage_type>
-<<<<<<< HEAD
-      <checksum>1D0DECAB</checksum>
-=======
-      <checksum>36F5EE38</checksum>
->>>>>>> 2be059d9
-    </file>
-    <file>
-      <filename>extra-auto.osw</filename>
-      <filetype>osw</filetype>
-      <usage_type>test</usage_type>
-<<<<<<< HEAD
-      <checksum>DC968A36</checksum>
-=======
-      <checksum>AC982503</checksum>
->>>>>>> 2be059d9
-    </file>
-    <file>
-      <filename>base-hvac-boiler-elec-only.osw</filename>
-      <filetype>osw</filetype>
-      <usage_type>test</usage_type>
-<<<<<<< HEAD
-      <checksum>8F88EF42</checksum>
-=======
-      <checksum>A3CD8426</checksum>
->>>>>>> 2be059d9
-    </file>
-    <file>
-      <filename>base-hvac-stove-oil-only.osw</filename>
-      <filetype>osw</filetype>
-      <usage_type>test</usage_type>
-<<<<<<< HEAD
-      <checksum>31E4647E</checksum>
-=======
-      <checksum>3A2653A5</checksum>
->>>>>>> 2be059d9
-    </file>
-    <file>
-      <filename>base-hvac-wall-furnace-elec-only.osw</filename>
-      <filetype>osw</filetype>
-      <usage_type>test</usage_type>
-<<<<<<< HEAD
-      <checksum>894FE3FC</checksum>
-=======
-      <checksum>D979A477</checksum>
->>>>>>> 2be059d9
-    </file>
-    <file>
-      <filename>base-hvac-stove-wood-pellets-only.osw</filename>
-      <filetype>osw</filetype>
-      <usage_type>test</usage_type>
-<<<<<<< HEAD
-      <checksum>66C7EDDA</checksum>
-=======
-      <checksum>3A730A51</checksum>
->>>>>>> 2be059d9
-    </file>
-    <file>
-      <filename>base-mechvent-bath-kitchen-fans.osw</filename>
-      <filetype>osw</filetype>
-      <usage_type>test</usage_type>
-<<<<<<< HEAD
-      <checksum>A3E1FADF</checksum>
-=======
-      <checksum>5D173734</checksum>
->>>>>>> 2be059d9
-    </file>
-    <file>
-      <filename>base-misc-neighbor-shading.osw</filename>
-      <filetype>osw</filetype>
-      <usage_type>test</usage_type>
-<<<<<<< HEAD
-      <checksum>106477B4</checksum>
-=======
-      <checksum>39291637</checksum>
->>>>>>> 2be059d9
-    </file>
-    <file>
-      <filename>base-dhw-indirect-with-solar-fraction.osw</filename>
-      <filetype>osw</filetype>
-      <usage_type>test</usage_type>
-<<<<<<< HEAD
-      <checksum>2FAB5023</checksum>
-=======
-      <checksum>9062BC59</checksum>
->>>>>>> 2be059d9
-    </file>
-    <file>
-      <filename>base-location-epw-filepath-AMY-2012.osw</filename>
-      <filetype>osw</filetype>
-      <usage_type>test</usage_type>
-<<<<<<< HEAD
-      <checksum>BD081962</checksum>
-=======
-      <checksum>7128E4EB</checksum>
->>>>>>> 2be059d9
-    </file>
-    <file>
-      <filename>base-location-epw-filepath.osw</filename>
-      <filetype>osw</filetype>
-      <usage_type>test</usage_type>
-<<<<<<< HEAD
-      <checksum>8BE6CFEC</checksum>
-=======
-      <checksum>A2ABAE6F</checksum>
->>>>>>> 2be059d9
-    </file>
-    <file>
-      <filename>base-dhw-combi-tankless-outside.osw</filename>
-      <filetype>osw</filetype>
-      <usage_type>test</usage_type>
-<<<<<<< HEAD
-      <checksum>7BDFC354</checksum>
-=======
-      <checksum>372A40C8</checksum>
->>>>>>> 2be059d9
-    </file>
-    <file>
-      <filename>base-dhw-combi-tankless.osw</filename>
-      <filetype>osw</filetype>
-      <usage_type>test</usage_type>
-<<<<<<< HEAD
-      <checksum>77C04CD5</checksum>
-=======
-      <checksum>133D0115</checksum>
->>>>>>> 2be059d9
-    </file>
-    <file>
-      <filename>base-dhw-tank-heat-pump-outside.osw</filename>
-      <filetype>osw</filetype>
-      <usage_type>test</usage_type>
-<<<<<<< HEAD
-      <checksum>B8BE560D</checksum>
-=======
-      <checksum>BFB106D1</checksum>
->>>>>>> 2be059d9
-    </file>
-    <file>
-      <filename>base-dhw-tank-heat-pump-with-solar-fraction.osw</filename>
-      <filetype>osw</filetype>
-      <usage_type>test</usage_type>
-<<<<<<< HEAD
-      <checksum>AE3AE24F</checksum>
-=======
-      <checksum>D77AC515</checksum>
->>>>>>> 2be059d9
-    </file>
-    <file>
-      <filename>base-dhw-tank-heat-pump.osw</filename>
-      <filetype>osw</filetype>
-      <usage_type>test</usage_type>
-<<<<<<< HEAD
-      <checksum>7B3CFD23</checksum>
-=======
-      <checksum>57B6E197</checksum>
->>>>>>> 2be059d9
-    </file>
-    <file>
-      <filename>base-dhw-jacket-hpwh.osw</filename>
-      <filetype>osw</filetype>
-      <usage_type>test</usage_type>
-<<<<<<< HEAD
-      <checksum>2D9E6344</checksum>
-=======
-      <checksum>01147FF0</checksum>
->>>>>>> 2be059d9
-    </file>
-    <file>
-      <filename>base-dhw-jacket-gas.osw</filename>
-      <filetype>osw</filetype>
-      <usage_type>test</usage_type>
-<<<<<<< HEAD
-      <checksum>3347949A</checksum>
-=======
-      <checksum>60C5AB24</checksum>
->>>>>>> 2be059d9
-    </file>
-    <file>
-      <filename>base-dhw-solar-direct-evacuated-tube.osw</filename>
-      <filetype>osw</filetype>
-      <usage_type>test</usage_type>
-<<<<<<< HEAD
-      <checksum>2BAF9DFD</checksum>
-=======
-      <checksum>2B6C88B1</checksum>
->>>>>>> 2be059d9
-    </file>
-    <file>
-      <filename>base-dhw-solar-direct-flat-plate.osw</filename>
-      <filetype>osw</filetype>
-      <usage_type>test</usage_type>
-<<<<<<< HEAD
-      <checksum>EBF49053</checksum>
-=======
-      <checksum>DAE57472</checksum>
->>>>>>> 2be059d9
-    </file>
-    <file>
-      <filename>base-dhw-solar-direct-ics.osw</filename>
-      <filetype>osw</filetype>
-      <usage_type>test</usage_type>
-<<<<<<< HEAD
-      <checksum>CF6CC13E</checksum>
-=======
-      <checksum>8334C084</checksum>
->>>>>>> 2be059d9
-    </file>
-    <file>
-      <filename>base-dhw-solar-indirect-flat-plate.osw</filename>
-      <filetype>osw</filetype>
-      <usage_type>test</usage_type>
-<<<<<<< HEAD
-      <checksum>DFF2E909</checksum>
-=======
-      <checksum>6B907A04</checksum>
->>>>>>> 2be059d9
-    </file>
-    <file>
-      <filename>base-dhw-solar-thermosyphon-flat-plate.osw</filename>
-      <filetype>osw</filetype>
-      <usage_type>test</usage_type>
-<<<<<<< HEAD
-      <checksum>6081B153</checksum>
-=======
-      <checksum>ADB3E9B9</checksum>
->>>>>>> 2be059d9
-    </file>
-    <file>
-      <filename>base-dhw-tank-heat-pump-with-solar.osw</filename>
-      <filetype>osw</filetype>
-      <usage_type>test</usage_type>
-<<<<<<< HEAD
-      <checksum>404F8E15</checksum>
-=======
-      <checksum>F42D1D18</checksum>
->>>>>>> 2be059d9
-    </file>
-    <file>
-      <filename>base-dhw-tank-gas-outside.osw</filename>
-      <filetype>osw</filetype>
-      <usage_type>test</usage_type>
-<<<<<<< HEAD
-      <checksum>EE0EA478</checksum>
-=======
-      <checksum>9A963B83</checksum>
->>>>>>> 2be059d9
-    </file>
-    <file>
-      <filename>base-dhw-tank-gas.osw</filename>
-      <filetype>osw</filetype>
-      <usage_type>test</usage_type>
-<<<<<<< HEAD
-      <checksum>B3FC7E61</checksum>
-=======
-      <checksum>BDBEB522</checksum>
->>>>>>> 2be059d9
-    </file>
-    <file>
-      <filename>base-dhw-tank-oil.osw</filename>
-      <filetype>osw</filetype>
-      <usage_type>test</usage_type>
-<<<<<<< HEAD
-      <checksum>2EBF5AE8</checksum>
-=======
-      <checksum>D1A8188C</checksum>
->>>>>>> 2be059d9
-    </file>
-    <file>
-      <filename>base-dhw-tank-wood.osw</filename>
-      <filetype>osw</filetype>
-      <usage_type>test</usage_type>
-<<<<<<< HEAD
-      <checksum>25E5FAC8</checksum>
-=======
-      <checksum>C9AF888E</checksum>
->>>>>>> 2be059d9
-    </file>
-    <file>
-      <filename>base-dhw-tankless-gas-with-solar.osw</filename>
-      <filetype>osw</filetype>
-      <usage_type>test</usage_type>
-<<<<<<< HEAD
-      <checksum>7BC53D83</checksum>
-=======
-      <checksum>02851AD9</checksum>
->>>>>>> 2be059d9
-    </file>
-    <file>
-      <filename>base-dhw-tankless-electric.osw</filename>
-      <filetype>osw</filetype>
-      <usage_type>test</usage_type>
-<<<<<<< HEAD
-      <checksum>4579B01D</checksum>
-=======
-      <checksum>CA1B21B2</checksum>
->>>>>>> 2be059d9
-    </file>
-    <file>
-      <filename>base-dhw-tankless-gas-with-solar-fraction.osw</filename>
-      <filetype>osw</filetype>
-      <usage_type>test</usage_type>
-<<<<<<< HEAD
-      <checksum>9FC78093</checksum>
-=======
-      <checksum>810753F4</checksum>
->>>>>>> 2be059d9
-    </file>
-    <file>
-      <filename>base-dhw-tankless-propane.osw</filename>
-      <filetype>osw</filetype>
-      <usage_type>test</usage_type>
-<<<<<<< HEAD
-      <checksum>249B558B</checksum>
-=======
-      <checksum>B36397B0</checksum>
->>>>>>> 2be059d9
-    </file>
-    <file>
-      <filename>base-dhw-tankless-gas.osw</filename>
-      <filetype>osw</filetype>
-      <usage_type>test</usage_type>
-<<<<<<< HEAD
-      <checksum>7E29B9EC</checksum>
-=======
-      <checksum>E9D17BD7</checksum>
->>>>>>> 2be059d9
-    </file>
-    <file>
-      <filename>base-hvac-room-ac-only-33percent.osw</filename>
-      <filetype>osw</filetype>
-      <usage_type>test</usage_type>
-<<<<<<< HEAD
-      <checksum>DF7A7E59</checksum>
-=======
-      <checksum>9E7A6DB7</checksum>
->>>>>>> 2be059d9
-    </file>
-    <file>
-      <filename>base-hvac-furnace-elec-central-ac-1-speed.osw</filename>
-      <filetype>osw</filetype>
-      <usage_type>test</usage_type>
-<<<<<<< HEAD
-      <checksum>803D27FD</checksum>
-=======
-      <checksum>6E9AA0E3</checksum>
->>>>>>> 2be059d9
-    </file>
-    <file>
-      <filename>base-enclosure-infil-natural-ach.osw</filename>
-      <filetype>osw</filetype>
-      <usage_type>test</usage_type>
-<<<<<<< HEAD
-      <checksum>ACAFEFAE</checksum>
-=======
-      <checksum>D6DC18D1</checksum>
->>>>>>> 2be059d9
-    </file>
-    <file>
-      <filename>base-foundation-unconditioned-basement.osw</filename>
-      <filetype>osw</filetype>
-      <usage_type>test</usage_type>
-<<<<<<< HEAD
-      <checksum>A6C84CAF</checksum>
-=======
-      <checksum>82DF21F3</checksum>
->>>>>>> 2be059d9
-    </file>
-    <file>
-      <filename>base-hvac-floor-furnace-propane-only.osw</filename>
-      <filetype>osw</filetype>
-      <usage_type>test</usage_type>
-<<<<<<< HEAD
-      <checksum>29094DC8</checksum>
-=======
-      <checksum>AFD790AB</checksum>
->>>>>>> 2be059d9
-    </file>
-    <file>
-      <filename>base-enclosure-2stories-garage.osw</filename>
-      <filetype>osw</filetype>
-      <usage_type>test</usage_type>
-<<<<<<< HEAD
-      <checksum>B6279B8F</checksum>
-=======
-      <checksum>183C8232</checksum>
->>>>>>> 2be059d9
-    </file>
-    <file>
-      <filename>base-enclosure-2stories.osw</filename>
-      <filetype>osw</filetype>
-      <usage_type>test</usage_type>
-<<<<<<< HEAD
-      <checksum>37B9EF03</checksum>
-=======
-      <checksum>228FCB68</checksum>
->>>>>>> 2be059d9
-    </file>
-    <file>
-      <filename>base-foundation-slab.osw</filename>
-      <filetype>osw</filetype>
-      <usage_type>test</usage_type>
-<<<<<<< HEAD
-      <checksum>D3E281AF</checksum>
-=======
-      <checksum>9F11C50B</checksum>
->>>>>>> 2be059d9
-    </file>
-    <file>
-      <filename>extra-second-refrigerator.osw</filename>
-      <filetype>osw</filetype>
-      <usage_type>test</usage_type>
-<<<<<<< HEAD
-      <checksum>5BB622B0</checksum>
-=======
-      <checksum>E4F34EC2</checksum>
->>>>>>> 2be059d9
-    </file>
-    <file>
-      <filename>base-enclosure-garage.osw</filename>
-      <filetype>osw</filetype>
-      <usage_type>test</usage_type>
-<<<<<<< HEAD
-      <checksum>883C1B34</checksum>
-    </file>
-    <file>
-      <filename>base-appliances-coal.osw</filename>
-      <filetype>osw</filetype>
-      <usage_type>test</usage_type>
-      <checksum>CA5B3147</checksum>
-=======
-      <checksum>91D64833</checksum>
->>>>>>> 2be059d9
-    </file>
-    <file>
-      <filename>base-dhw-tank-coal.osw</filename>
-      <filetype>osw</filetype>
-      <usage_type>test</usage_type>
-<<<<<<< HEAD
-      <checksum>E6BB3F3E</checksum>
-=======
-      <checksum>0AF14D78</checksum>
->>>>>>> 2be059d9
-    </file>
-    <file>
-      <filename>base-hvac-boiler-coal-only.osw</filename>
-      <filetype>osw</filetype>
-      <usage_type>test</usage_type>
-<<<<<<< HEAD
-      <checksum>D7518445</checksum>
-=======
-      <checksum>965C1CED</checksum>
->>>>>>> 2be059d9
-    </file>
-    <file>
-      <filename>base-hvac-elec-resistance-only.osw</filename>
-      <filetype>osw</filetype>
-      <usage_type>test</usage_type>
-<<<<<<< HEAD
-      <checksum>80174A55</checksum>
-=======
-      <checksum>1D7303DA</checksum>
->>>>>>> 2be059d9
-    </file>
-    <file>
-      <filename>base-simcontrol-timestep-10-mins.osw</filename>
-      <filetype>osw</filetype>
-      <usage_type>test</usage_type>
-<<<<<<< HEAD
-      <checksum>922F3563</checksum>
-=======
-      <checksum>F0BBF067</checksum>
->>>>>>> 2be059d9
-    </file>
-    <file>
-      <filename>base-simcontrol-daylight-saving-custom.osw</filename>
-      <filetype>osw</filetype>
-      <usage_type>test</usage_type>
-<<<<<<< HEAD
-      <checksum>21CCA2D4</checksum>
-=======
-      <checksum>6391030C</checksum>
->>>>>>> 2be059d9
-    </file>
-    <file>
-      <filename>base-simcontrol-daylight-saving-disabled.osw</filename>
-      <filetype>osw</filetype>
-      <usage_type>test</usage_type>
-<<<<<<< HEAD
-      <checksum>D52DC921</checksum>
-=======
-      <checksum>85432208</checksum>
->>>>>>> 2be059d9
-    </file>
-    <file>
-      <filename>extra-second-heating-system-fireplace.osw</filename>
-      <filetype>osw</filetype>
-      <usage_type>test</usage_type>
-<<<<<<< HEAD
-      <checksum>BDEC0535</checksum>
-=======
-      <checksum>BB768142</checksum>
->>>>>>> 2be059d9
-    </file>
-    <file>
-      <filename>extra-second-heating-system-portable-heater.osw</filename>
-      <filetype>osw</filetype>
-      <usage_type>test</usage_type>
-<<<<<<< HEAD
-      <checksum>BDF4FA1C</checksum>
-=======
-      <checksum>2F6D6FC9</checksum>
->>>>>>> 2be059d9
-    </file>
-    <file>
-      <filename>base-hvac-mini-split-air-conditioner-only-ducted.osw</filename>
-      <filetype>osw</filetype>
-      <usage_type>test</usage_type>
-<<<<<<< HEAD
-      <checksum>1C08018D</checksum>
-=======
-      <checksum>8F89F7CC</checksum>
->>>>>>> 2be059d9
-    </file>
-    <file>
-      <filename>base-hvac-mini-split-air-conditioner-only-ductless.osw</filename>
-      <filetype>osw</filetype>
-      <usage_type>test</usage_type>
-<<<<<<< HEAD
-      <checksum>A0741F3C</checksum>
-=======
-      <checksum>1DCD05CA</checksum>
->>>>>>> 2be059d9
-    </file>
-    <file>
-      <filename>base-lighting-ceiling-fans.osw</filename>
-      <filetype>osw</filetype>
-      <usage_type>test</usage_type>
-<<<<<<< HEAD
-      <checksum>DF64A8DA</checksum>
-=======
-      <checksum>AF956C2E</checksum>
->>>>>>> 2be059d9
-    </file>
-    <file>
-      <filename>base-lighting-detailed.osw</filename>
-      <filetype>osw</filetype>
-      <usage_type>test</usage_type>
-<<<<<<< HEAD
-      <checksum>D85C9A94</checksum>
-=======
-      <checksum>30BCFCC5</checksum>
->>>>>>> 2be059d9
-    </file>
-    <file>
-      <filename>base-mechvent-whole-house-fan.osw</filename>
-      <filetype>osw</filetype>
-      <usage_type>test</usage_type>
-<<<<<<< HEAD
-      <checksum>297D334B</checksum>
-=======
-      <checksum>03668040</checksum>
->>>>>>> 2be059d9
-    </file>
-    <file>
-      <filename>base-misc-loads-large-uncommon.osw</filename>
-      <filetype>osw</filetype>
-      <usage_type>test</usage_type>
-<<<<<<< HEAD
-      <checksum>70090961</checksum>
-=======
-      <checksum>605EEFB9</checksum>
->>>>>>> 2be059d9
-    </file>
-    <file>
-      <filename>base-misc-loads-large-uncommon2.osw</filename>
-      <filetype>osw</filetype>
-      <usage_type>test</usage_type>
-<<<<<<< HEAD
-      <checksum>F97B31D5</checksum>
-=======
-      <checksum>0EF438D2</checksum>
->>>>>>> 2be059d9
-    </file>
-    <file>
-      <filename>base-dhw-none.osw</filename>
-      <filetype>osw</filetype>
-      <usage_type>test</usage_type>
-<<<<<<< HEAD
-      <checksum>C129D243</checksum>
-=======
-      <checksum>3CB22C03</checksum>
->>>>>>> 2be059d9
-    </file>
-    <file>
-      <filename>base-enclosure-infil-flue.osw</filename>
-      <filetype>osw</filetype>
-      <usage_type>test</usage_type>
-<<<<<<< HEAD
-      <checksum>3F9F9BD8</checksum>
-=======
-      <checksum>B5797AA2</checksum>
->>>>>>> 2be059d9
-    </file>
-    <file>
-      <filename>extra-dhw-shared-water-heater.osw</filename>
-      <filetype>osw</filetype>
-      <usage_type>test</usage_type>
-<<<<<<< HEAD
-      <checksum>10569891</checksum>
-=======
-      <checksum>768B8790</checksum>
->>>>>>> 2be059d9
-    </file>
-    <file>
-      <filename>base-enclosure-infil-ach-house-pressure.osw</filename>
-      <filetype>osw</filetype>
-      <usage_type>test</usage_type>
-<<<<<<< HEAD
-      <checksum>EA38DC38</checksum>
-=======
-      <checksum>683E368D</checksum>
->>>>>>> 2be059d9
-    </file>
-    <file>
-      <filename>base-enclosure-infil-cfm-house-pressure.osw</filename>
-      <filetype>osw</filetype>
-      <usage_type>test</usage_type>
-<<<<<<< HEAD
-      <checksum>B652C4CB</checksum>
-=======
-      <checksum>C67A24D6</checksum>
->>>>>>> 2be059d9
-    </file>
-    <file>
-      <filename>extra-pv-shared.osw</filename>
-      <filetype>osw</filetype>
-      <usage_type>test</usage_type>
-<<<<<<< HEAD
-      <checksum>44023817</checksum>
-=======
-      <checksum>9DC7F1CA</checksum>
->>>>>>> 2be059d9
-    </file>
-    <file>
-      <filename>base-dhw-tankless-electric-outside.osw</filename>
-      <filetype>osw</filetype>
-      <usage_type>test</usage_type>
-<<<<<<< HEAD
-      <checksum>F1EAAC60</checksum>
-=======
-      <checksum>28E5EC6F</checksum>
->>>>>>> 2be059d9
-    </file>
-    <file>
-      <filename>base-enclosure-beds-5.osw</filename>
-      <filetype>osw</filetype>
-      <usage_type>test</usage_type>
-<<<<<<< HEAD
-      <checksum>D80F440A</checksum>
-=======
-      <checksum>A61E603C</checksum>
->>>>>>> 2be059d9
-    </file>
-    <file>
-      <filename>base-enclosure-beds-1.osw</filename>
-      <filetype>osw</filetype>
-      <usage_type>test</usage_type>
-<<<<<<< HEAD
-      <checksum>085D4C22</checksum>
-=======
-      <checksum>5753F3E3</checksum>
->>>>>>> 2be059d9
-    </file>
-    <file>
-      <filename>base-enclosure-beds-2.osw</filename>
-      <filetype>osw</filetype>
-      <usage_type>test</usage_type>
-<<<<<<< HEAD
-      <checksum>8AB746A2</checksum>
-=======
-      <checksum>D68273FB</checksum>
->>>>>>> 2be059d9
-    </file>
-    <file>
-      <filename>base-hvac-boiler-gas-central-ac-1-speed.osw</filename>
-      <filetype>osw</filetype>
-      <usage_type>test</usage_type>
-<<<<<<< HEAD
-      <checksum>0D3E8BDB</checksum>
-=======
-      <checksum>FF55D023</checksum>
->>>>>>> 2be059d9
-    </file>
-    <file>
-      <filename>base-hvac-fireplace-wood-only.osw</filename>
-      <filetype>osw</filetype>
-      <usage_type>test</usage_type>
-<<<<<<< HEAD
-      <checksum>9DF3AB5F</checksum>
-=======
-      <checksum>67593420</checksum>
->>>>>>> 2be059d9
-    </file>
-    <file>
-      <filename>base-hvac-ground-to-air-heat-pump.osw</filename>
-      <filetype>osw</filetype>
-      <usage_type>test</usage_type>
-<<<<<<< HEAD
-      <checksum>6D6B92B0</checksum>
-=======
-      <checksum>B026B611</checksum>
->>>>>>> 2be059d9
-    </file>
-    <file>
-      <filename>base-hvac-fixed-heater-gas-only.osw</filename>
-      <filetype>osw</filetype>
-      <usage_type>test</usage_type>
-<<<<<<< HEAD
-      <checksum>C3492BCD</checksum>
-=======
-      <checksum>5AB1A11D</checksum>
->>>>>>> 2be059d9
-    </file>
-    <file>
-      <filename>base-hvac-portable-heater-gas-only.osw</filename>
-      <filetype>osw</filetype>
-      <usage_type>test</usage_type>
-<<<<<<< HEAD
-      <checksum>10792E5F</checksum>
-    </file>
-    <file>
-      <filename>base-misc-defaults.osw</filename>
-      <filetype>osw</filetype>
-      <usage_type>test</usage_type>
-      <checksum>EE04F9E2</checksum>
-=======
-      <checksum>48012774</checksum>
->>>>>>> 2be059d9
-    </file>
-    <file>
-      <filename>base-misc-usage-multiplier.osw</filename>
-      <filetype>osw</filetype>
-      <usage_type>test</usage_type>
-<<<<<<< HEAD
-      <checksum>BA6112E1</checksum>
-=======
-      <checksum>4BA9B789</checksum>
->>>>>>> 2be059d9
-    </file>
-    <file>
-      <filename>base-simcontrol-runperiod-1-month.osw</filename>
-      <filetype>osw</filetype>
-      <usage_type>test</usage_type>
-<<<<<<< HEAD
-      <checksum>F12C9B24</checksum>
-=======
-      <checksum>A1A0AA64</checksum>
->>>>>>> 2be059d9
-    </file>
-    <file>
-      <filename>extra-enclosure-garage-partially-protruded.osw</filename>
-      <filetype>osw</filetype>
-      <usage_type>test</usage_type>
-<<<<<<< HEAD
-      <checksum>95DE62CB</checksum>
-=======
-      <checksum>F14FE826</checksum>
->>>>>>> 2be059d9
-    </file>
-    <file>
-      <filename>base-atticroof-radiant-barrier.osw</filename>
-      <filetype>osw</filetype>
-      <usage_type>test</usage_type>
-<<<<<<< HEAD
-      <checksum>625E6B2F</checksum>
-=======
-      <checksum>BC05D395</checksum>
->>>>>>> 2be059d9
-    </file>
-    <file>
-      <filename>base-location-miami-fl.osw</filename>
-      <filetype>osw</filetype>
-      <usage_type>test</usage_type>
-<<<<<<< HEAD
-      <checksum>436453AA</checksum>
-=======
-      <checksum>9293C71F</checksum>
->>>>>>> 2be059d9
-    </file>
-    <file>
-      <filename>base-appliances-dehumidifier-ief.osw</filename>
-      <filetype>osw</filetype>
-      <usage_type>test</usage_type>
-<<<<<<< HEAD
-      <checksum>7D99E9C9</checksum>
-=======
-      <checksum>82A6F8AA</checksum>
->>>>>>> 2be059d9
-    </file>
-    <file>
-      <filename>base-appliances-dehumidifier.osw</filename>
-      <filetype>osw</filetype>
-      <usage_type>test</usage_type>
-<<<<<<< HEAD
-      <checksum>77E33AB3</checksum>
-=======
-      <checksum>C4EE2227</checksum>
->>>>>>> 2be059d9
-    </file>
-    <file>
-      <filename>base-location-dallas-tx.osw</filename>
-      <filetype>osw</filetype>
-      <usage_type>test</usage_type>
-<<<<<<< HEAD
-      <checksum>94CE4E6D</checksum>
-=======
-      <checksum>51001ABD</checksum>
->>>>>>> 2be059d9
-    </file>
-    <file>
-      <filename>base-appliances-dehumidifier-50percent.osw</filename>
-      <filetype>osw</filetype>
-      <usage_type>test</usage_type>
-<<<<<<< HEAD
-      <checksum>AE97BF17</checksum>
-=======
-      <checksum>83BA717C</checksum>
->>>>>>> 2be059d9
-    </file>
-    <file>
-      <filename>base-foundation-unconditioned-basement-assembly-r.osw</filename>
-      <filetype>osw</filetype>
-      <usage_type>test</usage_type>
-<<<<<<< HEAD
-      <checksum>87F71BDF</checksum>
-=======
-      <checksum>745F3C0A</checksum>
->>>>>>> 2be059d9
-    </file>
-    <file>
-      <filename>base-foundation-unconditioned-basement-wall-insulation.osw</filename>
-      <filetype>osw</filetype>
-      <usage_type>test</usage_type>
-<<<<<<< HEAD
-      <checksum>4F4A6B6D</checksum>
-=======
-      <checksum>FB3475E4</checksum>
->>>>>>> 2be059d9
-    </file>
-    <file>
-      <filename>base-hvac-dual-fuel-air-to-air-heat-pump-1-speed-electric.osw</filename>
-      <filetype>osw</filetype>
-      <usage_type>test</usage_type>
-<<<<<<< HEAD
-      <checksum>9916857F</checksum>
-=======
-      <checksum>6973768F</checksum>
->>>>>>> 2be059d9
-    </file>
-    <file>
-      <filename>base-hvac-dual-fuel-air-to-air-heat-pump-2-speed.osw</filename>
-      <filetype>osw</filetype>
-      <usage_type>test</usage_type>
-<<<<<<< HEAD
-      <checksum>7E157B79</checksum>
-=======
-      <checksum>988DC72D</checksum>
->>>>>>> 2be059d9
-    </file>
-    <file>
-      <filename>base-hvac-dual-fuel-air-to-air-heat-pump-var-speed.osw</filename>
-      <filetype>osw</filetype>
-      <usage_type>test</usage_type>
-<<<<<<< HEAD
-      <checksum>F50CFA61</checksum>
-=======
-      <checksum>42F81CA0</checksum>
->>>>>>> 2be059d9
-    </file>
-    <file>
-      <filename>base-hvac-mini-split-heat-pump-ducted-cooling-only.osw</filename>
-      <filetype>osw</filetype>
-      <usage_type>test</usage_type>
-<<<<<<< HEAD
-      <checksum>A82588BC</checksum>
-=======
-      <checksum>8108EBDE</checksum>
->>>>>>> 2be059d9
-    </file>
-    <file>
-      <filename>base-hvac-mini-split-heat-pump-ductless.osw</filename>
-      <filetype>osw</filetype>
-      <usage_type>test</usage_type>
-<<<<<<< HEAD
-      <checksum>B74FCE7E</checksum>
-=======
-      <checksum>8A274C82</checksum>
-    </file>
-    <file>
-      <filename>extra-mechvent-shared-preconditioning.osw</filename>
-      <filetype>osw</filetype>
-      <usage_type>test</usage_type>
-      <checksum>A9A3CE45</checksum>
-    </file>
-    <file>
-      <filename>extra-mechvent-shared.osw</filename>
-      <filetype>osw</filetype>
-      <usage_type>test</usage_type>
-      <checksum>B853049D</checksum>
-    </file>
-    <file>
-      <filename>base-appliances-coal.osw</filename>
-      <filetype>osw</filetype>
-      <usage_type>test</usage_type>
-      <checksum>3C5869EE</checksum>
-    </file>
-    <file>
-      <filename>base-appliances-gas.osw</filename>
-      <filetype>osw</filetype>
-      <usage_type>test</usage_type>
-      <checksum>44579799</checksum>
-    </file>
-    <file>
-      <filename>base-appliances-modified.osw</filename>
-      <filetype>osw</filetype>
-      <usage_type>test</usage_type>
-      <checksum>E464A243</checksum>
-    </file>
-    <file>
-      <filename>base-appliances-oil.osw</filename>
-      <filetype>osw</filetype>
-      <usage_type>test</usage_type>
-      <checksum>D6D9AB2D</checksum>
-    </file>
-    <file>
-      <filename>base-appliances-propane.osw</filename>
-      <filetype>osw</filetype>
-      <usage_type>test</usage_type>
-      <checksum>EB84925E</checksum>
-    </file>
-    <file>
-      <filename>base-appliances-wood.osw</filename>
-      <filetype>osw</filetype>
-      <usage_type>test</usage_type>
-      <checksum>9BC91FA3</checksum>
->>>>>>> 2be059d9
+      <checksum>7B5178CF</checksum>
     </file>
     <file>
       <version>
@@ -8180,115 +7493,91 @@
       <filename>measure.rb</filename>
       <filetype>rb</filetype>
       <usage_type>script</usage_type>
-<<<<<<< HEAD
-      <checksum>D344D175</checksum>
-=======
-      <checksum>0EE1BE55</checksum>
->>>>>>> 2be059d9
+      <checksum>01D7A8E5</checksum>
     </file>
     <file>
       <filename>base-misc-defaults.osw</filename>
       <filetype>osw</filetype>
       <usage_type>test</usage_type>
-<<<<<<< HEAD
-      <checksum>D6CBA4CC</checksum>
-=======
-      <checksum>EC3A442A</checksum>
->>>>>>> 2be059d9
-    </file>
-    <file>
-      <filename>test_measure.xml</filename>
-      <filetype>xml</filetype>
-      <usage_type>test</usage_type>
-      <checksum>2B020881</checksum>
-    </file>
-    <file>
-      <filename>test_rakefile.xml</filename>
-      <filetype>xml</filetype>
-      <usage_type>test</usage_type>
-<<<<<<< HEAD
-      <checksum>B9F2F67D</checksum>
+      <checksum>08075A1F</checksum>
     </file>
     <file>
       <filename>extra-hvac-shared-boiler-chiller-baseboard.osw</filename>
       <filetype>osw</filetype>
       <usage_type>test</usage_type>
-      <checksum>910C3507</checksum>
+      <checksum>8429F028</checksum>
     </file>
     <file>
       <filename>extra-hvac-shared-boiler-chiller-fan-coil-ducted.osw</filename>
       <filetype>osw</filetype>
       <usage_type>test</usage_type>
-      <checksum>4898E088</checksum>
+      <checksum>670BC612</checksum>
     </file>
     <file>
       <filename>extra-hvac-shared-boiler-chiller-fan-coil.osw</filename>
       <filetype>osw</filetype>
       <usage_type>test</usage_type>
-      <checksum>829B6516</checksum>
+      <checksum>72B47B6B</checksum>
     </file>
     <file>
       <filename>extra-hvac-shared-boiler-chiller-water-loop-heat-pump.osw</filename>
       <filetype>osw</filetype>
       <usage_type>test</usage_type>
-      <checksum>61596A2F</checksum>
+      <checksum>6A2A0C3D</checksum>
     </file>
     <file>
       <filename>extra-hvac-shared-boiler-only-baseboard.osw</filename>
       <filetype>osw</filetype>
       <usage_type>test</usage_type>
-      <checksum>D48C1A78</checksum>
+      <checksum>80D8DA0B</checksum>
     </file>
     <file>
       <filename>extra-hvac-shared-boiler-only-fan-coil-ducted.osw</filename>
       <filetype>osw</filetype>
       <usage_type>test</usage_type>
-      <checksum>C342A2A1</checksum>
+      <checksum>0688516D</checksum>
     </file>
     <file>
       <filename>extra-hvac-shared-boiler-only-fan-coil.osw</filename>
       <filetype>osw</filetype>
       <usage_type>test</usage_type>
-      <checksum>CF7D807E</checksum>
+      <checksum>76D5955D</checksum>
     </file>
     <file>
       <filename>extra-hvac-shared-boiler-only-water-loop-heat-pump.osw</filename>
       <filetype>osw</filetype>
       <usage_type>test</usage_type>
-      <checksum>AD405CA4</checksum>
+      <checksum>895B91C2</checksum>
     </file>
     <file>
       <filename>extra-hvac-shared-chiller-only-baseboard.osw</filename>
       <filetype>osw</filetype>
       <usage_type>test</usage_type>
-      <checksum>50D2F538</checksum>
+      <checksum>6A0C7A8D</checksum>
     </file>
     <file>
       <filename>extra-hvac-shared-chiller-only-fan-coil-ducted.osw</filename>
       <filetype>osw</filetype>
       <usage_type>test</usage_type>
-      <checksum>2C5FDA81</checksum>
+      <checksum>5B2B240E</checksum>
     </file>
     <file>
       <filename>extra-hvac-shared-chiller-only-fan-coil.osw</filename>
       <filetype>osw</filetype>
       <usage_type>test</usage_type>
-      <checksum>7620C1F7</checksum>
+      <checksum>B8B83773</checksum>
     </file>
     <file>
       <filename>extra-hvac-shared-chiller-only-water-loop-heat-pump.osw</filename>
       <filetype>osw</filetype>
       <usage_type>test</usage_type>
-      <checksum>D7CCDBE7</checksum>
+      <checksum>B9092FF7</checksum>
     </file>
     <file>
       <filename>extra-hvac-shared-ground-loop-ground-to-air-heat-pump.osw</filename>
       <filetype>osw</filetype>
       <usage_type>test</usage_type>
-      <checksum>FF687B6D</checksum>
-=======
-      <checksum>DA2FBD91</checksum>
->>>>>>> 2be059d9
+      <checksum>1EC5AC78</checksum>
     </file>
   </files>
 </measure>