--- conflicted
+++ resolved
@@ -3,13 +3,8 @@
   <schema_version>3.1</schema_version>
   <name>build_residential_hpxml</name>
   <uid>a13a8983-2b01-4930-8af2-42030b6e4233</uid>
-<<<<<<< HEAD
-  <version_id>33598405-ec91-4a54-9ac7-f9e859c40b85</version_id>
-  <version_modified>2025-04-05T02:14:41Z</version_modified>
-=======
   <version_id>39bdeb8e-20f4-49ed-b958-c9fed0642948</version_id>
   <version_modified>2025-04-08T03:36:33Z</version_modified>
->>>>>>> 9971d341
   <xml_checksum>2C38F48B</xml_checksum>
   <class_name>BuildResidentialHPXML</class_name>
   <display_name>HPXML Builder</display_name>
@@ -8841,11 +8836,7 @@
       <filename>README.md</filename>
       <filetype>md</filetype>
       <usage_type>readme</usage_type>
-<<<<<<< HEAD
-      <checksum>849206C5</checksum>
-=======
       <checksum>6184989C</checksum>
->>>>>>> 9971d341
     </file>
     <file>
       <filename>README.md.erb</filename>
@@ -8862,11 +8853,7 @@
       <filename>measure.rb</filename>
       <filetype>rb</filetype>
       <usage_type>script</usage_type>
-<<<<<<< HEAD
-      <checksum>4D438990</checksum>
-=======
       <checksum>ED3367E0</checksum>
->>>>>>> 9971d341
     </file>
     <file>
       <filename>constants.rb</filename>
