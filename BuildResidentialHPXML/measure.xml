--- conflicted
+++ resolved
@@ -3,13 +3,8 @@
   <schema_version>3.1</schema_version>
   <name>build_residential_hpxml</name>
   <uid>a13a8983-2b01-4930-8af2-42030b6e4233</uid>
-<<<<<<< HEAD
-  <version_id>c701f876-5cab-4b5a-bf7b-93360b54feff</version_id>
-  <version_modified>2025-01-16T17:55:56Z</version_modified>
-=======
-  <version_id>0e446bbc-7f10-47b2-9269-28ca1b33eccf</version_id>
-  <version_modified>2025-02-11T19:20:56Z</version_modified>
->>>>>>> ed9269ef
+  <version_id>264f2fbf-807f-45e0-a295-8f23caf5b011</version_id>
+  <version_modified>2025-02-13T17:55:13Z</version_modified>
   <xml_checksum>2C38F48B</xml_checksum>
   <class_name>BuildResidentialHPXML</class_name>
   <display_name>HPXML Builder</display_name>
@@ -8394,11 +8389,7 @@
       <filename>README.md</filename>
       <filetype>md</filetype>
       <usage_type>readme</usage_type>
-<<<<<<< HEAD
-      <checksum>5ED50BEE</checksum>
-=======
-      <checksum>4D1FBA76</checksum>
->>>>>>> ed9269ef
+      <checksum>C1CDAEEE</checksum>
     </file>
     <file>
       <filename>README.md.erb</filename>
@@ -8415,11 +8406,7 @@
       <filename>measure.rb</filename>
       <filetype>rb</filetype>
       <usage_type>script</usage_type>
-<<<<<<< HEAD
-      <checksum>EF3095DB</checksum>
-=======
-      <checksum>A458388D</checksum>
->>>>>>> ed9269ef
+      <checksum>E6ABA6C5</checksum>
     </file>
     <file>
       <filename>constants.rb</filename>
