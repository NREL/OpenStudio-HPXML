<?xml version="1.0"?>
<measure>
  <schema_version>3.0</schema_version>
  <name>build_residential_hpxml</name>
  <uid>a13a8983-2b01-4930-8af2-42030b6e4233</uid>
<<<<<<< HEAD
  <version_id>94e1fb80-b520-460e-9013-0d7b6cfdba06</version_id>
  <version_modified>20210318T221730Z</version_modified>
=======
  <version_id>0d0a5686-2306-4388-b591-6250369a13df</version_id>
  <version_modified>20210331T201641Z</version_modified>
>>>>>>> eba26ee7
  <xml_checksum>2C38F48B</xml_checksum>
  <class_name>BuildResidentialHPXML</class_name>
  <display_name>HPXML Builder</display_name>
  <description>Builds a residential HPXML file.</description>
  <modeler_description>TODO</modeler_description>
  <arguments>
    <argument>
      <name>hpxml_path</name>
      <display_name>HPXML File Path</display_name>
      <description>Absolute/relative path of the HPXML file.</description>
      <type>String</type>
      <required>true</required>
      <model_dependent>false</model_dependent>
    </argument>
    <argument>
      <name>software_program_used</name>
      <display_name>Software Program Used</display_name>
      <description>The name of the software program used.</description>
      <type>String</type>
      <required>false</required>
      <model_dependent>false</model_dependent>
    </argument>
    <argument>
      <name>software_program_version</name>
      <display_name>Software Program Version</display_name>
      <description>The version of the software program used.</description>
      <type>String</type>
      <required>false</required>
      <model_dependent>false</model_dependent>
    </argument>
    <argument>
      <name>simulation_control_timestep</name>
      <display_name>Simulation Control: Timestep</display_name>
      <description>Value must be a divisor of 60.</description>
      <type>Integer</type>
      <units>min</units>
      <required>false</required>
      <model_dependent>false</model_dependent>
    </argument>
    <argument>
      <name>simulation_control_run_period_begin_month</name>
      <display_name>Simulation Control: Run Period Begin Month</display_name>
      <description>This numeric field should contain the starting month number (1 = January, 2 = February, etc.) for the annual run period desired.</description>
      <type>Integer</type>
      <units>#</units>
      <required>false</required>
      <model_dependent>false</model_dependent>
    </argument>
    <argument>
      <name>simulation_control_run_period_begin_day_of_month</name>
      <display_name>Simulation Control: Run Period Begin Day of Month</display_name>
      <description>This numeric field should contain the starting day of the starting month (must be valid for month) for the annual run period desired.</description>
      <type>Integer</type>
      <units>#</units>
      <required>false</required>
      <model_dependent>false</model_dependent>
    </argument>
    <argument>
      <name>simulation_control_run_period_end_month</name>
      <display_name>Simulation Control: Run Period End Month</display_name>
      <description>This numeric field should contain the end month number (1 = January, 2 = February, etc.) for the annual run period desired.</description>
      <type>Integer</type>
      <units>#</units>
      <required>false</required>
      <model_dependent>false</model_dependent>
    </argument>
    <argument>
      <name>simulation_control_run_period_end_day_of_month</name>
      <display_name>Simulation Control: Run Period End Day of Month</display_name>
      <description>This numeric field should contain the ending day of the ending month (must be valid for month) for the annual run period desired.</description>
      <type>Integer</type>
      <units>#</units>
      <required>false</required>
      <model_dependent>false</model_dependent>
    </argument>
    <argument>
      <name>simulation_control_run_period_calendar_year</name>
      <display_name>Simulation Control: Run Period Calendar Year</display_name>
      <description>This numeric field should contain the calendar year that determines the start day of week. If you are running simulations using AMY weather files, the value entered for calendar year will not be used; it will be overridden by the actual year found in the AMY weather file.</description>
      <type>Integer</type>
      <units>year</units>
      <required>false</required>
      <model_dependent>false</model_dependent>
    </argument>
    <argument>
      <name>simulation_control_daylight_saving_enabled</name>
      <display_name>Simulation Control: Daylight Saving Enabled</display_name>
      <description>Whether to use daylight saving.</description>
      <type>Boolean</type>
      <required>false</required>
      <model_dependent>false</model_dependent>
      <choices>
        <choice>
          <value>true</value>
          <display_name>true</display_name>
        </choice>
        <choice>
          <value>false</value>
          <display_name>false</display_name>
        </choice>
      </choices>
    </argument>
    <argument>
      <name>simulation_control_daylight_saving_begin_month</name>
      <display_name>Simulation Control: Daylight Saving Begin Month</display_name>
      <description>This numeric field should contain the starting month number (1 = January, 2 = February, etc.) for the annual daylight saving period desired.</description>
      <type>Integer</type>
      <units>#</units>
      <required>false</required>
      <model_dependent>false</model_dependent>
    </argument>
    <argument>
      <name>simulation_control_daylight_saving_begin_day_of_month</name>
      <display_name>Simulation Control: Daylight Saving Begin Day of Month</display_name>
      <description>This numeric field should contain the starting day of the starting month (must be valid for month) for the daylight saving period desired.</description>
      <type>Integer</type>
      <units>#</units>
      <required>false</required>
      <model_dependent>false</model_dependent>
    </argument>
    <argument>
      <name>simulation_control_daylight_saving_end_month</name>
      <display_name>Simulation Control: Daylight Saving End Month</display_name>
      <description>This numeric field should contain the end month number (1 = January, 2 = February, etc.) for the daylight saving period desired.</description>
      <type>Integer</type>
      <units>#</units>
      <required>false</required>
      <model_dependent>false</model_dependent>
    </argument>
    <argument>
      <name>simulation_control_daylight_saving_end_day_of_month</name>
      <display_name>Simulation Control: Daylight Saving End Day of Month</display_name>
      <description>This numeric field should contain the ending day of the ending month (must be valid for month) for the daylight saving period desired.</description>
      <type>Integer</type>
      <units>#</units>
      <required>false</required>
      <model_dependent>false</model_dependent>
    </argument>
    <argument>
      <name>schedules_type</name>
      <display_name>Schedules: Type</display_name>
      <description>The type of occupant-related schedules to use. Schedules corresponding to 'default' are average (e.g., Building America). Schedules corresponding to 'stochastic' are generated using time-inhomogeneous Markov chains derived from American Time Use Survey data, and supplemented with sampling duration and power level from NEEA RBSA data as well as DHW draw duration and flow rate from Aquacraft/AWWA data.</description>
      <type>Choice</type>
      <required>true</required>
      <model_dependent>false</model_dependent>
      <default_value>default</default_value>
      <choices>
        <choice>
          <value>default</value>
          <display_name>default</display_name>
        </choice>
        <choice>
          <value>stochastic</value>
          <display_name>stochastic</display_name>
        </choice>
        <choice>
          <value>user-specified</value>
          <display_name>user-specified</display_name>
        </choice>
      </choices>
    </argument>
    <argument>
      <name>schedules_path</name>
      <display_name>Schedules: Path</display_name>
      <description>Absolute (or relative) path of the csv file containing user-specified occupancy schedules.</description>
      <type>String</type>
      <required>false</required>
      <model_dependent>false</model_dependent>
    </argument>
    <argument>
      <name>schedules_vacancy_begin_month</name>
      <display_name>Schedules: Vacancy Start Begin Month</display_name>
      <description>This numeric field should contain the starting month number (1 = January, 2 = February, etc.) for the vacancy period desired. Only applies if the schedules type is 'stochastic'.</description>
      <type>Integer</type>
      <units>#</units>
      <required>false</required>
      <model_dependent>false</model_dependent>
    </argument>
    <argument>
      <name>schedules_vacancy_begin_day_of_month</name>
      <display_name>Schedules: Vacancy Begin Day of Month</display_name>
      <description>This numeric field should contain the starting day of the starting month (must be valid for month) for the vacancy period desired. Only applies if the schedules type is 'stochastic'.</description>
      <type>Integer</type>
      <units>#</units>
      <required>false</required>
      <model_dependent>false</model_dependent>
    </argument>
    <argument>
      <name>schedules_vacancy_end_month</name>
      <display_name>Schedules: Vacancy Start End Month</display_name>
      <description>This numeric field should contain the end month number (1 = January, 2 = February, etc.) for the vacancy period desired. Only applies if the schedules type is 'stochastic'.</description>
      <type>Integer</type>
      <units>#</units>
      <required>false</required>
      <model_dependent>false</model_dependent>
    </argument>
    <argument>
      <name>schedules_vacancy_end_day_of_month</name>
      <display_name>Schedules: Vacancy End Day of Month</display_name>
      <description>This numeric field should contain the ending day of the ending month (must be valid for month) for the vacancy period desired. Only applies if the schedules type is 'stochastic'.</description>
      <type>Integer</type>
      <units>#</units>
      <required>false</required>
      <model_dependent>false</model_dependent>
    </argument>
    <argument>
      <name>schedules_random_seed</name>
      <display_name>Schedules: Random Seed</display_name>
      <description>This numeric field is the seed for the random number generator. Only applies if the schedules type is 'stochastic'.</description>
      <type>Integer</type>
      <units>#</units>
      <required>false</required>
      <model_dependent>false</model_dependent>
    </argument>
    <argument>
      <name>weather_station_epw_filepath</name>
      <display_name>EnergyPlus Weather (EPW) Filepath</display_name>
      <description>Path of the EPW file.</description>
      <type>String</type>
      <required>true</required>
      <model_dependent>false</model_dependent>
      <default_value>USA_CO_Denver.Intl.AP.725650_TMY3.epw</default_value>
    </argument>
    <argument>
      <name>site_type</name>
      <display_name>Site: Type</display_name>
      <description>The type of site.</description>
      <type>Choice</type>
      <required>false</required>
      <model_dependent>false</model_dependent>
      <choices>
        <choice>
          <value>suburban</value>
          <display_name>suburban</display_name>
        </choice>
        <choice>
          <value>urban</value>
          <display_name>urban</display_name>
        </choice>
        <choice>
          <value>rural</value>
          <display_name>rural</display_name>
        </choice>
      </choices>
    </argument>
    <argument>
      <name>geometry_unit_type</name>
      <display_name>Geometry: Unit Type</display_name>
      <description>The type of unit.</description>
      <type>Choice</type>
      <required>true</required>
      <model_dependent>false</model_dependent>
      <default_value>single-family detached</default_value>
      <choices>
        <choice>
          <value>single-family detached</value>
          <display_name>single-family detached</display_name>
        </choice>
        <choice>
          <value>single-family attached</value>
          <display_name>single-family attached</display_name>
        </choice>
        <choice>
          <value>apartment unit</value>
          <display_name>apartment unit</display_name>
        </choice>
      </choices>
    </argument>
    <argument>
      <name>geometry_cfa</name>
      <display_name>Geometry: Conditioned Floor Area</display_name>
      <description>The total floor area of the conditioned space (including any conditioned basement floor area).</description>
      <type>Double</type>
      <units>ft^2</units>
      <required>true</required>
      <model_dependent>false</model_dependent>
      <default_value>2000</default_value>
    </argument>
    <argument>
      <name>geometry_num_floors_above_grade</name>
      <display_name>Geometry: Number of Floors</display_name>
      <description>The number of floors above grade (in the unit if single-family detached or single-family attached, and in the building if apartment unit). Conditioned attics are included.</description>
      <type>Integer</type>
      <units>#</units>
      <required>true</required>
      <model_dependent>false</model_dependent>
      <default_value>2</default_value>
    </argument>
    <argument>
      <name>geometry_wall_height</name>
      <display_name>Geometry: Average Wall Height</display_name>
      <description>The average height of the walls.</description>
      <type>Double</type>
      <units>ft</units>
      <required>true</required>
      <model_dependent>false</model_dependent>
      <default_value>8</default_value>
    </argument>
    <argument>
      <name>geometry_orientation</name>
      <display_name>Geometry: Orientation</display_name>
      <description>The unit's orientation is measured clockwise from due south when viewed from above (e.g., North=0, East=90, South=180, West=270).</description>
      <type>Double</type>
      <units>degrees</units>
      <required>true</required>
      <model_dependent>false</model_dependent>
      <default_value>180</default_value>
    </argument>
    <argument>
      <name>geometry_aspect_ratio</name>
      <display_name>Geometry: Aspect Ratio</display_name>
      <description>The ratio of the front/back wall length to the left/right wall length, excluding any protruding garage wall area.</description>
      <type>Double</type>
      <units>FB/LR</units>
      <required>true</required>
      <model_dependent>false</model_dependent>
      <default_value>2</default_value>
    </argument>
    <argument>
      <name>geometry_corridor_position</name>
      <display_name>Geometry: Corridor Position</display_name>
      <description>The position of the corridor. Only applies to single-family attached and apartment unit units.</description>
      <type>Choice</type>
      <required>true</required>
      <model_dependent>false</model_dependent>
      <default_value>Double-Loaded Interior</default_value>
      <choices>
        <choice>
          <value>Double-Loaded Interior</value>
          <display_name>Double-Loaded Interior</display_name>
        </choice>
        <choice>
          <value>Single Exterior (Front)</value>
          <display_name>Single Exterior (Front)</display_name>
        </choice>
        <choice>
          <value>Double Exterior</value>
          <display_name>Double Exterior</display_name>
        </choice>
        <choice>
          <value>None</value>
          <display_name>None</display_name>
        </choice>
      </choices>
    </argument>
    <argument>
      <name>geometry_corridor_width</name>
      <display_name>Geometry: Corridor Width</display_name>
      <description>The width of the corridor. Only applies to apartment unit units.</description>
      <type>Double</type>
      <units>ft</units>
      <required>true</required>
      <model_dependent>false</model_dependent>
      <default_value>10</default_value>
    </argument>
    <argument>
      <name>geometry_inset_width</name>
      <display_name>Geometry: Inset Width</display_name>
      <description>The width of the inset. Only applies to apartment unit units.</description>
      <type>Double</type>
      <units>ft</units>
      <required>true</required>
      <model_dependent>false</model_dependent>
      <default_value>0</default_value>
    </argument>
    <argument>
      <name>geometry_inset_depth</name>
      <display_name>Geometry: Inset Depth</display_name>
      <description>The depth of the inset. Only applies to apartment unit units.</description>
      <type>Double</type>
      <units>ft</units>
      <required>true</required>
      <model_dependent>false</model_dependent>
      <default_value>0</default_value>
    </argument>
    <argument>
      <name>geometry_inset_position</name>
      <display_name>Geometry: Inset Position</display_name>
      <description>The position of the inset. Only applies to apartment unit units.</description>
      <type>Choice</type>
      <required>true</required>
      <model_dependent>false</model_dependent>
      <default_value>Right</default_value>
      <choices>
        <choice>
          <value>Right</value>
          <display_name>Right</display_name>
        </choice>
        <choice>
          <value>Left</value>
          <display_name>Left</display_name>
        </choice>
      </choices>
    </argument>
    <argument>
      <name>geometry_balcony_depth</name>
      <display_name>Geometry: Balcony Depth</display_name>
      <description>The depth of the balcony. Only applies to apartment unit units.</description>
      <type>Double</type>
      <units>ft</units>
      <required>true</required>
      <model_dependent>false</model_dependent>
      <default_value>0</default_value>
    </argument>
    <argument>
      <name>geometry_garage_width</name>
      <display_name>Geometry: Garage Width</display_name>
      <description>The width of the garage. Enter zero for no garage. Only applies to single-family detached units.</description>
      <type>Double</type>
      <units>ft</units>
      <required>true</required>
      <model_dependent>false</model_dependent>
      <default_value>0</default_value>
    </argument>
    <argument>
      <name>geometry_garage_depth</name>
      <display_name>Geometry: Garage Depth</display_name>
      <description>The depth of the garage. Only applies to single-family detached units.</description>
      <type>Double</type>
      <units>ft</units>
      <required>true</required>
      <model_dependent>false</model_dependent>
      <default_value>20</default_value>
    </argument>
    <argument>
      <name>geometry_garage_protrusion</name>
      <display_name>Geometry: Garage Protrusion</display_name>
      <description>The fraction of the garage that is protruding from the living space. Only applies to single-family detached units.</description>
      <type>Double</type>
      <units>frac</units>
      <required>true</required>
      <model_dependent>false</model_dependent>
      <default_value>0</default_value>
    </argument>
    <argument>
      <name>geometry_garage_position</name>
      <display_name>Geometry: Garage Position</display_name>
      <description>The position of the garage. Only applies to single-family detached units.</description>
      <type>Choice</type>
      <required>true</required>
      <model_dependent>false</model_dependent>
      <default_value>Right</default_value>
      <choices>
        <choice>
          <value>Right</value>
          <display_name>Right</display_name>
        </choice>
        <choice>
          <value>Left</value>
          <display_name>Left</display_name>
        </choice>
      </choices>
    </argument>
    <argument>
      <name>geometry_foundation_type</name>
      <display_name>Geometry: Foundation Type</display_name>
      <description>The foundation type of the building.</description>
      <type>Choice</type>
      <required>true</required>
      <model_dependent>false</model_dependent>
      <default_value>SlabOnGrade</default_value>
      <choices>
        <choice>
          <value>SlabOnGrade</value>
          <display_name>SlabOnGrade</display_name>
        </choice>
        <choice>
          <value>VentedCrawlspace</value>
          <display_name>VentedCrawlspace</display_name>
        </choice>
        <choice>
          <value>UnventedCrawlspace</value>
          <display_name>UnventedCrawlspace</display_name>
        </choice>
        <choice>
          <value>UnconditionedBasement</value>
          <display_name>UnconditionedBasement</display_name>
        </choice>
        <choice>
          <value>ConditionedBasement</value>
          <display_name>ConditionedBasement</display_name>
        </choice>
        <choice>
          <value>Ambient</value>
          <display_name>Ambient</display_name>
        </choice>
      </choices>
    </argument>
    <argument>
      <name>geometry_foundation_height</name>
      <display_name>Geometry: Foundation Height</display_name>
      <description>The height of the foundation (e.g., 3ft for crawlspace, 8ft for basement). Only applies to basements/crawlspaces.</description>
      <type>Double</type>
      <units>ft</units>
      <required>true</required>
      <model_dependent>false</model_dependent>
      <default_value>0</default_value>
    </argument>
    <argument>
      <name>geometry_foundation_height_above_grade</name>
      <display_name>Geometry: Foundation Height Above Grade</display_name>
      <description>The depth above grade of the foundation wall. Only applies to basements/crawlspaces.</description>
      <type>Double</type>
      <units>ft</units>
      <required>true</required>
      <model_dependent>false</model_dependent>
      <default_value>0</default_value>
    </argument>
    <argument>
      <name>geometry_rim_joist_height</name>
      <display_name>Geometry: Rim Joist Height</display_name>
      <description>The height of the rim joists. Only applies to basements/crawlspaces.</description>
      <type>Double</type>
      <units>in</units>
      <required>true</required>
      <model_dependent>false</model_dependent>
      <default_value>9.25</default_value>
    </argument>
    <argument>
      <name>geometry_roof_type</name>
      <display_name>Geometry: Roof Type</display_name>
      <description>The roof type of the building. Assumed flat for apartment unit units.</description>
      <type>Choice</type>
      <required>true</required>
      <model_dependent>false</model_dependent>
      <default_value>gable</default_value>
      <choices>
        <choice>
          <value>gable</value>
          <display_name>gable</display_name>
        </choice>
        <choice>
          <value>hip</value>
          <display_name>hip</display_name>
        </choice>
        <choice>
          <value>flat</value>
          <display_name>flat</display_name>
        </choice>
      </choices>
    </argument>
    <argument>
      <name>geometry_roof_pitch</name>
      <display_name>Geometry: Roof Pitch</display_name>
      <description>The roof pitch of the attic. Ignored if the building has a flat roof.</description>
      <type>Choice</type>
      <required>true</required>
      <model_dependent>false</model_dependent>
      <default_value>6:12</default_value>
      <choices>
        <choice>
          <value>1:12</value>
          <display_name>1:12</display_name>
        </choice>
        <choice>
          <value>2:12</value>
          <display_name>2:12</display_name>
        </choice>
        <choice>
          <value>3:12</value>
          <display_name>3:12</display_name>
        </choice>
        <choice>
          <value>4:12</value>
          <display_name>4:12</display_name>
        </choice>
        <choice>
          <value>5:12</value>
          <display_name>5:12</display_name>
        </choice>
        <choice>
          <value>6:12</value>
          <display_name>6:12</display_name>
        </choice>
        <choice>
          <value>7:12</value>
          <display_name>7:12</display_name>
        </choice>
        <choice>
          <value>8:12</value>
          <display_name>8:12</display_name>
        </choice>
        <choice>
          <value>9:12</value>
          <display_name>9:12</display_name>
        </choice>
        <choice>
          <value>10:12</value>
          <display_name>10:12</display_name>
        </choice>
        <choice>
          <value>11:12</value>
          <display_name>11:12</display_name>
        </choice>
        <choice>
          <value>12:12</value>
          <display_name>12:12</display_name>
        </choice>
      </choices>
    </argument>
    <argument>
      <name>geometry_attic_type</name>
      <display_name>Geometry: Attic Type</display_name>
      <description>The attic type of the building. Ignored if the building has a flat roof.</description>
      <type>Choice</type>
      <required>true</required>
      <model_dependent>false</model_dependent>
      <default_value>VentedAttic</default_value>
      <choices>
        <choice>
          <value>VentedAttic</value>
          <display_name>VentedAttic</display_name>
        </choice>
        <choice>
          <value>UnventedAttic</value>
          <display_name>UnventedAttic</display_name>
        </choice>
        <choice>
          <value>ConditionedAttic</value>
          <display_name>ConditionedAttic</display_name>
        </choice>
      </choices>
    </argument>
    <argument>
      <name>geometry_eaves_depth</name>
      <display_name>Geometry: Eaves Depth</display_name>
      <description>The eaves depth of the roof.</description>
      <type>Double</type>
      <units>ft</units>
      <required>true</required>
      <model_dependent>false</model_dependent>
      <default_value>2</default_value>
    </argument>
    <argument>
      <name>geometry_num_bedrooms</name>
      <display_name>Geometry: Number of Bedrooms</display_name>
      <description>Specify the number of bedrooms. Used to determine the energy usage of appliances and plug loads, hot water usage, etc.</description>
      <type>Integer</type>
      <units>#</units>
      <required>true</required>
      <model_dependent>false</model_dependent>
      <default_value>3</default_value>
    </argument>
    <argument>
      <name>geometry_num_bathrooms</name>
      <display_name>Geometry: Number of Bathrooms</display_name>
      <description>Specify the number of bathrooms.</description>
      <type>String</type>
      <units>#</units>
      <required>true</required>
      <model_dependent>false</model_dependent>
      <default_value>auto</default_value>
    </argument>
    <argument>
      <name>geometry_num_occupants</name>
      <display_name>Geometry: Number of Occupants</display_name>
      <description>Specify the number of occupants. A value of 'auto' will calculate the average number of occupants from the number of bedrooms. Used to specify the internal gains from people only.</description>
      <type>String</type>
      <units>#</units>
      <required>true</required>
      <model_dependent>false</model_dependent>
      <default_value>auto</default_value>
    </argument>
    <argument>
      <name>geometry_has_flue_or_chimney</name>
      <display_name>Geometry: Has Flue or Chimney</display_name>
      <description>Whether there is a flue or chimney.</description>
      <type>String</type>
      <required>true</required>
      <model_dependent>false</model_dependent>
      <default_value>auto</default_value>
    </argument>
    <argument>
      <name>geometry_level</name>
      <display_name>Geometry: Level</display_name>
      <description>The level of the apartment unit unit.</description>
      <type>Choice</type>
      <required>false</required>
      <model_dependent>false</model_dependent>
      <choices>
        <choice>
          <value>Bottom</value>
          <display_name>Bottom</display_name>
        </choice>
        <choice>
          <value>Middle</value>
          <display_name>Middle</display_name>
        </choice>
        <choice>
          <value>Top</value>
          <display_name>Top</display_name>
        </choice>
      </choices>
    </argument>
    <argument>
      <name>geometry_horizontal_location</name>
      <display_name>Geometry: Horizontal Location</display_name>
      <description>The horizontal location of the single-family attached or apartment unit unit when viewing the front of the building.</description>
      <type>Choice</type>
      <required>false</required>
      <model_dependent>false</model_dependent>
      <choices>
        <choice>
          <value>Left</value>
          <display_name>Left</display_name>
        </choice>
        <choice>
          <value>Middle</value>
          <display_name>Middle</display_name>
        </choice>
        <choice>
          <value>Right</value>
          <display_name>Right</display_name>
        </choice>
      </choices>
    </argument>
    <argument>
      <name>geometry_building_num_units</name>
      <display_name>Geometry: Building Number of Units</display_name>
      <description>The number of units in the building. This is required for single-family attached and apartment unit units.</description>
      <type>Integer</type>
      <units>#</units>
      <required>false</required>
      <model_dependent>false</model_dependent>
    </argument>
    <argument>
      <name>geometry_building_num_bedrooms</name>
      <display_name>Geometry: Building Number of Bedrooms</display_name>
      <description>The number of bedrooms in the building. This is required for single-family attached and apartment unit units with shared PV systems.</description>
      <type>Integer</type>
      <units>#</units>
      <required>false</required>
      <model_dependent>false</model_dependent>
    </argument>
    <argument>
      <name>floor_assembly_r</name>
      <display_name>Floor: Assembly R-value</display_name>
      <description>Assembly R-value for the floor (foundation ceiling). Ignored if the building has a slab foundation.</description>
      <type>Double</type>
      <units>h-ft^2-R/Btu</units>
      <required>true</required>
      <model_dependent>false</model_dependent>
      <default_value>30</default_value>
    </argument>
    <argument>
      <name>foundation_wall_insulation_r</name>
      <display_name>Foundation: Wall Insulation Nominal R-value</display_name>
      <description>Nominal R-value for the foundation wall insulation. Only applies to basements/crawlspaces.</description>
      <type>Double</type>
      <units>h-ft^2-R/Btu</units>
      <required>true</required>
      <model_dependent>false</model_dependent>
      <default_value>0</default_value>
    </argument>
    <argument>
      <name>foundation_wall_insulation_distance_to_top</name>
      <display_name>Foundation: Wall Insulation Distance To Top</display_name>
      <description>The distance from the top of the foundation wall to the top of the foundation wall insulation. Only applies to basements/crawlspaces.</description>
      <type>Double</type>
      <units>ft</units>
      <required>true</required>
      <model_dependent>false</model_dependent>
      <default_value>0</default_value>
    </argument>
    <argument>
      <name>foundation_wall_insulation_distance_to_bottom</name>
      <display_name>Foundation: Wall Insulation Distance To Bottom</display_name>
      <description>The distance from the top of the foundation wall to the bottom of the foundation wall insulation. Only applies to basements/crawlspaces. A value of 'auto' will use the same height as the foundation.</description>
      <type>String</type>
      <units>ft</units>
      <required>true</required>
      <model_dependent>false</model_dependent>
      <default_value>auto</default_value>
    </argument>
    <argument>
      <name>foundation_wall_assembly_r</name>
      <display_name>Foundation: Wall Assembly R-value</display_name>
      <description>Assembly R-value for the foundation walls. Only applies to basements/crawlspaces. If provided, overrides the previous foundation wall insulation inputs.</description>
      <type>Double</type>
      <units>h-ft^2-R/Btu</units>
      <required>false</required>
      <model_dependent>false</model_dependent>
    </argument>
    <argument>
      <name>foundation_wall_thickness</name>
      <display_name>Foundation: Wall Thickness</display_name>
      <description>The thickness of the foundation wall.</description>
      <type>String</type>
      <required>true</required>
      <model_dependent>false</model_dependent>
      <default_value>auto</default_value>
    </argument>
    <argument>
      <name>rim_joist_assembly_r</name>
      <display_name>Rim Joist: Assembly R-value</display_name>
      <description>Assembly R-value for the rim joists. Only applies to basements/crawlspaces.</description>
      <type>Double</type>
      <units>h-ft^2-R/Btu</units>
      <required>true</required>
      <model_dependent>false</model_dependent>
      <default_value>23</default_value>
    </argument>
    <argument>
      <name>slab_perimeter_insulation_r</name>
      <display_name>Slab: Perimeter Insulation Nominal R-value</display_name>
      <description>Nominal R-value of the vertical slab perimeter insulation. Applies to slab-on-grade foundations and basement/crawlspace floors.</description>
      <type>Double</type>
      <units>h-ft^2-R/Btu</units>
      <required>true</required>
      <model_dependent>false</model_dependent>
      <default_value>0</default_value>
    </argument>
    <argument>
      <name>slab_perimeter_depth</name>
      <display_name>Slab: Perimeter Insulation Depth</display_name>
      <description>Depth from grade to bottom of vertical slab perimeter insulation. Applies to slab-on-grade foundations and basement/crawlspace floors.</description>
      <type>Double</type>
      <units>ft</units>
      <required>true</required>
      <model_dependent>false</model_dependent>
      <default_value>0</default_value>
    </argument>
    <argument>
      <name>slab_under_insulation_r</name>
      <display_name>Slab: Under Slab Insulation Nominal R-value</display_name>
      <description>Nominal R-value of the horizontal under slab insulation. Applies to slab-on-grade foundations and basement/crawlspace floors.</description>
      <type>Double</type>
      <units>h-ft^2-R/Btu</units>
      <required>true</required>
      <model_dependent>false</model_dependent>
      <default_value>0</default_value>
    </argument>
    <argument>
      <name>slab_under_width</name>
      <display_name>Slab: Under Slab Insulation Width</display_name>
      <description>Width from slab edge inward of horizontal under-slab insulation. Enter 999 to specify that the under slab insulation spans the entire slab. Applies to slab-on-grade foundations and basement/crawlspace floors.</description>
      <type>Double</type>
      <units>ft</units>
      <required>true</required>
      <model_dependent>false</model_dependent>
      <default_value>0</default_value>
    </argument>
    <argument>
      <name>slab_thickness</name>
      <display_name>Slab: Thickness</display_name>
      <description>The thickness of the slab.</description>
      <type>String</type>
      <required>true</required>
      <model_dependent>false</model_dependent>
      <default_value>auto</default_value>
    </argument>
    <argument>
      <name>slab_carpet_fraction</name>
      <display_name>Slab: Carpet Fraction</display_name>
      <description>Fraction of the slab floor area that is carpeted.</description>
      <type>String</type>
      <units>Frac</units>
      <required>true</required>
      <model_dependent>false</model_dependent>
      <default_value>auto</default_value>
    </argument>
    <argument>
      <name>slab_carpet_r</name>
      <display_name>Slab: Carpet R-value</display_name>
      <description>R-value of the slab carpet.</description>
      <type>String</type>
      <units>h-ft^2-R/Btu</units>
      <required>true</required>
      <model_dependent>false</model_dependent>
      <default_value>auto</default_value>
    </argument>
    <argument>
      <name>ceiling_assembly_r</name>
      <display_name>Ceiling: Assembly R-value</display_name>
      <description>Assembly R-value for the ceiling (attic floor).</description>
      <type>Double</type>
      <units>h-ft^2-R/Btu</units>
      <required>true</required>
      <model_dependent>false</model_dependent>
      <default_value>30</default_value>
    </argument>
    <argument>
      <name>roof_material_type</name>
      <display_name>Roof: Material Type</display_name>
      <description>The material type of the roof.</description>
      <type>Choice</type>
      <required>false</required>
      <model_dependent>false</model_dependent>
      <choices>
        <choice>
          <value>asphalt or fiberglass shingles</value>
          <display_name>asphalt or fiberglass shingles</display_name>
        </choice>
        <choice>
          <value>concrete</value>
          <display_name>concrete</display_name>
        </choice>
        <choice>
          <value>slate or tile shingles</value>
          <display_name>slate or tile shingles</display_name>
        </choice>
        <choice>
          <value>metal surfacing</value>
          <display_name>metal surfacing</display_name>
        </choice>
        <choice>
          <value>plastic/rubber/synthetic sheeting</value>
          <display_name>plastic/rubber/synthetic sheeting</display_name>
        </choice>
        <choice>
          <value>wood shingles or shakes</value>
          <display_name>wood shingles or shakes</display_name>
        </choice>
      </choices>
    </argument>
    <argument>
      <name>roof_color</name>
      <display_name>Roof: Color</display_name>
      <description>The color of the roof.</description>
      <type>Choice</type>
      <required>true</required>
      <model_dependent>false</model_dependent>
      <default_value>medium</default_value>
      <choices>
        <choice>
          <value>dark</value>
          <display_name>dark</display_name>
        </choice>
        <choice>
          <value>light</value>
          <display_name>light</display_name>
        </choice>
        <choice>
          <value>medium</value>
          <display_name>medium</display_name>
        </choice>
        <choice>
          <value>medium dark</value>
          <display_name>medium dark</display_name>
        </choice>
        <choice>
          <value>reflective</value>
          <display_name>reflective</display_name>
        </choice>
      </choices>
    </argument>
    <argument>
      <name>roof_assembly_r</name>
      <display_name>Roof: Assembly R-value</display_name>
      <description>Assembly R-value of the roof.</description>
      <type>Double</type>
      <units>h-ft^2-R/Btu</units>
      <required>true</required>
      <model_dependent>false</model_dependent>
      <default_value>2.3</default_value>
    </argument>
    <argument>
      <name>roof_radiant_barrier</name>
      <display_name>Roof: Has Radiant Barrier</display_name>
      <description>Specifies whether the attic has a radiant barrier.</description>
      <type>Boolean</type>
      <required>true</required>
      <model_dependent>false</model_dependent>
      <default_value>false</default_value>
      <choices>
        <choice>
          <value>true</value>
          <display_name>true</display_name>
        </choice>
        <choice>
          <value>false</value>
          <display_name>false</display_name>
        </choice>
      </choices>
    </argument>
    <argument>
      <name>roof_radiant_barrier_grade</name>
      <display_name>Roof: Radiant Barrier Grade</display_name>
      <description>The grade of the radiant barrier, if it exists.</description>
      <type>Choice</type>
      <required>true</required>
      <model_dependent>false</model_dependent>
      <default_value>1</default_value>
      <choices>
        <choice>
          <value>1</value>
          <display_name>1</display_name>
        </choice>
        <choice>
          <value>2</value>
          <display_name>2</display_name>
        </choice>
        <choice>
          <value>3</value>
          <display_name>3</display_name>
        </choice>
      </choices>
    </argument>
    <argument>
      <name>neighbor_front_distance</name>
      <display_name>Neighbor: Front Distance</display_name>
      <description>The minimum distance between the simulated unit and the neighboring building to the front (not including eaves). A value of zero indicates no neighbors.</description>
      <type>Double</type>
      <units>ft</units>
      <required>true</required>
      <model_dependent>false</model_dependent>
      <default_value>0</default_value>
    </argument>
    <argument>
      <name>neighbor_back_distance</name>
      <display_name>Neighbor: Back Distance</display_name>
      <description>The minimum distance between the simulated unit and the neighboring building to the back (not including eaves). A value of zero indicates no neighbors.</description>
      <type>Double</type>
      <units>ft</units>
      <required>true</required>
      <model_dependent>false</model_dependent>
      <default_value>0</default_value>
    </argument>
    <argument>
      <name>neighbor_left_distance</name>
      <display_name>Neighbor: Left Distance</display_name>
      <description>The minimum distance between the simulated unit and the neighboring building to the left (not including eaves). A value of zero indicates no neighbors.</description>
      <type>Double</type>
      <units>ft</units>
      <required>true</required>
      <model_dependent>false</model_dependent>
      <default_value>10</default_value>
    </argument>
    <argument>
      <name>neighbor_right_distance</name>
      <display_name>Neighbor: Right Distance</display_name>
      <description>The minimum distance between the simulated unit and the neighboring building to the right (not including eaves). A value of zero indicates no neighbors.</description>
      <type>Double</type>
      <units>ft</units>
      <required>true</required>
      <model_dependent>false</model_dependent>
      <default_value>10</default_value>
    </argument>
    <argument>
      <name>neighbor_front_height</name>
      <display_name>Neighbor: Front Height</display_name>
      <description>The height of the neighboring building to the front. A value of 'auto' will use the same height as this building.</description>
      <type>String</type>
      <units>ft</units>
      <required>true</required>
      <model_dependent>false</model_dependent>
      <default_value>auto</default_value>
    </argument>
    <argument>
      <name>neighbor_back_height</name>
      <display_name>Neighbor: Back Height</display_name>
      <description>The height of the neighboring building to the back. A value of 'auto' will use the same height as this building.</description>
      <type>String</type>
      <units>ft</units>
      <required>true</required>
      <model_dependent>false</model_dependent>
      <default_value>auto</default_value>
    </argument>
    <argument>
      <name>neighbor_left_height</name>
      <display_name>Neighbor: Left Height</display_name>
      <description>The height of the neighboring building to the left. A value of 'auto' will use the same height as this building.</description>
      <type>String</type>
      <units>ft</units>
      <required>true</required>
      <model_dependent>false</model_dependent>
      <default_value>auto</default_value>
    </argument>
    <argument>
      <name>neighbor_right_height</name>
      <display_name>Neighbor: Right Height</display_name>
      <description>The height of the neighboring building to the right. A value of 'auto' will use the same height as this building.</description>
      <type>String</type>
      <units>ft</units>
      <required>true</required>
      <model_dependent>false</model_dependent>
      <default_value>auto</default_value>
    </argument>
    <argument>
      <name>wall_type</name>
      <display_name>Walls: Type</display_name>
      <description>The type of exterior walls.</description>
      <type>Choice</type>
      <required>true</required>
      <model_dependent>false</model_dependent>
      <default_value>WoodStud</default_value>
      <choices>
        <choice>
          <value>WoodStud</value>
          <display_name>WoodStud</display_name>
        </choice>
        <choice>
          <value>ConcreteMasonryUnit</value>
          <display_name>ConcreteMasonryUnit</display_name>
        </choice>
        <choice>
          <value>DoubleWoodStud</value>
          <display_name>DoubleWoodStud</display_name>
        </choice>
        <choice>
          <value>InsulatedConcreteForms</value>
          <display_name>InsulatedConcreteForms</display_name>
        </choice>
        <choice>
          <value>LogWall</value>
          <display_name>LogWall</display_name>
        </choice>
        <choice>
          <value>StructurallyInsulatedPanel</value>
          <display_name>StructurallyInsulatedPanel</display_name>
        </choice>
        <choice>
          <value>SolidConcrete</value>
          <display_name>SolidConcrete</display_name>
        </choice>
        <choice>
          <value>SteelFrame</value>
          <display_name>SteelFrame</display_name>
        </choice>
        <choice>
          <value>Stone</value>
          <display_name>Stone</display_name>
        </choice>
        <choice>
          <value>StrawBale</value>
          <display_name>StrawBale</display_name>
        </choice>
        <choice>
          <value>StructuralBrick</value>
          <display_name>StructuralBrick</display_name>
        </choice>
      </choices>
    </argument>
    <argument>
      <name>wall_siding_type</name>
      <display_name>Wall: Siding Type</display_name>
      <description>The siding type of the exterior walls. Also applies to rim joists.</description>
      <type>Choice</type>
      <required>false</required>
      <model_dependent>false</model_dependent>
      <choices>
        <choice>
          <value>aluminum siding</value>
          <display_name>aluminum siding</display_name>
        </choice>
        <choice>
          <value>brick veneer</value>
          <display_name>brick veneer</display_name>
        </choice>
        <choice>
          <value>fiber cement siding</value>
          <display_name>fiber cement siding</display_name>
        </choice>
        <choice>
          <value>stucco</value>
          <display_name>stucco</display_name>
        </choice>
        <choice>
          <value>vinyl siding</value>
          <display_name>vinyl siding</display_name>
        </choice>
        <choice>
          <value>wood siding</value>
          <display_name>wood siding</display_name>
        </choice>
      </choices>
    </argument>
    <argument>
      <name>wall_color</name>
      <display_name>Wall: Color</display_name>
      <description>The color of the exterior walls. Also applies to rim joists.</description>
      <type>Choice</type>
      <required>true</required>
      <model_dependent>false</model_dependent>
      <default_value>medium</default_value>
      <choices>
        <choice>
          <value>dark</value>
          <display_name>dark</display_name>
        </choice>
        <choice>
          <value>light</value>
          <display_name>light</display_name>
        </choice>
        <choice>
          <value>medium</value>
          <display_name>medium</display_name>
        </choice>
        <choice>
          <value>medium dark</value>
          <display_name>medium dark</display_name>
        </choice>
        <choice>
          <value>reflective</value>
          <display_name>reflective</display_name>
        </choice>
      </choices>
    </argument>
    <argument>
      <name>wall_assembly_r</name>
      <display_name>Walls: Assembly R-value</display_name>
      <description>Assembly R-value of the exterior walls.</description>
      <type>Double</type>
      <units>h-ft^2-R/Btu</units>
      <required>true</required>
      <model_dependent>false</model_dependent>
      <default_value>13</default_value>
    </argument>
    <argument>
      <name>window_front_wwr</name>
      <display_name>Windows: Front Window-to-Wall Ratio</display_name>
      <description>The ratio of window area to wall area for the unit's front facade. Enter 0 if specifying Front Window Area instead.</description>
      <type>Double</type>
      <required>true</required>
      <model_dependent>false</model_dependent>
      <default_value>0.18</default_value>
    </argument>
    <argument>
      <name>window_back_wwr</name>
      <display_name>Windows: Back Window-to-Wall Ratio</display_name>
      <description>The ratio of window area to wall area for the unit's back facade. Enter 0 if specifying Back Window Area instead.</description>
      <type>Double</type>
      <required>true</required>
      <model_dependent>false</model_dependent>
      <default_value>0.18</default_value>
    </argument>
    <argument>
      <name>window_left_wwr</name>
      <display_name>Windows: Left Window-to-Wall Ratio</display_name>
      <description>The ratio of window area to wall area for the unit's left facade (when viewed from the front). Enter 0 if specifying Left Window Area instead.</description>
      <type>Double</type>
      <required>true</required>
      <model_dependent>false</model_dependent>
      <default_value>0.18</default_value>
    </argument>
    <argument>
      <name>window_right_wwr</name>
      <display_name>Windows: Right Window-to-Wall Ratio</display_name>
      <description>The ratio of window area to wall area for the unit's right facade (when viewed from the front). Enter 0 if specifying Right Window Area instead.</description>
      <type>Double</type>
      <required>true</required>
      <model_dependent>false</model_dependent>
      <default_value>0.18</default_value>
    </argument>
    <argument>
      <name>window_area_front</name>
      <display_name>Windows: Front Window Area</display_name>
      <description>The amount of window area on the unit's front facade. Enter 0 if specifying Front Window-to-Wall Ratio instead.</description>
      <type>Double</type>
      <required>true</required>
      <model_dependent>false</model_dependent>
      <default_value>0</default_value>
    </argument>
    <argument>
      <name>window_area_back</name>
      <display_name>Windows: Back Window Area</display_name>
      <description>The amount of window area on the unit's back facade. Enter 0 if specifying Back Window-to-Wall Ratio instead.</description>
      <type>Double</type>
      <required>true</required>
      <model_dependent>false</model_dependent>
      <default_value>0</default_value>
    </argument>
    <argument>
      <name>window_area_left</name>
      <display_name>Windows: Left Window Area</display_name>
      <description>The amount of window area on the unit's left facade (when viewed from the front). Enter 0 if specifying Left Window-to-Wall Ratio instead.</description>
      <type>Double</type>
      <required>true</required>
      <model_dependent>false</model_dependent>
      <default_value>0</default_value>
    </argument>
    <argument>
      <name>window_area_right</name>
      <display_name>Windows: Right Window Area</display_name>
      <description>The amount of window area on the unit's right facade (when viewed from the front). Enter 0 if specifying Right Window-to-Wall Ratio instead.</description>
      <type>Double</type>
      <required>true</required>
      <model_dependent>false</model_dependent>
      <default_value>0</default_value>
    </argument>
    <argument>
      <name>window_aspect_ratio</name>
      <display_name>Windows: Aspect Ratio</display_name>
      <description>Ratio of window height to width.</description>
      <type>Double</type>
      <required>true</required>
      <model_dependent>false</model_dependent>
      <default_value>1.333</default_value>
    </argument>
    <argument>
      <name>window_fraction_operable</name>
      <display_name>Windows: Fraction Operable</display_name>
      <description>Fraction of windows that are operable.</description>
      <type>Double</type>
      <required>false</required>
      <model_dependent>false</model_dependent>
    </argument>
    <argument>
      <name>window_ufactor</name>
      <display_name>Windows: U-Factor</display_name>
      <description>The heat transfer coefficient of the windows.</description>
      <type>Double</type>
      <units>Btu/hr-ft^2-R</units>
      <required>true</required>
      <model_dependent>false</model_dependent>
      <default_value>0.37</default_value>
    </argument>
    <argument>
      <name>window_shgc</name>
      <display_name>Windows: SHGC</display_name>
      <description>The ratio of solar heat gain through a glazing system compared to that of an unobstructed opening, for windows.</description>
      <type>Double</type>
      <required>true</required>
      <model_dependent>false</model_dependent>
      <default_value>0.3</default_value>
    </argument>
    <argument>
      <name>window_interior_shading_winter</name>
      <display_name>Windows: Winter Interior Shading</display_name>
      <description>Interior shading multiplier for the heating season. 1.0 indicates no reduction in solar gain, 0.85 indicates 15% reduction, etc.</description>
      <type>Double</type>
      <required>false</required>
      <model_dependent>false</model_dependent>
    </argument>
    <argument>
      <name>window_interior_shading_summer</name>
      <display_name>Windows: Summer Interior Shading</display_name>
      <description>Interior shading multiplier for the cooling season. 1.0 indicates no reduction in solar gain, 0.85 indicates 15% reduction, etc.</description>
      <type>Double</type>
      <required>false</required>
      <model_dependent>false</model_dependent>
    </argument>
    <argument>
      <name>window_exterior_shading_winter</name>
      <display_name>Windows: Winter Exterior Shading</display_name>
      <description>Exterior shading multiplier for the heating season. 1.0 indicates no reduction in solar gain, 0.85 indicates 15% reduction, etc.</description>
      <type>Double</type>
      <required>false</required>
      <model_dependent>false</model_dependent>
    </argument>
    <argument>
      <name>window_exterior_shading_summer</name>
      <display_name>Windows: Summer Exterior Shading</display_name>
      <description>Exterior shading multiplier for the cooling season. 1.0 indicates no reduction in solar gain, 0.85 indicates 15% reduction, etc.</description>
      <type>Double</type>
      <required>false</required>
      <model_dependent>false</model_dependent>
    </argument>
    <argument>
      <name>overhangs_front_depth</name>
      <display_name>Overhangs: Front Facade Depth</display_name>
      <description>Specifies the depth of overhangs for windows on the front facade.</description>
      <type>Double</type>
      <required>true</required>
      <model_dependent>false</model_dependent>
      <default_value>0</default_value>
    </argument>
    <argument>
      <name>overhangs_front_distance_to_top_of_window</name>
      <display_name>Overhangs: Front Facade Distance to Top of Window</display_name>
      <description>Specifies the distance to the top of window of overhangs for windows on the front facade.</description>
      <type>Double</type>
      <required>true</required>
      <model_dependent>false</model_dependent>
      <default_value>0</default_value>
    </argument>
    <argument>
      <name>overhangs_back_depth</name>
      <display_name>Overhangs: Back Facade Depth</display_name>
      <description>Specifies the depth of overhangs for windows on the back facade.</description>
      <type>Double</type>
      <required>true</required>
      <model_dependent>false</model_dependent>
      <default_value>0</default_value>
    </argument>
    <argument>
      <name>overhangs_back_distance_to_top_of_window</name>
      <display_name>Overhangs: Back Facade Distance to Top of Window</display_name>
      <description>Specifies the distance to the top of window of overhangs for windows on the back facade.</description>
      <type>Double</type>
      <required>true</required>
      <model_dependent>false</model_dependent>
      <default_value>0</default_value>
    </argument>
    <argument>
      <name>overhangs_left_depth</name>
      <display_name>Overhangs: Left Facade Depth</display_name>
      <description>Specifies the depth of overhangs for windows on the left facade.</description>
      <type>Double</type>
      <required>true</required>
      <model_dependent>false</model_dependent>
      <default_value>0</default_value>
    </argument>
    <argument>
      <name>overhangs_left_distance_to_top_of_window</name>
      <display_name>Overhangs: Left Facade Distance to Top of Window</display_name>
      <description>Specifies the distance to the top of window of overhangs for windows on the left facade.</description>
      <type>Double</type>
      <required>true</required>
      <model_dependent>false</model_dependent>
      <default_value>0</default_value>
    </argument>
    <argument>
      <name>overhangs_right_depth</name>
      <display_name>Overhangs: Right Facade Depth</display_name>
      <description>Specifies the depth of overhangs for windows on the right facade.</description>
      <type>Double</type>
      <required>true</required>
      <model_dependent>false</model_dependent>
      <default_value>0</default_value>
    </argument>
    <argument>
      <name>overhangs_right_distance_to_top_of_window</name>
      <display_name>Overhangs: Right Facade Distance to Top of Window</display_name>
      <description>Specifies the distance to the top of window of overhangs for windows on the right facade.</description>
      <type>Double</type>
      <required>true</required>
      <model_dependent>false</model_dependent>
      <default_value>0</default_value>
    </argument>
    <argument>
      <name>skylight_area_front</name>
      <display_name>Skylights: Front Roof Area</display_name>
      <description>The amount of skylight area on the unit's front conditioned roof facade.</description>
      <type>Double</type>
      <required>true</required>
      <model_dependent>false</model_dependent>
      <default_value>0</default_value>
    </argument>
    <argument>
      <name>skylight_area_back</name>
      <display_name>Skylights: Back Roof Area</display_name>
      <description>The amount of skylight area on the unit's back conditioned roof facade.</description>
      <type>Double</type>
      <required>true</required>
      <model_dependent>false</model_dependent>
      <default_value>0</default_value>
    </argument>
    <argument>
      <name>skylight_area_left</name>
      <display_name>Skylights: Left Roof Area</display_name>
      <description>The amount of skylight area on the unit's left conditioned roof facade (when viewed from the front).</description>
      <type>Double</type>
      <required>true</required>
      <model_dependent>false</model_dependent>
      <default_value>0</default_value>
    </argument>
    <argument>
      <name>skylight_area_right</name>
      <display_name>Skylights: Right Roof Area</display_name>
      <description>The amount of skylight area on the unit's right conditioned roof facade (when viewed from the front).</description>
      <type>Double</type>
      <required>true</required>
      <model_dependent>false</model_dependent>
      <default_value>0</default_value>
    </argument>
    <argument>
      <name>skylight_ufactor</name>
      <display_name>Skylights: U-Factor</display_name>
      <description>The heat transfer coefficient of the skylights.</description>
      <type>Double</type>
      <units>Btu/hr-ft^2-R</units>
      <required>true</required>
      <model_dependent>false</model_dependent>
      <default_value>0.33</default_value>
    </argument>
    <argument>
      <name>skylight_shgc</name>
      <display_name>Skylights: SHGC</display_name>
      <description>The ratio of solar heat gain through a glazing system compared to that of an unobstructed opening, for skylights.</description>
      <type>Double</type>
      <required>true</required>
      <model_dependent>false</model_dependent>
      <default_value>0.45</default_value>
    </argument>
    <argument>
      <name>door_area</name>
      <display_name>Doors: Area</display_name>
      <description>The area of the opaque door(s).</description>
      <type>Double</type>
      <units>ft^2</units>
      <required>true</required>
      <model_dependent>false</model_dependent>
      <default_value>20</default_value>
    </argument>
    <argument>
      <name>door_rvalue</name>
      <display_name>Doors: R-value</display_name>
      <description>R-value of the doors.</description>
      <type>Double</type>
      <units>h-ft^2-R/Btu</units>
      <required>true</required>
      <model_dependent>false</model_dependent>
      <default_value>5</default_value>
    </argument>
    <argument>
      <name>air_leakage_units</name>
      <display_name>Air Leakage: Units</display_name>
      <description>The unit of measure for the above-grade living air leakage.</description>
      <type>Choice</type>
      <required>true</required>
      <model_dependent>false</model_dependent>
      <default_value>ACH</default_value>
      <choices>
        <choice>
          <value>ACH</value>
          <display_name>ACH</display_name>
        </choice>
        <choice>
          <value>CFM</value>
          <display_name>CFM</display_name>
        </choice>
        <choice>
          <value>ACHnatural</value>
          <display_name>ACHnatural</display_name>
        </choice>
      </choices>
    </argument>
    <argument>
      <name>air_leakage_house_pressure</name>
      <display_name>Air Leakage: House Pressure</display_name>
      <description>The pressure of the house for the above-grade living air leakage when the air leakage units are ACH or CFM.</description>
      <type>Double</type>
      <units>Pa</units>
      <required>true</required>
      <model_dependent>false</model_dependent>
      <default_value>50</default_value>
    </argument>
    <argument>
      <name>air_leakage_value</name>
      <display_name>Air Leakage: Value</display_name>
      <description>Air exchange rate, in ACH or CFM at the specified house pressure.</description>
      <type>Double</type>
      <required>true</required>
      <model_dependent>false</model_dependent>
      <default_value>3</default_value>
    </argument>
    <argument>
      <name>air_leakage_shielding_of_home</name>
      <display_name>Air Leakage: Shielding of Home</display_name>
      <description>Presence of nearby buildings, trees, obstructions for infiltration model.</description>
      <type>Choice</type>
      <required>true</required>
      <model_dependent>false</model_dependent>
      <default_value>auto</default_value>
      <choices>
        <choice>
          <value>auto</value>
          <display_name>auto</display_name>
        </choice>
        <choice>
          <value>exposed</value>
          <display_name>exposed</display_name>
        </choice>
        <choice>
          <value>normal</value>
          <display_name>normal</display_name>
        </choice>
        <choice>
          <value>well-shielded</value>
          <display_name>well-shielded</display_name>
        </choice>
      </choices>
    </argument>
    <argument>
      <name>heating_system_type</name>
      <display_name>Heating System: Type</display_name>
      <description>The type of heating system. Use 'none' if there is no heating system.</description>
      <type>Choice</type>
      <required>true</required>
      <model_dependent>false</model_dependent>
      <default_value>Furnace</default_value>
      <choices>
        <choice>
          <value>none</value>
          <display_name>none</display_name>
        </choice>
        <choice>
          <value>Furnace</value>
          <display_name>Furnace</display_name>
        </choice>
        <choice>
          <value>WallFurnace</value>
          <display_name>WallFurnace</display_name>
        </choice>
        <choice>
          <value>FloorFurnace</value>
          <display_name>FloorFurnace</display_name>
        </choice>
        <choice>
          <value>Boiler</value>
          <display_name>Boiler</display_name>
        </choice>
        <choice>
          <value>ElectricResistance</value>
          <display_name>ElectricResistance</display_name>
        </choice>
        <choice>
          <value>Stove</value>
          <display_name>Stove</display_name>
        </choice>
        <choice>
          <value>PortableHeater</value>
          <display_name>PortableHeater</display_name>
        </choice>
        <choice>
          <value>Fireplace</value>
          <display_name>Fireplace</display_name>
        </choice>
        <choice>
          <value>FixedHeater</value>
          <display_name>FixedHeater</display_name>
        </choice>
      </choices>
    </argument>
    <argument>
      <name>heating_system_fuel</name>
      <display_name>Heating System: Fuel Type</display_name>
      <description>The fuel type of the heating system. Ignored for ElectricResistance.</description>
      <type>Choice</type>
      <required>true</required>
      <model_dependent>false</model_dependent>
      <default_value>natural gas</default_value>
      <choices>
        <choice>
          <value>electricity</value>
          <display_name>electricity</display_name>
        </choice>
        <choice>
          <value>natural gas</value>
          <display_name>natural gas</display_name>
        </choice>
        <choice>
          <value>fuel oil</value>
          <display_name>fuel oil</display_name>
        </choice>
        <choice>
          <value>propane</value>
          <display_name>propane</display_name>
        </choice>
        <choice>
          <value>wood</value>
          <display_name>wood</display_name>
        </choice>
        <choice>
          <value>wood pellets</value>
          <display_name>wood pellets</display_name>
        </choice>
        <choice>
          <value>coal</value>
          <display_name>coal</display_name>
        </choice>
      </choices>
    </argument>
    <argument>
      <name>heating_system_heating_efficiency</name>
      <display_name>Heating System: Rated AFUE or Percent</display_name>
      <description>The rated heating efficiency value of the heating system.</description>
      <type>Double</type>
      <units>Frac</units>
      <required>true</required>
      <model_dependent>false</model_dependent>
      <default_value>0.78</default_value>
    </argument>
    <argument>
      <name>heating_system_heating_capacity</name>
      <display_name>Heating System: Heating Capacity</display_name>
      <description>The output heating capacity of the heating system. If using 'auto', the autosizing algorithm will use ACCA Manual J/S to set the capacity to meet its load served.</description>
      <type>String</type>
      <units>Btu/hr</units>
      <required>true</required>
      <model_dependent>false</model_dependent>
      <default_value>auto</default_value>
    </argument>
    <argument>
      <name>heating_system_fraction_heat_load_served</name>
      <display_name>Heating System: Fraction Heat Load Served</display_name>
      <description>The heating load served by the heating system.</description>
      <type>Double</type>
      <units>Frac</units>
      <required>true</required>
      <model_dependent>false</model_dependent>
      <default_value>1</default_value>
    </argument>
    <argument>
      <name>heating_system_airflow_defect_ratio</name>
      <display_name>Heating System: Airflow Defect Ratio</display_name>
      <description>The airflow defect ratio, defined as (InstalledAirflow - DesignAirflow) / DesignAirflow, of the heating system per ANSI/RESNET/ACCA Standard 310. A value of zero means no airflow defect. Applies only to Furnace.</description>
      <type>Double</type>
      <units>Frac</units>
      <required>false</required>
      <model_dependent>false</model_dependent>
    </argument>
    <argument>
      <name>cooling_system_type</name>
      <display_name>Cooling System: Type</display_name>
      <description>The type of cooling system. Use 'none' if there is no cooling system.</description>
      <type>Choice</type>
      <required>true</required>
      <model_dependent>false</model_dependent>
      <default_value>central air conditioner</default_value>
      <choices>
        <choice>
          <value>none</value>
          <display_name>none</display_name>
        </choice>
        <choice>
          <value>central air conditioner</value>
          <display_name>central air conditioner</display_name>
        </choice>
        <choice>
          <value>room air conditioner</value>
          <display_name>room air conditioner</display_name>
        </choice>
        <choice>
          <value>evaporative cooler</value>
          <display_name>evaporative cooler</display_name>
        </choice>
        <choice>
          <value>mini-split</value>
          <display_name>mini-split</display_name>
        </choice>
      </choices>
    </argument>
    <argument>
      <name>cooling_system_cooling_efficiency_type</name>
      <display_name>Cooling System: Efficiency Type</display_name>
      <description>The efficiency type of the cooling system. System types central air conditioner and mini-split use SEER. System type room air conditioner uses EER. Ignored for system type evaporative cooler.</description>
      <type>Choice</type>
      <required>true</required>
      <model_dependent>false</model_dependent>
      <default_value>SEER</default_value>
      <choices>
        <choice>
          <value>SEER</value>
          <display_name>SEER</display_name>
        </choice>
        <choice>
          <value>EER</value>
          <display_name>EER</display_name>
        </choice>
      </choices>
    </argument>
    <argument>
      <name>cooling_system_cooling_efficiency</name>
      <display_name>Cooling System: Efficiency</display_name>
      <description>The rated efficiency value of the cooling system. Ignored for evaporative cooler.</description>
      <type>Double</type>
      <units>SEER or EER</units>
      <required>true</required>
      <model_dependent>false</model_dependent>
      <default_value>13</default_value>
    </argument>
    <argument>
      <name>cooling_system_cooling_compressor_type</name>
      <display_name>Cooling System: Cooling Compressor Type</display_name>
      <description>The compressor type of the cooling system. Only applies to central air conditioner.</description>
      <type>Choice</type>
      <required>false</required>
      <model_dependent>false</model_dependent>
      <choices>
        <choice>
          <value>single stage</value>
          <display_name>single stage</display_name>
        </choice>
        <choice>
          <value>two stage</value>
          <display_name>two stage</display_name>
        </choice>
        <choice>
          <value>variable speed</value>
          <display_name>variable speed</display_name>
        </choice>
      </choices>
    </argument>
    <argument>
      <name>cooling_system_cooling_sensible_heat_fraction</name>
      <display_name>Cooling System: Cooling Sensible Heat Fraction</display_name>
      <description>The sensible heat fraction of the cooling system. Ignored for evaporative cooler.</description>
      <type>Double</type>
      <units>Frac</units>
      <required>false</required>
      <model_dependent>false</model_dependent>
    </argument>
    <argument>
      <name>cooling_system_cooling_capacity</name>
      <display_name>Cooling System: Cooling Capacity</display_name>
      <description>The output cooling capacity of the cooling system. If using 'auto', the autosizing algorithm will use ACCA Manual J/S to set the capacity to meet its load served.</description>
      <type>String</type>
      <units>tons</units>
      <required>true</required>
      <model_dependent>false</model_dependent>
      <default_value>auto</default_value>
    </argument>
    <argument>
      <name>cooling_system_fraction_cool_load_served</name>
      <display_name>Cooling System: Fraction Cool Load Served</display_name>
      <description>The cooling load served by the cooling system.</description>
      <type>Double</type>
      <units>Frac</units>
      <required>true</required>
      <model_dependent>false</model_dependent>
      <default_value>1</default_value>
    </argument>
    <argument>
      <name>cooling_system_is_ducted</name>
      <display_name>Cooling System: Is Ducted</display_name>
      <description>Whether the cooling system is ducted or not. Only used for mini-split and evaporative cooler.</description>
      <type>Boolean</type>
      <required>true</required>
      <model_dependent>false</model_dependent>
      <default_value>false</default_value>
      <choices>
        <choice>
          <value>true</value>
          <display_name>true</display_name>
        </choice>
        <choice>
          <value>false</value>
          <display_name>false</display_name>
        </choice>
      </choices>
    </argument>
    <argument>
      <name>cooling_system_airflow_defect_ratio</name>
      <display_name>Cooling System: Airflow Defect Ratio</display_name>
      <description>The airflow defect ratio, defined as (InstalledAirflow - DesignAirflow) / DesignAirflow, of the cooling system per ANSI/RESNET/ACCA Standard 310. A value of zero means no airflow defect. Applies only to central air conditioner and ducted mini-split.</description>
      <type>Double</type>
      <units>Frac</units>
      <required>false</required>
      <model_dependent>false</model_dependent>
    </argument>
    <argument>
      <name>cooling_system_charge_defect_ratio</name>
      <display_name>Cooling System: Charge Defect Ratio</display_name>
      <description>The refrigerant charge defect ratio, defined as (InstalledCharge - DesignCharge) / DesignCharge, of the cooling system per ANSI/RESNET/ACCA Standard 310. A value of zero means no refrigerant charge defect. Applies only to central air conditioner and mini-split.</description>
      <type>Double</type>
      <units>Frac</units>
      <required>false</required>
      <model_dependent>false</model_dependent>
    </argument>
    <argument>
      <name>heat_pump_type</name>
      <display_name>Heat Pump: Type</display_name>
      <description>The type of heat pump. Use 'none' if there is no heat pump.</description>
      <type>Choice</type>
      <required>true</required>
      <model_dependent>false</model_dependent>
      <default_value>none</default_value>
      <choices>
        <choice>
          <value>none</value>
          <display_name>none</display_name>
        </choice>
        <choice>
          <value>air-to-air</value>
          <display_name>air-to-air</display_name>
        </choice>
        <choice>
          <value>mini-split</value>
          <display_name>mini-split</display_name>
        </choice>
        <choice>
          <value>ground-to-air</value>
          <display_name>ground-to-air</display_name>
        </choice>
      </choices>
    </argument>
    <argument>
      <name>heat_pump_heating_efficiency_type</name>
      <display_name>Heat Pump: Heating Efficiency Type</display_name>
      <description>The heating efficiency type of heat pump. System types air-to-air and mini-split use HSPF. System type ground-to-air uses COP.</description>
      <type>Choice</type>
      <required>true</required>
      <model_dependent>false</model_dependent>
      <default_value>HSPF</default_value>
      <choices>
        <choice>
          <value>HSPF</value>
          <display_name>HSPF</display_name>
        </choice>
        <choice>
          <value>COP</value>
          <display_name>COP</display_name>
        </choice>
      </choices>
    </argument>
    <argument>
      <name>heat_pump_heating_efficiency</name>
      <display_name>Heat Pump: Heating Efficiency</display_name>
      <description>The rated heating efficiency value of the heat pump.</description>
      <type>Double</type>
      <units>HSPF or COP</units>
      <required>true</required>
      <model_dependent>false</model_dependent>
      <default_value>7.7</default_value>
    </argument>
    <argument>
      <name>heat_pump_cooling_efficiency_type</name>
      <display_name>Heat Pump: Cooling Efficiency Type</display_name>
      <description>The cooling efficiency type of heat pump. System types air-to-air and mini-split use SEER. System type ground-to-air uses EER.</description>
      <type>Choice</type>
      <required>true</required>
      <model_dependent>false</model_dependent>
      <default_value>SEER</default_value>
      <choices>
        <choice>
          <value>SEER</value>
          <display_name>SEER</display_name>
        </choice>
        <choice>
          <value>EER</value>
          <display_name>EER</display_name>
        </choice>
      </choices>
    </argument>
    <argument>
      <name>heat_pump_cooling_efficiency</name>
      <display_name>Heat Pump: Cooling Efficiency</display_name>
      <description>The rated cooling efficiency value of the heat pump.</description>
      <type>Double</type>
      <units>SEER or EER</units>
      <required>true</required>
      <model_dependent>false</model_dependent>
      <default_value>13</default_value>
    </argument>
    <argument>
      <name>heat_pump_cooling_compressor_type</name>
      <display_name>Heat Pump: Cooling Compressor Type</display_name>
      <description>The compressor type of the heat pump. Only applies to air-to-air and mini-split.</description>
      <type>Choice</type>
      <required>false</required>
      <model_dependent>false</model_dependent>
      <choices>
        <choice>
          <value>single stage</value>
          <display_name>single stage</display_name>
        </choice>
        <choice>
          <value>two stage</value>
          <display_name>two stage</display_name>
        </choice>
        <choice>
          <value>variable speed</value>
          <display_name>variable speed</display_name>
        </choice>
      </choices>
    </argument>
    <argument>
      <name>heat_pump_cooling_sensible_heat_fraction</name>
      <display_name>Heat Pump: Cooling Sensible Heat Fraction</display_name>
      <description>The sensible heat fraction of the heat pump.</description>
      <type>Double</type>
      <units>Frac</units>
      <required>false</required>
      <model_dependent>false</model_dependent>
    </argument>
    <argument>
      <name>heat_pump_heating_capacity</name>
      <display_name>Heat Pump: Heating Capacity</display_name>
      <description>The output heating capacity of the heat pump. If using 'auto', the autosizing algorithm will use ACCA Manual J/S to set the capacity to meet its load served.</description>
      <type>String</type>
      <units>Btu/hr</units>
      <required>true</required>
      <model_dependent>false</model_dependent>
      <default_value>auto</default_value>
    </argument>
    <argument>
      <name>heat_pump_heating_capacity_17_f</name>
      <display_name>Heat Pump: Heating Capacity 17F</display_name>
      <description>The output heating capacity of the heat pump at 17F. Only applies to air-to-air and mini-split.</description>
      <type>String</type>
      <units>Btu/hr</units>
      <required>true</required>
      <model_dependent>false</model_dependent>
      <default_value>auto</default_value>
    </argument>
    <argument>
      <name>heat_pump_cooling_capacity</name>
      <display_name>Heat Pump: Cooling Capacity</display_name>
      <description>The output cooling capacity of the heat pump. If using 'auto', the autosizing algorithm will use ACCA Manual J/S to set the capacity to meet its load served.</description>
      <type>String</type>
      <units>Btu/hr</units>
      <required>true</required>
      <model_dependent>false</model_dependent>
      <default_value>auto</default_value>
    </argument>
    <argument>
      <name>heat_pump_fraction_heat_load_served</name>
      <display_name>Heat Pump: Fraction Heat Load Served</display_name>
      <description>The heating load served by the heat pump.</description>
      <type>Double</type>
      <units>Frac</units>
      <required>true</required>
      <model_dependent>false</model_dependent>
      <default_value>1</default_value>
    </argument>
    <argument>
      <name>heat_pump_fraction_cool_load_served</name>
      <display_name>Heat Pump: Fraction Cool Load Served</display_name>
      <description>The cooling load served by the heat pump.</description>
      <type>Double</type>
      <units>Frac</units>
      <required>true</required>
      <model_dependent>false</model_dependent>
      <default_value>1</default_value>
    </argument>
    <argument>
      <name>heat_pump_backup_fuel</name>
      <display_name>Heat Pump: Backup Fuel Type</display_name>
      <description>The backup fuel type of the heat pump. Use 'none' if there is no backup heating.</description>
      <type>Choice</type>
      <required>true</required>
      <model_dependent>false</model_dependent>
      <default_value>none</default_value>
      <choices>
        <choice>
          <value>none</value>
          <display_name>none</display_name>
        </choice>
        <choice>
          <value>electricity</value>
          <display_name>electricity</display_name>
        </choice>
        <choice>
          <value>natural gas</value>
          <display_name>natural gas</display_name>
        </choice>
        <choice>
          <value>fuel oil</value>
          <display_name>fuel oil</display_name>
        </choice>
        <choice>
          <value>propane</value>
          <display_name>propane</display_name>
        </choice>
      </choices>
    </argument>
    <argument>
      <name>heat_pump_backup_heating_efficiency</name>
      <display_name>Heat Pump: Backup Rated Efficiency</display_name>
      <description>The backup rated efficiency value of the heat pump. Percent for electricity fuel type. AFUE otherwise.</description>
      <type>Double</type>
      <required>true</required>
      <model_dependent>false</model_dependent>
      <default_value>1</default_value>
    </argument>
    <argument>
      <name>heat_pump_backup_heating_capacity</name>
      <display_name>Heat Pump: Backup Heating Capacity</display_name>
      <description>The backup output heating capacity of the heat pump. If using 'auto', the autosizing algorithm will use ACCA Manual J/S to set the capacity to meet its load served.</description>
      <type>String</type>
      <units>Btu/hr</units>
      <required>true</required>
      <model_dependent>false</model_dependent>
      <default_value>auto</default_value>
    </argument>
    <argument>
      <name>heat_pump_backup_heating_switchover_temp</name>
      <display_name>Heat Pump: Backup Heating Switchover Temperature</display_name>
      <description>The temperature at which the heat pump stops operating and the backup heating system starts running. Only applies to air-to-air and mini-split. If not provided, backup heating will operate as needed when heat pump capacity is insufficient.</description>
      <type>Double</type>
      <units>deg-F</units>
      <required>false</required>
      <model_dependent>false</model_dependent>
    </argument>
    <argument>
      <name>heat_pump_is_ducted</name>
      <display_name>Heat Pump: Is Ducted</display_name>
      <description>Whether the heat pump is ducted or not. Only used for mini-split.</description>
      <type>Boolean</type>
      <required>false</required>
      <model_dependent>false</model_dependent>
      <choices>
        <choice>
          <value>true</value>
          <display_name>true</display_name>
        </choice>
        <choice>
          <value>false</value>
          <display_name>false</display_name>
        </choice>
      </choices>
    </argument>
    <argument>
      <name>heat_pump_airflow_defect_ratio</name>
      <display_name>Heat Pump: Airflow Defect Ratio</display_name>
      <description>The airflow defect ratio, defined as (InstalledAirflow - DesignAirflow) / DesignAirflow, of the heat pump per ANSI/RESNET/ACCA Standard 310. A value of zero means no airflow defect. Applies only to air-to-air, ducted mini-split, and ground-to-air.</description>
      <type>Double</type>
      <units>Frac</units>
      <required>false</required>
      <model_dependent>false</model_dependent>
    </argument>
    <argument>
      <name>heat_pump_charge_defect_ratio</name>
      <display_name>Heat Pump: Charge Defect Ratio</display_name>
      <description>The refrigerant charge defect ratio, defined as (InstalledCharge - DesignCharge) / DesignCharge, of the heat pump per ANSI/RESNET/ACCA Standard 310. A value of zero means no refrigerant charge defect. Applies to all heat pump types.</description>
      <type>Double</type>
      <units>Frac</units>
      <required>false</required>
      <model_dependent>false</model_dependent>
    </argument>
    <argument>
      <name>heat_pump_demand_flexibility_modulating</name>
      <display_name>Heat Pump: Demand Flexibility Modulating</display_name>
      <description></description>
      <type>Boolean</type>
      <required>false</required>
      <model_dependent>false</model_dependent>
      <choices>
        <choice>
          <value>true</value>
          <display_name>true</display_name>
        </choice>
        <choice>
          <value>false</value>
          <display_name>false</display_name>
        </choice>
      </choices>
    </argument>
    <argument>
      <name>heat_pump_demand_flexibility_dual_source</name>
      <display_name>Heat Pump: Demand Flexibility Dual-Source</display_name>
      <description></description>
      <type>Boolean</type>
      <required>false</required>
      <model_dependent>false</model_dependent>
      <choices>
        <choice>
          <value>true</value>
          <display_name>true</display_name>
        </choice>
        <choice>
          <value>false</value>
          <display_name>false</display_name>
        </choice>
      </choices>
    </argument>
    <argument>
      <name>heat_pump_demand_flexibility_integrated_heat_pump_modulating</name>
      <display_name>Heat Pump: Demand Flexibility Integrated Heat Pump Modulating</display_name>
      <description></description>
      <type>Boolean</type>
      <required>false</required>
      <model_dependent>false</model_dependent>
      <choices>
        <choice>
          <value>true</value>
          <display_name>true</display_name>
        </choice>
        <choice>
          <value>false</value>
          <display_name>false</display_name>
        </choice>
      </choices>
    </argument>
    <argument>
      <name>heat_pump_demand_flexibility_integrated_heat_pump_modulating_ice_storage</name>
      <display_name>Heat Pump: Demand Flexibility Integrated Heat Pump Modulating w/ Ice Storage</display_name>
      <description></description>
      <type>Boolean</type>
      <required>false</required>
      <model_dependent>false</model_dependent>
      <choices>
        <choice>
          <value>true</value>
          <display_name>true</display_name>
        </choice>
        <choice>
          <value>false</value>
          <display_name>false</display_name>
        </choice>
      </choices>
    </argument>
    <argument>
      <name>heat_pump_demand_flexibility_integrated_heat_pump_modulating_pcm_storage</name>
      <display_name>Heat Pump: Demand Flexibility Integrated Heat Pump Modulating w/ Pcm Storage</display_name>
      <description></description>
      <type>Boolean</type>
      <required>false</required>
      <model_dependent>false</model_dependent>
      <choices>
        <choice>
          <value>true</value>
          <display_name>true</display_name>
        </choice>
        <choice>
          <value>false</value>
          <display_name>false</display_name>
        </choice>
      </choices>
    </argument>
    <argument>
      <name>heating_system_type_2</name>
      <display_name>Heating System 2: Type</display_name>
      <description>The type of the second heating system.</description>
      <type>Choice</type>
      <required>true</required>
      <model_dependent>false</model_dependent>
      <default_value>none</default_value>
      <choices>
        <choice>
          <value>none</value>
          <display_name>none</display_name>
        </choice>
        <choice>
          <value>WallFurnace</value>
          <display_name>WallFurnace</display_name>
        </choice>
        <choice>
          <value>FloorFurnace</value>
          <display_name>FloorFurnace</display_name>
        </choice>
        <choice>
          <value>Boiler</value>
          <display_name>Boiler</display_name>
        </choice>
        <choice>
          <value>ElectricResistance</value>
          <display_name>ElectricResistance</display_name>
        </choice>
        <choice>
          <value>Stove</value>
          <display_name>Stove</display_name>
        </choice>
        <choice>
          <value>PortableHeater</value>
          <display_name>PortableHeater</display_name>
        </choice>
        <choice>
          <value>Fireplace</value>
          <display_name>Fireplace</display_name>
        </choice>
      </choices>
    </argument>
    <argument>
      <name>heating_system_fuel_2</name>
      <display_name>Heating System 2: Fuel Type</display_name>
      <description>The fuel type of the second heating system. Ignored for ElectricResistance.</description>
      <type>Choice</type>
      <required>true</required>
      <model_dependent>false</model_dependent>
      <default_value>electricity</default_value>
      <choices>
        <choice>
          <value>electricity</value>
          <display_name>electricity</display_name>
        </choice>
        <choice>
          <value>natural gas</value>
          <display_name>natural gas</display_name>
        </choice>
        <choice>
          <value>fuel oil</value>
          <display_name>fuel oil</display_name>
        </choice>
        <choice>
          <value>propane</value>
          <display_name>propane</display_name>
        </choice>
        <choice>
          <value>wood</value>
          <display_name>wood</display_name>
        </choice>
        <choice>
          <value>wood pellets</value>
          <display_name>wood pellets</display_name>
        </choice>
        <choice>
          <value>coal</value>
          <display_name>coal</display_name>
        </choice>
      </choices>
    </argument>
    <argument>
      <name>heating_system_heating_efficiency_2</name>
      <display_name>Heating System 2: Rated AFUE or Percent</display_name>
      <description>For Furnace/WallFurnace/FloorFurnace/Boiler second heating system, the rated AFUE value. For ElectricResistance/Stove/PortableHeater/Fireplace, the rated Percent value.</description>
      <type>Double</type>
      <units>Frac</units>
      <required>true</required>
      <model_dependent>false</model_dependent>
      <default_value>1</default_value>
    </argument>
    <argument>
      <name>heating_system_heating_capacity_2</name>
      <display_name>Heating System 2: Heating Capacity</display_name>
      <description>The output heating capacity of the second heating system. If using 'auto', the autosizing algorithm will use ACCA Manual J/S to set the capacity to meet its load served.</description>
      <type>String</type>
      <units>Btu/hr</units>
      <required>true</required>
      <model_dependent>false</model_dependent>
      <default_value>auto</default_value>
    </argument>
    <argument>
      <name>heating_system_fraction_heat_load_served_2</name>
      <display_name>Heating System 2: Fraction Heat Load Served</display_name>
      <description>The heat load served fraction of the second heating system.</description>
      <type>Double</type>
      <units>Frac</units>
      <required>true</required>
      <model_dependent>false</model_dependent>
      <default_value>0.25</default_value>
    </argument>
    <argument>
      <name>setpoint_heating_weekday</name>
      <display_name>Heating Setpoint: Weekday Schedule</display_name>
      <description>Specify the constant or 24-hour comma-separated weekday heating schedule.</description>
      <type>String</type>
      <units>deg-F</units>
      <required>true</required>
      <model_dependent>false</model_dependent>
      <default_value>71</default_value>
    </argument>
    <argument>
      <name>setpoint_heating_weekend</name>
      <display_name>Heating Setpoint: Weekend Schedule</display_name>
      <description>Specify the constant or 24-hour comma-separated weekend heating schedule.</description>
      <type>String</type>
      <units>deg-F</units>
      <required>true</required>
      <model_dependent>false</model_dependent>
      <default_value>71</default_value>
    </argument>
    <argument>
      <name>setpoint_cooling_weekday</name>
      <display_name>Cooling Setpoint: Weekday Schedule</display_name>
      <description>Specify the constant or 24-hour comma-separated weekday cooling schedule.</description>
      <type>String</type>
      <units>deg-F</units>
      <required>true</required>
      <model_dependent>false</model_dependent>
      <default_value>76</default_value>
    </argument>
    <argument>
      <name>setpoint_cooling_weekend</name>
      <display_name>Cooling Setpoint: Weekend Schedule</display_name>
      <description>Specify the constant or 24-hour comma-separated weekend cooling schedule.</description>
      <type>String</type>
      <units>deg-F</units>
      <required>true</required>
      <model_dependent>false</model_dependent>
      <default_value>76</default_value>
    </argument>
    <argument>
      <name>ducts_supply_leakage_units</name>
      <display_name>Ducts: Supply Leakage Units</display_name>
      <description>The leakage units of the supply ducts.</description>
      <type>Choice</type>
      <required>true</required>
      <model_dependent>false</model_dependent>
      <default_value>CFM25</default_value>
      <choices>
        <choice>
          <value>CFM25</value>
          <display_name>CFM25</display_name>
        </choice>
        <choice>
          <value>Percent</value>
          <display_name>Percent</display_name>
        </choice>
      </choices>
    </argument>
    <argument>
      <name>ducts_return_leakage_units</name>
      <display_name>Ducts: Return Leakage Units</display_name>
      <description>The leakage units of the return ducts.</description>
      <type>Choice</type>
      <required>true</required>
      <model_dependent>false</model_dependent>
      <default_value>CFM25</default_value>
      <choices>
        <choice>
          <value>CFM25</value>
          <display_name>CFM25</display_name>
        </choice>
        <choice>
          <value>Percent</value>
          <display_name>Percent</display_name>
        </choice>
      </choices>
    </argument>
    <argument>
      <name>ducts_supply_leakage_value</name>
      <display_name>Ducts: Supply Leakage Value</display_name>
      <description>The leakage value to outside of the supply ducts.</description>
      <type>Double</type>
      <required>true</required>
      <model_dependent>false</model_dependent>
      <default_value>75</default_value>
    </argument>
    <argument>
      <name>ducts_return_leakage_value</name>
      <display_name>Ducts: Return Leakage Value</display_name>
      <description>The leakage value to outside of the return ducts.</description>
      <type>Double</type>
      <required>true</required>
      <model_dependent>false</model_dependent>
      <default_value>25</default_value>
    </argument>
    <argument>
      <name>ducts_supply_insulation_r</name>
      <display_name>Ducts: Supply Insulation R-Value</display_name>
      <description>The insulation r-value of the supply ducts.</description>
      <type>Double</type>
      <units>h-ft^2-R/Btu</units>
      <required>true</required>
      <model_dependent>false</model_dependent>
      <default_value>0</default_value>
    </argument>
    <argument>
      <name>ducts_return_insulation_r</name>
      <display_name>Ducts: Return Insulation R-Value</display_name>
      <description>The insulation r-value of the return ducts.</description>
      <type>Double</type>
      <units>h-ft^2-R/Btu</units>
      <required>true</required>
      <model_dependent>false</model_dependent>
      <default_value>0</default_value>
    </argument>
    <argument>
      <name>ducts_supply_location</name>
      <display_name>Ducts: Supply Location</display_name>
      <description>The location of the supply ducts.</description>
      <type>Choice</type>
      <required>true</required>
      <model_dependent>false</model_dependent>
      <default_value>auto</default_value>
      <choices>
        <choice>
          <value>auto</value>
          <display_name>auto</display_name>
        </choice>
        <choice>
          <value>living space</value>
          <display_name>living space</display_name>
        </choice>
        <choice>
          <value>basement - conditioned</value>
          <display_name>basement - conditioned</display_name>
        </choice>
        <choice>
          <value>basement - unconditioned</value>
          <display_name>basement - unconditioned</display_name>
        </choice>
        <choice>
          <value>crawlspace - vented</value>
          <display_name>crawlspace - vented</display_name>
        </choice>
        <choice>
          <value>crawlspace - unvented</value>
          <display_name>crawlspace - unvented</display_name>
        </choice>
        <choice>
          <value>attic - vented</value>
          <display_name>attic - vented</display_name>
        </choice>
        <choice>
          <value>attic - unvented</value>
          <display_name>attic - unvented</display_name>
        </choice>
        <choice>
          <value>garage</value>
          <display_name>garage</display_name>
        </choice>
        <choice>
          <value>exterior wall</value>
          <display_name>exterior wall</display_name>
        </choice>
        <choice>
          <value>under slab</value>
          <display_name>under slab</display_name>
        </choice>
        <choice>
          <value>roof deck</value>
          <display_name>roof deck</display_name>
        </choice>
        <choice>
          <value>outside</value>
          <display_name>outside</display_name>
        </choice>
        <choice>
          <value>other housing unit</value>
          <display_name>other housing unit</display_name>
        </choice>
        <choice>
          <value>other heated space</value>
          <display_name>other heated space</display_name>
        </choice>
        <choice>
          <value>other multifamily buffer space</value>
          <display_name>other multifamily buffer space</display_name>
        </choice>
        <choice>
          <value>other non-freezing space</value>
          <display_name>other non-freezing space</display_name>
        </choice>
      </choices>
    </argument>
    <argument>
      <name>ducts_return_location</name>
      <display_name>Ducts: Return Location</display_name>
      <description>The location of the return ducts.</description>
      <type>Choice</type>
      <required>true</required>
      <model_dependent>false</model_dependent>
      <default_value>auto</default_value>
      <choices>
        <choice>
          <value>auto</value>
          <display_name>auto</display_name>
        </choice>
        <choice>
          <value>living space</value>
          <display_name>living space</display_name>
        </choice>
        <choice>
          <value>basement - conditioned</value>
          <display_name>basement - conditioned</display_name>
        </choice>
        <choice>
          <value>basement - unconditioned</value>
          <display_name>basement - unconditioned</display_name>
        </choice>
        <choice>
          <value>crawlspace - vented</value>
          <display_name>crawlspace - vented</display_name>
        </choice>
        <choice>
          <value>crawlspace - unvented</value>
          <display_name>crawlspace - unvented</display_name>
        </choice>
        <choice>
          <value>attic - vented</value>
          <display_name>attic - vented</display_name>
        </choice>
        <choice>
          <value>attic - unvented</value>
          <display_name>attic - unvented</display_name>
        </choice>
        <choice>
          <value>garage</value>
          <display_name>garage</display_name>
        </choice>
        <choice>
          <value>exterior wall</value>
          <display_name>exterior wall</display_name>
        </choice>
        <choice>
          <value>under slab</value>
          <display_name>under slab</display_name>
        </choice>
        <choice>
          <value>roof deck</value>
          <display_name>roof deck</display_name>
        </choice>
        <choice>
          <value>outside</value>
          <display_name>outside</display_name>
        </choice>
        <choice>
          <value>other housing unit</value>
          <display_name>other housing unit</display_name>
        </choice>
        <choice>
          <value>other heated space</value>
          <display_name>other heated space</display_name>
        </choice>
        <choice>
          <value>other multifamily buffer space</value>
          <display_name>other multifamily buffer space</display_name>
        </choice>
        <choice>
          <value>other non-freezing space</value>
          <display_name>other non-freezing space</display_name>
        </choice>
      </choices>
    </argument>
    <argument>
      <name>ducts_supply_surface_area</name>
      <display_name>Ducts: Supply Surface Area</display_name>
      <description>The surface area of the supply ducts.</description>
      <type>String</type>
      <units>ft^2</units>
      <required>true</required>
      <model_dependent>false</model_dependent>
      <default_value>auto</default_value>
    </argument>
    <argument>
      <name>ducts_return_surface_area</name>
      <display_name>Ducts: Return Surface Area</display_name>
      <description>The surface area of the return ducts.</description>
      <type>String</type>
      <units>ft^2</units>
      <required>true</required>
      <model_dependent>false</model_dependent>
      <default_value>auto</default_value>
    </argument>
    <argument>
      <name>ducts_number_of_return_registers</name>
      <display_name>Ducts: Number of Return Registers</display_name>
      <description>The number of return registers of the ducts.</description>
      <type>String</type>
      <units>#</units>
      <required>true</required>
      <model_dependent>false</model_dependent>
      <default_value>auto</default_value>
    </argument>
    <argument>
      <name>mech_vent_fan_type</name>
      <display_name>Mechanical Ventilation: Fan Type</display_name>
      <description>The type of the mechanical ventilation. Use 'none' if there is no mechanical ventilation system.</description>
      <type>Choice</type>
      <required>true</required>
      <model_dependent>false</model_dependent>
      <default_value>none</default_value>
      <choices>
        <choice>
          <value>none</value>
          <display_name>none</display_name>
        </choice>
        <choice>
          <value>exhaust only</value>
          <display_name>exhaust only</display_name>
        </choice>
        <choice>
          <value>supply only</value>
          <display_name>supply only</display_name>
        </choice>
        <choice>
          <value>energy recovery ventilator</value>
          <display_name>energy recovery ventilator</display_name>
        </choice>
        <choice>
          <value>heat recovery ventilator</value>
          <display_name>heat recovery ventilator</display_name>
        </choice>
        <choice>
          <value>balanced</value>
          <display_name>balanced</display_name>
        </choice>
        <choice>
          <value>central fan integrated supply</value>
          <display_name>central fan integrated supply</display_name>
        </choice>
      </choices>
    </argument>
    <argument>
      <name>mech_vent_flow_rate</name>
      <display_name>Mechanical Ventilation: Flow Rate</display_name>
      <description>The flow rate of the mechanical ventilation.</description>
      <type>Double</type>
      <units>CFM</units>
      <required>true</required>
      <model_dependent>false</model_dependent>
      <default_value>110</default_value>
    </argument>
    <argument>
      <name>mech_vent_hours_in_operation</name>
      <display_name>Mechanical Ventilation: Hours In Operation</display_name>
      <description>The hours in operation of the mechanical ventilation.</description>
      <type>Double</type>
      <units>hrs/day</units>
      <required>true</required>
      <model_dependent>false</model_dependent>
      <default_value>24</default_value>
    </argument>
    <argument>
      <name>mech_vent_recovery_efficiency_type</name>
      <display_name>Mechanical Ventilation: Total Recovery Efficiency Type</display_name>
      <description>The total recovery efficiency type of the mechanical ventilation.</description>
      <type>Choice</type>
      <required>true</required>
      <model_dependent>false</model_dependent>
      <default_value>Unadjusted</default_value>
      <choices>
        <choice>
          <value>Unadjusted</value>
          <display_name>Unadjusted</display_name>
        </choice>
        <choice>
          <value>Adjusted</value>
          <display_name>Adjusted</display_name>
        </choice>
      </choices>
    </argument>
    <argument>
      <name>mech_vent_total_recovery_efficiency</name>
      <display_name>Mechanical Ventilation: Total Recovery Efficiency</display_name>
      <description>The Unadjusted or Adjusted total recovery efficiency of the mechanical ventilation. Applies to energy recovery ventilator.</description>
      <type>Double</type>
      <units>Frac</units>
      <required>true</required>
      <model_dependent>false</model_dependent>
      <default_value>0.48</default_value>
    </argument>
    <argument>
      <name>mech_vent_sensible_recovery_efficiency</name>
      <display_name>Mechanical Ventilation: Sensible Recovery Efficiency</display_name>
      <description>The Unadjusted or Adjusted sensible recovery efficiency of the mechanical ventilation. Applies to energy recovery ventilator and heat recovery ventilator.</description>
      <type>Double</type>
      <units>Frac</units>
      <required>true</required>
      <model_dependent>false</model_dependent>
      <default_value>0.72</default_value>
    </argument>
    <argument>
      <name>mech_vent_fan_power</name>
      <display_name>Mechanical Ventilation: Fan Power</display_name>
      <description>The fan power of the mechanical ventilation.</description>
      <type>Double</type>
      <units>W</units>
      <required>true</required>
      <model_dependent>false</model_dependent>
      <default_value>30</default_value>
    </argument>
    <argument>
      <name>mech_vent_num_units_served</name>
      <display_name>Mechanical Ventilation: Number of Units Served</display_name>
      <description>Number of dwelling units served by the mechanical ventilation system. Must be 1 if single-family detached. Used to apportion flow rate and fan power to the unit.</description>
      <type>Integer</type>
      <units>#</units>
      <required>true</required>
      <model_dependent>false</model_dependent>
      <default_value>1</default_value>
    </argument>
    <argument>
      <name>shared_mech_vent_frac_recirculation</name>
      <display_name>Shared Mechanical Ventilation: Fraction Recirculation</display_name>
      <description>Fraction of the total supply air that is recirculated, with the remainder assumed to be outdoor air. The value must be 0 for exhaust only systems. This is required for a shared mechanical ventilation system.</description>
      <type>Double</type>
      <units>Frac</units>
      <required>false</required>
      <model_dependent>false</model_dependent>
    </argument>
    <argument>
      <name>shared_mech_vent_preheating_fuel</name>
      <display_name>Shared Mechanical Ventilation: Preheating Fuel</display_name>
      <description>Fuel type of the preconditioning heating equipment. Only used for a shared mechanical ventilation system.</description>
      <type>Choice</type>
      <required>false</required>
      <model_dependent>false</model_dependent>
      <choices>
        <choice>
          <value>electricity</value>
          <display_name>electricity</display_name>
        </choice>
        <choice>
          <value>natural gas</value>
          <display_name>natural gas</display_name>
        </choice>
        <choice>
          <value>fuel oil</value>
          <display_name>fuel oil</display_name>
        </choice>
        <choice>
          <value>propane</value>
          <display_name>propane</display_name>
        </choice>
        <choice>
          <value>wood</value>
          <display_name>wood</display_name>
        </choice>
        <choice>
          <value>wood pellets</value>
          <display_name>wood pellets</display_name>
        </choice>
        <choice>
          <value>coal</value>
          <display_name>coal</display_name>
        </choice>
      </choices>
    </argument>
    <argument>
      <name>shared_mech_vent_preheating_efficiency</name>
      <display_name>Shared Mechanical Ventilation: Preheating Efficiency</display_name>
      <description>Efficiency of the preconditioning heating equipment. Only used for a shared mechanical ventilation system.</description>
      <type>Double</type>
      <units>COP</units>
      <required>false</required>
      <model_dependent>false</model_dependent>
    </argument>
    <argument>
      <name>shared_mech_vent_preheating_fraction_heat_load_served</name>
      <display_name>Shared Mechanical Ventilation: Preheating Fraction Ventilation Heat Load Served</display_name>
      <description>Fraction of heating load introduced by the shared ventilation system that is met by the preconditioning heating equipment.</description>
      <type>Double</type>
      <units>Frac</units>
      <required>false</required>
      <model_dependent>false</model_dependent>
    </argument>
    <argument>
      <name>shared_mech_vent_precooling_fuel</name>
      <display_name>Shared Mechanical Ventilation: Precooling Fuel</display_name>
      <description>Fuel type of the preconditioning cooling equipment. Only used for a shared mechanical ventilation system.</description>
      <type>Choice</type>
      <required>false</required>
      <model_dependent>false</model_dependent>
      <choices>
        <choice>
          <value>electricity</value>
          <display_name>electricity</display_name>
        </choice>
      </choices>
    </argument>
    <argument>
      <name>shared_mech_vent_precooling_efficiency</name>
      <display_name>Shared Mechanical Ventilation: Precooling Efficiency</display_name>
      <description>Efficiency of the preconditioning cooling equipment. Only used for a shared mechanical ventilation system.</description>
      <type>Double</type>
      <units>COP</units>
      <required>false</required>
      <model_dependent>false</model_dependent>
    </argument>
    <argument>
      <name>shared_mech_vent_precooling_fraction_cool_load_served</name>
      <display_name>Shared Mechanical Ventilation: Precooling Fraction Ventilation Cool Load Served</display_name>
      <description>Fraction of cooling load introduced by the shared ventilation system that is met by the preconditioning cooling equipment.</description>
      <type>Double</type>
      <units>Frac</units>
      <required>false</required>
      <model_dependent>false</model_dependent>
    </argument>
    <argument>
      <name>mech_vent_fan_type_2</name>
      <display_name>Mechanical Ventilation 2: Fan Type</display_name>
      <description>The type of the second mechanical ventilation. Use 'none' if there is no second mechanical ventilation system.</description>
      <type>Choice</type>
      <required>true</required>
      <model_dependent>false</model_dependent>
      <default_value>none</default_value>
      <choices>
        <choice>
          <value>none</value>
          <display_name>none</display_name>
        </choice>
        <choice>
          <value>exhaust only</value>
          <display_name>exhaust only</display_name>
        </choice>
        <choice>
          <value>supply only</value>
          <display_name>supply only</display_name>
        </choice>
        <choice>
          <value>energy recovery ventilator</value>
          <display_name>energy recovery ventilator</display_name>
        </choice>
        <choice>
          <value>heat recovery ventilator</value>
          <display_name>heat recovery ventilator</display_name>
        </choice>
        <choice>
          <value>balanced</value>
          <display_name>balanced</display_name>
        </choice>
        <choice>
          <value>central fan integrated supply</value>
          <display_name>central fan integrated supply</display_name>
        </choice>
      </choices>
    </argument>
    <argument>
      <name>mech_vent_flow_rate_2</name>
      <display_name>Mechanical Ventilation 2: Flow Rate</display_name>
      <description>The flow rate of the second mechanical ventilation.</description>
      <type>Double</type>
      <units>CFM</units>
      <required>true</required>
      <model_dependent>false</model_dependent>
      <default_value>110</default_value>
    </argument>
    <argument>
      <name>mech_vent_hours_in_operation_2</name>
      <display_name>Mechanical Ventilation 2: Hours In Operation</display_name>
      <description>The hours in operation of the second mechanical ventilation.</description>
      <type>Double</type>
      <units>hrs/day</units>
      <required>true</required>
      <model_dependent>false</model_dependent>
      <default_value>24</default_value>
    </argument>
    <argument>
      <name>mech_vent_recovery_efficiency_type_2</name>
      <display_name>Mechanical Ventilation 2: Total Recovery Efficiency Type</display_name>
      <description>The total recovery efficiency type of the second mechanical ventilation.</description>
      <type>Choice</type>
      <required>true</required>
      <model_dependent>false</model_dependent>
      <default_value>Unadjusted</default_value>
      <choices>
        <choice>
          <value>Unadjusted</value>
          <display_name>Unadjusted</display_name>
        </choice>
        <choice>
          <value>Adjusted</value>
          <display_name>Adjusted</display_name>
        </choice>
      </choices>
    </argument>
    <argument>
      <name>mech_vent_total_recovery_efficiency_2</name>
      <display_name>Mechanical Ventilation 2: Total Recovery Efficiency</display_name>
      <description>The Unadjusted or Adjusted total recovery efficiency of the second mechanical ventilation. Applies to energy recovery ventilator.</description>
      <type>Double</type>
      <units>Frac</units>
      <required>true</required>
      <model_dependent>false</model_dependent>
      <default_value>0.48</default_value>
    </argument>
    <argument>
      <name>mech_vent_sensible_recovery_efficiency_2</name>
      <display_name>Mechanical Ventilation 2: Sensible Recovery Efficiency</display_name>
      <description>The Unadjusted or Adjusted sensible recovery efficiency of the second mechanical ventilation. Applies to energy recovery ventilator and heat recovery ventilator.</description>
      <type>Double</type>
      <units>Frac</units>
      <required>true</required>
      <model_dependent>false</model_dependent>
      <default_value>0.72</default_value>
    </argument>
    <argument>
      <name>mech_vent_fan_power_2</name>
      <display_name>Mechanical Ventilation 2: Fan Power</display_name>
      <description>The fan power of the second mechanical ventilation.</description>
      <type>Double</type>
      <units>W</units>
      <required>true</required>
      <model_dependent>false</model_dependent>
      <default_value>30</default_value>
    </argument>
    <argument>
      <name>kitchen_fans_quantity</name>
      <display_name>Kitchen Fans: Quantity</display_name>
      <description>The quantity of the kitchen fans.</description>
      <type>String</type>
      <units>#</units>
      <required>true</required>
      <model_dependent>false</model_dependent>
      <default_value>auto</default_value>
    </argument>
    <argument>
      <name>kitchen_fans_flow_rate</name>
      <display_name>Kitchen Fans: Flow Rate</display_name>
      <description>The flow rate of the kitchen fan.</description>
      <type>String</type>
      <units>CFM</units>
      <required>false</required>
      <model_dependent>false</model_dependent>
      <default_value>auto</default_value>
    </argument>
    <argument>
      <name>kitchen_fans_hours_in_operation</name>
      <display_name>Kitchen Fans: Hours In Operation</display_name>
      <description>The hours in operation of the kitchen fan.</description>
      <type>String</type>
      <units>hrs/day</units>
      <required>false</required>
      <model_dependent>false</model_dependent>
      <default_value>auto</default_value>
    </argument>
    <argument>
      <name>kitchen_fans_power</name>
      <display_name>Kitchen Fans: Fan Power</display_name>
      <description>The fan power of the kitchen fan.</description>
      <type>String</type>
      <units>W</units>
      <required>false</required>
      <model_dependent>false</model_dependent>
      <default_value>auto</default_value>
    </argument>
    <argument>
      <name>kitchen_fans_start_hour</name>
      <display_name>Kitchen Fans: Start Hour</display_name>
      <description>The start hour of the kitchen fan.</description>
      <type>String</type>
      <units>hr</units>
      <required>false</required>
      <model_dependent>false</model_dependent>
      <default_value>auto</default_value>
    </argument>
    <argument>
      <name>bathroom_fans_quantity</name>
      <display_name>Bathroom Fans: Quantity</display_name>
      <description>The quantity of the bathroom fans.</description>
      <type>String</type>
      <units>#</units>
      <required>true</required>
      <model_dependent>false</model_dependent>
      <default_value>auto</default_value>
    </argument>
    <argument>
      <name>bathroom_fans_flow_rate</name>
      <display_name>Bathroom Fans: Flow Rate</display_name>
      <description>The flow rate of the bathroom fans.</description>
      <type>String</type>
      <units>CFM</units>
      <required>false</required>
      <model_dependent>false</model_dependent>
      <default_value>auto</default_value>
    </argument>
    <argument>
      <name>bathroom_fans_hours_in_operation</name>
      <display_name>Bathroom Fans: Hours In Operation</display_name>
      <description>The hours in operation of the bathroom fans.</description>
      <type>String</type>
      <units>hrs/day</units>
      <required>false</required>
      <model_dependent>false</model_dependent>
      <default_value>auto</default_value>
    </argument>
    <argument>
      <name>bathroom_fans_power</name>
      <display_name>Bathroom Fans: Fan Power</display_name>
      <description>The fan power of the bathroom fans.</description>
      <type>String</type>
      <units>W</units>
      <required>false</required>
      <model_dependent>false</model_dependent>
      <default_value>auto</default_value>
    </argument>
    <argument>
      <name>bathroom_fans_start_hour</name>
      <display_name>Bathroom Fans: Start Hour</display_name>
      <description>The start hour of the bathroom fans.</description>
      <type>String</type>
      <units>hr</units>
      <required>false</required>
      <model_dependent>false</model_dependent>
      <default_value>auto</default_value>
    </argument>
    <argument>
      <name>whole_house_fan_present</name>
      <display_name>Whole House Fan: Present</display_name>
      <description>Whether there is a whole house fan.</description>
      <type>Boolean</type>
      <required>true</required>
      <model_dependent>false</model_dependent>
      <default_value>false</default_value>
      <choices>
        <choice>
          <value>true</value>
          <display_name>true</display_name>
        </choice>
        <choice>
          <value>false</value>
          <display_name>false</display_name>
        </choice>
      </choices>
    </argument>
    <argument>
      <name>whole_house_fan_flow_rate</name>
      <display_name>Whole House Fan: Flow Rate</display_name>
      <description>The flow rate of the whole house fan.</description>
      <type>Double</type>
      <units>CFM</units>
      <required>true</required>
      <model_dependent>false</model_dependent>
      <default_value>4500</default_value>
    </argument>
    <argument>
      <name>whole_house_fan_power</name>
      <display_name>Whole House Fan: Fan Power</display_name>
      <description>The fan power of the whole house fan.</description>
      <type>Double</type>
      <units>W</units>
      <required>true</required>
      <model_dependent>false</model_dependent>
      <default_value>300</default_value>
    </argument>
    <argument>
      <name>water_heater_type</name>
      <display_name>Water Heater: Type</display_name>
      <description>The type of water heater. Use 'none' if there is no water heater.</description>
      <type>Choice</type>
      <required>true</required>
      <model_dependent>false</model_dependent>
      <default_value>storage water heater</default_value>
      <choices>
        <choice>
          <value>none</value>
          <display_name>none</display_name>
        </choice>
        <choice>
          <value>storage water heater</value>
          <display_name>storage water heater</display_name>
        </choice>
        <choice>
          <value>instantaneous water heater</value>
          <display_name>instantaneous water heater</display_name>
        </choice>
        <choice>
          <value>heat pump water heater</value>
          <display_name>heat pump water heater</display_name>
        </choice>
        <choice>
          <value>space-heating boiler with storage tank</value>
          <display_name>space-heating boiler with storage tank</display_name>
        </choice>
        <choice>
          <value>space-heating boiler with tankless coil</value>
          <display_name>space-heating boiler with tankless coil</display_name>
        </choice>
      </choices>
    </argument>
    <argument>
      <name>water_heater_fuel_type</name>
      <display_name>Water Heater: Fuel Type</display_name>
      <description>The fuel type of water heater. Ignored for heat pump water heater.</description>
      <type>Choice</type>
      <required>true</required>
      <model_dependent>false</model_dependent>
      <default_value>natural gas</default_value>
      <choices>
        <choice>
          <value>electricity</value>
          <display_name>electricity</display_name>
        </choice>
        <choice>
          <value>natural gas</value>
          <display_name>natural gas</display_name>
        </choice>
        <choice>
          <value>fuel oil</value>
          <display_name>fuel oil</display_name>
        </choice>
        <choice>
          <value>propane</value>
          <display_name>propane</display_name>
        </choice>
        <choice>
          <value>wood</value>
          <display_name>wood</display_name>
        </choice>
        <choice>
          <value>coal</value>
          <display_name>coal</display_name>
        </choice>
      </choices>
    </argument>
    <argument>
      <name>water_heater_location</name>
      <display_name>Water Heater: Location</display_name>
      <description>The location of water heater.</description>
      <type>Choice</type>
      <required>true</required>
      <model_dependent>false</model_dependent>
      <default_value>auto</default_value>
      <choices>
        <choice>
          <value>auto</value>
          <display_name>auto</display_name>
        </choice>
        <choice>
          <value>living space</value>
          <display_name>living space</display_name>
        </choice>
        <choice>
          <value>basement - conditioned</value>
          <display_name>basement - conditioned</display_name>
        </choice>
        <choice>
          <value>basement - unconditioned</value>
          <display_name>basement - unconditioned</display_name>
        </choice>
        <choice>
          <value>garage</value>
          <display_name>garage</display_name>
        </choice>
        <choice>
          <value>attic - vented</value>
          <display_name>attic - vented</display_name>
        </choice>
        <choice>
          <value>attic - unvented</value>
          <display_name>attic - unvented</display_name>
        </choice>
        <choice>
          <value>crawlspace - vented</value>
          <display_name>crawlspace - vented</display_name>
        </choice>
        <choice>
          <value>crawlspace - unvented</value>
          <display_name>crawlspace - unvented</display_name>
        </choice>
        <choice>
          <value>other exterior</value>
          <display_name>other exterior</display_name>
        </choice>
        <choice>
          <value>other housing unit</value>
          <display_name>other housing unit</display_name>
        </choice>
        <choice>
          <value>other heated space</value>
          <display_name>other heated space</display_name>
        </choice>
        <choice>
          <value>other multifamily buffer space</value>
          <display_name>other multifamily buffer space</display_name>
        </choice>
        <choice>
          <value>other non-freezing space</value>
          <display_name>other non-freezing space</display_name>
        </choice>
      </choices>
    </argument>
    <argument>
      <name>water_heater_tank_volume</name>
      <display_name>Water Heater: Tank Volume</display_name>
      <description>Nominal volume of water heater tank. Set to 'auto' to have volume autosized. Only applies to storage water heater, heat pump water heater, and space-heating boiler with storage tank.</description>
      <type>String</type>
      <units>gal</units>
      <required>true</required>
      <model_dependent>false</model_dependent>
      <default_value>auto</default_value>
    </argument>
    <argument>
      <name>water_heater_efficiency_type</name>
      <display_name>Water Heater: Efficiency Type</display_name>
      <description>The efficiency type of water heater. Does not apply to space-heating boilers.</description>
      <type>Choice</type>
      <required>true</required>
      <model_dependent>false</model_dependent>
      <default_value>EnergyFactor</default_value>
      <choices>
        <choice>
          <value>EnergyFactor</value>
          <display_name>EnergyFactor</display_name>
        </choice>
        <choice>
          <value>UniformEnergyFactor</value>
          <display_name>UniformEnergyFactor</display_name>
        </choice>
      </choices>
    </argument>
    <argument>
      <name>water_heater_efficiency</name>
      <display_name>Water Heater: Efficiency</display_name>
      <description>Rated Energy Factor or Uniform Energy Factor. Does not apply to space-heating boilers.</description>
      <type>Double</type>
      <required>true</required>
      <model_dependent>false</model_dependent>
      <default_value>0.67</default_value>
    </argument>
    <argument>
      <name>water_heater_first_hour_rating</name>
      <display_name>Water Heater: First Hour Rating</display_name>
      <description>Rated gallons of hot water supplied in an hour. Required if Efficiency Type is UniformEnergyFactor and Type is not instantaneous water heater. Does not apply to space-heating boilers.</description>
      <type>Double</type>
      <units>gal/hr</units>
      <required>false</required>
      <model_dependent>false</model_dependent>
      <default_value>56</default_value>
    </argument>
    <argument>
      <name>water_heater_recovery_efficiency</name>
      <display_name>Water Heater: Recovery Efficiency</display_name>
      <description>Ratio of energy delivered to water heater to the energy content of the fuel consumed by the water heater. Only used for non-electric storage water heaters.</description>
      <type>String</type>
      <units>Frac</units>
      <required>true</required>
      <model_dependent>false</model_dependent>
      <default_value>auto</default_value>
    </argument>
    <argument>
      <name>water_heater_standby_loss</name>
      <display_name>Water Heater: Standby Loss</display_name>
      <description>The standby loss of water heater. Only applies to space-heating boilers.</description>
      <type>Double</type>
      <units>deg-F/hr</units>
      <required>false</required>
      <model_dependent>false</model_dependent>
    </argument>
    <argument>
      <name>water_heater_jacket_rvalue</name>
      <display_name>Water Heater: Jacket R-value</display_name>
      <description>The jacket R-value of water heater. Doesn't apply to instantaneous water heater or space-heating boiler with tankless coil.</description>
      <type>Double</type>
      <units>h-ft^2-R/Btu</units>
      <required>false</required>
      <model_dependent>false</model_dependent>
    </argument>
    <argument>
      <name>water_heater_setpoint_temperature</name>
      <display_name>Water Heater: Setpoint Temperature</display_name>
      <description>The setpoint temperature of water heater.</description>
      <type>String</type>
      <units>deg-F</units>
      <required>true</required>
      <model_dependent>false</model_dependent>
      <default_value>auto</default_value>
    </argument>
    <argument>
      <name>water_heater_num_units_served</name>
      <display_name>Water Heater: Number of Units Served</display_name>
      <description>Number of dwelling units served (directly or indirectly) by the water heater. Must be 1 if single-family detached. Used to apportion water heater tank losses to the unit.</description>
      <type>Integer</type>
      <units>#</units>
      <required>true</required>
      <model_dependent>false</model_dependent>
      <default_value>1</default_value>
    </argument>
    <argument>
      <name>dhw_distribution_system_type</name>
      <display_name>Hot Water Distribution: System Type</display_name>
      <description>The type of the hot water distribution system.</description>
      <type>Choice</type>
      <required>true</required>
      <model_dependent>false</model_dependent>
      <default_value>Standard</default_value>
      <choices>
        <choice>
          <value>Standard</value>
          <display_name>Standard</display_name>
        </choice>
        <choice>
          <value>Recirculation</value>
          <display_name>Recirculation</display_name>
        </choice>
      </choices>
    </argument>
    <argument>
      <name>dhw_distribution_standard_piping_length</name>
      <display_name>Hot Water Distribution: Standard Piping Length</display_name>
      <description>If the distribution system is Standard, the length of the piping. A value of 'auto' will use a default.</description>
      <type>String</type>
      <units>ft</units>
      <required>true</required>
      <model_dependent>false</model_dependent>
      <default_value>auto</default_value>
    </argument>
    <argument>
      <name>dhw_distribution_recirc_control_type</name>
      <display_name>Hot Water Distribution: Recirculation Control Type</display_name>
      <description>If the distribution system is Recirculation, the type of hot water recirculation control, if any.</description>
      <type>Choice</type>
      <required>true</required>
      <model_dependent>false</model_dependent>
      <default_value>no control</default_value>
      <choices>
        <choice>
          <value>no control</value>
          <display_name>no control</display_name>
        </choice>
        <choice>
          <value>timer</value>
          <display_name>timer</display_name>
        </choice>
        <choice>
          <value>temperature</value>
          <display_name>temperature</display_name>
        </choice>
        <choice>
          <value>presence sensor demand control</value>
          <display_name>presence sensor demand control</display_name>
        </choice>
        <choice>
          <value>manual demand control</value>
          <display_name>manual demand control</display_name>
        </choice>
      </choices>
    </argument>
    <argument>
      <name>dhw_distribution_recirc_piping_length</name>
      <display_name>Hot Water Distribution: Recirculation Piping Length</display_name>
      <description>If the distribution system is Recirculation, the length of the recirculation piping.</description>
      <type>String</type>
      <units>ft</units>
      <required>true</required>
      <model_dependent>false</model_dependent>
      <default_value>auto</default_value>
    </argument>
    <argument>
      <name>dhw_distribution_recirc_branch_piping_length</name>
      <display_name>Hot Water Distribution: Recirculation Branch Piping Length</display_name>
      <description>If the distribution system is Recirculation, the length of the recirculation branch piping.</description>
      <type>String</type>
      <units>ft</units>
      <required>true</required>
      <model_dependent>false</model_dependent>
      <default_value>auto</default_value>
    </argument>
    <argument>
      <name>dhw_distribution_recirc_pump_power</name>
      <display_name>Hot Water Distribution: Recirculation Pump Power</display_name>
      <description>If the distribution system is Recirculation, the recirculation pump power.</description>
      <type>String</type>
      <units>W</units>
      <required>true</required>
      <model_dependent>false</model_dependent>
      <default_value>auto</default_value>
    </argument>
    <argument>
      <name>dhw_distribution_pipe_r</name>
      <display_name>Hot Water Distribution: Pipe Insulation Nominal R-Value</display_name>
      <description>Nominal R-value of the pipe insulation.</description>
      <type>String</type>
      <units>h-ft^2-R/Btu</units>
      <required>true</required>
      <model_dependent>false</model_dependent>
      <default_value>auto</default_value>
    </argument>
    <argument>
      <name>dwhr_facilities_connected</name>
      <display_name>Drain Water Heat Recovery: Facilities Connected</display_name>
      <description>Which facilities are connected for the drain water heat recovery. Use 'none' if there is no drain water heat recovery system.</description>
      <type>Choice</type>
      <required>true</required>
      <model_dependent>false</model_dependent>
      <default_value>none</default_value>
      <choices>
        <choice>
          <value>none</value>
          <display_name>none</display_name>
        </choice>
        <choice>
          <value>one</value>
          <display_name>one</display_name>
        </choice>
        <choice>
          <value>all</value>
          <display_name>all</display_name>
        </choice>
      </choices>
    </argument>
    <argument>
      <name>dwhr_equal_flow</name>
      <display_name>Drain Water Heat Recovery: Equal Flow</display_name>
      <description>Whether the drain water heat recovery has equal flow.</description>
      <type>Boolean</type>
      <required>true</required>
      <model_dependent>false</model_dependent>
      <default_value>true</default_value>
      <choices>
        <choice>
          <value>true</value>
          <display_name>true</display_name>
        </choice>
        <choice>
          <value>false</value>
          <display_name>false</display_name>
        </choice>
      </choices>
    </argument>
    <argument>
      <name>dwhr_efficiency</name>
      <display_name>Drain Water Heat Recovery: Efficiency</display_name>
      <description>The efficiency of the drain water heat recovery.</description>
      <type>Double</type>
      <units>Frac</units>
      <required>true</required>
      <model_dependent>false</model_dependent>
      <default_value>0.55</default_value>
    </argument>
    <argument>
      <name>water_fixtures_shower_low_flow</name>
      <display_name>Hot Water Fixtures: Is Shower Low Flow</display_name>
      <description>Whether the shower fixture is low flow.</description>
      <type>Boolean</type>
      <required>true</required>
      <model_dependent>false</model_dependent>
      <default_value>false</default_value>
      <choices>
        <choice>
          <value>true</value>
          <display_name>true</display_name>
        </choice>
        <choice>
          <value>false</value>
          <display_name>false</display_name>
        </choice>
      </choices>
    </argument>
    <argument>
      <name>water_fixtures_sink_low_flow</name>
      <display_name>Hot Water Fixtures: Is Sink Low Flow</display_name>
      <description>Whether the sink fixture is low flow.</description>
      <type>Boolean</type>
      <required>true</required>
      <model_dependent>false</model_dependent>
      <default_value>false</default_value>
      <choices>
        <choice>
          <value>true</value>
          <display_name>true</display_name>
        </choice>
        <choice>
          <value>false</value>
          <display_name>false</display_name>
        </choice>
      </choices>
    </argument>
    <argument>
      <name>water_fixtures_usage_multiplier</name>
      <display_name>Hot Water Fixtures: Usage Multiplier</display_name>
      <description>Multiplier on the hot water usage that can reflect, e.g., high/low usage occupants.</description>
      <type>Double</type>
      <required>true</required>
      <model_dependent>false</model_dependent>
      <default_value>1</default_value>
    </argument>
    <argument>
      <name>solar_thermal_system_type</name>
      <display_name>Solar Thermal: System Type</display_name>
      <description>The type of solar thermal system. Use 'none' if there is no solar thermal system.</description>
      <type>Choice</type>
      <required>true</required>
      <model_dependent>false</model_dependent>
      <default_value>none</default_value>
      <choices>
        <choice>
          <value>none</value>
          <display_name>none</display_name>
        </choice>
        <choice>
          <value>hot water</value>
          <display_name>hot water</display_name>
        </choice>
      </choices>
    </argument>
    <argument>
      <name>solar_thermal_collector_area</name>
      <display_name>Solar Thermal: Collector Area</display_name>
      <description>The collector area of the solar thermal system.</description>
      <type>Double</type>
      <units>ft^2</units>
      <required>true</required>
      <model_dependent>false</model_dependent>
      <default_value>40</default_value>
    </argument>
    <argument>
      <name>solar_thermal_collector_loop_type</name>
      <display_name>Solar Thermal: Collector Loop Type</display_name>
      <description>The collector loop type of the solar thermal system.</description>
      <type>Choice</type>
      <required>true</required>
      <model_dependent>false</model_dependent>
      <default_value>liquid direct</default_value>
      <choices>
        <choice>
          <value>liquid direct</value>
          <display_name>liquid direct</display_name>
        </choice>
        <choice>
          <value>liquid indirect</value>
          <display_name>liquid indirect</display_name>
        </choice>
        <choice>
          <value>passive thermosyphon</value>
          <display_name>passive thermosyphon</display_name>
        </choice>
      </choices>
    </argument>
    <argument>
      <name>solar_thermal_collector_type</name>
      <display_name>Solar Thermal: Collector Type</display_name>
      <description>The collector type of the solar thermal system.</description>
      <type>Choice</type>
      <required>true</required>
      <model_dependent>false</model_dependent>
      <default_value>evacuated tube</default_value>
      <choices>
        <choice>
          <value>evacuated tube</value>
          <display_name>evacuated tube</display_name>
        </choice>
        <choice>
          <value>single glazing black</value>
          <display_name>single glazing black</display_name>
        </choice>
        <choice>
          <value>double glazing black</value>
          <display_name>double glazing black</display_name>
        </choice>
        <choice>
          <value>integrated collector storage</value>
          <display_name>integrated collector storage</display_name>
        </choice>
      </choices>
    </argument>
    <argument>
      <name>solar_thermal_collector_azimuth</name>
      <display_name>Solar Thermal: Collector Azimuth</display_name>
      <description>The collector azimuth of the solar thermal system.</description>
      <type>Double</type>
      <units>degrees</units>
      <required>true</required>
      <model_dependent>false</model_dependent>
      <default_value>180</default_value>
    </argument>
    <argument>
      <name>solar_thermal_collector_tilt</name>
      <display_name>Solar Thermal: Collector Tilt</display_name>
      <description>The collector tilt of the solar thermal system. Can also enter, e.g., RoofPitch, RoofPitch+20, Latitude, Latitude-15, etc.</description>
      <type>String</type>
      <units>degrees</units>
      <required>true</required>
      <model_dependent>false</model_dependent>
      <default_value>RoofPitch</default_value>
    </argument>
    <argument>
      <name>solar_thermal_collector_rated_optical_efficiency</name>
      <display_name>Solar Thermal: Collector Rated Optical Efficiency</display_name>
      <description>The collector rated optical efficiency of the solar thermal system.</description>
      <type>Double</type>
      <units>Frac</units>
      <required>true</required>
      <model_dependent>false</model_dependent>
      <default_value>0.5</default_value>
    </argument>
    <argument>
      <name>solar_thermal_collector_rated_thermal_losses</name>
      <display_name>Solar Thermal: Collector Rated Thermal Losses</display_name>
      <description>The collector rated thermal losses of the solar thermal system.</description>
      <type>Double</type>
      <units>Frac</units>
      <required>true</required>
      <model_dependent>false</model_dependent>
      <default_value>0.2799</default_value>
    </argument>
    <argument>
      <name>solar_thermal_storage_volume</name>
      <display_name>Solar Thermal: Storage Volume</display_name>
      <description>The storage volume of the solar thermal system.</description>
      <type>String</type>
      <units>Frac</units>
      <required>true</required>
      <model_dependent>false</model_dependent>
      <default_value>auto</default_value>
    </argument>
    <argument>
      <name>solar_thermal_solar_fraction</name>
      <display_name>Solar Thermal: Solar Fraction</display_name>
      <description>The solar fraction of the solar thermal system. If provided, overrides all other solar thermal inputs.</description>
      <type>Double</type>
      <units>Frac</units>
      <required>true</required>
      <model_dependent>false</model_dependent>
      <default_value>0</default_value>
    </argument>
    <argument>
      <name>pv_system_module_type_1</name>
      <display_name>Photovoltaics 1: Module Type</display_name>
      <description>Module type of the PV system 1. Use 'none' if there is no PV system 1.</description>
      <type>Choice</type>
      <required>true</required>
      <model_dependent>false</model_dependent>
      <default_value>none</default_value>
      <choices>
        <choice>
          <value>none</value>
          <display_name>none</display_name>
        </choice>
        <choice>
          <value>auto</value>
          <display_name>auto</display_name>
        </choice>
        <choice>
          <value>standard</value>
          <display_name>standard</display_name>
        </choice>
        <choice>
          <value>premium</value>
          <display_name>premium</display_name>
        </choice>
        <choice>
          <value>thin film</value>
          <display_name>thin film</display_name>
        </choice>
      </choices>
    </argument>
    <argument>
      <name>pv_system_location_1</name>
      <display_name>Photovoltaics 1: Location</display_name>
      <description>Location of the PV system 1.</description>
      <type>Choice</type>
      <required>true</required>
      <model_dependent>false</model_dependent>
      <default_value>auto</default_value>
      <choices>
        <choice>
          <value>auto</value>
          <display_name>auto</display_name>
        </choice>
        <choice>
          <value>roof</value>
          <display_name>roof</display_name>
        </choice>
        <choice>
          <value>ground</value>
          <display_name>ground</display_name>
        </choice>
      </choices>
    </argument>
    <argument>
      <name>pv_system_tracking_1</name>
      <display_name>Photovoltaics 1: Tracking</display_name>
      <description>Tracking of the PV system 1.</description>
      <type>Choice</type>
      <required>true</required>
      <model_dependent>false</model_dependent>
      <default_value>auto</default_value>
      <choices>
        <choice>
          <value>auto</value>
          <display_name>auto</display_name>
        </choice>
        <choice>
          <value>fixed</value>
          <display_name>fixed</display_name>
        </choice>
        <choice>
          <value>1-axis</value>
          <display_name>1-axis</display_name>
        </choice>
        <choice>
          <value>1-axis backtracked</value>
          <display_name>1-axis backtracked</display_name>
        </choice>
        <choice>
          <value>2-axis</value>
          <display_name>2-axis</display_name>
        </choice>
      </choices>
    </argument>
    <argument>
      <name>pv_system_array_azimuth_1</name>
      <display_name>Photovoltaics 1: Array Azimuth</display_name>
      <description>Array azimuth of the PV system 1.</description>
      <type>Double</type>
      <units>degrees</units>
      <required>true</required>
      <model_dependent>false</model_dependent>
      <default_value>180</default_value>
    </argument>
    <argument>
      <name>pv_system_array_tilt_1</name>
      <display_name>Photovoltaics 1: Array Tilt</display_name>
      <description>Array tilt of the PV system 1. Can also enter, e.g., RoofPitch, RoofPitch+20, Latitude, Latitude-15, etc.</description>
      <type>String</type>
      <units>degrees</units>
      <required>true</required>
      <model_dependent>false</model_dependent>
      <default_value>RoofPitch</default_value>
    </argument>
    <argument>
      <name>pv_system_max_power_output_1</name>
      <display_name>Photovoltaics 1: Maximum Power Output</display_name>
      <description>Maximum power output of the PV system 1. For a shared system, this is the total building maximum power output.</description>
      <type>Double</type>
      <units>W</units>
      <required>true</required>
      <model_dependent>false</model_dependent>
      <default_value>4000</default_value>
    </argument>
    <argument>
      <name>pv_system_inverter_efficiency_1</name>
      <display_name>Photovoltaics 1: Inverter Efficiency</display_name>
      <description>Inverter efficiency of the PV system 1.</description>
      <type>Double</type>
      <units>Frac</units>
      <required>false</required>
      <model_dependent>false</model_dependent>
    </argument>
    <argument>
      <name>pv_system_system_losses_fraction_1</name>
      <display_name>Photovoltaics 1: System Losses Fraction</display_name>
      <description>System losses fraction of the PV system 1.</description>
      <type>Double</type>
      <units>Frac</units>
      <required>false</required>
      <model_dependent>false</model_dependent>
    </argument>
    <argument>
      <name>pv_system_num_units_served_1</name>
      <display_name>Photovoltaics 1: Number of Units Served</display_name>
      <description>Number of dwelling units served by PV system 1. Must be 1 if single-family detached. Used to apportion PV generation to the unit.</description>
      <type>Integer</type>
      <units>#</units>
      <required>true</required>
      <model_dependent>false</model_dependent>
      <default_value>1</default_value>
    </argument>
    <argument>
      <name>pv_system_module_type_2</name>
      <display_name>Photovoltaics 2: Module Type</display_name>
      <description>Module type of the PV system 2. Use 'none' if there is no PV system 2.</description>
      <type>Choice</type>
      <required>true</required>
      <model_dependent>false</model_dependent>
      <default_value>none</default_value>
      <choices>
        <choice>
          <value>none</value>
          <display_name>none</display_name>
        </choice>
        <choice>
          <value>auto</value>
          <display_name>auto</display_name>
        </choice>
        <choice>
          <value>standard</value>
          <display_name>standard</display_name>
        </choice>
        <choice>
          <value>premium</value>
          <display_name>premium</display_name>
        </choice>
        <choice>
          <value>thin film</value>
          <display_name>thin film</display_name>
        </choice>
      </choices>
    </argument>
    <argument>
      <name>pv_system_location_2</name>
      <display_name>Photovoltaics 2: Location</display_name>
      <description>Location of the PV system 2.</description>
      <type>Choice</type>
      <required>true</required>
      <model_dependent>false</model_dependent>
      <default_value>auto</default_value>
      <choices>
        <choice>
          <value>auto</value>
          <display_name>auto</display_name>
        </choice>
        <choice>
          <value>roof</value>
          <display_name>roof</display_name>
        </choice>
        <choice>
          <value>ground</value>
          <display_name>ground</display_name>
        </choice>
      </choices>
    </argument>
    <argument>
      <name>pv_system_tracking_2</name>
      <display_name>Photovoltaics 2: Tracking</display_name>
      <description>Tracking of the PV system 2.</description>
      <type>Choice</type>
      <required>true</required>
      <model_dependent>false</model_dependent>
      <default_value>auto</default_value>
      <choices>
        <choice>
          <value>auto</value>
          <display_name>auto</display_name>
        </choice>
        <choice>
          <value>fixed</value>
          <display_name>fixed</display_name>
        </choice>
        <choice>
          <value>1-axis</value>
          <display_name>1-axis</display_name>
        </choice>
        <choice>
          <value>1-axis backtracked</value>
          <display_name>1-axis backtracked</display_name>
        </choice>
        <choice>
          <value>2-axis</value>
          <display_name>2-axis</display_name>
        </choice>
      </choices>
    </argument>
    <argument>
      <name>pv_system_array_azimuth_2</name>
      <display_name>Photovoltaics 2: Array Azimuth</display_name>
      <description>Array azimuth of the PV system 2.</description>
      <type>Double</type>
      <units>degrees</units>
      <required>true</required>
      <model_dependent>false</model_dependent>
      <default_value>180</default_value>
    </argument>
    <argument>
      <name>pv_system_array_tilt_2</name>
      <display_name>Photovoltaics 2: Array Tilt</display_name>
      <description>Array tilt of the PV system 2. Can also enter, e.g., RoofPitch, RoofPitch+20, Latitude, Latitude-15, etc.</description>
      <type>String</type>
      <units>degrees</units>
      <required>true</required>
      <model_dependent>false</model_dependent>
      <default_value>RoofPitch</default_value>
    </argument>
    <argument>
      <name>pv_system_max_power_output_2</name>
      <display_name>Photovoltaics 2: Maximum Power Output</display_name>
      <description>Maximum power output of the PV system 2. For a shared system, this is the total building maximum power output.</description>
      <type>Double</type>
      <units>W</units>
      <required>true</required>
      <model_dependent>false</model_dependent>
      <default_value>4000</default_value>
    </argument>
    <argument>
      <name>pv_system_inverter_efficiency_2</name>
      <display_name>Photovoltaics 2: Inverter Efficiency</display_name>
      <description>Inverter efficiency of the PV system 2.</description>
      <type>Double</type>
      <units>Frac</units>
      <required>false</required>
      <model_dependent>false</model_dependent>
    </argument>
    <argument>
      <name>pv_system_system_losses_fraction_2</name>
      <display_name>Photovoltaics 2: System Losses Fraction</display_name>
      <description>System losses fraction of the PV system 2.</description>
      <type>Double</type>
      <units>Frac</units>
      <required>false</required>
      <model_dependent>false</model_dependent>
    </argument>
    <argument>
      <name>pv_system_num_units_served_2</name>
      <display_name>Photovoltaics 2: Number of Units Served</display_name>
      <description>Number of dwelling units served by PV system 2. Must be 1 if single-family detached. Used to apportion PV generation to the unit.</description>
      <type>Integer</type>
      <units>#</units>
      <required>true</required>
      <model_dependent>false</model_dependent>
      <default_value>1</default_value>
    </argument>
    <argument>
      <name>lighting_fraction_cfl_interior</name>
      <display_name>Lighting: Fraction CFL Interior</display_name>
      <description>Fraction of all lamps (interior) that are compact fluorescent. Lighting not specified as CFL, LFL, or LED is assumed to be incandescent.</description>
      <type>Double</type>
      <required>true</required>
      <model_dependent>false</model_dependent>
      <default_value>0.4</default_value>
    </argument>
    <argument>
      <name>lighting_fraction_lfl_interior</name>
      <display_name>Lighting: Fraction LFL Interior</display_name>
      <description>Fraction of all lamps (interior) that are linear fluorescent. Lighting not specified as CFL, LFL, or LED is assumed to be incandescent.</description>
      <type>Double</type>
      <required>true</required>
      <model_dependent>false</model_dependent>
      <default_value>0.1</default_value>
    </argument>
    <argument>
      <name>lighting_fraction_led_interior</name>
      <display_name>Lighting: Fraction LED Interior</display_name>
      <description>Fraction of all lamps (interior) that are light emitting diodes. Lighting not specified as CFL, LFL, or LED is assumed to be incandescent.</description>
      <type>Double</type>
      <required>true</required>
      <model_dependent>false</model_dependent>
      <default_value>0.25</default_value>
    </argument>
    <argument>
      <name>lighting_usage_multiplier_interior</name>
      <display_name>Lighting: Usage Multiplier Interior</display_name>
      <description>Multiplier on the lighting energy usage (interior) that can reflect, e.g., high/low usage occupants.</description>
      <type>Double</type>
      <required>true</required>
      <model_dependent>false</model_dependent>
      <default_value>1</default_value>
    </argument>
    <argument>
      <name>lighting_fraction_cfl_exterior</name>
      <display_name>Lighting: Fraction CFL Exterior</display_name>
      <description>Fraction of all lamps (exterior) that are compact fluorescent. Lighting not specified as CFL, LFL, or LED is assumed to be incandescent.</description>
      <type>Double</type>
      <required>true</required>
      <model_dependent>false</model_dependent>
      <default_value>0.4</default_value>
    </argument>
    <argument>
      <name>lighting_fraction_lfl_exterior</name>
      <display_name>Lighting: Fraction LFL Exterior</display_name>
      <description>Fraction of all lamps (exterior) that are linear fluorescent. Lighting not specified as CFL, LFL, or LED is assumed to be incandescent.</description>
      <type>Double</type>
      <required>true</required>
      <model_dependent>false</model_dependent>
      <default_value>0.1</default_value>
    </argument>
    <argument>
      <name>lighting_fraction_led_exterior</name>
      <display_name>Lighting: Fraction LED Exterior</display_name>
      <description>Fraction of all lamps (exterior) that are light emitting diodes. Lighting not specified as CFL, LFL, or LED is assumed to be incandescent.</description>
      <type>Double</type>
      <required>true</required>
      <model_dependent>false</model_dependent>
      <default_value>0.25</default_value>
    </argument>
    <argument>
      <name>lighting_usage_multiplier_exterior</name>
      <display_name>Lighting: Usage Multiplier Exterior</display_name>
      <description>Multiplier on the lighting energy usage (exterior) that can reflect, e.g., high/low usage occupants.</description>
      <type>Double</type>
      <required>true</required>
      <model_dependent>false</model_dependent>
      <default_value>1</default_value>
    </argument>
    <argument>
      <name>lighting_fraction_cfl_garage</name>
      <display_name>Lighting: Fraction CFL Garage</display_name>
      <description>Fraction of all lamps (garage) that are compact fluorescent. Lighting not specified as CFL, LFL, or LED is assumed to be incandescent.</description>
      <type>Double</type>
      <required>true</required>
      <model_dependent>false</model_dependent>
      <default_value>0.4</default_value>
    </argument>
    <argument>
      <name>lighting_fraction_lfl_garage</name>
      <display_name>Lighting: Fraction LFL Garage</display_name>
      <description>Fraction of all lamps (garage) that are linear fluorescent. Lighting not specified as CFL, LFL, or LED is assumed to be incandescent.</description>
      <type>Double</type>
      <required>true</required>
      <model_dependent>false</model_dependent>
      <default_value>0.1</default_value>
    </argument>
    <argument>
      <name>lighting_fraction_led_garage</name>
      <display_name>Lighting: Fraction LED Garage</display_name>
      <description>Fraction of all lamps (garage) that are light emitting diodes. Lighting not specified as CFL, LFL, or LED is assumed to be incandescent.</description>
      <type>Double</type>
      <required>true</required>
      <model_dependent>false</model_dependent>
      <default_value>0.25</default_value>
    </argument>
    <argument>
      <name>lighting_usage_multiplier_garage</name>
      <display_name>Lighting: Usage Multiplier Garage</display_name>
      <description>Multiplier on the lighting energy usage (garage) that can reflect, e.g., high/low usage occupants.</description>
      <type>Double</type>
      <required>true</required>
      <model_dependent>false</model_dependent>
      <default_value>1</default_value>
    </argument>
    <argument>
      <name>holiday_lighting_present</name>
      <display_name>Holiday Lighting: Present</display_name>
      <description>Whether there is holiday lighting.</description>
      <type>Boolean</type>
      <required>true</required>
      <model_dependent>false</model_dependent>
      <default_value>false</default_value>
      <choices>
        <choice>
          <value>true</value>
          <display_name>true</display_name>
        </choice>
        <choice>
          <value>false</value>
          <display_name>false</display_name>
        </choice>
      </choices>
    </argument>
    <argument>
      <name>holiday_lighting_daily_kwh</name>
      <display_name>Holiday Lighting: Daily Consumption</display_name>
      <description>The daily energy consumption for holiday lighting (exterior).</description>
      <type>String</type>
      <units>kWh/day</units>
      <required>true</required>
      <model_dependent>false</model_dependent>
      <default_value>auto</default_value>
    </argument>
    <argument>
      <name>holiday_lighting_period_begin_month</name>
      <display_name>Holiday Lighting: Period Begin Month</display_name>
      <description>This numeric field should contain the starting month number (1 = January, 2 = February, etc.) for the holiday lighting period desired.</description>
      <type>String</type>
      <units>month</units>
      <required>true</required>
      <model_dependent>false</model_dependent>
      <default_value>auto</default_value>
    </argument>
    <argument>
      <name>holiday_lighting_period_begin_day_of_month</name>
      <display_name>Holiday Lighting: Period Begin Day of Month</display_name>
      <description>This numeric field should contain the starting day of the starting month (must be valid for month) for the holiday lighting period desired.</description>
      <type>String</type>
      <units>day</units>
      <required>true</required>
      <model_dependent>false</model_dependent>
      <default_value>auto</default_value>
    </argument>
    <argument>
      <name>holiday_lighting_period_end_month</name>
      <display_name>Holiday Lighting: Period End Month</display_name>
      <description>This numeric field should contain the end month number (1 = January, 2 = February, etc.) for the holiday lighting period desired.</description>
      <type>String</type>
      <units>month</units>
      <required>true</required>
      <model_dependent>false</model_dependent>
      <default_value>auto</default_value>
    </argument>
    <argument>
      <name>holiday_lighting_period_end_day_of_month</name>
      <display_name>Holiday Lighting: Period End Day of Month</display_name>
      <description>This numeric field should contain the ending day of the ending month (must be valid for month) for the holiday lighting period desired.</description>
      <type>String</type>
      <units>day</units>
      <required>true</required>
      <model_dependent>false</model_dependent>
      <default_value>auto</default_value>
    </argument>
    <argument>
      <name>dehumidifier_type</name>
      <display_name>Dehumidifier: Type</display_name>
      <description>The type of dehumidifier.</description>
      <type>Choice</type>
      <required>true</required>
      <model_dependent>false</model_dependent>
      <default_value>none</default_value>
      <choices>
        <choice>
          <value>none</value>
          <display_name>none</display_name>
        </choice>
        <choice>
          <value>portable</value>
          <display_name>portable</display_name>
        </choice>
        <choice>
          <value>whole-home</value>
          <display_name>whole-home</display_name>
        </choice>
      </choices>
    </argument>
    <argument>
      <name>dehumidifier_efficiency_type</name>
      <display_name>Dehumidifier: Efficiency Type</display_name>
      <description>The efficiency type of dehumidifier.</description>
      <type>Choice</type>
      <required>true</required>
      <model_dependent>false</model_dependent>
      <default_value>IntegratedEnergyFactor</default_value>
      <choices>
        <choice>
          <value>EnergyFactor</value>
          <display_name>EnergyFactor</display_name>
        </choice>
        <choice>
          <value>IntegratedEnergyFactor</value>
          <display_name>IntegratedEnergyFactor</display_name>
        </choice>
      </choices>
    </argument>
    <argument>
      <name>dehumidifier_efficiency</name>
      <display_name>Dehumidifier: Efficiency</display_name>
      <description>The efficiency of the dehumidifier.</description>
      <type>Double</type>
      <units>liters/kWh</units>
      <required>true</required>
      <model_dependent>false</model_dependent>
      <default_value>1.5</default_value>
    </argument>
    <argument>
      <name>dehumidifier_capacity</name>
      <display_name>Dehumidifier: Capacity</display_name>
      <description>The capacity (water removal rate) of the dehumidifier.</description>
      <type>Double</type>
      <units>pint/day</units>
      <required>true</required>
      <model_dependent>false</model_dependent>
      <default_value>40</default_value>
    </argument>
    <argument>
      <name>dehumidifier_rh_setpoint</name>
      <display_name>Dehumidifier: Relative Humidity Setpoint</display_name>
      <description>The relative humidity setpoint of the dehumidifier.</description>
      <type>Double</type>
      <units>Frac</units>
      <required>true</required>
      <model_dependent>false</model_dependent>
      <default_value>0.5</default_value>
    </argument>
    <argument>
      <name>dehumidifier_fraction_dehumidification_load_served</name>
      <display_name>Dehumidifier: Fraction Dehumidification Load Served</display_name>
      <description>The dehumidification load served fraction of the dehumidifier.</description>
      <type>Double</type>
      <units>Frac</units>
      <required>true</required>
      <model_dependent>false</model_dependent>
      <default_value>1</default_value>
    </argument>
    <argument>
      <name>clothes_washer_location</name>
      <display_name>Clothes Washer: Location</display_name>
      <description>The space type for the clothes washer location.</description>
      <type>Choice</type>
      <required>true</required>
      <model_dependent>false</model_dependent>
      <default_value>auto</default_value>
      <choices>
        <choice>
          <value>auto</value>
          <display_name>auto</display_name>
        </choice>
        <choice>
          <value>none</value>
          <display_name>none</display_name>
        </choice>
        <choice>
          <value>living space</value>
          <display_name>living space</display_name>
        </choice>
        <choice>
          <value>basement - conditioned</value>
          <display_name>basement - conditioned</display_name>
        </choice>
        <choice>
          <value>basement - unconditioned</value>
          <display_name>basement - unconditioned</display_name>
        </choice>
        <choice>
          <value>garage</value>
          <display_name>garage</display_name>
        </choice>
        <choice>
          <value>other housing unit</value>
          <display_name>other housing unit</display_name>
        </choice>
        <choice>
          <value>other heated space</value>
          <display_name>other heated space</display_name>
        </choice>
        <choice>
          <value>other multifamily buffer space</value>
          <display_name>other multifamily buffer space</display_name>
        </choice>
        <choice>
          <value>other non-freezing space</value>
          <display_name>other non-freezing space</display_name>
        </choice>
      </choices>
    </argument>
    <argument>
      <name>clothes_washer_efficiency_type</name>
      <display_name>Clothes Washer: Efficiency Type</display_name>
      <description>The efficiency type of the clothes washer.</description>
      <type>Choice</type>
      <required>true</required>
      <model_dependent>false</model_dependent>
      <default_value>IntegratedModifiedEnergyFactor</default_value>
      <choices>
        <choice>
          <value>ModifiedEnergyFactor</value>
          <display_name>ModifiedEnergyFactor</display_name>
        </choice>
        <choice>
          <value>IntegratedModifiedEnergyFactor</value>
          <display_name>IntegratedModifiedEnergyFactor</display_name>
        </choice>
      </choices>
    </argument>
    <argument>
      <name>clothes_washer_efficiency</name>
      <display_name>Clothes Washer: Efficiency</display_name>
      <description>The efficiency of the clothes washer.</description>
      <type>String</type>
      <units>ft^3/kWh-cyc</units>
      <required>true</required>
      <model_dependent>false</model_dependent>
      <default_value>auto</default_value>
    </argument>
    <argument>
      <name>clothes_washer_rated_annual_kwh</name>
      <display_name>Clothes Washer: Rated Annual Consumption</display_name>
      <description>The annual energy consumed by the clothes washer, as rated, obtained from the EnergyGuide label. This includes both the appliance electricity consumption and the energy required for water heating.</description>
      <type>String</type>
      <units>kWh/yr</units>
      <required>true</required>
      <model_dependent>false</model_dependent>
      <default_value>auto</default_value>
    </argument>
    <argument>
      <name>clothes_washer_label_electric_rate</name>
      <display_name>Clothes Washer: Label Electric Rate</display_name>
      <description>The annual energy consumed by the clothes washer, as rated, obtained from the EnergyGuide label. This includes both the appliance electricity consumption and the energy required for water heating.</description>
      <type>String</type>
      <units>$/kWh</units>
      <required>true</required>
      <model_dependent>false</model_dependent>
      <default_value>auto</default_value>
    </argument>
    <argument>
      <name>clothes_washer_label_gas_rate</name>
      <display_name>Clothes Washer: Label Gas Rate</display_name>
      <description>The annual energy consumed by the clothes washer, as rated, obtained from the EnergyGuide label. This includes both the appliance electricity consumption and the energy required for water heating.</description>
      <type>String</type>
      <units>$/therm</units>
      <required>true</required>
      <model_dependent>false</model_dependent>
      <default_value>auto</default_value>
    </argument>
    <argument>
      <name>clothes_washer_label_annual_gas_cost</name>
      <display_name>Clothes Washer: Label Annual Cost with Gas DHW</display_name>
      <description>The annual cost of using the system under test conditions. Input is obtained from the EnergyGuide label.</description>
      <type>String</type>
      <units>$</units>
      <required>true</required>
      <model_dependent>false</model_dependent>
      <default_value>auto</default_value>
    </argument>
    <argument>
      <name>clothes_washer_label_usage</name>
      <display_name>Clothes Washer: Label Usage</display_name>
      <description>The clothes washer loads per week.</description>
      <type>String</type>
      <units>cyc/wk</units>
      <required>true</required>
      <model_dependent>false</model_dependent>
      <default_value>auto</default_value>
    </argument>
    <argument>
      <name>clothes_washer_capacity</name>
      <display_name>Clothes Washer: Drum Volume</display_name>
      <description>Volume of the washer drum. Obtained from the EnergyStar website or the manufacturer's literature.</description>
      <type>String</type>
      <units>ft^3</units>
      <required>true</required>
      <model_dependent>false</model_dependent>
      <default_value>auto</default_value>
    </argument>
    <argument>
      <name>clothes_washer_usage_multiplier</name>
      <display_name>Clothes Washer: Usage Multiplier</display_name>
      <description>Multiplier on the clothes washer energy and hot water usage that can reflect, e.g., high/low usage occupants.</description>
      <type>Double</type>
      <required>true</required>
      <model_dependent>false</model_dependent>
      <default_value>1</default_value>
    </argument>
    <argument>
      <name>clothes_dryer_location</name>
      <display_name>Clothes Dryer: Location</display_name>
      <description>The space type for the clothes dryer location.</description>
      <type>Choice</type>
      <required>true</required>
      <model_dependent>false</model_dependent>
      <default_value>auto</default_value>
      <choices>
        <choice>
          <value>auto</value>
          <display_name>auto</display_name>
        </choice>
        <choice>
          <value>none</value>
          <display_name>none</display_name>
        </choice>
        <choice>
          <value>living space</value>
          <display_name>living space</display_name>
        </choice>
        <choice>
          <value>basement - conditioned</value>
          <display_name>basement - conditioned</display_name>
        </choice>
        <choice>
          <value>basement - unconditioned</value>
          <display_name>basement - unconditioned</display_name>
        </choice>
        <choice>
          <value>garage</value>
          <display_name>garage</display_name>
        </choice>
        <choice>
          <value>other housing unit</value>
          <display_name>other housing unit</display_name>
        </choice>
        <choice>
          <value>other heated space</value>
          <display_name>other heated space</display_name>
        </choice>
        <choice>
          <value>other multifamily buffer space</value>
          <display_name>other multifamily buffer space</display_name>
        </choice>
        <choice>
          <value>other non-freezing space</value>
          <display_name>other non-freezing space</display_name>
        </choice>
      </choices>
    </argument>
    <argument>
      <name>clothes_dryer_fuel_type</name>
      <display_name>Clothes Dryer: Fuel Type</display_name>
      <description>Type of fuel used by the clothes dryer.</description>
      <type>Choice</type>
      <required>true</required>
      <model_dependent>false</model_dependent>
      <default_value>natural gas</default_value>
      <choices>
        <choice>
          <value>electricity</value>
          <display_name>electricity</display_name>
        </choice>
        <choice>
          <value>natural gas</value>
          <display_name>natural gas</display_name>
        </choice>
        <choice>
          <value>fuel oil</value>
          <display_name>fuel oil</display_name>
        </choice>
        <choice>
          <value>propane</value>
          <display_name>propane</display_name>
        </choice>
        <choice>
          <value>wood</value>
          <display_name>wood</display_name>
        </choice>
        <choice>
          <value>coal</value>
          <display_name>coal</display_name>
        </choice>
      </choices>
    </argument>
    <argument>
      <name>clothes_dryer_efficiency_type</name>
      <display_name>Clothes Dryer: Efficiency Type</display_name>
      <description>The efficiency type of the clothes dryer.</description>
      <type>Choice</type>
      <required>true</required>
      <model_dependent>false</model_dependent>
      <default_value>CombinedEnergyFactor</default_value>
      <choices>
        <choice>
          <value>EnergyFactor</value>
          <display_name>EnergyFactor</display_name>
        </choice>
        <choice>
          <value>CombinedEnergyFactor</value>
          <display_name>CombinedEnergyFactor</display_name>
        </choice>
      </choices>
    </argument>
    <argument>
      <name>clothes_dryer_efficiency</name>
      <display_name>Clothes Dryer: Efficiency</display_name>
      <description>The efficiency of the clothes dryer.</description>
      <type>String</type>
      <units>lb/kWh</units>
      <required>true</required>
      <model_dependent>false</model_dependent>
      <default_value>auto</default_value>
    </argument>
    <argument>
      <name>clothes_dryer_vented_flow_rate</name>
      <display_name>Clothes Dryer: Vented Flow Rate</display_name>
      <description>The exhaust flow rate of the vented clothes dryer.</description>
      <type>String</type>
      <units>CFM</units>
      <required>true</required>
      <model_dependent>false</model_dependent>
      <default_value>auto</default_value>
    </argument>
    <argument>
      <name>clothes_dryer_usage_multiplier</name>
      <display_name>Clothes Dryer: Usage Multiplier</display_name>
      <description>Multiplier on the clothes dryer energy usage that can reflect, e.g., high/low usage occupants.</description>
      <type>Double</type>
      <required>true</required>
      <model_dependent>false</model_dependent>
      <default_value>1</default_value>
    </argument>
    <argument>
      <name>dishwasher_location</name>
      <display_name>Dishwasher: Location</display_name>
      <description>The space type for the dishwasher location.</description>
      <type>Choice</type>
      <required>true</required>
      <model_dependent>false</model_dependent>
      <default_value>auto</default_value>
      <choices>
        <choice>
          <value>auto</value>
          <display_name>auto</display_name>
        </choice>
        <choice>
          <value>none</value>
          <display_name>none</display_name>
        </choice>
        <choice>
          <value>living space</value>
          <display_name>living space</display_name>
        </choice>
        <choice>
          <value>basement - conditioned</value>
          <display_name>basement - conditioned</display_name>
        </choice>
        <choice>
          <value>basement - unconditioned</value>
          <display_name>basement - unconditioned</display_name>
        </choice>
        <choice>
          <value>garage</value>
          <display_name>garage</display_name>
        </choice>
        <choice>
          <value>other housing unit</value>
          <display_name>other housing unit</display_name>
        </choice>
        <choice>
          <value>other heated space</value>
          <display_name>other heated space</display_name>
        </choice>
        <choice>
          <value>other multifamily buffer space</value>
          <display_name>other multifamily buffer space</display_name>
        </choice>
        <choice>
          <value>other non-freezing space</value>
          <display_name>other non-freezing space</display_name>
        </choice>
      </choices>
    </argument>
    <argument>
      <name>dishwasher_efficiency_type</name>
      <display_name>Dishwasher: Efficiency Type</display_name>
      <description>The efficiency type of dishwasher.</description>
      <type>Choice</type>
      <required>true</required>
      <model_dependent>false</model_dependent>
      <default_value>RatedAnnualkWh</default_value>
      <choices>
        <choice>
          <value>RatedAnnualkWh</value>
          <display_name>RatedAnnualkWh</display_name>
        </choice>
        <choice>
          <value>EnergyFactor</value>
          <display_name>EnergyFactor</display_name>
        </choice>
      </choices>
    </argument>
    <argument>
      <name>dishwasher_efficiency</name>
      <display_name>Dishwasher: Efficiency</display_name>
      <description>The efficiency of the dishwasher.</description>
      <type>String</type>
      <units>RatedAnnualkWh or EnergyFactor</units>
      <required>true</required>
      <model_dependent>false</model_dependent>
      <default_value>auto</default_value>
    </argument>
    <argument>
      <name>dishwasher_label_electric_rate</name>
      <display_name>Dishwasher: Label Electric Rate</display_name>
      <description>The label electric rate of the dishwasher.</description>
      <type>String</type>
      <units>$/kWh</units>
      <required>true</required>
      <model_dependent>false</model_dependent>
      <default_value>auto</default_value>
    </argument>
    <argument>
      <name>dishwasher_label_gas_rate</name>
      <display_name>Dishwasher: Label Gas Rate</display_name>
      <description>The label gas rate of the dishwasher.</description>
      <type>String</type>
      <units>$/therm</units>
      <required>true</required>
      <model_dependent>false</model_dependent>
      <default_value>auto</default_value>
    </argument>
    <argument>
      <name>dishwasher_label_annual_gas_cost</name>
      <display_name>Dishwasher: Label Annual Gas Cost</display_name>
      <description>The label annual gas cost of the dishwasher.</description>
      <type>String</type>
      <units>$</units>
      <required>true</required>
      <model_dependent>false</model_dependent>
      <default_value>auto</default_value>
    </argument>
    <argument>
      <name>dishwasher_label_usage</name>
      <display_name>Dishwasher: Label Usage</display_name>
      <description>The dishwasher loads per week.</description>
      <type>String</type>
      <units>cyc/wk</units>
      <required>true</required>
      <model_dependent>false</model_dependent>
      <default_value>auto</default_value>
    </argument>
    <argument>
      <name>dishwasher_place_setting_capacity</name>
      <display_name>Dishwasher: Number of Place Settings</display_name>
      <description>The number of place settings for the unit. Data obtained from manufacturer's literature.</description>
      <type>String</type>
      <units>#</units>
      <required>true</required>
      <model_dependent>false</model_dependent>
      <default_value>auto</default_value>
    </argument>
    <argument>
      <name>dishwasher_usage_multiplier</name>
      <display_name>Dishwasher: Usage Multiplier</display_name>
      <description>Multiplier on the dishwasher energy usage that can reflect, e.g., high/low usage occupants.</description>
      <type>Double</type>
      <required>true</required>
      <model_dependent>false</model_dependent>
      <default_value>1</default_value>
    </argument>
    <argument>
      <name>refrigerator_location</name>
      <display_name>Refrigerator: Location</display_name>
      <description>The space type for the refrigerator location.</description>
      <type>Choice</type>
      <required>true</required>
      <model_dependent>false</model_dependent>
      <default_value>auto</default_value>
      <choices>
        <choice>
          <value>auto</value>
          <display_name>auto</display_name>
        </choice>
        <choice>
          <value>none</value>
          <display_name>none</display_name>
        </choice>
        <choice>
          <value>living space</value>
          <display_name>living space</display_name>
        </choice>
        <choice>
          <value>basement - conditioned</value>
          <display_name>basement - conditioned</display_name>
        </choice>
        <choice>
          <value>basement - unconditioned</value>
          <display_name>basement - unconditioned</display_name>
        </choice>
        <choice>
          <value>garage</value>
          <display_name>garage</display_name>
        </choice>
        <choice>
          <value>other housing unit</value>
          <display_name>other housing unit</display_name>
        </choice>
        <choice>
          <value>other heated space</value>
          <display_name>other heated space</display_name>
        </choice>
        <choice>
          <value>other multifamily buffer space</value>
          <display_name>other multifamily buffer space</display_name>
        </choice>
        <choice>
          <value>other non-freezing space</value>
          <display_name>other non-freezing space</display_name>
        </choice>
      </choices>
    </argument>
    <argument>
      <name>refrigerator_rated_annual_kwh</name>
      <display_name>Refrigerator: Rated Annual Consumption</display_name>
      <description>The EnergyGuide rated annual energy consumption for a refrigerator.</description>
      <type>String</type>
      <units>kWh/yr</units>
      <required>true</required>
      <model_dependent>false</model_dependent>
      <default_value>auto</default_value>
    </argument>
    <argument>
      <name>refrigerator_usage_multiplier</name>
      <display_name>Refrigerator: Usage Multiplier</display_name>
      <description>Multiplier on the refrigerator energy usage that can reflect, e.g., high/low usage occupants.</description>
      <type>Double</type>
      <required>true</required>
      <model_dependent>false</model_dependent>
      <default_value>1</default_value>
    </argument>
    <argument>
      <name>extra_refrigerator_location</name>
      <display_name>Extra Refrigerator: Location</display_name>
      <description>The space type for the extra refrigerator location.</description>
      <type>Choice</type>
      <required>true</required>
      <model_dependent>false</model_dependent>
      <default_value>auto</default_value>
      <choices>
        <choice>
          <value>auto</value>
          <display_name>auto</display_name>
        </choice>
        <choice>
          <value>none</value>
          <display_name>none</display_name>
        </choice>
        <choice>
          <value>living space</value>
          <display_name>living space</display_name>
        </choice>
        <choice>
          <value>basement - conditioned</value>
          <display_name>basement - conditioned</display_name>
        </choice>
        <choice>
          <value>basement - unconditioned</value>
          <display_name>basement - unconditioned</display_name>
        </choice>
        <choice>
          <value>garage</value>
          <display_name>garage</display_name>
        </choice>
        <choice>
          <value>other housing unit</value>
          <display_name>other housing unit</display_name>
        </choice>
        <choice>
          <value>other heated space</value>
          <display_name>other heated space</display_name>
        </choice>
        <choice>
          <value>other multifamily buffer space</value>
          <display_name>other multifamily buffer space</display_name>
        </choice>
        <choice>
          <value>other non-freezing space</value>
          <display_name>other non-freezing space</display_name>
        </choice>
      </choices>
    </argument>
    <argument>
      <name>extra_refrigerator_rated_annual_kwh</name>
      <display_name>Extra Refrigerator: Rated Annual Consumption</display_name>
      <description>The EnergyGuide rated annual energy consumption for an extra rrefrigerator.</description>
      <type>String</type>
      <units>kWh/yr</units>
      <required>true</required>
      <model_dependent>false</model_dependent>
      <default_value>auto</default_value>
    </argument>
    <argument>
      <name>extra_refrigerator_usage_multiplier</name>
      <display_name>Extra Refrigerator: Usage Multiplier</display_name>
      <description>Multiplier on the extra refrigerator energy usage that can reflect, e.g., high/low usage occupants.</description>
      <type>Double</type>
      <required>true</required>
      <model_dependent>false</model_dependent>
      <default_value>1</default_value>
    </argument>
    <argument>
      <name>freezer_location</name>
      <display_name>Freezer: Location</display_name>
      <description>The space type for the freezer location.</description>
      <type>Choice</type>
      <required>true</required>
      <model_dependent>false</model_dependent>
      <default_value>auto</default_value>
      <choices>
        <choice>
          <value>auto</value>
          <display_name>auto</display_name>
        </choice>
        <choice>
          <value>none</value>
          <display_name>none</display_name>
        </choice>
        <choice>
          <value>living space</value>
          <display_name>living space</display_name>
        </choice>
        <choice>
          <value>basement - conditioned</value>
          <display_name>basement - conditioned</display_name>
        </choice>
        <choice>
          <value>basement - unconditioned</value>
          <display_name>basement - unconditioned</display_name>
        </choice>
        <choice>
          <value>garage</value>
          <display_name>garage</display_name>
        </choice>
        <choice>
          <value>other housing unit</value>
          <display_name>other housing unit</display_name>
        </choice>
        <choice>
          <value>other heated space</value>
          <display_name>other heated space</display_name>
        </choice>
        <choice>
          <value>other multifamily buffer space</value>
          <display_name>other multifamily buffer space</display_name>
        </choice>
        <choice>
          <value>other non-freezing space</value>
          <display_name>other non-freezing space</display_name>
        </choice>
      </choices>
    </argument>
    <argument>
      <name>freezer_rated_annual_kwh</name>
      <display_name>Freezer: Rated Annual Consumption</display_name>
      <description>The EnergyGuide rated annual energy consumption for a freezer.</description>
      <type>String</type>
      <units>kWh/yr</units>
      <required>true</required>
      <model_dependent>false</model_dependent>
      <default_value>auto</default_value>
    </argument>
    <argument>
      <name>freezer_usage_multiplier</name>
      <display_name>Freezer: Usage Multiplier</display_name>
      <description>Multiplier on the freezer energy usage that can reflect, e.g., high/low usage occupants.</description>
      <type>Double</type>
      <required>true</required>
      <model_dependent>false</model_dependent>
      <default_value>1</default_value>
    </argument>
    <argument>
      <name>cooking_range_oven_location</name>
      <display_name>Cooking Range/Oven: Location</display_name>
      <description>The space type for the cooking range/oven location.</description>
      <type>Choice</type>
      <required>true</required>
      <model_dependent>false</model_dependent>
      <default_value>auto</default_value>
      <choices>
        <choice>
          <value>auto</value>
          <display_name>auto</display_name>
        </choice>
        <choice>
          <value>none</value>
          <display_name>none</display_name>
        </choice>
        <choice>
          <value>living space</value>
          <display_name>living space</display_name>
        </choice>
        <choice>
          <value>basement - conditioned</value>
          <display_name>basement - conditioned</display_name>
        </choice>
        <choice>
          <value>basement - unconditioned</value>
          <display_name>basement - unconditioned</display_name>
        </choice>
        <choice>
          <value>garage</value>
          <display_name>garage</display_name>
        </choice>
        <choice>
          <value>other housing unit</value>
          <display_name>other housing unit</display_name>
        </choice>
        <choice>
          <value>other heated space</value>
          <display_name>other heated space</display_name>
        </choice>
        <choice>
          <value>other multifamily buffer space</value>
          <display_name>other multifamily buffer space</display_name>
        </choice>
        <choice>
          <value>other non-freezing space</value>
          <display_name>other non-freezing space</display_name>
        </choice>
      </choices>
    </argument>
    <argument>
      <name>cooking_range_oven_fuel_type</name>
      <display_name>Cooking Range/Oven: Fuel Type</display_name>
      <description>Type of fuel used by the cooking range/oven.</description>
      <type>Choice</type>
      <required>true</required>
      <model_dependent>false</model_dependent>
      <default_value>natural gas</default_value>
      <choices>
        <choice>
          <value>electricity</value>
          <display_name>electricity</display_name>
        </choice>
        <choice>
          <value>natural gas</value>
          <display_name>natural gas</display_name>
        </choice>
        <choice>
          <value>fuel oil</value>
          <display_name>fuel oil</display_name>
        </choice>
        <choice>
          <value>propane</value>
          <display_name>propane</display_name>
        </choice>
        <choice>
          <value>wood</value>
          <display_name>wood</display_name>
        </choice>
        <choice>
          <value>coal</value>
          <display_name>coal</display_name>
        </choice>
      </choices>
    </argument>
    <argument>
      <name>cooking_range_oven_is_induction</name>
      <display_name>Cooking Range/Oven: Is Induction</display_name>
      <description>Whether the cooking range is induction.</description>
      <type>Boolean</type>
      <required>false</required>
      <model_dependent>false</model_dependent>
      <choices>
        <choice>
          <value>true</value>
          <display_name>true</display_name>
        </choice>
        <choice>
          <value>false</value>
          <display_name>false</display_name>
        </choice>
      </choices>
    </argument>
    <argument>
      <name>cooking_range_oven_is_convection</name>
      <display_name>Cooking Range/Oven: Is Convection</display_name>
      <description>Whether the oven is convection.</description>
      <type>Boolean</type>
      <required>false</required>
      <model_dependent>false</model_dependent>
      <choices>
        <choice>
          <value>true</value>
          <display_name>true</display_name>
        </choice>
        <choice>
          <value>false</value>
          <display_name>false</display_name>
        </choice>
      </choices>
    </argument>
    <argument>
      <name>cooking_range_oven_usage_multiplier</name>
      <display_name>Cooking Range/Oven: Usage Multiplier</display_name>
      <description>Multiplier on the cooking range/oven energy usage that can reflect, e.g., high/low usage occupants.</description>
      <type>Double</type>
      <required>true</required>
      <model_dependent>false</model_dependent>
      <default_value>1</default_value>
    </argument>
    <argument>
      <name>ceiling_fan_present</name>
      <display_name>Ceiling Fan: Present</display_name>
      <description>Whether there is are any ceiling fans.</description>
      <type>Boolean</type>
      <required>true</required>
      <model_dependent>false</model_dependent>
      <default_value>true</default_value>
      <choices>
        <choice>
          <value>true</value>
          <display_name>true</display_name>
        </choice>
        <choice>
          <value>false</value>
          <display_name>false</display_name>
        </choice>
      </choices>
    </argument>
    <argument>
      <name>ceiling_fan_efficiency</name>
      <display_name>Ceiling Fan: Efficiency</display_name>
      <description>The efficiency rating of the ceiling fan(s) at medium speed.</description>
      <type>String</type>
      <units>CFM/W</units>
      <required>true</required>
      <model_dependent>false</model_dependent>
      <default_value>auto</default_value>
    </argument>
    <argument>
      <name>ceiling_fan_quantity</name>
      <display_name>Ceiling Fan: Quantity</display_name>
      <description>Total number of ceiling fans.</description>
      <type>String</type>
      <units>#</units>
      <required>true</required>
      <model_dependent>false</model_dependent>
      <default_value>auto</default_value>
    </argument>
    <argument>
      <name>ceiling_fan_cooling_setpoint_temp_offset</name>
      <display_name>Ceiling Fan: Cooling Setpoint Temperature Offset</display_name>
      <description>The setpoint temperature offset during cooling season for the ceiling fan(s). Only applies if ceiling fan quantity is greater than zero.</description>
      <type>Double</type>
      <units>deg-F</units>
      <required>true</required>
      <model_dependent>false</model_dependent>
      <default_value>0.5</default_value>
    </argument>
    <argument>
      <name>plug_loads_television_annual_kwh</name>
      <display_name>Plug Loads: Television Annual kWh</display_name>
      <description>The annual energy consumption of the television plug loads.</description>
      <type>String</type>
      <units>kWh/yr</units>
      <required>true</required>
      <model_dependent>false</model_dependent>
      <default_value>auto</default_value>
    </argument>
    <argument>
      <name>plug_loads_television_usage_multiplier</name>
      <display_name>Plug Loads: Television Usage Multiplier</display_name>
      <description>Multiplier on the television energy usage that can reflect, e.g., high/low usage occupants.</description>
      <type>Double</type>
      <required>true</required>
      <model_dependent>false</model_dependent>
      <default_value>1</default_value>
    </argument>
    <argument>
      <name>plug_loads_other_annual_kwh</name>
      <display_name>Plug Loads: Other Annual kWh</display_name>
      <description>The annual energy consumption of the other residual plug loads.</description>
      <type>String</type>
      <units>kWh/yr</units>
      <required>true</required>
      <model_dependent>false</model_dependent>
      <default_value>auto</default_value>
    </argument>
    <argument>
      <name>plug_loads_other_frac_sensible</name>
      <display_name>Plug Loads: Other Sensible Fraction</display_name>
      <description>Fraction of other residual plug loads' internal gains that are sensible.</description>
      <type>String</type>
      <units>Frac</units>
      <required>true</required>
      <model_dependent>false</model_dependent>
      <default_value>auto</default_value>
    </argument>
    <argument>
      <name>plug_loads_other_frac_latent</name>
      <display_name>Plug Loads: Other Latent Fraction</display_name>
      <description>Fraction of other residual plug loads' internal gains that are latent.</description>
      <type>String</type>
      <units>Frac</units>
      <required>true</required>
      <model_dependent>false</model_dependent>
      <default_value>auto</default_value>
    </argument>
    <argument>
      <name>plug_loads_other_usage_multiplier</name>
      <display_name>Plug Loads: Other Usage Multiplier</display_name>
      <description>Multiplier on the other energy usage that can reflect, e.g., high/low usage occupants.</description>
      <type>Double</type>
      <required>true</required>
      <model_dependent>false</model_dependent>
      <default_value>1</default_value>
    </argument>
    <argument>
      <name>plug_loads_well_pump_present</name>
      <display_name>Plug Loads: Well Pump Present</display_name>
      <description>Whether there is a well pump.</description>
      <type>Boolean</type>
      <required>true</required>
      <model_dependent>false</model_dependent>
      <default_value>false</default_value>
      <choices>
        <choice>
          <value>true</value>
          <display_name>true</display_name>
        </choice>
        <choice>
          <value>false</value>
          <display_name>false</display_name>
        </choice>
      </choices>
    </argument>
    <argument>
      <name>plug_loads_well_pump_annual_kwh</name>
      <display_name>Plug Loads: Well Pump Annual kWh</display_name>
      <description>The annual energy consumption of the well pump plug loads.</description>
      <type>String</type>
      <units>kWh/yr</units>
      <required>true</required>
      <model_dependent>false</model_dependent>
      <default_value>auto</default_value>
    </argument>
    <argument>
      <name>plug_loads_well_pump_usage_multiplier</name>
      <display_name>Plug Loads: Well Pump Usage Multiplier</display_name>
      <description>Multiplier on the well pump energy usage that can reflect, e.g., high/low usage occupants.</description>
      <type>Double</type>
      <required>true</required>
      <model_dependent>false</model_dependent>
      <default_value>1</default_value>
    </argument>
    <argument>
      <name>plug_loads_vehicle_present</name>
      <display_name>Plug Loads: Vehicle Present</display_name>
      <description>Whether there is an electric vehicle.</description>
      <type>Boolean</type>
      <required>true</required>
      <model_dependent>false</model_dependent>
      <default_value>false</default_value>
      <choices>
        <choice>
          <value>true</value>
          <display_name>true</display_name>
        </choice>
        <choice>
          <value>false</value>
          <display_name>false</display_name>
        </choice>
      </choices>
    </argument>
    <argument>
      <name>plug_loads_vehicle_annual_kwh</name>
      <display_name>Plug Loads: Vehicle Annual kWh</display_name>
      <description>The annual energy consumption of the electric vehicle plug loads.</description>
      <type>String</type>
      <units>kWh/yr</units>
      <required>true</required>
      <model_dependent>false</model_dependent>
      <default_value>auto</default_value>
    </argument>
    <argument>
      <name>plug_loads_vehicle_usage_multiplier</name>
      <display_name>Plug Loads: Vehicle Usage Multiplier</display_name>
      <description>Multiplier on the electric vehicle energy usage that can reflect, e.g., high/low usage occupants.</description>
      <type>Double</type>
      <required>true</required>
      <model_dependent>false</model_dependent>
      <default_value>1</default_value>
    </argument>
    <argument>
      <name>fuel_loads_grill_present</name>
      <display_name>Fuel Loads: Grill Present</display_name>
      <description>Whether there is a fuel loads grill.</description>
      <type>Boolean</type>
      <required>true</required>
      <model_dependent>false</model_dependent>
      <default_value>false</default_value>
      <choices>
        <choice>
          <value>true</value>
          <display_name>true</display_name>
        </choice>
        <choice>
          <value>false</value>
          <display_name>false</display_name>
        </choice>
      </choices>
    </argument>
    <argument>
      <name>fuel_loads_grill_fuel_type</name>
      <display_name>Fuel Loads: Grill Fuel Type</display_name>
      <description>The fuel type of the fuel loads grill.</description>
      <type>Choice</type>
      <required>true</required>
      <model_dependent>false</model_dependent>
      <default_value>natural gas</default_value>
      <choices>
        <choice>
          <value>natural gas</value>
          <display_name>natural gas</display_name>
        </choice>
        <choice>
          <value>fuel oil</value>
          <display_name>fuel oil</display_name>
        </choice>
        <choice>
          <value>propane</value>
          <display_name>propane</display_name>
        </choice>
        <choice>
          <value>wood</value>
          <display_name>wood</display_name>
        </choice>
        <choice>
          <value>wood pellets</value>
          <display_name>wood pellets</display_name>
        </choice>
      </choices>
    </argument>
    <argument>
      <name>fuel_loads_grill_annual_therm</name>
      <display_name>Fuel Loads: Grill Annual therm</display_name>
      <description>The annual energy consumption of the fuel loads grill.</description>
      <type>String</type>
      <units>therm/yr</units>
      <required>true</required>
      <model_dependent>false</model_dependent>
      <default_value>auto</default_value>
    </argument>
    <argument>
      <name>fuel_loads_grill_usage_multiplier</name>
      <display_name>Fuel Loads: Grill Usage Multiplier</display_name>
      <description>Multiplier on the fuel loads grill energy usage that can reflect, e.g., high/low usage occupants.</description>
      <type>Double</type>
      <required>true</required>
      <model_dependent>false</model_dependent>
      <default_value>0</default_value>
    </argument>
    <argument>
      <name>fuel_loads_lighting_present</name>
      <display_name>Fuel Loads: Lighting Present</display_name>
      <description>Whether there is fuel loads lighting.</description>
      <type>Boolean</type>
      <required>true</required>
      <model_dependent>false</model_dependent>
      <default_value>false</default_value>
      <choices>
        <choice>
          <value>true</value>
          <display_name>true</display_name>
        </choice>
        <choice>
          <value>false</value>
          <display_name>false</display_name>
        </choice>
      </choices>
    </argument>
    <argument>
      <name>fuel_loads_lighting_fuel_type</name>
      <display_name>Fuel Loads: Lighting Fuel Type</display_name>
      <description>The fuel type of the fuel loads lighting.</description>
      <type>Choice</type>
      <required>true</required>
      <model_dependent>false</model_dependent>
      <default_value>natural gas</default_value>
      <choices>
        <choice>
          <value>natural gas</value>
          <display_name>natural gas</display_name>
        </choice>
        <choice>
          <value>fuel oil</value>
          <display_name>fuel oil</display_name>
        </choice>
        <choice>
          <value>propane</value>
          <display_name>propane</display_name>
        </choice>
        <choice>
          <value>wood</value>
          <display_name>wood</display_name>
        </choice>
        <choice>
          <value>wood pellets</value>
          <display_name>wood pellets</display_name>
        </choice>
      </choices>
    </argument>
    <argument>
      <name>fuel_loads_lighting_annual_therm</name>
      <display_name>Fuel Loads: Lighting Annual therm</display_name>
      <description>The annual energy consumption of the fuel loads lighting.</description>
      <type>String</type>
      <units>therm/yr</units>
      <required>true</required>
      <model_dependent>false</model_dependent>
      <default_value>auto</default_value>
    </argument>
    <argument>
      <name>fuel_loads_lighting_usage_multiplier</name>
      <display_name>Fuel Loads: Lighting Usage Multiplier</display_name>
      <description>Multiplier on the fuel loads lighting energy usage that can reflect, e.g., high/low usage occupants.</description>
      <type>Double</type>
      <required>true</required>
      <model_dependent>false</model_dependent>
      <default_value>0</default_value>
    </argument>
    <argument>
      <name>fuel_loads_fireplace_present</name>
      <display_name>Fuel Loads: Fireplace Present</display_name>
      <description>Whether there is fuel loads fireplace.</description>
      <type>Boolean</type>
      <required>true</required>
      <model_dependent>false</model_dependent>
      <default_value>false</default_value>
      <choices>
        <choice>
          <value>true</value>
          <display_name>true</display_name>
        </choice>
        <choice>
          <value>false</value>
          <display_name>false</display_name>
        </choice>
      </choices>
    </argument>
    <argument>
      <name>fuel_loads_fireplace_fuel_type</name>
      <display_name>Fuel Loads: Fireplace Fuel Type</display_name>
      <description>The fuel type of the fuel loads fireplace.</description>
      <type>Choice</type>
      <required>true</required>
      <model_dependent>false</model_dependent>
      <default_value>natural gas</default_value>
      <choices>
        <choice>
          <value>natural gas</value>
          <display_name>natural gas</display_name>
        </choice>
        <choice>
          <value>fuel oil</value>
          <display_name>fuel oil</display_name>
        </choice>
        <choice>
          <value>propane</value>
          <display_name>propane</display_name>
        </choice>
        <choice>
          <value>wood</value>
          <display_name>wood</display_name>
        </choice>
        <choice>
          <value>wood pellets</value>
          <display_name>wood pellets</display_name>
        </choice>
      </choices>
    </argument>
    <argument>
      <name>fuel_loads_fireplace_annual_therm</name>
      <display_name>Fuel Loads: Fireplace Annual therm</display_name>
      <description>The annual energy consumption of the fuel loads fireplace.</description>
      <type>String</type>
      <units>therm/yr</units>
      <required>true</required>
      <model_dependent>false</model_dependent>
      <default_value>auto</default_value>
    </argument>
    <argument>
      <name>fuel_loads_fireplace_frac_sensible</name>
      <display_name>Fuel Loads: Fireplace Sensible Fraction</display_name>
      <description>Fraction of fireplace residual fuel loads' internal gains that are sensible.</description>
      <type>String</type>
      <units>Frac</units>
      <required>true</required>
      <model_dependent>false</model_dependent>
      <default_value>auto</default_value>
    </argument>
    <argument>
      <name>fuel_loads_fireplace_frac_latent</name>
      <display_name>Fuel Loads: Fireplace Latent Fraction</display_name>
      <description>Fraction of fireplace residual fuel loads' internal gains that are latent.</description>
      <type>String</type>
      <units>Frac</units>
      <required>true</required>
      <model_dependent>false</model_dependent>
      <default_value>auto</default_value>
    </argument>
    <argument>
      <name>fuel_loads_fireplace_usage_multiplier</name>
      <display_name>Fuel Loads: Fireplace Usage Multiplier</display_name>
      <description>Multiplier on the fuel loads fireplace energy usage that can reflect, e.g., high/low usage occupants.</description>
      <type>Double</type>
      <required>true</required>
      <model_dependent>false</model_dependent>
      <default_value>0</default_value>
    </argument>
    <argument>
      <name>pool_present</name>
      <display_name>Pool: Present</display_name>
      <description>Whether there is a pool.</description>
      <type>Boolean</type>
      <required>true</required>
      <model_dependent>false</model_dependent>
      <default_value>false</default_value>
      <choices>
        <choice>
          <value>true</value>
          <display_name>true</display_name>
        </choice>
        <choice>
          <value>false</value>
          <display_name>false</display_name>
        </choice>
      </choices>
    </argument>
    <argument>
      <name>pool_pump_annual_kwh</name>
      <display_name>Pool: Pump Annual kWh</display_name>
      <description>The annual energy consumption of the pool pump.</description>
      <type>String</type>
      <units>kWh/yr</units>
      <required>true</required>
      <model_dependent>false</model_dependent>
      <default_value>auto</default_value>
    </argument>
    <argument>
      <name>pool_pump_usage_multiplier</name>
      <display_name>Pool: Pump Usage Multiplier</display_name>
      <description>Multiplier on the pool pump energy usage that can reflect, e.g., high/low usage occupants.</description>
      <type>Double</type>
      <required>true</required>
      <model_dependent>false</model_dependent>
      <default_value>1</default_value>
    </argument>
    <argument>
      <name>pool_heater_type</name>
      <display_name>Pool: Heater Type</display_name>
      <description>The type of pool heater. Use 'none' if there is no pool heater.</description>
      <type>Choice</type>
      <required>true</required>
      <model_dependent>false</model_dependent>
      <default_value>none</default_value>
      <choices>
        <choice>
          <value>none</value>
          <display_name>none</display_name>
        </choice>
        <choice>
          <value>electric resistance</value>
          <display_name>electric resistance</display_name>
        </choice>
        <choice>
          <value>gas fired</value>
          <display_name>gas fired</display_name>
        </choice>
        <choice>
          <value>heat pump</value>
          <display_name>heat pump</display_name>
        </choice>
      </choices>
    </argument>
    <argument>
      <name>pool_heater_annual_kwh</name>
      <display_name>Pool: Heater Annual kWh</display_name>
      <description>The annual energy consumption of the electric resistance pool heater.</description>
      <type>String</type>
      <units>kWh/yr</units>
      <required>true</required>
      <model_dependent>false</model_dependent>
      <default_value>auto</default_value>
    </argument>
    <argument>
      <name>pool_heater_annual_therm</name>
      <display_name>Pool: Heater Annual therm</display_name>
      <description>The annual energy consumption of the gas fired pool heater.</description>
      <type>String</type>
      <units>therm/yr</units>
      <required>true</required>
      <model_dependent>false</model_dependent>
      <default_value>auto</default_value>
    </argument>
    <argument>
      <name>pool_heater_usage_multiplier</name>
      <display_name>Pool: Heater Usage Multiplier</display_name>
      <description>Multiplier on the pool heater energy usage that can reflect, e.g., high/low usage occupants.</description>
      <type>Double</type>
      <required>true</required>
      <model_dependent>false</model_dependent>
      <default_value>1</default_value>
    </argument>
    <argument>
      <name>hot_tub_present</name>
      <display_name>Hot Tub: Present</display_name>
      <description>Whether there is a hot tub.</description>
      <type>Boolean</type>
      <required>true</required>
      <model_dependent>false</model_dependent>
      <default_value>false</default_value>
      <choices>
        <choice>
          <value>true</value>
          <display_name>true</display_name>
        </choice>
        <choice>
          <value>false</value>
          <display_name>false</display_name>
        </choice>
      </choices>
    </argument>
    <argument>
      <name>hot_tub_pump_annual_kwh</name>
      <display_name>Hot Tub: Pump Annual kWh</display_name>
      <description>The annual energy consumption of the hot tub pump.</description>
      <type>String</type>
      <units>kWh/yr</units>
      <required>true</required>
      <model_dependent>false</model_dependent>
      <default_value>auto</default_value>
    </argument>
    <argument>
      <name>hot_tub_pump_usage_multiplier</name>
      <display_name>Hot Tub: Pump Usage Multiplier</display_name>
      <description>Multiplier on the hot tub pump energy usage that can reflect, e.g., high/low usage occupants.</description>
      <type>Double</type>
      <required>true</required>
      <model_dependent>false</model_dependent>
      <default_value>1</default_value>
    </argument>
    <argument>
      <name>hot_tub_heater_type</name>
      <display_name>Hot Tub: Heater Type</display_name>
      <description>The type of hot tub heater. Use 'none' if there is no hot tub heater.</description>
      <type>Choice</type>
      <required>true</required>
      <model_dependent>false</model_dependent>
      <default_value>none</default_value>
      <choices>
        <choice>
          <value>none</value>
          <display_name>none</display_name>
        </choice>
        <choice>
          <value>electric resistance</value>
          <display_name>electric resistance</display_name>
        </choice>
        <choice>
          <value>gas fired</value>
          <display_name>gas fired</display_name>
        </choice>
        <choice>
          <value>heat pump</value>
          <display_name>heat pump</display_name>
        </choice>
      </choices>
    </argument>
    <argument>
      <name>hot_tub_heater_annual_kwh</name>
      <display_name>Hot Tub: Heater Annual kWh</display_name>
      <description>The annual energy consumption of the electric resistance hot tub heater.</description>
      <type>String</type>
      <units>kWh/yr</units>
      <required>true</required>
      <model_dependent>false</model_dependent>
      <default_value>auto</default_value>
    </argument>
    <argument>
      <name>hot_tub_heater_annual_therm</name>
      <display_name>Hot Tub: Heater Annual therm</display_name>
      <description>The annual energy consumption of the gas fired hot tub heater.</description>
      <type>String</type>
      <units>therm/yr</units>
      <required>true</required>
      <model_dependent>false</model_dependent>
      <default_value>auto</default_value>
    </argument>
    <argument>
      <name>hot_tub_heater_usage_multiplier</name>
      <display_name>Hot Tub: Heater Usage Multiplier</display_name>
      <description>Multiplier on the hot tub heater energy usage that can reflect, e.g., high/low usage occupants.</description>
      <type>Double</type>
      <required>true</required>
      <model_dependent>false</model_dependent>
      <default_value>1</default_value>
    </argument>
  </arguments>
  <outputs />
  <provenances />
  <tags>
    <tag>Whole Building.Space Types</tag>
  </tags>
  <attributes>
    <attribute>
      <name>Measure Type</name>
      <value>ModelMeasure</value>
      <datatype>string</datatype>
    </attribute>
  </attributes>
  <files>
    <file>
      <filename>schedules_clothes_dryer_power_consumption_dist.csv</filename>
      <filetype>csv</filetype>
      <usage_type>resource</usage_type>
      <checksum>C11EB889</checksum>
    </file>
    <file>
      <filename>schedules_clothes_dryer_power_duration_dist.csv</filename>
      <filetype>csv</filetype>
      <usage_type>resource</usage_type>
      <checksum>E26C2515</checksum>
    </file>
    <file>
      <filename>schedules_clothes_washer_cluster_size_probability.csv</filename>
      <filetype>csv</filetype>
      <usage_type>resource</usage_type>
      <checksum>2401A66F</checksum>
    </file>
    <file>
      <filename>schedules_clothes_washer_event_duration_probability.csv</filename>
      <filetype>csv</filetype>
      <usage_type>resource</usage_type>
      <checksum>9D369386</checksum>
    </file>
    <file>
      <filename>schedules_clothes_washer_power_consumption_dist.csv</filename>
      <filetype>csv</filetype>
      <usage_type>resource</usage_type>
      <checksum>B82EBBFB</checksum>
    </file>
    <file>
      <filename>schedules_clothes_washer_power_duration_dist.csv</filename>
      <filetype>csv</filetype>
      <usage_type>resource</usage_type>
      <checksum>7F0BFEDA</checksum>
    </file>
    <file>
      <filename>schedules_cooking_power_consumption_dist.csv</filename>
      <filetype>csv</filetype>
      <usage_type>resource</usage_type>
      <checksum>1C8AAA92</checksum>
    </file>
    <file>
      <filename>schedules_cooking_power_duration_dist.csv</filename>
      <filetype>csv</filetype>
      <usage_type>resource</usage_type>
      <checksum>66C47C80</checksum>
    </file>
    <file>
      <filename>schedules_dishwasher_cluster_size_probability.csv</filename>
      <filetype>csv</filetype>
      <usage_type>resource</usage_type>
      <checksum>93DCD6FD</checksum>
    </file>
    <file>
      <filename>schedules_dishwasher_event_duration_probability.csv</filename>
      <filetype>csv</filetype>
      <usage_type>resource</usage_type>
      <checksum>419E598E</checksum>
    </file>
    <file>
      <filename>schedules_dishwasher_power_consumption_dist.csv</filename>
      <filetype>csv</filetype>
      <usage_type>resource</usage_type>
      <checksum>50A1CFBC</checksum>
    </file>
    <file>
      <filename>schedules_dishwasher_power_duration_dist.csv</filename>
      <filetype>csv</filetype>
      <usage_type>resource</usage_type>
      <checksum>A7E76021</checksum>
    </file>
    <file>
      <filename>schedules_README.md</filename>
      <filetype>md</filetype>
      <usage_type>resource</usage_type>
      <checksum>FA773BE2</checksum>
    </file>
    <file>
      <filename>schedules_shower_cluster_size_probability.csv</filename>
      <filetype>csv</filetype>
      <usage_type>resource</usage_type>
      <checksum>DBE185CA</checksum>
    </file>
    <file>
      <filename>schedules_shower_event_duration_probability.csv</filename>
      <filetype>csv</filetype>
      <usage_type>resource</usage_type>
      <checksum>F8A366F2</checksum>
    </file>
    <file>
      <filename>schedules_weekday_duration_probability_cluster_0_cooking_evening_duration_probability.csv</filename>
      <filetype>csv</filetype>
      <usage_type>resource</usage_type>
      <checksum>4986DD68</checksum>
    </file>
    <file>
      <filename>schedules_weekday_duration_probability_cluster_0_cooking_midday_duration_probability.csv</filename>
      <filetype>csv</filetype>
      <usage_type>resource</usage_type>
      <checksum>FBF76CFC</checksum>
    </file>
    <file>
      <filename>schedules_weekday_duration_probability_cluster_0_cooking_morning_duration_probability.csv</filename>
      <filetype>csv</filetype>
      <usage_type>resource</usage_type>
      <checksum>C54497C3</checksum>
    </file>
    <file>
      <filename>schedules_weekday_duration_probability_cluster_0_dishwashing_evening_duration_probability.csv</filename>
      <filetype>csv</filetype>
      <usage_type>resource</usage_type>
      <checksum>7C95D22E</checksum>
    </file>
    <file>
      <filename>schedules_weekday_duration_probability_cluster_0_dishwashing_midday_duration_probability.csv</filename>
      <filetype>csv</filetype>
      <usage_type>resource</usage_type>
      <checksum>05C8905F</checksum>
    </file>
    <file>
      <filename>schedules_weekday_duration_probability_cluster_0_dishwashing_morning_duration_probability.csv</filename>
      <filetype>csv</filetype>
      <usage_type>resource</usage_type>
      <checksum>DDD537E9</checksum>
    </file>
    <file>
      <filename>schedules_weekday_duration_probability_cluster_0_laundry_evening_duration_probability.csv</filename>
      <filetype>csv</filetype>
      <usage_type>resource</usage_type>
      <checksum>C3A5357C</checksum>
    </file>
    <file>
      <filename>schedules_weekday_duration_probability_cluster_0_laundry_midday_duration_probability.csv</filename>
      <filetype>csv</filetype>
      <usage_type>resource</usage_type>
      <checksum>CA0C9069</checksum>
    </file>
    <file>
      <filename>schedules_weekday_duration_probability_cluster_0_laundry_morning_duration_probability.csv</filename>
      <filetype>csv</filetype>
      <usage_type>resource</usage_type>
      <checksum>8CDCA30E</checksum>
    </file>
    <file>
      <filename>schedules_weekday_duration_probability_cluster_0_shower_evening_duration_probability.csv</filename>
      <filetype>csv</filetype>
      <usage_type>resource</usage_type>
      <checksum>54EB60DE</checksum>
    </file>
    <file>
      <filename>schedules_weekday_duration_probability_cluster_0_shower_midday_duration_probability.csv</filename>
      <filetype>csv</filetype>
      <usage_type>resource</usage_type>
      <checksum>1AD7139F</checksum>
    </file>
    <file>
      <filename>schedules_weekday_duration_probability_cluster_0_shower_morning_duration_probability.csv</filename>
      <filetype>csv</filetype>
      <usage_type>resource</usage_type>
      <checksum>8300EB00</checksum>
    </file>
    <file>
      <filename>schedules_weekday_duration_probability_cluster_1_cooking_evening_duration_probability.csv</filename>
      <filetype>csv</filetype>
      <usage_type>resource</usage_type>
      <checksum>B817132C</checksum>
    </file>
    <file>
      <filename>schedules_weekday_duration_probability_cluster_1_cooking_midday_duration_probability.csv</filename>
      <filetype>csv</filetype>
      <usage_type>resource</usage_type>
      <checksum>D45A9584</checksum>
    </file>
    <file>
      <filename>schedules_weekday_duration_probability_cluster_1_cooking_morning_duration_probability.csv</filename>
      <filetype>csv</filetype>
      <usage_type>resource</usage_type>
      <checksum>407A312C</checksum>
    </file>
    <file>
      <filename>schedules_weekday_duration_probability_cluster_1_dishwashing_evening_duration_probability.csv</filename>
      <filetype>csv</filetype>
      <usage_type>resource</usage_type>
      <checksum>652AD618</checksum>
    </file>
    <file>
      <filename>schedules_weekday_duration_probability_cluster_1_dishwashing_midday_duration_probability.csv</filename>
      <filetype>csv</filetype>
      <usage_type>resource</usage_type>
      <checksum>018B32BA</checksum>
    </file>
    <file>
      <filename>schedules_weekday_duration_probability_cluster_1_dishwashing_morning_duration_probability.csv</filename>
      <filetype>csv</filetype>
      <usage_type>resource</usage_type>
      <checksum>F3A0A48E</checksum>
    </file>
    <file>
      <filename>schedules_weekday_duration_probability_cluster_1_laundry_evening_duration_probability.csv</filename>
      <filetype>csv</filetype>
      <usage_type>resource</usage_type>
      <checksum>56010915</checksum>
    </file>
    <file>
      <filename>schedules_weekday_duration_probability_cluster_1_laundry_midday_duration_probability.csv</filename>
      <filetype>csv</filetype>
      <usage_type>resource</usage_type>
      <checksum>9843CD4C</checksum>
    </file>
    <file>
      <filename>schedules_weekday_duration_probability_cluster_1_laundry_morning_duration_probability.csv</filename>
      <filetype>csv</filetype>
      <usage_type>resource</usage_type>
      <checksum>746D40E8</checksum>
    </file>
    <file>
      <filename>schedules_weekday_duration_probability_cluster_1_shower_evening_duration_probability.csv</filename>
      <filetype>csv</filetype>
      <usage_type>resource</usage_type>
      <checksum>AE9ED85B</checksum>
    </file>
    <file>
      <filename>schedules_weekday_duration_probability_cluster_1_shower_midday_duration_probability.csv</filename>
      <filetype>csv</filetype>
      <usage_type>resource</usage_type>
      <checksum>D4FBDE56</checksum>
    </file>
    <file>
      <filename>schedules_weekday_duration_probability_cluster_1_shower_morning_duration_probability.csv</filename>
      <filetype>csv</filetype>
      <usage_type>resource</usage_type>
      <checksum>D897D4A1</checksum>
    </file>
    <file>
      <filename>schedules_weekday_duration_probability_cluster_2_cooking_evening_duration_probability.csv</filename>
      <filetype>csv</filetype>
      <usage_type>resource</usage_type>
      <checksum>8E88C92D</checksum>
    </file>
    <file>
      <filename>schedules_weekday_duration_probability_cluster_2_cooking_midday_duration_probability.csv</filename>
      <filetype>csv</filetype>
      <usage_type>resource</usage_type>
      <checksum>2244D290</checksum>
    </file>
    <file>
      <filename>schedules_weekday_duration_probability_cluster_2_cooking_morning_duration_probability.csv</filename>
      <filetype>csv</filetype>
      <usage_type>resource</usage_type>
      <checksum>0E99EBF7</checksum>
    </file>
    <file>
      <filename>schedules_weekday_duration_probability_cluster_2_dishwashing_evening_duration_probability.csv</filename>
      <filetype>csv</filetype>
      <usage_type>resource</usage_type>
      <checksum>379A086A</checksum>
    </file>
    <file>
      <filename>schedules_weekday_duration_probability_cluster_2_dishwashing_midday_duration_probability.csv</filename>
      <filetype>csv</filetype>
      <usage_type>resource</usage_type>
      <checksum>F9891815</checksum>
    </file>
    <file>
      <filename>schedules_weekday_duration_probability_cluster_2_dishwashing_morning_duration_probability.csv</filename>
      <filetype>csv</filetype>
      <usage_type>resource</usage_type>
      <checksum>23E18003</checksum>
    </file>
    <file>
      <filename>schedules_weekday_duration_probability_cluster_2_laundry_evening_duration_probability.csv</filename>
      <filetype>csv</filetype>
      <usage_type>resource</usage_type>
      <checksum>B250D83A</checksum>
    </file>
    <file>
      <filename>schedules_weekday_duration_probability_cluster_2_laundry_midday_duration_probability.csv</filename>
      <filetype>csv</filetype>
      <usage_type>resource</usage_type>
      <checksum>ACB5BCD2</checksum>
    </file>
    <file>
      <filename>schedules_weekday_duration_probability_cluster_2_laundry_morning_duration_probability.csv</filename>
      <filetype>csv</filetype>
      <usage_type>resource</usage_type>
      <checksum>26CFB684</checksum>
    </file>
    <file>
      <filename>schedules_weekday_duration_probability_cluster_2_shower_evening_duration_probability.csv</filename>
      <filetype>csv</filetype>
      <usage_type>resource</usage_type>
      <checksum>1CCBCB69</checksum>
    </file>
    <file>
      <filename>schedules_weekday_duration_probability_cluster_2_shower_midday_duration_probability.csv</filename>
      <filetype>csv</filetype>
      <usage_type>resource</usage_type>
      <checksum>41C774DB</checksum>
    </file>
    <file>
      <filename>schedules_weekday_duration_probability_cluster_2_shower_morning_duration_probability.csv</filename>
      <filetype>csv</filetype>
      <usage_type>resource</usage_type>
      <checksum>84737EBC</checksum>
    </file>
    <file>
      <filename>schedules_weekday_duration_probability_cluster_3_cooking_evening_duration_probability.csv</filename>
      <filetype>csv</filetype>
      <usage_type>resource</usage_type>
      <checksum>6F2B7686</checksum>
    </file>
    <file>
      <filename>schedules_weekday_duration_probability_cluster_3_cooking_midday_duration_probability.csv</filename>
      <filetype>csv</filetype>
      <usage_type>resource</usage_type>
      <checksum>34A7D406</checksum>
    </file>
    <file>
      <filename>schedules_weekday_duration_probability_cluster_3_cooking_morning_duration_probability.csv</filename>
      <filetype>csv</filetype>
      <usage_type>resource</usage_type>
      <checksum>615CD1D7</checksum>
    </file>
    <file>
      <filename>schedules_weekday_duration_probability_cluster_3_dishwashing_evening_duration_probability.csv</filename>
      <filetype>csv</filetype>
      <usage_type>resource</usage_type>
      <checksum>DACA45E5</checksum>
    </file>
    <file>
      <filename>schedules_weekday_duration_probability_cluster_3_dishwashing_midday_duration_probability.csv</filename>
      <filetype>csv</filetype>
      <usage_type>resource</usage_type>
      <checksum>D119B4D0</checksum>
    </file>
    <file>
      <filename>schedules_weekday_duration_probability_cluster_3_dishwashing_morning_duration_probability.csv</filename>
      <filetype>csv</filetype>
      <usage_type>resource</usage_type>
      <checksum>120B9428</checksum>
    </file>
    <file>
      <filename>schedules_weekday_duration_probability_cluster_3_laundry_evening_duration_probability.csv</filename>
      <filetype>csv</filetype>
      <usage_type>resource</usage_type>
      <checksum>267E8883</checksum>
    </file>
    <file>
      <filename>schedules_weekday_duration_probability_cluster_3_laundry_midday_duration_probability.csv</filename>
      <filetype>csv</filetype>
      <usage_type>resource</usage_type>
      <checksum>C3A5DA8B</checksum>
    </file>
    <file>
      <filename>schedules_weekday_duration_probability_cluster_3_laundry_morning_duration_probability.csv</filename>
      <filetype>csv</filetype>
      <usage_type>resource</usage_type>
      <checksum>D614AB97</checksum>
    </file>
    <file>
      <filename>schedules_weekday_duration_probability_cluster_3_shower_evening_duration_probability.csv</filename>
      <filetype>csv</filetype>
      <usage_type>resource</usage_type>
      <checksum>7FFBFD68</checksum>
    </file>
    <file>
      <filename>schedules_weekday_duration_probability_cluster_3_shower_midday_duration_probability.csv</filename>
      <filetype>csv</filetype>
      <usage_type>resource</usage_type>
      <checksum>8C62CEDB</checksum>
    </file>
    <file>
      <filename>schedules_weekday_duration_probability_cluster_3_shower_morning_duration_probability.csv</filename>
      <filetype>csv</filetype>
      <usage_type>resource</usage_type>
      <checksum>E3A10BE2</checksum>
    </file>
    <file>
      <filename>schedules_weekday_mkv_chain_initial_prob_cluster_0.csv</filename>
      <filetype>csv</filetype>
      <usage_type>resource</usage_type>
      <checksum>0AC88E84</checksum>
    </file>
    <file>
      <filename>schedules_weekday_mkv_chain_initial_prob_cluster_1.csv</filename>
      <filetype>csv</filetype>
      <usage_type>resource</usage_type>
      <checksum>AE298C53</checksum>
    </file>
    <file>
      <filename>schedules_weekday_mkv_chain_initial_prob_cluster_2.csv</filename>
      <filetype>csv</filetype>
      <usage_type>resource</usage_type>
      <checksum>42FB1588</checksum>
    </file>
    <file>
      <filename>schedules_weekday_mkv_chain_initial_prob_cluster_3.csv</filename>
      <filetype>csv</filetype>
      <usage_type>resource</usage_type>
      <checksum>5AAC2E9E</checksum>
    </file>
    <file>
      <filename>schedules_weekday_mkv_chain_transition_prob_cluster_0.csv</filename>
      <filetype>csv</filetype>
      <usage_type>resource</usage_type>
      <checksum>1BCCAC5C</checksum>
    </file>
    <file>
      <filename>schedules_weekday_mkv_chain_transition_prob_cluster_1.csv</filename>
      <filetype>csv</filetype>
      <usage_type>resource</usage_type>
      <checksum>BBB50EE1</checksum>
    </file>
    <file>
      <filename>schedules_weekday_mkv_chain_transition_prob_cluster_2.csv</filename>
      <filetype>csv</filetype>
      <usage_type>resource</usage_type>
      <checksum>7DBA15B4</checksum>
    </file>
    <file>
      <filename>schedules_weekday_mkv_chain_transition_prob_cluster_3.csv</filename>
      <filetype>csv</filetype>
      <usage_type>resource</usage_type>
      <checksum>CAC5CB5F</checksum>
    </file>
    <file>
      <filename>schedules_weekend_duration_probability_cluster_0_cooking_evening_duration_probability.csv</filename>
      <filetype>csv</filetype>
      <usage_type>resource</usage_type>
      <checksum>F6CB80B1</checksum>
    </file>
    <file>
      <filename>schedules_weekend_duration_probability_cluster_0_cooking_midday_duration_probability.csv</filename>
      <filetype>csv</filetype>
      <usage_type>resource</usage_type>
      <checksum>3CFFA67D</checksum>
    </file>
    <file>
      <filename>schedules_weekend_duration_probability_cluster_0_cooking_morning_duration_probability.csv</filename>
      <filetype>csv</filetype>
      <usage_type>resource</usage_type>
      <checksum>44F4FB7B</checksum>
    </file>
    <file>
      <filename>schedules_weekend_duration_probability_cluster_0_dishwashing_evening_duration_probability.csv</filename>
      <filetype>csv</filetype>
      <usage_type>resource</usage_type>
      <checksum>AB0BE66C</checksum>
    </file>
    <file>
      <filename>schedules_weekend_duration_probability_cluster_0_dishwashing_midday_duration_probability.csv</filename>
      <filetype>csv</filetype>
      <usage_type>resource</usage_type>
      <checksum>9120E2FD</checksum>
    </file>
    <file>
      <filename>schedules_weekend_duration_probability_cluster_0_dishwashing_morning_duration_probability.csv</filename>
      <filetype>csv</filetype>
      <usage_type>resource</usage_type>
      <checksum>A4EB422A</checksum>
    </file>
    <file>
      <filename>schedules_weekend_duration_probability_cluster_0_laundry_evening_duration_probability.csv</filename>
      <filetype>csv</filetype>
      <usage_type>resource</usage_type>
      <checksum>8ABEC58D</checksum>
    </file>
    <file>
      <filename>schedules_weekend_duration_probability_cluster_0_laundry_midday_duration_probability.csv</filename>
      <filetype>csv</filetype>
      <usage_type>resource</usage_type>
      <checksum>80C3640C</checksum>
    </file>
    <file>
      <filename>schedules_weekend_duration_probability_cluster_0_laundry_morning_duration_probability.csv</filename>
      <filetype>csv</filetype>
      <usage_type>resource</usage_type>
      <checksum>6DA7C30F</checksum>
    </file>
    <file>
      <filename>schedules_weekend_duration_probability_cluster_0_shower_evening_duration_probability.csv</filename>
      <filetype>csv</filetype>
      <usage_type>resource</usage_type>
      <checksum>ED525953</checksum>
    </file>
    <file>
      <filename>schedules_weekend_duration_probability_cluster_0_shower_midday_duration_probability.csv</filename>
      <filetype>csv</filetype>
      <usage_type>resource</usage_type>
      <checksum>332088E2</checksum>
    </file>
    <file>
      <filename>schedules_weekend_duration_probability_cluster_0_shower_morning_duration_probability.csv</filename>
      <filetype>csv</filetype>
      <usage_type>resource</usage_type>
      <checksum>86F7DFDE</checksum>
    </file>
    <file>
      <filename>schedules_weekend_duration_probability_cluster_1_cooking_evening_duration_probability.csv</filename>
      <filetype>csv</filetype>
      <usage_type>resource</usage_type>
      <checksum>2209A5BF</checksum>
    </file>
    <file>
      <filename>schedules_weekend_duration_probability_cluster_1_cooking_midday_duration_probability.csv</filename>
      <filetype>csv</filetype>
      <usage_type>resource</usage_type>
      <checksum>768859FF</checksum>
    </file>
    <file>
      <filename>schedules_weekend_duration_probability_cluster_1_cooking_morning_duration_probability.csv</filename>
      <filetype>csv</filetype>
      <usage_type>resource</usage_type>
      <checksum>2927CF95</checksum>
    </file>
    <file>
      <filename>schedules_weekend_duration_probability_cluster_1_dishwashing_evening_duration_probability.csv</filename>
      <filetype>csv</filetype>
      <usage_type>resource</usage_type>
      <checksum>B304EB88</checksum>
    </file>
    <file>
      <filename>schedules_weekend_duration_probability_cluster_1_dishwashing_midday_duration_probability.csv</filename>
      <filetype>csv</filetype>
      <usage_type>resource</usage_type>
      <checksum>5E7982A4</checksum>
    </file>
    <file>
      <filename>schedules_weekend_duration_probability_cluster_1_dishwashing_morning_duration_probability.csv</filename>
      <filetype>csv</filetype>
      <usage_type>resource</usage_type>
      <checksum>58BCE2B4</checksum>
    </file>
    <file>
      <filename>schedules_weekend_duration_probability_cluster_1_laundry_evening_duration_probability.csv</filename>
      <filetype>csv</filetype>
      <usage_type>resource</usage_type>
      <checksum>9FEF76FF</checksum>
    </file>
    <file>
      <filename>schedules_weekend_duration_probability_cluster_1_laundry_midday_duration_probability.csv</filename>
      <filetype>csv</filetype>
      <usage_type>resource</usage_type>
      <checksum>63F777DC</checksum>
    </file>
    <file>
      <filename>schedules_weekend_duration_probability_cluster_1_laundry_morning_duration_probability.csv</filename>
      <filetype>csv</filetype>
      <usage_type>resource</usage_type>
      <checksum>E731D060</checksum>
    </file>
    <file>
      <filename>schedules_weekend_duration_probability_cluster_1_shower_evening_duration_probability.csv</filename>
      <filetype>csv</filetype>
      <usage_type>resource</usage_type>
      <checksum>3E947E31</checksum>
    </file>
    <file>
      <filename>schedules_weekend_duration_probability_cluster_1_shower_midday_duration_probability.csv</filename>
      <filetype>csv</filetype>
      <usage_type>resource</usage_type>
      <checksum>FE78DD0B</checksum>
    </file>
    <file>
      <filename>schedules_weekend_duration_probability_cluster_1_shower_morning_duration_probability.csv</filename>
      <filetype>csv</filetype>
      <usage_type>resource</usage_type>
      <checksum>C6D1F192</checksum>
    </file>
    <file>
      <filename>schedules_weekend_duration_probability_cluster_2_cooking_evening_duration_probability.csv</filename>
      <filetype>csv</filetype>
      <usage_type>resource</usage_type>
      <checksum>26C904EC</checksum>
    </file>
    <file>
      <filename>schedules_weekend_duration_probability_cluster_2_cooking_midday_duration_probability.csv</filename>
      <filetype>csv</filetype>
      <usage_type>resource</usage_type>
      <checksum>51CF51D3</checksum>
    </file>
    <file>
      <filename>schedules_weekend_duration_probability_cluster_2_cooking_morning_duration_probability.csv</filename>
      <filetype>csv</filetype>
      <usage_type>resource</usage_type>
      <checksum>34855051</checksum>
    </file>
    <file>
      <filename>schedules_weekend_duration_probability_cluster_2_dishwashing_evening_duration_probability.csv</filename>
      <filetype>csv</filetype>
      <usage_type>resource</usage_type>
      <checksum>479CD610</checksum>
    </file>
    <file>
      <filename>schedules_weekend_duration_probability_cluster_2_dishwashing_midday_duration_probability.csv</filename>
      <filetype>csv</filetype>
      <usage_type>resource</usage_type>
      <checksum>29AAEE1E</checksum>
    </file>
    <file>
      <filename>schedules_weekend_duration_probability_cluster_2_dishwashing_morning_duration_probability.csv</filename>
      <filetype>csv</filetype>
      <usage_type>resource</usage_type>
      <checksum>F3A11DE1</checksum>
    </file>
    <file>
      <filename>schedules_weekend_duration_probability_cluster_2_laundry_evening_duration_probability.csv</filename>
      <filetype>csv</filetype>
      <usage_type>resource</usage_type>
      <checksum>EA68360B</checksum>
    </file>
    <file>
      <filename>schedules_weekend_duration_probability_cluster_2_laundry_midday_duration_probability.csv</filename>
      <filetype>csv</filetype>
      <usage_type>resource</usage_type>
      <checksum>78DC5051</checksum>
    </file>
    <file>
      <filename>schedules_weekend_duration_probability_cluster_2_laundry_morning_duration_probability.csv</filename>
      <filetype>csv</filetype>
      <usage_type>resource</usage_type>
      <checksum>1D1FB07E</checksum>
    </file>
    <file>
      <filename>schedules_weekend_duration_probability_cluster_2_shower_evening_duration_probability.csv</filename>
      <filetype>csv</filetype>
      <usage_type>resource</usage_type>
      <checksum>829DBC41</checksum>
    </file>
    <file>
      <filename>schedules_weekend_duration_probability_cluster_2_shower_midday_duration_probability.csv</filename>
      <filetype>csv</filetype>
      <usage_type>resource</usage_type>
      <checksum>E97FEBA7</checksum>
    </file>
    <file>
      <filename>schedules_weekend_duration_probability_cluster_2_shower_morning_duration_probability.csv</filename>
      <filetype>csv</filetype>
      <usage_type>resource</usage_type>
      <checksum>2DDD3D0B</checksum>
    </file>
    <file>
      <filename>schedules_weekend_duration_probability_cluster_3_cooking_evening_duration_probability.csv</filename>
      <filetype>csv</filetype>
      <usage_type>resource</usage_type>
      <checksum>EC70F74E</checksum>
    </file>
    <file>
      <filename>schedules_weekend_duration_probability_cluster_3_cooking_midday_duration_probability.csv</filename>
      <filetype>csv</filetype>
      <usage_type>resource</usage_type>
      <checksum>7C8976F3</checksum>
    </file>
    <file>
      <filename>schedules_weekend_duration_probability_cluster_3_cooking_morning_duration_probability.csv</filename>
      <filetype>csv</filetype>
      <usage_type>resource</usage_type>
      <checksum>5825338A</checksum>
    </file>
    <file>
      <filename>schedules_weekend_duration_probability_cluster_3_dishwashing_evening_duration_probability.csv</filename>
      <filetype>csv</filetype>
      <usage_type>resource</usage_type>
      <checksum>37B5AF9C</checksum>
    </file>
    <file>
      <filename>schedules_weekend_duration_probability_cluster_3_dishwashing_midday_duration_probability.csv</filename>
      <filetype>csv</filetype>
      <usage_type>resource</usage_type>
      <checksum>EDD63C21</checksum>
    </file>
    <file>
      <filename>schedules_weekend_duration_probability_cluster_3_dishwashing_morning_duration_probability.csv</filename>
      <filetype>csv</filetype>
      <usage_type>resource</usage_type>
      <checksum>99F23B28</checksum>
    </file>
    <file>
      <filename>schedules_weekend_duration_probability_cluster_3_laundry_evening_duration_probability.csv</filename>
      <filetype>csv</filetype>
      <usage_type>resource</usage_type>
      <checksum>C3963FF9</checksum>
    </file>
    <file>
      <filename>schedules_weekend_duration_probability_cluster_3_laundry_midday_duration_probability.csv</filename>
      <filetype>csv</filetype>
      <usage_type>resource</usage_type>
      <checksum>0B329C66</checksum>
    </file>
    <file>
      <filename>schedules_weekend_duration_probability_cluster_3_laundry_morning_duration_probability.csv</filename>
      <filetype>csv</filetype>
      <usage_type>resource</usage_type>
      <checksum>1761FEF6</checksum>
    </file>
    <file>
      <filename>schedules_weekend_duration_probability_cluster_3_shower_evening_duration_probability.csv</filename>
      <filetype>csv</filetype>
      <usage_type>resource</usage_type>
      <checksum>35AD8E7F</checksum>
    </file>
    <file>
      <filename>schedules_weekend_duration_probability_cluster_3_shower_midday_duration_probability.csv</filename>
      <filetype>csv</filetype>
      <usage_type>resource</usage_type>
      <checksum>DAF2049F</checksum>
    </file>
    <file>
      <filename>schedules_weekend_duration_probability_cluster_3_shower_morning_duration_probability.csv</filename>
      <filetype>csv</filetype>
      <usage_type>resource</usage_type>
      <checksum>C2CA1416</checksum>
    </file>
    <file>
      <filename>schedules_weekend_mkv_chain_initial_prob_cluster_0.csv</filename>
      <filetype>csv</filetype>
      <usage_type>resource</usage_type>
      <checksum>3F16AE89</checksum>
    </file>
    <file>
      <filename>schedules_weekend_mkv_chain_initial_prob_cluster_1.csv</filename>
      <filetype>csv</filetype>
      <usage_type>resource</usage_type>
      <checksum>49FEAE44</checksum>
    </file>
    <file>
      <filename>schedules_weekend_mkv_chain_initial_prob_cluster_2.csv</filename>
      <filetype>csv</filetype>
      <usage_type>resource</usage_type>
      <checksum>B48A47D6</checksum>
    </file>
    <file>
      <filename>schedules_weekend_mkv_chain_initial_prob_cluster_3.csv</filename>
      <filetype>csv</filetype>
      <usage_type>resource</usage_type>
      <checksum>B47E790B</checksum>
    </file>
    <file>
      <filename>schedules_weekend_mkv_chain_transition_prob_cluster_0.csv</filename>
      <filetype>csv</filetype>
      <usage_type>resource</usage_type>
      <checksum>E4089705</checksum>
    </file>
    <file>
      <filename>schedules_weekend_mkv_chain_transition_prob_cluster_1.csv</filename>
      <filetype>csv</filetype>
      <usage_type>resource</usage_type>
      <checksum>25700CD2</checksum>
    </file>
    <file>
      <filename>schedules_weekend_mkv_chain_transition_prob_cluster_2.csv</filename>
      <filetype>csv</filetype>
      <usage_type>resource</usage_type>
      <checksum>032B846A</checksum>
    </file>
    <file>
      <filename>schedules_weekend_mkv_chain_transition_prob_cluster_3.csv</filename>
      <filetype>csv</filetype>
      <usage_type>resource</usage_type>
      <checksum>F0F0F886</checksum>
    </file>
    <file>
      <filename>schedules_config.yml</filename>
      <filetype>yml</filetype>
      <usage_type>resource</usage_type>
      <checksum>64DD9D54</checksum>
    </file>
    <file>
      <filename>constants.rb</filename>
      <filetype>rb</filetype>
      <usage_type>resource</usage_type>
      <checksum>24396BA2</checksum>
    </file>
    <file>
      <filename>schedules_weekday_state_and_monthly_schedule_shift.csv</filename>
      <filetype>csv</filetype>
      <usage_type>resource</usage_type>
      <checksum>FFDA057E</checksum>
    </file>
    <file>
      <filename>schedules_weekend_state_and_monthly_schedule_shift.csv</filename>
      <filetype>csv</filetype>
      <usage_type>resource</usage_type>
      <checksum>5FC694CF</checksum>
    </file>
    <file>
      <filename>base-misc-defaults.osw</filename>
      <filetype>osw</filetype>
      <usage_type>test</usage_type>
      <checksum>12B611F8</checksum>
    </file>
    <file>
      <filename>base-atticroof-unvented-insulated-roof.osw</filename>
      <filetype>osw</filetype>
      <usage_type>test</usage_type>
      <checksum>DE7DD6D6</checksum>
    </file>
    <file>
      <filename>base-atticroof-flat.osw</filename>
      <filetype>osw</filetype>
      <usage_type>test</usage_type>
      <checksum>21A1E573</checksum>
    </file>
    <file>
      <filename>base-foundation-ambient.osw</filename>
      <filetype>osw</filetype>
      <usage_type>test</usage_type>
      <checksum>95F26917</checksum>
    </file>
    <file>
      <filename>base.osw</filename>
      <filetype>osw</filetype>
      <usage_type>test</usage_type>
      <checksum>872B7814</checksum>
    </file>
    <file>
      <filename>base-appliances-none.osw</filename>
      <filetype>osw</filetype>
      <usage_type>test</usage_type>
      <checksum>6CC4450D</checksum>
    </file>
    <file>
      <filename>base-mechvent-cfis.osw</filename>
      <filetype>osw</filetype>
      <usage_type>test</usage_type>
      <checksum>4AECEF22</checksum>
    </file>
    <file>
      <filename>base-dhw-jacket-electric.osw</filename>
      <filetype>osw</filetype>
      <usage_type>test</usage_type>
      <checksum>739D1CA1</checksum>
    </file>
    <file>
      <filename>base-dhw-low-flow-fixtures.osw</filename>
      <filetype>osw</filetype>
      <usage_type>test</usage_type>
      <checksum>0AC3D575</checksum>
    </file>
    <file>
      <filename>base-dhw-recirc-demand.osw</filename>
      <filetype>osw</filetype>
      <usage_type>test</usage_type>
      <checksum>A745333C</checksum>
    </file>
    <file>
      <filename>base-dhw-recirc-manual.osw</filename>
      <filetype>osw</filetype>
      <usage_type>test</usage_type>
      <checksum>9E58737B</checksum>
    </file>
    <file>
      <filename>base-dhw-recirc-nocontrol.osw</filename>
      <filetype>osw</filetype>
      <usage_type>test</usage_type>
      <checksum>BEBEC66B</checksum>
    </file>
    <file>
      <filename>base-dhw-recirc-temperature.osw</filename>
      <filetype>osw</filetype>
      <usage_type>test</usage_type>
      <checksum>77075E61</checksum>
    </file>
    <file>
      <filename>base-dhw-recirc-timer.osw</filename>
      <filetype>osw</filetype>
      <usage_type>test</usage_type>
      <checksum>9FF514A1</checksum>
    </file>
    <file>
      <filename>base-dhw-solar-fraction.osw</filename>
      <filetype>osw</filetype>
      <usage_type>test</usage_type>
      <checksum>BAF0A302</checksum>
    </file>
    <file>
      <filename>base-enclosure-infil-cfm50.osw</filename>
      <filetype>osw</filetype>
      <usage_type>test</usage_type>
      <checksum>71B1038F</checksum>
    </file>
    <file>
      <filename>base-foundation-conditioned-basement-slab-insulation.osw</filename>
      <filetype>osw</filetype>
      <usage_type>test</usage_type>
      <checksum>846D0155</checksum>
    </file>
    <file>
      <filename>base-hvac-boiler-oil-only.osw</filename>
      <filetype>osw</filetype>
      <usage_type>test</usage_type>
      <checksum>97A1894F</checksum>
    </file>
    <file>
      <filename>base-hvac-boiler-propane-only.osw</filename>
      <filetype>osw</filetype>
      <usage_type>test</usage_type>
      <checksum>D74AA0E6</checksum>
    </file>
    <file>
      <filename>base-hvac-boiler-wood-only.osw</filename>
      <filetype>osw</filetype>
      <usage_type>test</usage_type>
      <checksum>318100B0</checksum>
    </file>
    <file>
      <filename>base-hvac-ducts-leakage-percent.osw</filename>
      <filetype>osw</filetype>
      <usage_type>test</usage_type>
      <checksum>A1FC7806</checksum>
    </file>
    <file>
      <filename>base-hvac-furnace-elec-only.osw</filename>
      <filetype>osw</filetype>
      <usage_type>test</usage_type>
      <checksum>2B8601DE</checksum>
    </file>
    <file>
      <filename>base-hvac-furnace-oil-only.osw</filename>
      <filetype>osw</filetype>
      <usage_type>test</usage_type>
      <checksum>D36F0338</checksum>
    </file>
    <file>
      <filename>base-hvac-furnace-propane-only.osw</filename>
      <filetype>osw</filetype>
      <usage_type>test</usage_type>
      <checksum>6D173FBA</checksum>
    </file>
    <file>
      <filename>base-hvac-furnace-wood-only.osw</filename>
      <filetype>osw</filetype>
      <usage_type>test</usage_type>
      <checksum>1C1F313D</checksum>
    </file>
    <file>
      <filename>base-hvac-none.osw</filename>
      <filetype>osw</filetype>
      <usage_type>test</usage_type>
      <checksum>A3A84B24</checksum>
    </file>
    <file>
      <filename>base-hvac-setpoints.osw</filename>
      <filetype>osw</filetype>
      <usage_type>test</usage_type>
      <checksum>2DA8449F</checksum>
    </file>
    <file>
      <filename>base-mechvent-balanced.osw</filename>
      <filetype>osw</filetype>
      <usage_type>test</usage_type>
      <checksum>69E99CA4</checksum>
    </file>
    <file>
      <filename>base-mechvent-erv.osw</filename>
      <filetype>osw</filetype>
      <usage_type>test</usage_type>
      <checksum>CA316280</checksum>
    </file>
    <file>
      <filename>base-mechvent-exhaust.osw</filename>
      <filetype>osw</filetype>
      <usage_type>test</usage_type>
      <checksum>03079995</checksum>
    </file>
    <file>
      <filename>base-mechvent-hrv.osw</filename>
      <filetype>osw</filetype>
      <usage_type>test</usage_type>
      <checksum>191352A2</checksum>
    </file>
    <file>
      <filename>base-mechvent-supply.osw</filename>
      <filetype>osw</filetype>
      <usage_type>test</usage_type>
      <checksum>7B517272</checksum>
    </file>
    <file>
      <filename>base-mechvent-erv-atre-asre.osw</filename>
      <filetype>osw</filetype>
      <usage_type>test</usage_type>
      <checksum>C223B026</checksum>
    </file>
    <file>
      <filename>base-enclosure-windows-none.osw</filename>
      <filetype>osw</filetype>
      <usage_type>test</usage_type>
      <checksum>F3786428</checksum>
    </file>
    <file>
      <filename>base-hvac-undersized.osw</filename>
      <filetype>osw</filetype>
      <usage_type>test</usage_type>
      <checksum>88C662C7</checksum>
    </file>
    <file>
      <filename>base-mechvent-hrv-asre.osw</filename>
      <filetype>osw</filetype>
      <usage_type>test</usage_type>
      <checksum>AAE0C658</checksum>
    </file>
    <file>
      <filename>base-atticroof-vented.osw</filename>
      <filetype>osw</filetype>
      <usage_type>test</usage_type>
      <checksum>891981A4</checksum>
    </file>
    <file>
      <filename>base-dhw-dwhr.osw</filename>
      <filetype>osw</filetype>
      <usage_type>test</usage_type>
      <checksum>6367F9AF</checksum>
    </file>
    <file>
      <filename>base-enclosure-beds-4.osw</filename>
      <filetype>osw</filetype>
      <usage_type>test</usage_type>
      <checksum>520DA827</checksum>
    </file>
    <file>
      <filename>base-hvac-air-to-air-heat-pump-2-speed.osw</filename>
      <filetype>osw</filetype>
      <usage_type>test</usage_type>
      <checksum>60A9486C</checksum>
    </file>
    <file>
      <filename>base-hvac-central-ac-only-2-speed.osw</filename>
      <filetype>osw</filetype>
      <usage_type>test</usage_type>
      <checksum>CACBB8A1</checksum>
    </file>
    <file>
      <filename>base-hvac-air-to-air-heat-pump-var-speed.osw</filename>
      <filetype>osw</filetype>
      <usage_type>test</usage_type>
      <checksum>1EC8C788</checksum>
    </file>
    <file>
      <filename>base-hvac-furnace-gas-central-ac-2-speed.osw</filename>
      <filetype>osw</filetype>
      <usage_type>test</usage_type>
      <checksum>968B39A8</checksum>
    </file>
    <file>
      <filename>base-hvac-central-ac-only-var-speed.osw</filename>
      <filetype>osw</filetype>
      <usage_type>test</usage_type>
      <checksum>CFB811A0</checksum>
    </file>
    <file>
      <filename>base-hvac-evap-cooler-furnace-gas.osw</filename>
      <filetype>osw</filetype>
      <usage_type>test</usage_type>
      <checksum>C1EAB212</checksum>
    </file>
    <file>
      <filename>base-hvac-furnace-gas-central-ac-var-speed.osw</filename>
      <filetype>osw</filetype>
      <usage_type>test</usage_type>
      <checksum>1039E5BA</checksum>
    </file>
    <file>
      <filename>base-hvac-furnace-gas-room-ac.osw</filename>
      <filetype>osw</filetype>
      <usage_type>test</usage_type>
      <checksum>F1C7626C</checksum>
    </file>
    <file>
      <filename>base-hvac-room-ac-only.osw</filename>
      <filetype>osw</filetype>
      <usage_type>test</usage_type>
      <checksum>4D2C61FB</checksum>
    </file>
    <file>
      <filename>extra-dhw-solar-latitude.osw</filename>
      <filetype>osw</filetype>
      <usage_type>test</usage_type>
      <checksum>1E4EE9F8</checksum>
    </file>
    <file>
      <filename>extra-pv-roofpitch.osw</filename>
      <filetype>osw</filetype>
      <usage_type>test</usage_type>
      <checksum>E969F0B5</checksum>
    </file>
    <file>
      <filename>extra-auto.osw</filename>
      <filetype>osw</filetype>
      <usage_type>test</usage_type>
      <checksum>54E7DD5A</checksum>
    </file>
    <file>
      <filename>base-hvac-boiler-elec-only.osw</filename>
      <filetype>osw</filetype>
      <usage_type>test</usage_type>
      <checksum>7BC01D21</checksum>
    </file>
    <file>
      <filename>base-mechvent-bath-kitchen-fans.osw</filename>
      <filetype>osw</filetype>
      <usage_type>test</usage_type>
      <checksum>72C0E133</checksum>
    </file>
    <file>
      <filename>base-misc-neighbor-shading.osw</filename>
      <filetype>osw</filetype>
      <usage_type>test</usage_type>
      <checksum>6A6C9A52</checksum>
    </file>
    <file>
      <filename>base-dhw-tank-heat-pump-outside.osw</filename>
      <filetype>osw</filetype>
      <usage_type>test</usage_type>
      <checksum>C1ADC1AE</checksum>
    </file>
    <file>
      <filename>base-dhw-tank-heat-pump-with-solar-fraction.osw</filename>
      <filetype>osw</filetype>
      <usage_type>test</usage_type>
      <checksum>799C22D2</checksum>
    </file>
    <file>
      <filename>base-dhw-tank-heat-pump.osw</filename>
      <filetype>osw</filetype>
      <usage_type>test</usage_type>
      <checksum>5437B6ED</checksum>
    </file>
    <file>
      <filename>base-dhw-jacket-hpwh.osw</filename>
      <filetype>osw</filetype>
      <usage_type>test</usage_type>
      <checksum>FE6D0652</checksum>
    </file>
    <file>
      <filename>base-dhw-jacket-gas.osw</filename>
      <filetype>osw</filetype>
      <usage_type>test</usage_type>
      <checksum>1FD5A49C</checksum>
    </file>
    <file>
      <filename>base-dhw-solar-direct-evacuated-tube.osw</filename>
      <filetype>osw</filetype>
      <usage_type>test</usage_type>
      <checksum>675F5823</checksum>
    </file>
    <file>
      <filename>base-dhw-solar-direct-flat-plate.osw</filename>
      <filetype>osw</filetype>
      <usage_type>test</usage_type>
      <checksum>E7160193</checksum>
    </file>
    <file>
      <filename>base-dhw-solar-direct-ics.osw</filename>
      <filetype>osw</filetype>
      <usage_type>test</usage_type>
      <checksum>32B42CC5</checksum>
    </file>
    <file>
      <filename>base-dhw-solar-indirect-flat-plate.osw</filename>
      <filetype>osw</filetype>
      <usage_type>test</usage_type>
      <checksum>392C53EB</checksum>
    </file>
    <file>
      <filename>base-dhw-solar-thermosyphon-flat-plate.osw</filename>
      <filetype>osw</filetype>
      <usage_type>test</usage_type>
      <checksum>4302EEFF</checksum>
    </file>
    <file>
      <filename>base-dhw-tank-heat-pump-with-solar.osw</filename>
      <filetype>osw</filetype>
      <usage_type>test</usage_type>
      <checksum>007178A8</checksum>
    </file>
    <file>
      <filename>base-dhw-tank-gas-outside.osw</filename>
      <filetype>osw</filetype>
      <usage_type>test</usage_type>
      <checksum>C7463668</checksum>
    </file>
    <file>
      <filename>base-dhw-tank-gas.osw</filename>
      <filetype>osw</filetype>
      <usage_type>test</usage_type>
      <checksum>D45B7344</checksum>
    </file>
    <file>
      <filename>base-dhw-tank-oil.osw</filename>
      <filetype>osw</filetype>
      <usage_type>test</usage_type>
      <checksum>672F9BE8</checksum>
    </file>
    <file>
      <filename>base-dhw-tank-wood.osw</filename>
      <filetype>osw</filetype>
      <usage_type>test</usage_type>
      <checksum>24787623</checksum>
    </file>
    <file>
      <filename>base-dhw-tankless-gas-with-solar.osw</filename>
      <filetype>osw</filetype>
      <usage_type>test</usage_type>
      <checksum>84B4A4C0</checksum>
    </file>
    <file>
      <filename>base-dhw-tankless-electric.osw</filename>
      <filetype>osw</filetype>
      <usage_type>test</usage_type>
      <checksum>84F2527C</checksum>
    </file>
    <file>
      <filename>base-dhw-tankless-gas-with-solar-fraction.osw</filename>
      <filetype>osw</filetype>
      <usage_type>test</usage_type>
      <checksum>6965710E</checksum>
    </file>
    <file>
      <filename>base-dhw-tankless-propane.osw</filename>
      <filetype>osw</filetype>
      <usage_type>test</usage_type>
      <checksum>CE69D627</checksum>
    </file>
    <file>
      <filename>base-dhw-tankless-gas.osw</filename>
      <filetype>osw</filetype>
      <usage_type>test</usage_type>
      <checksum>18C822D1</checksum>
    </file>
    <file>
      <filename>base-hvac-room-ac-only-33percent.osw</filename>
      <filetype>osw</filetype>
      <usage_type>test</usage_type>
      <checksum>E687A705</checksum>
    </file>
    <file>
      <filename>base-hvac-furnace-elec-central-ac-1-speed.osw</filename>
      <filetype>osw</filetype>
      <usage_type>test</usage_type>
      <checksum>0A97DEB7</checksum>
    </file>
    <file>
      <filename>base-enclosure-infil-natural-ach.osw</filename>
      <filetype>osw</filetype>
      <usage_type>test</usage_type>
      <checksum>61DE6590</checksum>
    </file>
    <file>
      <filename>extra-second-refrigerator.osw</filename>
      <filetype>osw</filetype>
      <usage_type>test</usage_type>
      <checksum>30F00321</checksum>
    </file>
    <file>
      <filename>base-enclosure-garage.osw</filename>
      <filetype>osw</filetype>
      <usage_type>test</usage_type>
      <checksum>D8551D1E</checksum>
    </file>
    <file>
      <filename>base-dhw-tank-coal.osw</filename>
      <filetype>osw</filetype>
      <usage_type>test</usage_type>
      <checksum>5D499FEA</checksum>
    </file>
    <file>
      <filename>base-hvac-boiler-coal-only.osw</filename>
      <filetype>osw</filetype>
      <usage_type>test</usage_type>
      <checksum>0BDAE523</checksum>
    </file>
    <file>
      <filename>base-hvac-elec-resistance-only.osw</filename>
      <filetype>osw</filetype>
      <usage_type>test</usage_type>
      <checksum>F89A3C4D</checksum>
    </file>
    <file>
      <filename>base-simcontrol-timestep-10-mins.osw</filename>
      <filetype>osw</filetype>
      <usage_type>test</usage_type>
      <checksum>F4C822E7</checksum>
    </file>
    <file>
      <filename>base-simcontrol-daylight-saving-custom.osw</filename>
      <filetype>osw</filetype>
      <usage_type>test</usage_type>
      <checksum>8CC621AA</checksum>
    </file>
    <file>
      <filename>base-simcontrol-daylight-saving-disabled.osw</filename>
      <filetype>osw</filetype>
      <usage_type>test</usage_type>
      <checksum>3E7B9355</checksum>
    </file>
    <file>
      <filename>base-lighting-detailed.osw</filename>
      <filetype>osw</filetype>
      <usage_type>test</usage_type>
      <checksum>BB782C84</checksum>
    </file>
    <file>
      <filename>base-mechvent-whole-house-fan.osw</filename>
      <filetype>osw</filetype>
      <usage_type>test</usage_type>
      <checksum>85253870</checksum>
    </file>
    <file>
      <filename>base-dhw-none.osw</filename>
      <filetype>osw</filetype>
      <usage_type>test</usage_type>
      <checksum>C8AF8A3F</checksum>
    </file>
    <file>
      <filename>base-enclosure-infil-ach-house-pressure.osw</filename>
      <filetype>osw</filetype>
      <usage_type>test</usage_type>
      <checksum>B50A8E3F</checksum>
    </file>
    <file>
      <filename>base-enclosure-infil-cfm-house-pressure.osw</filename>
      <filetype>osw</filetype>
      <usage_type>test</usage_type>
      <checksum>C4E1E5E9</checksum>
    </file>
    <file>
      <filename>base-dhw-tankless-electric-outside.osw</filename>
      <filetype>osw</filetype>
      <usage_type>test</usage_type>
      <checksum>C582C161</checksum>
    </file>
    <file>
      <filename>base-enclosure-beds-5.osw</filename>
      <filetype>osw</filetype>
      <usage_type>test</usage_type>
      <checksum>B19B9B41</checksum>
    </file>
    <file>
      <filename>base-enclosure-beds-1.osw</filename>
      <filetype>osw</filetype>
      <usage_type>test</usage_type>
      <checksum>D9FD6344</checksum>
    </file>
    <file>
      <filename>base-enclosure-beds-2.osw</filename>
      <filetype>osw</filetype>
      <usage_type>test</usage_type>
      <checksum>23DFD916</checksum>
    </file>
    <file>
      <filename>base-simcontrol-runperiod-1-month.osw</filename>
      <filetype>osw</filetype>
      <usage_type>test</usage_type>
      <checksum>7100EB21</checksum>
    </file>
    <file>
      <filename>extra-enclosure-garage-partially-protruded.osw</filename>
      <filetype>osw</filetype>
      <usage_type>test</usage_type>
      <checksum>220B81D8</checksum>
    </file>
    <file>
      <filename>base-hvac-dual-fuel-air-to-air-heat-pump-2-speed.osw</filename>
      <filetype>osw</filetype>
      <usage_type>test</usage_type>
      <checksum>08522B6A</checksum>
    </file>
    <file>
      <filename>base-hvac-dual-fuel-air-to-air-heat-pump-var-speed.osw</filename>
      <filetype>osw</filetype>
      <usage_type>test</usage_type>
      <checksum>B5F3873A</checksum>
    </file>
    <file>
      <filename>base-appliances-coal.osw</filename>
      <filetype>osw</filetype>
      <usage_type>test</usage_type>
      <checksum>D94AE8A4</checksum>
    </file>
    <file>
      <filename>base-appliances-gas.osw</filename>
      <filetype>osw</filetype>
      <usage_type>test</usage_type>
      <checksum>393E0C12</checksum>
    </file>
    <file>
      <filename>base-appliances-modified.osw</filename>
      <filetype>osw</filetype>
      <usage_type>test</usage_type>
      <checksum>719E0C7E</checksum>
    </file>
    <file>
      <filename>base-appliances-oil.osw</filename>
      <filetype>osw</filetype>
      <usage_type>test</usage_type>
      <checksum>E4DB4580</checksum>
    </file>
    <file>
      <filename>base-appliances-propane.osw</filename>
      <filetype>osw</filetype>
      <usage_type>test</usage_type>
      <checksum>C83B88A6</checksum>
    </file>
    <file>
      <filename>base-appliances-wood.osw</filename>
      <filetype>osw</filetype>
      <usage_type>test</usage_type>
      <checksum>728C04AF</checksum>
    </file>
    <file>
      <filename>base-simcontrol-calendar-year-custom.osw</filename>
      <filetype>osw</filetype>
      <usage_type>test</usage_type>
      <checksum>AE47E3C0</checksum>
    </file>
    <file>
      <filename>base-location-AMY-2012.osw</filename>
      <filetype>osw</filetype>
      <usage_type>test</usage_type>
      <checksum>C4C2161A</checksum>
    </file>
    <file>
      <filename>base-schedules-stochastic.osw</filename>
      <filetype>osw</filetype>
      <usage_type>test</usage_type>
      <checksum>4B483CF6</checksum>
    </file>
    <file>
      <filename>base-schedules-user-specified.osw</filename>
      <filetype>osw</filetype>
      <usage_type>test</usage_type>
      <checksum>8FE1C915</checksum>
    </file>
    <file>
      <filename>base-lighting-ceiling-fans.osw</filename>
      <filetype>osw</filetype>
      <usage_type>test</usage_type>
      <checksum>4CE352B0</checksum>
    </file>
    <file>
      <filename>extra-schedules-random-seed.osw</filename>
      <filetype>osw</filetype>
      <usage_type>test</usage_type>
      <checksum>DFA1E74B</checksum>
    </file>
    <file>
      <filename>base-misc-usage-multiplier.osw</filename>
      <filetype>osw</filetype>
      <usage_type>test</usage_type>
      <checksum>6521E15D</checksum>
    </file>
    <file>
      <filename>base-pv.osw</filename>
      <filetype>osw</filetype>
      <usage_type>test</usage_type>
      <checksum>0F03EB74</checksum>
    </file>
    <file>
      <filename>base-bldgtype-single-family-attached.osw</filename>
      <filetype>osw</filetype>
      <usage_type>test</usage_type>
      <checksum>E0FFAB2E</checksum>
    </file>
    <file>
      <filename>base-dhw-tank-elec-uef.osw</filename>
      <filetype>osw</filetype>
      <usage_type>test</usage_type>
      <checksum>63C688D7</checksum>
    </file>
    <file>
      <filename>base-dhw-tank-gas-uef.osw</filename>
      <filetype>osw</filetype>
      <usage_type>test</usage_type>
      <checksum>114076B5</checksum>
    </file>
    <file>
      <filename>base-dhw-tank-heat-pump-uef.osw</filename>
      <filetype>osw</filetype>
      <usage_type>test</usage_type>
      <checksum>FE80E990</checksum>
    </file>
    <file>
      <filename>base-dhw-tankless-electric-uef.osw</filename>
      <filetype>osw</filetype>
      <usage_type>test</usage_type>
      <checksum>A5A28F94</checksum>
    </file>
    <file>
      <filename>base-dhw-tankless-gas-uef.osw</filename>
      <filetype>osw</filetype>
      <usage_type>test</usage_type>
      <checksum>7AD41C29</checksum>
    </file>
    <file>
      <filename>base-misc-loads-large-uncommon.osw</filename>
      <filetype>osw</filetype>
      <usage_type>test</usage_type>
      <checksum>8251924B</checksum>
    </file>
    <file>
      <filename>base-misc-loads-large-uncommon2.osw</filename>
      <filetype>osw</filetype>
      <usage_type>test</usage_type>
      <checksum>81F83753</checksum>
    </file>
    <file>
      <filename>base-hvac-programmable-thermostat-detailed.osw</filename>
      <filetype>osw</filetype>
      <usage_type>test</usage_type>
      <checksum>5F6F1BBC</checksum>
    </file>
    <file>
      <filename>base-dhw-indirect-outside.osw</filename>
      <filetype>osw</filetype>
      <usage_type>test</usage_type>
      <checksum>D8DF265A</checksum>
    </file>
    <file>
      <filename>base-hvac-boiler-gas-only.osw</filename>
      <filetype>osw</filetype>
      <usage_type>test</usage_type>
      <checksum>0C81E91A</checksum>
    </file>
    <file>
      <filename>base-dhw-indirect-standbyloss.osw</filename>
      <filetype>osw</filetype>
      <usage_type>test</usage_type>
      <checksum>E524874E</checksum>
    </file>
    <file>
      <filename>base-dhw-indirect.osw</filename>
      <filetype>osw</filetype>
      <usage_type>test</usage_type>
      <checksum>64E0F009</checksum>
    </file>
    <file>
      <filename>base-dhw-jacket-indirect.osw</filename>
      <filetype>osw</filetype>
      <usage_type>test</usage_type>
      <checksum>62A4104B</checksum>
    </file>
    <file>
      <filename>base-hvac-wall-furnace-elec-only.osw</filename>
      <filetype>osw</filetype>
      <usage_type>test</usage_type>
      <checksum>33B96854</checksum>
    </file>
    <file>
      <filename>base-dhw-indirect-with-solar-fraction.osw</filename>
      <filetype>osw</filetype>
      <usage_type>test</usage_type>
      <checksum>202EA4C7</checksum>
    </file>
    <file>
      <filename>base-dhw-combi-tankless-outside.osw</filename>
      <filetype>osw</filetype>
      <usage_type>test</usage_type>
      <checksum>C2E566CC</checksum>
    </file>
    <file>
      <filename>base-dhw-combi-tankless.osw</filename>
      <filetype>osw</filetype>
      <usage_type>test</usage_type>
      <checksum>48DBDAD7</checksum>
    </file>
    <file>
      <filename>base-hvac-fireplace-wood-only.osw</filename>
      <filetype>osw</filetype>
      <usage_type>test</usage_type>
      <checksum>CA542411</checksum>
    </file>
    <file>
      <filename>base-hvac-fixed-heater-gas-only.osw</filename>
      <filetype>osw</filetype>
      <usage_type>test</usage_type>
      <checksum>B30B088A</checksum>
    </file>
    <file>
      <filename>base-hvac-portable-heater-gas-only.osw</filename>
      <filetype>osw</filetype>
      <usage_type>test</usage_type>
      <checksum>DFAC6898</checksum>
    </file>
    <file>
      <filename>base-hvac-furnace-gas-only.osw</filename>
      <filetype>osw</filetype>
      <usage_type>test</usage_type>
      <checksum>B77D918D</checksum>
    </file>
    <file>
      <filename>base-hvac-evap-cooler-only.osw</filename>
      <filetype>osw</filetype>
      <usage_type>test</usage_type>
      <checksum>F21B5313</checksum>
    </file>
    <file>
      <filename>base-hvac-mini-split-air-conditioner-only-ducted.osw</filename>
      <filetype>osw</filetype>
      <usage_type>test</usage_type>
      <checksum>EF143785</checksum>
    </file>
    <file>
      <filename>base-hvac-mini-split-air-conditioner-only-ductless.osw</filename>
      <filetype>osw</filetype>
      <usage_type>test</usage_type>
      <checksum>7E31F3FD</checksum>
    </file>
    <file>
      <filename>base-hvac-dual-fuel-air-to-air-heat-pump-1-speed.osw</filename>
      <filetype>osw</filetype>
      <usage_type>test</usage_type>
      <checksum>9E5061BC</checksum>
    </file>
    <file>
      <filename>base-hvac-air-to-air-heat-pump-1-speed.osw</filename>
      <filetype>osw</filetype>
      <usage_type>test</usage_type>
      <checksum>39BE7D4C</checksum>
    </file>
    <file>
      <filename>base-hvac-dual-fuel-air-to-air-heat-pump-1-speed-electric.osw</filename>
      <filetype>osw</filetype>
      <usage_type>test</usage_type>
      <checksum>6AADA262</checksum>
    </file>
    <file>
      <filename>base-hvac-central-ac-only-1-speed.osw</filename>
      <filetype>osw</filetype>
      <usage_type>test</usage_type>
      <checksum>22AC3316</checksum>
    </file>
    <file>
      <filename>base-hvac-central-ac-plus-air-to-air-heat-pump-heating.osw</filename>
      <filetype>osw</filetype>
      <usage_type>test</usage_type>
      <checksum>2845CE01</checksum>
    </file>
    <file>
      <filename>base-hvac-ground-to-air-heat-pump.osw</filename>
      <filetype>osw</filetype>
      <usage_type>test</usage_type>
      <checksum>DAB61432</checksum>
    </file>
    <file>
      <filename>base-hvac-stove-oil-only.osw</filename>
      <filetype>osw</filetype>
      <usage_type>test</usage_type>
      <checksum>F5E061BC</checksum>
    </file>
    <file>
      <filename>base-hvac-stove-wood-pellets-only.osw</filename>
      <filetype>osw</filetype>
      <usage_type>test</usage_type>
      <checksum>3DC0233B</checksum>
    </file>
    <file>
      <filename>base-hvac-floor-furnace-propane-only.osw</filename>
      <filetype>osw</filetype>
      <usage_type>test</usage_type>
      <checksum>FDD65D24</checksum>
    </file>
    <file>
      <filename>base-hvac-dual-fuel-mini-split-heat-pump-ducted.osw</filename>
      <filetype>osw</filetype>
      <usage_type>test</usage_type>
      <checksum>A03310BE</checksum>
    </file>
    <file>
      <filename>base-hvac-mini-split-heat-pump-ducted-cooling-only.osw</filename>
      <filetype>osw</filetype>
      <usage_type>test</usage_type>
      <checksum>244E012B</checksum>
    </file>
    <file>
      <filename>base-hvac-mini-split-heat-pump-ducted-heating-only.osw</filename>
      <filetype>osw</filetype>
      <usage_type>test</usage_type>
      <checksum>92B42402</checksum>
    </file>
    <file>
      <filename>base-hvac-mini-split-heat-pump-ducted.osw</filename>
      <filetype>osw</filetype>
      <usage_type>test</usage_type>
      <checksum>48D9DDC4</checksum>
    </file>
    <file>
      <filename>base-hvac-mini-split-heat-pump-ductless.osw</filename>
      <filetype>osw</filetype>
      <usage_type>test</usage_type>
      <checksum>604D8A13</checksum>
    </file>
    <file>
      <filename>base-enclosure-infil-flue.osw</filename>
      <filetype>osw</filetype>
      <usage_type>test</usage_type>
      <checksum>11E12961</checksum>
    </file>
    <file>
      <filename>extra-enclosure-windows-shading.osw</filename>
      <filetype>osw</filetype>
      <usage_type>test</usage_type>
      <checksum>D8AF5558</checksum>
    </file>
    <file>
      <filename>base-enclosure-overhangs.osw</filename>
      <filetype>osw</filetype>
      <usage_type>test</usage_type>
      <checksum>82FA5E6F</checksum>
    </file>
    <file>
      <filename>base-hvac-install-quality-none-furnace-gas-central-ac-1-speed.osw</filename>
      <filetype>osw</filetype>
      <usage_type>test</usage_type>
      <checksum>095CF531</checksum>
    </file>
    <file>
      <filename>base-hvac-install-quality-airflow-defect-furnace-gas-central-ac-1-speed.osw</filename>
      <filetype>osw</filetype>
      <usage_type>test</usage_type>
      <checksum>2C6AC846</checksum>
    </file>
    <file>
      <filename>base-hvac-install-quality-charge-defect-furnace-gas-central-ac-1-speed.osw</filename>
      <filetype>osw</filetype>
      <usage_type>test</usage_type>
      <checksum>527ED858</checksum>
    </file>
    <file>
      <filename>base-hvac-install-quality-all-air-to-air-heat-pump-1-speed.osw</filename>
      <filetype>osw</filetype>
      <usage_type>test</usage_type>
      <checksum>4FDA773F</checksum>
    </file>
    <file>
      <filename>base-hvac-install-quality-all-air-to-air-heat-pump-2-speed.osw</filename>
      <filetype>osw</filetype>
      <usage_type>test</usage_type>
      <checksum>3ED30513</checksum>
    </file>
    <file>
      <filename>base-hvac-install-quality-all-air-to-air-heat-pump-var-speed.osw</filename>
      <filetype>osw</filetype>
      <usage_type>test</usage_type>
      <checksum>A62F6BAC</checksum>
    </file>
    <file>
      <filename>base-hvac-install-quality-all-furnace-gas-central-ac-1-speed.osw</filename>
      <filetype>osw</filetype>
      <usage_type>test</usage_type>
      <checksum>852F9F87</checksum>
    </file>
    <file>
      <filename>base-hvac-install-quality-all-furnace-gas-central-ac-2-speed.osw</filename>
      <filetype>osw</filetype>
      <usage_type>test</usage_type>
      <checksum>21C51D72</checksum>
    </file>
    <file>
      <filename>base-hvac-install-quality-all-furnace-gas-central-ac-var-speed.osw</filename>
      <filetype>osw</filetype>
      <usage_type>test</usage_type>
      <checksum>92FDCE1B</checksum>
    </file>
    <file>
      <filename>base-hvac-install-quality-all-furnace-gas-only.osw</filename>
      <filetype>osw</filetype>
      <usage_type>test</usage_type>
      <checksum>23777E91</checksum>
    </file>
    <file>
      <filename>base-hvac-install-quality-all-mini-split-heat-pump-ducted.osw</filename>
      <filetype>osw</filetype>
      <usage_type>test</usage_type>
      <checksum>1CF6AFCE</checksum>
    </file>
    <file>
      <filename>base-hvac-install-quality-all-ground-to-air-heat-pump.osw</filename>
      <filetype>osw</filetype>
      <usage_type>test</usage_type>
      <checksum>EC927E61</checksum>
    </file>
    <file>
      <filename>base-hvac-install-quality-all-mini-split-air-conditioner-only-ducted.osw</filename>
      <filetype>osw</filetype>
      <usage_type>test</usage_type>
      <checksum>8F917B8C</checksum>
    </file>
    <file>
      <filename>base-hvac-evap-cooler-only-ducted.osw</filename>
      <filetype>osw</filetype>
      <usage_type>test</usage_type>
      <checksum>5994F769</checksum>
    </file>
    <file>
      <filename>base-mechvent-cfis-evap-cooler-only-ducted.osw</filename>
      <filetype>osw</filetype>
      <usage_type>test</usage_type>
      <checksum>12450676</checksum>
    </file>
    <file>
      <filename>extra-second-heating-system-portable-heater-to-heating-system.osw</filename>
      <filetype>osw</filetype>
      <usage_type>test</usage_type>
      <checksum>2D06E700</checksum>
    </file>
    <file>
      <filename>extra-second-heating-system-fireplace-to-heating-system.osw</filename>
      <filetype>osw</filetype>
      <usage_type>test</usage_type>
      <checksum>7946CF29</checksum>
    </file>
    <file>
      <filename>extra-second-heating-system-boiler-to-heat-pump.osw</filename>
      <filetype>osw</filetype>
      <usage_type>test</usage_type>
      <checksum>37F9B669</checksum>
    </file>
    <file>
      <filename>extra-second-heating-system-fireplace-to-heat-pump.osw</filename>
      <filetype>osw</filetype>
      <usage_type>test</usage_type>
      <checksum>20E3A227</checksum>
    </file>
    <file>
      <filename>extra-second-heating-system-portable-heater-to-heat-pump.osw</filename>
      <filetype>osw</filetype>
      <usage_type>test</usage_type>
      <checksum>D7105FB4</checksum>
    </file>
    <file>
      <filename>base-hvac-air-to-air-heat-pump-1-speed-cooling-only.osw</filename>
      <filetype>osw</filetype>
      <usage_type>test</usage_type>
      <checksum>4DBA21FC</checksum>
    </file>
    <file>
      <filename>base-hvac-air-to-air-heat-pump-1-speed-heating-only.osw</filename>
      <filetype>osw</filetype>
      <usage_type>test</usage_type>
      <checksum>36FC9ECA</checksum>
    </file>
    <file>
      <filename>base-hvac-furnace-coal-only.osw</filename>
      <filetype>osw</filetype>
      <usage_type>test</usage_type>
      <checksum>932089DD</checksum>
    </file>
    <file>
      <filename>base-hvac-ground-to-air-heat-pump-heating-only.osw</filename>
      <filetype>osw</filetype>
      <usage_type>test</usage_type>
      <checksum>07C4D44D</checksum>
    </file>
    <file>
      <filename>base-mechvent-exhaust-rated-flow-rate.osw</filename>
      <filetype>osw</filetype>
      <usage_type>test</usage_type>
      <checksum>717EF4EB</checksum>
    </file>
    <file>
      <filename>base-hvac-ground-to-air-heat-pump-cooling-only.osw</filename>
      <filetype>osw</filetype>
      <usage_type>test</usage_type>
      <checksum>1D9DC288</checksum>
    </file>
    <file>
      <filename>base-appliances-dehumidifier-50percent.osw</filename>
      <filetype>osw</filetype>
      <usage_type>test</usage_type>
      <checksum>B49BBB69</checksum>
    </file>
    <file>
      <filename>base-appliances-dehumidifier.osw</filename>
      <filetype>osw</filetype>
      <usage_type>test</usage_type>
      <checksum>D253ECF6</checksum>
    </file>
    <file>
      <filename>base-appliances-dehumidifier-ief-portable.osw</filename>
      <filetype>osw</filetype>
      <usage_type>test</usage_type>
      <checksum>6462E4E4</checksum>
    </file>
    <file>
      <filename>base-appliances-dehumidifier-ief-whole-home.osw</filename>
      <filetype>osw</filetype>
      <usage_type>test</usage_type>
      <checksum>39EDB3D5</checksum>
    </file>
    <file>
      <filename>base-atticroof-radiant-barrier.osw</filename>
      <filetype>osw</filetype>
      <usage_type>test</usage_type>
      <checksum>B4324E77</checksum>
    </file>
    <file>
      <filename>base-location-dallas-tx.osw</filename>
      <filetype>osw</filetype>
      <usage_type>test</usage_type>
      <checksum>B85BD324</checksum>
    </file>
    <file>
      <filename>base-bldgtype-multifamily-shared-mechvent-preconditioning.osw</filename>
      <filetype>osw</filetype>
      <usage_type>test</usage_type>
      <checksum>F8C977E6</checksum>
    </file>
    <file>
      <filename>base-bldgtype-multifamily-shared-mechvent.osw</filename>
      <filetype>osw</filetype>
      <usage_type>test</usage_type>
      <checksum>A560A90A</checksum>
    </file>
    <file>
      <filename>base-bldgtype-multifamily-shared-pv.osw</filename>
      <filetype>osw</filetype>
      <usage_type>test</usage_type>
      <checksum>FDBD6C60</checksum>
    </file>
    <file>
      <filename>base-bldgtype-multifamily-shared-water-heater.osw</filename>
      <filetype>osw</filetype>
      <usage_type>test</usage_type>
      <checksum>CA57B28D</checksum>
    </file>
    <file>
      <filename>base-bldgtype-multifamily.osw</filename>
      <filetype>osw</filetype>
      <usage_type>test</usage_type>
      <checksum>A1411E71</checksum>
    </file>
    <file>
      <filename>base-enclosure-2stories-garage.osw</filename>
      <filetype>osw</filetype>
      <usage_type>test</usage_type>
      <checksum>008DD05C</checksum>
    </file>
    <file>
      <filename>base-enclosure-2stories.osw</filename>
      <filetype>osw</filetype>
      <usage_type>test</usage_type>
      <checksum>4C1CC75F</checksum>
    </file>
    <file>
      <filename>base-foundation-slab.osw</filename>
      <filetype>osw</filetype>
      <usage_type>test</usage_type>
      <checksum>2CD4DF3C</checksum>
    </file>
    <file>
      <filename>base-location-miami-fl.osw</filename>
      <filetype>osw</filetype>
      <usage_type>test</usage_type>
      <checksum>0CBF1ED6</checksum>
    </file>
    <file>
      <filename>base-foundation-vented-crawlspace.osw</filename>
      <filetype>osw</filetype>
      <usage_type>test</usage_type>
      <checksum>6C3CBDC7</checksum>
    </file>
    <file>
      <filename>base-foundation-unvented-crawlspace.osw</filename>
      <filetype>osw</filetype>
      <usage_type>test</usage_type>
      <checksum>2046BB0C</checksum>
    </file>
    <file>
      <filename>base-hvac-boiler-gas-central-ac-1-speed.osw</filename>
      <filetype>osw</filetype>
      <usage_type>test</usage_type>
      <checksum>4A81F4B1</checksum>
    </file>
    <file>
      <filename>extra-second-heating-system-boiler-to-heating-system.osw</filename>
      <filetype>osw</filetype>
      <usage_type>test</usage_type>
      <checksum>7A76D251</checksum>
    </file>
    <file>
      <filename>base-location-baltimore-md.osw</filename>
      <filetype>osw</filetype>
      <usage_type>test</usage_type>
      <checksum>E5B1DC04</checksum>
    </file>
    <file>
      <filename>base-location-honolulu-hi.osw</filename>
      <filetype>osw</filetype>
      <usage_type>test</usage_type>
      <checksum>9BA54A07</checksum>
    </file>
    <file>
      <filename>base-location-phoenix-az.osw</filename>
      <filetype>osw</filetype>
      <usage_type>test</usage_type>
      <checksum>5824D1EB</checksum>
    </file>
    <file>
      <filename>base-location-portland-or.osw</filename>
      <filetype>osw</filetype>
      <usage_type>test</usage_type>
      <checksum>1D763169</checksum>
    </file>
    <file>
      <filename>base-location-helena-mt.osw</filename>
      <filetype>osw</filetype>
      <usage_type>test</usage_type>
      <checksum>FAE64C35</checksum>
    </file>
    <file>
      <filename>extra-bldgtype-multifamily-double-exterior.osw</filename>
      <filetype>osw</filetype>
      <usage_type>test</usage_type>
      <checksum>6D8359B3</checksum>
    </file>
    <file>
      <filename>extra-bldgtype-multifamily-double-loaded-interior.osw</filename>
      <filetype>osw</filetype>
      <usage_type>test</usage_type>
      <checksum>72D21C29</checksum>
    </file>
    <file>
      <filename>extra-bldgtype-multifamily-eaves.osw</filename>
      <filetype>osw</filetype>
      <usage_type>test</usage_type>
      <checksum>395FB4E9</checksum>
    </file>
    <file>
      <filename>extra-bldgtype-multifamily-single-exterior-front.osw</filename>
      <filetype>osw</filetype>
      <usage_type>test</usage_type>
      <checksum>EBC3410A</checksum>
    </file>
    <file>
      <filename>extra-bldgtype-multifamily-slab-double-loaded-interior.osw</filename>
      <filetype>osw</filetype>
      <usage_type>test</usage_type>
      <checksum>C3E13216</checksum>
    </file>
    <file>
      <filename>extra-bldgtype-multifamily-slab-left-bottom-double-loaded-interior.osw</filename>
      <filetype>osw</filetype>
      <usage_type>test</usage_type>
      <checksum>99BA54E7</checksum>
    </file>
    <file>
      <filename>extra-bldgtype-multifamily-slab-left-bottom.osw</filename>
      <filetype>osw</filetype>
      <usage_type>test</usage_type>
      <checksum>9B70DA37</checksum>
    </file>
    <file>
      <filename>extra-bldgtype-multifamily-slab-left-middle-double-loaded-interior.osw</filename>
      <filetype>osw</filetype>
      <usage_type>test</usage_type>
      <checksum>BCE7341B</checksum>
    </file>
    <file>
      <filename>extra-bldgtype-multifamily-slab-left-middle.osw</filename>
      <filetype>osw</filetype>
      <usage_type>test</usage_type>
      <checksum>6200D275</checksum>
    </file>
    <file>
      <filename>extra-bldgtype-multifamily-slab-left-top-double-loaded-interior.osw</filename>
      <filetype>osw</filetype>
      <usage_type>test</usage_type>
      <checksum>75712A87</checksum>
    </file>
    <file>
      <filename>extra-bldgtype-multifamily-slab-left-top.osw</filename>
      <filetype>osw</filetype>
      <usage_type>test</usage_type>
      <checksum>7C6AA1F3</checksum>
    </file>
    <file>
      <filename>extra-bldgtype-multifamily-slab-middle-bottom-double-loaded-interior.osw</filename>
      <filetype>osw</filetype>
      <usage_type>test</usage_type>
      <checksum>A9825FB8</checksum>
    </file>
    <file>
      <filename>extra-bldgtype-multifamily-slab-middle-bottom.osw</filename>
      <filetype>osw</filetype>
      <usage_type>test</usage_type>
      <checksum>3E3B7D89</checksum>
    </file>
    <file>
      <filename>extra-bldgtype-multifamily-slab-middle-middle-double-loaded-interior.osw</filename>
      <filetype>osw</filetype>
      <usage_type>test</usage_type>
      <checksum>CC273251</checksum>
    </file>
    <file>
      <filename>extra-bldgtype-multifamily-slab-middle-middle.osw</filename>
      <filetype>osw</filetype>
      <usage_type>test</usage_type>
      <checksum>192C9FD0</checksum>
    </file>
    <file>
      <filename>extra-bldgtype-multifamily-slab-middle-top-double-loaded-interior.osw</filename>
      <filetype>osw</filetype>
      <usage_type>test</usage_type>
      <checksum>E5B7FB4B</checksum>
    </file>
    <file>
      <filename>extra-bldgtype-multifamily-slab-middle-top.osw</filename>
      <filetype>osw</filetype>
      <usage_type>test</usage_type>
      <checksum>F032E179</checksum>
    </file>
    <file>
      <filename>extra-bldgtype-multifamily-slab-right-bottom-double-loaded-interior.osw</filename>
      <filetype>osw</filetype>
      <usage_type>test</usage_type>
      <checksum>6EB58B72</checksum>
    </file>
    <file>
      <filename>extra-bldgtype-multifamily-slab-right-bottom.osw</filename>
      <filetype>osw</filetype>
      <usage_type>test</usage_type>
      <checksum>333EA924</checksum>
    </file>
    <file>
      <filename>extra-bldgtype-multifamily-slab-right-middle-double-loaded-interior.osw</filename>
      <filetype>osw</filetype>
      <usage_type>test</usage_type>
      <checksum>BB30A6F4</checksum>
    </file>
    <file>
      <filename>extra-bldgtype-multifamily-slab-right-middle.osw</filename>
      <filetype>osw</filetype>
      <usage_type>test</usage_type>
      <checksum>0C581AB1</checksum>
    </file>
    <file>
      <filename>extra-bldgtype-multifamily-slab-right-top-double-loaded-interior.osw</filename>
      <filetype>osw</filetype>
      <usage_type>test</usage_type>
      <checksum>D5F691DD</checksum>
    </file>
    <file>
      <filename>extra-bldgtype-multifamily-slab-right-top.osw</filename>
      <filetype>osw</filetype>
      <usage_type>test</usage_type>
      <checksum>DB347EBB</checksum>
    </file>
    <file>
      <filename>extra-bldgtype-multifamily-slab.osw</filename>
      <filetype>osw</filetype>
      <usage_type>test</usage_type>
      <checksum>62602D94</checksum>
    </file>
    <file>
      <filename>extra-bldgtype-multifamily-unvented-crawlspace-double-loaded-interior.osw</filename>
      <filetype>osw</filetype>
      <usage_type>test</usage_type>
      <checksum>9238C1F2</checksum>
    </file>
    <file>
      <filename>extra-bldgtype-multifamily-unvented-crawlspace-left-bottom-double-loaded-interior.osw</filename>
      <filetype>osw</filetype>
      <usage_type>test</usage_type>
      <checksum>6FE35F1E</checksum>
    </file>
    <file>
      <filename>extra-bldgtype-multifamily-unvented-crawlspace-left-bottom.osw</filename>
      <filetype>osw</filetype>
      <usage_type>test</usage_type>
      <checksum>09A4A672</checksum>
    </file>
    <file>
      <filename>extra-bldgtype-multifamily-unvented-crawlspace-left-middle-double-loaded-interior.osw</filename>
      <filetype>osw</filetype>
      <usage_type>test</usage_type>
      <checksum>2178FC57</checksum>
    </file>
    <file>
      <filename>extra-bldgtype-multifamily-unvented-crawlspace-left-middle.osw</filename>
      <filetype>osw</filetype>
      <usage_type>test</usage_type>
      <checksum>0D7ACD1B</checksum>
    </file>
    <file>
      <filename>extra-bldgtype-multifamily-unvented-crawlspace-left-top-double-loaded-interior.osw</filename>
      <filetype>osw</filetype>
      <usage_type>test</usage_type>
      <checksum>03439A82</checksum>
    </file>
    <file>
      <filename>extra-bldgtype-multifamily-unvented-crawlspace-left-top.osw</filename>
      <filetype>osw</filetype>
      <usage_type>test</usage_type>
      <checksum>9CE16685</checksum>
    </file>
    <file>
      <filename>extra-bldgtype-multifamily-unvented-crawlspace-middle-bottom-double-loaded-interior.osw</filename>
      <filetype>osw</filetype>
      <usage_type>test</usage_type>
      <checksum>1C3EA64C</checksum>
    </file>
    <file>
      <filename>extra-bldgtype-multifamily-unvented-crawlspace-middle-bottom.osw</filename>
      <filetype>osw</filetype>
      <usage_type>test</usage_type>
      <checksum>B792A997</checksum>
    </file>
    <file>
      <filename>extra-bldgtype-multifamily-unvented-crawlspace-middle-middle-double-loaded-interior.osw</filename>
      <filetype>osw</filetype>
      <usage_type>test</usage_type>
      <checksum>E2446994</checksum>
    </file>
    <file>
      <filename>extra-bldgtype-multifamily-unvented-crawlspace-middle-middle.osw</filename>
      <filetype>osw</filetype>
      <usage_type>test</usage_type>
      <checksum>324E7BEB</checksum>
    </file>
    <file>
      <filename>extra-bldgtype-multifamily-unvented-crawlspace-middle-top-double-loaded-interior.osw</filename>
      <filetype>osw</filetype>
      <usage_type>test</usage_type>
      <checksum>51ACFA5A</checksum>
    </file>
    <file>
      <filename>extra-bldgtype-multifamily-unvented-crawlspace-middle-top.osw</filename>
      <filetype>osw</filetype>
      <usage_type>test</usage_type>
      <checksum>27323C7D</checksum>
    </file>
    <file>
      <filename>extra-bldgtype-multifamily-unvented-crawlspace-right-bottom-double-loaded-interior.osw</filename>
      <filetype>osw</filetype>
      <usage_type>test</usage_type>
      <checksum>B24B8142</checksum>
    </file>
    <file>
      <filename>extra-bldgtype-multifamily-unvented-crawlspace-right-bottom.osw</filename>
      <filetype>osw</filetype>
      <usage_type>test</usage_type>
      <checksum>A385CDE5</checksum>
    </file>
    <file>
      <filename>extra-bldgtype-multifamily-unvented-crawlspace-right-middle-double-loaded-interior.osw</filename>
      <filetype>osw</filetype>
      <usage_type>test</usage_type>
      <checksum>DCAE2D04</checksum>
    </file>
    <file>
      <filename>extra-bldgtype-multifamily-unvented-crawlspace-right-middle.osw</filename>
      <filetype>osw</filetype>
      <usage_type>test</usage_type>
      <checksum>30A22953</checksum>
    </file>
    <file>
      <filename>extra-bldgtype-multifamily-unvented-crawlspace-right-top-double-loaded-interior.osw</filename>
      <filetype>osw</filetype>
      <usage_type>test</usage_type>
      <checksum>F9759B18</checksum>
    </file>
    <file>
      <filename>extra-bldgtype-multifamily-unvented-crawlspace-right-top.osw</filename>
      <filetype>osw</filetype>
      <usage_type>test</usage_type>
      <checksum>A767E034</checksum>
    </file>
    <file>
      <filename>extra-bldgtype-multifamily-unvented-crawlspace.osw</filename>
      <filetype>osw</filetype>
      <usage_type>test</usage_type>
      <checksum>5C292651</checksum>
    </file>
    <file>
      <filename>extra-bldgtype-multifamily-vented-crawlspace-double-loaded-interior.osw</filename>
      <filetype>osw</filetype>
      <usage_type>test</usage_type>
      <checksum>01F7A131</checksum>
    </file>
    <file>
      <filename>extra-bldgtype-multifamily-vented-crawlspace-left-bottom-double-loaded-interior.osw</filename>
      <filetype>osw</filetype>
      <usage_type>test</usage_type>
      <checksum>F89C7DBF</checksum>
    </file>
    <file>
      <filename>extra-bldgtype-multifamily-vented-crawlspace-left-bottom.osw</filename>
      <filetype>osw</filetype>
      <usage_type>test</usage_type>
      <checksum>5E1B37BC</checksum>
    </file>
    <file>
      <filename>extra-bldgtype-multifamily-vented-crawlspace-left-middle-double-loaded-interior.osw</filename>
      <filetype>osw</filetype>
      <usage_type>test</usage_type>
      <checksum>2C3A4B58</checksum>
    </file>
    <file>
      <filename>extra-bldgtype-multifamily-vented-crawlspace-left-middle.osw</filename>
      <filetype>osw</filetype>
      <usage_type>test</usage_type>
      <checksum>939E9264</checksum>
    </file>
    <file>
      <filename>extra-bldgtype-multifamily-vented-crawlspace-left-top-double-loaded-interior.osw</filename>
      <filetype>osw</filetype>
      <usage_type>test</usage_type>
      <checksum>0029D682</checksum>
    </file>
    <file>
      <filename>extra-bldgtype-multifamily-vented-crawlspace-left-top.osw</filename>
      <filetype>osw</filetype>
      <usage_type>test</usage_type>
      <checksum>BA3844D4</checksum>
    </file>
    <file>
      <filename>extra-bldgtype-multifamily-vented-crawlspace-middle-bottom-double-loaded-interior.osw</filename>
      <filetype>osw</filetype>
      <usage_type>test</usage_type>
      <checksum>CAD782C2</checksum>
    </file>
    <file>
      <filename>extra-bldgtype-multifamily-vented-crawlspace-middle-bottom.osw</filename>
      <filetype>osw</filetype>
      <usage_type>test</usage_type>
      <checksum>911C6DF5</checksum>
    </file>
    <file>
      <filename>extra-bldgtype-multifamily-vented-crawlspace-middle-middle-double-loaded-interior.osw</filename>
      <filetype>osw</filetype>
      <usage_type>test</usage_type>
      <checksum>844C218B</checksum>
    </file>
    <file>
      <filename>extra-bldgtype-multifamily-vented-crawlspace-middle-middle.osw</filename>
      <filetype>osw</filetype>
      <usage_type>test</usage_type>
      <checksum>95C2069C</checksum>
    </file>
    <file>
      <filename>extra-bldgtype-multifamily-vented-crawlspace-middle-top-double-loaded-interior.osw</filename>
      <filetype>osw</filetype>
      <usage_type>test</usage_type>
      <checksum>6BC74A9D</checksum>
    </file>
    <file>
      <filename>extra-bldgtype-multifamily-vented-crawlspace-middle-top.osw</filename>
      <filetype>osw</filetype>
      <usage_type>test</usage_type>
      <checksum>C1AC4FEA</checksum>
    </file>
    <file>
      <filename>extra-bldgtype-multifamily-vented-crawlspace-right-bottom-double-loaded-interior.osw</filename>
      <filetype>osw</filetype>
      <usage_type>test</usage_type>
      <checksum>E995F275</checksum>
    </file>
    <file>
      <filename>extra-bldgtype-multifamily-vented-crawlspace-right-bottom.osw</filename>
      <filetype>osw</filetype>
      <usage_type>test</usage_type>
      <checksum>517BCBEE</checksum>
    </file>
    <file>
      <filename>extra-bldgtype-multifamily-vented-crawlspace-right-middle-double-loaded-interior.osw</filename>
      <filetype>osw</filetype>
      <usage_type>test</usage_type>
      <checksum>B684ED49</checksum>
    </file>
    <file>
      <filename>extra-bldgtype-multifamily-vented-crawlspace-right-middle.osw</filename>
      <filetype>osw</filetype>
      <usage_type>test</usage_type>
      <checksum>7EF3F78C</checksum>
    </file>
    <file>
      <filename>extra-bldgtype-multifamily-vented-crawlspace-right-top-double-loaded-interior.osw</filename>
      <filetype>osw</filetype>
      <usage_type>test</usage_type>
      <checksum>8706DCEC</checksum>
    </file>
    <file>
      <filename>extra-bldgtype-multifamily-vented-crawlspace-right-top.osw</filename>
      <filetype>osw</filetype>
      <usage_type>test</usage_type>
      <checksum>47ACC448</checksum>
    </file>
    <file>
      <filename>extra-bldgtype-multifamily-vented-crawlspace.osw</filename>
      <filetype>osw</filetype>
      <usage_type>test</usage_type>
      <checksum>6647C7F6</checksum>
    </file>
    <file>
      <filename>extra-bldgtype-single-family-attached-double-exterior.osw</filename>
      <filetype>osw</filetype>
      <usage_type>test</usage_type>
      <checksum>67CF586A</checksum>
    </file>
    <file>
      <filename>extra-bldgtype-single-family-attached-double-loaded-interior.osw</filename>
      <filetype>osw</filetype>
      <usage_type>test</usage_type>
      <checksum>74E745D4</checksum>
    </file>
    <file>
      <filename>extra-bldgtype-single-family-attached-single-exterior-front.osw</filename>
      <filetype>osw</filetype>
      <usage_type>test</usage_type>
      <checksum>EF071D8B</checksum>
    </file>
    <file>
      <filename>extra-bldgtype-single-family-attached-slab-middle.osw</filename>
      <filetype>osw</filetype>
      <usage_type>test</usage_type>
      <checksum>595D185B</checksum>
    </file>
    <file>
      <filename>extra-bldgtype-single-family-attached-slab-right.osw</filename>
      <filetype>osw</filetype>
      <usage_type>test</usage_type>
      <checksum>D5D2C2FE</checksum>
    </file>
    <file>
      <filename>extra-bldgtype-single-family-attached-slab.osw</filename>
      <filetype>osw</filetype>
      <usage_type>test</usage_type>
      <checksum>C5CCC1A7</checksum>
    </file>
    <file>
      <filename>extra-bldgtype-single-family-attached-unconditioned-basement-middle.osw</filename>
      <filetype>osw</filetype>
      <usage_type>test</usage_type>
      <checksum>A2417C77</checksum>
    </file>
    <file>
      <filename>extra-bldgtype-single-family-attached-unconditioned-basement-right.osw</filename>
      <filetype>osw</filetype>
      <usage_type>test</usage_type>
      <checksum>258A322E</checksum>
    </file>
    <file>
      <filename>extra-bldgtype-single-family-attached-unconditioned-basement.osw</filename>
      <filetype>osw</filetype>
      <usage_type>test</usage_type>
      <checksum>E4D6B5CB</checksum>
    </file>
    <file>
      <filename>extra-bldgtype-single-family-attached-unvented-crawlspace-middle.osw</filename>
      <filetype>osw</filetype>
      <usage_type>test</usage_type>
      <checksum>6EDCF60B</checksum>
    </file>
    <file>
      <filename>extra-bldgtype-single-family-attached-unvented-crawlspace-right.osw</filename>
      <filetype>osw</filetype>
      <usage_type>test</usage_type>
      <checksum>9713678B</checksum>
    </file>
    <file>
      <filename>extra-bldgtype-single-family-attached-unvented-crawlspace.osw</filename>
      <filetype>osw</filetype>
      <usage_type>test</usage_type>
      <checksum>9039F251</checksum>
    </file>
    <file>
      <filename>extra-bldgtype-single-family-attached-vented-crawlspace-middle.osw</filename>
      <filetype>osw</filetype>
      <usage_type>test</usage_type>
      <checksum>2C7EDB85</checksum>
    </file>
    <file>
      <filename>extra-bldgtype-single-family-attached-vented-crawlspace-right.osw</filename>
      <filetype>osw</filetype>
      <usage_type>test</usage_type>
      <checksum>BDC8701A</checksum>
    </file>
    <file>
      <filename>extra-bldgtype-single-family-attached-vented-crawlspace.osw</filename>
      <filetype>osw</filetype>
      <usage_type>test</usage_type>
      <checksum>7A59D6FF</checksum>
    </file>
    <file>
      <filename>extra-enclosure-atticroof-conditioned-eaves-gable.osw</filename>
      <filetype>osw</filetype>
      <usage_type>test</usage_type>
      <checksum>7C2504F3</checksum>
    </file>
    <file>
      <filename>extra-enclosure-atticroof-conditioned-eaves-hip.osw</filename>
      <filetype>osw</filetype>
      <usage_type>test</usage_type>
      <checksum>4FC3E05A</checksum>
    </file>
    <file>
      <filename>extra-enclosure-garage-atticroof-conditioned.osw</filename>
      <filetype>osw</filetype>
      <usage_type>test</usage_type>
      <checksum>138ACF05</checksum>
    </file>
    <file>
      <filename>extra-bldgtype-single-family-attached-atticroof-conditioned-eaves-gable.osw</filename>
      <filetype>osw</filetype>
      <usage_type>test</usage_type>
      <checksum>89905BB8</checksum>
    </file>
    <file>
      <filename>extra-bldgtype-single-family-attached-atticroof-conditioned-eaves-hip.osw</filename>
      <filetype>osw</filetype>
      <usage_type>test</usage_type>
      <checksum>F330AB7C</checksum>
    </file>
    <file>
      <filename>extra-zero-extra-refrigerator-kwh.osw</filename>
      <filetype>osw</filetype>
      <usage_type>test</usage_type>
      <checksum>56C13F76</checksum>
    </file>
    <file>
      <filename>extra-zero-freezer-kwh.osw</filename>
      <filetype>osw</filetype>
      <usage_type>test</usage_type>
      <checksum>EA0E7359</checksum>
    </file>
    <file>
      <filename>extra-zero-refrigerator-kwh.osw</filename>
      <filetype>osw</filetype>
      <usage_type>test</usage_type>
      <checksum>CB2E7884</checksum>
    </file>
    <file>
      <filename>extra-zero-clothes-washer-kwh.osw</filename>
      <filetype>osw</filetype>
      <usage_type>test</usage_type>
      <checksum>AA5EA334</checksum>
    </file>
    <file>
      <filename>extra-zero-dishwasher-kwh.osw</filename>
      <filetype>osw</filetype>
      <usage_type>test</usage_type>
      <checksum>86297D45</checksum>
    </file>
    <file>
      <filename>base-misc-shielding-of-home.osw</filename>
<<<<<<< HEAD
=======
      <filetype>osw</filetype>
      <usage_type>test</usage_type>
      <checksum>49A35B32</checksum>
    </file>
    <file>
      <filename>base-foundation-unconditioned-basement-assembly-r.osw</filename>
>>>>>>> eba26ee7
      <filetype>osw</filetype>
      <usage_type>test</usage_type>
      <checksum>DC5F242A</checksum>
    </file>
    <file>
      <filename>base-foundation-unconditioned-basement.osw</filename>
      <filetype>osw</filetype>
      <usage_type>test</usage_type>
      <checksum>1A12738F</checksum>
    </file>
    <file>
      <filename>base-location-duluth-mn.osw</filename>
      <filetype>osw</filetype>
      <usage_type>test</usage_type>
      <checksum>F4D6516B</checksum>
    </file>
    <file>
      <filename>base-foundation-unconditioned-basement-wall-insulation.osw</filename>
      <filetype>osw</filetype>
      <usage_type>test</usage_type>
      <checksum>D134DED5</checksum>
    </file>
    <file>
      <filename>base-hvac-air-to-air-heat-pump-var-speed-dual-source.osw</filename>
      <filetype>osw</filetype>
      <usage_type>test</usage_type>
      <checksum>D9500185</checksum>
    </file>
    <file>
      <filename>base-hvac-air-to-air-heat-pump-var-speed-modulating.osw</filename>
      <filetype>osw</filetype>
      <usage_type>test</usage_type>
      <checksum>9F85B3E6</checksum>
    </file>
    <file>
      <filename>base-hvac-air-to-air-heat-pump-var-speed-ihp-grid-ac.osw</filename>
      <filetype>osw</filetype>
      <usage_type>test</usage_type>
      <checksum>BD4DA3B5</checksum>
    </file>
    <file>
      <filename>base-hvac-air-to-air-heat-pump-var-speed-ihp-ice-storage.osw</filename>
      <filetype>osw</filetype>
      <usage_type>test</usage_type>
      <checksum>2B68F9A2</checksum>
    </file>
    <file>
      <filename>base-hvac-air-to-air-heat-pump-var-speed-ihp-pcm-storage.osw</filename>
      <filetype>osw</filetype>
      <usage_type>test</usage_type>
      <checksum>D294053F</checksum>
    </file>
    <file>
      <filename>test_measure.xml</filename>
      <filetype>xml</filetype>
      <usage_type>test</usage_type>
<<<<<<< HEAD
      <checksum>CA033820</checksum>
=======
      <checksum>F33D54A2</checksum>
>>>>>>> eba26ee7
    </file>
    <file>
      <filename>test_rakefile.xml</filename>
      <filetype>xml</filetype>
      <usage_type>test</usage_type>
<<<<<<< HEAD
      <checksum>9B9C5470</checksum>
=======
      <checksum>F8893C28</checksum>
    </file>
    <file>
      <filename>geometry.rb</filename>
      <filetype>rb</filetype>
      <usage_type>resource</usage_type>
      <checksum>516E9B57</checksum>
    </file>
    <file>
      <filename>base-schedules-stochastic-vacant.osw</filename>
      <filetype>osw</filetype>
      <usage_type>test</usage_type>
      <checksum>BB9BD473</checksum>
    </file>
    <file>
      <filename>schedules.rb</filename>
      <filetype>rb</filetype>
      <usage_type>resource</usage_type>
      <checksum>0A47857C</checksum>
    </file>
    <file>
      <filename>build_residential_hpxml_test.rb</filename>
      <filetype>rb</filetype>
      <usage_type>test</usage_type>
      <checksum>C358708F</checksum>
>>>>>>> eba26ee7
    </file>
    <file>
      <version>
        <software_program>OpenStudio</software_program>
        <identifier>2.9.0</identifier>
        <min_compatible>2.9.0</min_compatible>
      </version>
      <filename>measure.rb</filename>
      <filetype>rb</filetype>
      <usage_type>script</usage_type>
<<<<<<< HEAD
      <checksum>9A26F46F</checksum>
=======
      <checksum>C035A164</checksum>
>>>>>>> eba26ee7
    </file>
  </files>
</measure><|MERGE_RESOLUTION|>--- conflicted
+++ resolved
@@ -3,13 +3,8 @@
   <schema_version>3.0</schema_version>
   <name>build_residential_hpxml</name>
   <uid>a13a8983-2b01-4930-8af2-42030b6e4233</uid>
-<<<<<<< HEAD
-  <version_id>94e1fb80-b520-460e-9013-0d7b6cfdba06</version_id>
-  <version_modified>20210318T221730Z</version_modified>
-=======
-  <version_id>0d0a5686-2306-4388-b591-6250369a13df</version_id>
-  <version_modified>20210331T201641Z</version_modified>
->>>>>>> eba26ee7
+  <version_id>0df66552-74f5-4f30-8549-73176f6b1fbf</version_id>
+  <version_modified>20210331T205718Z</version_modified>
   <xml_checksum>2C38F48B</xml_checksum>
   <class_name>BuildResidentialHPXML</class_name>
   <display_name>HPXML Builder</display_name>
@@ -8117,15 +8112,12 @@
     </file>
     <file>
       <filename>base-misc-shielding-of-home.osw</filename>
-<<<<<<< HEAD
-=======
       <filetype>osw</filetype>
       <usage_type>test</usage_type>
       <checksum>49A35B32</checksum>
     </file>
     <file>
       <filename>base-foundation-unconditioned-basement-assembly-r.osw</filename>
->>>>>>> eba26ee7
       <filetype>osw</filetype>
       <usage_type>test</usage_type>
       <checksum>DC5F242A</checksum>
@@ -8147,54 +8139,17 @@
       <filetype>osw</filetype>
       <usage_type>test</usage_type>
       <checksum>D134DED5</checksum>
-    </file>
-    <file>
-      <filename>base-hvac-air-to-air-heat-pump-var-speed-dual-source.osw</filename>
-      <filetype>osw</filetype>
-      <usage_type>test</usage_type>
-      <checksum>D9500185</checksum>
-    </file>
-    <file>
-      <filename>base-hvac-air-to-air-heat-pump-var-speed-modulating.osw</filename>
-      <filetype>osw</filetype>
-      <usage_type>test</usage_type>
-      <checksum>9F85B3E6</checksum>
-    </file>
-    <file>
-      <filename>base-hvac-air-to-air-heat-pump-var-speed-ihp-grid-ac.osw</filename>
-      <filetype>osw</filetype>
-      <usage_type>test</usage_type>
-      <checksum>BD4DA3B5</checksum>
-    </file>
-    <file>
-      <filename>base-hvac-air-to-air-heat-pump-var-speed-ihp-ice-storage.osw</filename>
-      <filetype>osw</filetype>
-      <usage_type>test</usage_type>
-      <checksum>2B68F9A2</checksum>
-    </file>
-    <file>
-      <filename>base-hvac-air-to-air-heat-pump-var-speed-ihp-pcm-storage.osw</filename>
-      <filetype>osw</filetype>
-      <usage_type>test</usage_type>
-      <checksum>D294053F</checksum>
     </file>
     <file>
       <filename>test_measure.xml</filename>
       <filetype>xml</filetype>
       <usage_type>test</usage_type>
-<<<<<<< HEAD
-      <checksum>CA033820</checksum>
-=======
       <checksum>F33D54A2</checksum>
->>>>>>> eba26ee7
     </file>
     <file>
       <filename>test_rakefile.xml</filename>
       <filetype>xml</filetype>
       <usage_type>test</usage_type>
-<<<<<<< HEAD
-      <checksum>9B9C5470</checksum>
-=======
       <checksum>F8893C28</checksum>
     </file>
     <file>
@@ -8220,7 +8175,6 @@
       <filetype>rb</filetype>
       <usage_type>test</usage_type>
       <checksum>C358708F</checksum>
->>>>>>> eba26ee7
     </file>
     <file>
       <version>
@@ -8231,11 +8185,37 @@
       <filename>measure.rb</filename>
       <filetype>rb</filetype>
       <usage_type>script</usage_type>
-<<<<<<< HEAD
-      <checksum>9A26F46F</checksum>
-=======
-      <checksum>C035A164</checksum>
->>>>>>> eba26ee7
+      <checksum>F28F4D5F</checksum>
+    </file>
+    <file>
+      <filename>base-hvac-air-to-air-heat-pump-var-speed-dual-source.osw</filename>
+      <filetype>osw</filetype>
+      <usage_type>test</usage_type>
+      <checksum>645430F1</checksum>
+    </file>
+    <file>
+      <filename>base-hvac-air-to-air-heat-pump-var-speed-ihp-grid-ac.osw</filename>
+      <filetype>osw</filetype>
+      <usage_type>test</usage_type>
+      <checksum>0D76F4E3</checksum>
+    </file>
+    <file>
+      <filename>base-hvac-air-to-air-heat-pump-var-speed-ihp-ice-storage.osw</filename>
+      <filetype>osw</filetype>
+      <usage_type>test</usage_type>
+      <checksum>13056E51</checksum>
+    </file>
+    <file>
+      <filename>base-hvac-air-to-air-heat-pump-var-speed-ihp-pcm-storage.osw</filename>
+      <filetype>osw</filetype>
+      <usage_type>test</usage_type>
+      <checksum>9A3B541B</checksum>
+    </file>
+    <file>
+      <filename>base-hvac-air-to-air-heat-pump-var-speed-modulating.osw</filename>
+      <filetype>osw</filetype>
+      <usage_type>test</usage_type>
+      <checksum>377615F1</checksum>
     </file>
   </files>
 </measure>